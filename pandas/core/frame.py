"""
DataFrame
---------
An efficient 2D container for potentially mixed-type time series or other
labeled data series.

Similar to its R counterpart, data.frame, except providing automatic data
alignment and a host of useful data manipulation methods having to do with the
labeling information
"""
from __future__ import annotations

import collections
from collections import abc
from collections.abc import (
    Hashable,
    Iterable,
    Iterator,
    Mapping,
    Sequence,
)
import functools
from inspect import signature
from io import StringIO
import itertools
import operator
import sys
from textwrap import dedent
from typing import (
    TYPE_CHECKING,
    Any,
    Callable,
    Literal,
    cast,
    overload,
)
import warnings

import numpy as np
from numpy import ma

from pandas._config import (
    get_option,
    using_copy_on_write,
)
from pandas._config.config import _get_option

from pandas._libs import (
    algos as libalgos,
    lib,
    properties,
)
from pandas._libs.hashtable import duplicated
from pandas._libs.lib import is_range_indexer
from pandas.compat import PYPY
from pandas.compat._constants import REF_COUNT
from pandas.compat._optional import import_optional_dependency
from pandas.compat.numpy import function as nv
from pandas.errors import (
    ChainedAssignmentError,
    InvalidIndexError,
    _chained_assignment_method_msg,
    _chained_assignment_msg,
)
from pandas.util._decorators import (
    Appender,
    Substitution,
    deprecate_nonkeyword_arguments,
    doc,
)
from pandas.util._exceptions import find_stack_level
from pandas.util._validators import (
    validate_ascending,
    validate_bool_kwarg,
    validate_percentile,
)

from pandas.core.dtypes.cast import (
    LossySetitemError,
    can_hold_element,
    construct_1d_arraylike_from_scalar,
    construct_2d_arraylike_from_scalar,
    find_common_type,
    infer_dtype_from_scalar,
    invalidate_string_dtypes,
    maybe_box_native,
    maybe_downcast_to_dtype,
)
from pandas.core.dtypes.common import (
    infer_dtype_from_object,
    is_1d_only_ea_dtype,
    is_array_like,
    is_bool_dtype,
    is_dataclass,
    is_dict_like,
    is_float,
    is_float_dtype,
    is_hashable,
    is_integer,
    is_integer_dtype,
    is_iterator,
    is_list_like,
    is_scalar,
    is_sequence,
    needs_i8_conversion,
    pandas_dtype,
)
from pandas.core.dtypes.concat import concat_compat
from pandas.core.dtypes.dtypes import (
    ArrowDtype,
    BaseMaskedDtype,
    ExtensionDtype,
)
from pandas.core.dtypes.missing import (
    isna,
    notna,
)

from pandas.core import (
    algorithms,
    common as com,
    nanops,
    ops,
    roperator,
)
from pandas.core.accessor import CachedAccessor
from pandas.core.apply import reconstruct_and_relabel_result
from pandas.core.array_algos.take import take_2d_multi
from pandas.core.arraylike import OpsMixin
from pandas.core.arrays import (
    BaseMaskedArray,
    DatetimeArray,
    ExtensionArray,
    PeriodArray,
    TimedeltaArray,
)
from pandas.core.arrays.sparse import SparseFrameAccessor
from pandas.core.construction import (
    ensure_wrapped_if_datetimelike,
    extract_array,
    sanitize_array,
    sanitize_masked_array,
)
from pandas.core.generic import (
    NDFrame,
    make_doc,
)
from pandas.core.indexers import check_key_length
from pandas.core.indexes.api import (
    DatetimeIndex,
    Index,
    PeriodIndex,
    default_index,
    ensure_index,
    ensure_index_from_sequences,
)
from pandas.core.indexes.multi import (
    MultiIndex,
    maybe_droplevels,
)
from pandas.core.indexing import (
    check_bool_indexer,
    check_dict_or_set_indexers,
)
from pandas.core.internals import (
    ArrayManager,
    BlockManager,
)
from pandas.core.internals.construction import (
    arrays_to_mgr,
    dataclasses_to_dicts,
    dict_to_mgr,
    mgr_to_mgr,
    ndarray_to_mgr,
    nested_data_to_arrays,
    rec_array_to_mgr,
    reorder_arrays,
    to_arrays,
    treat_as_nested,
)
from pandas.core.methods import selectn
from pandas.core.reshape.melt import melt
from pandas.core.series import Series
from pandas.core.shared_docs import _shared_docs
from pandas.core.sorting import (
    get_group_index,
    lexsort_indexer,
    nargsort,
)

from pandas.io.common import get_handle
from pandas.io.formats import (
    console,
    format as fmt,
)
from pandas.io.formats.info import (
    INFO_DOCSTRING,
    DataFrameInfo,
    frame_sub_kwargs,
)
import pandas.plotting

if TYPE_CHECKING:
    import datetime

    from pandas._libs.internals import BlockValuesRefs
    from pandas._typing import (
        AggFuncType,
        AnyAll,
        AnyArrayLike,
        ArrayLike,
        Axes,
        Axis,
        AxisInt,
        ColspaceArgType,
        CompressionOptions,
        CorrelationMethod,
        DropKeep,
        Dtype,
        DtypeObj,
        FilePath,
        FloatFormatType,
        FormattersType,
        Frequency,
        FromDictOrient,
        IgnoreRaise,
        IndexKeyFunc,
        IndexLabel,
        JoinValidate,
        Level,
        MergeHow,
        MergeValidate,
        MutableMappingT,
        NaAction,
        NaPosition,
        NsmallestNlargestKeep,
        PythonFuncType,
        QuantileInterpolation,
        ReadBuffer,
        ReindexMethod,
        Renamer,
        Scalar,
        Self,
        SequenceNotStr,
        SortKind,
        StorageOptions,
        Suffixes,
        ToGbqIfexist,
        ToStataByteorder,
        ToTimestampHow,
        UpdateJoin,
        ValueKeyFunc,
        WriteBuffer,
        XMLParsers,
        npt,
    )

    from pandas.core.groupby.generic import DataFrameGroupBy
    from pandas.core.interchange.dataframe_protocol import DataFrame as DataFrameXchg
    from pandas.core.internals import SingleDataManager

    from pandas.io.formats.style import Styler

# ---------------------------------------------------------------------
# Docstring templates

_shared_doc_kwargs = {
    "axes": "index, columns",
    "klass": "DataFrame",
    "axes_single_arg": "{0 or 'index', 1 or 'columns'}",
    "axis": """axis : {0 or 'index', 1 or 'columns'}, default 0
        If 0 or 'index': apply function to each column.
        If 1 or 'columns': apply function to each row.""",
    "inplace": """
    inplace : bool, default False
        Whether to modify the DataFrame rather than creating a new one.""",
    "optional_by": """
by : str or list of str
    Name or list of names to sort by.

    - if `axis` is 0 or `'index'` then `by` may contain index
      levels and/or column labels.
    - if `axis` is 1 or `'columns'` then `by` may contain column
      levels and/or index labels.""",
    "optional_reindex": """
labels : array-like, optional
    New labels / index to conform the axis specified by 'axis' to.
index : array-like, optional
    New labels for the index. Preferably an Index object to avoid
    duplicating data.
columns : array-like, optional
    New labels for the columns. Preferably an Index object to avoid
    duplicating data.
axis : int or str, optional
    Axis to target. Can be either the axis name ('index', 'columns')
    or number (0, 1).""",
}

_merge_doc = """
Merge DataFrame or named Series objects with a database-style join.

A named Series object is treated as a DataFrame with a single named column.

The join is done on columns or indexes. If joining columns on
columns, the DataFrame indexes *will be ignored*. Otherwise if joining indexes
on indexes or indexes on a column or columns, the index will be passed on.
When performing a cross merge, no column specifications to merge on are
allowed.

.. warning::

    If both key columns contain rows where the key is a null value, those
    rows will be matched against each other. This is different from usual SQL
    join behaviour and can lead to unexpected results.

Parameters
----------%s
right : DataFrame or named Series
    Object to merge with.
how : {'left', 'right', 'outer', 'inner', 'cross'}, default 'inner'
    Type of merge to be performed.

    * left: use only keys from left frame, similar to a SQL left outer join;
      preserve key order.
    * right: use only keys from right frame, similar to a SQL right outer join;
      preserve key order.
    * outer: use union of keys from both frames, similar to a SQL full outer
      join; sort keys lexicographically.
    * inner: use intersection of keys from both frames, similar to a SQL inner
      join; preserve the order of the left keys.
    * cross: creates the cartesian product from both frames, preserves the order
      of the left keys.

      .. versionadded:: 1.2.0

on : label or list
    Column or index level names to join on. These must be found in both
    DataFrames. If `on` is None and not merging on indexes then this defaults
    to the intersection of the columns in both DataFrames.
left_on : label or list, or array-like
    Column or index level names to join on in the left DataFrame. Can also
    be an array or list of arrays of the length of the left DataFrame.
    These arrays are treated as if they are columns.
right_on : label or list, or array-like
    Column or index level names to join on in the right DataFrame. Can also
    be an array or list of arrays of the length of the right DataFrame.
    These arrays are treated as if they are columns.
left_index : bool, default False
    Use the index from the left DataFrame as the join key(s). If it is a
    MultiIndex, the number of keys in the other DataFrame (either the index
    or a number of columns) must match the number of levels.
right_index : bool, default False
    Use the index from the right DataFrame as the join key. Same caveats as
    left_index.
sort : bool, default False
    Sort the join keys lexicographically in the result DataFrame. If False,
    the order of the join keys depends on the join type (how keyword).
suffixes : list-like, default is ("_x", "_y")
    A length-2 sequence where each element is optionally a string
    indicating the suffix to add to overlapping column names in
    `left` and `right` respectively. Pass a value of `None` instead
    of a string to indicate that the column name from `left` or
    `right` should be left as-is, with no suffix. At least one of the
    values must not be None.
copy : bool, default True
    If False, avoid copy if possible.
indicator : bool or str, default False
    If True, adds a column to the output DataFrame called "_merge" with
    information on the source of each row. The column can be given a different
    name by providing a string argument. The column will have a Categorical
    type with the value of "left_only" for observations whose merge key only
    appears in the left DataFrame, "right_only" for observations
    whose merge key only appears in the right DataFrame, and "both"
    if the observation's merge key is found in both DataFrames.

validate : str, optional
    If specified, checks if merge is of specified type.

    * "one_to_one" or "1:1": check if merge keys are unique in both
      left and right datasets.
    * "one_to_many" or "1:m": check if merge keys are unique in left
      dataset.
    * "many_to_one" or "m:1": check if merge keys are unique in right
      dataset.
    * "many_to_many" or "m:m": allowed, but does not result in checks.

Returns
-------
DataFrame
    A DataFrame of the two merged objects.

See Also
--------
merge_ordered : Merge with optional filling/interpolation.
merge_asof : Merge on nearest keys.
DataFrame.join : Similar method using indices.

Examples
--------
>>> df1 = pd.DataFrame({'lkey': ['foo', 'bar', 'baz', 'foo'],
...                     'value': [1, 2, 3, 5]})
>>> df2 = pd.DataFrame({'rkey': ['foo', 'bar', 'baz', 'foo'],
...                     'value': [5, 6, 7, 8]})
>>> df1
    lkey value
0   foo      1
1   bar      2
2   baz      3
3   foo      5
>>> df2
    rkey value
0   foo      5
1   bar      6
2   baz      7
3   foo      8

Merge df1 and df2 on the lkey and rkey columns. The value columns have
the default suffixes, _x and _y, appended.

>>> df1.merge(df2, left_on='lkey', right_on='rkey')
  lkey  value_x rkey  value_y
0  foo        1  foo        5
1  foo        1  foo        8
2  bar        2  bar        6
3  baz        3  baz        7
4  foo        5  foo        5
5  foo        5  foo        8

Merge DataFrames df1 and df2 with specified left and right suffixes
appended to any overlapping columns.

>>> df1.merge(df2, left_on='lkey', right_on='rkey',
...           suffixes=('_left', '_right'))
  lkey  value_left rkey  value_right
0  foo           1  foo            5
1  foo           1  foo            8
2  bar           2  bar            6
3  baz           3  baz            7
4  foo           5  foo            5
5  foo           5  foo            8

Merge DataFrames df1 and df2, but raise an exception if the DataFrames have
any overlapping columns.

>>> df1.merge(df2, left_on='lkey', right_on='rkey', suffixes=(False, False))
Traceback (most recent call last):
...
ValueError: columns overlap but no suffix specified:
    Index(['value'], dtype='object')

>>> df1 = pd.DataFrame({'a': ['foo', 'bar'], 'b': [1, 2]})
>>> df2 = pd.DataFrame({'a': ['foo', 'baz'], 'c': [3, 4]})
>>> df1
      a  b
0   foo  1
1   bar  2
>>> df2
      a  c
0   foo  3
1   baz  4

>>> df1.merge(df2, how='inner', on='a')
      a  b  c
0   foo  1  3

>>> df1.merge(df2, how='left', on='a')
      a  b  c
0   foo  1  3.0
1   bar  2  NaN

>>> df1 = pd.DataFrame({'left': ['foo', 'bar']})
>>> df2 = pd.DataFrame({'right': [7, 8]})
>>> df1
    left
0   foo
1   bar
>>> df2
    right
0   7
1   8

>>> df1.merge(df2, how='cross')
   left  right
0   foo      7
1   foo      8
2   bar      7
3   bar      8
"""


# -----------------------------------------------------------------------
# DataFrame class


class DataFrame(NDFrame, OpsMixin):
    """
    Two-dimensional, size-mutable, potentially heterogeneous tabular data.

    Data structure also contains labeled axes (rows and columns).
    Arithmetic operations align on both row and column labels. Can be
    thought of as a dict-like container for Series objects. The primary
    pandas data structure.

    Parameters
    ----------
    data : ndarray (structured or homogeneous), Iterable, dict, or DataFrame
        Dict can contain Series, arrays, constants, dataclass or list-like objects. If
        data is a dict, column order follows insertion-order. If a dict contains Series
        which have an index defined, it is aligned by its index. This alignment also
        occurs if data is a Series or a DataFrame itself. Alignment is done on
        Series/DataFrame inputs.

        If data is a list of dicts, column order follows insertion-order.

    index : Index or array-like
        Index to use for resulting frame. Will default to RangeIndex if
        no indexing information part of input data and no index provided.
    columns : Index or array-like
        Column labels to use for resulting frame when data does not have them,
        defaulting to RangeIndex(0, 1, 2, ..., n). If data contains column labels,
        will perform column selection instead.
    dtype : dtype, default None
        Data type to force. Only a single dtype is allowed. If None, infer.
    copy : bool or None, default None
        Copy data from inputs.
        For dict data, the default of None behaves like ``copy=True``.  For DataFrame
        or 2d ndarray input, the default of None behaves like ``copy=False``.
        If data is a dict containing one or more Series (possibly of different dtypes),
        ``copy=False`` will ensure that these inputs are not copied.

        .. versionchanged:: 1.3.0

    See Also
    --------
    DataFrame.from_records : Constructor from tuples, also record arrays.
    DataFrame.from_dict : From dicts of Series, arrays, or dicts.
    read_csv : Read a comma-separated values (csv) file into DataFrame.
    read_table : Read general delimited file into DataFrame.
    read_clipboard : Read text from clipboard into DataFrame.

    Notes
    -----
    Please reference the :ref:`User Guide <basics.dataframe>` for more information.

    Examples
    --------
    Constructing DataFrame from a dictionary.

    >>> d = {'col1': [1, 2], 'col2': [3, 4]}
    >>> df = pd.DataFrame(data=d)
    >>> df
       col1  col2
    0     1     3
    1     2     4

    Notice that the inferred dtype is int64.

    >>> df.dtypes
    col1    int64
    col2    int64
    dtype: object

    To enforce a single dtype:

    >>> df = pd.DataFrame(data=d, dtype=np.int8)
    >>> df.dtypes
    col1    int8
    col2    int8
    dtype: object

    Constructing DataFrame from a dictionary including Series:

    >>> d = {'col1': [0, 1, 2, 3], 'col2': pd.Series([2, 3], index=[2, 3])}
    >>> pd.DataFrame(data=d, index=[0, 1, 2, 3])
       col1  col2
    0     0   NaN
    1     1   NaN
    2     2   2.0
    3     3   3.0

    Constructing DataFrame from numpy ndarray:

    >>> df2 = pd.DataFrame(np.array([[1, 2, 3], [4, 5, 6], [7, 8, 9]]),
    ...                    columns=['a', 'b', 'c'])
    >>> df2
       a  b  c
    0  1  2  3
    1  4  5  6
    2  7  8  9

    Constructing DataFrame from a numpy ndarray that has labeled columns:

    >>> data = np.array([(1, 2, 3), (4, 5, 6), (7, 8, 9)],
    ...                 dtype=[("a", "i4"), ("b", "i4"), ("c", "i4")])
    >>> df3 = pd.DataFrame(data, columns=['c', 'a'])
    ...
    >>> df3
       c  a
    0  3  1
    1  6  4
    2  9  7

    Constructing DataFrame from dataclass:

    >>> from dataclasses import make_dataclass
    >>> Point = make_dataclass("Point", [("x", int), ("y", int)])
    >>> pd.DataFrame([Point(0, 0), Point(0, 3), Point(2, 3)])
       x  y
    0  0  0
    1  0  3
    2  2  3

    Constructing DataFrame from Series/DataFrame:

    >>> ser = pd.Series([1, 2, 3], index=["a", "b", "c"])
    >>> df = pd.DataFrame(data=ser, index=["a", "c"])
    >>> df
       0
    a  1
    c  3

    >>> df1 = pd.DataFrame([1, 2, 3], index=["a", "b", "c"], columns=["x"])
    >>> df2 = pd.DataFrame(data=df1, index=["a", "c"])
    >>> df2
       x
    a  1
    c  3
    """

    _internal_names_set = {"columns", "index"} | NDFrame._internal_names_set
    _typ = "dataframe"
    _HANDLED_TYPES = (Series, Index, ExtensionArray, np.ndarray)
    _accessors: set[str] = {"sparse"}
    _hidden_attrs: frozenset[str] = NDFrame._hidden_attrs | frozenset([])
    _mgr: BlockManager | ArrayManager

    # similar to __array_priority__, positions DataFrame before Series, Index,
    #  and ExtensionArray.  Should NOT be overridden by subclasses.
    __pandas_priority__ = 4000

    @property
    def _constructor(self) -> Callable[..., DataFrame]:
        return DataFrame

    def _constructor_from_mgr(self, mgr, axes):
<<<<<<< HEAD
        if self._constructor is DataFrame:
            # we are pandas.DataFrame (or a subclass that doesn't override _constructor)
            return self._from_mgr(mgr, axes=axes)
=======
        df = self._from_mgr(mgr, axes=axes)
        if type(self) is DataFrame:
            # fastpath avoiding constructor call
            return df
>>>>>>> 59d4e841
        else:
            assert axes is mgr.axes
            return self._constructor(mgr)

    _constructor_sliced: Callable[..., Series] = Series

    def _sliced_from_mgr(self, mgr, axes) -> Series:
        return Series._from_mgr(mgr, axes)

    def _constructor_sliced_from_mgr(self, mgr, axes):
        if self._constructor_sliced is Series:
            return self._sliced_from_mgr(mgr, axes)
        assert axes is mgr.axes
        return self._constructor_sliced(mgr)

    # ----------------------------------------------------------------------
    # Constructors

    def __init__(
        self,
        data=None,
        index: Axes | None = None,
        columns: Axes | None = None,
        dtype: Dtype | None = None,
        copy: bool | None = None,
    ) -> None:
        allow_mgr = False
        if dtype is not None:
            dtype = self._validate_dtype(dtype)

        if isinstance(data, DataFrame):
            data = data._mgr
            allow_mgr = True
            if not copy:
                # if not copying data, ensure to still return a shallow copy
                # to avoid the result sharing the same Manager
                data = data.copy(deep=False)

        if isinstance(data, (BlockManager, ArrayManager)):
            if not allow_mgr:
                # GH#52419
                warnings.warn(
                    f"Passing a {type(data).__name__} to {type(self).__name__} "
                    "is deprecated and will raise in a future version. "
                    "Use public APIs instead.",
                    DeprecationWarning,
                    stacklevel=find_stack_level(),
                )

            if using_copy_on_write():
                data = data.copy(deep=False)
            # first check if a Manager is passed without any other arguments
            # -> use fastpath (without checking Manager type)
            if index is None and columns is None and dtype is None and not copy:
                # GH#33357 fastpath
                NDFrame.__init__(self, data)
                return

        manager = _get_option("mode.data_manager", silent=True)

        # GH47215
        if isinstance(index, set):
            raise ValueError("index cannot be a set")
        if isinstance(columns, set):
            raise ValueError("columns cannot be a set")

        if copy is None:
            if isinstance(data, dict):
                # retain pre-GH#38939 default behavior
                copy = True
            elif (
                manager == "array"
                and isinstance(data, (np.ndarray, ExtensionArray))
                and data.ndim == 2
            ):
                # INFO(ArrayManager) by default copy the 2D input array to get
                # contiguous 1D arrays
                copy = True
            elif using_copy_on_write() and not isinstance(
                data, (Index, DataFrame, Series)
            ):
                copy = True
            else:
                copy = False

        if data is None:
            index = index if index is not None else default_index(0)
            columns = columns if columns is not None else default_index(0)
            dtype = dtype if dtype is not None else pandas_dtype(object)
            data = []

        if isinstance(data, (BlockManager, ArrayManager)):
            mgr = self._init_mgr(
                data, axes={"index": index, "columns": columns}, dtype=dtype, copy=copy
            )

        elif isinstance(data, dict):
            # GH#38939 de facto copy defaults to False only in non-dict cases
            mgr = dict_to_mgr(data, index, columns, dtype=dtype, copy=copy, typ=manager)
        elif isinstance(data, ma.MaskedArray):
            from numpy.ma import mrecords

            # masked recarray
            if isinstance(data, mrecords.MaskedRecords):
                raise TypeError(
                    "MaskedRecords are not supported. Pass "
                    "{name: data[name] for name in data.dtype.names} "
                    "instead"
                )

            # a masked array
            data = sanitize_masked_array(data)
            mgr = ndarray_to_mgr(
                data,
                index,
                columns,
                dtype=dtype,
                copy=copy,
                typ=manager,
            )

        elif isinstance(data, (np.ndarray, Series, Index, ExtensionArray)):
            if data.dtype.names:
                # i.e. numpy structured array
                data = cast(np.ndarray, data)
                mgr = rec_array_to_mgr(
                    data,
                    index,
                    columns,
                    dtype,
                    copy,
                    typ=manager,
                )
            elif getattr(data, "name", None) is not None:
                # i.e. Series/Index with non-None name
                _copy = copy if using_copy_on_write() else True
                mgr = dict_to_mgr(
                    # error: Item "ndarray" of "Union[ndarray, Series, Index]" has no
                    # attribute "name"
                    {data.name: data},  # type: ignore[union-attr]
                    index,
                    columns,
                    dtype=dtype,
                    typ=manager,
                    copy=_copy,
                )
            else:
                mgr = ndarray_to_mgr(
                    data,
                    index,
                    columns,
                    dtype=dtype,
                    copy=copy,
                    typ=manager,
                )

        # For data is list-like, or Iterable (will consume into list)
        elif is_list_like(data):
            if not isinstance(data, abc.Sequence):
                if hasattr(data, "__array__"):
                    # GH#44616 big perf improvement for e.g. pytorch tensor
                    data = np.asarray(data)
                else:
                    data = list(data)
            if len(data) > 0:
                if is_dataclass(data[0]):
                    data = dataclasses_to_dicts(data)
                if not isinstance(data, np.ndarray) and treat_as_nested(data):
                    # exclude ndarray as we may have cast it a few lines above
                    if columns is not None:
                        columns = ensure_index(columns)
                    arrays, columns, index = nested_data_to_arrays(
                        # error: Argument 3 to "nested_data_to_arrays" has incompatible
                        # type "Optional[Collection[Any]]"; expected "Optional[Index]"
                        data,
                        columns,
                        index,  # type: ignore[arg-type]
                        dtype,
                    )
                    mgr = arrays_to_mgr(
                        arrays,
                        columns,
                        index,
                        dtype=dtype,
                        typ=manager,
                    )
                else:
                    mgr = ndarray_to_mgr(
                        data,
                        index,
                        columns,
                        dtype=dtype,
                        copy=copy,
                        typ=manager,
                    )
            else:
                mgr = dict_to_mgr(
                    {},
                    index,
                    columns if columns is not None else default_index(0),
                    dtype=dtype,
                    typ=manager,
                )
        # For data is scalar
        else:
            if index is None or columns is None:
                raise ValueError("DataFrame constructor not properly called!")

            index = ensure_index(index)
            columns = ensure_index(columns)

            if not dtype:
                dtype, _ = infer_dtype_from_scalar(data)

            # For data is a scalar extension dtype
            if isinstance(dtype, ExtensionDtype):
                # TODO(EA2D): special case not needed with 2D EAs

                values = [
                    construct_1d_arraylike_from_scalar(data, len(index), dtype)
                    for _ in range(len(columns))
                ]
                mgr = arrays_to_mgr(values, columns, index, dtype=None, typ=manager)
            else:
                arr2d = construct_2d_arraylike_from_scalar(
                    data,
                    len(index),
                    len(columns),
                    dtype,
                    copy,
                )

                mgr = ndarray_to_mgr(
                    arr2d,
                    index,
                    columns,
                    dtype=arr2d.dtype,
                    copy=False,
                    typ=manager,
                )

        # ensure correct Manager type according to settings
        mgr = mgr_to_mgr(mgr, typ=manager)

        NDFrame.__init__(self, mgr)

    # ----------------------------------------------------------------------

    def __dataframe__(
        self, nan_as_null: bool = False, allow_copy: bool = True
    ) -> DataFrameXchg:
        """
        Return the dataframe interchange object implementing the interchange protocol.

        Parameters
        ----------
        nan_as_null : bool, default False
            Whether to tell the DataFrame to overwrite null values in the data
            with ``NaN`` (or ``NaT``).
        allow_copy : bool, default True
            Whether to allow memory copying when exporting. If set to False
            it would cause non-zero-copy exports to fail.

        Returns
        -------
        DataFrame interchange object
            The object which consuming library can use to ingress the dataframe.

        Notes
        -----
        Details on the interchange protocol:
        https://data-apis.org/dataframe-protocol/latest/index.html

        `nan_as_null` currently has no effect; once support for nullable extension
        dtypes is added, this value should be propagated to columns.

        Examples
        --------
        >>> df_not_necessarily_pandas = pd.DataFrame({'A': [1, 2], 'B': [3, 4]})
        >>> interchange_object = df_not_necessarily_pandas.__dataframe__()
        >>> interchange_object.column_names()
        Index(['A', 'B'], dtype='object')
        >>> df_pandas = (pd.api.interchange.from_dataframe
        ...              (interchange_object.select_columns_by_name(['A'])))
        >>> df_pandas
             A
        0    1
        1    2

        These methods (``column_names``, ``select_columns_by_name``) should work
        for any dataframe library which implements the interchange protocol.
        """

        from pandas.core.interchange.dataframe import PandasDataFrameXchg

        return PandasDataFrameXchg(self, nan_as_null, allow_copy)

    def __dataframe_consortium_standard__(
        self, *, api_version: str | None = None
    ) -> Any:
        """
        Provide entry point to the Consortium DataFrame Standard API.

        This is developed and maintained outside of pandas.
        Please report any issues to https://github.com/data-apis/dataframe-api-compat.
        """
        dataframe_api_compat = import_optional_dependency("dataframe_api_compat")
        convert_to_standard_compliant_dataframe = (
            dataframe_api_compat.pandas_standard.convert_to_standard_compliant_dataframe
        )
        return convert_to_standard_compliant_dataframe(self, api_version=api_version)

    # ----------------------------------------------------------------------

    @property
    def axes(self) -> list[Index]:
        """
        Return a list representing the axes of the DataFrame.

        It has the row axis labels and column axis labels as the only members.
        They are returned in that order.

        Examples
        --------
        >>> df = pd.DataFrame({'col1': [1, 2], 'col2': [3, 4]})
        >>> df.axes
        [RangeIndex(start=0, stop=2, step=1), Index(['col1', 'col2'],
        dtype='object')]
        """
        return [self.index, self.columns]

    @property
    def shape(self) -> tuple[int, int]:
        """
        Return a tuple representing the dimensionality of the DataFrame.

        See Also
        --------
        ndarray.shape : Tuple of array dimensions.

        Examples
        --------
        >>> df = pd.DataFrame({'col1': [1, 2], 'col2': [3, 4]})
        >>> df.shape
        (2, 2)

        >>> df = pd.DataFrame({'col1': [1, 2], 'col2': [3, 4],
        ...                    'col3': [5, 6]})
        >>> df.shape
        (2, 3)
        """
        return len(self.index), len(self.columns)

    @property
    def _is_homogeneous_type(self) -> bool:
        """
        Whether all the columns in a DataFrame have the same type.

        Returns
        -------
        bool

        Examples
        --------
        >>> DataFrame({"A": [1, 2], "B": [3, 4]})._is_homogeneous_type
        True
        >>> DataFrame({"A": [1, 2], "B": [3.0, 4.0]})._is_homogeneous_type
        False

        Items with the same type but different sizes are considered
        different types.

        >>> DataFrame({
        ...    "A": np.array([1, 2], dtype=np.int32),
        ...    "B": np.array([1, 2], dtype=np.int64)})._is_homogeneous_type
        False
        """
        # The "<" part of "<=" here is for empty DataFrame cases
        return len({arr.dtype for arr in self._mgr.arrays}) <= 1

    @property
    def _can_fast_transpose(self) -> bool:
        """
        Can we transpose this DataFrame without creating any new array objects.
        """
        if isinstance(self._mgr, ArrayManager):
            return False
        blocks = self._mgr.blocks
        if len(blocks) != 1:
            return False

        dtype = blocks[0].dtype
        # TODO(EA2D) special case would be unnecessary with 2D EAs
        return not is_1d_only_ea_dtype(dtype)

    @property
    def _values(self) -> np.ndarray | DatetimeArray | TimedeltaArray | PeriodArray:
        """
        Analogue to ._values that may return a 2D ExtensionArray.
        """
        mgr = self._mgr

        if isinstance(mgr, ArrayManager):
            if len(mgr.arrays) == 1 and not is_1d_only_ea_dtype(mgr.arrays[0].dtype):
                # error: Item "ExtensionArray" of "Union[ndarray, ExtensionArray]"
                # has no attribute "reshape"
                return mgr.arrays[0].reshape(-1, 1)  # type: ignore[union-attr]
            return ensure_wrapped_if_datetimelike(self.values)

        blocks = mgr.blocks
        if len(blocks) != 1:
            return ensure_wrapped_if_datetimelike(self.values)

        arr = blocks[0].values
        if arr.ndim == 1:
            # non-2D ExtensionArray
            return self.values

        # more generally, whatever we allow in NDArrayBackedExtensionBlock
        arr = cast("np.ndarray | DatetimeArray | TimedeltaArray | PeriodArray", arr)
        return arr.T

    # ----------------------------------------------------------------------
    # Rendering Methods

    def _repr_fits_vertical_(self) -> bool:
        """
        Check length against max_rows.
        """
        max_rows = get_option("display.max_rows")
        return len(self) <= max_rows

    def _repr_fits_horizontal_(self) -> bool:
        """
        Check if full repr fits in horizontal boundaries imposed by the display
        options width and max_columns.
        """
        width, height = console.get_console_size()
        max_columns = get_option("display.max_columns")
        nb_columns = len(self.columns)

        # exceed max columns
        if (max_columns and nb_columns > max_columns) or (
            width and nb_columns > (width // 2)
        ):
            return False

        # used by repr_html under IPython notebook or scripts ignore terminal
        # dims
        if width is None or not console.in_interactive_session():
            return True

        if get_option("display.width") is not None or console.in_ipython_frontend():
            # check at least the column row for excessive width
            max_rows = 1
        else:
            max_rows = get_option("display.max_rows")

        # when auto-detecting, so width=None and not in ipython front end
        # check whether repr fits horizontal by actually checking
        # the width of the rendered repr
        buf = StringIO()

        # only care about the stuff we'll actually print out
        # and to_string on entire frame may be expensive
        d = self

        if max_rows is not None:  # unlimited rows
            # min of two, where one may be None
            d = d.iloc[: min(max_rows, len(d))]
        else:
            return True

        d.to_string(buf=buf)
        value = buf.getvalue()
        repr_width = max(len(line) for line in value.split("\n"))

        return repr_width < width

    def _info_repr(self) -> bool:
        """
        True if the repr should show the info view.
        """
        info_repr_option = get_option("display.large_repr") == "info"
        return info_repr_option and not (
            self._repr_fits_horizontal_() and self._repr_fits_vertical_()
        )

    def __repr__(self) -> str:
        """
        Return a string representation for a particular DataFrame.
        """
        if self._info_repr():
            buf = StringIO()
            self.info(buf=buf)
            return buf.getvalue()

        repr_params = fmt.get_dataframe_repr_params()
        return self.to_string(**repr_params)

    def _repr_html_(self) -> str | None:
        """
        Return a html representation for a particular DataFrame.

        Mainly for IPython notebook.
        """
        if self._info_repr():
            buf = StringIO()
            self.info(buf=buf)
            # need to escape the <class>, should be the first line.
            val = buf.getvalue().replace("<", r"&lt;", 1)
            val = val.replace(">", r"&gt;", 1)
            return f"<pre>{val}</pre>"

        if get_option("display.notebook_repr_html"):
            max_rows = get_option("display.max_rows")
            min_rows = get_option("display.min_rows")
            max_cols = get_option("display.max_columns")
            show_dimensions = get_option("display.show_dimensions")

            formatter = fmt.DataFrameFormatter(
                self,
                columns=None,
                col_space=None,
                na_rep="NaN",
                formatters=None,
                float_format=None,
                sparsify=None,
                justify=None,
                index_names=True,
                header=True,
                index=True,
                bold_rows=True,
                escape=True,
                max_rows=max_rows,
                min_rows=min_rows,
                max_cols=max_cols,
                show_dimensions=show_dimensions,
                decimal=".",
            )
            return fmt.DataFrameRenderer(formatter).to_html(notebook=True)
        else:
            return None

    @overload
    def to_string(
        self,
        buf: None = ...,
        columns: Axes | None = ...,
        col_space: int | list[int] | dict[Hashable, int] | None = ...,
        header: bool | SequenceNotStr[str] = ...,
        index: bool = ...,
        na_rep: str = ...,
        formatters: fmt.FormattersType | None = ...,
        float_format: fmt.FloatFormatType | None = ...,
        sparsify: bool | None = ...,
        index_names: bool = ...,
        justify: str | None = ...,
        max_rows: int | None = ...,
        max_cols: int | None = ...,
        show_dimensions: bool = ...,
        decimal: str = ...,
        line_width: int | None = ...,
        min_rows: int | None = ...,
        max_colwidth: int | None = ...,
        encoding: str | None = ...,
    ) -> str:
        ...

    @overload
    def to_string(
        self,
        buf: FilePath | WriteBuffer[str],
        columns: Axes | None = ...,
        col_space: int | list[int] | dict[Hashable, int] | None = ...,
        header: bool | SequenceNotStr[str] = ...,
        index: bool = ...,
        na_rep: str = ...,
        formatters: fmt.FormattersType | None = ...,
        float_format: fmt.FloatFormatType | None = ...,
        sparsify: bool | None = ...,
        index_names: bool = ...,
        justify: str | None = ...,
        max_rows: int | None = ...,
        max_cols: int | None = ...,
        show_dimensions: bool = ...,
        decimal: str = ...,
        line_width: int | None = ...,
        min_rows: int | None = ...,
        max_colwidth: int | None = ...,
        encoding: str | None = ...,
    ) -> None:
        ...

    @deprecate_nonkeyword_arguments(
        version="3.0", allowed_args=["self", "buf"], name="to_string"
    )
    @Substitution(
        header_type="bool or list of str",
        header="Write out the column names. If a list of columns "
        "is given, it is assumed to be aliases for the "
        "column names",
        col_space_type="int, list or dict of int",
        col_space="The minimum width of each column. If a list of ints is given "
        "every integers corresponds with one column. If a dict is given, the key "
        "references the column, while the value defines the space to use.",
    )
    @Substitution(shared_params=fmt.common_docstring, returns=fmt.return_docstring)
    def to_string(
        self,
        buf: FilePath | WriteBuffer[str] | None = None,
        columns: Axes | None = None,
        col_space: int | list[int] | dict[Hashable, int] | None = None,
        header: bool | SequenceNotStr[str] = True,
        index: bool = True,
        na_rep: str = "NaN",
        formatters: fmt.FormattersType | None = None,
        float_format: fmt.FloatFormatType | None = None,
        sparsify: bool | None = None,
        index_names: bool = True,
        justify: str | None = None,
        max_rows: int | None = None,
        max_cols: int | None = None,
        show_dimensions: bool = False,
        decimal: str = ".",
        line_width: int | None = None,
        min_rows: int | None = None,
        max_colwidth: int | None = None,
        encoding: str | None = None,
    ) -> str | None:
        """
        Render a DataFrame to a console-friendly tabular output.
        %(shared_params)s
        line_width : int, optional
            Width to wrap a line in characters.
        min_rows : int, optional
            The number of rows to display in the console in a truncated repr
            (when number of rows is above `max_rows`).
        max_colwidth : int, optional
            Max width to truncate each column in characters. By default, no limit.
        encoding : str, default "utf-8"
            Set character encoding.
        %(returns)s
        See Also
        --------
        to_html : Convert DataFrame to HTML.

        Examples
        --------
        >>> d = {'col1': [1, 2, 3], 'col2': [4, 5, 6]}
        >>> df = pd.DataFrame(d)
        >>> print(df.to_string())
           col1  col2
        0     1     4
        1     2     5
        2     3     6
        """
        from pandas import option_context

        with option_context("display.max_colwidth", max_colwidth):
            formatter = fmt.DataFrameFormatter(
                self,
                columns=columns,
                col_space=col_space,
                na_rep=na_rep,
                formatters=formatters,
                float_format=float_format,
                sparsify=sparsify,
                justify=justify,
                index_names=index_names,
                header=header,
                index=index,
                min_rows=min_rows,
                max_rows=max_rows,
                max_cols=max_cols,
                show_dimensions=show_dimensions,
                decimal=decimal,
            )
            return fmt.DataFrameRenderer(formatter).to_string(
                buf=buf,
                encoding=encoding,
                line_width=line_width,
            )

    def _get_values_for_csv(
        self,
        *,
        float_format: FloatFormatType | None,
        date_format: str | None,
        decimal: str,
        na_rep: str,
        quoting,  # int csv.QUOTE_FOO from stdlib
    ) -> Self:
        # helper used by to_csv
        mgr = self._mgr.get_values_for_csv(
            float_format=float_format,
            date_format=date_format,
            decimal=decimal,
            na_rep=na_rep,
            quoting=quoting,
        )
        return self._constructor_from_mgr(mgr, axes=mgr.axes)

    # ----------------------------------------------------------------------

    @property
    def style(self) -> Styler:
        """
        Returns a Styler object.

        Contains methods for building a styled HTML representation of the DataFrame.

        See Also
        --------
        io.formats.style.Styler : Helps style a DataFrame or Series according to the
            data with HTML and CSS.

        Examples
        --------
        >>> df = pd.DataFrame({'A': [1, 2, 3]})
        >>> df.style  # doctest: +SKIP

        Please see
        `Table Visualization <../../user_guide/style.ipynb>`_ for more examples.
        """
        from pandas.io.formats.style import Styler

        return Styler(self)

    _shared_docs[
        "items"
    ] = r"""
        Iterate over (column name, Series) pairs.

        Iterates over the DataFrame columns, returning a tuple with
        the column name and the content as a Series.

        Yields
        ------
        label : object
            The column names for the DataFrame being iterated over.
        content : Series
            The column entries belonging to each label, as a Series.

        See Also
        --------
        DataFrame.iterrows : Iterate over DataFrame rows as
            (index, Series) pairs.
        DataFrame.itertuples : Iterate over DataFrame rows as namedtuples
            of the values.

        Examples
        --------
        >>> df = pd.DataFrame({'species': ['bear', 'bear', 'marsupial'],
        ...                   'population': [1864, 22000, 80000]},
        ...                   index=['panda', 'polar', 'koala'])
        >>> df
                species   population
        panda   bear      1864
        polar   bear      22000
        koala   marsupial 80000
        >>> for label, content in df.items():
        ...     print(f'label: {label}')
        ...     print(f'content: {content}', sep='\n')
        ...
        label: species
        content:
        panda         bear
        polar         bear
        koala    marsupial
        Name: species, dtype: object
        label: population
        content:
        panda     1864
        polar    22000
        koala    80000
        Name: population, dtype: int64
        """

    @Appender(_shared_docs["items"])
    def items(self) -> Iterable[tuple[Hashable, Series]]:
        if self.columns.is_unique and hasattr(self, "_item_cache"):
            for k in self.columns:
                yield k, self._get_item_cache(k)
        else:
            for i, k in enumerate(self.columns):
                yield k, self._ixs(i, axis=1)

    def iterrows(self) -> Iterable[tuple[Hashable, Series]]:
        """
        Iterate over DataFrame rows as (index, Series) pairs.

        Yields
        ------
        index : label or tuple of label
            The index of the row. A tuple for a `MultiIndex`.
        data : Series
            The data of the row as a Series.

        See Also
        --------
        DataFrame.itertuples : Iterate over DataFrame rows as namedtuples of the values.
        DataFrame.items : Iterate over (column name, Series) pairs.

        Notes
        -----
        1. Because ``iterrows`` returns a Series for each row,
           it does **not** preserve dtypes across the rows (dtypes are
           preserved across columns for DataFrames).

           To preserve dtypes while iterating over the rows, it is better
           to use :meth:`itertuples` which returns namedtuples of the values
           and which is generally faster than ``iterrows``.

        2. You should **never modify** something you are iterating over.
           This is not guaranteed to work in all cases. Depending on the
           data types, the iterator returns a copy and not a view, and writing
           to it will have no effect.

        Examples
        --------

        >>> df = pd.DataFrame([[1, 1.5]], columns=['int', 'float'])
        >>> row = next(df.iterrows())[1]
        >>> row
        int      1.0
        float    1.5
        Name: 0, dtype: float64
        >>> print(row['int'].dtype)
        float64
        >>> print(df['int'].dtype)
        int64
        """
        columns = self.columns
        klass = self._constructor_sliced
        using_cow = using_copy_on_write()
        for k, v in zip(self.index, self.values):
            s = klass(v, index=columns, name=k).__finalize__(self)
            if using_cow and self._mgr.is_single_block:
                s._mgr.add_references(self._mgr)  # type: ignore[arg-type]
            yield k, s

    def itertuples(
        self, index: bool = True, name: str | None = "Pandas"
    ) -> Iterable[tuple[Any, ...]]:
        """
        Iterate over DataFrame rows as namedtuples.

        Parameters
        ----------
        index : bool, default True
            If True, return the index as the first element of the tuple.
        name : str or None, default "Pandas"
            The name of the returned namedtuples or None to return regular
            tuples.

        Returns
        -------
        iterator
            An object to iterate over namedtuples for each row in the
            DataFrame with the first field possibly being the index and
            following fields being the column values.

        See Also
        --------
        DataFrame.iterrows : Iterate over DataFrame rows as (index, Series)
            pairs.
        DataFrame.items : Iterate over (column name, Series) pairs.

        Notes
        -----
        The column names will be renamed to positional names if they are
        invalid Python identifiers, repeated, or start with an underscore.

        Examples
        --------
        >>> df = pd.DataFrame({'num_legs': [4, 2], 'num_wings': [0, 2]},
        ...                   index=['dog', 'hawk'])
        >>> df
              num_legs  num_wings
        dog          4          0
        hawk         2          2
        >>> for row in df.itertuples():
        ...     print(row)
        ...
        Pandas(Index='dog', num_legs=4, num_wings=0)
        Pandas(Index='hawk', num_legs=2, num_wings=2)

        By setting the `index` parameter to False we can remove the index
        as the first element of the tuple:

        >>> for row in df.itertuples(index=False):
        ...     print(row)
        ...
        Pandas(num_legs=4, num_wings=0)
        Pandas(num_legs=2, num_wings=2)

        With the `name` parameter set we set a custom name for the yielded
        namedtuples:

        >>> for row in df.itertuples(name='Animal'):
        ...     print(row)
        ...
        Animal(Index='dog', num_legs=4, num_wings=0)
        Animal(Index='hawk', num_legs=2, num_wings=2)
        """
        arrays = []
        fields = list(self.columns)
        if index:
            arrays.append(self.index)
            fields.insert(0, "Index")

        # use integer indexing because of possible duplicate column names
        arrays.extend(self.iloc[:, k] for k in range(len(self.columns)))

        if name is not None:
            # https://github.com/python/mypy/issues/9046
            # error: namedtuple() expects a string literal as the first argument
            itertuple = collections.namedtuple(  # type: ignore[misc]
                name, fields, rename=True
            )
            return map(itertuple._make, zip(*arrays))

        # fallback to regular tuples
        return zip(*arrays)

    def __len__(self) -> int:
        """
        Returns length of info axis, but here we use the index.
        """
        return len(self.index)

    @overload
    def dot(self, other: Series) -> Series:
        ...

    @overload
    def dot(self, other: DataFrame | Index | ArrayLike) -> DataFrame:
        ...

    def dot(self, other: AnyArrayLike | DataFrame) -> DataFrame | Series:
        """
        Compute the matrix multiplication between the DataFrame and other.

        This method computes the matrix product between the DataFrame and the
        values of an other Series, DataFrame or a numpy array.

        It can also be called using ``self @ other``.

        Parameters
        ----------
        other : Series, DataFrame or array-like
            The other object to compute the matrix product with.

        Returns
        -------
        Series or DataFrame
            If other is a Series, return the matrix product between self and
            other as a Series. If other is a DataFrame or a numpy.array, return
            the matrix product of self and other in a DataFrame of a np.array.

        See Also
        --------
        Series.dot: Similar method for Series.

        Notes
        -----
        The dimensions of DataFrame and other must be compatible in order to
        compute the matrix multiplication. In addition, the column names of
        DataFrame and the index of other must contain the same values, as they
        will be aligned prior to the multiplication.

        The dot method for Series computes the inner product, instead of the
        matrix product here.

        Examples
        --------
        Here we multiply a DataFrame with a Series.

        >>> df = pd.DataFrame([[0, 1, -2, -1], [1, 1, 1, 1]])
        >>> s = pd.Series([1, 1, 2, 1])
        >>> df.dot(s)
        0    -4
        1     5
        dtype: int64

        Here we multiply a DataFrame with another DataFrame.

        >>> other = pd.DataFrame([[0, 1], [1, 2], [-1, -1], [2, 0]])
        >>> df.dot(other)
            0   1
        0   1   4
        1   2   2

        Note that the dot method give the same result as @

        >>> df @ other
            0   1
        0   1   4
        1   2   2

        The dot method works also if other is an np.array.

        >>> arr = np.array([[0, 1], [1, 2], [-1, -1], [2, 0]])
        >>> df.dot(arr)
            0   1
        0   1   4
        1   2   2

        Note how shuffling of the objects does not change the result.

        >>> s2 = s.reindex([1, 0, 2, 3])
        >>> df.dot(s2)
        0    -4
        1     5
        dtype: int64
        """
        if isinstance(other, (Series, DataFrame)):
            common = self.columns.union(other.index)
            if len(common) > len(self.columns) or len(common) > len(other.index):
                raise ValueError("matrices are not aligned")

            left = self.reindex(columns=common, copy=False)
            right = other.reindex(index=common, copy=False)
            lvals = left.values
            rvals = right._values
        else:
            left = self
            lvals = self.values
            rvals = np.asarray(other)
            if lvals.shape[1] != rvals.shape[0]:
                raise ValueError(
                    f"Dot product shape mismatch, {lvals.shape} vs {rvals.shape}"
                )

        if isinstance(other, DataFrame):
            common_type = find_common_type(list(self.dtypes) + list(other.dtypes))
            return self._constructor(
                np.dot(lvals, rvals),
                index=left.index,
                columns=other.columns,
                copy=False,
                dtype=common_type,
            )
        elif isinstance(other, Series):
            common_type = find_common_type(list(self.dtypes) + [other.dtypes])
            return self._constructor_sliced(
                np.dot(lvals, rvals), index=left.index, copy=False, dtype=common_type
            )
        elif isinstance(rvals, (np.ndarray, Index)):
            result = np.dot(lvals, rvals)
            if result.ndim == 2:
                return self._constructor(result, index=left.index, copy=False)
            else:
                return self._constructor_sliced(result, index=left.index, copy=False)
        else:  # pragma: no cover
            raise TypeError(f"unsupported type: {type(other)}")

    @overload
    def __matmul__(self, other: Series) -> Series:
        ...

    @overload
    def __matmul__(self, other: AnyArrayLike | DataFrame) -> DataFrame | Series:
        ...

    def __matmul__(self, other: AnyArrayLike | DataFrame) -> DataFrame | Series:
        """
        Matrix multiplication using binary `@` operator.
        """
        return self.dot(other)

    def __rmatmul__(self, other) -> DataFrame:
        """
        Matrix multiplication using binary `@` operator.
        """
        try:
            return self.T.dot(np.transpose(other)).T
        except ValueError as err:
            if "shape mismatch" not in str(err):
                raise
            # GH#21581 give exception message for original shapes
            msg = f"shapes {np.shape(other)} and {self.shape} not aligned"
            raise ValueError(msg) from err

    # ----------------------------------------------------------------------
    # IO methods (to / from other formats)

    @classmethod
    def from_dict(
        cls,
        data: dict,
        orient: FromDictOrient = "columns",
        dtype: Dtype | None = None,
        columns: Axes | None = None,
    ) -> DataFrame:
        """
        Construct DataFrame from dict of array-like or dicts.

        Creates DataFrame object from dictionary by columns or by index
        allowing dtype specification.

        Parameters
        ----------
        data : dict
            Of the form {field : array-like} or {field : dict}.
        orient : {'columns', 'index', 'tight'}, default 'columns'
            The "orientation" of the data. If the keys of the passed dict
            should be the columns of the resulting DataFrame, pass 'columns'
            (default). Otherwise if the keys should be rows, pass 'index'.
            If 'tight', assume a dict with keys ['index', 'columns', 'data',
            'index_names', 'column_names'].

            .. versionadded:: 1.4.0
               'tight' as an allowed value for the ``orient`` argument

        dtype : dtype, default None
            Data type to force after DataFrame construction, otherwise infer.
        columns : list, default None
            Column labels to use when ``orient='index'``. Raises a ValueError
            if used with ``orient='columns'`` or ``orient='tight'``.

        Returns
        -------
        DataFrame

        See Also
        --------
        DataFrame.from_records : DataFrame from structured ndarray, sequence
            of tuples or dicts, or DataFrame.
        DataFrame : DataFrame object creation using constructor.
        DataFrame.to_dict : Convert the DataFrame to a dictionary.

        Examples
        --------
        By default the keys of the dict become the DataFrame columns:

        >>> data = {'col_1': [3, 2, 1, 0], 'col_2': ['a', 'b', 'c', 'd']}
        >>> pd.DataFrame.from_dict(data)
           col_1 col_2
        0      3     a
        1      2     b
        2      1     c
        3      0     d

        Specify ``orient='index'`` to create the DataFrame using dictionary
        keys as rows:

        >>> data = {'row_1': [3, 2, 1, 0], 'row_2': ['a', 'b', 'c', 'd']}
        >>> pd.DataFrame.from_dict(data, orient='index')
               0  1  2  3
        row_1  3  2  1  0
        row_2  a  b  c  d

        When using the 'index' orientation, the column names can be
        specified manually:

        >>> pd.DataFrame.from_dict(data, orient='index',
        ...                        columns=['A', 'B', 'C', 'D'])
               A  B  C  D
        row_1  3  2  1  0
        row_2  a  b  c  d

        Specify ``orient='tight'`` to create the DataFrame using a 'tight'
        format:

        >>> data = {'index': [('a', 'b'), ('a', 'c')],
        ...         'columns': [('x', 1), ('y', 2)],
        ...         'data': [[1, 3], [2, 4]],
        ...         'index_names': ['n1', 'n2'],
        ...         'column_names': ['z1', 'z2']}
        >>> pd.DataFrame.from_dict(data, orient='tight')
        z1     x  y
        z2     1  2
        n1 n2
        a  b   1  3
           c   2  4
        """
        index = None
        orient = orient.lower()  # type: ignore[assignment]
        if orient == "index":
            if len(data) > 0:
                # TODO speed up Series case
                if isinstance(next(iter(data.values())), (Series, dict)):
                    data = _from_nested_dict(data)
                else:
                    index = list(data.keys())
                    # error: Incompatible types in assignment (expression has type
                    # "List[Any]", variable has type "Dict[Any, Any]")
                    data = list(data.values())  # type: ignore[assignment]
        elif orient in ("columns", "tight"):
            if columns is not None:
                raise ValueError(f"cannot use columns parameter with orient='{orient}'")
        else:  # pragma: no cover
            raise ValueError(
                f"Expected 'index', 'columns' or 'tight' for orient parameter. "
                f"Got '{orient}' instead"
            )

        if orient != "tight":
            return cls(data, index=index, columns=columns, dtype=dtype)
        else:
            realdata = data["data"]

            def create_index(indexlist, namelist):
                index: Index
                if len(namelist) > 1:
                    index = MultiIndex.from_tuples(indexlist, names=namelist)
                else:
                    index = Index(indexlist, name=namelist[0])
                return index

            index = create_index(data["index"], data["index_names"])
            columns = create_index(data["columns"], data["column_names"])
            return cls(realdata, index=index, columns=columns, dtype=dtype)

    def to_numpy(
        self,
        dtype: npt.DTypeLike | None = None,
        copy: bool = False,
        na_value: object = lib.no_default,
    ) -> np.ndarray:
        """
        Convert the DataFrame to a NumPy array.

        By default, the dtype of the returned array will be the common NumPy
        dtype of all types in the DataFrame. For example, if the dtypes are
        ``float16`` and ``float32``, the results dtype will be ``float32``.
        This may require copying data and coercing values, which may be
        expensive.

        Parameters
        ----------
        dtype : str or numpy.dtype, optional
            The dtype to pass to :meth:`numpy.asarray`.
        copy : bool, default False
            Whether to ensure that the returned value is not a view on
            another array. Note that ``copy=False`` does not *ensure* that
            ``to_numpy()`` is no-copy. Rather, ``copy=True`` ensure that
            a copy is made, even if not strictly necessary.
        na_value : Any, optional
            The value to use for missing values. The default value depends
            on `dtype` and the dtypes of the DataFrame columns.

        Returns
        -------
        numpy.ndarray

        See Also
        --------
        Series.to_numpy : Similar method for Series.

        Examples
        --------
        >>> pd.DataFrame({"A": [1, 2], "B": [3, 4]}).to_numpy()
        array([[1, 3],
               [2, 4]])

        With heterogeneous data, the lowest common type will have to
        be used.

        >>> df = pd.DataFrame({"A": [1, 2], "B": [3.0, 4.5]})
        >>> df.to_numpy()
        array([[1. , 3. ],
               [2. , 4.5]])

        For a mix of numeric and non-numeric types, the output array will
        have object dtype.

        >>> df['C'] = pd.date_range('2000', periods=2)
        >>> df.to_numpy()
        array([[1, 3.0, Timestamp('2000-01-01 00:00:00')],
               [2, 4.5, Timestamp('2000-01-02 00:00:00')]], dtype=object)
        """
        if dtype is not None:
            dtype = np.dtype(dtype)
        result = self._mgr.as_array(dtype=dtype, copy=copy, na_value=na_value)
        if result.dtype is not dtype:
            result = np.array(result, dtype=dtype, copy=False)

        return result

    def _create_data_for_split_and_tight_to_dict(
        self, are_all_object_dtype_cols: bool, object_dtype_indices: list[int]
    ) -> list:
        """
        Simple helper method to create data for to ``to_dict(orient="split")`` and
        ``to_dict(orient="tight")`` to create the main output data
        """
        if are_all_object_dtype_cols:
            data = [
                list(map(maybe_box_native, t))
                for t in self.itertuples(index=False, name=None)
            ]
        else:
            data = [list(t) for t in self.itertuples(index=False, name=None)]
            if object_dtype_indices:
                # If we have object_dtype_cols, apply maybe_box_naive after list
                # comprehension for perf
                for row in data:
                    for i in object_dtype_indices:
                        row[i] = maybe_box_native(row[i])
        return data

    @overload
    def to_dict(
        self,
        orient: Literal["dict", "list", "series", "split", "tight", "index"] = ...,
        *,
        into: type[MutableMappingT] | MutableMappingT,
        index: bool = ...,
    ) -> MutableMappingT:
        ...

    @overload
    def to_dict(
        self,
        orient: Literal["records"],
        *,
        into: type[MutableMappingT] | MutableMappingT,
        index: bool = ...,
    ) -> list[MutableMappingT]:
        ...

    @overload
    def to_dict(
        self,
        orient: Literal["dict", "list", "series", "split", "tight", "index"] = ...,
        *,
        into: type[dict] = ...,
        index: bool = ...,
    ) -> dict:
        ...

    @overload
    def to_dict(
        self,
        orient: Literal["records"],
        *,
        into: type[dict] = ...,
        index: bool = ...,
    ) -> list[dict]:
        ...

    # error: Incompatible default for argument "into" (default has type "type
    # [dict[Any, Any]]", argument has type "type[MutableMappingT] | MutableMappingT")
    @deprecate_nonkeyword_arguments(
        version="3.0", allowed_args=["self", "orient"], name="to_dict"
    )
    def to_dict(
        self,
        orient: Literal[
            "dict", "list", "series", "split", "tight", "records", "index"
        ] = "dict",
        into: type[MutableMappingT]
        | MutableMappingT = dict,  # type: ignore[assignment]
        index: bool = True,
    ) -> MutableMappingT | list[MutableMappingT]:
        """
        Convert the DataFrame to a dictionary.

        The type of the key-value pairs can be customized with the parameters
        (see below).

        Parameters
        ----------
        orient : str {'dict', 'list', 'series', 'split', 'tight', 'records', 'index'}
            Determines the type of the values of the dictionary.

            - 'dict' (default) : dict like {column -> {index -> value}}
            - 'list' : dict like {column -> [values]}
            - 'series' : dict like {column -> Series(values)}
            - 'split' : dict like
              {'index' -> [index], 'columns' -> [columns], 'data' -> [values]}
            - 'tight' : dict like
              {'index' -> [index], 'columns' -> [columns], 'data' -> [values],
              'index_names' -> [index.names], 'column_names' -> [column.names]}
            - 'records' : list like
              [{column -> value}, ... , {column -> value}]
            - 'index' : dict like {index -> {column -> value}}

            .. versionadded:: 1.4.0
                'tight' as an allowed value for the ``orient`` argument

        into : class, default dict
            The collections.abc.MutableMapping subclass used for all Mappings
            in the return value.  Can be the actual class or an empty
            instance of the mapping type you want.  If you want a
            collections.defaultdict, you must pass it initialized.

        index : bool, default True
            Whether to include the index item (and index_names item if `orient`
            is 'tight') in the returned dictionary. Can only be ``False``
            when `orient` is 'split' or 'tight'.

            .. versionadded:: 2.0.0

        Returns
        -------
        dict, list or collections.abc.MutableMapping
            Return a collections.abc.MutableMapping object representing the
            DataFrame. The resulting transformation depends on the `orient`
            parameter.

        See Also
        --------
        DataFrame.from_dict: Create a DataFrame from a dictionary.
        DataFrame.to_json: Convert a DataFrame to JSON format.

        Examples
        --------
        >>> df = pd.DataFrame({'col1': [1, 2],
        ...                    'col2': [0.5, 0.75]},
        ...                   index=['row1', 'row2'])
        >>> df
              col1  col2
        row1     1  0.50
        row2     2  0.75
        >>> df.to_dict()
        {'col1': {'row1': 1, 'row2': 2}, 'col2': {'row1': 0.5, 'row2': 0.75}}

        You can specify the return orientation.

        >>> df.to_dict('series')
        {'col1': row1    1
                 row2    2
        Name: col1, dtype: int64,
        'col2': row1    0.50
                row2    0.75
        Name: col2, dtype: float64}

        >>> df.to_dict('split')
        {'index': ['row1', 'row2'], 'columns': ['col1', 'col2'],
         'data': [[1, 0.5], [2, 0.75]]}

        >>> df.to_dict('records')
        [{'col1': 1, 'col2': 0.5}, {'col1': 2, 'col2': 0.75}]

        >>> df.to_dict('index')
        {'row1': {'col1': 1, 'col2': 0.5}, 'row2': {'col1': 2, 'col2': 0.75}}

        >>> df.to_dict('tight')
        {'index': ['row1', 'row2'], 'columns': ['col1', 'col2'],
         'data': [[1, 0.5], [2, 0.75]], 'index_names': [None], 'column_names': [None]}

        You can also specify the mapping type.

        >>> from collections import OrderedDict, defaultdict
        >>> df.to_dict(into=OrderedDict)
        OrderedDict([('col1', OrderedDict([('row1', 1), ('row2', 2)])),
                     ('col2', OrderedDict([('row1', 0.5), ('row2', 0.75)]))])

        If you want a `defaultdict`, you need to initialize it:

        >>> dd = defaultdict(list)
        >>> df.to_dict('records', into=dd)
        [defaultdict(<class 'list'>, {'col1': 1, 'col2': 0.5}),
         defaultdict(<class 'list'>, {'col1': 2, 'col2': 0.75})]
        """
        from pandas.core.methods.to_dict import to_dict

        return to_dict(self, orient, into=into, index=index)

    @deprecate_nonkeyword_arguments(
        version="3.0", allowed_args=["self", "destination_table"], name="to_gbq"
    )
    def to_gbq(
        self,
        destination_table: str,
        project_id: str | None = None,
        chunksize: int | None = None,
        reauth: bool = False,
        if_exists: ToGbqIfexist = "fail",
        auth_local_webserver: bool = True,
        table_schema: list[dict[str, str]] | None = None,
        location: str | None = None,
        progress_bar: bool = True,
        credentials=None,
    ) -> None:
        """
        Write a DataFrame to a Google BigQuery table.

        This function requires the `pandas-gbq package
        <https://pandas-gbq.readthedocs.io>`__.

        See the `How to authenticate with Google BigQuery
        <https://pandas-gbq.readthedocs.io/en/latest/howto/authentication.html>`__
        guide for authentication instructions.

        Parameters
        ----------
        destination_table : str
            Name of table to be written, in the form ``dataset.tablename``.
        project_id : str, optional
            Google BigQuery Account project ID. Optional when available from
            the environment.
        chunksize : int, optional
            Number of rows to be inserted in each chunk from the dataframe.
            Set to ``None`` to load the whole dataframe at once.
        reauth : bool, default False
            Force Google BigQuery to re-authenticate the user. This is useful
            if multiple accounts are used.
        if_exists : str, default 'fail'
            Behavior when the destination table exists. Value can be one of:

            ``'fail'``
                If table exists raise pandas_gbq.gbq.TableCreationError.
            ``'replace'``
                If table exists, drop it, recreate it, and insert data.
            ``'append'``
                If table exists, insert data. Create if does not exist.
        auth_local_webserver : bool, default True
            Use the `local webserver flow`_ instead of the `console flow`_
            when getting user credentials.

            .. _local webserver flow:
                https://google-auth-oauthlib.readthedocs.io/en/latest/reference/google_auth_oauthlib.flow.html#google_auth_oauthlib.flow.InstalledAppFlow.run_local_server
            .. _console flow:
                https://google-auth-oauthlib.readthedocs.io/en/latest/reference/google_auth_oauthlib.flow.html#google_auth_oauthlib.flow.InstalledAppFlow.run_console

            *New in version 0.2.0 of pandas-gbq*.

            .. versionchanged:: 1.5.0
               Default value is changed to ``True``. Google has deprecated the
               ``auth_local_webserver = False`` `"out of band" (copy-paste)
               flow
               <https://developers.googleblog.com/2022/02/making-oauth-flows-safer.html?m=1#disallowed-oob>`_.
        table_schema : list of dicts, optional
            List of BigQuery table fields to which according DataFrame
            columns conform to, e.g. ``[{'name': 'col1', 'type':
            'STRING'},...]``. If schema is not provided, it will be
            generated according to dtypes of DataFrame columns. See
            BigQuery API documentation on available names of a field.

            *New in version 0.3.1 of pandas-gbq*.
        location : str, optional
            Location where the load job should run. See the `BigQuery locations
            documentation
            <https://cloud.google.com/bigquery/docs/dataset-locations>`__ for a
            list of available locations. The location must match that of the
            target dataset.

            *New in version 0.5.0 of pandas-gbq*.
        progress_bar : bool, default True
            Use the library `tqdm` to show the progress bar for the upload,
            chunk by chunk.

            *New in version 0.5.0 of pandas-gbq*.
        credentials : google.auth.credentials.Credentials, optional
            Credentials for accessing Google APIs. Use this parameter to
            override default credentials, such as to use Compute Engine
            :class:`google.auth.compute_engine.Credentials` or Service
            Account :class:`google.oauth2.service_account.Credentials`
            directly.

            *New in version 0.8.0 of pandas-gbq*.

        See Also
        --------
        pandas_gbq.to_gbq : This function in the pandas-gbq library.
        read_gbq : Read a DataFrame from Google BigQuery.

        Examples
        --------
        Example taken from `Google BigQuery documentation
        <https://cloud.google.com/bigquery/docs/samples/bigquery-pandas-gbq-to-gbq-simple>`_

        >>> project_id = "my-project"
        >>> table_id = 'my_dataset.my_table'
        >>> df = pd.DataFrame({
        ...                   "my_string": ["a", "b", "c"],
        ...                   "my_int64": [1, 2, 3],
        ...                   "my_float64": [4.0, 5.0, 6.0],
        ...                   "my_bool1": [True, False, True],
        ...                   "my_bool2": [False, True, False],
        ...                   "my_dates": pd.date_range("now", periods=3),
        ...                   }
        ...                   )

        >>> df.to_gbq(table_id, project_id=project_id)  # doctest: +SKIP
        """
        from pandas.io import gbq

        gbq.to_gbq(
            self,
            destination_table,
            project_id=project_id,
            chunksize=chunksize,
            reauth=reauth,
            if_exists=if_exists,
            auth_local_webserver=auth_local_webserver,
            table_schema=table_schema,
            location=location,
            progress_bar=progress_bar,
            credentials=credentials,
        )

    @classmethod
    def from_records(
        cls,
        data,
        index=None,
        exclude=None,
        columns=None,
        coerce_float: bool = False,
        nrows: int | None = None,
    ) -> DataFrame:
        """
        Convert structured or record ndarray to DataFrame.

        Creates a DataFrame object from a structured ndarray, sequence of
        tuples or dicts, or DataFrame.

        Parameters
        ----------
        data : structured ndarray, sequence of tuples or dicts, or DataFrame
            Structured input data.

            .. deprecated:: 2.1.0
                Passing a DataFrame is deprecated.
        index : str, list of fields, array-like
            Field of array to use as the index, alternately a specific set of
            input labels to use.
        exclude : sequence, default None
            Columns or fields to exclude.
        columns : sequence, default None
            Column names to use. If the passed data do not have names
            associated with them, this argument provides names for the
            columns. Otherwise this argument indicates the order of the columns
            in the result (any names not found in the data will become all-NA
            columns).
        coerce_float : bool, default False
            Attempt to convert values of non-string, non-numeric objects (like
            decimal.Decimal) to floating point, useful for SQL result sets.
        nrows : int, default None
            Number of rows to read if data is an iterator.

        Returns
        -------
        DataFrame

        See Also
        --------
        DataFrame.from_dict : DataFrame from dict of array-like or dicts.
        DataFrame : DataFrame object creation using constructor.

        Examples
        --------
        Data can be provided as a structured ndarray:

        >>> data = np.array([(3, 'a'), (2, 'b'), (1, 'c'), (0, 'd')],
        ...                 dtype=[('col_1', 'i4'), ('col_2', 'U1')])
        >>> pd.DataFrame.from_records(data)
           col_1 col_2
        0      3     a
        1      2     b
        2      1     c
        3      0     d

        Data can be provided as a list of dicts:

        >>> data = [{'col_1': 3, 'col_2': 'a'},
        ...         {'col_1': 2, 'col_2': 'b'},
        ...         {'col_1': 1, 'col_2': 'c'},
        ...         {'col_1': 0, 'col_2': 'd'}]
        >>> pd.DataFrame.from_records(data)
           col_1 col_2
        0      3     a
        1      2     b
        2      1     c
        3      0     d

        Data can be provided as a list of tuples with corresponding columns:

        >>> data = [(3, 'a'), (2, 'b'), (1, 'c'), (0, 'd')]
        >>> pd.DataFrame.from_records(data, columns=['col_1', 'col_2'])
           col_1 col_2
        0      3     a
        1      2     b
        2      1     c
        3      0     d
        """
        if isinstance(data, DataFrame):
            warnings.warn(
                "Passing a DataFrame to DataFrame.from_records is deprecated. Use "
                "set_index and/or drop to modify the DataFrame instead.",
                FutureWarning,
                stacklevel=find_stack_level(),
            )
            if columns is not None:
                if is_scalar(columns):
                    columns = [columns]
                data = data[columns]
            if index is not None:
                data = data.set_index(index)
            if exclude is not None:
                data = data.drop(columns=exclude)
            return data.copy(deep=False)

        result_index = None

        # Make a copy of the input columns so we can modify it
        if columns is not None:
            columns = ensure_index(columns)

        def maybe_reorder(
            arrays: list[ArrayLike], arr_columns: Index, columns: Index, index
        ) -> tuple[list[ArrayLike], Index, Index | None]:
            """
            If our desired 'columns' do not match the data's pre-existing 'arr_columns',
            we re-order our arrays.  This is like a pre-emptive (cheap) reindex.
            """
            if len(arrays):
                length = len(arrays[0])
            else:
                length = 0

            result_index = None
            if len(arrays) == 0 and index is None and length == 0:
                result_index = default_index(0)

            arrays, arr_columns = reorder_arrays(arrays, arr_columns, columns, length)
            return arrays, arr_columns, result_index

        if is_iterator(data):
            if nrows == 0:
                return cls()

            try:
                first_row = next(data)
            except StopIteration:
                return cls(index=index, columns=columns)

            dtype = None
            if hasattr(first_row, "dtype") and first_row.dtype.names:
                dtype = first_row.dtype

            values = [first_row]

            if nrows is None:
                values += data
            else:
                values.extend(itertools.islice(data, nrows - 1))

            if dtype is not None:
                data = np.array(values, dtype=dtype)
            else:
                data = values

        if isinstance(data, dict):
            if columns is None:
                columns = arr_columns = ensure_index(sorted(data))
                arrays = [data[k] for k in columns]
            else:
                arrays = []
                arr_columns_list = []
                for k, v in data.items():
                    if k in columns:
                        arr_columns_list.append(k)
                        arrays.append(v)

                arr_columns = Index(arr_columns_list)
                arrays, arr_columns, result_index = maybe_reorder(
                    arrays, arr_columns, columns, index
                )

        elif isinstance(data, np.ndarray):
            arrays, columns = to_arrays(data, columns)
            arr_columns = columns
        else:
            arrays, arr_columns = to_arrays(data, columns)
            if coerce_float:
                for i, arr in enumerate(arrays):
                    if arr.dtype == object:
                        # error: Argument 1 to "maybe_convert_objects" has
                        # incompatible type "Union[ExtensionArray, ndarray]";
                        # expected "ndarray"
                        arrays[i] = lib.maybe_convert_objects(
                            arr,  # type: ignore[arg-type]
                            try_float=True,
                        )

            arr_columns = ensure_index(arr_columns)
            if columns is None:
                columns = arr_columns
            else:
                arrays, arr_columns, result_index = maybe_reorder(
                    arrays, arr_columns, columns, index
                )

        if exclude is None:
            exclude = set()
        else:
            exclude = set(exclude)

        if index is not None:
            if isinstance(index, str) or not hasattr(index, "__iter__"):
                i = columns.get_loc(index)
                exclude.add(index)
                if len(arrays) > 0:
                    result_index = Index(arrays[i], name=index)
                else:
                    result_index = Index([], name=index)
            else:
                try:
                    index_data = [arrays[arr_columns.get_loc(field)] for field in index]
                except (KeyError, TypeError):
                    # raised by get_loc, see GH#29258
                    result_index = index
                else:
                    result_index = ensure_index_from_sequences(index_data, names=index)
                    exclude.update(index)

        if any(exclude):
            arr_exclude = [x for x in exclude if x in arr_columns]
            to_remove = [arr_columns.get_loc(col) for col in arr_exclude]
            arrays = [v for i, v in enumerate(arrays) if i not in to_remove]

            columns = columns.drop(exclude)

        manager = _get_option("mode.data_manager", silent=True)
        mgr = arrays_to_mgr(arrays, columns, result_index, typ=manager)

        return cls._from_mgr(mgr, axes=mgr.axes)

    def to_records(
        self, index: bool = True, column_dtypes=None, index_dtypes=None
    ) -> np.rec.recarray:
        """
        Convert DataFrame to a NumPy record array.

        Index will be included as the first field of the record array if
        requested.

        Parameters
        ----------
        index : bool, default True
            Include index in resulting record array, stored in 'index'
            field or using the index label, if set.
        column_dtypes : str, type, dict, default None
            If a string or type, the data type to store all columns. If
            a dictionary, a mapping of column names and indices (zero-indexed)
            to specific data types.
        index_dtypes : str, type, dict, default None
            If a string or type, the data type to store all index levels. If
            a dictionary, a mapping of index level names and indices
            (zero-indexed) to specific data types.

            This mapping is applied only if `index=True`.

        Returns
        -------
        numpy.rec.recarray
            NumPy ndarray with the DataFrame labels as fields and each row
            of the DataFrame as entries.

        See Also
        --------
        DataFrame.from_records: Convert structured or record ndarray
            to DataFrame.
        numpy.rec.recarray: An ndarray that allows field access using
            attributes, analogous to typed columns in a
            spreadsheet.

        Examples
        --------
        >>> df = pd.DataFrame({'A': [1, 2], 'B': [0.5, 0.75]},
        ...                   index=['a', 'b'])
        >>> df
           A     B
        a  1  0.50
        b  2  0.75
        >>> df.to_records()
        rec.array([('a', 1, 0.5 ), ('b', 2, 0.75)],
                  dtype=[('index', 'O'), ('A', '<i8'), ('B', '<f8')])

        If the DataFrame index has no label then the recarray field name
        is set to 'index'. If the index has a label then this is used as the
        field name:

        >>> df.index = df.index.rename("I")
        >>> df.to_records()
        rec.array([('a', 1, 0.5 ), ('b', 2, 0.75)],
                  dtype=[('I', 'O'), ('A', '<i8'), ('B', '<f8')])

        The index can be excluded from the record array:

        >>> df.to_records(index=False)
        rec.array([(1, 0.5 ), (2, 0.75)],
                  dtype=[('A', '<i8'), ('B', '<f8')])

        Data types can be specified for the columns:

        >>> df.to_records(column_dtypes={"A": "int32"})
        rec.array([('a', 1, 0.5 ), ('b', 2, 0.75)],
                  dtype=[('I', 'O'), ('A', '<i4'), ('B', '<f8')])

        As well as for the index:

        >>> df.to_records(index_dtypes="<S2")
        rec.array([(b'a', 1, 0.5 ), (b'b', 2, 0.75)],
                  dtype=[('I', 'S2'), ('A', '<i8'), ('B', '<f8')])

        >>> index_dtypes = f"<S{df.index.str.len().max()}"
        >>> df.to_records(index_dtypes=index_dtypes)
        rec.array([(b'a', 1, 0.5 ), (b'b', 2, 0.75)],
                  dtype=[('I', 'S1'), ('A', '<i8'), ('B', '<f8')])
        """
        if index:
            ix_vals = [
                np.asarray(self.index.get_level_values(i))
                for i in range(self.index.nlevels)
            ]

            arrays = ix_vals + [
                np.asarray(self.iloc[:, i]) for i in range(len(self.columns))
            ]

            index_names = list(self.index.names)

            if isinstance(self.index, MultiIndex):
                index_names = com.fill_missing_names(index_names)
            elif index_names[0] is None:
                index_names = ["index"]

            names = [str(name) for name in itertools.chain(index_names, self.columns)]
        else:
            arrays = [np.asarray(self.iloc[:, i]) for i in range(len(self.columns))]
            names = [str(c) for c in self.columns]
            index_names = []

        index_len = len(index_names)
        formats = []

        for i, v in enumerate(arrays):
            index_int = i

            # When the names and arrays are collected, we
            # first collect those in the DataFrame's index,
            # followed by those in its columns.
            #
            # Thus, the total length of the array is:
            # len(index_names) + len(DataFrame.columns).
            #
            # This check allows us to see whether we are
            # handling a name / array in the index or column.
            if index_int < index_len:
                dtype_mapping = index_dtypes
                name = index_names[index_int]
            else:
                index_int -= index_len
                dtype_mapping = column_dtypes
                name = self.columns[index_int]

            # We have a dictionary, so we get the data type
            # associated with the index or column (which can
            # be denoted by its name in the DataFrame or its
            # position in DataFrame's array of indices or
            # columns, whichever is applicable.
            if is_dict_like(dtype_mapping):
                if name in dtype_mapping:
                    dtype_mapping = dtype_mapping[name]
                elif index_int in dtype_mapping:
                    dtype_mapping = dtype_mapping[index_int]
                else:
                    dtype_mapping = None

            # If no mapping can be found, use the array's
            # dtype attribute for formatting.
            #
            # A valid dtype must either be a type or
            # string naming a type.
            if dtype_mapping is None:
                formats.append(v.dtype)
            elif isinstance(dtype_mapping, (type, np.dtype, str)):
                # error: Argument 1 to "append" of "list" has incompatible
                # type "Union[type, dtype[Any], str]"; expected "dtype[Any]"
                formats.append(dtype_mapping)  # type: ignore[arg-type]
            else:
                element = "row" if i < index_len else "column"
                msg = f"Invalid dtype {dtype_mapping} specified for {element} {name}"
                raise ValueError(msg)

        return np.rec.fromarrays(arrays, dtype={"names": names, "formats": formats})

    @classmethod
    def _from_arrays(
        cls,
        arrays,
        columns,
        index,
        dtype: Dtype | None = None,
        verify_integrity: bool = True,
    ) -> Self:
        """
        Create DataFrame from a list of arrays corresponding to the columns.

        Parameters
        ----------
        arrays : list-like of arrays
            Each array in the list corresponds to one column, in order.
        columns : list-like, Index
            The column names for the resulting DataFrame.
        index : list-like, Index
            The rows labels for the resulting DataFrame.
        dtype : dtype, optional
            Optional dtype to enforce for all arrays.
        verify_integrity : bool, default True
            Validate and homogenize all input. If set to False, it is assumed
            that all elements of `arrays` are actual arrays how they will be
            stored in a block (numpy ndarray or ExtensionArray), have the same
            length as and are aligned with the index, and that `columns` and
            `index` are ensured to be an Index object.

        Returns
        -------
        DataFrame
        """
        if dtype is not None:
            dtype = pandas_dtype(dtype)

        manager = _get_option("mode.data_manager", silent=True)
        columns = ensure_index(columns)
        if len(columns) != len(arrays):
            raise ValueError("len(columns) must match len(arrays)")
        mgr = arrays_to_mgr(
            arrays,
            columns,
            index,
            dtype=dtype,
            verify_integrity=verify_integrity,
            typ=manager,
        )
        return cls._from_mgr(mgr, axes=mgr.axes)

    @doc(
        storage_options=_shared_docs["storage_options"],
        compression_options=_shared_docs["compression_options"] % "path",
    )
    def to_stata(
        self,
        path: FilePath | WriteBuffer[bytes],
        *,
        convert_dates: dict[Hashable, str] | None = None,
        write_index: bool = True,
        byteorder: ToStataByteorder | None = None,
        time_stamp: datetime.datetime | None = None,
        data_label: str | None = None,
        variable_labels: dict[Hashable, str] | None = None,
        version: int | None = 114,
        convert_strl: Sequence[Hashable] | None = None,
        compression: CompressionOptions = "infer",
        storage_options: StorageOptions | None = None,
        value_labels: dict[Hashable, dict[float, str]] | None = None,
    ) -> None:
        """
        Export DataFrame object to Stata dta format.

        Writes the DataFrame to a Stata dataset file.
        "dta" files contain a Stata dataset.

        Parameters
        ----------
        path : str, path object, or buffer
            String, path object (implementing ``os.PathLike[str]``), or file-like
            object implementing a binary ``write()`` function.

        convert_dates : dict
            Dictionary mapping columns containing datetime types to stata
            internal format to use when writing the dates. Options are 'tc',
            'td', 'tm', 'tw', 'th', 'tq', 'ty'. Column can be either an integer
            or a name. Datetime columns that do not have a conversion type
            specified will be converted to 'tc'. Raises NotImplementedError if
            a datetime column has timezone information.
        write_index : bool
            Write the index to Stata dataset.
        byteorder : str
            Can be ">", "<", "little", or "big". default is `sys.byteorder`.
        time_stamp : datetime
            A datetime to use as file creation date.  Default is the current
            time.
        data_label : str, optional
            A label for the data set.  Must be 80 characters or smaller.
        variable_labels : dict
            Dictionary containing columns as keys and variable labels as
            values. Each label must be 80 characters or smaller.
        version : {{114, 117, 118, 119, None}}, default 114
            Version to use in the output dta file. Set to None to let pandas
            decide between 118 or 119 formats depending on the number of
            columns in the frame. Version 114 can be read by Stata 10 and
            later. Version 117 can be read by Stata 13 or later. Version 118
            is supported in Stata 14 and later. Version 119 is supported in
            Stata 15 and later. Version 114 limits string variables to 244
            characters or fewer while versions 117 and later allow strings
            with lengths up to 2,000,000 characters. Versions 118 and 119
            support Unicode characters, and version 119 supports more than
            32,767 variables.

            Version 119 should usually only be used when the number of
            variables exceeds the capacity of dta format 118. Exporting
            smaller datasets in format 119 may have unintended consequences,
            and, as of November 2020, Stata SE cannot read version 119 files.

        convert_strl : list, optional
            List of column names to convert to string columns to Stata StrL
            format. Only available if version is 117.  Storing strings in the
            StrL format can produce smaller dta files if strings have more than
            8 characters and values are repeated.
        {compression_options}

            .. versionchanged:: 1.4.0 Zstandard support.

        {storage_options}

            .. versionadded:: 1.2.0

        value_labels : dict of dicts
            Dictionary containing columns as keys and dictionaries of column value
            to labels as values. Labels for a single variable must be 32,000
            characters or smaller.

            .. versionadded:: 1.4.0

        Raises
        ------
        NotImplementedError
            * If datetimes contain timezone information
            * Column dtype is not representable in Stata
        ValueError
            * Columns listed in convert_dates are neither datetime64[ns]
              or datetime.datetime
            * Column listed in convert_dates is not in DataFrame
            * Categorical label contains more than 32,000 characters

        See Also
        --------
        read_stata : Import Stata data files.
        io.stata.StataWriter : Low-level writer for Stata data files.
        io.stata.StataWriter117 : Low-level writer for version 117 files.

        Examples
        --------
        >>> df = pd.DataFrame({{'animal': ['falcon', 'parrot', 'falcon',
        ...                               'parrot'],
        ...                    'speed': [350, 18, 361, 15]}})
        >>> df.to_stata('animals.dta')  # doctest: +SKIP
        """
        if version not in (114, 117, 118, 119, None):
            raise ValueError("Only formats 114, 117, 118 and 119 are supported.")
        if version == 114:
            if convert_strl is not None:
                raise ValueError("strl is not supported in format 114")
            from pandas.io.stata import StataWriter as statawriter
        elif version == 117:
            # Incompatible import of "statawriter" (imported name has type
            # "Type[StataWriter117]", local name has type "Type[StataWriter]")
            from pandas.io.stata import (  # type: ignore[assignment]
                StataWriter117 as statawriter,
            )
        else:  # versions 118 and 119
            # Incompatible import of "statawriter" (imported name has type
            # "Type[StataWriter117]", local name has type "Type[StataWriter]")
            from pandas.io.stata import (  # type: ignore[assignment]
                StataWriterUTF8 as statawriter,
            )

        kwargs: dict[str, Any] = {}
        if version is None or version >= 117:
            # strl conversion is only supported >= 117
            kwargs["convert_strl"] = convert_strl
        if version is None or version >= 118:
            # Specifying the version is only supported for UTF8 (118 or 119)
            kwargs["version"] = version

        writer = statawriter(
            path,
            self,
            convert_dates=convert_dates,
            byteorder=byteorder,
            time_stamp=time_stamp,
            data_label=data_label,
            write_index=write_index,
            variable_labels=variable_labels,
            compression=compression,
            storage_options=storage_options,
            value_labels=value_labels,
            **kwargs,
        )
        writer.write_file()

    def to_feather(self, path: FilePath | WriteBuffer[bytes], **kwargs) -> None:
        """
        Write a DataFrame to the binary Feather format.

        Parameters
        ----------
        path : str, path object, file-like object
            String, path object (implementing ``os.PathLike[str]``), or file-like
            object implementing a binary ``write()`` function. If a string or a path,
            it will be used as Root Directory path when writing a partitioned dataset.
        **kwargs :
            Additional keywords passed to :func:`pyarrow.feather.write_feather`.
            This includes the `compression`, `compression_level`, `chunksize`
            and `version` keywords.

        Notes
        -----
        This function writes the dataframe as a `feather file
        <https://arrow.apache.org/docs/python/feather.html>`_. Requires a default
        index. For saving the DataFrame with your custom index use a method that
        supports custom indices e.g. `to_parquet`.

        Examples
        --------
        >>> df = pd.DataFrame([[1, 2, 3], [4, 5, 6]])
        >>> df.to_feather("file.feather")  # doctest: +SKIP
        """
        from pandas.io.feather_format import to_feather

        to_feather(self, path, **kwargs)

    @deprecate_nonkeyword_arguments(
        version="3.0", allowed_args=["self", "buf"], name="to_markdown"
    )
    @doc(
        Series.to_markdown,
        klass=_shared_doc_kwargs["klass"],
        storage_options=_shared_docs["storage_options"],
        examples="""Examples
        --------
        >>> df = pd.DataFrame(
        ...     data={"animal_1": ["elk", "pig"], "animal_2": ["dog", "quetzal"]}
        ... )
        >>> print(df.to_markdown())
        |    | animal_1   | animal_2   |
        |---:|:-----------|:-----------|
        |  0 | elk        | dog        |
        |  1 | pig        | quetzal    |

        Output markdown with a tabulate option.

        >>> print(df.to_markdown(tablefmt="grid"))
        +----+------------+------------+
        |    | animal_1   | animal_2   |
        +====+============+============+
        |  0 | elk        | dog        |
        +----+------------+------------+
        |  1 | pig        | quetzal    |
        +----+------------+------------+""",
    )
    def to_markdown(
        self,
        buf: FilePath | WriteBuffer[str] | None = None,
        mode: str = "wt",
        index: bool = True,
        storage_options: StorageOptions | None = None,
        **kwargs,
    ) -> str | None:
        if "showindex" in kwargs:
            raise ValueError("Pass 'index' instead of 'showindex")

        kwargs.setdefault("headers", "keys")
        kwargs.setdefault("tablefmt", "pipe")
        kwargs.setdefault("showindex", index)
        tabulate = import_optional_dependency("tabulate")
        result = tabulate.tabulate(self, **kwargs)
        if buf is None:
            return result

        with get_handle(buf, mode, storage_options=storage_options) as handles:
            handles.handle.write(result)
        return None

    @overload
    def to_parquet(
        self,
        path: None = ...,
        engine: Literal["auto", "pyarrow", "fastparquet"] = ...,
        compression: str | None = ...,
        index: bool | None = ...,
        partition_cols: list[str] | None = ...,
        storage_options: StorageOptions = ...,
        **kwargs,
    ) -> bytes:
        ...

    @overload
    def to_parquet(
        self,
        path: FilePath | WriteBuffer[bytes],
        engine: Literal["auto", "pyarrow", "fastparquet"] = ...,
        compression: str | None = ...,
        index: bool | None = ...,
        partition_cols: list[str] | None = ...,
        storage_options: StorageOptions = ...,
        **kwargs,
    ) -> None:
        ...

    @deprecate_nonkeyword_arguments(
        version="3.0", allowed_args=["self", "path"], name="to_parquet"
    )
    @doc(storage_options=_shared_docs["storage_options"])
    def to_parquet(
        self,
        path: FilePath | WriteBuffer[bytes] | None = None,
        engine: Literal["auto", "pyarrow", "fastparquet"] = "auto",
        compression: str | None = "snappy",
        index: bool | None = None,
        partition_cols: list[str] | None = None,
        storage_options: StorageOptions | None = None,
        **kwargs,
    ) -> bytes | None:
        """
        Write a DataFrame to the binary parquet format.

        This function writes the dataframe as a `parquet file
        <https://parquet.apache.org/>`_. You can choose different parquet
        backends, and have the option of compression. See
        :ref:`the user guide <io.parquet>` for more details.

        Parameters
        ----------
        path : str, path object, file-like object, or None, default None
            String, path object (implementing ``os.PathLike[str]``), or file-like
            object implementing a binary ``write()`` function. If None, the result is
            returned as bytes. If a string or path, it will be used as Root Directory
            path when writing a partitioned dataset.

            .. versionchanged:: 1.2.0

            Previously this was "fname"

        engine : {{'auto', 'pyarrow', 'fastparquet'}}, default 'auto'
            Parquet library to use. If 'auto', then the option
            ``io.parquet.engine`` is used. The default ``io.parquet.engine``
            behavior is to try 'pyarrow', falling back to 'fastparquet' if
            'pyarrow' is unavailable.
        compression : str or None, default 'snappy'
            Name of the compression to use. Use ``None`` for no compression.
            Supported options: 'snappy', 'gzip', 'brotli', 'lz4', 'zstd'.
        index : bool, default None
            If ``True``, include the dataframe's index(es) in the file output.
            If ``False``, they will not be written to the file.
            If ``None``, similar to ``True`` the dataframe's index(es)
            will be saved. However, instead of being saved as values,
            the RangeIndex will be stored as a range in the metadata so it
            doesn't require much space and is faster. Other indexes will
            be included as columns in the file output.
        partition_cols : list, optional, default None
            Column names by which to partition the dataset.
            Columns are partitioned in the order they are given.
            Must be None if path is not a string.
        {storage_options}

            .. versionadded:: 1.2.0

        **kwargs
            Additional arguments passed to the parquet library. See
            :ref:`pandas io <io.parquet>` for more details.

        Returns
        -------
        bytes if no path argument is provided else None

        See Also
        --------
        read_parquet : Read a parquet file.
        DataFrame.to_orc : Write an orc file.
        DataFrame.to_csv : Write a csv file.
        DataFrame.to_sql : Write to a sql table.
        DataFrame.to_hdf : Write to hdf.

        Notes
        -----
        This function requires either the `fastparquet
        <https://pypi.org/project/fastparquet>`_ or `pyarrow
        <https://arrow.apache.org/docs/python/>`_ library.

        Examples
        --------
        >>> df = pd.DataFrame(data={{'col1': [1, 2], 'col2': [3, 4]}})
        >>> df.to_parquet('df.parquet.gzip',
        ...               compression='gzip')  # doctest: +SKIP
        >>> pd.read_parquet('df.parquet.gzip')  # doctest: +SKIP
           col1  col2
        0     1     3
        1     2     4

        If you want to get a buffer to the parquet content you can use a io.BytesIO
        object, as long as you don't use partition_cols, which creates multiple files.

        >>> import io
        >>> f = io.BytesIO()
        >>> df.to_parquet(f)
        >>> f.seek(0)
        0
        >>> content = f.read()
        """
        from pandas.io.parquet import to_parquet

        return to_parquet(
            self,
            path,
            engine,
            compression=compression,
            index=index,
            partition_cols=partition_cols,
            storage_options=storage_options,
            **kwargs,
        )

    def to_orc(
        self,
        path: FilePath | WriteBuffer[bytes] | None = None,
        *,
        engine: Literal["pyarrow"] = "pyarrow",
        index: bool | None = None,
        engine_kwargs: dict[str, Any] | None = None,
    ) -> bytes | None:
        """
        Write a DataFrame to the ORC format.

        .. versionadded:: 1.5.0

        Parameters
        ----------
        path : str, file-like object or None, default None
            If a string, it will be used as Root Directory path
            when writing a partitioned dataset. By file-like object,
            we refer to objects with a write() method, such as a file handle
            (e.g. via builtin open function). If path is None,
            a bytes object is returned.
        engine : {'pyarrow'}, default 'pyarrow'
            ORC library to use. Pyarrow must be >= 7.0.0.
        index : bool, optional
            If ``True``, include the dataframe's index(es) in the file output.
            If ``False``, they will not be written to the file.
            If ``None``, similar to ``infer`` the dataframe's index(es)
            will be saved. However, instead of being saved as values,
            the RangeIndex will be stored as a range in the metadata so it
            doesn't require much space and is faster. Other indexes will
            be included as columns in the file output.
        engine_kwargs : dict[str, Any] or None, default None
            Additional keyword arguments passed to :func:`pyarrow.orc.write_table`.

        Returns
        -------
        bytes if no path argument is provided else None

        Raises
        ------
        NotImplementedError
            Dtype of one or more columns is category, unsigned integers, interval,
            period or sparse.
        ValueError
            engine is not pyarrow.

        See Also
        --------
        read_orc : Read a ORC file.
        DataFrame.to_parquet : Write a parquet file.
        DataFrame.to_csv : Write a csv file.
        DataFrame.to_sql : Write to a sql table.
        DataFrame.to_hdf : Write to hdf.

        Notes
        -----
        * Before using this function you should read the :ref:`user guide about
          ORC <io.orc>` and :ref:`install optional dependencies <install.warn_orc>`.
        * This function requires `pyarrow <https://arrow.apache.org/docs/python/>`_
          library.
        * For supported dtypes please refer to `supported ORC features in Arrow
          <https://arrow.apache.org/docs/cpp/orc.html#data-types>`__.
        * Currently timezones in datetime columns are not preserved when a
          dataframe is converted into ORC files.

        Examples
        --------
        >>> df = pd.DataFrame(data={'col1': [1, 2], 'col2': [4, 3]})
        >>> df.to_orc('df.orc')  # doctest: +SKIP
        >>> pd.read_orc('df.orc')  # doctest: +SKIP
           col1  col2
        0     1     4
        1     2     3

        If you want to get a buffer to the orc content you can write it to io.BytesIO

        >>> import io
        >>> b = io.BytesIO(df.to_orc())  # doctest: +SKIP
        >>> b.seek(0)  # doctest: +SKIP
        0
        >>> content = b.read()  # doctest: +SKIP
        """
        from pandas.io.orc import to_orc

        return to_orc(
            self, path, engine=engine, index=index, engine_kwargs=engine_kwargs
        )

    @overload
    def to_html(
        self,
        buf: FilePath | WriteBuffer[str],
        columns: Axes | None = ...,
        col_space: ColspaceArgType | None = ...,
        header: bool = ...,
        index: bool = ...,
        na_rep: str = ...,
        formatters: FormattersType | None = ...,
        float_format: FloatFormatType | None = ...,
        sparsify: bool | None = ...,
        index_names: bool = ...,
        justify: str | None = ...,
        max_rows: int | None = ...,
        max_cols: int | None = ...,
        show_dimensions: bool | str = ...,
        decimal: str = ...,
        bold_rows: bool = ...,
        classes: str | list | tuple | None = ...,
        escape: bool = ...,
        notebook: bool = ...,
        border: int | bool | None = ...,
        table_id: str | None = ...,
        render_links: bool = ...,
        encoding: str | None = ...,
    ) -> None:
        ...

    @overload
    def to_html(
        self,
        buf: None = ...,
        columns: Axes | None = ...,
        col_space: ColspaceArgType | None = ...,
        header: bool = ...,
        index: bool = ...,
        na_rep: str = ...,
        formatters: FormattersType | None = ...,
        float_format: FloatFormatType | None = ...,
        sparsify: bool | None = ...,
        index_names: bool = ...,
        justify: str | None = ...,
        max_rows: int | None = ...,
        max_cols: int | None = ...,
        show_dimensions: bool | str = ...,
        decimal: str = ...,
        bold_rows: bool = ...,
        classes: str | list | tuple | None = ...,
        escape: bool = ...,
        notebook: bool = ...,
        border: int | bool | None = ...,
        table_id: str | None = ...,
        render_links: bool = ...,
        encoding: str | None = ...,
    ) -> str:
        ...

    @deprecate_nonkeyword_arguments(
        version="3.0", allowed_args=["self", "buf"], name="to_html"
    )
    @Substitution(
        header_type="bool",
        header="Whether to print column labels, default True",
        col_space_type="str or int, list or dict of int or str",
        col_space="The minimum width of each column in CSS length "
        "units.  An int is assumed to be px units.",
    )
    @Substitution(shared_params=fmt.common_docstring, returns=fmt.return_docstring)
    def to_html(
        self,
        buf: FilePath | WriteBuffer[str] | None = None,
        columns: Axes | None = None,
        col_space: ColspaceArgType | None = None,
        header: bool = True,
        index: bool = True,
        na_rep: str = "NaN",
        formatters: FormattersType | None = None,
        float_format: FloatFormatType | None = None,
        sparsify: bool | None = None,
        index_names: bool = True,
        justify: str | None = None,
        max_rows: int | None = None,
        max_cols: int | None = None,
        show_dimensions: bool | str = False,
        decimal: str = ".",
        bold_rows: bool = True,
        classes: str | list | tuple | None = None,
        escape: bool = True,
        notebook: bool = False,
        border: int | bool | None = None,
        table_id: str | None = None,
        render_links: bool = False,
        encoding: str | None = None,
    ) -> str | None:
        """
        Render a DataFrame as an HTML table.
        %(shared_params)s
        bold_rows : bool, default True
            Make the row labels bold in the output.
        classes : str or list or tuple, default None
            CSS class(es) to apply to the resulting html table.
        escape : bool, default True
            Convert the characters <, >, and & to HTML-safe sequences.
        notebook : {True, False}, default False
            Whether the generated HTML is for IPython Notebook.
        border : int
            A ``border=border`` attribute is included in the opening
            `<table>` tag. Default ``pd.options.display.html.border``.
        table_id : str, optional
            A css id is included in the opening `<table>` tag if specified.
        render_links : bool, default False
            Convert URLs to HTML links.
        encoding : str, default "utf-8"
            Set character encoding.
        %(returns)s
        See Also
        --------
        to_string : Convert DataFrame to a string.

        Examples
        --------
        >>> df = pd.DataFrame(data={'col1': [1, 2], 'col2': [4, 3]})
        >>> html_string = '''<table border="1" class="dataframe">
        ...   <thead>
        ...     <tr style="text-align: right;">
        ...       <th></th>
        ...       <th>col1</th>
        ...       <th>col2</th>
        ...     </tr>
        ...   </thead>
        ...   <tbody>
        ...     <tr>
        ...       <th>0</th>
        ...       <td>1</td>
        ...       <td>4</td>
        ...     </tr>
        ...     <tr>
        ...       <th>1</th>
        ...       <td>2</td>
        ...       <td>3</td>
        ...     </tr>
        ...   </tbody>
        ... </table>'''
        >>> assert html_string == df.to_html()
        """
        if justify is not None and justify not in fmt.VALID_JUSTIFY_PARAMETERS:
            raise ValueError("Invalid value for justify parameter")

        formatter = fmt.DataFrameFormatter(
            self,
            columns=columns,
            col_space=col_space,
            na_rep=na_rep,
            header=header,
            index=index,
            formatters=formatters,
            float_format=float_format,
            bold_rows=bold_rows,
            sparsify=sparsify,
            justify=justify,
            index_names=index_names,
            escape=escape,
            decimal=decimal,
            max_rows=max_rows,
            max_cols=max_cols,
            show_dimensions=show_dimensions,
        )
        # TODO: a generic formatter wld b in DataFrameFormatter
        return fmt.DataFrameRenderer(formatter).to_html(
            buf=buf,
            classes=classes,
            notebook=notebook,
            border=border,
            encoding=encoding,
            table_id=table_id,
            render_links=render_links,
        )

    @overload
    def to_xml(
        self,
        path_or_buffer: None = ...,
        *,
        index: bool = ...,
        root_name: str | None = ...,
        row_name: str | None = ...,
        na_rep: str | None = ...,
        attr_cols: list[str] | None = ...,
        elem_cols: list[str] | None = ...,
        namespaces: dict[str | None, str] | None = ...,
        prefix: str | None = ...,
        encoding: str = ...,
        xml_declaration: bool | None = ...,
        pretty_print: bool | None = ...,
        parser: XMLParsers | None = ...,
        stylesheet: FilePath | ReadBuffer[str] | ReadBuffer[bytes] | None = ...,
        compression: CompressionOptions = ...,
        storage_options: StorageOptions | None = ...,
    ) -> str:
        ...

    @overload
    def to_xml(
        self,
        path_or_buffer: FilePath | WriteBuffer[bytes] | WriteBuffer[str],
        *,
        index: bool = ...,
        root_name: str | None = ...,
        row_name: str | None = ...,
        na_rep: str | None = ...,
        attr_cols: list[str] | None = ...,
        elem_cols: list[str] | None = ...,
        namespaces: dict[str | None, str] | None = ...,
        prefix: str | None = ...,
        encoding: str = ...,
        xml_declaration: bool | None = ...,
        pretty_print: bool | None = ...,
        parser: XMLParsers | None = ...,
        stylesheet: FilePath | ReadBuffer[str] | ReadBuffer[bytes] | None = ...,
        compression: CompressionOptions = ...,
        storage_options: StorageOptions | None = ...,
    ) -> None:
        ...

    @deprecate_nonkeyword_arguments(
        version="3.0", allowed_args=["self", "path_or_buffer"], name="to_xml"
    )
    @doc(
        storage_options=_shared_docs["storage_options"],
        compression_options=_shared_docs["compression_options"] % "path_or_buffer",
    )
    def to_xml(
        self,
        path_or_buffer: FilePath | WriteBuffer[bytes] | WriteBuffer[str] | None = None,
        index: bool = True,
        root_name: str | None = "data",
        row_name: str | None = "row",
        na_rep: str | None = None,
        attr_cols: list[str] | None = None,
        elem_cols: list[str] | None = None,
        namespaces: dict[str | None, str] | None = None,
        prefix: str | None = None,
        encoding: str = "utf-8",
        xml_declaration: bool | None = True,
        pretty_print: bool | None = True,
        parser: XMLParsers | None = "lxml",
        stylesheet: FilePath | ReadBuffer[str] | ReadBuffer[bytes] | None = None,
        compression: CompressionOptions = "infer",
        storage_options: StorageOptions | None = None,
    ) -> str | None:
        """
        Render a DataFrame to an XML document.

        .. versionadded:: 1.3.0

        Parameters
        ----------
        path_or_buffer : str, path object, file-like object, or None, default None
            String, path object (implementing ``os.PathLike[str]``), or file-like
            object implementing a ``write()`` function. If None, the result is returned
            as a string.
        index : bool, default True
            Whether to include index in XML document.
        root_name : str, default 'data'
            The name of root element in XML document.
        row_name : str, default 'row'
            The name of row element in XML document.
        na_rep : str, optional
            Missing data representation.
        attr_cols : list-like, optional
            List of columns to write as attributes in row element.
            Hierarchical columns will be flattened with underscore
            delimiting the different levels.
        elem_cols : list-like, optional
            List of columns to write as children in row element. By default,
            all columns output as children of row element. Hierarchical
            columns will be flattened with underscore delimiting the
            different levels.
        namespaces : dict, optional
            All namespaces to be defined in root element. Keys of dict
            should be prefix names and values of dict corresponding URIs.
            Default namespaces should be given empty string key. For
            example, ::

                namespaces = {{"": "https://example.com"}}

        prefix : str, optional
            Namespace prefix to be used for every element and/or attribute
            in document. This should be one of the keys in ``namespaces``
            dict.
        encoding : str, default 'utf-8'
            Encoding of the resulting document.
        xml_declaration : bool, default True
            Whether to include the XML declaration at start of document.
        pretty_print : bool, default True
            Whether output should be pretty printed with indentation and
            line breaks.
        parser : {{'lxml','etree'}}, default 'lxml'
            Parser module to use for building of tree. Only 'lxml' and
            'etree' are supported. With 'lxml', the ability to use XSLT
            stylesheet is supported.
        stylesheet : str, path object or file-like object, optional
            A URL, file-like object, or a raw string containing an XSLT
            script used to transform the raw XML output. Script should use
            layout of elements and attributes from original output. This
            argument requires ``lxml`` to be installed. Only XSLT 1.0
            scripts and not later versions is currently supported.
        {compression_options}

            .. versionchanged:: 1.4.0 Zstandard support.

        {storage_options}

        Returns
        -------
        None or str
            If ``io`` is None, returns the resulting XML format as a
            string. Otherwise returns None.

        See Also
        --------
        to_json : Convert the pandas object to a JSON string.
        to_html : Convert DataFrame to a html.

        Examples
        --------
        >>> df = pd.DataFrame({{'shape': ['square', 'circle', 'triangle'],
        ...                    'degrees': [360, 360, 180],
        ...                    'sides': [4, np.nan, 3]}})

        >>> df.to_xml()  # doctest: +SKIP
        <?xml version='1.0' encoding='utf-8'?>
        <data>
          <row>
            <index>0</index>
            <shape>square</shape>
            <degrees>360</degrees>
            <sides>4.0</sides>
          </row>
          <row>
            <index>1</index>
            <shape>circle</shape>
            <degrees>360</degrees>
            <sides/>
          </row>
          <row>
            <index>2</index>
            <shape>triangle</shape>
            <degrees>180</degrees>
            <sides>3.0</sides>
          </row>
        </data>

        >>> df.to_xml(attr_cols=[
        ...           'index', 'shape', 'degrees', 'sides'
        ...           ])  # doctest: +SKIP
        <?xml version='1.0' encoding='utf-8'?>
        <data>
          <row index="0" shape="square" degrees="360" sides="4.0"/>
          <row index="1" shape="circle" degrees="360"/>
          <row index="2" shape="triangle" degrees="180" sides="3.0"/>
        </data>

        >>> df.to_xml(namespaces={{"doc": "https://example.com"}},
        ...           prefix="doc")  # doctest: +SKIP
        <?xml version='1.0' encoding='utf-8'?>
        <doc:data xmlns:doc="https://example.com">
          <doc:row>
            <doc:index>0</doc:index>
            <doc:shape>square</doc:shape>
            <doc:degrees>360</doc:degrees>
            <doc:sides>4.0</doc:sides>
          </doc:row>
          <doc:row>
            <doc:index>1</doc:index>
            <doc:shape>circle</doc:shape>
            <doc:degrees>360</doc:degrees>
            <doc:sides/>
          </doc:row>
          <doc:row>
            <doc:index>2</doc:index>
            <doc:shape>triangle</doc:shape>
            <doc:degrees>180</doc:degrees>
            <doc:sides>3.0</doc:sides>
          </doc:row>
        </doc:data>
        """

        from pandas.io.formats.xml import (
            EtreeXMLFormatter,
            LxmlXMLFormatter,
        )

        lxml = import_optional_dependency("lxml.etree", errors="ignore")

        TreeBuilder: type[EtreeXMLFormatter | LxmlXMLFormatter]

        if parser == "lxml":
            if lxml is not None:
                TreeBuilder = LxmlXMLFormatter
            else:
                raise ImportError(
                    "lxml not found, please install or use the etree parser."
                )

        elif parser == "etree":
            TreeBuilder = EtreeXMLFormatter

        else:
            raise ValueError("Values for parser can only be lxml or etree.")

        xml_formatter = TreeBuilder(
            self,
            path_or_buffer=path_or_buffer,
            index=index,
            root_name=root_name,
            row_name=row_name,
            na_rep=na_rep,
            attr_cols=attr_cols,
            elem_cols=elem_cols,
            namespaces=namespaces,
            prefix=prefix,
            encoding=encoding,
            xml_declaration=xml_declaration,
            pretty_print=pretty_print,
            stylesheet=stylesheet,
            compression=compression,
            storage_options=storage_options,
        )

        return xml_formatter.write_output()

    # ----------------------------------------------------------------------
    @doc(INFO_DOCSTRING, **frame_sub_kwargs)
    def info(
        self,
        verbose: bool | None = None,
        buf: WriteBuffer[str] | None = None,
        max_cols: int | None = None,
        memory_usage: bool | str | None = None,
        show_counts: bool | None = None,
    ) -> None:
        info = DataFrameInfo(
            data=self,
            memory_usage=memory_usage,
        )
        info.render(
            buf=buf,
            max_cols=max_cols,
            verbose=verbose,
            show_counts=show_counts,
        )

    def memory_usage(self, index: bool = True, deep: bool = False) -> Series:
        """
        Return the memory usage of each column in bytes.

        The memory usage can optionally include the contribution of
        the index and elements of `object` dtype.

        This value is displayed in `DataFrame.info` by default. This can be
        suppressed by setting ``pandas.options.display.memory_usage`` to False.

        Parameters
        ----------
        index : bool, default True
            Specifies whether to include the memory usage of the DataFrame's
            index in returned Series. If ``index=True``, the memory usage of
            the index is the first item in the output.
        deep : bool, default False
            If True, introspect the data deeply by interrogating
            `object` dtypes for system-level memory consumption, and include
            it in the returned values.

        Returns
        -------
        Series
            A Series whose index is the original column names and whose values
            is the memory usage of each column in bytes.

        See Also
        --------
        numpy.ndarray.nbytes : Total bytes consumed by the elements of an
            ndarray.
        Series.memory_usage : Bytes consumed by a Series.
        Categorical : Memory-efficient array for string values with
            many repeated values.
        DataFrame.info : Concise summary of a DataFrame.

        Notes
        -----
        See the :ref:`Frequently Asked Questions <df-memory-usage>` for more
        details.

        Examples
        --------
        >>> dtypes = ['int64', 'float64', 'complex128', 'object', 'bool']
        >>> data = dict([(t, np.ones(shape=5000, dtype=int).astype(t))
        ...              for t in dtypes])
        >>> df = pd.DataFrame(data)
        >>> df.head()
           int64  float64            complex128  object  bool
        0      1      1.0              1.0+0.0j       1  True
        1      1      1.0              1.0+0.0j       1  True
        2      1      1.0              1.0+0.0j       1  True
        3      1      1.0              1.0+0.0j       1  True
        4      1      1.0              1.0+0.0j       1  True

        >>> df.memory_usage()
        Index           128
        int64         40000
        float64       40000
        complex128    80000
        object        40000
        bool           5000
        dtype: int64

        >>> df.memory_usage(index=False)
        int64         40000
        float64       40000
        complex128    80000
        object        40000
        bool           5000
        dtype: int64

        The memory footprint of `object` dtype columns is ignored by default:

        >>> df.memory_usage(deep=True)
        Index            128
        int64          40000
        float64        40000
        complex128     80000
        object        180000
        bool            5000
        dtype: int64

        Use a Categorical for efficient storage of an object-dtype column with
        many repeated values.

        >>> df['object'].astype('category').memory_usage(deep=True)
        5244
        """
        result = self._constructor_sliced(
            [c.memory_usage(index=False, deep=deep) for col, c in self.items()],
            index=self.columns,
            dtype=np.intp,
        )
        if index:
            index_memory_usage = self._constructor_sliced(
                self.index.memory_usage(deep=deep), index=["Index"]
            )
            result = index_memory_usage._append(result)
        return result

    def transpose(self, *args, copy: bool = False) -> DataFrame:
        """
        Transpose index and columns.

        Reflect the DataFrame over its main diagonal by writing rows as columns
        and vice-versa. The property :attr:`.T` is an accessor to the method
        :meth:`transpose`.

        Parameters
        ----------
        *args : tuple, optional
            Accepted for compatibility with NumPy.
        copy : bool, default False
            Whether to copy the data after transposing, even for DataFrames
            with a single dtype.

            Note that a copy is always required for mixed dtype DataFrames,
            or for DataFrames with any extension types.

        Returns
        -------
        DataFrame
            The transposed DataFrame.

        See Also
        --------
        numpy.transpose : Permute the dimensions of a given array.

        Notes
        -----
        Transposing a DataFrame with mixed dtypes will result in a homogeneous
        DataFrame with the `object` dtype. In such a case, a copy of the data
        is always made.

        Examples
        --------
        **Square DataFrame with homogeneous dtype**

        >>> d1 = {'col1': [1, 2], 'col2': [3, 4]}
        >>> df1 = pd.DataFrame(data=d1)
        >>> df1
           col1  col2
        0     1     3
        1     2     4

        >>> df1_transposed = df1.T  # or df1.transpose()
        >>> df1_transposed
              0  1
        col1  1  2
        col2  3  4

        When the dtype is homogeneous in the original DataFrame, we get a
        transposed DataFrame with the same dtype:

        >>> df1.dtypes
        col1    int64
        col2    int64
        dtype: object
        >>> df1_transposed.dtypes
        0    int64
        1    int64
        dtype: object

        **Non-square DataFrame with mixed dtypes**

        >>> d2 = {'name': ['Alice', 'Bob'],
        ...       'score': [9.5, 8],
        ...       'employed': [False, True],
        ...       'kids': [0, 0]}
        >>> df2 = pd.DataFrame(data=d2)
        >>> df2
            name  score  employed  kids
        0  Alice    9.5     False     0
        1    Bob    8.0      True     0

        >>> df2_transposed = df2.T  # or df2.transpose()
        >>> df2_transposed
                      0     1
        name      Alice   Bob
        score       9.5   8.0
        employed  False  True
        kids          0     0

        When the DataFrame has mixed dtypes, we get a transposed DataFrame with
        the `object` dtype:

        >>> df2.dtypes
        name         object
        score       float64
        employed       bool
        kids          int64
        dtype: object
        >>> df2_transposed.dtypes
        0    object
        1    object
        dtype: object
        """
        nv.validate_transpose(args, {})
        # construct the args

        dtypes = list(self.dtypes)

        if self._can_fast_transpose:
            # Note: tests pass without this, but this improves perf quite a bit.
            new_vals = self._values.T
            if copy and not using_copy_on_write():
                new_vals = new_vals.copy()

            result = self._constructor(
                new_vals,
                index=self.columns,
                columns=self.index,
                copy=False,
                dtype=new_vals.dtype,
            )
            if using_copy_on_write() and len(self) > 0:
                result._mgr.add_references(self._mgr)  # type: ignore[arg-type]

        elif (
            self._is_homogeneous_type
            and dtypes
            and isinstance(dtypes[0], ExtensionDtype)
        ):
            new_values: list
            if isinstance(dtypes[0], BaseMaskedDtype):
                # We have masked arrays with the same dtype. We can transpose faster.
                from pandas.core.arrays.masked import (
                    transpose_homogeneous_masked_arrays,
                )

                new_values = transpose_homogeneous_masked_arrays(
                    cast(Sequence[BaseMaskedArray], self._iter_column_arrays())
                )
            elif isinstance(dtypes[0], ArrowDtype):
                # We have arrow EAs with the same dtype. We can transpose faster.
                from pandas.core.arrays.arrow.array import (
                    ArrowExtensionArray,
                    transpose_homogeneous_pyarrow,
                )

                new_values = transpose_homogeneous_pyarrow(
                    cast(Sequence[ArrowExtensionArray], self._iter_column_arrays())
                )
            else:
                # We have other EAs with the same dtype. We preserve dtype in transpose.
                dtyp = dtypes[0]
                arr_typ = dtyp.construct_array_type()
                values = self.values
                new_values = [arr_typ._from_sequence(row, dtype=dtyp) for row in values]

            result = type(self)._from_arrays(
                new_values,
                index=self.columns,
                columns=self.index,
                verify_integrity=False,
            )

        else:
            new_arr = self.values.T
            if copy and not using_copy_on_write():
                new_arr = new_arr.copy()
            result = self._constructor(
                new_arr,
                index=self.columns,
                columns=self.index,
                dtype=new_arr.dtype,
                # We already made a copy (more than one block)
                copy=False,
            )

        return result.__finalize__(self, method="transpose")

    @property
    def T(self) -> DataFrame:
        """
        The transpose of the DataFrame.

        Returns
        -------
        DataFrame
            The transposed DataFrame.

        See Also
        --------
        DataFrame.transpose : Transpose index and columns.

        Examples
        --------
        >>> df = pd.DataFrame({'col1': [1, 2], 'col2': [3, 4]})
        >>> df
           col1  col2
        0     1     3
        1     2     4

        >>> df.T
              0  1
        col1  1  2
        col2  3  4
        """
        return self.transpose()

    # ----------------------------------------------------------------------
    # Indexing Methods

    def _ixs(self, i: int, axis: AxisInt = 0) -> Series:
        """
        Parameters
        ----------
        i : int
        axis : int

        Returns
        -------
        Series
        """
        # irow
        if axis == 0:
            new_mgr = self._mgr.fast_xs(i)

            # if we are a copy, mark as such
            copy = isinstance(new_mgr.array, np.ndarray) and new_mgr.array.base is None
            result = self._constructor_sliced_from_mgr(new_mgr, axes=new_mgr.axes)
            result._name = self.index[i]
            result = result.__finalize__(self)
            result._set_is_copy(self, copy=copy)
            return result

        # icol
        else:
            label = self.columns[i]

            col_mgr = self._mgr.iget(i)
            result = self._box_col_values(col_mgr, i)

            # this is a cached value, mark it so
            result._set_as_cached(label, self)
            return result

    def _get_column_array(self, i: int) -> ArrayLike:
        """
        Get the values of the i'th column (ndarray or ExtensionArray, as stored
        in the Block)

        Warning! The returned array is a view but doesn't handle Copy-on-Write,
        so this should be used with caution (for read-only purposes).
        """
        return self._mgr.iget_values(i)

    def _iter_column_arrays(self) -> Iterator[ArrayLike]:
        """
        Iterate over the arrays of all columns in order.
        This returns the values as stored in the Block (ndarray or ExtensionArray).

        Warning! The returned array is a view but doesn't handle Copy-on-Write,
        so this should be used with caution (for read-only purposes).
        """
        if isinstance(self._mgr, ArrayManager):
            yield from self._mgr.arrays
        else:
            for i in range(len(self.columns)):
                yield self._get_column_array(i)

    def _getitem_nocopy(self, key: list):
        """
        Behaves like __getitem__, but returns a view in cases where __getitem__
        would make a copy.
        """
        # TODO(CoW): can be removed if/when we are always Copy-on-Write
        indexer = self.columns._get_indexer_strict(key, "columns")[1]
        new_axis = self.columns[indexer]

        new_mgr = self._mgr.reindex_indexer(
            new_axis,
            indexer,
            axis=0,
            allow_dups=True,
            copy=False,
            only_slice=True,
        )
        return self._constructor_from_mgr(new_mgr, axes=new_mgr.axes)

    def __getitem__(self, key):
        check_dict_or_set_indexers(key)
        key = lib.item_from_zerodim(key)
        key = com.apply_if_callable(key, self)

        if is_hashable(key) and not is_iterator(key):
            # is_iterator to exclude generator e.g. test_getitem_listlike
            # shortcut if the key is in columns
            is_mi = isinstance(self.columns, MultiIndex)
            # GH#45316 Return view if key is not duplicated
            # Only use drop_duplicates with duplicates for performance
            if not is_mi and (
                self.columns.is_unique
                and key in self.columns
                or key in self.columns.drop_duplicates(keep=False)
            ):
                return self._get_item_cache(key)

            elif is_mi and self.columns.is_unique and key in self.columns:
                return self._getitem_multilevel(key)

        # Do we have a slicer (on rows)?
        if isinstance(key, slice):
            return self._getitem_slice(key)

        # Do we have a (boolean) DataFrame?
        if isinstance(key, DataFrame):
            return self.where(key)

        # Do we have a (boolean) 1d indexer?
        if com.is_bool_indexer(key):
            return self._getitem_bool_array(key)

        # We are left with two options: a single key, and a collection of keys,
        # We interpret tuples as collections only for non-MultiIndex
        is_single_key = isinstance(key, tuple) or not is_list_like(key)

        if is_single_key:
            if self.columns.nlevels > 1:
                return self._getitem_multilevel(key)
            indexer = self.columns.get_loc(key)
            if is_integer(indexer):
                indexer = [indexer]
        else:
            if is_iterator(key):
                key = list(key)
            indexer = self.columns._get_indexer_strict(key, "columns")[1]

        # take() does not accept boolean indexers
        if getattr(indexer, "dtype", None) == bool:
            indexer = np.where(indexer)[0]

        if isinstance(indexer, slice):
            return self._slice(indexer, axis=1)

        data = self._take_with_is_copy(indexer, axis=1)

        if is_single_key:
            # What does looking for a single key in a non-unique index return?
            # The behavior is inconsistent. It returns a Series, except when
            # - the key itself is repeated (test on data.shape, #9519), or
            # - we have a MultiIndex on columns (test on self.columns, #21309)
            if data.shape[1] == 1 and not isinstance(self.columns, MultiIndex):
                # GH#26490 using data[key] can cause RecursionError
                return data._get_item_cache(key)

        return data

    def _getitem_bool_array(self, key):
        # also raises Exception if object array with NA values
        # warning here just in case -- previously __setitem__ was
        # reindexing but __getitem__ was not; it seems more reasonable to
        # go with the __setitem__ behavior since that is more consistent
        # with all other indexing behavior
        if isinstance(key, Series) and not key.index.equals(self.index):
            warnings.warn(
                "Boolean Series key will be reindexed to match DataFrame index.",
                UserWarning,
                stacklevel=find_stack_level(),
            )
        elif len(key) != len(self.index):
            raise ValueError(
                f"Item wrong length {len(key)} instead of {len(self.index)}."
            )

        # check_bool_indexer will throw exception if Series key cannot
        # be reindexed to match DataFrame rows
        key = check_bool_indexer(self.index, key)

        if key.all():
            return self.copy(deep=None)

        indexer = key.nonzero()[0]
        return self._take_with_is_copy(indexer, axis=0)

    def _getitem_multilevel(self, key):
        # self.columns is a MultiIndex
        loc = self.columns.get_loc(key)
        if isinstance(loc, (slice, np.ndarray)):
            new_columns = self.columns[loc]
            result_columns = maybe_droplevels(new_columns, key)
            result = self.iloc[:, loc]
            result.columns = result_columns

            # If there is only one column being returned, and its name is
            # either an empty string, or a tuple with an empty string as its
            # first element, then treat the empty string as a placeholder
            # and return the column as if the user had provided that empty
            # string in the key. If the result is a Series, exclude the
            # implied empty string from its name.
            if len(result.columns) == 1:
                # e.g. test_frame_getitem_multicolumn_empty_level,
                #  test_frame_mixed_depth_get, test_loc_setitem_single_column_slice
                top = result.columns[0]
                if isinstance(top, tuple):
                    top = top[0]
                if top == "":
                    result = result[""]
                    if isinstance(result, Series):
                        result = self._constructor_sliced(
                            result, index=self.index, name=key
                        )

            result._set_is_copy(self)
            return result
        else:
            # loc is neither a slice nor ndarray, so must be an int
            return self._ixs(loc, axis=1)

    def _get_value(self, index, col, takeable: bool = False) -> Scalar:
        """
        Quickly retrieve single value at passed column and index.

        Parameters
        ----------
        index : row label
        col : column label
        takeable : interpret the index/col as indexers, default False

        Returns
        -------
        scalar

        Notes
        -----
        Assumes that both `self.index._index_as_unique` and
        `self.columns._index_as_unique`; Caller is responsible for checking.
        """
        if takeable:
            series = self._ixs(col, axis=1)
            return series._values[index]

        series = self._get_item_cache(col)
        engine = self.index._engine

        if not isinstance(self.index, MultiIndex):
            # CategoricalIndex: Trying to use the engine fastpath may give incorrect
            #  results if our categories are integers that dont match our codes
            # IntervalIndex: IntervalTree has no get_loc
            row = self.index.get_loc(index)
            return series._values[row]

        # For MultiIndex going through engine effectively restricts us to
        #  same-length tuples; see test_get_set_value_no_partial_indexing
        loc = engine.get_loc(index)
        return series._values[loc]

    def isetitem(self, loc, value) -> None:
        """
        Set the given value in the column with position `loc`.

        This is a positional analogue to ``__setitem__``.

        Parameters
        ----------
        loc : int or sequence of ints
            Index position for the column.
        value : scalar or arraylike
            Value(s) for the column.

        Notes
        -----
        ``frame.isetitem(loc, value)`` is an in-place method as it will
        modify the DataFrame in place (not returning a new object). In contrast to
        ``frame.iloc[:, i] = value`` which will try to update the existing values in
        place, ``frame.isetitem(loc, value)`` will not update the values of the column
        itself in place, it will instead insert a new array.

        In cases where ``frame.columns`` is unique, this is equivalent to
        ``frame[frame.columns[i]] = value``.
        """
        if isinstance(value, DataFrame):
            if is_integer(loc):
                loc = [loc]

            if len(loc) != len(value.columns):
                raise ValueError(
                    f"Got {len(loc)} positions but value has {len(value.columns)} "
                    f"columns."
                )

            for i, idx in enumerate(loc):
                arraylike, refs = self._sanitize_column(value.iloc[:, i])
                self._iset_item_mgr(idx, arraylike, inplace=False, refs=refs)
            return

        arraylike, refs = self._sanitize_column(value)
        self._iset_item_mgr(loc, arraylike, inplace=False, refs=refs)

    def __setitem__(self, key, value) -> None:
        if not PYPY and using_copy_on_write():
            if sys.getrefcount(self) <= 3:
                warnings.warn(
                    _chained_assignment_msg, ChainedAssignmentError, stacklevel=2
                )

        key = com.apply_if_callable(key, self)

        # see if we can slice the rows
        if isinstance(key, slice):
            slc = self.index._convert_slice_indexer(key, kind="getitem")
            return self._setitem_slice(slc, value)

        if isinstance(key, DataFrame) or getattr(key, "ndim", None) == 2:
            self._setitem_frame(key, value)
        elif isinstance(key, (Series, np.ndarray, list, Index)):
            self._setitem_array(key, value)
        elif isinstance(value, DataFrame):
            self._set_item_frame_value(key, value)
        elif (
            is_list_like(value)
            and not self.columns.is_unique
            and 1 < len(self.columns.get_indexer_for([key])) == len(value)
        ):
            # Column to set is duplicated
            self._setitem_array([key], value)
        else:
            # set column
            self._set_item(key, value)

    def _setitem_slice(self, key: slice, value) -> None:
        # NB: we can't just use self.loc[key] = value because that
        #  operates on labels and we need to operate positional for
        #  backwards-compat, xref GH#31469
        self._check_setitem_copy()
        self.iloc[key] = value

    def _setitem_array(self, key, value):
        # also raises Exception if object array with NA values
        if com.is_bool_indexer(key):
            # bool indexer is indexing along rows
            if len(key) != len(self.index):
                raise ValueError(
                    f"Item wrong length {len(key)} instead of {len(self.index)}!"
                )
            key = check_bool_indexer(self.index, key)
            indexer = key.nonzero()[0]
            self._check_setitem_copy()
            if isinstance(value, DataFrame):
                # GH#39931 reindex since iloc does not align
                value = value.reindex(self.index.take(indexer))
            self.iloc[indexer] = value

        else:
            # Note: unlike self.iloc[:, indexer] = value, this will
            #  never try to overwrite values inplace

            if isinstance(value, DataFrame):
                check_key_length(self.columns, key, value)
                for k1, k2 in zip(key, value.columns):
                    self[k1] = value[k2]

            elif not is_list_like(value):
                for col in key:
                    self[col] = value

            elif isinstance(value, np.ndarray) and value.ndim == 2:
                self._iset_not_inplace(key, value)

            elif np.ndim(value) > 1:
                # list of lists
                value = DataFrame(value).values
                return self._setitem_array(key, value)

            else:
                self._iset_not_inplace(key, value)

    def _iset_not_inplace(self, key, value):
        # GH#39510 when setting with df[key] = obj with a list-like key and
        #  list-like value, we iterate over those listlikes and set columns
        #  one at a time.  This is different from dispatching to
        #  `self.loc[:, key]= value`  because loc.__setitem__ may overwrite
        #  data inplace, whereas this will insert new arrays.

        def igetitem(obj, i: int):
            # Note: we catch DataFrame obj before getting here, but
            #  hypothetically would return obj.iloc[:, i]
            if isinstance(obj, np.ndarray):
                return obj[..., i]
            else:
                return obj[i]

        if self.columns.is_unique:
            if np.shape(value)[-1] != len(key):
                raise ValueError("Columns must be same length as key")

            for i, col in enumerate(key):
                self[col] = igetitem(value, i)

        else:
            ilocs = self.columns.get_indexer_non_unique(key)[0]
            if (ilocs < 0).any():
                # key entries not in self.columns
                raise NotImplementedError

            if np.shape(value)[-1] != len(ilocs):
                raise ValueError("Columns must be same length as key")

            assert np.ndim(value) <= 2

            orig_columns = self.columns

            # Using self.iloc[:, i] = ... may set values inplace, which
            #  by convention we do not do in __setitem__
            try:
                self.columns = Index(range(len(self.columns)))
                for i, iloc in enumerate(ilocs):
                    self[iloc] = igetitem(value, i)
            finally:
                self.columns = orig_columns

    def _setitem_frame(self, key, value):
        # support boolean setting with DataFrame input, e.g.
        # df[df > df2] = 0
        if isinstance(key, np.ndarray):
            if key.shape != self.shape:
                raise ValueError("Array conditional must be same shape as self")
            key = self._constructor(key, **self._construct_axes_dict(), copy=False)

        if key.size and not all(is_bool_dtype(dtype) for dtype in key.dtypes):
            raise TypeError(
                "Must pass DataFrame or 2-d ndarray with boolean values only"
            )

        self._check_setitem_copy()
        self._where(-key, value, inplace=True)

    def _set_item_frame_value(self, key, value: DataFrame) -> None:
        self._ensure_valid_index(value)

        # align columns
        if key in self.columns:
            loc = self.columns.get_loc(key)
            cols = self.columns[loc]
            len_cols = 1 if is_scalar(cols) or isinstance(cols, tuple) else len(cols)
            if len_cols != len(value.columns):
                raise ValueError("Columns must be same length as key")

            # align right-hand-side columns if self.columns
            # is multi-index and self[key] is a sub-frame
            if isinstance(self.columns, MultiIndex) and isinstance(
                loc, (slice, Series, np.ndarray, Index)
            ):
                cols_droplevel = maybe_droplevels(cols, key)
                if len(cols_droplevel) and not cols_droplevel.equals(value.columns):
                    value = value.reindex(cols_droplevel, axis=1)

                for col, col_droplevel in zip(cols, cols_droplevel):
                    self[col] = value[col_droplevel]
                return

            if is_scalar(cols):
                self[cols] = value[value.columns[0]]
                return

            locs: np.ndarray | list
            if isinstance(loc, slice):
                locs = np.arange(loc.start, loc.stop, loc.step)
            elif is_scalar(loc):
                locs = [loc]
            else:
                locs = loc.nonzero()[0]

            return self.isetitem(locs, value)

        if len(value.columns) != 1:
            raise ValueError(
                "Cannot set a DataFrame with multiple columns to the single "
                f"column {key}"
            )

        self[key] = value[value.columns[0]]

    def _iset_item_mgr(
        self,
        loc: int | slice | np.ndarray,
        value,
        inplace: bool = False,
        refs: BlockValuesRefs | None = None,
    ) -> None:
        # when called from _set_item_mgr loc can be anything returned from get_loc
        self._mgr.iset(loc, value, inplace=inplace, refs=refs)
        self._clear_item_cache()

    def _set_item_mgr(
        self, key, value: ArrayLike, refs: BlockValuesRefs | None = None
    ) -> None:
        try:
            loc = self._info_axis.get_loc(key)
        except KeyError:
            # This item wasn't present, just insert at end
            self._mgr.insert(len(self._info_axis), key, value, refs)
        else:
            self._iset_item_mgr(loc, value, refs=refs)

        # check if we are modifying a copy
        # try to set first as we want an invalid
        # value exception to occur first
        if len(self):
            self._check_setitem_copy()

    def _iset_item(self, loc: int, value: Series, inplace: bool = True) -> None:
        # We are only called from _replace_columnwise which guarantees that
        # no reindex is necessary
        if using_copy_on_write():
            self._iset_item_mgr(
                loc, value._values, inplace=inplace, refs=value._references
            )
        else:
            self._iset_item_mgr(loc, value._values.copy(), inplace=True)

        # check if we are modifying a copy
        # try to set first as we want an invalid
        # value exception to occur first
        if len(self):
            self._check_setitem_copy()

    def _set_item(self, key, value) -> None:
        """
        Add series to DataFrame in specified column.

        If series is a numpy-array (not a Series/TimeSeries), it must be the
        same length as the DataFrames index or an error will be thrown.

        Series/TimeSeries will be conformed to the DataFrames index to
        ensure homogeneity.
        """
        value, refs = self._sanitize_column(value)

        if (
            key in self.columns
            and value.ndim == 1
            and not isinstance(value.dtype, ExtensionDtype)
        ):
            # broadcast across multiple columns if necessary
            if not self.columns.is_unique or isinstance(self.columns, MultiIndex):
                existing_piece = self[key]
                if isinstance(existing_piece, DataFrame):
                    value = np.tile(value, (len(existing_piece.columns), 1)).T
                    refs = None

        self._set_item_mgr(key, value, refs)

    def _set_value(
        self, index: IndexLabel, col, value: Scalar, takeable: bool = False
    ) -> None:
        """
        Put single value at passed column and index.

        Parameters
        ----------
        index : Label
            row label
        col : Label
            column label
        value : scalar
        takeable : bool, default False
            Sets whether or not index/col interpreted as indexers
        """
        try:
            if takeable:
                icol = col
                iindex = cast(int, index)
            else:
                icol = self.columns.get_loc(col)
                iindex = self.index.get_loc(index)
            self._mgr.column_setitem(icol, iindex, value, inplace_only=True)
            self._clear_item_cache()

        except (KeyError, TypeError, ValueError, LossySetitemError):
            # get_loc might raise a KeyError for missing labels (falling back
            #  to (i)loc will do expansion of the index)
            # column_setitem will do validation that may raise TypeError,
            #  ValueError, or LossySetitemError
            # set using a non-recursive method & reset the cache
            if takeable:
                self.iloc[index, col] = value
            else:
                self.loc[index, col] = value
            self._item_cache.pop(col, None)

        except InvalidIndexError as ii_err:
            # GH48729: Seems like you are trying to assign a value to a
            # row when only scalar options are permitted
            raise InvalidIndexError(
                f"You can only assign a scalar value not a {type(value)}"
            ) from ii_err

    def _ensure_valid_index(self, value) -> None:
        """
        Ensure that if we don't have an index, that we can create one from the
        passed value.
        """
        # GH5632, make sure that we are a Series convertible
        if not len(self.index) and is_list_like(value) and len(value):
            if not isinstance(value, DataFrame):
                try:
                    value = Series(value)
                except (ValueError, NotImplementedError, TypeError) as err:
                    raise ValueError(
                        "Cannot set a frame with no defined index "
                        "and a value that cannot be converted to a Series"
                    ) from err

            # GH31368 preserve name of index
            index_copy = value.index.copy()
            if self.index.name is not None:
                index_copy.name = self.index.name

            self._mgr = self._mgr.reindex_axis(index_copy, axis=1, fill_value=np.nan)

    def _box_col_values(self, values: SingleDataManager, loc: int) -> Series:
        """
        Provide boxed values for a column.
        """
        # Lookup in columns so that if e.g. a str datetime was passed
        #  we attach the Timestamp object as the name.
        name = self.columns[loc]
        # We get index=self.index bc values is a SingleDataManager
        obj = self._constructor_sliced_from_mgr(values, axes=values.axes)
        obj._name = name
        return obj.__finalize__(self)

    # ----------------------------------------------------------------------
    # Lookup Caching

    def _clear_item_cache(self) -> None:
        self._item_cache.clear()

    def _get_item_cache(self, item: Hashable) -> Series:
        """Return the cached item, item represents a label indexer."""
        if using_copy_on_write():
            loc = self.columns.get_loc(item)
            return self._ixs(loc, axis=1)

        cache = self._item_cache
        res = cache.get(item)
        if res is None:
            # All places that call _get_item_cache have unique columns,
            #  pending resolution of GH#33047

            loc = self.columns.get_loc(item)
            res = self._ixs(loc, axis=1)

            cache[item] = res

            # for a chain
            res._is_copy = self._is_copy
        return res

    def _reset_cacher(self) -> None:
        # no-op for DataFrame
        pass

    def _maybe_cache_changed(self, item, value: Series, inplace: bool) -> None:
        """
        The object has called back to us saying maybe it has changed.
        """
        loc = self._info_axis.get_loc(item)
        arraylike = value._values

        old = self._ixs(loc, axis=1)
        if old._values is value._values and inplace:
            # GH#46149 avoid making unnecessary copies/block-splitting
            return

        self._mgr.iset(loc, arraylike, inplace=inplace)

    # ----------------------------------------------------------------------
    # Unsorted

    @overload
    def query(self, expr: str, *, inplace: Literal[False] = ..., **kwargs) -> DataFrame:
        ...

    @overload
    def query(self, expr: str, *, inplace: Literal[True], **kwargs) -> None:
        ...

    @overload
    def query(self, expr: str, *, inplace: bool = ..., **kwargs) -> DataFrame | None:
        ...

    def query(self, expr: str, *, inplace: bool = False, **kwargs) -> DataFrame | None:
        """
        Query the columns of a DataFrame with a boolean expression.

        Parameters
        ----------
        expr : str
            The query string to evaluate.

            You can refer to variables
            in the environment by prefixing them with an '@' character like
            ``@a + b``.

            You can refer to column names that are not valid Python variable names
            by surrounding them in backticks. Thus, column names containing spaces
            or punctuations (besides underscores) or starting with digits must be
            surrounded by backticks. (For example, a column named "Area (cm^2)" would
            be referenced as ```Area (cm^2)```). Column names which are Python keywords
            (like "list", "for", "import", etc) cannot be used.

            For example, if one of your columns is called ``a a`` and you want
            to sum it with ``b``, your query should be ```a a` + b``.

        inplace : bool
            Whether to modify the DataFrame rather than creating a new one.
        **kwargs
            See the documentation for :func:`eval` for complete details
            on the keyword arguments accepted by :meth:`DataFrame.query`.

        Returns
        -------
        DataFrame or None
            DataFrame resulting from the provided query expression or
            None if ``inplace=True``.

        See Also
        --------
        eval : Evaluate a string describing operations on
            DataFrame columns.
        DataFrame.eval : Evaluate a string describing operations on
            DataFrame columns.

        Notes
        -----
        The result of the evaluation of this expression is first passed to
        :attr:`DataFrame.loc` and if that fails because of a
        multidimensional key (e.g., a DataFrame) then the result will be passed
        to :meth:`DataFrame.__getitem__`.

        This method uses the top-level :func:`eval` function to
        evaluate the passed query.

        The :meth:`~pandas.DataFrame.query` method uses a slightly
        modified Python syntax by default. For example, the ``&`` and ``|``
        (bitwise) operators have the precedence of their boolean cousins,
        :keyword:`and` and :keyword:`or`. This *is* syntactically valid Python,
        however the semantics are different.

        You can change the semantics of the expression by passing the keyword
        argument ``parser='python'``. This enforces the same semantics as
        evaluation in Python space. Likewise, you can pass ``engine='python'``
        to evaluate an expression using Python itself as a backend. This is not
        recommended as it is inefficient compared to using ``numexpr`` as the
        engine.

        The :attr:`DataFrame.index` and
        :attr:`DataFrame.columns` attributes of the
        :class:`~pandas.DataFrame` instance are placed in the query namespace
        by default, which allows you to treat both the index and columns of the
        frame as a column in the frame.
        The identifier ``index`` is used for the frame index; you can also
        use the name of the index to identify it in a query. Please note that
        Python keywords may not be used as identifiers.

        For further details and examples see the ``query`` documentation in
        :ref:`indexing <indexing.query>`.

        *Backtick quoted variables*

        Backtick quoted variables are parsed as literal Python code and
        are converted internally to a Python valid identifier.
        This can lead to the following problems.

        During parsing a number of disallowed characters inside the backtick
        quoted string are replaced by strings that are allowed as a Python identifier.
        These characters include all operators in Python, the space character, the
        question mark, the exclamation mark, the dollar sign, and the euro sign.
        For other characters that fall outside the ASCII range (U+0001..U+007F)
        and those that are not further specified in PEP 3131,
        the query parser will raise an error.
        This excludes whitespace different than the space character,
        but also the hashtag (as it is used for comments) and the backtick
        itself (backtick can also not be escaped).

        In a special case, quotes that make a pair around a backtick can
        confuse the parser.
        For example, ```it's` > `that's``` will raise an error,
        as it forms a quoted string (``'s > `that'``) with a backtick inside.

        See also the Python documentation about lexical analysis
        (https://docs.python.org/3/reference/lexical_analysis.html)
        in combination with the source code in :mod:`pandas.core.computation.parsing`.

        Examples
        --------
        >>> df = pd.DataFrame({'A': range(1, 6),
        ...                    'B': range(10, 0, -2),
        ...                    'C C': range(10, 5, -1)})
        >>> df
           A   B  C C
        0  1  10   10
        1  2   8    9
        2  3   6    8
        3  4   4    7
        4  5   2    6
        >>> df.query('A > B')
           A  B  C C
        4  5  2    6

        The previous expression is equivalent to

        >>> df[df.A > df.B]
           A  B  C C
        4  5  2    6

        For columns with spaces in their name, you can use backtick quoting.

        >>> df.query('B == `C C`')
           A   B  C C
        0  1  10   10

        The previous expression is equivalent to

        >>> df[df.B == df['C C']]
           A   B  C C
        0  1  10   10
        """
        inplace = validate_bool_kwarg(inplace, "inplace")
        if not isinstance(expr, str):
            msg = f"expr must be a string to be evaluated, {type(expr)} given"
            raise ValueError(msg)
        kwargs["level"] = kwargs.pop("level", 0) + 1
        kwargs["target"] = None
        res = self.eval(expr, **kwargs)

        try:
            result = self.loc[res]
        except ValueError:
            # when res is multi-dimensional loc raises, but this is sometimes a
            # valid query
            result = self[res]

        if inplace:
            self._update_inplace(result)
            return None
        else:
            return result

    @overload
    def eval(self, expr: str, *, inplace: Literal[False] = ..., **kwargs) -> Any:
        ...

    @overload
    def eval(self, expr: str, *, inplace: Literal[True], **kwargs) -> None:
        ...

    def eval(self, expr: str, *, inplace: bool = False, **kwargs) -> Any | None:
        """
        Evaluate a string describing operations on DataFrame columns.

        Operates on columns only, not specific rows or elements.  This allows
        `eval` to run arbitrary code, which can make you vulnerable to code
        injection if you pass user input to this function.

        Parameters
        ----------
        expr : str
            The expression string to evaluate.
        inplace : bool, default False
            If the expression contains an assignment, whether to perform the
            operation inplace and mutate the existing DataFrame. Otherwise,
            a new DataFrame is returned.
        **kwargs
            See the documentation for :func:`eval` for complete details
            on the keyword arguments accepted by
            :meth:`~pandas.DataFrame.query`.

        Returns
        -------
        ndarray, scalar, pandas object, or None
            The result of the evaluation or None if ``inplace=True``.

        See Also
        --------
        DataFrame.query : Evaluates a boolean expression to query the columns
            of a frame.
        DataFrame.assign : Can evaluate an expression or function to create new
            values for a column.
        eval : Evaluate a Python expression as a string using various
            backends.

        Notes
        -----
        For more details see the API documentation for :func:`~eval`.
        For detailed examples see :ref:`enhancing performance with eval
        <enhancingperf.eval>`.

        Examples
        --------
        >>> df = pd.DataFrame({'A': range(1, 6), 'B': range(10, 0, -2)})
        >>> df
           A   B
        0  1  10
        1  2   8
        2  3   6
        3  4   4
        4  5   2
        >>> df.eval('A + B')
        0    11
        1    10
        2     9
        3     8
        4     7
        dtype: int64

        Assignment is allowed though by default the original DataFrame is not
        modified.

        >>> df.eval('C = A + B')
           A   B   C
        0  1  10  11
        1  2   8  10
        2  3   6   9
        3  4   4   8
        4  5   2   7
        >>> df
           A   B
        0  1  10
        1  2   8
        2  3   6
        3  4   4
        4  5   2

        Multiple columns can be assigned to using multi-line expressions:

        >>> df.eval(
        ...     '''
        ... C = A + B
        ... D = A - B
        ... '''
        ... )
           A   B   C  D
        0  1  10  11 -9
        1  2   8  10 -6
        2  3   6   9 -3
        3  4   4   8  0
        4  5   2   7  3
        """
        from pandas.core.computation.eval import eval as _eval

        inplace = validate_bool_kwarg(inplace, "inplace")
        kwargs["level"] = kwargs.pop("level", 0) + 1
        index_resolvers = self._get_index_resolvers()
        column_resolvers = self._get_cleaned_column_resolvers()
        resolvers = column_resolvers, index_resolvers
        if "target" not in kwargs:
            kwargs["target"] = self
        kwargs["resolvers"] = tuple(kwargs.get("resolvers", ())) + resolvers

        return _eval(expr, inplace=inplace, **kwargs)

    def select_dtypes(self, include=None, exclude=None) -> Self:
        """
        Return a subset of the DataFrame's columns based on the column dtypes.

        Parameters
        ----------
        include, exclude : scalar or list-like
            A selection of dtypes or strings to be included/excluded. At least
            one of these parameters must be supplied.

        Returns
        -------
        DataFrame
            The subset of the frame including the dtypes in ``include`` and
            excluding the dtypes in ``exclude``.

        Raises
        ------
        ValueError
            * If both of ``include`` and ``exclude`` are empty
            * If ``include`` and ``exclude`` have overlapping elements
            * If any kind of string dtype is passed in.

        See Also
        --------
        DataFrame.dtypes: Return Series with the data type of each column.

        Notes
        -----
        * To select all *numeric* types, use ``np.number`` or ``'number'``
        * To select strings you must use the ``object`` dtype, but note that
          this will return *all* object dtype columns
        * See the `numpy dtype hierarchy
          <https://numpy.org/doc/stable/reference/arrays.scalars.html>`__
        * To select datetimes, use ``np.datetime64``, ``'datetime'`` or
          ``'datetime64'``
        * To select timedeltas, use ``np.timedelta64``, ``'timedelta'`` or
          ``'timedelta64'``
        * To select Pandas categorical dtypes, use ``'category'``
        * To select Pandas datetimetz dtypes, use ``'datetimetz'``
          or ``'datetime64[ns, tz]'``

        Examples
        --------
        >>> df = pd.DataFrame({'a': [1, 2] * 3,
        ...                    'b': [True, False] * 3,
        ...                    'c': [1.0, 2.0] * 3})
        >>> df
                a      b  c
        0       1   True  1.0
        1       2  False  2.0
        2       1   True  1.0
        3       2  False  2.0
        4       1   True  1.0
        5       2  False  2.0

        >>> df.select_dtypes(include='bool')
           b
        0  True
        1  False
        2  True
        3  False
        4  True
        5  False

        >>> df.select_dtypes(include=['float64'])
           c
        0  1.0
        1  2.0
        2  1.0
        3  2.0
        4  1.0
        5  2.0

        >>> df.select_dtypes(exclude=['int64'])
               b    c
        0   True  1.0
        1  False  2.0
        2   True  1.0
        3  False  2.0
        4   True  1.0
        5  False  2.0
        """
        if not is_list_like(include):
            include = (include,) if include is not None else ()
        if not is_list_like(exclude):
            exclude = (exclude,) if exclude is not None else ()

        selection = (frozenset(include), frozenset(exclude))

        if not any(selection):
            raise ValueError("at least one of include or exclude must be nonempty")

        # convert the myriad valid dtypes object to a single representation
        def check_int_infer_dtype(dtypes):
            converted_dtypes: list[type] = []
            for dtype in dtypes:
                # Numpy maps int to different types (int32, in64) on Windows and Linux
                # see https://github.com/numpy/numpy/issues/9464
                if (isinstance(dtype, str) and dtype == "int") or (dtype is int):
                    converted_dtypes.append(np.int32)
                    converted_dtypes.append(np.int64)
                elif dtype == "float" or dtype is float:
                    # GH#42452 : np.dtype("float") coerces to np.float64 from Numpy 1.20
                    converted_dtypes.extend([np.float64, np.float32])
                else:
                    converted_dtypes.append(infer_dtype_from_object(dtype))
            return frozenset(converted_dtypes)

        include = check_int_infer_dtype(include)
        exclude = check_int_infer_dtype(exclude)

        for dtypes in (include, exclude):
            invalidate_string_dtypes(dtypes)

        # can't both include AND exclude!
        if not include.isdisjoint(exclude):
            raise ValueError(f"include and exclude overlap on {(include & exclude)}")

        def dtype_predicate(dtype: DtypeObj, dtypes_set) -> bool:
            # GH 46870: BooleanDtype._is_numeric == True but should be excluded
            dtype = dtype if not isinstance(dtype, ArrowDtype) else dtype.numpy_dtype
            return issubclass(dtype.type, tuple(dtypes_set)) or (
                np.number in dtypes_set
                and getattr(dtype, "_is_numeric", False)
                and not is_bool_dtype(dtype)
            )

        def predicate(arr: ArrayLike) -> bool:
            dtype = arr.dtype
            if include:
                if not dtype_predicate(dtype, include):
                    return False

            if exclude:
                if dtype_predicate(dtype, exclude):
                    return False

            return True

        mgr = self._mgr._get_data_subset(predicate).copy(deep=None)
        return self._constructor_from_mgr(mgr, axes=mgr.axes).__finalize__(self)

    def insert(
        self,
        loc: int,
        column: Hashable,
        value: Scalar | AnyArrayLike,
        allow_duplicates: bool | lib.NoDefault = lib.no_default,
    ) -> None:
        """
        Insert column into DataFrame at specified location.

        Raises a ValueError if `column` is already contained in the DataFrame,
        unless `allow_duplicates` is set to True.

        Parameters
        ----------
        loc : int
            Insertion index. Must verify 0 <= loc <= len(columns).
        column : str, number, or hashable object
            Label of the inserted column.
        value : Scalar, Series, or array-like
            Content of the inserted column.
        allow_duplicates : bool, optional, default lib.no_default
            Allow duplicate column labels to be created.

        See Also
        --------
        Index.insert : Insert new item by index.

        Examples
        --------
        >>> df = pd.DataFrame({'col1': [1, 2], 'col2': [3, 4]})
        >>> df
           col1  col2
        0     1     3
        1     2     4
        >>> df.insert(1, "newcol", [99, 99])
        >>> df
           col1  newcol  col2
        0     1      99     3
        1     2      99     4
        >>> df.insert(0, "col1", [100, 100], allow_duplicates=True)
        >>> df
           col1  col1  newcol  col2
        0   100     1      99     3
        1   100     2      99     4

        Notice that pandas uses index alignment in case of `value` from type `Series`:

        >>> df.insert(0, "col0", pd.Series([5, 6], index=[1, 2]))
        >>> df
           col0  col1  col1  newcol  col2
        0   NaN   100     1      99     3
        1   5.0   100     2      99     4
        """
        if allow_duplicates is lib.no_default:
            allow_duplicates = False
        if allow_duplicates and not self.flags.allows_duplicate_labels:
            raise ValueError(
                "Cannot specify 'allow_duplicates=True' when "
                "'self.flags.allows_duplicate_labels' is False."
            )
        if not allow_duplicates and column in self.columns:
            # Should this be a different kind of error??
            raise ValueError(f"cannot insert {column}, already exists")
        if not is_integer(loc):
            raise TypeError("loc must be int")
        # convert non stdlib ints to satisfy typing checks
        loc = int(loc)
        if isinstance(value, DataFrame) and len(value.columns) > 1:
            raise ValueError(
                f"Expected a one-dimensional object, got a DataFrame with "
                f"{len(value.columns)} columns instead."
            )
        elif isinstance(value, DataFrame):
            value = value.iloc[:, 0]

        value, refs = self._sanitize_column(value)
        self._mgr.insert(loc, column, value, refs=refs)

    def assign(self, **kwargs) -> DataFrame:
        r"""
        Assign new columns to a DataFrame.

        Returns a new object with all original columns in addition to new ones.
        Existing columns that are re-assigned will be overwritten.

        Parameters
        ----------
        **kwargs : dict of {str: callable or Series}
            The column names are keywords. If the values are
            callable, they are computed on the DataFrame and
            assigned to the new columns. The callable must not
            change input DataFrame (though pandas doesn't check it).
            If the values are not callable, (e.g. a Series, scalar, or array),
            they are simply assigned.

        Returns
        -------
        DataFrame
            A new DataFrame with the new columns in addition to
            all the existing columns.

        Notes
        -----
        Assigning multiple columns within the same ``assign`` is possible.
        Later items in '\*\*kwargs' may refer to newly created or modified
        columns in 'df'; items are computed and assigned into 'df' in order.

        Examples
        --------
        >>> df = pd.DataFrame({'temp_c': [17.0, 25.0]},
        ...                   index=['Portland', 'Berkeley'])
        >>> df
                  temp_c
        Portland    17.0
        Berkeley    25.0

        Where the value is a callable, evaluated on `df`:

        >>> df.assign(temp_f=lambda x: x.temp_c * 9 / 5 + 32)
                  temp_c  temp_f
        Portland    17.0    62.6
        Berkeley    25.0    77.0

        Alternatively, the same behavior can be achieved by directly
        referencing an existing Series or sequence:

        >>> df.assign(temp_f=df['temp_c'] * 9 / 5 + 32)
                  temp_c  temp_f
        Portland    17.0    62.6
        Berkeley    25.0    77.0

        You can create multiple columns within the same assign where one
        of the columns depends on another one defined within the same assign:

        >>> df.assign(temp_f=lambda x: x['temp_c'] * 9 / 5 + 32,
        ...           temp_k=lambda x: (x['temp_f'] + 459.67) * 5 / 9)
                  temp_c  temp_f  temp_k
        Portland    17.0    62.6  290.15
        Berkeley    25.0    77.0  298.15
        """
        data = self.copy(deep=None)

        for k, v in kwargs.items():
            data[k] = com.apply_if_callable(v, data)
        return data

    def _sanitize_column(self, value) -> tuple[ArrayLike, BlockValuesRefs | None]:
        """
        Ensures new columns (which go into the BlockManager as new blocks) are
        always copied (or a reference is being tracked to them under CoW)
        and converted into an array.

        Parameters
        ----------
        value : scalar, Series, or array-like

        Returns
        -------
        tuple of numpy.ndarray or ExtensionArray and optional BlockValuesRefs
        """
        self._ensure_valid_index(value)

        # Using a DataFrame would mean coercing values to one dtype
        assert not isinstance(value, DataFrame)
        if is_dict_like(value):
            if not isinstance(value, Series):
                value = Series(value)
            return _reindex_for_setitem(value, self.index)

        if is_list_like(value):
            com.require_length_match(value, self.index)
        return sanitize_array(value, self.index, copy=True, allow_2d=True), None

    @property
    def _series(self):
        return {item: self._ixs(idx, axis=1) for idx, item in enumerate(self.columns)}

    # ----------------------------------------------------------------------
    # Reindexing and alignment

    def _reindex_multi(
        self, axes: dict[str, Index], copy: bool, fill_value
    ) -> DataFrame:
        """
        We are guaranteed non-Nones in the axes.
        """

        new_index, row_indexer = self.index.reindex(axes["index"])
        new_columns, col_indexer = self.columns.reindex(axes["columns"])

        if row_indexer is not None and col_indexer is not None:
            # Fastpath. By doing two 'take's at once we avoid making an
            #  unnecessary copy.
            # We only get here with `self._can_fast_transpose`, which (almost)
            #  ensures that self.values is cheap. It may be worth making this
            #  condition more specific.
            indexer = row_indexer, col_indexer
            new_values = take_2d_multi(self.values, indexer, fill_value=fill_value)
            return self._constructor(
                new_values, index=new_index, columns=new_columns, copy=False
            )
        else:
            return self._reindex_with_indexers(
                {0: [new_index, row_indexer], 1: [new_columns, col_indexer]},
                copy=copy,
                fill_value=fill_value,
            )

    @Appender(
        """
        Examples
        --------
        >>> df = pd.DataFrame({"A": [1, 2, 3], "B": [4, 5, 6]})

        Change the row labels.

        >>> df.set_axis(['a', 'b', 'c'], axis='index')
           A  B
        a  1  4
        b  2  5
        c  3  6

        Change the column labels.

        >>> df.set_axis(['I', 'II'], axis='columns')
           I  II
        0  1   4
        1  2   5
        2  3   6
        """
    )
    @Substitution(
        klass=_shared_doc_kwargs["klass"],
        axes_single_arg=_shared_doc_kwargs["axes_single_arg"],
        extended_summary_sub=" column or",
        axis_description_sub=", and 1 identifies the columns",
        see_also_sub=" or columns",
    )
    @Appender(NDFrame.set_axis.__doc__)
    def set_axis(
        self,
        labels,
        *,
        axis: Axis = 0,
        copy: bool | None = None,
    ) -> DataFrame:
        return super().set_axis(labels, axis=axis, copy=copy)

    @doc(
        NDFrame.reindex,
        klass=_shared_doc_kwargs["klass"],
        optional_reindex=_shared_doc_kwargs["optional_reindex"],
    )
    def reindex(
        self,
        labels=None,
        *,
        index=None,
        columns=None,
        axis: Axis | None = None,
        method: ReindexMethod | None = None,
        copy: bool | None = None,
        level: Level | None = None,
        fill_value: Scalar | None = np.nan,
        limit: int | None = None,
        tolerance=None,
    ) -> DataFrame:
        return super().reindex(
            labels=labels,
            index=index,
            columns=columns,
            axis=axis,
            method=method,
            copy=copy,
            level=level,
            fill_value=fill_value,
            limit=limit,
            tolerance=tolerance,
        )

    @overload
    def drop(
        self,
        labels: IndexLabel = ...,
        *,
        axis: Axis = ...,
        index: IndexLabel = ...,
        columns: IndexLabel = ...,
        level: Level = ...,
        inplace: Literal[True],
        errors: IgnoreRaise = ...,
    ) -> None:
        ...

    @overload
    def drop(
        self,
        labels: IndexLabel = ...,
        *,
        axis: Axis = ...,
        index: IndexLabel = ...,
        columns: IndexLabel = ...,
        level: Level = ...,
        inplace: Literal[False] = ...,
        errors: IgnoreRaise = ...,
    ) -> DataFrame:
        ...

    @overload
    def drop(
        self,
        labels: IndexLabel = ...,
        *,
        axis: Axis = ...,
        index: IndexLabel = ...,
        columns: IndexLabel = ...,
        level: Level = ...,
        inplace: bool = ...,
        errors: IgnoreRaise = ...,
    ) -> DataFrame | None:
        ...

    def drop(
        self,
        labels: IndexLabel | None = None,
        *,
        axis: Axis = 0,
        index: IndexLabel | None = None,
        columns: IndexLabel | None = None,
        level: Level | None = None,
        inplace: bool = False,
        errors: IgnoreRaise = "raise",
    ) -> DataFrame | None:
        """
        Drop specified labels from rows or columns.

        Remove rows or columns by specifying label names and corresponding
        axis, or by directly specifying index or column names. When using a
        multi-index, labels on different levels can be removed by specifying
        the level. See the :ref:`user guide <advanced.shown_levels>`
        for more information about the now unused levels.

        Parameters
        ----------
        labels : single label or list-like
            Index or column labels to drop. A tuple will be used as a single
            label and not treated as a list-like.
        axis : {0 or 'index', 1 or 'columns'}, default 0
            Whether to drop labels from the index (0 or 'index') or
            columns (1 or 'columns').
        index : single label or list-like
            Alternative to specifying axis (``labels, axis=0``
            is equivalent to ``index=labels``).
        columns : single label or list-like
            Alternative to specifying axis (``labels, axis=1``
            is equivalent to ``columns=labels``).
        level : int or level name, optional
            For MultiIndex, level from which the labels will be removed.
        inplace : bool, default False
            If False, return a copy. Otherwise, do operation
            in place and return None.
        errors : {'ignore', 'raise'}, default 'raise'
            If 'ignore', suppress error and only existing labels are
            dropped.

        Returns
        -------
        DataFrame or None
            Returns DataFrame or None DataFrame with the specified
            index or column labels removed or None if inplace=True.

        Raises
        ------
        KeyError
            If any of the labels is not found in the selected axis.

        See Also
        --------
        DataFrame.loc : Label-location based indexer for selection by label.
        DataFrame.dropna : Return DataFrame with labels on given axis omitted
            where (all or any) data are missing.
        DataFrame.drop_duplicates : Return DataFrame with duplicate rows
            removed, optionally only considering certain columns.
        Series.drop : Return Series with specified index labels removed.

        Examples
        --------
        >>> df = pd.DataFrame(np.arange(12).reshape(3, 4),
        ...                   columns=['A', 'B', 'C', 'D'])
        >>> df
           A  B   C   D
        0  0  1   2   3
        1  4  5   6   7
        2  8  9  10  11

        Drop columns

        >>> df.drop(['B', 'C'], axis=1)
           A   D
        0  0   3
        1  4   7
        2  8  11

        >>> df.drop(columns=['B', 'C'])
           A   D
        0  0   3
        1  4   7
        2  8  11

        Drop a row by index

        >>> df.drop([0, 1])
           A  B   C   D
        2  8  9  10  11

        Drop columns and/or rows of MultiIndex DataFrame

        >>> midx = pd.MultiIndex(levels=[['llama', 'cow', 'falcon'],
        ...                              ['speed', 'weight', 'length']],
        ...                      codes=[[0, 0, 0, 1, 1, 1, 2, 2, 2],
        ...                             [0, 1, 2, 0, 1, 2, 0, 1, 2]])
        >>> df = pd.DataFrame(index=midx, columns=['big', 'small'],
        ...                   data=[[45, 30], [200, 100], [1.5, 1], [30, 20],
        ...                         [250, 150], [1.5, 0.8], [320, 250],
        ...                         [1, 0.8], [0.3, 0.2]])
        >>> df
                        big     small
        llama   speed   45.0    30.0
                weight  200.0   100.0
                length  1.5     1.0
        cow     speed   30.0    20.0
                weight  250.0   150.0
                length  1.5     0.8
        falcon  speed   320.0   250.0
                weight  1.0     0.8
                length  0.3     0.2

        Drop a specific index combination from the MultiIndex
        DataFrame, i.e., drop the combination ``'falcon'`` and
        ``'weight'``, which deletes only the corresponding row

        >>> df.drop(index=('falcon', 'weight'))
                        big     small
        llama   speed   45.0    30.0
                weight  200.0   100.0
                length  1.5     1.0
        cow     speed   30.0    20.0
                weight  250.0   150.0
                length  1.5     0.8
        falcon  speed   320.0   250.0
                length  0.3     0.2

        >>> df.drop(index='cow', columns='small')
                        big
        llama   speed   45.0
                weight  200.0
                length  1.5
        falcon  speed   320.0
                weight  1.0
                length  0.3

        >>> df.drop(index='length', level=1)
                        big     small
        llama   speed   45.0    30.0
                weight  200.0   100.0
        cow     speed   30.0    20.0
                weight  250.0   150.0
        falcon  speed   320.0   250.0
                weight  1.0     0.8
        """
        return super().drop(
            labels=labels,
            axis=axis,
            index=index,
            columns=columns,
            level=level,
            inplace=inplace,
            errors=errors,
        )

    @overload
    def rename(
        self,
        mapper: Renamer | None = ...,
        *,
        index: Renamer | None = ...,
        columns: Renamer | None = ...,
        axis: Axis | None = ...,
        copy: bool | None = ...,
        inplace: Literal[True],
        level: Level = ...,
        errors: IgnoreRaise = ...,
    ) -> None:
        ...

    @overload
    def rename(
        self,
        mapper: Renamer | None = ...,
        *,
        index: Renamer | None = ...,
        columns: Renamer | None = ...,
        axis: Axis | None = ...,
        copy: bool | None = ...,
        inplace: Literal[False] = ...,
        level: Level = ...,
        errors: IgnoreRaise = ...,
    ) -> DataFrame:
        ...

    @overload
    def rename(
        self,
        mapper: Renamer | None = ...,
        *,
        index: Renamer | None = ...,
        columns: Renamer | None = ...,
        axis: Axis | None = ...,
        copy: bool | None = ...,
        inplace: bool = ...,
        level: Level = ...,
        errors: IgnoreRaise = ...,
    ) -> DataFrame | None:
        ...

    def rename(
        self,
        mapper: Renamer | None = None,
        *,
        index: Renamer | None = None,
        columns: Renamer | None = None,
        axis: Axis | None = None,
        copy: bool | None = None,
        inplace: bool = False,
        level: Level | None = None,
        errors: IgnoreRaise = "ignore",
    ) -> DataFrame | None:
        """
        Rename columns or index labels.

        Function / dict values must be unique (1-to-1). Labels not contained in
        a dict / Series will be left as-is. Extra labels listed don't throw an
        error.

        See the :ref:`user guide <basics.rename>` for more.

        Parameters
        ----------
        mapper : dict-like or function
            Dict-like or function transformations to apply to
            that axis' values. Use either ``mapper`` and ``axis`` to
            specify the axis to target with ``mapper``, or ``index`` and
            ``columns``.
        index : dict-like or function
            Alternative to specifying axis (``mapper, axis=0``
            is equivalent to ``index=mapper``).
        columns : dict-like or function
            Alternative to specifying axis (``mapper, axis=1``
            is equivalent to ``columns=mapper``).
        axis : {0 or 'index', 1 or 'columns'}, default 0
            Axis to target with ``mapper``. Can be either the axis name
            ('index', 'columns') or number (0, 1). The default is 'index'.
        copy : bool, default True
            Also copy underlying data.
        inplace : bool, default False
            Whether to modify the DataFrame rather than creating a new one.
            If True then value of copy is ignored.
        level : int or level name, default None
            In case of a MultiIndex, only rename labels in the specified
            level.
        errors : {'ignore', 'raise'}, default 'ignore'
            If 'raise', raise a `KeyError` when a dict-like `mapper`, `index`,
            or `columns` contains labels that are not present in the Index
            being transformed.
            If 'ignore', existing keys will be renamed and extra keys will be
            ignored.

        Returns
        -------
        DataFrame or None
            DataFrame with the renamed axis labels or None if ``inplace=True``.

        Raises
        ------
        KeyError
            If any of the labels is not found in the selected axis and
            "errors='raise'".

        See Also
        --------
        DataFrame.rename_axis : Set the name of the axis.

        Examples
        --------
        ``DataFrame.rename`` supports two calling conventions

        * ``(index=index_mapper, columns=columns_mapper, ...)``
        * ``(mapper, axis={'index', 'columns'}, ...)``

        We *highly* recommend using keyword arguments to clarify your
        intent.

        Rename columns using a mapping:

        >>> df = pd.DataFrame({"A": [1, 2, 3], "B": [4, 5, 6]})
        >>> df.rename(columns={"A": "a", "B": "c"})
           a  c
        0  1  4
        1  2  5
        2  3  6

        Rename index using a mapping:

        >>> df.rename(index={0: "x", 1: "y", 2: "z"})
           A  B
        x  1  4
        y  2  5
        z  3  6

        Cast index labels to a different type:

        >>> df.index
        RangeIndex(start=0, stop=3, step=1)
        >>> df.rename(index=str).index
        Index(['0', '1', '2'], dtype='object')

        >>> df.rename(columns={"A": "a", "B": "b", "C": "c"}, errors="raise")
        Traceback (most recent call last):
        KeyError: ['C'] not found in axis

        Using axis-style parameters:

        >>> df.rename(str.lower, axis='columns')
           a  b
        0  1  4
        1  2  5
        2  3  6

        >>> df.rename({1: 2, 2: 4}, axis='index')
           A  B
        0  1  4
        2  2  5
        4  3  6
        """
        return super()._rename(
            mapper=mapper,
            index=index,
            columns=columns,
            axis=axis,
            copy=copy,
            inplace=inplace,
            level=level,
            errors=errors,
        )

    def pop(self, item: Hashable) -> Series:
        """
        Return item and drop from frame. Raise KeyError if not found.

        Parameters
        ----------
        item : label
            Label of column to be popped.

        Returns
        -------
        Series

        Examples
        --------
        >>> df = pd.DataFrame([('falcon', 'bird', 389.0),
        ...                    ('parrot', 'bird', 24.0),
        ...                    ('lion', 'mammal', 80.5),
        ...                    ('monkey', 'mammal', np.nan)],
        ...                   columns=('name', 'class', 'max_speed'))
        >>> df
             name   class  max_speed
        0  falcon    bird      389.0
        1  parrot    bird       24.0
        2    lion  mammal       80.5
        3  monkey  mammal        NaN

        >>> df.pop('class')
        0      bird
        1      bird
        2    mammal
        3    mammal
        Name: class, dtype: object

        >>> df
             name  max_speed
        0  falcon      389.0
        1  parrot       24.0
        2    lion       80.5
        3  monkey        NaN
        """
        return super().pop(item=item)

    def _replace_columnwise(
        self, mapping: dict[Hashable, tuple[Any, Any]], inplace: bool, regex
    ):
        """
        Dispatch to Series.replace column-wise.

        Parameters
        ----------
        mapping : dict
            of the form {col: (target, value)}
        inplace : bool
        regex : bool or same types as `to_replace` in DataFrame.replace

        Returns
        -------
        DataFrame or None
        """
        # Operate column-wise
        res = self if inplace else self.copy(deep=None)
        ax = self.columns

        for i, ax_value in enumerate(ax):
            if ax_value in mapping:
                ser = self.iloc[:, i]

                target, value = mapping[ax_value]
                newobj = ser.replace(target, value, regex=regex)

                res._iset_item(i, newobj, inplace=inplace)

        if inplace:
            return
        return res.__finalize__(self)

    @doc(NDFrame.shift, klass=_shared_doc_kwargs["klass"])
    def shift(
        self,
        periods: int | Sequence[int] = 1,
        freq: Frequency | None = None,
        axis: Axis = 0,
        fill_value: Hashable = lib.no_default,
        suffix: str | None = None,
    ) -> DataFrame:
        if freq is not None and fill_value is not lib.no_default:
            # GH#53832
            warnings.warn(
                "Passing a 'freq' together with a 'fill_value' silently ignores "
                "the fill_value and is deprecated. This will raise in a future "
                "version.",
                FutureWarning,
                stacklevel=find_stack_level(),
            )
            fill_value = lib.no_default

        axis = self._get_axis_number(axis)

        if is_list_like(periods):
            periods = cast(Sequence, periods)
            if axis == 1:
                raise ValueError(
                    "If `periods` contains multiple shifts, `axis` cannot be 1."
                )
            if len(periods) == 0:
                raise ValueError("If `periods` is an iterable, it cannot be empty.")
            from pandas.core.reshape.concat import concat

            shifted_dataframes = []
            for period in periods:
                if not is_integer(period):
                    raise TypeError(
                        f"Periods must be integer, but {period} is {type(period)}."
                    )
                period = cast(int, period)
                shifted_dataframes.append(
                    super()
                    .shift(periods=period, freq=freq, axis=axis, fill_value=fill_value)
                    .add_suffix(f"{suffix}_{period}" if suffix else f"_{period}")
                )
            return concat(shifted_dataframes, axis=1)
        elif suffix:
            raise ValueError("Cannot specify `suffix` if `periods` is an int.")
        periods = cast(int, periods)

        ncols = len(self.columns)
        arrays = self._mgr.arrays
        if axis == 1 and periods != 0 and ncols > 0 and freq is None:
            if fill_value is lib.no_default:
                # We will infer fill_value to match the closest column

                # Use a column that we know is valid for our column's dtype GH#38434
                label = self.columns[0]

                if periods > 0:
                    result = self.iloc[:, :-periods]
                    for col in range(min(ncols, abs(periods))):
                        # TODO(EA2D): doing this in a loop unnecessary with 2D EAs
                        # Define filler inside loop so we get a copy
                        filler = self.iloc[:, 0].shift(len(self))
                        result.insert(0, label, filler, allow_duplicates=True)
                else:
                    result = self.iloc[:, -periods:]
                    for col in range(min(ncols, abs(periods))):
                        # Define filler inside loop so we get a copy
                        filler = self.iloc[:, -1].shift(len(self))
                        result.insert(
                            len(result.columns), label, filler, allow_duplicates=True
                        )

                result.columns = self.columns.copy()
                return result
            elif len(arrays) > 1 or (
                # If we only have one block and we know that we can't
                #  keep the same dtype (i.e. the _can_hold_element check)
                #  then we can go through the reindex_indexer path
                #  (and avoid casting logic in the Block method).
                not can_hold_element(arrays[0], fill_value)
            ):
                # GH#35488 we need to watch out for multi-block cases
                # We only get here with fill_value not-lib.no_default
                nper = abs(periods)
                nper = min(nper, ncols)
                if periods > 0:
                    indexer = np.array(
                        [-1] * nper + list(range(ncols - periods)), dtype=np.intp
                    )
                else:
                    indexer = np.array(
                        list(range(nper, ncols)) + [-1] * nper, dtype=np.intp
                    )
                mgr = self._mgr.reindex_indexer(
                    self.columns,
                    indexer,
                    axis=0,
                    fill_value=fill_value,
                    allow_dups=True,
                )
                res_df = self._constructor_from_mgr(mgr, axes=mgr.axes)
                return res_df.__finalize__(self, method="shift")
            else:
                return self.T.shift(periods=periods, fill_value=fill_value).T

        return super().shift(
            periods=periods, freq=freq, axis=axis, fill_value=fill_value
        )

    @overload
    def set_index(
        self,
        keys,
        *,
        drop: bool = ...,
        append: bool = ...,
        inplace: Literal[False] = ...,
        verify_integrity: bool = ...,
    ) -> DataFrame:
        ...

    @overload
    def set_index(
        self,
        keys,
        *,
        drop: bool = ...,
        append: bool = ...,
        inplace: Literal[True],
        verify_integrity: bool = ...,
    ) -> None:
        ...

    def set_index(
        self,
        keys,
        *,
        drop: bool = True,
        append: bool = False,
        inplace: bool = False,
        verify_integrity: bool = False,
    ) -> DataFrame | None:
        """
        Set the DataFrame index using existing columns.

        Set the DataFrame index (row labels) using one or more existing
        columns or arrays (of the correct length). The index can replace the
        existing index or expand on it.

        Parameters
        ----------
        keys : label or array-like or list of labels/arrays
            This parameter can be either a single column key, a single array of
            the same length as the calling DataFrame, or a list containing an
            arbitrary combination of column keys and arrays. Here, "array"
            encompasses :class:`Series`, :class:`Index`, ``np.ndarray``, and
            instances of :class:`~collections.abc.Iterator`.
        drop : bool, default True
            Delete columns to be used as the new index.
        append : bool, default False
            Whether to append columns to existing index.
        inplace : bool, default False
            Whether to modify the DataFrame rather than creating a new one.
        verify_integrity : bool, default False
            Check the new index for duplicates. Otherwise defer the check until
            necessary. Setting to False will improve the performance of this
            method.

        Returns
        -------
        DataFrame or None
            Changed row labels or None if ``inplace=True``.

        See Also
        --------
        DataFrame.reset_index : Opposite of set_index.
        DataFrame.reindex : Change to new indices or expand indices.
        DataFrame.reindex_like : Change to same indices as other DataFrame.

        Examples
        --------
        >>> df = pd.DataFrame({'month': [1, 4, 7, 10],
        ...                    'year': [2012, 2014, 2013, 2014],
        ...                    'sale': [55, 40, 84, 31]})
        >>> df
           month  year  sale
        0      1  2012    55
        1      4  2014    40
        2      7  2013    84
        3     10  2014    31

        Set the index to become the 'month' column:

        >>> df.set_index('month')
               year  sale
        month
        1      2012    55
        4      2014    40
        7      2013    84
        10     2014    31

        Create a MultiIndex using columns 'year' and 'month':

        >>> df.set_index(['year', 'month'])
                    sale
        year  month
        2012  1     55
        2014  4     40
        2013  7     84
        2014  10    31

        Create a MultiIndex using an Index and a column:

        >>> df.set_index([pd.Index([1, 2, 3, 4]), 'year'])
                 month  sale
           year
        1  2012  1      55
        2  2014  4      40
        3  2013  7      84
        4  2014  10     31

        Create a MultiIndex using two Series:

        >>> s = pd.Series([1, 2, 3, 4])
        >>> df.set_index([s, s**2])
              month  year  sale
        1 1       1  2012    55
        2 4       4  2014    40
        3 9       7  2013    84
        4 16     10  2014    31
        """
        inplace = validate_bool_kwarg(inplace, "inplace")
        self._check_inplace_and_allows_duplicate_labels(inplace)
        if not isinstance(keys, list):
            keys = [keys]

        err_msg = (
            'The parameter "keys" may be a column key, one-dimensional '
            "array, or a list containing only valid column keys and "
            "one-dimensional arrays."
        )

        missing: list[Hashable] = []
        for col in keys:
            if isinstance(col, (Index, Series, np.ndarray, list, abc.Iterator)):
                # arrays are fine as long as they are one-dimensional
                # iterators get converted to list below
                if getattr(col, "ndim", 1) != 1:
                    raise ValueError(err_msg)
            else:
                # everything else gets tried as a key; see GH 24969
                try:
                    found = col in self.columns
                except TypeError as err:
                    raise TypeError(
                        f"{err_msg}. Received column of type {type(col)}"
                    ) from err
                else:
                    if not found:
                        missing.append(col)

        if missing:
            raise KeyError(f"None of {missing} are in the columns")

        if inplace:
            frame = self
        else:
            # GH 49473 Use "lazy copy" with Copy-on-Write
            frame = self.copy(deep=None)

        arrays: list[Index] = []
        names: list[Hashable] = []
        if append:
            names = list(self.index.names)
            if isinstance(self.index, MultiIndex):
                arrays.extend(
                    self.index._get_level_values(i) for i in range(self.index.nlevels)
                )
            else:
                arrays.append(self.index)

        to_remove: list[Hashable] = []
        for col in keys:
            if isinstance(col, MultiIndex):
                arrays.extend(col._get_level_values(n) for n in range(col.nlevels))
                names.extend(col.names)
            elif isinstance(col, (Index, Series)):
                # if Index then not MultiIndex (treated above)

                # error: Argument 1 to "append" of "list" has incompatible type
                #  "Union[Index, Series]"; expected "Index"
                arrays.append(col)  # type: ignore[arg-type]
                names.append(col.name)
            elif isinstance(col, (list, np.ndarray)):
                # error: Argument 1 to "append" of "list" has incompatible type
                # "Union[List[Any], ndarray]"; expected "Index"
                arrays.append(col)  # type: ignore[arg-type]
                names.append(None)
            elif isinstance(col, abc.Iterator):
                # error: Argument 1 to "append" of "list" has incompatible type
                # "List[Any]"; expected "Index"
                arrays.append(list(col))  # type: ignore[arg-type]
                names.append(None)
            # from here, col can only be a column label
            else:
                arrays.append(frame[col])
                names.append(col)
                if drop:
                    to_remove.append(col)

            if len(arrays[-1]) != len(self):
                # check newest element against length of calling frame, since
                # ensure_index_from_sequences would not raise for append=False.
                raise ValueError(
                    f"Length mismatch: Expected {len(self)} rows, "
                    f"received array of length {len(arrays[-1])}"
                )

        index = ensure_index_from_sequences(arrays, names)

        if verify_integrity and not index.is_unique:
            duplicates = index[index.duplicated()].unique()
            raise ValueError(f"Index has duplicate keys: {duplicates}")

        # use set to handle duplicate column names gracefully in case of drop
        for c in set(to_remove):
            del frame[c]

        # clear up memory usage
        index._cleanup()

        frame.index = index

        if not inplace:
            return frame
        return None

    @overload
    def reset_index(
        self,
        level: IndexLabel = ...,
        *,
        drop: bool = ...,
        inplace: Literal[False] = ...,
        col_level: Hashable = ...,
        col_fill: Hashable = ...,
        allow_duplicates: bool | lib.NoDefault = ...,
        names: Hashable | Sequence[Hashable] | None = None,
    ) -> DataFrame:
        ...

    @overload
    def reset_index(
        self,
        level: IndexLabel = ...,
        *,
        drop: bool = ...,
        inplace: Literal[True],
        col_level: Hashable = ...,
        col_fill: Hashable = ...,
        allow_duplicates: bool | lib.NoDefault = ...,
        names: Hashable | Sequence[Hashable] | None = None,
    ) -> None:
        ...

    @overload
    def reset_index(
        self,
        level: IndexLabel = ...,
        *,
        drop: bool = ...,
        inplace: bool = ...,
        col_level: Hashable = ...,
        col_fill: Hashable = ...,
        allow_duplicates: bool | lib.NoDefault = ...,
        names: Hashable | Sequence[Hashable] | None = None,
    ) -> DataFrame | None:
        ...

    def reset_index(
        self,
        level: IndexLabel | None = None,
        *,
        drop: bool = False,
        inplace: bool = False,
        col_level: Hashable = 0,
        col_fill: Hashable = "",
        allow_duplicates: bool | lib.NoDefault = lib.no_default,
        names: Hashable | Sequence[Hashable] | None = None,
    ) -> DataFrame | None:
        """
        Reset the index, or a level of it.

        Reset the index of the DataFrame, and use the default one instead.
        If the DataFrame has a MultiIndex, this method can remove one or more
        levels.

        Parameters
        ----------
        level : int, str, tuple, or list, default None
            Only remove the given levels from the index. Removes all levels by
            default.
        drop : bool, default False
            Do not try to insert index into dataframe columns. This resets
            the index to the default integer index.
        inplace : bool, default False
            Whether to modify the DataFrame rather than creating a new one.
        col_level : int or str, default 0
            If the columns have multiple levels, determines which level the
            labels are inserted into. By default it is inserted into the first
            level.
        col_fill : object, default ''
            If the columns have multiple levels, determines how the other
            levels are named. If None then the index name is repeated.
        allow_duplicates : bool, optional, default lib.no_default
            Allow duplicate column labels to be created.

            .. versionadded:: 1.5.0

        names : int, str or 1-dimensional list, default None
            Using the given string, rename the DataFrame column which contains the
            index data. If the DataFrame has a MultiIndex, this has to be a list or
            tuple with length equal to the number of levels.

            .. versionadded:: 1.5.0

        Returns
        -------
        DataFrame or None
            DataFrame with the new index or None if ``inplace=True``.

        See Also
        --------
        DataFrame.set_index : Opposite of reset_index.
        DataFrame.reindex : Change to new indices or expand indices.
        DataFrame.reindex_like : Change to same indices as other DataFrame.

        Examples
        --------
        >>> df = pd.DataFrame([('bird', 389.0),
        ...                    ('bird', 24.0),
        ...                    ('mammal', 80.5),
        ...                    ('mammal', np.nan)],
        ...                   index=['falcon', 'parrot', 'lion', 'monkey'],
        ...                   columns=('class', 'max_speed'))
        >>> df
                 class  max_speed
        falcon    bird      389.0
        parrot    bird       24.0
        lion    mammal       80.5
        monkey  mammal        NaN

        When we reset the index, the old index is added as a column, and a
        new sequential index is used:

        >>> df.reset_index()
            index   class  max_speed
        0  falcon    bird      389.0
        1  parrot    bird       24.0
        2    lion  mammal       80.5
        3  monkey  mammal        NaN

        We can use the `drop` parameter to avoid the old index being added as
        a column:

        >>> df.reset_index(drop=True)
            class  max_speed
        0    bird      389.0
        1    bird       24.0
        2  mammal       80.5
        3  mammal        NaN

        You can also use `reset_index` with `MultiIndex`.

        >>> index = pd.MultiIndex.from_tuples([('bird', 'falcon'),
        ...                                    ('bird', 'parrot'),
        ...                                    ('mammal', 'lion'),
        ...                                    ('mammal', 'monkey')],
        ...                                   names=['class', 'name'])
        >>> columns = pd.MultiIndex.from_tuples([('speed', 'max'),
        ...                                      ('species', 'type')])
        >>> df = pd.DataFrame([(389.0, 'fly'),
        ...                    (24.0, 'fly'),
        ...                    (80.5, 'run'),
        ...                    (np.nan, 'jump')],
        ...                   index=index,
        ...                   columns=columns)
        >>> df
                       speed species
                         max    type
        class  name
        bird   falcon  389.0     fly
               parrot   24.0     fly
        mammal lion     80.5     run
               monkey    NaN    jump

        Using the `names` parameter, choose a name for the index column:

        >>> df.reset_index(names=['classes', 'names'])
          classes   names  speed species
                             max    type
        0    bird  falcon  389.0     fly
        1    bird  parrot   24.0     fly
        2  mammal    lion   80.5     run
        3  mammal  monkey    NaN    jump

        If the index has multiple levels, we can reset a subset of them:

        >>> df.reset_index(level='class')
                 class  speed species
                          max    type
        name
        falcon    bird  389.0     fly
        parrot    bird   24.0     fly
        lion    mammal   80.5     run
        monkey  mammal    NaN    jump

        If we are not dropping the index, by default, it is placed in the top
        level. We can place it in another level:

        >>> df.reset_index(level='class', col_level=1)
                        speed species
                 class    max    type
        name
        falcon    bird  389.0     fly
        parrot    bird   24.0     fly
        lion    mammal   80.5     run
        monkey  mammal    NaN    jump

        When the index is inserted under another level, we can specify under
        which one with the parameter `col_fill`:

        >>> df.reset_index(level='class', col_level=1, col_fill='species')
                      species  speed species
                        class    max    type
        name
        falcon           bird  389.0     fly
        parrot           bird   24.0     fly
        lion           mammal   80.5     run
        monkey         mammal    NaN    jump

        If we specify a nonexistent level for `col_fill`, it is created:

        >>> df.reset_index(level='class', col_level=1, col_fill='genus')
                        genus  speed species
                        class    max    type
        name
        falcon           bird  389.0     fly
        parrot           bird   24.0     fly
        lion           mammal   80.5     run
        monkey         mammal    NaN    jump
        """
        inplace = validate_bool_kwarg(inplace, "inplace")
        self._check_inplace_and_allows_duplicate_labels(inplace)
        if inplace:
            new_obj = self
        else:
            new_obj = self.copy(deep=None)
        if allow_duplicates is not lib.no_default:
            allow_duplicates = validate_bool_kwarg(allow_duplicates, "allow_duplicates")

        new_index = default_index(len(new_obj))
        if level is not None:
            if not isinstance(level, (tuple, list)):
                level = [level]
            level = [self.index._get_level_number(lev) for lev in level]
            if len(level) < self.index.nlevels:
                new_index = self.index.droplevel(level)

        if not drop:
            to_insert: Iterable[tuple[Any, Any | None]]

            default = "index" if "index" not in self else "level_0"
            names = self.index._get_default_index_names(names, default)

            if isinstance(self.index, MultiIndex):
                to_insert = zip(self.index.levels, self.index.codes)
            else:
                to_insert = ((self.index, None),)

            multi_col = isinstance(self.columns, MultiIndex)
            for i, (lev, lab) in reversed(list(enumerate(to_insert))):
                if level is not None and i not in level:
                    continue
                name = names[i]
                if multi_col:
                    col_name = list(name) if isinstance(name, tuple) else [name]
                    if col_fill is None:
                        if len(col_name) not in (1, self.columns.nlevels):
                            raise ValueError(
                                "col_fill=None is incompatible "
                                f"with incomplete column name {name}"
                            )
                        col_fill = col_name[0]

                    lev_num = self.columns._get_level_number(col_level)
                    name_lst = [col_fill] * lev_num + col_name
                    missing = self.columns.nlevels - len(name_lst)
                    name_lst += [col_fill] * missing
                    name = tuple(name_lst)

                # to ndarray and maybe infer different dtype
                level_values = lev._values
                if level_values.dtype == np.object_:
                    level_values = lib.maybe_convert_objects(level_values)

                if lab is not None:
                    # if we have the codes, extract the values with a mask
                    level_values = algorithms.take(
                        level_values, lab, allow_fill=True, fill_value=lev._na_value
                    )

                new_obj.insert(
                    0,
                    name,
                    level_values,
                    allow_duplicates=allow_duplicates,
                )

        new_obj.index = new_index
        if not inplace:
            return new_obj

        return None

    # ----------------------------------------------------------------------
    # Reindex-based selection methods

    @doc(NDFrame.isna, klass=_shared_doc_kwargs["klass"])
    def isna(self) -> DataFrame:
        res_mgr = self._mgr.isna(func=isna)
        result = self._constructor_from_mgr(res_mgr, axes=res_mgr.axes)
        return result.__finalize__(self, method="isna")

    @doc(NDFrame.isna, klass=_shared_doc_kwargs["klass"])
    def isnull(self) -> DataFrame:
        """
        DataFrame.isnull is an alias for DataFrame.isna.
        """
        return self.isna()

    @doc(NDFrame.notna, klass=_shared_doc_kwargs["klass"])
    def notna(self) -> DataFrame:
        return ~self.isna()

    @doc(NDFrame.notna, klass=_shared_doc_kwargs["klass"])
    def notnull(self) -> DataFrame:
        """
        DataFrame.notnull is an alias for DataFrame.notna.
        """
        return ~self.isna()

    @overload
    def dropna(
        self,
        *,
        axis: Axis = ...,
        how: AnyAll | lib.NoDefault = ...,
        thresh: int | lib.NoDefault = ...,
        subset: IndexLabel = ...,
        inplace: Literal[False] = ...,
        ignore_index: bool = ...,
    ) -> DataFrame:
        ...

    @overload
    def dropna(
        self,
        *,
        axis: Axis = ...,
        how: AnyAll | lib.NoDefault = ...,
        thresh: int | lib.NoDefault = ...,
        subset: IndexLabel = ...,
        inplace: Literal[True],
        ignore_index: bool = ...,
    ) -> None:
        ...

    def dropna(
        self,
        *,
        axis: Axis = 0,
        how: AnyAll | lib.NoDefault = lib.no_default,
        thresh: int | lib.NoDefault = lib.no_default,
        subset: IndexLabel | None = None,
        inplace: bool = False,
        ignore_index: bool = False,
    ) -> DataFrame | None:
        """
        Remove missing values.

        See the :ref:`User Guide <missing_data>` for more on which values are
        considered missing, and how to work with missing data.

        Parameters
        ----------
        axis : {0 or 'index', 1 or 'columns'}, default 0
            Determine if rows or columns which contain missing values are
            removed.

            * 0, or 'index' : Drop rows which contain missing values.
            * 1, or 'columns' : Drop columns which contain missing value.

            Only a single axis is allowed.

        how : {'any', 'all'}, default 'any'
            Determine if row or column is removed from DataFrame, when we have
            at least one NA or all NA.

            * 'any' : If any NA values are present, drop that row or column.
            * 'all' : If all values are NA, drop that row or column.

        thresh : int, optional
            Require that many non-NA values. Cannot be combined with how.
        subset : column label or sequence of labels, optional
            Labels along other axis to consider, e.g. if you are dropping rows
            these would be a list of columns to include.
        inplace : bool, default False
            Whether to modify the DataFrame rather than creating a new one.
        ignore_index : bool, default ``False``
            If ``True``, the resulting axis will be labeled 0, 1, …, n - 1.

            .. versionadded:: 2.0.0

        Returns
        -------
        DataFrame or None
            DataFrame with NA entries dropped from it or None if ``inplace=True``.

        See Also
        --------
        DataFrame.isna: Indicate missing values.
        DataFrame.notna : Indicate existing (non-missing) values.
        DataFrame.fillna : Replace missing values.
        Series.dropna : Drop missing values.
        Index.dropna : Drop missing indices.

        Examples
        --------
        >>> df = pd.DataFrame({"name": ['Alfred', 'Batman', 'Catwoman'],
        ...                    "toy": [np.nan, 'Batmobile', 'Bullwhip'],
        ...                    "born": [pd.NaT, pd.Timestamp("1940-04-25"),
        ...                             pd.NaT]})
        >>> df
               name        toy       born
        0    Alfred        NaN        NaT
        1    Batman  Batmobile 1940-04-25
        2  Catwoman   Bullwhip        NaT

        Drop the rows where at least one element is missing.

        >>> df.dropna()
             name        toy       born
        1  Batman  Batmobile 1940-04-25

        Drop the columns where at least one element is missing.

        >>> df.dropna(axis='columns')
               name
        0    Alfred
        1    Batman
        2  Catwoman

        Drop the rows where all elements are missing.

        >>> df.dropna(how='all')
               name        toy       born
        0    Alfred        NaN        NaT
        1    Batman  Batmobile 1940-04-25
        2  Catwoman   Bullwhip        NaT

        Keep only the rows with at least 2 non-NA values.

        >>> df.dropna(thresh=2)
               name        toy       born
        1    Batman  Batmobile 1940-04-25
        2  Catwoman   Bullwhip        NaT

        Define in which columns to look for missing values.

        >>> df.dropna(subset=['name', 'toy'])
               name        toy       born
        1    Batman  Batmobile 1940-04-25
        2  Catwoman   Bullwhip        NaT
        """
        if (how is not lib.no_default) and (thresh is not lib.no_default):
            raise TypeError(
                "You cannot set both the how and thresh arguments at the same time."
            )

        if how is lib.no_default:
            how = "any"

        inplace = validate_bool_kwarg(inplace, "inplace")
        if isinstance(axis, (tuple, list)):
            # GH20987
            raise TypeError("supplying multiple axes to axis is no longer supported.")

        axis = self._get_axis_number(axis)
        agg_axis = 1 - axis

        agg_obj = self
        if subset is not None:
            # subset needs to be list
            if not is_list_like(subset):
                subset = [subset]
            ax = self._get_axis(agg_axis)
            indices = ax.get_indexer_for(subset)
            check = indices == -1
            if check.any():
                raise KeyError(np.array(subset)[check].tolist())
            agg_obj = self.take(indices, axis=agg_axis)

        if thresh is not lib.no_default:
            count = agg_obj.count(axis=agg_axis)
            mask = count >= thresh
        elif how == "any":
            # faster equivalent to 'agg_obj.count(agg_axis) == self.shape[agg_axis]'
            mask = notna(agg_obj).all(axis=agg_axis, bool_only=False)
        elif how == "all":
            # faster equivalent to 'agg_obj.count(agg_axis) > 0'
            mask = notna(agg_obj).any(axis=agg_axis, bool_only=False)
        else:
            raise ValueError(f"invalid how option: {how}")

        if np.all(mask):
            result = self.copy(deep=None)
        else:
            result = self.loc(axis=axis)[mask]

        if ignore_index:
            result.index = default_index(len(result))

        if not inplace:
            return result
        self._update_inplace(result)
        return None

    @overload
    def drop_duplicates(
        self,
        subset: Hashable | Sequence[Hashable] | None = ...,
        *,
        keep: DropKeep = ...,
        inplace: Literal[True],
        ignore_index: bool = ...,
    ) -> None:
        ...

    @overload
    def drop_duplicates(
        self,
        subset: Hashable | Sequence[Hashable] | None = ...,
        *,
        keep: DropKeep = ...,
        inplace: Literal[False] = ...,
        ignore_index: bool = ...,
    ) -> DataFrame:
        ...

    @overload
    def drop_duplicates(
        self,
        subset: Hashable | Sequence[Hashable] | None = ...,
        *,
        keep: DropKeep = ...,
        inplace: bool = ...,
        ignore_index: bool = ...,
    ) -> DataFrame | None:
        ...

    def drop_duplicates(
        self,
        subset: Hashable | Sequence[Hashable] | None = None,
        *,
        keep: DropKeep = "first",
        inplace: bool = False,
        ignore_index: bool = False,
    ) -> DataFrame | None:
        """
        Return DataFrame with duplicate rows removed.

        Considering certain columns is optional. Indexes, including time indexes
        are ignored.

        Parameters
        ----------
        subset : column label or sequence of labels, optional
            Only consider certain columns for identifying duplicates, by
            default use all of the columns.
        keep : {'first', 'last', ``False``}, default 'first'
            Determines which duplicates (if any) to keep.

            - 'first' : Drop duplicates except for the first occurrence.
            - 'last' : Drop duplicates except for the last occurrence.
            - ``False`` : Drop all duplicates.

        inplace : bool, default ``False``
            Whether to modify the DataFrame rather than creating a new one.
        ignore_index : bool, default ``False``
            If ``True``, the resulting axis will be labeled 0, 1, …, n - 1.

        Returns
        -------
        DataFrame or None
            DataFrame with duplicates removed or None if ``inplace=True``.

        See Also
        --------
        DataFrame.value_counts: Count unique combinations of columns.

        Examples
        --------
        Consider dataset containing ramen rating.

        >>> df = pd.DataFrame({
        ...     'brand': ['Yum Yum', 'Yum Yum', 'Indomie', 'Indomie', 'Indomie'],
        ...     'style': ['cup', 'cup', 'cup', 'pack', 'pack'],
        ...     'rating': [4, 4, 3.5, 15, 5]
        ... })
        >>> df
            brand style  rating
        0  Yum Yum   cup     4.0
        1  Yum Yum   cup     4.0
        2  Indomie   cup     3.5
        3  Indomie  pack    15.0
        4  Indomie  pack     5.0

        By default, it removes duplicate rows based on all columns.

        >>> df.drop_duplicates()
            brand style  rating
        0  Yum Yum   cup     4.0
        2  Indomie   cup     3.5
        3  Indomie  pack    15.0
        4  Indomie  pack     5.0

        To remove duplicates on specific column(s), use ``subset``.

        >>> df.drop_duplicates(subset=['brand'])
            brand style  rating
        0  Yum Yum   cup     4.0
        2  Indomie   cup     3.5

        To remove duplicates and keep last occurrences, use ``keep``.

        >>> df.drop_duplicates(subset=['brand', 'style'], keep='last')
            brand style  rating
        1  Yum Yum   cup     4.0
        2  Indomie   cup     3.5
        4  Indomie  pack     5.0
        """
        if self.empty:
            return self.copy(deep=None)

        inplace = validate_bool_kwarg(inplace, "inplace")
        ignore_index = validate_bool_kwarg(ignore_index, "ignore_index")

        result = self[-self.duplicated(subset, keep=keep)]
        if ignore_index:
            result.index = default_index(len(result))

        if inplace:
            self._update_inplace(result)
            return None
        else:
            return result

    def duplicated(
        self,
        subset: Hashable | Sequence[Hashable] | None = None,
        keep: DropKeep = "first",
    ) -> Series:
        """
        Return boolean Series denoting duplicate rows.

        Considering certain columns is optional.

        Parameters
        ----------
        subset : column label or sequence of labels, optional
            Only consider certain columns for identifying duplicates, by
            default use all of the columns.
        keep : {'first', 'last', False}, default 'first'
            Determines which duplicates (if any) to mark.

            - ``first`` : Mark duplicates as ``True`` except for the first occurrence.
            - ``last`` : Mark duplicates as ``True`` except for the last occurrence.
            - False : Mark all duplicates as ``True``.

        Returns
        -------
        Series
            Boolean series for each duplicated rows.

        See Also
        --------
        Index.duplicated : Equivalent method on index.
        Series.duplicated : Equivalent method on Series.
        Series.drop_duplicates : Remove duplicate values from Series.
        DataFrame.drop_duplicates : Remove duplicate values from DataFrame.

        Examples
        --------
        Consider dataset containing ramen rating.

        >>> df = pd.DataFrame({
        ...     'brand': ['Yum Yum', 'Yum Yum', 'Indomie', 'Indomie', 'Indomie'],
        ...     'style': ['cup', 'cup', 'cup', 'pack', 'pack'],
        ...     'rating': [4, 4, 3.5, 15, 5]
        ... })
        >>> df
            brand style  rating
        0  Yum Yum   cup     4.0
        1  Yum Yum   cup     4.0
        2  Indomie   cup     3.5
        3  Indomie  pack    15.0
        4  Indomie  pack     5.0

        By default, for each set of duplicated values, the first occurrence
        is set on False and all others on True.

        >>> df.duplicated()
        0    False
        1     True
        2    False
        3    False
        4    False
        dtype: bool

        By using 'last', the last occurrence of each set of duplicated values
        is set on False and all others on True.

        >>> df.duplicated(keep='last')
        0     True
        1    False
        2    False
        3    False
        4    False
        dtype: bool

        By setting ``keep`` on False, all duplicates are True.

        >>> df.duplicated(keep=False)
        0     True
        1     True
        2    False
        3    False
        4    False
        dtype: bool

        To find duplicates on specific column(s), use ``subset``.

        >>> df.duplicated(subset=['brand'])
        0    False
        1     True
        2    False
        3     True
        4     True
        dtype: bool
        """

        if self.empty:
            return self._constructor_sliced(dtype=bool)

        def f(vals) -> tuple[np.ndarray, int]:
            labels, shape = algorithms.factorize(vals, size_hint=len(self))
            return labels.astype("i8", copy=False), len(shape)

        if subset is None:
            # https://github.com/pandas-dev/pandas/issues/28770
            # Incompatible types in assignment (expression has type "Index", variable
            # has type "Sequence[Any]")
            subset = self.columns  # type: ignore[assignment]
        elif (
            not np.iterable(subset)
            or isinstance(subset, str)
            or isinstance(subset, tuple)
            and subset in self.columns
        ):
            subset = (subset,)

        #  needed for mypy since can't narrow types using np.iterable
        subset = cast(Sequence, subset)

        # Verify all columns in subset exist in the queried dataframe
        # Otherwise, raise a KeyError, same as if you try to __getitem__ with a
        # key that doesn't exist.
        diff = set(subset) - set(self.columns)
        if diff:
            raise KeyError(Index(diff))

        if len(subset) == 1 and self.columns.is_unique:
            # GH#45236 This is faster than get_group_index below
            result = self[subset[0]].duplicated(keep)
            result.name = None
        else:
            vals = (col.values for name, col in self.items() if name in subset)
            labels, shape = map(list, zip(*map(f, vals)))

            ids = get_group_index(
                labels,
                # error: Argument 1 to "tuple" has incompatible type "List[_T]";
                # expected "Iterable[int]"
                tuple(shape),  # type: ignore[arg-type]
                sort=False,
                xnull=False,
            )
            result = self._constructor_sliced(duplicated(ids, keep), index=self.index)
        return result.__finalize__(self, method="duplicated")

    # ----------------------------------------------------------------------
    # Sorting
    # error: Signature of "sort_values" incompatible with supertype "NDFrame"
    @overload  # type: ignore[override]
    def sort_values(
        self,
        by: IndexLabel,
        *,
        axis: Axis = ...,
        ascending=...,
        inplace: Literal[False] = ...,
        kind: SortKind = ...,
        na_position: NaPosition = ...,
        ignore_index: bool = ...,
        key: ValueKeyFunc = ...,
    ) -> DataFrame:
        ...

    @overload
    def sort_values(
        self,
        by: IndexLabel,
        *,
        axis: Axis = ...,
        ascending=...,
        inplace: Literal[True],
        kind: SortKind = ...,
        na_position: str = ...,
        ignore_index: bool = ...,
        key: ValueKeyFunc = ...,
    ) -> None:
        ...

    def sort_values(
        self,
        by: IndexLabel,
        *,
        axis: Axis = 0,
        ascending: bool | list[bool] | tuple[bool, ...] = True,
        inplace: bool = False,
        kind: SortKind = "quicksort",
        na_position: str = "last",
        ignore_index: bool = False,
        key: ValueKeyFunc | None = None,
    ) -> DataFrame | None:
        """
        Sort by the values along either axis.

        Parameters
        ----------
        by : str or list of str
            Name or list of names to sort by.

            - if `axis` is 0 or `'index'` then `by` may contain index
              levels and/or column labels.
            - if `axis` is 1 or `'columns'` then `by` may contain column
              levels and/or index labels.
        axis : "{0 or 'index', 1 or 'columns'}", default 0
             Axis to be sorted.
        ascending : bool or list of bool, default True
             Sort ascending vs. descending. Specify list for multiple sort
             orders.  If this is a list of bools, must match the length of
             the by.
        inplace : bool, default False
             If True, perform operation in-place.
        kind : {'quicksort', 'mergesort', 'heapsort', 'stable'}, default 'quicksort'
             Choice of sorting algorithm. See also :func:`numpy.sort` for more
             information. `mergesort` and `stable` are the only stable algorithms. For
             DataFrames, this option is only applied when sorting on a single
             column or label.
        na_position : {'first', 'last'}, default 'last'
             Puts NaNs at the beginning if `first`; `last` puts NaNs at the
             end.
        ignore_index : bool, default False
             If True, the resulting axis will be labeled 0, 1, …, n - 1.
        key : callable, optional
            Apply the key function to the values
            before sorting. This is similar to the `key` argument in the
            builtin :meth:`sorted` function, with the notable difference that
            this `key` function should be *vectorized*. It should expect a
            ``Series`` and return a Series with the same shape as the input.
            It will be applied to each column in `by` independently.

        Returns
        -------
        DataFrame or None
            DataFrame with sorted values or None if ``inplace=True``.

        See Also
        --------
        DataFrame.sort_index : Sort a DataFrame by the index.
        Series.sort_values : Similar method for a Series.

        Examples
        --------
        >>> df = pd.DataFrame({
        ...     'col1': ['A', 'A', 'B', np.nan, 'D', 'C'],
        ...     'col2': [2, 1, 9, 8, 7, 4],
        ...     'col3': [0, 1, 9, 4, 2, 3],
        ...     'col4': ['a', 'B', 'c', 'D', 'e', 'F']
        ... })
        >>> df
          col1  col2  col3 col4
        0    A     2     0    a
        1    A     1     1    B
        2    B     9     9    c
        3  NaN     8     4    D
        4    D     7     2    e
        5    C     4     3    F

        Sort by col1

        >>> df.sort_values(by=['col1'])
          col1  col2  col3 col4
        0    A     2     0    a
        1    A     1     1    B
        2    B     9     9    c
        5    C     4     3    F
        4    D     7     2    e
        3  NaN     8     4    D

        Sort by multiple columns

        >>> df.sort_values(by=['col1', 'col2'])
          col1  col2  col3 col4
        1    A     1     1    B
        0    A     2     0    a
        2    B     9     9    c
        5    C     4     3    F
        4    D     7     2    e
        3  NaN     8     4    D

        Sort Descending

        >>> df.sort_values(by='col1', ascending=False)
          col1  col2  col3 col4
        4    D     7     2    e
        5    C     4     3    F
        2    B     9     9    c
        0    A     2     0    a
        1    A     1     1    B
        3  NaN     8     4    D

        Putting NAs first

        >>> df.sort_values(by='col1', ascending=False, na_position='first')
          col1  col2  col3 col4
        3  NaN     8     4    D
        4    D     7     2    e
        5    C     4     3    F
        2    B     9     9    c
        0    A     2     0    a
        1    A     1     1    B

        Sorting with a key function

        >>> df.sort_values(by='col4', key=lambda col: col.str.lower())
           col1  col2  col3 col4
        0    A     2     0    a
        1    A     1     1    B
        2    B     9     9    c
        3  NaN     8     4    D
        4    D     7     2    e
        5    C     4     3    F

        Natural sort with the key argument,
        using the `natsort <https://github.com/SethMMorton/natsort>` package.

        >>> df = pd.DataFrame({
        ...    "time": ['0hr', '128hr', '72hr', '48hr', '96hr'],
        ...    "value": [10, 20, 30, 40, 50]
        ... })
        >>> df
            time  value
        0    0hr     10
        1  128hr     20
        2   72hr     30
        3   48hr     40
        4   96hr     50
        >>> from natsort import index_natsorted
        >>> df.sort_values(
        ...     by="time",
        ...     key=lambda x: np.argsort(index_natsorted(df["time"]))
        ... )
            time  value
        0    0hr     10
        3   48hr     40
        2   72hr     30
        4   96hr     50
        1  128hr     20
        """
        inplace = validate_bool_kwarg(inplace, "inplace")
        axis = self._get_axis_number(axis)
        ascending = validate_ascending(ascending)
        if not isinstance(by, list):
            by = [by]
        # error: Argument 1 to "len" has incompatible type "Union[bool, List[bool]]";
        # expected "Sized"
        if is_sequence(ascending) and (
            len(by) != len(ascending)  # type: ignore[arg-type]
        ):
            # error: Argument 1 to "len" has incompatible type "Union[bool,
            # List[bool]]"; expected "Sized"
            raise ValueError(
                f"Length of ascending ({len(ascending)})"  # type: ignore[arg-type]
                f" != length of by ({len(by)})"
            )
        if len(by) > 1:
            keys = [self._get_label_or_level_values(x, axis=axis) for x in by]

            # need to rewrap columns in Series to apply key function
            if key is not None:
                # error: List comprehension has incompatible type List[Series];
                # expected List[ndarray]
                keys = [
                    Series(k, name=name)  # type: ignore[misc]
                    for (k, name) in zip(keys, by)
                ]

            indexer = lexsort_indexer(
                keys, orders=ascending, na_position=na_position, key=key
            )
        elif len(by):
            # len(by) == 1

            k = self._get_label_or_level_values(by[0], axis=axis)

            # need to rewrap column in Series to apply key function
            if key is not None:
                # error: Incompatible types in assignment (expression has type
                # "Series", variable has type "ndarray")
                k = Series(k, name=by[0])  # type: ignore[assignment]

            if isinstance(ascending, (tuple, list)):
                ascending = ascending[0]

            indexer = nargsort(
                k, kind=kind, ascending=ascending, na_position=na_position, key=key
            )
        else:
            if inplace:
                return self._update_inplace(self)
            else:
                return self.copy(deep=None)

        if is_range_indexer(indexer, len(indexer)):
            result = self.copy(deep=(not inplace and not using_copy_on_write()))
            if ignore_index:
                result.index = default_index(len(result))

            if inplace:
                return self._update_inplace(result)
            else:
                return result

        new_data = self._mgr.take(
            indexer, axis=self._get_block_manager_axis(axis), verify=False
        )

        if ignore_index:
            new_data.set_axis(
                self._get_block_manager_axis(axis), default_index(len(indexer))
            )

        result = self._constructor_from_mgr(new_data, axes=new_data.axes)
        if inplace:
            return self._update_inplace(result)
        else:
            return result.__finalize__(self, method="sort_values")

    @overload
    def sort_index(
        self,
        *,
        axis: Axis = ...,
        level: IndexLabel = ...,
        ascending: bool | Sequence[bool] = ...,
        inplace: Literal[True],
        kind: SortKind = ...,
        na_position: NaPosition = ...,
        sort_remaining: bool = ...,
        ignore_index: bool = ...,
        key: IndexKeyFunc = ...,
    ) -> None:
        ...

    @overload
    def sort_index(
        self,
        *,
        axis: Axis = ...,
        level: IndexLabel = ...,
        ascending: bool | Sequence[bool] = ...,
        inplace: Literal[False] = ...,
        kind: SortKind = ...,
        na_position: NaPosition = ...,
        sort_remaining: bool = ...,
        ignore_index: bool = ...,
        key: IndexKeyFunc = ...,
    ) -> DataFrame:
        ...

    @overload
    def sort_index(
        self,
        *,
        axis: Axis = ...,
        level: IndexLabel = ...,
        ascending: bool | Sequence[bool] = ...,
        inplace: bool = ...,
        kind: SortKind = ...,
        na_position: NaPosition = ...,
        sort_remaining: bool = ...,
        ignore_index: bool = ...,
        key: IndexKeyFunc = ...,
    ) -> DataFrame | None:
        ...

    def sort_index(
        self,
        *,
        axis: Axis = 0,
        level: IndexLabel | None = None,
        ascending: bool | Sequence[bool] = True,
        inplace: bool = False,
        kind: SortKind = "quicksort",
        na_position: NaPosition = "last",
        sort_remaining: bool = True,
        ignore_index: bool = False,
        key: IndexKeyFunc | None = None,
    ) -> DataFrame | None:
        """
        Sort object by labels (along an axis).

        Returns a new DataFrame sorted by label if `inplace` argument is
        ``False``, otherwise updates the original DataFrame and returns None.

        Parameters
        ----------
        axis : {0 or 'index', 1 or 'columns'}, default 0
            The axis along which to sort.  The value 0 identifies the rows,
            and 1 identifies the columns.
        level : int or level name or list of ints or list of level names
            If not None, sort on values in specified index level(s).
        ascending : bool or list-like of bools, default True
            Sort ascending vs. descending. When the index is a MultiIndex the
            sort direction can be controlled for each level individually.
        inplace : bool, default False
            Whether to modify the DataFrame rather than creating a new one.
        kind : {'quicksort', 'mergesort', 'heapsort', 'stable'}, default 'quicksort'
            Choice of sorting algorithm. See also :func:`numpy.sort` for more
            information. `mergesort` and `stable` are the only stable algorithms. For
            DataFrames, this option is only applied when sorting on a single
            column or label.
        na_position : {'first', 'last'}, default 'last'
            Puts NaNs at the beginning if `first`; `last` puts NaNs at the end.
            Not implemented for MultiIndex.
        sort_remaining : bool, default True
            If True and sorting by level and index is multilevel, sort by other
            levels too (in order) after sorting by specified level.
        ignore_index : bool, default False
            If True, the resulting axis will be labeled 0, 1, …, n - 1.
        key : callable, optional
            If not None, apply the key function to the index values
            before sorting. This is similar to the `key` argument in the
            builtin :meth:`sorted` function, with the notable difference that
            this `key` function should be *vectorized*. It should expect an
            ``Index`` and return an ``Index`` of the same shape. For MultiIndex
            inputs, the key is applied *per level*.

        Returns
        -------
        DataFrame or None
            The original DataFrame sorted by the labels or None if ``inplace=True``.

        See Also
        --------
        Series.sort_index : Sort Series by the index.
        DataFrame.sort_values : Sort DataFrame by the value.
        Series.sort_values : Sort Series by the value.

        Examples
        --------
        >>> df = pd.DataFrame([1, 2, 3, 4, 5], index=[100, 29, 234, 1, 150],
        ...                   columns=['A'])
        >>> df.sort_index()
             A
        1    4
        29   2
        100  1
        150  5
        234  3

        By default, it sorts in ascending order, to sort in descending order,
        use ``ascending=False``

        >>> df.sort_index(ascending=False)
             A
        234  3
        150  5
        100  1
        29   2
        1    4

        A key function can be specified which is applied to the index before
        sorting. For a ``MultiIndex`` this is applied to each level separately.

        >>> df = pd.DataFrame({"a": [1, 2, 3, 4]}, index=['A', 'b', 'C', 'd'])
        >>> df.sort_index(key=lambda x: x.str.lower())
           a
        A  1
        b  2
        C  3
        d  4
        """
        return super().sort_index(
            axis=axis,
            level=level,
            ascending=ascending,
            inplace=inplace,
            kind=kind,
            na_position=na_position,
            sort_remaining=sort_remaining,
            ignore_index=ignore_index,
            key=key,
        )

    def value_counts(
        self,
        subset: IndexLabel | None = None,
        normalize: bool = False,
        sort: bool = True,
        ascending: bool = False,
        dropna: bool = True,
    ) -> Series:
        """
        Return a Series containing the frequency of each distinct row in the Dataframe.

        Parameters
        ----------
        subset : label or list of labels, optional
            Columns to use when counting unique combinations.
        normalize : bool, default False
            Return proportions rather than frequencies.
        sort : bool, default True
            Sort by frequencies when True. Sort by DataFrame column values when False.
        ascending : bool, default False
            Sort in ascending order.
        dropna : bool, default True
            Don't include counts of rows that contain NA values.

            .. versionadded:: 1.3.0

        Returns
        -------
        Series

        See Also
        --------
        Series.value_counts: Equivalent method on Series.

        Notes
        -----
        The returned Series will have a MultiIndex with one level per input
        column but an Index (non-multi) for a single label. By default, rows
        that contain any NA values are omitted from the result. By default,
        the resulting Series will be in descending order so that the first
        element is the most frequently-occurring row.

        Examples
        --------
        >>> df = pd.DataFrame({'num_legs': [2, 4, 4, 6],
        ...                    'num_wings': [2, 0, 0, 0]},
        ...                   index=['falcon', 'dog', 'cat', 'ant'])
        >>> df
                num_legs  num_wings
        falcon         2          2
        dog            4          0
        cat            4          0
        ant            6          0

        >>> df.value_counts()
        num_legs  num_wings
        4         0            2
        2         2            1
        6         0            1
        Name: count, dtype: int64

        >>> df.value_counts(sort=False)
        num_legs  num_wings
        2         2            1
        4         0            2
        6         0            1
        Name: count, dtype: int64

        >>> df.value_counts(ascending=True)
        num_legs  num_wings
        2         2            1
        6         0            1
        4         0            2
        Name: count, dtype: int64

        >>> df.value_counts(normalize=True)
        num_legs  num_wings
        4         0            0.50
        2         2            0.25
        6         0            0.25
        Name: proportion, dtype: float64

        With `dropna` set to `False` we can also count rows with NA values.

        >>> df = pd.DataFrame({'first_name': ['John', 'Anne', 'John', 'Beth'],
        ...                    'middle_name': ['Smith', pd.NA, pd.NA, 'Louise']})
        >>> df
          first_name middle_name
        0       John       Smith
        1       Anne        <NA>
        2       John        <NA>
        3       Beth      Louise

        >>> df.value_counts()
        first_name  middle_name
        Beth        Louise         1
        John        Smith          1
        Name: count, dtype: int64

        >>> df.value_counts(dropna=False)
        first_name  middle_name
        Anne        NaN            1
        Beth        Louise         1
        John        Smith          1
                    NaN            1
        Name: count, dtype: int64

        >>> df.value_counts("first_name")
        first_name
        John    2
        Anne    1
        Beth    1
        Name: count, dtype: int64
        """
        if subset is None:
            subset = self.columns.tolist()

        name = "proportion" if normalize else "count"
        counts = self.groupby(subset, dropna=dropna, observed=False).grouper.size()
        counts.name = name

        if sort:
            counts = counts.sort_values(ascending=ascending)
        if normalize:
            counts /= counts.sum()

        # Force MultiIndex for a list_like subset with a single column
        if is_list_like(subset) and len(subset) == 1:  # type: ignore[arg-type]
            counts.index = MultiIndex.from_arrays(
                [counts.index], names=[counts.index.name]
            )

        return counts

    def nlargest(
        self, n: int, columns: IndexLabel, keep: NsmallestNlargestKeep = "first"
    ) -> DataFrame:
        """
        Return the first `n` rows ordered by `columns` in descending order.

        Return the first `n` rows with the largest values in `columns`, in
        descending order. The columns that are not specified are returned as
        well, but not used for ordering.

        This method is equivalent to
        ``df.sort_values(columns, ascending=False).head(n)``, but more
        performant.

        Parameters
        ----------
        n : int
            Number of rows to return.
        columns : label or list of labels
            Column label(s) to order by.
        keep : {'first', 'last', 'all'}, default 'first'
            Where there are duplicate values:

            - ``first`` : prioritize the first occurrence(s)
            - ``last`` : prioritize the last occurrence(s)
            - ``all`` : do not drop any duplicates, even it means
              selecting more than `n` items.

        Returns
        -------
        DataFrame
            The first `n` rows ordered by the given columns in descending
            order.

        See Also
        --------
        DataFrame.nsmallest : Return the first `n` rows ordered by `columns` in
            ascending order.
        DataFrame.sort_values : Sort DataFrame by the values.
        DataFrame.head : Return the first `n` rows without re-ordering.

        Notes
        -----
        This function cannot be used with all column types. For example, when
        specifying columns with `object` or `category` dtypes, ``TypeError`` is
        raised.

        Examples
        --------
        >>> df = pd.DataFrame({'population': [59000000, 65000000, 434000,
        ...                                   434000, 434000, 337000, 11300,
        ...                                   11300, 11300],
        ...                    'GDP': [1937894, 2583560 , 12011, 4520, 12128,
        ...                            17036, 182, 38, 311],
        ...                    'alpha-2': ["IT", "FR", "MT", "MV", "BN",
        ...                                "IS", "NR", "TV", "AI"]},
        ...                   index=["Italy", "France", "Malta",
        ...                          "Maldives", "Brunei", "Iceland",
        ...                          "Nauru", "Tuvalu", "Anguilla"])
        >>> df
                  population      GDP alpha-2
        Italy       59000000  1937894      IT
        France      65000000  2583560      FR
        Malta         434000    12011      MT
        Maldives      434000     4520      MV
        Brunei        434000    12128      BN
        Iceland       337000    17036      IS
        Nauru          11300      182      NR
        Tuvalu         11300       38      TV
        Anguilla       11300      311      AI

        In the following example, we will use ``nlargest`` to select the three
        rows having the largest values in column "population".

        >>> df.nlargest(3, 'population')
                population      GDP alpha-2
        France    65000000  2583560      FR
        Italy     59000000  1937894      IT
        Malta       434000    12011      MT

        When using ``keep='last'``, ties are resolved in reverse order:

        >>> df.nlargest(3, 'population', keep='last')
                population      GDP alpha-2
        France    65000000  2583560      FR
        Italy     59000000  1937894      IT
        Brunei      434000    12128      BN

        When using ``keep='all'``, all duplicate items are maintained:

        >>> df.nlargest(3, 'population', keep='all')
                  population      GDP alpha-2
        France      65000000  2583560      FR
        Italy       59000000  1937894      IT
        Malta         434000    12011      MT
        Maldives      434000     4520      MV
        Brunei        434000    12128      BN

        To order by the largest values in column "population" and then "GDP",
        we can specify multiple columns like in the next example.

        >>> df.nlargest(3, ['population', 'GDP'])
                population      GDP alpha-2
        France    65000000  2583560      FR
        Italy     59000000  1937894      IT
        Brunei      434000    12128      BN
        """
        return selectn.SelectNFrame(self, n=n, keep=keep, columns=columns).nlargest()

    def nsmallest(
        self, n: int, columns: IndexLabel, keep: NsmallestNlargestKeep = "first"
    ) -> DataFrame:
        """
        Return the first `n` rows ordered by `columns` in ascending order.

        Return the first `n` rows with the smallest values in `columns`, in
        ascending order. The columns that are not specified are returned as
        well, but not used for ordering.

        This method is equivalent to
        ``df.sort_values(columns, ascending=True).head(n)``, but more
        performant.

        Parameters
        ----------
        n : int
            Number of items to retrieve.
        columns : list or str
            Column name or names to order by.
        keep : {'first', 'last', 'all'}, default 'first'
            Where there are duplicate values:

            - ``first`` : take the first occurrence.
            - ``last`` : take the last occurrence.
            - ``all`` : do not drop any duplicates, even it means
              selecting more than `n` items.

        Returns
        -------
        DataFrame

        See Also
        --------
        DataFrame.nlargest : Return the first `n` rows ordered by `columns` in
            descending order.
        DataFrame.sort_values : Sort DataFrame by the values.
        DataFrame.head : Return the first `n` rows without re-ordering.

        Examples
        --------
        >>> df = pd.DataFrame({'population': [59000000, 65000000, 434000,
        ...                                   434000, 434000, 337000, 337000,
        ...                                   11300, 11300],
        ...                    'GDP': [1937894, 2583560 , 12011, 4520, 12128,
        ...                            17036, 182, 38, 311],
        ...                    'alpha-2': ["IT", "FR", "MT", "MV", "BN",
        ...                                "IS", "NR", "TV", "AI"]},
        ...                   index=["Italy", "France", "Malta",
        ...                          "Maldives", "Brunei", "Iceland",
        ...                          "Nauru", "Tuvalu", "Anguilla"])
        >>> df
                  population      GDP alpha-2
        Italy       59000000  1937894      IT
        France      65000000  2583560      FR
        Malta         434000    12011      MT
        Maldives      434000     4520      MV
        Brunei        434000    12128      BN
        Iceland       337000    17036      IS
        Nauru         337000      182      NR
        Tuvalu         11300       38      TV
        Anguilla       11300      311      AI

        In the following example, we will use ``nsmallest`` to select the
        three rows having the smallest values in column "population".

        >>> df.nsmallest(3, 'population')
                  population    GDP alpha-2
        Tuvalu         11300     38      TV
        Anguilla       11300    311      AI
        Iceland       337000  17036      IS

        When using ``keep='last'``, ties are resolved in reverse order:

        >>> df.nsmallest(3, 'population', keep='last')
                  population  GDP alpha-2
        Anguilla       11300  311      AI
        Tuvalu         11300   38      TV
        Nauru         337000  182      NR

        When using ``keep='all'``, all duplicate items are maintained:

        >>> df.nsmallest(3, 'population', keep='all')
                  population    GDP alpha-2
        Tuvalu         11300     38      TV
        Anguilla       11300    311      AI
        Iceland       337000  17036      IS
        Nauru         337000    182      NR

        To order by the smallest values in column "population" and then "GDP", we can
        specify multiple columns like in the next example.

        >>> df.nsmallest(3, ['population', 'GDP'])
                  population  GDP alpha-2
        Tuvalu         11300   38      TV
        Anguilla       11300  311      AI
        Nauru         337000  182      NR
        """
        return selectn.SelectNFrame(self, n=n, keep=keep, columns=columns).nsmallest()

    @doc(
        Series.swaplevel,
        klass=_shared_doc_kwargs["klass"],
        extra_params=dedent(
            """axis : {0 or 'index', 1 or 'columns'}, default 0
            The axis to swap levels on. 0 or 'index' for row-wise, 1 or
            'columns' for column-wise."""
        ),
        examples=dedent(
            """\
        Examples
        --------
        >>> df = pd.DataFrame(
        ...     {"Grade": ["A", "B", "A", "C"]},
        ...     index=[
        ...         ["Final exam", "Final exam", "Coursework", "Coursework"],
        ...         ["History", "Geography", "History", "Geography"],
        ...         ["January", "February", "March", "April"],
        ...     ],
        ... )
        >>> df
                                            Grade
        Final exam  History     January      A
                    Geography   February     B
        Coursework  History     March        A
                    Geography   April        C

        In the following example, we will swap the levels of the indices.
        Here, we will swap the levels column-wise, but levels can be swapped row-wise
        in a similar manner. Note that column-wise is the default behaviour.
        By not supplying any arguments for i and j, we swap the last and second to
        last indices.

        >>> df.swaplevel()
                                            Grade
        Final exam  January     History         A
                    February    Geography       B
        Coursework  March       History         A
                    April       Geography       C

        By supplying one argument, we can choose which index to swap the last
        index with. We can for example swap the first index with the last one as
        follows.

        >>> df.swaplevel(0)
                                            Grade
        January     History     Final exam      A
        February    Geography   Final exam      B
        March       History     Coursework      A
        April       Geography   Coursework      C

        We can also define explicitly which indices we want to swap by supplying values
        for both i and j. Here, we for example swap the first and second indices.

        >>> df.swaplevel(0, 1)
                                            Grade
        History     Final exam  January         A
        Geography   Final exam  February        B
        History     Coursework  March           A
        Geography   Coursework  April           C"""
        ),
    )
    def swaplevel(self, i: Axis = -2, j: Axis = -1, axis: Axis = 0) -> DataFrame:
        result = self.copy(deep=None)

        axis = self._get_axis_number(axis)

        if not isinstance(result._get_axis(axis), MultiIndex):  # pragma: no cover
            raise TypeError("Can only swap levels on a hierarchical axis.")

        if axis == 0:
            assert isinstance(result.index, MultiIndex)
            result.index = result.index.swaplevel(i, j)
        else:
            assert isinstance(result.columns, MultiIndex)
            result.columns = result.columns.swaplevel(i, j)
        return result

    def reorder_levels(self, order: Sequence[int | str], axis: Axis = 0) -> DataFrame:
        """
        Rearrange index levels using input order. May not drop or duplicate levels.

        Parameters
        ----------
        order : list of int or list of str
            List representing new level order. Reference level by number
            (position) or by key (label).
        axis : {0 or 'index', 1 or 'columns'}, default 0
            Where to reorder levels.

        Returns
        -------
        DataFrame

        Examples
        --------
        >>> data = {
        ...     "class": ["Mammals", "Mammals", "Reptiles"],
        ...     "diet": ["Omnivore", "Carnivore", "Carnivore"],
        ...     "species": ["Humans", "Dogs", "Snakes"],
        ... }
        >>> df = pd.DataFrame(data, columns=["class", "diet", "species"])
        >>> df = df.set_index(["class", "diet"])
        >>> df
                                          species
        class      diet
        Mammals    Omnivore                Humans
                   Carnivore                 Dogs
        Reptiles   Carnivore               Snakes

        Let's reorder the levels of the index:

        >>> df.reorder_levels(["diet", "class"])
                                          species
        diet      class
        Omnivore  Mammals                  Humans
        Carnivore Mammals                    Dogs
                  Reptiles                 Snakes
        """
        axis = self._get_axis_number(axis)
        if not isinstance(self._get_axis(axis), MultiIndex):  # pragma: no cover
            raise TypeError("Can only reorder levels on a hierarchical axis.")

        result = self.copy(deep=None)

        if axis == 0:
            assert isinstance(result.index, MultiIndex)
            result.index = result.index.reorder_levels(order)
        else:
            assert isinstance(result.columns, MultiIndex)
            result.columns = result.columns.reorder_levels(order)
        return result

    # ----------------------------------------------------------------------
    # Arithmetic Methods

    def _cmp_method(self, other, op):
        axis: Literal[1] = 1  # only relevant for Series other case

        self, other = self._align_for_op(other, axis, flex=False, level=None)

        # See GH#4537 for discussion of scalar op behavior
        new_data = self._dispatch_frame_op(other, op, axis=axis)
        return self._construct_result(new_data)

    def _arith_method(self, other, op):
        if self._should_reindex_frame_op(other, op, 1, None, None):
            return self._arith_method_with_reindex(other, op)

        axis: Literal[1] = 1  # only relevant for Series other case
        other = ops.maybe_prepare_scalar_for_op(other, (self.shape[axis],))

        self, other = self._align_for_op(other, axis, flex=True, level=None)

        with np.errstate(all="ignore"):
            new_data = self._dispatch_frame_op(other, op, axis=axis)
        return self._construct_result(new_data)

    _logical_method = _arith_method

    def _dispatch_frame_op(
        self, right, func: Callable, axis: AxisInt | None = None
    ) -> DataFrame:
        """
        Evaluate the frame operation func(left, right) by evaluating
        column-by-column, dispatching to the Series implementation.

        Parameters
        ----------
        right : scalar, Series, or DataFrame
        func : arithmetic or comparison operator
        axis : {None, 0, 1}

        Returns
        -------
        DataFrame

        Notes
        -----
        Caller is responsible for setting np.errstate where relevant.
        """
        # Get the appropriate array-op to apply to each column/block's values.
        array_op = ops.get_array_op(func)

        right = lib.item_from_zerodim(right)
        if not is_list_like(right):
            # i.e. scalar, faster than checking np.ndim(right) == 0
            bm = self._mgr.apply(array_op, right=right)
            return self._constructor_from_mgr(bm, axes=bm.axes)

        elif isinstance(right, DataFrame):
            assert self.index.equals(right.index)
            assert self.columns.equals(right.columns)
            # TODO: The previous assertion `assert right._indexed_same(self)`
            #  fails in cases with empty columns reached via
            #  _frame_arith_method_with_reindex

            # TODO operate_blockwise expects a manager of the same type
            bm = self._mgr.operate_blockwise(
                # error: Argument 1 to "operate_blockwise" of "ArrayManager" has
                # incompatible type "Union[ArrayManager, BlockManager]"; expected
                # "ArrayManager"
                # error: Argument 1 to "operate_blockwise" of "BlockManager" has
                # incompatible type "Union[ArrayManager, BlockManager]"; expected
                # "BlockManager"
                right._mgr,  # type: ignore[arg-type]
                array_op,
            )
            return self._constructor_from_mgr(bm, axes=bm.axes)

        elif isinstance(right, Series) and axis == 1:
            # axis=1 means we want to operate row-by-row
            assert right.index.equals(self.columns)

            right = right._values
            # maybe_align_as_frame ensures we do not have an ndarray here
            assert not isinstance(right, np.ndarray)

            arrays = [
                array_op(_left, _right)
                for _left, _right in zip(self._iter_column_arrays(), right)
            ]

        elif isinstance(right, Series):
            assert right.index.equals(self.index)
            right = right._values

            arrays = [array_op(left, right) for left in self._iter_column_arrays()]

        else:
            raise NotImplementedError(right)

        return type(self)._from_arrays(
            arrays, self.columns, self.index, verify_integrity=False
        )

    def _combine_frame(self, other: DataFrame, func, fill_value=None):
        # at this point we have `self._indexed_same(other)`

        if fill_value is None:
            # since _arith_op may be called in a loop, avoid function call
            #  overhead if possible by doing this check once
            _arith_op = func

        else:

            def _arith_op(left, right):
                # for the mixed_type case where we iterate over columns,
                # _arith_op(left, right) is equivalent to
                # left._binop(right, func, fill_value=fill_value)
                left, right = ops.fill_binop(left, right, fill_value)
                return func(left, right)

        new_data = self._dispatch_frame_op(other, _arith_op)
        return new_data

    def _arith_method_with_reindex(self, right: DataFrame, op) -> DataFrame:
        """
        For DataFrame-with-DataFrame operations that require reindexing,
        operate only on shared columns, then reindex.

        Parameters
        ----------
        right : DataFrame
        op : binary operator

        Returns
        -------
        DataFrame
        """
        left = self

        # GH#31623, only operate on shared columns
        cols, lcols, rcols = left.columns.join(
            right.columns, how="inner", level=None, return_indexers=True
        )

        new_left = left.iloc[:, lcols]
        new_right = right.iloc[:, rcols]
        result = op(new_left, new_right)

        # Do the join on the columns instead of using left._align_for_op
        #  to avoid constructing two potentially large/sparse DataFrames
        join_columns, _, _ = left.columns.join(
            right.columns, how="outer", level=None, return_indexers=True
        )

        if result.columns.has_duplicates:
            # Avoid reindexing with a duplicate axis.
            # https://github.com/pandas-dev/pandas/issues/35194
            indexer, _ = result.columns.get_indexer_non_unique(join_columns)
            indexer = algorithms.unique1d(indexer)
            result = result._reindex_with_indexers(
                {1: [join_columns, indexer]}, allow_dups=True
            )
        else:
            result = result.reindex(join_columns, axis=1)

        return result

    def _should_reindex_frame_op(self, right, op, axis: int, fill_value, level) -> bool:
        """
        Check if this is an operation between DataFrames that will need to reindex.
        """
        if op is operator.pow or op is roperator.rpow:
            # GH#32685 pow has special semantics for operating with null values
            return False

        if not isinstance(right, DataFrame):
            return False

        if fill_value is None and level is None and axis == 1:
            # TODO: any other cases we should handle here?

            # Intersection is always unique so we have to check the unique columns
            left_uniques = self.columns.unique()
            right_uniques = right.columns.unique()
            cols = left_uniques.intersection(right_uniques)
            if len(cols) and not (
                len(cols) == len(left_uniques) and len(cols) == len(right_uniques)
            ):
                # TODO: is there a shortcut available when len(cols) == 0?
                return True

        return False

    def _align_for_op(
        self,
        other,
        axis: AxisInt,
        flex: bool | None = False,
        level: Level | None = None,
    ):
        """
        Convert rhs to meet lhs dims if input is list, tuple or np.ndarray.

        Parameters
        ----------
        left : DataFrame
        right : Any
        axis : int
        flex : bool or None, default False
            Whether this is a flex op, in which case we reindex.
            None indicates not to check for alignment.
        level : int or level name, default None

        Returns
        -------
        left : DataFrame
        right : Any
        """
        left, right = self, other

        def to_series(right):
            msg = (
                "Unable to coerce to Series, "
                "length must be {req_len}: given {given_len}"
            )

            # pass dtype to avoid doing inference, which would break consistency
            #  with Index/Series ops
            dtype = None
            if getattr(right, "dtype", None) == object:
                # can't pass right.dtype unconditionally as that would break on e.g.
                #  datetime64[h] ndarray
                dtype = object

            if axis == 0:
                if len(left.index) != len(right):
                    raise ValueError(
                        msg.format(req_len=len(left.index), given_len=len(right))
                    )
                right = left._constructor_sliced(right, index=left.index, dtype=dtype)
            else:
                if len(left.columns) != len(right):
                    raise ValueError(
                        msg.format(req_len=len(left.columns), given_len=len(right))
                    )
                right = left._constructor_sliced(right, index=left.columns, dtype=dtype)
            return right

        if isinstance(right, np.ndarray):
            if right.ndim == 1:
                right = to_series(right)

            elif right.ndim == 2:
                # We need to pass dtype=right.dtype to retain object dtype
                #  otherwise we lose consistency with Index and array ops
                dtype = None
                if right.dtype == object:
                    # can't pass right.dtype unconditionally as that would break on e.g.
                    #  datetime64[h] ndarray
                    dtype = object

                if right.shape == left.shape:
                    right = left._constructor(
                        right, index=left.index, columns=left.columns, dtype=dtype
                    )

                elif right.shape[0] == left.shape[0] and right.shape[1] == 1:
                    # Broadcast across columns
                    right = np.broadcast_to(right, left.shape)
                    right = left._constructor(
                        right, index=left.index, columns=left.columns, dtype=dtype
                    )

                elif right.shape[1] == left.shape[1] and right.shape[0] == 1:
                    # Broadcast along rows
                    right = to_series(right[0, :])

                else:
                    raise ValueError(
                        "Unable to coerce to DataFrame, shape "
                        f"must be {left.shape}: given {right.shape}"
                    )

            elif right.ndim > 2:
                raise ValueError(
                    "Unable to coerce to Series/DataFrame, "
                    f"dimension must be <= 2: {right.shape}"
                )

        elif is_list_like(right) and not isinstance(right, (Series, DataFrame)):
            # GH#36702. Raise when attempting arithmetic with list of array-like.
            if any(is_array_like(el) for el in right):
                raise ValueError(
                    f"Unable to coerce list of {type(right[0])} to Series/DataFrame"
                )
            # GH#17901
            right = to_series(right)

        if flex is not None and isinstance(right, DataFrame):
            if not left._indexed_same(right):
                if flex:
                    left, right = left.align(
                        right, join="outer", level=level, copy=False
                    )
                else:
                    raise ValueError(
                        "Can only compare identically-labeled (both index and columns) "
                        "DataFrame objects"
                    )
        elif isinstance(right, Series):
            # axis=1 is default for DataFrame-with-Series op
            axis = axis if axis is not None else 1
            if not flex:
                if not left.axes[axis].equals(right.index):
                    raise ValueError(
                        "Operands are not aligned. Do "
                        "`left, right = left.align(right, axis=1, copy=False)` "
                        "before operating."
                    )

            left, right = left.align(
                right,
                join="outer",
                axis=axis,
                level=level,
                copy=False,
            )
            right = left._maybe_align_series_as_frame(right, axis)

        return left, right

    def _maybe_align_series_as_frame(self, series: Series, axis: AxisInt):
        """
        If the Series operand is not EA-dtype, we can broadcast to 2D and operate
        blockwise.
        """
        rvalues = series._values
        if not isinstance(rvalues, np.ndarray):
            # TODO(EA2D): no need to special-case with 2D EAs
            if rvalues.dtype in ("datetime64[ns]", "timedelta64[ns]"):
                # We can losslessly+cheaply cast to ndarray
                rvalues = np.asarray(rvalues)
            else:
                return series

        if axis == 0:
            rvalues = rvalues.reshape(-1, 1)
        else:
            rvalues = rvalues.reshape(1, -1)

        rvalues = np.broadcast_to(rvalues, self.shape)
        # pass dtype to avoid doing inference
        return self._constructor(
            rvalues,
            index=self.index,
            columns=self.columns,
            dtype=rvalues.dtype,
        )

    def _flex_arith_method(
        self, other, op, *, axis: Axis = "columns", level=None, fill_value=None
    ):
        axis = self._get_axis_number(axis) if axis is not None else 1

        if self._should_reindex_frame_op(other, op, axis, fill_value, level):
            return self._arith_method_with_reindex(other, op)

        if isinstance(other, Series) and fill_value is not None:
            # TODO: We could allow this in cases where we end up going
            #  through the DataFrame path
            raise NotImplementedError(f"fill_value {fill_value} not supported.")

        other = ops.maybe_prepare_scalar_for_op(other, self.shape)
        self, other = self._align_for_op(other, axis, flex=True, level=level)

        with np.errstate(all="ignore"):
            if isinstance(other, DataFrame):
                # Another DataFrame
                new_data = self._combine_frame(other, op, fill_value)

            elif isinstance(other, Series):
                new_data = self._dispatch_frame_op(other, op, axis=axis)
            else:
                # in this case we always have `np.ndim(other) == 0`
                if fill_value is not None:
                    self = self.fillna(fill_value)

                new_data = self._dispatch_frame_op(other, op)

        return self._construct_result(new_data)

    def _construct_result(self, result) -> DataFrame:
        """
        Wrap the result of an arithmetic, comparison, or logical operation.

        Parameters
        ----------
        result : DataFrame

        Returns
        -------
        DataFrame
        """
        out = self._constructor(result, copy=False).__finalize__(self)
        # Pin columns instead of passing to constructor for compat with
        #  non-unique columns case
        out.columns = self.columns
        out.index = self.index
        return out

    def __divmod__(self, other) -> tuple[DataFrame, DataFrame]:
        # Naive implementation, room for optimization
        div = self // other
        mod = self - div * other
        return div, mod

    def __rdivmod__(self, other) -> tuple[DataFrame, DataFrame]:
        # Naive implementation, room for optimization
        div = other // self
        mod = other - div * self
        return div, mod

    def _flex_cmp_method(self, other, op, *, axis: Axis = "columns", level=None):
        axis = self._get_axis_number(axis) if axis is not None else 1

        self, other = self._align_for_op(other, axis, flex=True, level=level)

        new_data = self._dispatch_frame_op(other, op, axis=axis)
        return self._construct_result(new_data)

    @Appender(ops.make_flex_doc("eq", "dataframe"))
    def eq(self, other, axis: Axis = "columns", level=None) -> DataFrame:
        return self._flex_cmp_method(other, operator.eq, axis=axis, level=level)

    @Appender(ops.make_flex_doc("ne", "dataframe"))
    def ne(self, other, axis: Axis = "columns", level=None) -> DataFrame:
        return self._flex_cmp_method(other, operator.ne, axis=axis, level=level)

    @Appender(ops.make_flex_doc("le", "dataframe"))
    def le(self, other, axis: Axis = "columns", level=None) -> DataFrame:
        return self._flex_cmp_method(other, operator.le, axis=axis, level=level)

    @Appender(ops.make_flex_doc("lt", "dataframe"))
    def lt(self, other, axis: Axis = "columns", level=None) -> DataFrame:
        return self._flex_cmp_method(other, operator.lt, axis=axis, level=level)

    @Appender(ops.make_flex_doc("ge", "dataframe"))
    def ge(self, other, axis: Axis = "columns", level=None) -> DataFrame:
        return self._flex_cmp_method(other, operator.ge, axis=axis, level=level)

    @Appender(ops.make_flex_doc("gt", "dataframe"))
    def gt(self, other, axis: Axis = "columns", level=None) -> DataFrame:
        return self._flex_cmp_method(other, operator.gt, axis=axis, level=level)

    @Appender(ops.make_flex_doc("add", "dataframe"))
    def add(
        self, other, axis: Axis = "columns", level=None, fill_value=None
    ) -> DataFrame:
        return self._flex_arith_method(
            other, operator.add, level=level, fill_value=fill_value, axis=axis
        )

    @Appender(ops.make_flex_doc("radd", "dataframe"))
    def radd(
        self, other, axis: Axis = "columns", level=None, fill_value=None
    ) -> DataFrame:
        return self._flex_arith_method(
            other, roperator.radd, level=level, fill_value=fill_value, axis=axis
        )

    @Appender(ops.make_flex_doc("sub", "dataframe"))
    def sub(
        self, other, axis: Axis = "columns", level=None, fill_value=None
    ) -> DataFrame:
        return self._flex_arith_method(
            other, operator.sub, level=level, fill_value=fill_value, axis=axis
        )

    subtract = sub

    @Appender(ops.make_flex_doc("rsub", "dataframe"))
    def rsub(
        self, other, axis: Axis = "columns", level=None, fill_value=None
    ) -> DataFrame:
        return self._flex_arith_method(
            other, roperator.rsub, level=level, fill_value=fill_value, axis=axis
        )

    @Appender(ops.make_flex_doc("mul", "dataframe"))
    def mul(
        self, other, axis: Axis = "columns", level=None, fill_value=None
    ) -> DataFrame:
        return self._flex_arith_method(
            other, operator.mul, level=level, fill_value=fill_value, axis=axis
        )

    multiply = mul

    @Appender(ops.make_flex_doc("rmul", "dataframe"))
    def rmul(
        self, other, axis: Axis = "columns", level=None, fill_value=None
    ) -> DataFrame:
        return self._flex_arith_method(
            other, roperator.rmul, level=level, fill_value=fill_value, axis=axis
        )

    @Appender(ops.make_flex_doc("truediv", "dataframe"))
    def truediv(
        self, other, axis: Axis = "columns", level=None, fill_value=None
    ) -> DataFrame:
        return self._flex_arith_method(
            other, operator.truediv, level=level, fill_value=fill_value, axis=axis
        )

    div = truediv
    divide = truediv

    @Appender(ops.make_flex_doc("rtruediv", "dataframe"))
    def rtruediv(
        self, other, axis: Axis = "columns", level=None, fill_value=None
    ) -> DataFrame:
        return self._flex_arith_method(
            other, roperator.rtruediv, level=level, fill_value=fill_value, axis=axis
        )

    rdiv = rtruediv

    @Appender(ops.make_flex_doc("floordiv", "dataframe"))
    def floordiv(
        self, other, axis: Axis = "columns", level=None, fill_value=None
    ) -> DataFrame:
        return self._flex_arith_method(
            other, operator.floordiv, level=level, fill_value=fill_value, axis=axis
        )

    @Appender(ops.make_flex_doc("rfloordiv", "dataframe"))
    def rfloordiv(
        self, other, axis: Axis = "columns", level=None, fill_value=None
    ) -> DataFrame:
        return self._flex_arith_method(
            other, roperator.rfloordiv, level=level, fill_value=fill_value, axis=axis
        )

    @Appender(ops.make_flex_doc("mod", "dataframe"))
    def mod(
        self, other, axis: Axis = "columns", level=None, fill_value=None
    ) -> DataFrame:
        return self._flex_arith_method(
            other, operator.mod, level=level, fill_value=fill_value, axis=axis
        )

    @Appender(ops.make_flex_doc("rmod", "dataframe"))
    def rmod(
        self, other, axis: Axis = "columns", level=None, fill_value=None
    ) -> DataFrame:
        return self._flex_arith_method(
            other, roperator.rmod, level=level, fill_value=fill_value, axis=axis
        )

    @Appender(ops.make_flex_doc("pow", "dataframe"))
    def pow(
        self, other, axis: Axis = "columns", level=None, fill_value=None
    ) -> DataFrame:
        return self._flex_arith_method(
            other, operator.pow, level=level, fill_value=fill_value, axis=axis
        )

    @Appender(ops.make_flex_doc("rpow", "dataframe"))
    def rpow(
        self, other, axis: Axis = "columns", level=None, fill_value=None
    ) -> DataFrame:
        return self._flex_arith_method(
            other, roperator.rpow, level=level, fill_value=fill_value, axis=axis
        )

    # ----------------------------------------------------------------------
    # Combination-Related

    @doc(
        _shared_docs["compare"],
        dedent(
            """
        Returns
        -------
        DataFrame
            DataFrame that shows the differences stacked side by side.

            The resulting index will be a MultiIndex with 'self' and 'other'
            stacked alternately at the inner level.

        Raises
        ------
        ValueError
            When the two DataFrames don't have identical labels or shape.

        See Also
        --------
        Series.compare : Compare with another Series and show differences.
        DataFrame.equals : Test whether two objects contain the same elements.

        Notes
        -----
        Matching NaNs will not appear as a difference.

        Can only compare identically-labeled
        (i.e. same shape, identical row and column labels) DataFrames

        Examples
        --------
        >>> df = pd.DataFrame(
        ...     {{
        ...         "col1": ["a", "a", "b", "b", "a"],
        ...         "col2": [1.0, 2.0, 3.0, np.nan, 5.0],
        ...         "col3": [1.0, 2.0, 3.0, 4.0, 5.0]
        ...     }},
        ...     columns=["col1", "col2", "col3"],
        ... )
        >>> df
          col1  col2  col3
        0    a   1.0   1.0
        1    a   2.0   2.0
        2    b   3.0   3.0
        3    b   NaN   4.0
        4    a   5.0   5.0

        >>> df2 = df.copy()
        >>> df2.loc[0, 'col1'] = 'c'
        >>> df2.loc[2, 'col3'] = 4.0
        >>> df2
          col1  col2  col3
        0    c   1.0   1.0
        1    a   2.0   2.0
        2    b   3.0   4.0
        3    b   NaN   4.0
        4    a   5.0   5.0

        Align the differences on columns

        >>> df.compare(df2)
          col1       col3
          self other self other
        0    a     c  NaN   NaN
        2  NaN   NaN  3.0   4.0

        Assign result_names

        >>> df.compare(df2, result_names=("left", "right"))
          col1       col3
          left right left right
        0    a     c  NaN   NaN
        2  NaN   NaN  3.0   4.0

        Stack the differences on rows

        >>> df.compare(df2, align_axis=0)
                col1  col3
        0 self     a   NaN
          other    c   NaN
        2 self   NaN   3.0
          other  NaN   4.0

        Keep the equal values

        >>> df.compare(df2, keep_equal=True)
          col1       col3
          self other self other
        0    a     c  1.0   1.0
        2    b     b  3.0   4.0

        Keep all original rows and columns

        >>> df.compare(df2, keep_shape=True)
          col1       col2       col3
          self other self other self other
        0    a     c  NaN   NaN  NaN   NaN
        1  NaN   NaN  NaN   NaN  NaN   NaN
        2  NaN   NaN  NaN   NaN  3.0   4.0
        3  NaN   NaN  NaN   NaN  NaN   NaN
        4  NaN   NaN  NaN   NaN  NaN   NaN

        Keep all original rows and columns and also all original values

        >>> df.compare(df2, keep_shape=True, keep_equal=True)
          col1       col2       col3
          self other self other self other
        0    a     c  1.0   1.0  1.0   1.0
        1    a     a  2.0   2.0  2.0   2.0
        2    b     b  3.0   3.0  3.0   4.0
        3    b     b  NaN   NaN  4.0   4.0
        4    a     a  5.0   5.0  5.0   5.0
        """
        ),
        klass=_shared_doc_kwargs["klass"],
    )
    def compare(
        self,
        other: DataFrame,
        align_axis: Axis = 1,
        keep_shape: bool = False,
        keep_equal: bool = False,
        result_names: Suffixes = ("self", "other"),
    ) -> DataFrame:
        return super().compare(
            other=other,
            align_axis=align_axis,
            keep_shape=keep_shape,
            keep_equal=keep_equal,
            result_names=result_names,
        )

    def combine(
        self,
        other: DataFrame,
        func: Callable[[Series, Series], Series | Hashable],
        fill_value=None,
        overwrite: bool = True,
    ) -> DataFrame:
        """
        Perform column-wise combine with another DataFrame.

        Combines a DataFrame with `other` DataFrame using `func`
        to element-wise combine columns. The row and column indexes of the
        resulting DataFrame will be the union of the two.

        Parameters
        ----------
        other : DataFrame
            The DataFrame to merge column-wise.
        func : function
            Function that takes two series as inputs and return a Series or a
            scalar. Used to merge the two dataframes column by columns.
        fill_value : scalar value, default None
            The value to fill NaNs with prior to passing any column to the
            merge func.
        overwrite : bool, default True
            If True, columns in `self` that do not exist in `other` will be
            overwritten with NaNs.

        Returns
        -------
        DataFrame
            Combination of the provided DataFrames.

        See Also
        --------
        DataFrame.combine_first : Combine two DataFrame objects and default to
            non-null values in frame calling the method.

        Examples
        --------
        Combine using a simple function that chooses the smaller column.

        >>> df1 = pd.DataFrame({'A': [0, 0], 'B': [4, 4]})
        >>> df2 = pd.DataFrame({'A': [1, 1], 'B': [3, 3]})
        >>> take_smaller = lambda s1, s2: s1 if s1.sum() < s2.sum() else s2
        >>> df1.combine(df2, take_smaller)
           A  B
        0  0  3
        1  0  3

        Example using a true element-wise combine function.

        >>> df1 = pd.DataFrame({'A': [5, 0], 'B': [2, 4]})
        >>> df2 = pd.DataFrame({'A': [1, 1], 'B': [3, 3]})
        >>> df1.combine(df2, np.minimum)
           A  B
        0  1  2
        1  0  3

        Using `fill_value` fills Nones prior to passing the column to the
        merge function.

        >>> df1 = pd.DataFrame({'A': [0, 0], 'B': [None, 4]})
        >>> df2 = pd.DataFrame({'A': [1, 1], 'B': [3, 3]})
        >>> df1.combine(df2, take_smaller, fill_value=-5)
           A    B
        0  0 -5.0
        1  0  4.0

        However, if the same element in both dataframes is None, that None
        is preserved

        >>> df1 = pd.DataFrame({'A': [0, 0], 'B': [None, 4]})
        >>> df2 = pd.DataFrame({'A': [1, 1], 'B': [None, 3]})
        >>> df1.combine(df2, take_smaller, fill_value=-5)
            A    B
        0  0 -5.0
        1  0  3.0

        Example that demonstrates the use of `overwrite` and behavior when
        the axis differ between the dataframes.

        >>> df1 = pd.DataFrame({'A': [0, 0], 'B': [4, 4]})
        >>> df2 = pd.DataFrame({'B': [3, 3], 'C': [-10, 1], }, index=[1, 2])
        >>> df1.combine(df2, take_smaller)
             A    B     C
        0  NaN  NaN   NaN
        1  NaN  3.0 -10.0
        2  NaN  3.0   1.0

        >>> df1.combine(df2, take_smaller, overwrite=False)
             A    B     C
        0  0.0  NaN   NaN
        1  0.0  3.0 -10.0
        2  NaN  3.0   1.0

        Demonstrating the preference of the passed in dataframe.

        >>> df2 = pd.DataFrame({'B': [3, 3], 'C': [1, 1], }, index=[1, 2])
        >>> df2.combine(df1, take_smaller)
           A    B   C
        0  0.0  NaN NaN
        1  0.0  3.0 NaN
        2  NaN  3.0 NaN

        >>> df2.combine(df1, take_smaller, overwrite=False)
             A    B   C
        0  0.0  NaN NaN
        1  0.0  3.0 1.0
        2  NaN  3.0 1.0
        """
        other_idxlen = len(other.index)  # save for compare

        this, other = self.align(other, copy=False)
        new_index = this.index

        if other.empty and len(new_index) == len(self.index):
            return self.copy()

        if self.empty and len(other) == other_idxlen:
            return other.copy()

        # sorts if possible; otherwise align above ensures that these are set-equal
        new_columns = this.columns.union(other.columns)
        do_fill = fill_value is not None
        result = {}
        for col in new_columns:
            series = this[col]
            other_series = other[col]

            this_dtype = series.dtype
            other_dtype = other_series.dtype

            this_mask = isna(series)
            other_mask = isna(other_series)

            # don't overwrite columns unnecessarily
            # DO propagate if this column is not in the intersection
            if not overwrite and other_mask.all():
                result[col] = this[col].copy()
                continue

            if do_fill:
                series = series.copy()
                other_series = other_series.copy()
                series[this_mask] = fill_value
                other_series[other_mask] = fill_value

            if col not in self.columns:
                # If self DataFrame does not have col in other DataFrame,
                # try to promote series, which is all NaN, as other_dtype.
                new_dtype = other_dtype
                try:
                    series = series.astype(new_dtype, copy=False)
                except ValueError:
                    # e.g. new_dtype is integer types
                    pass
            else:
                # if we have different dtypes, possibly promote
                new_dtype = find_common_type([this_dtype, other_dtype])
                series = series.astype(new_dtype, copy=False)
                other_series = other_series.astype(new_dtype, copy=False)

            arr = func(series, other_series)
            if isinstance(new_dtype, np.dtype):
                # if new_dtype is an EA Dtype, then `func` is expected to return
                # the correct dtype without any additional casting
                # error: No overload variant of "maybe_downcast_to_dtype" matches
                # argument types "Union[Series, Hashable]", "dtype[Any]"
                arr = maybe_downcast_to_dtype(  # type: ignore[call-overload]
                    arr, new_dtype
                )

            result[col] = arr

        # convert_objects just in case
        frame_result = self._constructor(result, index=new_index, columns=new_columns)
        return frame_result.__finalize__(self, method="combine")

    def combine_first(self, other: DataFrame) -> DataFrame:
        """
        Update null elements with value in the same location in `other`.

        Combine two DataFrame objects by filling null values in one DataFrame
        with non-null values from other DataFrame. The row and column indexes
        of the resulting DataFrame will be the union of the two. The resulting
        dataframe contains the 'first' dataframe values and overrides the
        second one values where both first.loc[index, col] and
        second.loc[index, col] are not missing values, upon calling
        first.combine_first(second).

        Parameters
        ----------
        other : DataFrame
            Provided DataFrame to use to fill null values.

        Returns
        -------
        DataFrame
            The result of combining the provided DataFrame with the other object.

        See Also
        --------
        DataFrame.combine : Perform series-wise operation on two DataFrames
            using a given function.

        Examples
        --------
        >>> df1 = pd.DataFrame({'A': [None, 0], 'B': [None, 4]})
        >>> df2 = pd.DataFrame({'A': [1, 1], 'B': [3, 3]})
        >>> df1.combine_first(df2)
             A    B
        0  1.0  3.0
        1  0.0  4.0

        Null values still persist if the location of that null value
        does not exist in `other`

        >>> df1 = pd.DataFrame({'A': [None, 0], 'B': [4, None]})
        >>> df2 = pd.DataFrame({'B': [3, 3], 'C': [1, 1]}, index=[1, 2])
        >>> df1.combine_first(df2)
             A    B    C
        0  NaN  4.0  NaN
        1  0.0  3.0  1.0
        2  NaN  3.0  1.0
        """
        from pandas.core.computation import expressions

        def combiner(x, y):
            mask = extract_array(isna(x))

            x_values = extract_array(x, extract_numpy=True)
            y_values = extract_array(y, extract_numpy=True)

            # If the column y in other DataFrame is not in first DataFrame,
            # just return y_values.
            if y.name not in self.columns:
                return y_values

            return expressions.where(mask, y_values, x_values)

        if len(other) == 0:
            combined = self.reindex(
                self.columns.append(other.columns.difference(self.columns)), axis=1
            )
            combined = combined.astype(other.dtypes)
        else:
            combined = self.combine(other, combiner, overwrite=False)

        dtypes = {
            col: find_common_type([self.dtypes[col], other.dtypes[col]])
            for col in self.columns.intersection(other.columns)
            if combined.dtypes[col] != self.dtypes[col]
        }

        if dtypes:
            combined = combined.astype(dtypes)

        return combined.__finalize__(self, method="combine_first")

    def update(
        self,
        other,
        join: UpdateJoin = "left",
        overwrite: bool = True,
        filter_func=None,
        errors: IgnoreRaise = "ignore",
    ) -> None:
        """
        Modify in place using non-NA values from another DataFrame.

        Aligns on indices. There is no return value.

        Parameters
        ----------
        other : DataFrame, or object coercible into a DataFrame
            Should have at least one matching index/column label
            with the original DataFrame. If a Series is passed,
            its name attribute must be set, and that will be
            used as the column name to align with the original DataFrame.
        join : {'left'}, default 'left'
            Only left join is implemented, keeping the index and columns of the
            original object.
        overwrite : bool, default True
            How to handle non-NA values for overlapping keys:

            * True: overwrite original DataFrame's values
              with values from `other`.
            * False: only update values that are NA in
              the original DataFrame.

        filter_func : callable(1d-array) -> bool 1d-array, optional
            Can choose to replace values other than NA. Return True for values
            that should be updated.
        errors : {'raise', 'ignore'}, default 'ignore'
            If 'raise', will raise a ValueError if the DataFrame and `other`
            both contain non-NA data in the same place.

        Returns
        -------
        None
            This method directly changes calling object.

        Raises
        ------
        ValueError
            * When `errors='raise'` and there's overlapping non-NA data.
            * When `errors` is not either `'ignore'` or `'raise'`
        NotImplementedError
            * If `join != 'left'`

        See Also
        --------
        dict.update : Similar method for dictionaries.
        DataFrame.merge : For column(s)-on-column(s) operations.

        Examples
        --------
        >>> df = pd.DataFrame({'A': [1, 2, 3],
        ...                    'B': [400, 500, 600]})
        >>> new_df = pd.DataFrame({'B': [4, 5, 6],
        ...                        'C': [7, 8, 9]})
        >>> df.update(new_df)
        >>> df
           A  B
        0  1  4
        1  2  5
        2  3  6

        The DataFrame's length does not increase as a result of the update,
        only values at matching index/column labels are updated.

        >>> df = pd.DataFrame({'A': ['a', 'b', 'c'],
        ...                    'B': ['x', 'y', 'z']})
        >>> new_df = pd.DataFrame({'B': ['d', 'e', 'f', 'g', 'h', 'i']})
        >>> df.update(new_df)
        >>> df
           A  B
        0  a  d
        1  b  e
        2  c  f

        For Series, its name attribute must be set.

        >>> df = pd.DataFrame({'A': ['a', 'b', 'c'],
        ...                    'B': ['x', 'y', 'z']})
        >>> new_column = pd.Series(['d', 'e'], name='B', index=[0, 2])
        >>> df.update(new_column)
        >>> df
           A  B
        0  a  d
        1  b  y
        2  c  e
        >>> df = pd.DataFrame({'A': ['a', 'b', 'c'],
        ...                    'B': ['x', 'y', 'z']})
        >>> new_df = pd.DataFrame({'B': ['d', 'e']}, index=[1, 2])
        >>> df.update(new_df)
        >>> df
           A  B
        0  a  x
        1  b  d
        2  c  e

        If `other` contains NaNs the corresponding values are not updated
        in the original dataframe.

        >>> df = pd.DataFrame({'A': [1, 2, 3],
        ...                    'B': [400, 500, 600]})
        >>> new_df = pd.DataFrame({'B': [4, np.nan, 6]})
        >>> df.update(new_df)
        >>> df
           A    B
        0  1    4
        1  2  500
        2  3    6
        """
        if not PYPY and using_copy_on_write():
            if sys.getrefcount(self) <= REF_COUNT:
                warnings.warn(
                    _chained_assignment_method_msg,
                    ChainedAssignmentError,
                    stacklevel=2,
                )

        from pandas.core.computation import expressions

        # TODO: Support other joins
        if join != "left":  # pragma: no cover
            raise NotImplementedError("Only left join is supported")
        if errors not in ["ignore", "raise"]:
            raise ValueError("The parameter errors must be either 'ignore' or 'raise'")

        if not isinstance(other, DataFrame):
            other = DataFrame(other)

        other = other.reindex(self.index)

        for col in self.columns.intersection(other.columns):
            this = self[col]._values
            that = other[col]._values

            if filter_func is not None:
                mask = ~filter_func(this) | isna(that)
            else:
                if errors == "raise":
                    mask_this = notna(that)
                    mask_that = notna(this)
                    if any(mask_this & mask_that):
                        raise ValueError("Data overlaps.")

                if overwrite:
                    mask = isna(that)
                else:
                    mask = notna(this)

            # don't overwrite columns unnecessarily
            if mask.all():
                continue

            self.loc[:, col] = expressions.where(mask, this, that)

    # ----------------------------------------------------------------------
    # Data reshaping
    @Appender(
        dedent(
            """
        Examples
        --------
        >>> df = pd.DataFrame({'Animal': ['Falcon', 'Falcon',
        ...                               'Parrot', 'Parrot'],
        ...                    'Max Speed': [380., 370., 24., 26.]})
        >>> df
           Animal  Max Speed
        0  Falcon      380.0
        1  Falcon      370.0
        2  Parrot       24.0
        3  Parrot       26.0
        >>> df.groupby(['Animal']).mean()
                Max Speed
        Animal
        Falcon      375.0
        Parrot       25.0

        **Hierarchical Indexes**

        We can groupby different levels of a hierarchical index
        using the `level` parameter:

        >>> arrays = [['Falcon', 'Falcon', 'Parrot', 'Parrot'],
        ...           ['Captive', 'Wild', 'Captive', 'Wild']]
        >>> index = pd.MultiIndex.from_arrays(arrays, names=('Animal', 'Type'))
        >>> df = pd.DataFrame({'Max Speed': [390., 350., 30., 20.]},
        ...                   index=index)
        >>> df
                        Max Speed
        Animal Type
        Falcon Captive      390.0
               Wild         350.0
        Parrot Captive       30.0
               Wild          20.0
        >>> df.groupby(level=0).mean()
                Max Speed
        Animal
        Falcon      370.0
        Parrot       25.0
        >>> df.groupby(level="Type").mean()
                 Max Speed
        Type
        Captive      210.0
        Wild         185.0

        We can also choose to include NA in group keys or not by setting
        `dropna` parameter, the default setting is `True`.

        >>> l = [[1, 2, 3], [1, None, 4], [2, 1, 3], [1, 2, 2]]
        >>> df = pd.DataFrame(l, columns=["a", "b", "c"])

        >>> df.groupby(by=["b"]).sum()
            a   c
        b
        1.0 2   3
        2.0 2   5

        >>> df.groupby(by=["b"], dropna=False).sum()
            a   c
        b
        1.0 2   3
        2.0 2   5
        NaN 1   4

        >>> l = [["a", 12, 12], [None, 12.3, 33.], ["b", 12.3, 123], ["a", 1, 1]]
        >>> df = pd.DataFrame(l, columns=["a", "b", "c"])

        >>> df.groupby(by="a").sum()
            b     c
        a
        a   13.0   13.0
        b   12.3  123.0

        >>> df.groupby(by="a", dropna=False).sum()
            b     c
        a
        a   13.0   13.0
        b   12.3  123.0
        NaN 12.3   33.0

        When using ``.apply()``, use ``group_keys`` to include or exclude the
        group keys. The ``group_keys`` argument defaults to ``True`` (include).

        >>> df = pd.DataFrame({'Animal': ['Falcon', 'Falcon',
        ...                               'Parrot', 'Parrot'],
        ...                    'Max Speed': [380., 370., 24., 26.]})
        >>> df.groupby("Animal", group_keys=True)[['Max Speed']].apply(lambda x: x)
                  Max Speed
        Animal
        Falcon 0      380.0
               1      370.0
        Parrot 2       24.0
               3       26.0

        >>> df.groupby("Animal", group_keys=False)[['Max Speed']].apply(lambda x: x)
           Max Speed
        0      380.0
        1      370.0
        2       24.0
        3       26.0
        """
        )
    )
    @Appender(_shared_docs["groupby"] % _shared_doc_kwargs)
    def groupby(
        self,
        by=None,
        axis: Axis | lib.NoDefault = lib.no_default,
        level: IndexLabel | None = None,
        as_index: bool = True,
        sort: bool = True,
        group_keys: bool = True,
        observed: bool | lib.NoDefault = lib.no_default,
        dropna: bool = True,
    ) -> DataFrameGroupBy:
        if axis is not lib.no_default:
            axis = self._get_axis_number(axis)
            if axis == 1:
                warnings.warn(
                    "DataFrame.groupby with axis=1 is deprecated. Do "
                    "`frame.T.groupby(...)` without axis instead.",
                    FutureWarning,
                    stacklevel=find_stack_level(),
                )
            else:
                warnings.warn(
                    "The 'axis' keyword in DataFrame.groupby is deprecated and "
                    "will be removed in a future version.",
                    FutureWarning,
                    stacklevel=find_stack_level(),
                )
        else:
            axis = 0

        from pandas.core.groupby.generic import DataFrameGroupBy

        if level is None and by is None:
            raise TypeError("You have to supply one of 'by' and 'level'")

        return DataFrameGroupBy(
            obj=self,
            keys=by,
            axis=axis,
            level=level,
            as_index=as_index,
            sort=sort,
            group_keys=group_keys,
            observed=observed,
            dropna=dropna,
        )

    _shared_docs[
        "pivot"
    ] = """
        Return reshaped DataFrame organized by given index / column values.

        Reshape data (produce a "pivot" table) based on column values. Uses
        unique values from specified `index` / `columns` to form axes of the
        resulting DataFrame. This function does not support data
        aggregation, multiple values will result in a MultiIndex in the
        columns. See the :ref:`User Guide <reshaping>` for more on reshaping.

        Parameters
        ----------%s
        columns : str or object or a list of str
            Column to use to make new frame's columns.
        index : str or object or a list of str, optional
            Column to use to make new frame's index. If not given, uses existing index.
        values : str, object or a list of the previous, optional
            Column(s) to use for populating new frame's values. If not
            specified, all remaining columns will be used and the result will
            have hierarchically indexed columns.

        Returns
        -------
        DataFrame
            Returns reshaped DataFrame.

        Raises
        ------
        ValueError:
            When there are any `index`, `columns` combinations with multiple
            values. `DataFrame.pivot_table` when you need to aggregate.

        See Also
        --------
        DataFrame.pivot_table : Generalization of pivot that can handle
            duplicate values for one index/column pair.
        DataFrame.unstack : Pivot based on the index values instead of a
            column.
        wide_to_long : Wide panel to long format. Less flexible but more
            user-friendly than melt.

        Notes
        -----
        For finer-tuned control, see hierarchical indexing documentation along
        with the related stack/unstack methods.

        Reference :ref:`the user guide <reshaping.pivot>` for more examples.

        Examples
        --------
        >>> df = pd.DataFrame({'foo': ['one', 'one', 'one', 'two', 'two',
        ...                            'two'],
        ...                    'bar': ['A', 'B', 'C', 'A', 'B', 'C'],
        ...                    'baz': [1, 2, 3, 4, 5, 6],
        ...                    'zoo': ['x', 'y', 'z', 'q', 'w', 't']})
        >>> df
            foo   bar  baz  zoo
        0   one   A    1    x
        1   one   B    2    y
        2   one   C    3    z
        3   two   A    4    q
        4   two   B    5    w
        5   two   C    6    t

        >>> df.pivot(index='foo', columns='bar', values='baz')
        bar  A   B   C
        foo
        one  1   2   3
        two  4   5   6

        >>> df.pivot(index='foo', columns='bar')['baz']
        bar  A   B   C
        foo
        one  1   2   3
        two  4   5   6

        >>> df.pivot(index='foo', columns='bar', values=['baz', 'zoo'])
              baz       zoo
        bar   A  B  C   A  B  C
        foo
        one   1  2  3   x  y  z
        two   4  5  6   q  w  t

        You could also assign a list of column names or a list of index names.

        >>> df = pd.DataFrame({
        ...        "lev1": [1, 1, 1, 2, 2, 2],
        ...        "lev2": [1, 1, 2, 1, 1, 2],
        ...        "lev3": [1, 2, 1, 2, 1, 2],
        ...        "lev4": [1, 2, 3, 4, 5, 6],
        ...        "values": [0, 1, 2, 3, 4, 5]})
        >>> df
            lev1 lev2 lev3 lev4 values
        0   1    1    1    1    0
        1   1    1    2    2    1
        2   1    2    1    3    2
        3   2    1    2    4    3
        4   2    1    1    5    4
        5   2    2    2    6    5

        >>> df.pivot(index="lev1", columns=["lev2", "lev3"], values="values")
        lev2    1         2
        lev3    1    2    1    2
        lev1
        1     0.0  1.0  2.0  NaN
        2     4.0  3.0  NaN  5.0

        >>> df.pivot(index=["lev1", "lev2"], columns=["lev3"], values="values")
              lev3    1    2
        lev1  lev2
           1     1  0.0  1.0
                 2  2.0  NaN
           2     1  4.0  3.0
                 2  NaN  5.0

        A ValueError is raised if there are any duplicates.

        >>> df = pd.DataFrame({"foo": ['one', 'one', 'two', 'two'],
        ...                    "bar": ['A', 'A', 'B', 'C'],
        ...                    "baz": [1, 2, 3, 4]})
        >>> df
           foo bar  baz
        0  one   A    1
        1  one   A    2
        2  two   B    3
        3  two   C    4

        Notice that the first two rows are the same for our `index`
        and `columns` arguments.

        >>> df.pivot(index='foo', columns='bar', values='baz')
        Traceback (most recent call last):
           ...
        ValueError: Index contains duplicate entries, cannot reshape
        """

    @Substitution("")
    @Appender(_shared_docs["pivot"])
    def pivot(
        self, *, columns, index=lib.no_default, values=lib.no_default
    ) -> DataFrame:
        from pandas.core.reshape.pivot import pivot

        return pivot(self, index=index, columns=columns, values=values)

    _shared_docs[
        "pivot_table"
    ] = """
        Create a spreadsheet-style pivot table as a DataFrame.

        The levels in the pivot table will be stored in MultiIndex objects
        (hierarchical indexes) on the index and columns of the result DataFrame.

        Parameters
        ----------%s
        values : list-like or scalar, optional
            Column or columns to aggregate.
        index : column, Grouper, array, or list of the previous
            Keys to group by on the pivot table index. If a list is passed,
            it can contain any of the other types (except list). If an array is
            passed, it must be the same length as the data and will be used in
            the same manner as column values.
        columns : column, Grouper, array, or list of the previous
            Keys to group by on the pivot table column. If a list is passed,
            it can contain any of the other types (except list). If an array is
            passed, it must be the same length as the data and will be used in
            the same manner as column values.
        aggfunc : function, list of functions, dict, default "mean"
            If a list of functions is passed, the resulting pivot table will have
            hierarchical columns whose top level are the function names
            (inferred from the function objects themselves).
            If a dict is passed, the key is column to aggregate and the value is
            function or list of functions. If ``margin=True``, aggfunc will be
            used to calculate the partial aggregates.
        fill_value : scalar, default None
            Value to replace missing values with (in the resulting pivot table,
            after aggregation).
        margins : bool, default False
            If ``margins=True``, special ``All`` columns and rows
            will be added with partial group aggregates across the categories
            on the rows and columns.
        dropna : bool, default True
            Do not include columns whose entries are all NaN. If True,
            rows with a NaN value in any column will be omitted before
            computing margins.
        margins_name : str, default 'All'
            Name of the row / column that will contain the totals
            when margins is True.
        observed : bool, default False
            This only applies if any of the groupers are Categoricals.
            If True: only show observed values for categorical groupers.
            If False: show all values for categorical groupers.

        sort : bool, default True
            Specifies if the result should be sorted.

            .. versionadded:: 1.3.0

        Returns
        -------
        DataFrame
            An Excel style pivot table.

        See Also
        --------
        DataFrame.pivot : Pivot without aggregation that can handle
            non-numeric data.
        DataFrame.melt: Unpivot a DataFrame from wide to long format,
            optionally leaving identifiers set.
        wide_to_long : Wide panel to long format. Less flexible but more
            user-friendly than melt.

        Notes
        -----
        Reference :ref:`the user guide <reshaping.pivot>` for more examples.

        Examples
        --------
        >>> df = pd.DataFrame({"A": ["foo", "foo", "foo", "foo", "foo",
        ...                          "bar", "bar", "bar", "bar"],
        ...                    "B": ["one", "one", "one", "two", "two",
        ...                          "one", "one", "two", "two"],
        ...                    "C": ["small", "large", "large", "small",
        ...                          "small", "large", "small", "small",
        ...                          "large"],
        ...                    "D": [1, 2, 2, 3, 3, 4, 5, 6, 7],
        ...                    "E": [2, 4, 5, 5, 6, 6, 8, 9, 9]})
        >>> df
             A    B      C  D  E
        0  foo  one  small  1  2
        1  foo  one  large  2  4
        2  foo  one  large  2  5
        3  foo  two  small  3  5
        4  foo  two  small  3  6
        5  bar  one  large  4  6
        6  bar  one  small  5  8
        7  bar  two  small  6  9
        8  bar  two  large  7  9

        This first example aggregates values by taking the sum.

        >>> table = pd.pivot_table(df, values='D', index=['A', 'B'],
        ...                        columns=['C'], aggfunc="sum")
        >>> table
        C        large  small
        A   B
        bar one    4.0    5.0
            two    7.0    6.0
        foo one    4.0    1.0
            two    NaN    6.0

        We can also fill missing values using the `fill_value` parameter.

        >>> table = pd.pivot_table(df, values='D', index=['A', 'B'],
        ...                        columns=['C'], aggfunc="sum", fill_value=0)
        >>> table
        C        large  small
        A   B
        bar one      4      5
            two      7      6
        foo one      4      1
            two      0      6

        The next example aggregates by taking the mean across multiple columns.

        >>> table = pd.pivot_table(df, values=['D', 'E'], index=['A', 'C'],
        ...                        aggfunc={'D': "mean", 'E': "mean"})
        >>> table
                        D         E
        A   C
        bar large  5.500000  7.500000
            small  5.500000  8.500000
        foo large  2.000000  4.500000
            small  2.333333  4.333333

        We can also calculate multiple types of aggregations for any given
        value column.

        >>> table = pd.pivot_table(df, values=['D', 'E'], index=['A', 'C'],
        ...                        aggfunc={'D': "mean",
        ...                                 'E': ["min", "max", "mean"]})
        >>> table
                          D   E
                       mean max      mean  min
        A   C
        bar large  5.500000   9  7.500000    6
            small  5.500000   9  8.500000    8
        foo large  2.000000   5  4.500000    4
            small  2.333333   6  4.333333    2
        """

    @Substitution("")
    @Appender(_shared_docs["pivot_table"])
    def pivot_table(
        self,
        values=None,
        index=None,
        columns=None,
        aggfunc: AggFuncType = "mean",
        fill_value=None,
        margins: bool = False,
        dropna: bool = True,
        margins_name: Level = "All",
        observed: bool = False,
        sort: bool = True,
    ) -> DataFrame:
        from pandas.core.reshape.pivot import pivot_table

        return pivot_table(
            self,
            values=values,
            index=index,
            columns=columns,
            aggfunc=aggfunc,
            fill_value=fill_value,
            margins=margins,
            dropna=dropna,
            margins_name=margins_name,
            observed=observed,
            sort=sort,
        )

    def stack(
        self,
        level: IndexLabel = -1,
        dropna: bool | lib.NoDefault = lib.no_default,
        sort: bool | lib.NoDefault = lib.no_default,
        future_stack: bool = False,
    ):
        """
        Stack the prescribed level(s) from columns to index.

        Return a reshaped DataFrame or Series having a multi-level
        index with one or more new inner-most levels compared to the current
        DataFrame. The new inner-most levels are created by pivoting the
        columns of the current dataframe:

          - if the columns have a single level, the output is a Series;
          - if the columns have multiple levels, the new index
            level(s) is (are) taken from the prescribed level(s) and
            the output is a DataFrame.

        Parameters
        ----------
        level : int, str, list, default -1
            Level(s) to stack from the column axis onto the index
            axis, defined as one index or label, or a list of indices
            or labels.
        dropna : bool, default True
            Whether to drop rows in the resulting Frame/Series with
            missing values. Stacking a column level onto the index
            axis can create combinations of index and column values
            that are missing from the original dataframe. See Examples
            section.
        sort : bool, default True
            Whether to sort the levels of the resulting MultiIndex.
        future_stack : bool, default False
            Whether to use the new implementation that will replace the current
            implementation in pandas 3.0. When True, dropna and sort have no impact
            on the result and must remain unspecified. See :ref:`pandas 2.1.0 Release
            notes <whatsnew_210.enhancements.new_stack>` for more details.

        Returns
        -------
        DataFrame or Series
            Stacked dataframe or series.

        See Also
        --------
        DataFrame.unstack : Unstack prescribed level(s) from index axis
             onto column axis.
        DataFrame.pivot : Reshape dataframe from long format to wide
             format.
        DataFrame.pivot_table : Create a spreadsheet-style pivot table
             as a DataFrame.

        Notes
        -----
        The function is named by analogy with a collection of books
        being reorganized from being side by side on a horizontal
        position (the columns of the dataframe) to being stacked
        vertically on top of each other (in the index of the
        dataframe).

        Reference :ref:`the user guide <reshaping.stacking>` for more examples.

        Examples
        --------
        **Single level columns**

        >>> df_single_level_cols = pd.DataFrame([[0, 1], [2, 3]],
        ...                                     index=['cat', 'dog'],
        ...                                     columns=['weight', 'height'])

        Stacking a dataframe with a single level column axis returns a Series:

        >>> df_single_level_cols
             weight height
        cat       0      1
        dog       2      3
        >>> df_single_level_cols.stack(future_stack=True)
        cat  weight    0
             height    1
        dog  weight    2
             height    3
        dtype: int64

        **Multi level columns: simple case**

        >>> multicol1 = pd.MultiIndex.from_tuples([('weight', 'kg'),
        ...                                        ('weight', 'pounds')])
        >>> df_multi_level_cols1 = pd.DataFrame([[1, 2], [2, 4]],
        ...                                     index=['cat', 'dog'],
        ...                                     columns=multicol1)

        Stacking a dataframe with a multi-level column axis:

        >>> df_multi_level_cols1
             weight
                 kg    pounds
        cat       1        2
        dog       2        4
        >>> df_multi_level_cols1.stack(future_stack=True)
                    weight
        cat kg           1
            pounds       2
        dog kg           2
            pounds       4

        **Missing values**

        >>> multicol2 = pd.MultiIndex.from_tuples([('weight', 'kg'),
        ...                                        ('height', 'm')])
        >>> df_multi_level_cols2 = pd.DataFrame([[1.0, 2.0], [3.0, 4.0]],
        ...                                     index=['cat', 'dog'],
        ...                                     columns=multicol2)

        It is common to have missing values when stacking a dataframe
        with multi-level columns, as the stacked dataframe typically
        has more values than the original dataframe. Missing values
        are filled with NaNs:

        >>> df_multi_level_cols2
            weight height
                kg      m
        cat    1.0    2.0
        dog    3.0    4.0
        >>> df_multi_level_cols2.stack(future_stack=True)
                weight  height
        cat kg     1.0     NaN
            m      NaN     2.0
        dog kg     3.0     NaN
            m      NaN     4.0

        **Prescribing the level(s) to be stacked**

        The first parameter controls which level or levels are stacked:

        >>> df_multi_level_cols2.stack(0, future_stack=True)
                     kg    m
        cat weight  1.0  NaN
            height  NaN  2.0
        dog weight  3.0  NaN
            height  NaN  4.0
        >>> df_multi_level_cols2.stack([0, 1], future_stack=True)
        cat  weight  kg    1.0
             height  m     2.0
        dog  weight  kg    3.0
             height  m     4.0
        dtype: float64
        """
        if not future_stack:
            from pandas.core.reshape.reshape import (
                stack,
                stack_multiple,
            )

            if (
                dropna is not lib.no_default
                or sort is not lib.no_default
                or self.columns.nlevels > 1
            ):
                warnings.warn(
                    "The previous implementation of stack is deprecated and will be "
                    "removed in a future version of pandas. See the What's New notes "
                    "for pandas 2.1.0 for details. Specify future_stack=True to adopt "
                    "the new implementation and silence this warning.",
                    FutureWarning,
                    stacklevel=find_stack_level(),
                )

            if dropna is lib.no_default:
                dropna = True
            if sort is lib.no_default:
                sort = True

            if isinstance(level, (tuple, list)):
                result = stack_multiple(self, level, dropna=dropna, sort=sort)
            else:
                result = stack(self, level, dropna=dropna, sort=sort)
        else:
            from pandas.core.reshape.reshape import stack_v3

            if dropna is not lib.no_default:
                raise ValueError(
                    "dropna must be unspecified with future_stack=True as the new "
                    "implementation does not introduce rows of NA values. This "
                    "argument will be removed in a future version of pandas."
                )

            if sort is not lib.no_default:
                raise ValueError(
                    "Cannot specify sort with future_stack=True, this argument will be "
                    "removed in a future version of pandas. Sort the result using "
                    ".sort_index instead."
                )

            if (
                isinstance(level, (tuple, list))
                and not all(lev in self.columns.names for lev in level)
                and not all(isinstance(lev, int) for lev in level)
            ):
                raise ValueError(
                    "level should contain all level names or all level "
                    "numbers, not a mixture of the two."
                )

            if not isinstance(level, (tuple, list)):
                level = [level]
            level = [self.columns._get_level_number(lev) for lev in level]
            result = stack_v3(self, level)

        return result.__finalize__(self, method="stack")

    def explode(
        self,
        column: IndexLabel,
        ignore_index: bool = False,
    ) -> DataFrame:
        """
        Transform each element of a list-like to a row, replicating index values.

        Parameters
        ----------
        column : IndexLabel
            Column(s) to explode.
            For multiple columns, specify a non-empty list with each element
            be str or tuple, and all specified columns their list-like data
            on same row of the frame must have matching length.

            .. versionadded:: 1.3.0
                Multi-column explode

        ignore_index : bool, default False
            If True, the resulting index will be labeled 0, 1, …, n - 1.

        Returns
        -------
        DataFrame
            Exploded lists to rows of the subset columns;
            index will be duplicated for these rows.

        Raises
        ------
        ValueError :
            * If columns of the frame are not unique.
            * If specified columns to explode is empty list.
            * If specified columns to explode have not matching count of
              elements rowwise in the frame.

        See Also
        --------
        DataFrame.unstack : Pivot a level of the (necessarily hierarchical)
            index labels.
        DataFrame.melt : Unpivot a DataFrame from wide format to long format.
        Series.explode : Explode a DataFrame from list-like columns to long format.

        Notes
        -----
        This routine will explode list-likes including lists, tuples, sets,
        Series, and np.ndarray. The result dtype of the subset rows will
        be object. Scalars will be returned unchanged, and empty list-likes will
        result in a np.nan for that row. In addition, the ordering of rows in the
        output will be non-deterministic when exploding sets.

        Reference :ref:`the user guide <reshaping.explode>` for more examples.

        Examples
        --------
        >>> df = pd.DataFrame({'A': [[0, 1, 2], 'foo', [], [3, 4]],
        ...                    'B': 1,
        ...                    'C': [['a', 'b', 'c'], np.nan, [], ['d', 'e']]})
        >>> df
                   A  B          C
        0  [0, 1, 2]  1  [a, b, c]
        1        foo  1        NaN
        2         []  1         []
        3     [3, 4]  1     [d, e]

        Single-column explode.

        >>> df.explode('A')
             A  B          C
        0    0  1  [a, b, c]
        0    1  1  [a, b, c]
        0    2  1  [a, b, c]
        1  foo  1        NaN
        2  NaN  1         []
        3    3  1     [d, e]
        3    4  1     [d, e]

        Multi-column explode.

        >>> df.explode(list('AC'))
             A  B    C
        0    0  1    a
        0    1  1    b
        0    2  1    c
        1  foo  1  NaN
        2  NaN  1  NaN
        3    3  1    d
        3    4  1    e
        """
        if not self.columns.is_unique:
            duplicate_cols = self.columns[self.columns.duplicated()].tolist()
            raise ValueError(
                f"DataFrame columns must be unique. Duplicate columns: {duplicate_cols}"
            )

        columns: list[Hashable]
        if is_scalar(column) or isinstance(column, tuple):
            columns = [column]
        elif isinstance(column, list) and all(
            is_scalar(c) or isinstance(c, tuple) for c in column
        ):
            if not column:
                raise ValueError("column must be nonempty")
            if len(column) > len(set(column)):
                raise ValueError("column must be unique")
            columns = column
        else:
            raise ValueError("column must be a scalar, tuple, or list thereof")

        df = self.reset_index(drop=True)
        if len(columns) == 1:
            result = df[columns[0]].explode()
        else:
            mylen = lambda x: len(x) if (is_list_like(x) and len(x) > 0) else 1
            counts0 = self[columns[0]].apply(mylen)
            for c in columns[1:]:
                if not all(counts0 == self[c].apply(mylen)):
                    raise ValueError("columns must have matching element counts")
            result = DataFrame({c: df[c].explode() for c in columns})
        result = df.drop(columns, axis=1).join(result)
        if ignore_index:
            result.index = default_index(len(result))
        else:
            result.index = self.index.take(result.index)
        result = result.reindex(columns=self.columns, copy=False)

        return result.__finalize__(self, method="explode")

    def unstack(self, level: IndexLabel = -1, fill_value=None, sort: bool = True):
        """
        Pivot a level of the (necessarily hierarchical) index labels.

        Returns a DataFrame having a new level of column labels whose inner-most level
        consists of the pivoted index labels.

        If the index is not a MultiIndex, the output will be a Series
        (the analogue of stack when the columns are not a MultiIndex).

        Parameters
        ----------
        level : int, str, or list of these, default -1 (last level)
            Level(s) of index to unstack, can pass level name.
        fill_value : int, str or dict
            Replace NaN with this value if the unstack produces missing values.
        sort : bool, default True
            Sort the level(s) in the resulting MultiIndex columns.

        Returns
        -------
        Series or DataFrame

        See Also
        --------
        DataFrame.pivot : Pivot a table based on column values.
        DataFrame.stack : Pivot a level of the column labels (inverse operation
            from `unstack`).

        Notes
        -----
        Reference :ref:`the user guide <reshaping.stacking>` for more examples.

        Examples
        --------
        >>> index = pd.MultiIndex.from_tuples([('one', 'a'), ('one', 'b'),
        ...                                    ('two', 'a'), ('two', 'b')])
        >>> s = pd.Series(np.arange(1.0, 5.0), index=index)
        >>> s
        one  a   1.0
             b   2.0
        two  a   3.0
             b   4.0
        dtype: float64

        >>> s.unstack(level=-1)
             a   b
        one  1.0  2.0
        two  3.0  4.0

        >>> s.unstack(level=0)
           one  two
        a  1.0   3.0
        b  2.0   4.0

        >>> df = s.unstack(level=0)
        >>> df.unstack()
        one  a  1.0
             b  2.0
        two  a  3.0
             b  4.0
        dtype: float64
        """
        from pandas.core.reshape.reshape import unstack

        result = unstack(self, level, fill_value, sort)

        return result.__finalize__(self, method="unstack")

    @Appender(_shared_docs["melt"] % {"caller": "df.melt(", "other": "melt"})
    def melt(
        self,
        id_vars=None,
        value_vars=None,
        var_name=None,
        value_name: Hashable = "value",
        col_level: Level | None = None,
        ignore_index: bool = True,
    ) -> DataFrame:
        return melt(
            self,
            id_vars=id_vars,
            value_vars=value_vars,
            var_name=var_name,
            value_name=value_name,
            col_level=col_level,
            ignore_index=ignore_index,
        ).__finalize__(self, method="melt")

    # ----------------------------------------------------------------------
    # Time series-related

    @doc(
        Series.diff,
        klass="DataFrame",
        extra_params="axis : {0 or 'index', 1 or 'columns'}, default 0\n    "
        "Take difference over rows (0) or columns (1).\n",
        other_klass="Series",
        examples=dedent(
            """
        Difference with previous row

        >>> df = pd.DataFrame({'a': [1, 2, 3, 4, 5, 6],
        ...                    'b': [1, 1, 2, 3, 5, 8],
        ...                    'c': [1, 4, 9, 16, 25, 36]})
        >>> df
           a  b   c
        0  1  1   1
        1  2  1   4
        2  3  2   9
        3  4  3  16
        4  5  5  25
        5  6  8  36

        >>> df.diff()
             a    b     c
        0  NaN  NaN   NaN
        1  1.0  0.0   3.0
        2  1.0  1.0   5.0
        3  1.0  1.0   7.0
        4  1.0  2.0   9.0
        5  1.0  3.0  11.0

        Difference with previous column

        >>> df.diff(axis=1)
            a  b   c
        0 NaN  0   0
        1 NaN -1   3
        2 NaN -1   7
        3 NaN -1  13
        4 NaN  0  20
        5 NaN  2  28

        Difference with 3rd previous row

        >>> df.diff(periods=3)
             a    b     c
        0  NaN  NaN   NaN
        1  NaN  NaN   NaN
        2  NaN  NaN   NaN
        3  3.0  2.0  15.0
        4  3.0  4.0  21.0
        5  3.0  6.0  27.0

        Difference with following row

        >>> df.diff(periods=-1)
             a    b     c
        0 -1.0  0.0  -3.0
        1 -1.0 -1.0  -5.0
        2 -1.0 -1.0  -7.0
        3 -1.0 -2.0  -9.0
        4 -1.0 -3.0 -11.0
        5  NaN  NaN   NaN

        Overflow in input dtype

        >>> df = pd.DataFrame({'a': [1, 0]}, dtype=np.uint8)
        >>> df.diff()
               a
        0    NaN
        1  255.0"""
        ),
    )
    def diff(self, periods: int = 1, axis: Axis = 0) -> DataFrame:
        if not lib.is_integer(periods):
            if not (is_float(periods) and periods.is_integer()):
                raise ValueError("periods must be an integer")
            periods = int(periods)

        axis = self._get_axis_number(axis)
        if axis == 1:
            if periods != 0:
                # in the periods == 0 case, this is equivalent diff of 0 periods
                #  along axis=0, and the Manager method may be somewhat more
                #  performant, so we dispatch in that case.
                return self - self.shift(periods, axis=axis)
            # With periods=0 this is equivalent to a diff with axis=0
            axis = 0

        new_data = self._mgr.diff(n=periods)
        res_df = self._constructor_from_mgr(new_data, axes=new_data.axes)
        return res_df.__finalize__(self, "diff")

    # ----------------------------------------------------------------------
    # Function application

    def _gotitem(
        self,
        key: IndexLabel,
        ndim: int,
        subset: DataFrame | Series | None = None,
    ) -> DataFrame | Series:
        """
        Sub-classes to define. Return a sliced object.

        Parameters
        ----------
        key : string / list of selections
        ndim : {1, 2}
            requested ndim of result
        subset : object, default None
            subset to act on
        """
        if subset is None:
            subset = self
        elif subset.ndim == 1:  # is Series
            return subset

        # TODO: _shallow_copy(subset)?
        return subset[key]

    _agg_see_also_doc = dedent(
        """
    See Also
    --------
    DataFrame.apply : Perform any type of operations.
    DataFrame.transform : Perform transformation type operations.
    pandas.DataFrame.groupby : Perform operations over groups.
    pandas.DataFrame.resample : Perform operations over resampled bins.
    pandas.DataFrame.rolling : Perform operations over rolling window.
    pandas.DataFrame.expanding : Perform operations over expanding window.
    pandas.core.window.ewm.ExponentialMovingWindow : Perform operation over exponential
        weighted window.
    """
    )

    _agg_examples_doc = dedent(
        """
    Examples
    --------
    >>> df = pd.DataFrame([[1, 2, 3],
    ...                    [4, 5, 6],
    ...                    [7, 8, 9],
    ...                    [np.nan, np.nan, np.nan]],
    ...                   columns=['A', 'B', 'C'])

    Aggregate these functions over the rows.

    >>> df.agg(['sum', 'min'])
            A     B     C
    sum  12.0  15.0  18.0
    min   1.0   2.0   3.0

    Different aggregations per column.

    >>> df.agg({'A' : ['sum', 'min'], 'B' : ['min', 'max']})
            A    B
    sum  12.0  NaN
    min   1.0  2.0
    max   NaN  8.0

    Aggregate different functions over the columns and rename the index of the resulting
    DataFrame.

    >>> df.agg(x=('A', 'max'), y=('B', 'min'), z=('C', 'mean'))
         A    B    C
    x  7.0  NaN  NaN
    y  NaN  2.0  NaN
    z  NaN  NaN  6.0

    Aggregate over the columns.

    >>> df.agg("mean", axis="columns")
    0    2.0
    1    5.0
    2    8.0
    3    NaN
    dtype: float64
    """
    )

    @doc(
        _shared_docs["aggregate"],
        klass=_shared_doc_kwargs["klass"],
        axis=_shared_doc_kwargs["axis"],
        see_also=_agg_see_also_doc,
        examples=_agg_examples_doc,
    )
    def aggregate(self, func=None, axis: Axis = 0, *args, **kwargs):
        from pandas.core.apply import frame_apply

        axis = self._get_axis_number(axis)

        op = frame_apply(self, func=func, axis=axis, args=args, kwargs=kwargs)
        result = op.agg()
        result = reconstruct_and_relabel_result(result, func, **kwargs)
        return result

    agg = aggregate

    @doc(
        _shared_docs["transform"],
        klass=_shared_doc_kwargs["klass"],
        axis=_shared_doc_kwargs["axis"],
    )
    def transform(
        self, func: AggFuncType, axis: Axis = 0, *args, **kwargs
    ) -> DataFrame:
        from pandas.core.apply import frame_apply

        op = frame_apply(self, func=func, axis=axis, args=args, kwargs=kwargs)
        result = op.transform()
        assert isinstance(result, DataFrame)
        return result

    def apply(
        self,
        func: AggFuncType,
        axis: Axis = 0,
        raw: bool = False,
        result_type: Literal["expand", "reduce", "broadcast"] | None = None,
        args=(),
        by_row: Literal[False, "compat"] = "compat",
        engine: Literal["python", "numba"] = "python",
        engine_kwargs: dict[str, bool] | None = None,
        **kwargs,
    ):
        """
        Apply a function along an axis of the DataFrame.

        Objects passed to the function are Series objects whose index is
        either the DataFrame's index (``axis=0``) or the DataFrame's columns
        (``axis=1``). By default (``result_type=None``), the final return type
        is inferred from the return type of the applied function. Otherwise,
        it depends on the `result_type` argument.

        Parameters
        ----------
        func : function
            Function to apply to each column or row.
        axis : {0 or 'index', 1 or 'columns'}, default 0
            Axis along which the function is applied:

            * 0 or 'index': apply function to each column.
            * 1 or 'columns': apply function to each row.

        raw : bool, default False
            Determines if row or column is passed as a Series or ndarray object:

            * ``False`` : passes each row or column as a Series to the
              function.
            * ``True`` : the passed function will receive ndarray objects
              instead.
              If you are just applying a NumPy reduction function this will
              achieve much better performance.

        result_type : {'expand', 'reduce', 'broadcast', None}, default None
            These only act when ``axis=1`` (columns):

            * 'expand' : list-like results will be turned into columns.
            * 'reduce' : returns a Series if possible rather than expanding
              list-like results. This is the opposite of 'expand'.
            * 'broadcast' : results will be broadcast to the original shape
              of the DataFrame, the original index and columns will be
              retained.

            The default behaviour (None) depends on the return value of the
            applied function: list-like results will be returned as a Series
            of those. However if the apply function returns a Series these
            are expanded to columns.
        args : tuple
            Positional arguments to pass to `func` in addition to the
            array/series.
        by_row : False or "compat", default "compat"
            Only has an effect when ``func`` is a listlike or dictlike of funcs
            and the func isn't a string.
            If "compat", will if possible first translate the func into pandas
            methods (e.g. ``Series().apply(np.sum)`` will be translated to
            ``Series().sum()``). If that doesn't work, will try call to apply again with
            ``by_row=True`` and if that fails, will call apply again with
            ``by_row=False`` (backward compatible).
            If False, the funcs will be passed the whole Series at once.

            .. versionadded:: 2.1.0

        engine : {'python', 'numba'}, default 'python'
            Choose between the python (default) engine or the numba engine in apply.

            The numba engine will attempt to JIT compile the passed function,
            which may result in speedups for large DataFrames.
            It also supports the following engine_kwargs :

            - nopython (compile the function in nopython mode)
            - nogil (release the GIL inside the JIT compiled function)
            - parallel (try to apply the function in parallel over the DataFrame)

            Note: The numba compiler only supports a subset of
            valid Python/numpy operations.

            Please read more about the `supported python features
            <https://numba.pydata.org/numba-doc/dev/reference/pysupported.html>`_
            and `supported numpy features
            <https://numba.pydata.org/numba-doc/dev/reference/numpysupported.html>`_
            in numba to learn what you can or cannot use in the passed function.

            As of right now, the numba engine can only be used with raw=True.

            .. versionadded:: 2.2.0

        engine_kwargs : dict
            Pass keyword arguments to the engine.
            This is currently only used by the numba engine,
            see the documentation for the engine argument for more information.
        **kwargs
            Additional keyword arguments to pass as keywords arguments to
            `func`.

        Returns
        -------
        Series or DataFrame
            Result of applying ``func`` along the given axis of the
            DataFrame.

        See Also
        --------
        DataFrame.map: For elementwise operations.
        DataFrame.aggregate: Only perform aggregating type operations.
        DataFrame.transform: Only perform transforming type operations.

        Notes
        -----
        Functions that mutate the passed object can produce unexpected
        behavior or errors and are not supported. See :ref:`gotchas.udf-mutation`
        for more details.

        Examples
        --------
        >>> df = pd.DataFrame([[4, 9]] * 3, columns=['A', 'B'])
        >>> df
           A  B
        0  4  9
        1  4  9
        2  4  9

        Using a numpy universal function (in this case the same as
        ``np.sqrt(df)``):

        >>> df.apply(np.sqrt)
             A    B
        0  2.0  3.0
        1  2.0  3.0
        2  2.0  3.0

        Using a reducing function on either axis

        >>> df.apply(np.sum, axis=0)
        A    12
        B    27
        dtype: int64

        >>> df.apply(np.sum, axis=1)
        0    13
        1    13
        2    13
        dtype: int64

        Returning a list-like will result in a Series

        >>> df.apply(lambda x: [1, 2], axis=1)
        0    [1, 2]
        1    [1, 2]
        2    [1, 2]
        dtype: object

        Passing ``result_type='expand'`` will expand list-like results
        to columns of a Dataframe

        >>> df.apply(lambda x: [1, 2], axis=1, result_type='expand')
           0  1
        0  1  2
        1  1  2
        2  1  2

        Returning a Series inside the function is similar to passing
        ``result_type='expand'``. The resulting column names
        will be the Series index.

        >>> df.apply(lambda x: pd.Series([1, 2], index=['foo', 'bar']), axis=1)
           foo  bar
        0    1    2
        1    1    2
        2    1    2

        Passing ``result_type='broadcast'`` will ensure the same shape
        result, whether list-like or scalar is returned by the function,
        and broadcast it along the axis. The resulting column names will
        be the originals.

        >>> df.apply(lambda x: [1, 2], axis=1, result_type='broadcast')
           A  B
        0  1  2
        1  1  2
        2  1  2
        """
        from pandas.core.apply import frame_apply

        op = frame_apply(
            self,
            func=func,
            axis=axis,
            raw=raw,
            result_type=result_type,
            by_row=by_row,
            engine=engine,
            engine_kwargs=engine_kwargs,
            args=args,
            kwargs=kwargs,
        )
        return op.apply().__finalize__(self, method="apply")

    def map(
        self, func: PythonFuncType, na_action: str | None = None, **kwargs
    ) -> DataFrame:
        """
        Apply a function to a Dataframe elementwise.

        .. versionadded:: 2.1.0

           DataFrame.applymap was deprecated and renamed to DataFrame.map.

        This method applies a function that accepts and returns a scalar
        to every element of a DataFrame.

        Parameters
        ----------
        func : callable
            Python function, returns a single value from a single value.
        na_action : {None, 'ignore'}, default None
            If 'ignore', propagate NaN values, without passing them to func.
        **kwargs
            Additional keyword arguments to pass as keywords arguments to
            `func`.

        Returns
        -------
        DataFrame
            Transformed DataFrame.

        See Also
        --------
        DataFrame.apply : Apply a function along input axis of DataFrame.
        DataFrame.replace: Replace values given in `to_replace` with `value`.
        Series.map : Apply a function elementwise on a Series.

        Examples
        --------
        >>> df = pd.DataFrame([[1, 2.12], [3.356, 4.567]])
        >>> df
               0      1
        0  1.000  2.120
        1  3.356  4.567

        >>> df.map(lambda x: len(str(x)))
           0  1
        0  3  4
        1  5  5

        Like Series.map, NA values can be ignored:

        >>> df_copy = df.copy()
        >>> df_copy.iloc[0, 0] = pd.NA
        >>> df_copy.map(lambda x: len(str(x)), na_action='ignore')
             0  1
        0  NaN  4
        1  5.0  5

        Note that a vectorized version of `func` often exists, which will
        be much faster. You could square each number elementwise.

        >>> df.map(lambda x: x**2)
                   0          1
        0   1.000000   4.494400
        1  11.262736  20.857489

        But it's better to avoid map in that case.

        >>> df ** 2
                   0          1
        0   1.000000   4.494400
        1  11.262736  20.857489
        """
        if na_action not in {"ignore", None}:
            raise ValueError(
                f"na_action must be 'ignore' or None. Got {repr(na_action)}"
            )

        if self.empty:
            return self.copy()

        func = functools.partial(func, **kwargs)

        def infer(x):
            return x._map_values(func, na_action=na_action)

        return self.apply(infer).__finalize__(self, "map")

    def applymap(
        self, func: PythonFuncType, na_action: NaAction | None = None, **kwargs
    ) -> DataFrame:
        """
        Apply a function to a Dataframe elementwise.

        .. deprecated:: 2.1.0

           DataFrame.applymap has been deprecated. Use DataFrame.map instead.

        This method applies a function that accepts and returns a scalar
        to every element of a DataFrame.

        Parameters
        ----------
        func : callable
            Python function, returns a single value from a single value.
        na_action : {None, 'ignore'}, default None
            If 'ignore', propagate NaN values, without passing them to func.
        **kwargs
            Additional keyword arguments to pass as keywords arguments to
            `func`.

        Returns
        -------
        DataFrame
            Transformed DataFrame.

        See Also
        --------
        DataFrame.apply : Apply a function along input axis of DataFrame.
        DataFrame.map : Apply a function along input axis of DataFrame.
        DataFrame.replace: Replace values given in `to_replace` with `value`.

        Examples
        --------
        >>> df = pd.DataFrame([[1, 2.12], [3.356, 4.567]])
        >>> df
               0      1
        0  1.000  2.120
        1  3.356  4.567

        >>> df.map(lambda x: len(str(x)))
           0  1
        0  3  4
        1  5  5
        """
        warnings.warn(
            "DataFrame.applymap has been deprecated. Use DataFrame.map instead.",
            FutureWarning,
            stacklevel=find_stack_level(),
        )
        return self.map(func, na_action=na_action, **kwargs)

    # ----------------------------------------------------------------------
    # Merging / joining methods

    def _append(
        self,
        other,
        ignore_index: bool = False,
        verify_integrity: bool = False,
        sort: bool = False,
    ) -> DataFrame:
        if isinstance(other, (Series, dict)):
            if isinstance(other, dict):
                if not ignore_index:
                    raise TypeError("Can only append a dict if ignore_index=True")
                other = Series(other)
            if other.name is None and not ignore_index:
                raise TypeError(
                    "Can only append a Series if ignore_index=True "
                    "or if the Series has a name"
                )

            index = Index(
                [other.name],
                name=self.index.names
                if isinstance(self.index, MultiIndex)
                else self.index.name,
            )
            row_df = other.to_frame().T
            # infer_objects is needed for
            #  test_append_empty_frame_to_series_with_dateutil_tz
            other = row_df.infer_objects(copy=False).rename_axis(
                index.names, copy=False
            )
        elif isinstance(other, list):
            if not other:
                pass
            elif not isinstance(other[0], DataFrame):
                other = DataFrame(other)
                if self.index.name is not None and not ignore_index:
                    other.index.name = self.index.name

        from pandas.core.reshape.concat import concat

        if isinstance(other, (list, tuple)):
            to_concat = [self, *other]
        else:
            to_concat = [self, other]

        result = concat(
            to_concat,
            ignore_index=ignore_index,
            verify_integrity=verify_integrity,
            sort=sort,
        )
        return result.__finalize__(self, method="append")

    def join(
        self,
        other: DataFrame | Series | Iterable[DataFrame | Series],
        on: IndexLabel | None = None,
        how: MergeHow = "left",
        lsuffix: str = "",
        rsuffix: str = "",
        sort: bool = False,
        validate: JoinValidate | None = None,
    ) -> DataFrame:
        """
        Join columns of another DataFrame.

        Join columns with `other` DataFrame either on index or on a key
        column. Efficiently join multiple DataFrame objects by index at once by
        passing a list.

        Parameters
        ----------
        other : DataFrame, Series, or a list containing any combination of them
            Index should be similar to one of the columns in this one. If a
            Series is passed, its name attribute must be set, and that will be
            used as the column name in the resulting joined DataFrame.
        on : str, list of str, or array-like, optional
            Column or index level name(s) in the caller to join on the index
            in `other`, otherwise joins index-on-index. If multiple
            values given, the `other` DataFrame must have a MultiIndex. Can
            pass an array as the join key if it is not already contained in
            the calling DataFrame. Like an Excel VLOOKUP operation.
        how : {'left', 'right', 'outer', 'inner', 'cross'}, default 'left'
            How to handle the operation of the two objects.

            * left: use calling frame's index (or column if on is specified)
            * right: use `other`'s index.
            * outer: form union of calling frame's index (or column if on is
              specified) with `other`'s index, and sort it lexicographically.
            * inner: form intersection of calling frame's index (or column if
              on is specified) with `other`'s index, preserving the order
              of the calling's one.
            * cross: creates the cartesian product from both frames, preserves the order
              of the left keys.

              .. versionadded:: 1.2.0

        lsuffix : str, default ''
            Suffix to use from left frame's overlapping columns.
        rsuffix : str, default ''
            Suffix to use from right frame's overlapping columns.
        sort : bool, default False
            Order result DataFrame lexicographically by the join key. If False,
            the order of the join key depends on the join type (how keyword).
        validate : str, optional
            If specified, checks if join is of specified type.

            * "one_to_one" or "1:1": check if join keys are unique in both left
              and right datasets.
            * "one_to_many" or "1:m": check if join keys are unique in left dataset.
            * "many_to_one" or "m:1": check if join keys are unique in right dataset.
            * "many_to_many" or "m:m": allowed, but does not result in checks.

            .. versionadded:: 1.5.0

        Returns
        -------
        DataFrame
            A dataframe containing columns from both the caller and `other`.

        See Also
        --------
        DataFrame.merge : For column(s)-on-column(s) operations.

        Notes
        -----
        Parameters `on`, `lsuffix`, and `rsuffix` are not supported when
        passing a list of `DataFrame` objects.

        Examples
        --------
        >>> df = pd.DataFrame({'key': ['K0', 'K1', 'K2', 'K3', 'K4', 'K5'],
        ...                    'A': ['A0', 'A1', 'A2', 'A3', 'A4', 'A5']})

        >>> df
          key   A
        0  K0  A0
        1  K1  A1
        2  K2  A2
        3  K3  A3
        4  K4  A4
        5  K5  A5

        >>> other = pd.DataFrame({'key': ['K0', 'K1', 'K2'],
        ...                       'B': ['B0', 'B1', 'B2']})

        >>> other
          key   B
        0  K0  B0
        1  K1  B1
        2  K2  B2

        Join DataFrames using their indexes.

        >>> df.join(other, lsuffix='_caller', rsuffix='_other')
          key_caller   A key_other    B
        0         K0  A0        K0   B0
        1         K1  A1        K1   B1
        2         K2  A2        K2   B2
        3         K3  A3       NaN  NaN
        4         K4  A4       NaN  NaN
        5         K5  A5       NaN  NaN

        If we want to join using the key columns, we need to set key to be
        the index in both `df` and `other`. The joined DataFrame will have
        key as its index.

        >>> df.set_index('key').join(other.set_index('key'))
              A    B
        key
        K0   A0   B0
        K1   A1   B1
        K2   A2   B2
        K3   A3  NaN
        K4   A4  NaN
        K5   A5  NaN

        Another option to join using the key columns is to use the `on`
        parameter. DataFrame.join always uses `other`'s index but we can use
        any column in `df`. This method preserves the original DataFrame's
        index in the result.

        >>> df.join(other.set_index('key'), on='key')
          key   A    B
        0  K0  A0   B0
        1  K1  A1   B1
        2  K2  A2   B2
        3  K3  A3  NaN
        4  K4  A4  NaN
        5  K5  A5  NaN

        Using non-unique key values shows how they are matched.

        >>> df = pd.DataFrame({'key': ['K0', 'K1', 'K1', 'K3', 'K0', 'K1'],
        ...                    'A': ['A0', 'A1', 'A2', 'A3', 'A4', 'A5']})

        >>> df
          key   A
        0  K0  A0
        1  K1  A1
        2  K1  A2
        3  K3  A3
        4  K0  A4
        5  K1  A5

        >>> df.join(other.set_index('key'), on='key', validate='m:1')
          key   A    B
        0  K0  A0   B0
        1  K1  A1   B1
        2  K1  A2   B1
        3  K3  A3  NaN
        4  K0  A4   B0
        5  K1  A5   B1
        """
        from pandas.core.reshape.concat import concat
        from pandas.core.reshape.merge import merge

        if isinstance(other, Series):
            if other.name is None:
                raise ValueError("Other Series must have a name")
            other = DataFrame({other.name: other})

        if isinstance(other, DataFrame):
            if how == "cross":
                return merge(
                    self,
                    other,
                    how=how,
                    on=on,
                    suffixes=(lsuffix, rsuffix),
                    sort=sort,
                    validate=validate,
                )
            return merge(
                self,
                other,
                left_on=on,
                how=how,
                left_index=on is None,
                right_index=True,
                suffixes=(lsuffix, rsuffix),
                sort=sort,
                validate=validate,
            )
        else:
            if on is not None:
                raise ValueError(
                    "Joining multiple DataFrames only supported for joining on index"
                )

            if rsuffix or lsuffix:
                raise ValueError(
                    "Suffixes not supported when joining multiple DataFrames"
                )

            # Mypy thinks the RHS is a
            # "Union[DataFrame, Series, Iterable[Union[DataFrame, Series]]]" whereas
            # the LHS is an "Iterable[DataFrame]", but in reality both types are
            # "Iterable[Union[DataFrame, Series]]" due to the if statements
            frames = [cast("DataFrame | Series", self)] + list(other)

            can_concat = all(df.index.is_unique for df in frames)

            # join indexes only using concat
            if can_concat:
                if how == "left":
                    res = concat(
                        frames, axis=1, join="outer", verify_integrity=True, sort=sort
                    )
                    return res.reindex(self.index, copy=False)
                else:
                    return concat(
                        frames, axis=1, join=how, verify_integrity=True, sort=sort
                    )

            joined = frames[0]

            for frame in frames[1:]:
                joined = merge(
                    joined,
                    frame,
                    how=how,
                    left_index=True,
                    right_index=True,
                    validate=validate,
                )

            return joined

    @Substitution("")
    @Appender(_merge_doc, indents=2)
    def merge(
        self,
        right: DataFrame | Series,
        how: MergeHow = "inner",
        on: IndexLabel | AnyArrayLike | None = None,
        left_on: IndexLabel | AnyArrayLike | None = None,
        right_on: IndexLabel | AnyArrayLike | None = None,
        left_index: bool = False,
        right_index: bool = False,
        sort: bool = False,
        suffixes: Suffixes = ("_x", "_y"),
        copy: bool | None = None,
        indicator: str | bool = False,
        validate: MergeValidate | None = None,
    ) -> DataFrame:
        from pandas.core.reshape.merge import merge

        return merge(
            self,
            right,
            how=how,
            on=on,
            left_on=left_on,
            right_on=right_on,
            left_index=left_index,
            right_index=right_index,
            sort=sort,
            suffixes=suffixes,
            copy=copy,
            indicator=indicator,
            validate=validate,
        )

    def round(
        self, decimals: int | dict[IndexLabel, int] | Series = 0, *args, **kwargs
    ) -> DataFrame:
        """
        Round a DataFrame to a variable number of decimal places.

        Parameters
        ----------
        decimals : int, dict, Series
            Number of decimal places to round each column to. If an int is
            given, round each column to the same number of places.
            Otherwise dict and Series round to variable numbers of places.
            Column names should be in the keys if `decimals` is a
            dict-like, or in the index if `decimals` is a Series. Any
            columns not included in `decimals` will be left as is. Elements
            of `decimals` which are not columns of the input will be
            ignored.
        *args
            Additional keywords have no effect but might be accepted for
            compatibility with numpy.
        **kwargs
            Additional keywords have no effect but might be accepted for
            compatibility with numpy.

        Returns
        -------
        DataFrame
            A DataFrame with the affected columns rounded to the specified
            number of decimal places.

        See Also
        --------
        numpy.around : Round a numpy array to the given number of decimals.
        Series.round : Round a Series to the given number of decimals.

        Examples
        --------
        >>> df = pd.DataFrame([(.21, .32), (.01, .67), (.66, .03), (.21, .18)],
        ...                   columns=['dogs', 'cats'])
        >>> df
            dogs  cats
        0  0.21  0.32
        1  0.01  0.67
        2  0.66  0.03
        3  0.21  0.18

        By providing an integer each column is rounded to the same number
        of decimal places

        >>> df.round(1)
            dogs  cats
        0   0.2   0.3
        1   0.0   0.7
        2   0.7   0.0
        3   0.2   0.2

        With a dict, the number of places for specific columns can be
        specified with the column names as key and the number of decimal
        places as value

        >>> df.round({'dogs': 1, 'cats': 0})
            dogs  cats
        0   0.2   0.0
        1   0.0   1.0
        2   0.7   0.0
        3   0.2   0.0

        Using a Series, the number of places for specific columns can be
        specified with the column names as index and the number of
        decimal places as value

        >>> decimals = pd.Series([0, 1], index=['cats', 'dogs'])
        >>> df.round(decimals)
            dogs  cats
        0   0.2   0.0
        1   0.0   1.0
        2   0.7   0.0
        3   0.2   0.0
        """
        from pandas.core.reshape.concat import concat

        def _dict_round(df: DataFrame, decimals):
            for col, vals in df.items():
                try:
                    yield _series_round(vals, decimals[col])
                except KeyError:
                    yield vals

        def _series_round(ser: Series, decimals: int) -> Series:
            if is_integer_dtype(ser.dtype) or is_float_dtype(ser.dtype):
                return ser.round(decimals)
            return ser

        nv.validate_round(args, kwargs)

        if isinstance(decimals, (dict, Series)):
            if isinstance(decimals, Series) and not decimals.index.is_unique:
                raise ValueError("Index of decimals must be unique")
            if is_dict_like(decimals) and not all(
                is_integer(value) for _, value in decimals.items()
            ):
                raise TypeError("Values in decimals must be integers")
            new_cols = list(_dict_round(self, decimals))
        elif is_integer(decimals):
            # Dispatch to Block.round
            # Argument "decimals" to "round" of "BaseBlockManager" has incompatible
            # type "Union[int, integer[Any]]"; expected "int"
            new_mgr = self._mgr.round(
                decimals=decimals,  # type: ignore[arg-type]
                using_cow=using_copy_on_write(),
            )
            return self._constructor_from_mgr(new_mgr, axes=new_mgr.axes).__finalize__(
                self, method="round"
            )
        else:
            raise TypeError("decimals must be an integer, a dict-like or a Series")

        if new_cols is not None and len(new_cols) > 0:
            return self._constructor(
                concat(new_cols, axis=1), index=self.index, columns=self.columns
            ).__finalize__(self, method="round")
        else:
            return self.copy(deep=False)

    # ----------------------------------------------------------------------
    # Statistical methods, etc.

    def corr(
        self,
        method: CorrelationMethod = "pearson",
        min_periods: int = 1,
        numeric_only: bool = False,
    ) -> DataFrame:
        """
        Compute pairwise correlation of columns, excluding NA/null values.

        Parameters
        ----------
        method : {'pearson', 'kendall', 'spearman'} or callable
            Method of correlation:

            * pearson : standard correlation coefficient
            * kendall : Kendall Tau correlation coefficient
            * spearman : Spearman rank correlation
            * callable: callable with input two 1d ndarrays
                and returning a float. Note that the returned matrix from corr
                will have 1 along the diagonals and will be symmetric
                regardless of the callable's behavior.
        min_periods : int, optional
            Minimum number of observations required per pair of columns
            to have a valid result. Currently only available for Pearson
            and Spearman correlation.
        numeric_only : bool, default False
            Include only `float`, `int` or `boolean` data.

            .. versionadded:: 1.5.0

            .. versionchanged:: 2.0.0
                The default value of ``numeric_only`` is now ``False``.

        Returns
        -------
        DataFrame
            Correlation matrix.

        See Also
        --------
        DataFrame.corrwith : Compute pairwise correlation with another
            DataFrame or Series.
        Series.corr : Compute the correlation between two Series.

        Notes
        -----
        Pearson, Kendall and Spearman correlation are currently computed using pairwise complete observations.

        * `Pearson correlation coefficient <https://en.wikipedia.org/wiki/Pearson_correlation_coefficient>`_
        * `Kendall rank correlation coefficient <https://en.wikipedia.org/wiki/Kendall_rank_correlation_coefficient>`_
        * `Spearman's rank correlation coefficient <https://en.wikipedia.org/wiki/Spearman%27s_rank_correlation_coefficient>`_

        Examples
        --------
        >>> def histogram_intersection(a, b):
        ...     v = np.minimum(a, b).sum().round(decimals=1)
        ...     return v
        >>> df = pd.DataFrame([(.2, .3), (.0, .6), (.6, .0), (.2, .1)],
        ...                   columns=['dogs', 'cats'])
        >>> df.corr(method=histogram_intersection)
              dogs  cats
        dogs   1.0   0.3
        cats   0.3   1.0

        >>> df = pd.DataFrame([(1, 1), (2, np.nan), (np.nan, 3), (4, 4)],
        ...                   columns=['dogs', 'cats'])
        >>> df.corr(min_periods=3)
              dogs  cats
        dogs   1.0   NaN
        cats   NaN   1.0
        """  # noqa: E501
        data = self._get_numeric_data() if numeric_only else self
        cols = data.columns
        idx = cols.copy()
        mat = data.to_numpy(dtype=float, na_value=np.nan, copy=False)

        if method == "pearson":
            correl = libalgos.nancorr(mat, minp=min_periods)
        elif method == "spearman":
            correl = libalgos.nancorr_spearman(mat, minp=min_periods)
        elif method == "kendall" or callable(method):
            if min_periods is None:
                min_periods = 1
            mat = mat.T
            corrf = nanops.get_corr_func(method)
            K = len(cols)
            correl = np.empty((K, K), dtype=float)
            mask = np.isfinite(mat)
            for i, ac in enumerate(mat):
                for j, bc in enumerate(mat):
                    if i > j:
                        continue

                    valid = mask[i] & mask[j]
                    if valid.sum() < min_periods:
                        c = np.nan
                    elif i == j:
                        c = 1.0
                    elif not valid.all():
                        c = corrf(ac[valid], bc[valid])
                    else:
                        c = corrf(ac, bc)
                    correl[i, j] = c
                    correl[j, i] = c
        else:
            raise ValueError(
                "method must be either 'pearson', "
                "'spearman', 'kendall', or a callable, "
                f"'{method}' was supplied"
            )

        result = self._constructor(correl, index=idx, columns=cols, copy=False)
        return result.__finalize__(self, method="corr")

    def cov(
        self,
        min_periods: int | None = None,
        ddof: int | None = 1,
        numeric_only: bool = False,
    ) -> DataFrame:
        """
        Compute pairwise covariance of columns, excluding NA/null values.

        Compute the pairwise covariance among the series of a DataFrame.
        The returned data frame is the `covariance matrix
        <https://en.wikipedia.org/wiki/Covariance_matrix>`__ of the columns
        of the DataFrame.

        Both NA and null values are automatically excluded from the
        calculation. (See the note below about bias from missing values.)
        A threshold can be set for the minimum number of
        observations for each value created. Comparisons with observations
        below this threshold will be returned as ``NaN``.

        This method is generally used for the analysis of time series data to
        understand the relationship between different measures
        across time.

        Parameters
        ----------
        min_periods : int, optional
            Minimum number of observations required per pair of columns
            to have a valid result.

        ddof : int, default 1
            Delta degrees of freedom.  The divisor used in calculations
            is ``N - ddof``, where ``N`` represents the number of elements.
            This argument is applicable only when no ``nan`` is in the dataframe.

        numeric_only : bool, default False
            Include only `float`, `int` or `boolean` data.

            .. versionadded:: 1.5.0

            .. versionchanged:: 2.0.0
                The default value of ``numeric_only`` is now ``False``.

        Returns
        -------
        DataFrame
            The covariance matrix of the series of the DataFrame.

        See Also
        --------
        Series.cov : Compute covariance with another Series.
        core.window.ewm.ExponentialMovingWindow.cov : Exponential weighted sample
            covariance.
        core.window.expanding.Expanding.cov : Expanding sample covariance.
        core.window.rolling.Rolling.cov : Rolling sample covariance.

        Notes
        -----
        Returns the covariance matrix of the DataFrame's time series.
        The covariance is normalized by N-ddof.

        For DataFrames that have Series that are missing data (assuming that
        data is `missing at random
        <https://en.wikipedia.org/wiki/Missing_data#Missing_at_random>`__)
        the returned covariance matrix will be an unbiased estimate
        of the variance and covariance between the member Series.

        However, for many applications this estimate may not be acceptable
        because the estimate covariance matrix is not guaranteed to be positive
        semi-definite. This could lead to estimate correlations having
        absolute values which are greater than one, and/or a non-invertible
        covariance matrix. See `Estimation of covariance matrices
        <https://en.wikipedia.org/w/index.php?title=Estimation_of_covariance_
        matrices>`__ for more details.

        Examples
        --------
        >>> df = pd.DataFrame([(1, 2), (0, 3), (2, 0), (1, 1)],
        ...                   columns=['dogs', 'cats'])
        >>> df.cov()
                  dogs      cats
        dogs  0.666667 -1.000000
        cats -1.000000  1.666667

        >>> np.random.seed(42)
        >>> df = pd.DataFrame(np.random.randn(1000, 5),
        ...                   columns=['a', 'b', 'c', 'd', 'e'])
        >>> df.cov()
                  a         b         c         d         e
        a  0.998438 -0.020161  0.059277 -0.008943  0.014144
        b -0.020161  1.059352 -0.008543 -0.024738  0.009826
        c  0.059277 -0.008543  1.010670 -0.001486 -0.000271
        d -0.008943 -0.024738 -0.001486  0.921297 -0.013692
        e  0.014144  0.009826 -0.000271 -0.013692  0.977795

        **Minimum number of periods**

        This method also supports an optional ``min_periods`` keyword
        that specifies the required minimum number of non-NA observations for
        each column pair in order to have a valid result:

        >>> np.random.seed(42)
        >>> df = pd.DataFrame(np.random.randn(20, 3),
        ...                   columns=['a', 'b', 'c'])
        >>> df.loc[df.index[:5], 'a'] = np.nan
        >>> df.loc[df.index[5:10], 'b'] = np.nan
        >>> df.cov(min_periods=12)
                  a         b         c
        a  0.316741       NaN -0.150812
        b       NaN  1.248003  0.191417
        c -0.150812  0.191417  0.895202
        """
        data = self._get_numeric_data() if numeric_only else self
        cols = data.columns
        idx = cols.copy()
        mat = data.to_numpy(dtype=float, na_value=np.nan, copy=False)

        if notna(mat).all():
            if min_periods is not None and min_periods > len(mat):
                base_cov = np.empty((mat.shape[1], mat.shape[1]))
                base_cov.fill(np.nan)
            else:
                base_cov = np.cov(mat.T, ddof=ddof)
            base_cov = base_cov.reshape((len(cols), len(cols)))
        else:
            base_cov = libalgos.nancorr(mat, cov=True, minp=min_periods)

        result = self._constructor(base_cov, index=idx, columns=cols, copy=False)
        return result.__finalize__(self, method="cov")

    def corrwith(
        self,
        other: DataFrame | Series,
        axis: Axis = 0,
        drop: bool = False,
        method: CorrelationMethod = "pearson",
        numeric_only: bool = False,
    ) -> Series:
        """
        Compute pairwise correlation.

        Pairwise correlation is computed between rows or columns of
        DataFrame with rows or columns of Series or DataFrame. DataFrames
        are first aligned along both axes before computing the
        correlations.

        Parameters
        ----------
        other : DataFrame, Series
            Object with which to compute correlations.
        axis : {0 or 'index', 1 or 'columns'}, default 0
            The axis to use. 0 or 'index' to compute row-wise, 1 or 'columns' for
            column-wise.
        drop : bool, default False
            Drop missing indices from result.
        method : {'pearson', 'kendall', 'spearman'} or callable
            Method of correlation:

            * pearson : standard correlation coefficient
            * kendall : Kendall Tau correlation coefficient
            * spearman : Spearman rank correlation
            * callable: callable with input two 1d ndarrays
                and returning a float.

        numeric_only : bool, default False
            Include only `float`, `int` or `boolean` data.

            .. versionadded:: 1.5.0

            .. versionchanged:: 2.0.0
                The default value of ``numeric_only`` is now ``False``.

        Returns
        -------
        Series
            Pairwise correlations.

        See Also
        --------
        DataFrame.corr : Compute pairwise correlation of columns.

        Examples
        --------
        >>> index = ["a", "b", "c", "d", "e"]
        >>> columns = ["one", "two", "three", "four"]
        >>> df1 = pd.DataFrame(np.arange(20).reshape(5, 4), index=index, columns=columns)
        >>> df2 = pd.DataFrame(np.arange(16).reshape(4, 4), index=index[:4], columns=columns)
        >>> df1.corrwith(df2)
        one      1.0
        two      1.0
        three    1.0
        four     1.0
        dtype: float64

        >>> df2.corrwith(df1, axis=1)
        a    1.0
        b    1.0
        c    1.0
        d    1.0
        e    NaN
        dtype: float64
        """  # noqa: E501
        axis = self._get_axis_number(axis)
        this = self._get_numeric_data() if numeric_only else self

        if isinstance(other, Series):
            return this.apply(lambda x: other.corr(x, method=method), axis=axis)

        if numeric_only:
            other = other._get_numeric_data()
        left, right = this.align(other, join="inner", copy=False)

        if axis == 1:
            left = left.T
            right = right.T

        if method == "pearson":
            # mask missing values
            left = left + right * 0
            right = right + left * 0

            # demeaned data
            ldem = left - left.mean(numeric_only=numeric_only)
            rdem = right - right.mean(numeric_only=numeric_only)

            num = (ldem * rdem).sum()
            dom = (
                (left.count() - 1)
                * left.std(numeric_only=numeric_only)
                * right.std(numeric_only=numeric_only)
            )

            correl = num / dom

        elif method in ["kendall", "spearman"] or callable(method):

            def c(x):
                return nanops.nancorr(x[0], x[1], method=method)

            correl = self._constructor_sliced(
                map(c, zip(left.values.T, right.values.T)),
                index=left.columns,
                copy=False,
            )

        else:
            raise ValueError(
                f"Invalid method {method} was passed, "
                "valid methods are: 'pearson', 'kendall', "
                "'spearman', or callable"
            )

        if not drop:
            # Find non-matching labels along the given axis
            # and append missing correlations (GH 22375)
            raxis: AxisInt = 1 if axis == 0 else 0
            result_index = this._get_axis(raxis).union(other._get_axis(raxis))
            idx_diff = result_index.difference(correl.index)

            if len(idx_diff) > 0:
                correl = correl._append(
                    Series([np.nan] * len(idx_diff), index=idx_diff)
                )

        return correl

    # ----------------------------------------------------------------------
    # ndarray-like stats methods

    def count(self, axis: Axis = 0, numeric_only: bool = False):
        """
        Count non-NA cells for each column or row.

        The values `None`, `NaN`, `NaT`, ``pandas.NA`` are considered NA.

        Parameters
        ----------
        axis : {0 or 'index', 1 or 'columns'}, default 0
            If 0 or 'index' counts are generated for each column.
            If 1 or 'columns' counts are generated for each row.
        numeric_only : bool, default False
            Include only `float`, `int` or `boolean` data.

        Returns
        -------
        Series
            For each column/row the number of non-NA/null entries.

        See Also
        --------
        Series.count: Number of non-NA elements in a Series.
        DataFrame.value_counts: Count unique combinations of columns.
        DataFrame.shape: Number of DataFrame rows and columns (including NA
            elements).
        DataFrame.isna: Boolean same-sized DataFrame showing places of NA
            elements.

        Examples
        --------
        Constructing DataFrame from a dictionary:

        >>> df = pd.DataFrame({"Person":
        ...                    ["John", "Myla", "Lewis", "John", "Myla"],
        ...                    "Age": [24., np.nan, 21., 33, 26],
        ...                    "Single": [False, True, True, True, False]})
        >>> df
           Person   Age  Single
        0    John  24.0   False
        1    Myla   NaN    True
        2   Lewis  21.0    True
        3    John  33.0    True
        4    Myla  26.0   False

        Notice the uncounted NA values:

        >>> df.count()
        Person    5
        Age       4
        Single    5
        dtype: int64

        Counts for each **row**:

        >>> df.count(axis='columns')
        0    3
        1    2
        2    3
        3    3
        4    3
        dtype: int64
        """
        axis = self._get_axis_number(axis)

        if numeric_only:
            frame = self._get_numeric_data()
        else:
            frame = self

        # GH #423
        if len(frame._get_axis(axis)) == 0:
            result = self._constructor_sliced(0, index=frame._get_agg_axis(axis))
        else:
            result = notna(frame).sum(axis=axis)

        return result.astype("int64", copy=False).__finalize__(self, method="count")

    def _reduce(
        self,
        op,
        name: str,
        *,
        axis: Axis = 0,
        skipna: bool = True,
        numeric_only: bool = False,
        filter_type=None,
        **kwds,
    ):
        assert filter_type is None or filter_type == "bool", filter_type
        out_dtype = "bool" if filter_type == "bool" else None

        if axis is not None:
            axis = self._get_axis_number(axis)

        def func(values: np.ndarray):
            # We only use this in the case that operates on self.values
            return op(values, axis=axis, skipna=skipna, **kwds)

        dtype_has_keepdims: dict[ExtensionDtype, bool] = {}

        def blk_func(values, axis: Axis = 1):
            if isinstance(values, ExtensionArray):
                if not is_1d_only_ea_dtype(values.dtype) and not isinstance(
                    self._mgr, ArrayManager
                ):
                    return values._reduce(name, axis=1, skipna=skipna, **kwds)
                has_keepdims = dtype_has_keepdims.get(values.dtype)
                if has_keepdims is None:
                    sign = signature(values._reduce)
                    has_keepdims = "keepdims" in sign.parameters
                    dtype_has_keepdims[values.dtype] = has_keepdims
                if has_keepdims:
                    return values._reduce(name, skipna=skipna, keepdims=True, **kwds)
                else:
                    warnings.warn(
                        f"{type(values)}._reduce will require a `keepdims` parameter "
                        "in the future",
                        FutureWarning,
                        stacklevel=find_stack_level(),
                    )
                    result = values._reduce(name, skipna=skipna, **kwds)
                    return np.array([result])
            else:
                return op(values, axis=axis, skipna=skipna, **kwds)

        def _get_data() -> DataFrame:
            if filter_type is None:
                data = self._get_numeric_data()
            else:
                # GH#25101, GH#24434
                assert filter_type == "bool"
                data = self._get_bool_data()
            return data

        # Case with EAs see GH#35881
        df = self
        if numeric_only:
            df = _get_data()
        if axis is None:
            dtype = find_common_type([arr.dtype for arr in df._mgr.arrays])
            if isinstance(dtype, ExtensionDtype):
                df = df.astype(dtype, copy=False)
                arr = concat_compat(list(df._iter_column_arrays()))
                return arr._reduce(name, skipna=skipna, keepdims=False, **kwds)
            return func(df.values)
        elif axis == 1:
            if len(df.index) == 0:
                # Taking a transpose would result in no columns, losing the dtype.
                # In the empty case, reducing along axis 0 or 1 gives the same
                # result dtype, so reduce with axis=0 and ignore values
                result = df._reduce(
                    op,
                    name,
                    axis=0,
                    skipna=skipna,
                    numeric_only=False,
                    filter_type=filter_type,
                    **kwds,
                ).iloc[:0]
                result.index = df.index
                return result

            # kurtosis excluded since groupby does not implement it
            if df.shape[1] and name != "kurt":
                dtype = find_common_type([arr.dtype for arr in df._mgr.arrays])
                if isinstance(dtype, ExtensionDtype):
                    # GH 54341: fastpath for EA-backed axis=1 reductions
                    # This flattens the frame into a single 1D array while keeping
                    # track of the row and column indices of the original frame. Once
                    # flattened, grouping by the row indices and aggregating should
                    # be equivalent to transposing the original frame and aggregating
                    # with axis=0.
                    name = {"argmax": "idxmax", "argmin": "idxmin"}.get(name, name)
                    df = df.astype(dtype, copy=False)
                    arr = concat_compat(list(df._iter_column_arrays()))
                    nrows, ncols = df.shape
                    row_index = np.tile(np.arange(nrows), ncols)
                    col_index = np.repeat(np.arange(ncols), nrows)
                    ser = Series(arr, index=col_index, copy=False)
                    result = ser.groupby(row_index).agg(name, **kwds)
                    result.index = df.index
                    if not skipna and name not in ("any", "all"):
                        mask = df.isna().to_numpy(dtype=np.bool_).any(axis=1)
                        other = -1 if name in ("idxmax", "idxmin") else lib.no_default
                        result = result.mask(mask, other)
                    return result

            df = df.T

        # After possibly _get_data and transposing, we are now in the
        #  simple case where we can use BlockManager.reduce
        res = df._mgr.reduce(blk_func)
        out = df._constructor_from_mgr(res, axes=res.axes).iloc[0]
        if out_dtype is not None and out.dtype != "boolean":
            out = out.astype(out_dtype)
        elif (df._mgr.get_dtypes() == object).any() and name not in ["any", "all"]:
            out = out.astype(object)
        elif len(self) == 0 and out.dtype == object and name in ("sum", "prod"):
            # Even if we are object dtype, follow numpy and return
            #  float64, see test_apply_funcs_over_empty
            out = out.astype(np.float64)

        return out

    def _reduce_axis1(self, name: str, func, skipna: bool) -> Series:
        """
        Special case for _reduce to try to avoid a potentially-expensive transpose.

        Apply the reduction block-wise along axis=1 and then reduce the resulting
        1D arrays.
        """
        if name == "all":
            result = np.ones(len(self), dtype=bool)
            ufunc = np.logical_and
        elif name == "any":
            result = np.zeros(len(self), dtype=bool)
            # error: Incompatible types in assignment
            # (expression has type "_UFunc_Nin2_Nout1[Literal['logical_or'],
            # Literal[20], Literal[False]]", variable has type
            # "_UFunc_Nin2_Nout1[Literal['logical_and'], Literal[20],
            # Literal[True]]")
            ufunc = np.logical_or  # type: ignore[assignment]
        else:
            raise NotImplementedError(name)

        for arr in self._mgr.arrays:
            middle = func(arr, axis=0, skipna=skipna)
            result = ufunc(result, middle)

        res_ser = self._constructor_sliced(result, index=self.index, copy=False)
        return res_ser

    @doc(make_doc("any", ndim=2))
    # error: Signature of "any" incompatible with supertype "NDFrame"
    def any(  # type: ignore[override]
        self,
        *,
        axis: Axis | None = 0,
        bool_only: bool = False,
        skipna: bool = True,
        **kwargs,
    ) -> Series | bool:
        result = self._logical_func(
            "any", nanops.nanany, axis, bool_only, skipna, **kwargs
        )
        if isinstance(result, Series):
            result = result.__finalize__(self, method="any")
        return result

    @doc(make_doc("all", ndim=2))
    def all(
        self,
        axis: Axis | None = 0,
        bool_only: bool = False,
        skipna: bool = True,
        **kwargs,
    ) -> Series | bool:
        result = self._logical_func(
            "all", nanops.nanall, axis, bool_only, skipna, **kwargs
        )
        if isinstance(result, Series):
            result = result.__finalize__(self, method="all")
        return result

    @doc(make_doc("min", ndim=2))
    def min(
        self,
        axis: Axis | None = 0,
        skipna: bool = True,
        numeric_only: bool = False,
        **kwargs,
    ):
        result = super().min(axis, skipna, numeric_only, **kwargs)
        if isinstance(result, Series):
            result = result.__finalize__(self, method="min")
        return result

    @doc(make_doc("max", ndim=2))
    def max(
        self,
        axis: Axis | None = 0,
        skipna: bool = True,
        numeric_only: bool = False,
        **kwargs,
    ):
        result = super().max(axis, skipna, numeric_only, **kwargs)
        if isinstance(result, Series):
            result = result.__finalize__(self, method="max")
        return result

    @doc(make_doc("sum", ndim=2))
    def sum(
        self,
        axis: Axis | None = 0,
        skipna: bool = True,
        numeric_only: bool = False,
        min_count: int = 0,
        **kwargs,
    ):
        result = super().sum(axis, skipna, numeric_only, min_count, **kwargs)
        return result.__finalize__(self, method="sum")

    @doc(make_doc("prod", ndim=2))
    def prod(
        self,
        axis: Axis | None = 0,
        skipna: bool = True,
        numeric_only: bool = False,
        min_count: int = 0,
        **kwargs,
    ):
        result = super().prod(axis, skipna, numeric_only, min_count, **kwargs)
        return result.__finalize__(self, method="prod")

    @doc(make_doc("mean", ndim=2))
    def mean(
        self,
        axis: Axis | None = 0,
        skipna: bool = True,
        numeric_only: bool = False,
        **kwargs,
    ):
        result = super().mean(axis, skipna, numeric_only, **kwargs)
        if isinstance(result, Series):
            result = result.__finalize__(self, method="mean")
        return result

    @doc(make_doc("median", ndim=2))
    def median(
        self,
        axis: Axis | None = 0,
        skipna: bool = True,
        numeric_only: bool = False,
        **kwargs,
    ):
        result = super().median(axis, skipna, numeric_only, **kwargs)
        if isinstance(result, Series):
            result = result.__finalize__(self, method="median")
        return result

    @doc(make_doc("sem", ndim=2))
    def sem(
        self,
        axis: Axis | None = 0,
        skipna: bool = True,
        ddof: int = 1,
        numeric_only: bool = False,
        **kwargs,
    ):
        result = super().sem(axis, skipna, ddof, numeric_only, **kwargs)
        if isinstance(result, Series):
            result = result.__finalize__(self, method="sem")
        return result

    @doc(make_doc("var", ndim=2))
    def var(
        self,
        axis: Axis | None = 0,
        skipna: bool = True,
        ddof: int = 1,
        numeric_only: bool = False,
        **kwargs,
    ):
        result = super().var(axis, skipna, ddof, numeric_only, **kwargs)
        if isinstance(result, Series):
            result = result.__finalize__(self, method="var")
        return result

    @doc(make_doc("std", ndim=2))
    def std(
        self,
        axis: Axis | None = 0,
        skipna: bool = True,
        ddof: int = 1,
        numeric_only: bool = False,
        **kwargs,
    ):
        result = super().std(axis, skipna, ddof, numeric_only, **kwargs)
        if isinstance(result, Series):
            result = result.__finalize__(self, method="std")
        return result

    @doc(make_doc("skew", ndim=2))
    def skew(
        self,
        axis: Axis | None = 0,
        skipna: bool = True,
        numeric_only: bool = False,
        **kwargs,
    ):
        result = super().skew(axis, skipna, numeric_only, **kwargs)
        if isinstance(result, Series):
            result = result.__finalize__(self, method="skew")
        return result

    @doc(make_doc("kurt", ndim=2))
    def kurt(
        self,
        axis: Axis | None = 0,
        skipna: bool = True,
        numeric_only: bool = False,
        **kwargs,
    ):
        result = super().kurt(axis, skipna, numeric_only, **kwargs)
        if isinstance(result, Series):
            result = result.__finalize__(self, method="kurt")
        return result

    kurtosis = kurt
    product = prod

    @doc(make_doc("cummin", ndim=2))
    def cummin(self, axis: Axis | None = None, skipna: bool = True, *args, **kwargs):
        return NDFrame.cummin(self, axis, skipna, *args, **kwargs)

    @doc(make_doc("cummax", ndim=2))
    def cummax(self, axis: Axis | None = None, skipna: bool = True, *args, **kwargs):
        return NDFrame.cummax(self, axis, skipna, *args, **kwargs)

    @doc(make_doc("cumsum", ndim=2))
    def cumsum(self, axis: Axis | None = None, skipna: bool = True, *args, **kwargs):
        return NDFrame.cumsum(self, axis, skipna, *args, **kwargs)

    @doc(make_doc("cumprod", 2))
    def cumprod(self, axis: Axis | None = None, skipna: bool = True, *args, **kwargs):
        return NDFrame.cumprod(self, axis, skipna, *args, **kwargs)

    def nunique(self, axis: Axis = 0, dropna: bool = True) -> Series:
        """
        Count number of distinct elements in specified axis.

        Return Series with number of distinct elements. Can ignore NaN
        values.

        Parameters
        ----------
        axis : {0 or 'index', 1 or 'columns'}, default 0
            The axis to use. 0 or 'index' for row-wise, 1 or 'columns' for
            column-wise.
        dropna : bool, default True
            Don't include NaN in the counts.

        Returns
        -------
        Series

        See Also
        --------
        Series.nunique: Method nunique for Series.
        DataFrame.count: Count non-NA cells for each column or row.

        Examples
        --------
        >>> df = pd.DataFrame({'A': [4, 5, 6], 'B': [4, 1, 1]})
        >>> df.nunique()
        A    3
        B    2
        dtype: int64

        >>> df.nunique(axis=1)
        0    1
        1    2
        2    2
        dtype: int64
        """
        return self.apply(Series.nunique, axis=axis, dropna=dropna)

    @doc(_shared_docs["idxmin"], numeric_only_default="False")
    def idxmin(
        self, axis: Axis = 0, skipna: bool = True, numeric_only: bool = False
    ) -> Series:
        axis = self._get_axis_number(axis)

        if self.empty and len(self.axes[axis]):
            axis_dtype = self.axes[axis].dtype
            return self._constructor_sliced(dtype=axis_dtype)

        if numeric_only:
            data = self._get_numeric_data()
        else:
            data = self

        res = data._reduce(
            nanops.nanargmin, "argmin", axis=axis, skipna=skipna, numeric_only=False
        )
        indices = res._values
        # indices will always be np.ndarray since axis is not N

        if (indices == -1).any():
            warnings.warn(
                f"The behavior of {type(self).__name__}.idxmin with all-NA "
                "values, or any-NA and skipna=False, is deprecated. In a future "
                "version this will raise ValueError",
                FutureWarning,
                stacklevel=find_stack_level(),
            )

        index = data._get_axis(axis)
        result = algorithms.take(
            index._values, indices, allow_fill=True, fill_value=index._na_value
        )
        final_result = data._constructor_sliced(result, index=data._get_agg_axis(axis))
        return final_result.__finalize__(self, method="idxmin")

    @doc(_shared_docs["idxmax"], numeric_only_default="False")
    def idxmax(
        self, axis: Axis = 0, skipna: bool = True, numeric_only: bool = False
    ) -> Series:
        axis = self._get_axis_number(axis)

        if self.empty and len(self.axes[axis]):
            axis_dtype = self.axes[axis].dtype
            return self._constructor_sliced(dtype=axis_dtype)

        if numeric_only:
            data = self._get_numeric_data()
        else:
            data = self

        res = data._reduce(
            nanops.nanargmax, "argmax", axis=axis, skipna=skipna, numeric_only=False
        )
        indices = res._values
        # indices will always be 1d array since axis is not None

        if (indices == -1).any():
            warnings.warn(
                f"The behavior of {type(self).__name__}.idxmax with all-NA "
                "values, or any-NA and skipna=False, is deprecated. In a future "
                "version this will raise ValueError",
                FutureWarning,
                stacklevel=find_stack_level(),
            )

        index = data._get_axis(axis)
        result = algorithms.take(
            index._values, indices, allow_fill=True, fill_value=index._na_value
        )
        final_result = data._constructor_sliced(result, index=data._get_agg_axis(axis))
        return final_result.__finalize__(self, method="idxmax")

    def _get_agg_axis(self, axis_num: int) -> Index:
        """
        Let's be explicit about this.
        """
        if axis_num == 0:
            return self.columns
        elif axis_num == 1:
            return self.index
        else:
            raise ValueError(f"Axis must be 0 or 1 (got {repr(axis_num)})")

    def mode(
        self, axis: Axis = 0, numeric_only: bool = False, dropna: bool = True
    ) -> DataFrame:
        """
        Get the mode(s) of each element along the selected axis.

        The mode of a set of values is the value that appears most often.
        It can be multiple values.

        Parameters
        ----------
        axis : {0 or 'index', 1 or 'columns'}, default 0
            The axis to iterate over while searching for the mode:

            * 0 or 'index' : get mode of each column
            * 1 or 'columns' : get mode of each row.

        numeric_only : bool, default False
            If True, only apply to numeric columns.
        dropna : bool, default True
            Don't consider counts of NaN/NaT.

        Returns
        -------
        DataFrame
            The modes of each column or row.

        See Also
        --------
        Series.mode : Return the highest frequency value in a Series.
        Series.value_counts : Return the counts of values in a Series.

        Examples
        --------
        >>> df = pd.DataFrame([('bird', 2, 2),
        ...                    ('mammal', 4, np.nan),
        ...                    ('arthropod', 8, 0),
        ...                    ('bird', 2, np.nan)],
        ...                   index=('falcon', 'horse', 'spider', 'ostrich'),
        ...                   columns=('species', 'legs', 'wings'))
        >>> df
                   species  legs  wings
        falcon        bird     2    2.0
        horse       mammal     4    NaN
        spider   arthropod     8    0.0
        ostrich       bird     2    NaN

        By default, missing values are not considered, and the mode of wings
        are both 0 and 2. Because the resulting DataFrame has two rows,
        the second row of ``species`` and ``legs`` contains ``NaN``.

        >>> df.mode()
          species  legs  wings
        0    bird   2.0    0.0
        1     NaN   NaN    2.0

        Setting ``dropna=False`` ``NaN`` values are considered and they can be
        the mode (like for wings).

        >>> df.mode(dropna=False)
          species  legs  wings
        0    bird     2    NaN

        Setting ``numeric_only=True``, only the mode of numeric columns is
        computed, and columns of other types are ignored.

        >>> df.mode(numeric_only=True)
           legs  wings
        0   2.0    0.0
        1   NaN    2.0

        To compute the mode over columns and not rows, use the axis parameter:

        >>> df.mode(axis='columns', numeric_only=True)
                   0    1
        falcon   2.0  NaN
        horse    4.0  NaN
        spider   0.0  8.0
        ostrich  2.0  NaN
        """
        data = self if not numeric_only else self._get_numeric_data()

        def f(s):
            return s.mode(dropna=dropna)

        data = data.apply(f, axis=axis)
        # Ensure index is type stable (should always use int index)
        if data.empty:
            data.index = default_index(0)

        return data

    @overload
    def quantile(
        self,
        q: float = ...,
        axis: Axis = ...,
        numeric_only: bool = ...,
        interpolation: QuantileInterpolation = ...,
        method: Literal["single", "table"] = ...,
    ) -> Series:
        ...

    @overload
    def quantile(
        self,
        q: AnyArrayLike | Sequence[float],
        axis: Axis = ...,
        numeric_only: bool = ...,
        interpolation: QuantileInterpolation = ...,
        method: Literal["single", "table"] = ...,
    ) -> Series | DataFrame:
        ...

    @overload
    def quantile(
        self,
        q: float | AnyArrayLike | Sequence[float] = ...,
        axis: Axis = ...,
        numeric_only: bool = ...,
        interpolation: QuantileInterpolation = ...,
        method: Literal["single", "table"] = ...,
    ) -> Series | DataFrame:
        ...

    def quantile(
        self,
        q: float | AnyArrayLike | Sequence[float] = 0.5,
        axis: Axis = 0,
        numeric_only: bool = False,
        interpolation: QuantileInterpolation = "linear",
        method: Literal["single", "table"] = "single",
    ) -> Series | DataFrame:
        """
        Return values at the given quantile over requested axis.

        Parameters
        ----------
        q : float or array-like, default 0.5 (50% quantile)
            Value between 0 <= q <= 1, the quantile(s) to compute.
        axis : {0 or 'index', 1 or 'columns'}, default 0
            Equals 0 or 'index' for row-wise, 1 or 'columns' for column-wise.
        numeric_only : bool, default False
            Include only `float`, `int` or `boolean` data.

            .. versionchanged:: 2.0.0
                The default value of ``numeric_only`` is now ``False``.

        interpolation : {'linear', 'lower', 'higher', 'midpoint', 'nearest'}
            This optional parameter specifies the interpolation method to use,
            when the desired quantile lies between two data points `i` and `j`:

            * linear: `i + (j - i) * fraction`, where `fraction` is the
              fractional part of the index surrounded by `i` and `j`.
            * lower: `i`.
            * higher: `j`.
            * nearest: `i` or `j` whichever is nearest.
            * midpoint: (`i` + `j`) / 2.
        method : {'single', 'table'}, default 'single'
            Whether to compute quantiles per-column ('single') or over all columns
            ('table'). When 'table', the only allowed interpolation methods are
            'nearest', 'lower', and 'higher'.

        Returns
        -------
        Series or DataFrame

            If ``q`` is an array, a DataFrame will be returned where the
              index is ``q``, the columns are the columns of self, and the
              values are the quantiles.
            If ``q`` is a float, a Series will be returned where the
              index is the columns of self and the values are the quantiles.

        See Also
        --------
        core.window.rolling.Rolling.quantile: Rolling quantile.
        numpy.percentile: Numpy function to compute the percentile.

        Examples
        --------
        >>> df = pd.DataFrame(np.array([[1, 1], [2, 10], [3, 100], [4, 100]]),
        ...                   columns=['a', 'b'])
        >>> df.quantile(.1)
        a    1.3
        b    3.7
        Name: 0.1, dtype: float64
        >>> df.quantile([.1, .5])
               a     b
        0.1  1.3   3.7
        0.5  2.5  55.0

        Specifying `method='table'` will compute the quantile over all columns.

        >>> df.quantile(.1, method="table", interpolation="nearest")
        a    1
        b    1
        Name: 0.1, dtype: int64
        >>> df.quantile([.1, .5], method="table", interpolation="nearest")
             a    b
        0.1  1    1
        0.5  3  100

        Specifying `numeric_only=False` will also compute the quantile of
        datetime and timedelta data.

        >>> df = pd.DataFrame({'A': [1, 2],
        ...                    'B': [pd.Timestamp('2010'),
        ...                          pd.Timestamp('2011')],
        ...                    'C': [pd.Timedelta('1 days'),
        ...                          pd.Timedelta('2 days')]})
        >>> df.quantile(0.5, numeric_only=False)
        A                    1.5
        B    2010-07-02 12:00:00
        C        1 days 12:00:00
        Name: 0.5, dtype: object
        """
        validate_percentile(q)
        axis = self._get_axis_number(axis)

        if not is_list_like(q):
            # BlockManager.quantile expects listlike, so we wrap and unwrap here
            # error: List item 0 has incompatible type "float | ExtensionArray |
            # ndarray[Any, Any] | Index | Series | Sequence[float]"; expected "float"
            res_df = self.quantile(
                [q],  # type: ignore[list-item]
                axis=axis,
                numeric_only=numeric_only,
                interpolation=interpolation,
                method=method,
            )
            if method == "single":
                res = res_df.iloc[0]
            else:
                # cannot directly iloc over sparse arrays
                res = res_df.T.iloc[:, 0]
            if axis == 1 and len(self) == 0:
                # GH#41544 try to get an appropriate dtype
                dtype = find_common_type(list(self.dtypes))
                if needs_i8_conversion(dtype):
                    return res.astype(dtype)
            return res

        q = Index(q, dtype=np.float64)
        data = self._get_numeric_data() if numeric_only else self

        if axis == 1:
            data = data.T

        if len(data.columns) == 0:
            # GH#23925 _get_numeric_data may have dropped all columns
            cols = Index([], name=self.columns.name)

            dtype = np.float64
            if axis == 1:
                # GH#41544 try to get an appropriate dtype
                cdtype = find_common_type(list(self.dtypes))
                if needs_i8_conversion(cdtype):
                    dtype = cdtype

            res = self._constructor([], index=q, columns=cols, dtype=dtype)
            return res.__finalize__(self, method="quantile")

        valid_method = {"single", "table"}
        if method not in valid_method:
            raise ValueError(
                f"Invalid method: {method}. Method must be in {valid_method}."
            )
        if method == "single":
            res = data._mgr.quantile(qs=q, interpolation=interpolation)
        elif method == "table":
            valid_interpolation = {"nearest", "lower", "higher"}
            if interpolation not in valid_interpolation:
                raise ValueError(
                    f"Invalid interpolation: {interpolation}. "
                    f"Interpolation must be in {valid_interpolation}"
                )
            # handle degenerate case
            if len(data) == 0:
                if data.ndim == 2:
                    dtype = find_common_type(list(self.dtypes))
                else:
                    dtype = self.dtype
                return self._constructor([], index=q, columns=data.columns, dtype=dtype)

            q_idx = np.quantile(np.arange(len(data)), q, method=interpolation)

            by = data.columns
            if len(by) > 1:
                keys = [data._get_label_or_level_values(x) for x in by]
                indexer = lexsort_indexer(keys)
            else:
                k = data._get_label_or_level_values(by[0])
                indexer = nargsort(k)

            res = data._mgr.take(indexer[q_idx], verify=False)
            res.axes[1] = q

        result = self._constructor_from_mgr(res, axes=res.axes)
        return result.__finalize__(self, method="quantile")

    def to_timestamp(
        self,
        freq: Frequency | None = None,
        how: ToTimestampHow = "start",
        axis: Axis = 0,
        copy: bool | None = None,
    ) -> DataFrame:
        """
        Cast to DatetimeIndex of timestamps, at *beginning* of period.

        Parameters
        ----------
        freq : str, default frequency of PeriodIndex
            Desired frequency.
        how : {'s', 'e', 'start', 'end'}
            Convention for converting period to timestamp; start of period
            vs. end.
        axis : {0 or 'index', 1 or 'columns'}, default 0
            The axis to convert (the index by default).
        copy : bool, default True
            If False then underlying input data is not copied.

        Returns
        -------
        DataFrame
            The DataFrame has a DatetimeIndex.

        Examples
        --------
        >>> idx = pd.PeriodIndex(['2023', '2024'], freq='Y')
        >>> d = {'col1': [1, 2], 'col2': [3, 4]}
        >>> df1 = pd.DataFrame(data=d, index=idx)
        >>> df1
              col1   col2
        2023     1      3
        2024	 2      4

        The resulting timestamps will be at the beginning of the year in this case

        >>> df1 = df1.to_timestamp()
        >>> df1
                    col1   col2
        2023-01-01     1      3
        2024-01-01     2      4
        >>> df1.index
        DatetimeIndex(['2023-01-01', '2024-01-01'], dtype='datetime64[ns]', freq=None)

        Using `freq` which is the offset that the Timestamps will have

        >>> df2 = pd.DataFrame(data=d, index=idx)
        >>> df2 = df2.to_timestamp(freq='M')
        >>> df2
                    col1   col2
        2023-01-31     1      3
        2024-01-31     2      4
        >>> df2.index
        DatetimeIndex(['2023-01-31', '2024-01-31'], dtype='datetime64[ns]', freq=None)
        """
        new_obj = self.copy(deep=copy and not using_copy_on_write())

        axis_name = self._get_axis_name(axis)
        old_ax = getattr(self, axis_name)
        if not isinstance(old_ax, PeriodIndex):
            raise TypeError(f"unsupported Type {type(old_ax).__name__}")

        new_ax = old_ax.to_timestamp(freq=freq, how=how)

        setattr(new_obj, axis_name, new_ax)
        return new_obj

    def to_period(
        self, freq: Frequency | None = None, axis: Axis = 0, copy: bool | None = None
    ) -> DataFrame:
        """
        Convert DataFrame from DatetimeIndex to PeriodIndex.

        Convert DataFrame from DatetimeIndex to PeriodIndex with desired
        frequency (inferred from index if not passed).

        Parameters
        ----------
        freq : str, default
            Frequency of the PeriodIndex.
        axis : {0 or 'index', 1 or 'columns'}, default 0
            The axis to convert (the index by default).
        copy : bool, default True
            If False then underlying input data is not copied.

        Returns
        -------
        DataFrame
            The DataFrame has a PeriodIndex.

        Examples
        --------
        >>> idx = pd.to_datetime(
        ...     [
        ...         "2001-03-31 00:00:00",
        ...         "2002-05-31 00:00:00",
        ...         "2003-08-31 00:00:00",
        ...     ]
        ... )

        >>> idx
        DatetimeIndex(['2001-03-31', '2002-05-31', '2003-08-31'],
        dtype='datetime64[ns]', freq=None)

        >>> idx.to_period("M")
        PeriodIndex(['2001-03', '2002-05', '2003-08'], dtype='period[M]')

        For the yearly frequency

        >>> idx.to_period("Y")
        PeriodIndex(['2001', '2002', '2003'], dtype='period[Y-DEC]')
        """
        new_obj = self.copy(deep=copy and not using_copy_on_write())

        axis_name = self._get_axis_name(axis)
        old_ax = getattr(self, axis_name)
        if not isinstance(old_ax, DatetimeIndex):
            raise TypeError(f"unsupported Type {type(old_ax).__name__}")

        new_ax = old_ax.to_period(freq=freq)

        setattr(new_obj, axis_name, new_ax)
        return new_obj

    def isin(self, values: Series | DataFrame | Sequence | Mapping) -> DataFrame:
        """
        Whether each element in the DataFrame is contained in values.

        Parameters
        ----------
        values : iterable, Series, DataFrame or dict
            The result will only be true at a location if all the
            labels match. If `values` is a Series, that's the index. If
            `values` is a dict, the keys must be the column names,
            which must match. If `values` is a DataFrame,
            then both the index and column labels must match.

        Returns
        -------
        DataFrame
            DataFrame of booleans showing whether each element in the DataFrame
            is contained in values.

        See Also
        --------
        DataFrame.eq: Equality test for DataFrame.
        Series.isin: Equivalent method on Series.
        Series.str.contains: Test if pattern or regex is contained within a
            string of a Series or Index.

        Examples
        --------
        >>> df = pd.DataFrame({'num_legs': [2, 4], 'num_wings': [2, 0]},
        ...                   index=['falcon', 'dog'])
        >>> df
                num_legs  num_wings
        falcon         2          2
        dog            4          0

        When ``values`` is a list check whether every value in the DataFrame
        is present in the list (which animals have 0 or 2 legs or wings)

        >>> df.isin([0, 2])
                num_legs  num_wings
        falcon      True       True
        dog        False       True

        To check if ``values`` is *not* in the DataFrame, use the ``~`` operator:

        >>> ~df.isin([0, 2])
                num_legs  num_wings
        falcon     False      False
        dog         True      False

        When ``values`` is a dict, we can pass values to check for each
        column separately:

        >>> df.isin({'num_wings': [0, 3]})
                num_legs  num_wings
        falcon     False      False
        dog        False       True

        When ``values`` is a Series or DataFrame the index and column must
        match. Note that 'falcon' does not match based on the number of legs
        in other.

        >>> other = pd.DataFrame({'num_legs': [8, 3], 'num_wings': [0, 2]},
        ...                      index=['spider', 'falcon'])
        >>> df.isin(other)
                num_legs  num_wings
        falcon     False       True
        dog        False      False
        """
        if isinstance(values, dict):
            from pandas.core.reshape.concat import concat

            values = collections.defaultdict(list, values)
            result = concat(
                (
                    self.iloc[:, [i]].isin(values[col])
                    for i, col in enumerate(self.columns)
                ),
                axis=1,
            )
        elif isinstance(values, Series):
            if not values.index.is_unique:
                raise ValueError("cannot compute isin with a duplicate axis.")
            result = self.eq(values.reindex_like(self), axis="index")
        elif isinstance(values, DataFrame):
            if not (values.columns.is_unique and values.index.is_unique):
                raise ValueError("cannot compute isin with a duplicate axis.")
            result = self.eq(values.reindex_like(self))
        else:
            if not is_list_like(values):
                raise TypeError(
                    "only list-like or dict-like objects are allowed "
                    "to be passed to DataFrame.isin(), "
                    f"you passed a '{type(values).__name__}'"
                )

            def isin_(x):
                # error: Argument 2 to "isin" has incompatible type "Union[Series,
                # DataFrame, Sequence[Any], Mapping[Any, Any]]"; expected
                # "Union[Union[Union[ExtensionArray, ndarray[Any, Any]], Index,
                # Series], List[Any], range]"
                result = algorithms.isin(
                    x.ravel(),
                    values,  # type: ignore[arg-type]
                )
                return result.reshape(x.shape)

            res_mgr = self._mgr.apply(isin_)
            result = self._constructor_from_mgr(
                res_mgr,
                axes=res_mgr.axes,
            )
        return result.__finalize__(self, method="isin")

    # ----------------------------------------------------------------------
    # Add index and columns
    _AXIS_ORDERS: list[Literal["index", "columns"]] = ["index", "columns"]
    _AXIS_TO_AXIS_NUMBER: dict[Axis, int] = {
        **NDFrame._AXIS_TO_AXIS_NUMBER,
        1: 1,
        "columns": 1,
    }
    _AXIS_LEN = len(_AXIS_ORDERS)
    _info_axis_number: Literal[1] = 1
    _info_axis_name: Literal["columns"] = "columns"

    index = properties.AxisProperty(
        axis=1,
        doc="""
        The index (row labels) of the DataFrame.

        The index of a DataFrame is a series of labels that identify each row.
        The labels can be integers, strings, or any other hashable type. The index
        is used for label-based access and alignment, and can be accessed or
        modified using this attribute.

        Returns
        -------
        pandas.Index
            The index labels of the DataFrame.

        See Also
        --------
        DataFrame.columns : The column labels of the DataFrame.
        DataFrame.to_numpy : Convert the DataFrame to a NumPy array.

        Examples
        --------
        >>> df = pd.DataFrame({'Name': ['Alice', 'Bob', 'Aritra'],
        ...                    'Age': [25, 30, 35],
        ...                    'Location': ['Seattle', 'New York', 'Kona']},
        ...                   index=([10, 20, 30]))
        >>> df.index
        Index([10, 20, 30], dtype='int64')

        In this example, we create a DataFrame with 3 rows and 3 columns,
        including Name, Age, and Location information. We set the index labels to
        be the integers 10, 20, and 30. We then access the `index` attribute of the
        DataFrame, which returns an `Index` object containing the index labels.

        >>> df.index = [100, 200, 300]
        >>> df
            Name  Age Location
        100  Alice   25  Seattle
        200    Bob   30 New York
        300  Aritra  35    Kona

        In this example, we modify the index labels of the DataFrame by assigning
        a new list of labels to the `index` attribute. The DataFrame is then
        updated with the new labels, and the output shows the modified DataFrame.
        """,
    )
    columns = properties.AxisProperty(
        axis=0,
        doc=dedent(
            """
                The column labels of the DataFrame.

                Examples
                --------
                >>> df = pd.DataFrame({'A': [1, 2], 'B': [3, 4]})
                >>> df
                     A  B
                0    1  3
                1    2  4
                >>> df.columns
                Index(['A', 'B'], dtype='object')
                """
        ),
    )

    # ----------------------------------------------------------------------
    # Add plotting methods to DataFrame
    plot = CachedAccessor("plot", pandas.plotting.PlotAccessor)
    hist = pandas.plotting.hist_frame
    boxplot = pandas.plotting.boxplot_frame
    sparse = CachedAccessor("sparse", SparseFrameAccessor)

    # ----------------------------------------------------------------------
    # Internal Interface Methods

    def _to_dict_of_blocks(self, copy: bool = True):
        """
        Return a dict of dtype -> Constructor Types that
        each is a homogeneous dtype.

        Internal ONLY - only works for BlockManager
        """
        mgr = self._mgr
        # convert to BlockManager if needed -> this way support ArrayManager as well
        mgr = cast(BlockManager, mgr_to_mgr(mgr, "block"))
        return {
            k: self._constructor_from_mgr(v, axes=v.axes).__finalize__(self)
            for k, v, in mgr.to_dict(copy=copy).items()
        }

    @property
    def values(self) -> np.ndarray:
        """
        Return a Numpy representation of the DataFrame.

        .. warning::

           We recommend using :meth:`DataFrame.to_numpy` instead.

        Only the values in the DataFrame will be returned, the axes labels
        will be removed.

        Returns
        -------
        numpy.ndarray
            The values of the DataFrame.

        See Also
        --------
        DataFrame.to_numpy : Recommended alternative to this method.
        DataFrame.index : Retrieve the index labels.
        DataFrame.columns : Retrieving the column names.

        Notes
        -----
        The dtype will be a lower-common-denominator dtype (implicit
        upcasting); that is to say if the dtypes (even of numeric types)
        are mixed, the one that accommodates all will be chosen. Use this
        with care if you are not dealing with the blocks.

        e.g. If the dtypes are float16 and float32, dtype will be upcast to
        float32.  If dtypes are int32 and uint8, dtype will be upcast to
        int32. By :func:`numpy.find_common_type` convention, mixing int64
        and uint64 will result in a float64 dtype.

        Examples
        --------
        A DataFrame where all columns are the same type (e.g., int64) results
        in an array of the same type.

        >>> df = pd.DataFrame({'age':    [ 3,  29],
        ...                    'height': [94, 170],
        ...                    'weight': [31, 115]})
        >>> df
           age  height  weight
        0    3      94      31
        1   29     170     115
        >>> df.dtypes
        age       int64
        height    int64
        weight    int64
        dtype: object
        >>> df.values
        array([[  3,  94,  31],
               [ 29, 170, 115]])

        A DataFrame with mixed type columns(e.g., str/object, int64, float32)
        results in an ndarray of the broadest type that accommodates these
        mixed types (e.g., object).

        >>> df2 = pd.DataFrame([('parrot',   24.0, 'second'),
        ...                     ('lion',     80.5, 1),
        ...                     ('monkey', np.nan, None)],
        ...                   columns=('name', 'max_speed', 'rank'))
        >>> df2.dtypes
        name          object
        max_speed    float64
        rank          object
        dtype: object
        >>> df2.values
        array([['parrot', 24.0, 'second'],
               ['lion', 80.5, 1],
               ['monkey', nan, None]], dtype=object)
        """
        return self._mgr.as_array()


def _from_nested_dict(data) -> collections.defaultdict:
    new_data: collections.defaultdict = collections.defaultdict(dict)
    for index, s in data.items():
        for col, v in s.items():
            new_data[col][index] = v
    return new_data


def _reindex_for_setitem(
    value: DataFrame | Series, index: Index
) -> tuple[ArrayLike, BlockValuesRefs | None]:
    # reindex if necessary

    if value.index.equals(index) or not len(index):
        if using_copy_on_write() and isinstance(value, Series):
            return value._values, value._references
        return value._values.copy(), None

    # GH#4107
    try:
        reindexed_value = value.reindex(index)._values
    except ValueError as err:
        # raised in MultiIndex.from_tuples, see test_insert_error_msmgs
        if not value.index.is_unique:
            # duplicate axis
            raise err

        raise TypeError(
            "incompatible index of inserted column with frame index"
        ) from err
    return reindexed_value, None<|MERGE_RESOLUTION|>--- conflicted
+++ resolved
@@ -643,16 +643,9 @@
         return DataFrame
 
     def _constructor_from_mgr(self, mgr, axes):
-<<<<<<< HEAD
         if self._constructor is DataFrame:
             # we are pandas.DataFrame (or a subclass that doesn't override _constructor)
             return self._from_mgr(mgr, axes=axes)
-=======
-        df = self._from_mgr(mgr, axes=axes)
-        if type(self) is DataFrame:
-            # fastpath avoiding constructor call
-            return df
->>>>>>> 59d4e841
         else:
             assert axes is mgr.axes
             return self._constructor(mgr)
