"""
DataFrame
---------
An efficient 2D container for potentially mixed-type time series or other
labeled data series.

Similar to its R counterpart, data.frame, except providing automatic data
alignment and a host of useful data manipulation methods having to do with the
labeling information
"""
from __future__ import annotations

import collections
from collections import abc
import datetime
import functools
from io import StringIO
import itertools
import mmap
from textwrap import dedent
from typing import (
    IO,
    TYPE_CHECKING,
    Any,
    AnyStr,
    Callable,
    Hashable,
    Iterable,
    Iterator,
    Sequence,
    cast,
    overload,
)
import warnings

import numpy as np
import numpy.ma as ma

from pandas._config import get_option

from pandas._libs import (
    algos as libalgos,
    lib,
    properties,
)
from pandas._libs.hashtable import duplicated
from pandas._libs.lib import no_default
from pandas._typing import (
    AggFuncType,
    AnyArrayLike,
    ArrayLike,
    Axes,
    Axis,
    ColspaceArgType,
    CompressionOptions,
    Dtype,
    FilePathOrBuffer,
    FillnaOptions,
    FloatFormatType,
    FormattersType,
    FrameOrSeriesUnion,
    Frequency,
    IndexKeyFunc,
    IndexLabel,
    Level,
    NpDtype,
    PythonFuncType,
    Renamer,
    Scalar,
    StorageOptions,
    Suffixes,
    ValueKeyFunc,
)
from pandas.compat._optional import import_optional_dependency
from pandas.compat.numpy import function as nv
from pandas.util._decorators import (
    Appender,
    Substitution,
    deprecate_kwarg,
    deprecate_nonkeyword_arguments,
    doc,
    rewrite_axis_style_signature,
)
from pandas.util._validators import (
    validate_axis_style_args,
    validate_bool_kwarg,
    validate_percentile,
)

from pandas.core.dtypes.cast import (
    construct_1d_arraylike_from_scalar,
    construct_2d_arraylike_from_scalar,
    find_common_type,
    infer_dtype_from_scalar,
    invalidate_string_dtypes,
    maybe_box_native,
    maybe_convert_platform,
    maybe_downcast_to_dtype,
    validate_numeric_casting,
)
from pandas.core.dtypes.common import (
    ensure_platform_int,
    infer_dtype_from_object,
    is_1d_only_ea_dtype,
    is_1d_only_ea_obj,
    is_bool_dtype,
    is_dataclass,
    is_datetime64_any_dtype,
    is_dict_like,
    is_dtype_equal,
    is_extension_array_dtype,
    is_float,
    is_float_dtype,
    is_hashable,
    is_integer,
    is_integer_dtype,
    is_iterator,
    is_list_like,
    is_object_dtype,
    is_scalar,
    is_sequence,
    pandas_dtype,
)
from pandas.core.dtypes.dtypes import ExtensionDtype
from pandas.core.dtypes.missing import (
    isna,
    notna,
)

from pandas.core import (
    algorithms,
    common as com,
    generic,
    nanops,
    ops,
)
from pandas.core.accessor import CachedAccessor
from pandas.core.aggregation import (
    reconstruct_func,
    relabel_result,
)
from pandas.core.array_algos.take import take_2d_multi
from pandas.core.arraylike import OpsMixin
from pandas.core.arrays import (
    DatetimeArray,
    ExtensionArray,
    TimedeltaArray,
)
from pandas.core.arrays.sparse import SparseFrameAccessor
from pandas.core.construction import (
    extract_array,
    sanitize_array,
    sanitize_masked_array,
)
from pandas.core.generic import (
    NDFrame,
    _shared_docs,
)
from pandas.core.indexers import check_key_length
from pandas.core.indexes import base as ibase
from pandas.core.indexes.api import (
    DatetimeIndex,
    Index,
    PeriodIndex,
    ensure_index,
    ensure_index_from_sequences,
)
from pandas.core.indexes.multi import (
    MultiIndex,
    maybe_droplevels,
)
from pandas.core.indexing import (
    check_bool_indexer,
    convert_to_index_sliceable,
)
from pandas.core.internals import (
    ArrayManager,
    BlockManager,
)
from pandas.core.internals.construction import (
    arrays_to_mgr,
    dataclasses_to_dicts,
    dict_to_mgr,
    mgr_to_mgr,
    ndarray_to_mgr,
    nested_data_to_arrays,
    rec_array_to_mgr,
    reorder_arrays,
    to_arrays,
    treat_as_nested,
)
from pandas.core.reshape.melt import melt
from pandas.core.series import Series
from pandas.core.sorting import (
    get_group_index,
    lexsort_indexer,
    nargsort,
)

from pandas.io.common import get_handle
from pandas.io.formats import (
    console,
    format as fmt,
)
from pandas.io.formats.info import (
    BaseInfo,
    DataFrameInfo,
)
import pandas.plotting

if TYPE_CHECKING:
    from typing import Literal

    from pandas._typing import (
        TimedeltaConvertibleTypes,
        TimestampConvertibleTypes,
    )

    from pandas.core.groupby.generic import DataFrameGroupBy
    from pandas.core.resample import Resampler

    from pandas.io.formats.style import Styler

# ---------------------------------------------------------------------
# Docstring templates

_shared_doc_kwargs = {
    "axes": "index, columns",
    "klass": "DataFrame",
    "axes_single_arg": "{0 or 'index', 1 or 'columns'}",
    "axis": """axis : {0 or 'index', 1 or 'columns'}, default 0
        If 0 or 'index': apply function to each column.
        If 1 or 'columns': apply function to each row.""",
    "inplace": """
    inplace : bool, default False
        If True, performs operation inplace and returns None.""",
    "optional_by": """
        by : str or list of str
            Name or list of names to sort by.

            - if `axis` is 0 or `'index'` then `by` may contain index
              levels and/or column labels.
            - if `axis` is 1 or `'columns'` then `by` may contain column
              levels and/or index labels.""",
    "optional_labels": """labels : array-like, optional
            New labels / index to conform the axis specified by 'axis' to.""",
    "optional_axis": """axis : int or str, optional
            Axis to target. Can be either the axis name ('index', 'columns')
            or number (0, 1).""",
    "replace_iloc": """
    This differs from updating with ``.loc`` or ``.iloc``, which require
    you to specify a location to update with some value.""",
}

_numeric_only_doc = """numeric_only : bool or None, default None
    Include only float, int, boolean data. If None, will attempt to use
    everything, then use only numeric data
"""

_merge_doc = """
Merge DataFrame or named Series objects with a database-style join.

The join is done on columns or indexes. If joining columns on
columns, the DataFrame indexes *will be ignored*. Otherwise if joining indexes
on indexes or indexes on a column or columns, the index will be passed on.
When performing a cross merge, no column specifications to merge on are
allowed.

Parameters
----------%s
right : DataFrame or named Series
    Object to merge with.
how : {'left', 'right', 'outer', 'inner', 'cross'}, default 'inner'
    Type of merge to be performed.

    * left: use only keys from left frame, similar to a SQL left outer join;
      preserve key order.
    * right: use only keys from right frame, similar to a SQL right outer join;
      preserve key order.
    * outer: use union of keys from both frames, similar to a SQL full outer
      join; sort keys lexicographically.
    * inner: use intersection of keys from both frames, similar to a SQL inner
      join; preserve the order of the left keys.
    * cross: creates the cartesian product from both frames, preserves the order
      of the left keys.

      .. versionadded:: 1.2.0

on : label or list
    Column or index level names to join on. These must be found in both
    DataFrames. If `on` is None and not merging on indexes then this defaults
    to the intersection of the columns in both DataFrames.
left_on : label or list, or array-like
    Column or index level names to join on in the left DataFrame. Can also
    be an array or list of arrays of the length of the left DataFrame.
    These arrays are treated as if they are columns.
right_on : label or list, or array-like
    Column or index level names to join on in the right DataFrame. Can also
    be an array or list of arrays of the length of the right DataFrame.
    These arrays are treated as if they are columns.
left_index : bool, default False
    Use the index from the left DataFrame as the join key(s). If it is a
    MultiIndex, the number of keys in the other DataFrame (either the index
    or a number of columns) must match the number of levels.
right_index : bool, default False
    Use the index from the right DataFrame as the join key. Same caveats as
    left_index.
sort : bool, default False
    Sort the join keys lexicographically in the result DataFrame. If False,
    the order of the join keys depends on the join type (how keyword).
suffixes : list-like, default is ("_x", "_y")
    A length-2 sequence where each element is optionally a string
    indicating the suffix to add to overlapping column names in
    `left` and `right` respectively. Pass a value of `None` instead
    of a string to indicate that the column name from `left` or
    `right` should be left as-is, with no suffix. At least one of the
    values must not be None.
copy : bool, default True
    If False, avoid copy if possible.
indicator : bool or str, default False
    If True, adds a column to the output DataFrame called "_merge" with
    information on the source of each row. The column can be given a different
    name by providing a string argument. The column will have a Categorical
    type with the value of "left_only" for observations whose merge key only
    appears in the left DataFrame, "right_only" for observations
    whose merge key only appears in the right DataFrame, and "both"
    if the observation's merge key is found in both DataFrames.

validate : str, optional
    If specified, checks if merge is of specified type.

    * "one_to_one" or "1:1": check if merge keys are unique in both
      left and right datasets.
    * "one_to_many" or "1:m": check if merge keys are unique in left
      dataset.
    * "many_to_one" or "m:1": check if merge keys are unique in right
      dataset.
    * "many_to_many" or "m:m": allowed, but does not result in checks.

Returns
-------
DataFrame
    A DataFrame of the two merged objects.

See Also
--------
merge_ordered : Merge with optional filling/interpolation.
merge_asof : Merge on nearest keys.
DataFrame.join : Similar method using indices.

Notes
-----
Support for specifying index levels as the `on`, `left_on`, and
`right_on` parameters was added in version 0.23.0
Support for merging named Series objects was added in version 0.24.0

Examples
--------
>>> df1 = pd.DataFrame({'lkey': ['foo', 'bar', 'baz', 'foo'],
...                     'value': [1, 2, 3, 5]})
>>> df2 = pd.DataFrame({'rkey': ['foo', 'bar', 'baz', 'foo'],
...                     'value': [5, 6, 7, 8]})
>>> df1
    lkey value
0   foo      1
1   bar      2
2   baz      3
3   foo      5
>>> df2
    rkey value
0   foo      5
1   bar      6
2   baz      7
3   foo      8

Merge df1 and df2 on the lkey and rkey columns. The value columns have
the default suffixes, _x and _y, appended.

>>> df1.merge(df2, left_on='lkey', right_on='rkey')
  lkey  value_x rkey  value_y
0  foo        1  foo        5
1  foo        1  foo        8
2  foo        5  foo        5
3  foo        5  foo        8
4  bar        2  bar        6
5  baz        3  baz        7

Merge DataFrames df1 and df2 with specified left and right suffixes
appended to any overlapping columns.

>>> df1.merge(df2, left_on='lkey', right_on='rkey',
...           suffixes=('_left', '_right'))
  lkey  value_left rkey  value_right
0  foo           1  foo            5
1  foo           1  foo            8
2  foo           5  foo            5
3  foo           5  foo            8
4  bar           2  bar            6
5  baz           3  baz            7

Merge DataFrames df1 and df2, but raise an exception if the DataFrames have
any overlapping columns.

>>> df1.merge(df2, left_on='lkey', right_on='rkey', suffixes=(False, False))
Traceback (most recent call last):
...
ValueError: columns overlap but no suffix specified:
    Index(['value'], dtype='object')

>>> df1 = pd.DataFrame({'a': ['foo', 'bar'], 'b': [1, 2]})
>>> df2 = pd.DataFrame({'a': ['foo', 'baz'], 'c': [3, 4]})
>>> df1
      a  b
0   foo  1
1   bar  2
>>> df2
      a  c
0   foo  3
1   baz  4

>>> df1.merge(df2, how='inner', on='a')
      a  b  c
0   foo  1  3

>>> df1.merge(df2, how='left', on='a')
      a  b  c
0   foo  1  3.0
1   bar  2  NaN

>>> df1 = pd.DataFrame({'left': ['foo', 'bar']})
>>> df2 = pd.DataFrame({'right': [7, 8]})
>>> df1
    left
0   foo
1   bar
>>> df2
    right
0   7
1   8

>>> df1.merge(df2, how='cross')
   left  right
0   foo      7
1   foo      8
2   bar      7
3   bar      8
"""


# -----------------------------------------------------------------------
# DataFrame class


class DataFrame(NDFrame, OpsMixin):
    """
    Two-dimensional, size-mutable, potentially heterogeneous tabular data.

    Data structure also contains labeled axes (rows and columns).
    Arithmetic operations align on both row and column labels. Can be
    thought of as a dict-like container for Series objects. The primary
    pandas data structure.

    Parameters
    ----------
    data : ndarray (structured or homogeneous), Iterable, dict, or DataFrame
        Dict can contain Series, arrays, constants, dataclass or list-like objects. If
        data is a dict, column order follows insertion-order.

        .. versionchanged:: 0.25.0
           If data is a list of dicts, column order follows insertion-order.

    index : Index or array-like
        Index to use for resulting frame. Will default to RangeIndex if
        no indexing information part of input data and no index provided.
    columns : Index or array-like
        Column labels to use for resulting frame when data does not have them,
        defaulting to RangeIndex(0, 1, 2, ..., n). If data contains column labels,
        will perform column selection instead.
    dtype : dtype, default None
        Data type to force. Only a single dtype is allowed. If None, infer.
    copy : bool or None, default None
        Copy data from inputs.
        For dict data, the default of None behaves like ``copy=True``.  For DataFrame
        or 2d ndarray input, the default of None behaves like ``copy=False``.

        .. versionchanged:: 1.3.0

    See Also
    --------
    DataFrame.from_records : Constructor from tuples, also record arrays.
    DataFrame.from_dict : From dicts of Series, arrays, or dicts.
    read_csv : Read a comma-separated values (csv) file into DataFrame.
    read_table : Read general delimited file into DataFrame.
    read_clipboard : Read text from clipboard into DataFrame.

    Examples
    --------
    Constructing DataFrame from a dictionary.

    >>> d = {'col1': [1, 2], 'col2': [3, 4]}
    >>> df = pd.DataFrame(data=d)
    >>> df
       col1  col2
    0     1     3
    1     2     4

    Notice that the inferred dtype is int64.

    >>> df.dtypes
    col1    int64
    col2    int64
    dtype: object

    To enforce a single dtype:

    >>> df = pd.DataFrame(data=d, dtype=np.int8)
    >>> df.dtypes
    col1    int8
    col2    int8
    dtype: object

    Constructing DataFrame from numpy ndarray:

    >>> df2 = pd.DataFrame(np.array([[1, 2, 3], [4, 5, 6], [7, 8, 9]]),
    ...                    columns=['a', 'b', 'c'])
    >>> df2
       a  b  c
    0  1  2  3
    1  4  5  6
    2  7  8  9

    Constructing DataFrame from a numpy ndarray that has labeled columns:

    >>> data = np.array([(1, 2, 3), (4, 5, 6), (7, 8, 9)],
    ...                 dtype=[("a", "i4"), ("b", "i4"), ("c", "i4")])
    >>> df3 = pd.DataFrame(data, columns=['c', 'a'])
    ...
    >>> df3
       c  a
    0  3  1
    1  6  4
    2  9  7

    Constructing DataFrame from dataclass:

    >>> from dataclasses import make_dataclass
    >>> Point = make_dataclass("Point", [("x", int), ("y", int)])
    >>> pd.DataFrame([Point(0, 0), Point(0, 3), Point(2, 3)])
       x  y
    0  0  0
    1  0  3
    2  2  3
    """

    _internal_names_set = {"columns", "index"} | NDFrame._internal_names_set
    _typ = "dataframe"
    _HANDLED_TYPES = (Series, Index, ExtensionArray, np.ndarray)
    _accessors: set[str] = {"sparse"}
    _hidden_attrs: frozenset[str] = NDFrame._hidden_attrs | frozenset([])
    _mgr: BlockManager | ArrayManager

    @property
    def _constructor(self) -> type[DataFrame]:
        return DataFrame

    _constructor_sliced: type[Series] = Series

    # ----------------------------------------------------------------------
    # Constructors

    def __init__(
        self,
        data=None,
        index: Axes | None = None,
        columns: Axes | None = None,
        dtype: Dtype | None = None,
        copy: bool | None = None,
    ):

        if copy is None:
            if isinstance(data, dict) or data is None:
                # retain pre-GH#38939 default behavior
                copy = True
            else:
                copy = False

        if data is None:
            data = {}
        if dtype is not None:
            dtype = self._validate_dtype(dtype)

        if isinstance(data, DataFrame):
            data = data._mgr

        if isinstance(data, (BlockManager, ArrayManager)):
            # first check if a Manager is passed without any other arguments
            # -> use fastpath (without checking Manager type)
            if index is None and columns is None and dtype is None and not copy:
                # GH#33357 fastpath
                NDFrame.__init__(self, data)
                return

        manager = get_option("mode.data_manager")

        if isinstance(data, (BlockManager, ArrayManager)):
            mgr = self._init_mgr(
                data, axes={"index": index, "columns": columns}, dtype=dtype, copy=copy
            )

        elif isinstance(data, dict):
            # GH#38939 de facto copy defaults to False only in non-dict cases
            mgr = dict_to_mgr(data, index, columns, dtype=dtype, copy=copy, typ=manager)
        elif isinstance(data, ma.MaskedArray):
            import numpy.ma.mrecords as mrecords

            # masked recarray
            if isinstance(data, mrecords.MaskedRecords):
                mgr = rec_array_to_mgr(
                    data,
                    index,
                    columns,
                    dtype,
                    copy,
                    typ=manager,
                )
                warnings.warn(
                    "Support for MaskedRecords is deprecated and will be "
                    "removed in a future version.  Pass "
                    "{name: data[name] for name in data.dtype.names} instead.",
                    FutureWarning,
                    stacklevel=2,
                )

            # a masked array
            else:
                data = sanitize_masked_array(data)
                mgr = ndarray_to_mgr(
                    data,
                    index,
                    columns,
                    dtype=dtype,
                    copy=copy,
                    typ=manager,
                )

        elif isinstance(data, (np.ndarray, Series, Index)):
            if data.dtype.names:
                # i.e. numpy structured array

                mgr = rec_array_to_mgr(
                    data,
                    index,
                    columns,
                    dtype,
                    copy,
                    typ=manager,
                )
            elif getattr(data, "name", None) is not None:
                # i.e. Series/Index with non-None name
                mgr = dict_to_mgr(
                    # error: Item "ndarray" of "Union[ndarray, Series, Index]" has no
                    # attribute "name"
                    {data.name: data},  # type: ignore[union-attr]
                    index,
                    columns,
                    dtype=dtype,
                    typ=manager,
                )
            else:
                mgr = ndarray_to_mgr(
                    data,
                    index,
                    columns,
                    dtype=dtype,
                    copy=copy,
                    typ=manager,
                )

        # For data is list-like, or Iterable (will consume into list)
        elif is_list_like(data):
            if not isinstance(data, (abc.Sequence, ExtensionArray)):
                data = list(data)
            if len(data) > 0:
                if is_dataclass(data[0]):
                    data = dataclasses_to_dicts(data)
                if treat_as_nested(data):
                    if columns is not None:
                        # error: Argument 1 to "ensure_index" has incompatible type
                        # "Collection[Any]"; expected "Union[Union[Union[ExtensionArray,
                        # ndarray], Index, Series], Sequence[Any]]"
                        columns = ensure_index(columns)  # type: ignore[arg-type]
                    arrays, columns, index = nested_data_to_arrays(
                        # error: Argument 3 to "nested_data_to_arrays" has incompatible
                        # type "Optional[Collection[Any]]"; expected "Optional[Index]"
                        data,
                        columns,
                        index,  # type: ignore[arg-type]
                        dtype,
                    )
                    mgr = arrays_to_mgr(
                        arrays,
                        columns,
                        index,
                        columns,
                        dtype=dtype,
                        typ=manager,
                    )
                else:
                    mgr = ndarray_to_mgr(
                        data,
                        index,
                        columns,
                        dtype=dtype,
                        copy=copy,
                        typ=manager,
                    )
            else:
                mgr = dict_to_mgr(
                    {},
                    index,
                    columns,
                    dtype=dtype,
                    typ=manager,
                )
        # For data is scalar
        else:
            if index is None or columns is None:
                raise ValueError("DataFrame constructor not properly called!")

            if not dtype:
                dtype, _ = infer_dtype_from_scalar(data, pandas_dtype=True)

            # For data is a scalar extension dtype
            if isinstance(dtype, ExtensionDtype):
                # TODO(EA2D): special case not needed with 2D EAs

                values = [
                    construct_1d_arraylike_from_scalar(data, len(index), dtype)
                    for _ in range(len(columns))
                ]
                mgr = arrays_to_mgr(
                    values, columns, index, columns, dtype=None, typ=manager
                )
            else:
                arr2d = construct_2d_arraylike_from_scalar(
                    data,
                    len(index),
                    len(columns),
                    dtype,
                    copy,
                )

                mgr = ndarray_to_mgr(
                    arr2d,
                    index,
                    columns,
                    dtype=arr2d.dtype,
                    copy=False,
                    typ=manager,
                )

        # ensure correct Manager type according to settings
        mgr = mgr_to_mgr(mgr, typ=manager)

        NDFrame.__init__(self, mgr)

    # ----------------------------------------------------------------------

    @property
    def axes(self) -> list[Index]:
        """
        Return a list representing the axes of the DataFrame.

        It has the row axis labels and column axis labels as the only members.
        They are returned in that order.

        Examples
        --------
        >>> df = pd.DataFrame({'col1': [1, 2], 'col2': [3, 4]})
        >>> df.axes
        [RangeIndex(start=0, stop=2, step=1), Index(['col1', 'col2'],
        dtype='object')]
        """
        return [self.index, self.columns]

    @property
    def shape(self) -> tuple[int, int]:
        """
        Return a tuple representing the dimensionality of the DataFrame.

        See Also
        --------
        ndarray.shape : Tuple of array dimensions.

        Examples
        --------
        >>> df = pd.DataFrame({'col1': [1, 2], 'col2': [3, 4]})
        >>> df.shape
        (2, 2)

        >>> df = pd.DataFrame({'col1': [1, 2], 'col2': [3, 4],
        ...                    'col3': [5, 6]})
        >>> df.shape
        (2, 3)
        """
        return len(self.index), len(self.columns)

    @property
    def _is_homogeneous_type(self) -> bool:
        """
        Whether all the columns in a DataFrame have the same type.

        Returns
        -------
        bool

        See Also
        --------
        Index._is_homogeneous_type : Whether the object has a single
            dtype.
        MultiIndex._is_homogeneous_type : Whether all the levels of a
            MultiIndex have the same dtype.

        Examples
        --------
        >>> DataFrame({"A": [1, 2], "B": [3, 4]})._is_homogeneous_type
        True
        >>> DataFrame({"A": [1, 2], "B": [3.0, 4.0]})._is_homogeneous_type
        False

        Items with the same type but different sizes are considered
        different types.

        >>> DataFrame({
        ...    "A": np.array([1, 2], dtype=np.int32),
        ...    "B": np.array([1, 2], dtype=np.int64)})._is_homogeneous_type
        False
        """
        if isinstance(self._mgr, ArrayManager):
            return len({arr.dtype for arr in self._mgr.arrays}) == 1
        if self._mgr.any_extension_types:
            return len({block.dtype for block in self._mgr.blocks}) == 1
        else:
            return not self._is_mixed_type

    @property
    def _can_fast_transpose(self) -> bool:
        """
        Can we transpose this DataFrame without creating any new array objects.
        """
        if isinstance(self._mgr, ArrayManager):
            return False
        blocks = self._mgr.blocks
        if len(blocks) != 1:
            return False

        dtype = blocks[0].dtype
        # TODO(EA2D) special case would be unnecessary with 2D EAs
        return not is_1d_only_ea_dtype(dtype)

    # error: Return type "Union[ndarray, DatetimeArray, TimedeltaArray]" of
    # "_values" incompatible with return type "ndarray" in supertype "NDFrame"
    @property
    def _values(  # type: ignore[override]
        self,
    ) -> np.ndarray | DatetimeArray | TimedeltaArray:
        """
        Analogue to ._values that may return a 2D ExtensionArray.
        """
        self._consolidate_inplace()

        mgr = self._mgr

        if isinstance(mgr, ArrayManager):
            if len(mgr.arrays) == 1 and not is_1d_only_ea_obj(mgr.arrays[0]):
                # error: Item "ExtensionArray" of "Union[ndarray, ExtensionArray]"
                # has no attribute "reshape"
                return mgr.arrays[0].reshape(-1, 1)  # type: ignore[union-attr]
            return self.values

        blocks = mgr.blocks
        if len(blocks) != 1:
            return self.values

        arr = blocks[0].values
        if arr.ndim == 1:
            # non-2D ExtensionArray
            return self.values

        # more generally, whatever we allow in NDArrayBackedExtensionBlock
        arr = cast("np.ndarray | DatetimeArray | TimedeltaArray", arr)
        return arr.T

    # ----------------------------------------------------------------------
    # Rendering Methods

    def _repr_fits_vertical_(self) -> bool:
        """
        Check length against max_rows.
        """
        max_rows = get_option("display.max_rows")
        return len(self) <= max_rows

    def _repr_fits_horizontal_(self, ignore_width: bool = False) -> bool:
        """
        Check if full repr fits in horizontal boundaries imposed by the display
        options width and max_columns.

        In case of non-interactive session, no boundaries apply.

        `ignore_width` is here so ipynb+HTML output can behave the way
        users expect. display.max_columns remains in effect.
        GH3541, GH3573
        """
        width, height = console.get_console_size()
        max_columns = get_option("display.max_columns")
        nb_columns = len(self.columns)

        # exceed max columns
        if (max_columns and nb_columns > max_columns) or (
            (not ignore_width) and width and nb_columns > (width // 2)
        ):
            return False

        # used by repr_html under IPython notebook or scripts ignore terminal
        # dims
        if ignore_width or not console.in_interactive_session():
            return True

        if get_option("display.width") is not None or console.in_ipython_frontend():
            # check at least the column row for excessive width
            max_rows = 1
        else:
            max_rows = get_option("display.max_rows")

        # when auto-detecting, so width=None and not in ipython front end
        # check whether repr fits horizontal by actually checking
        # the width of the rendered repr
        buf = StringIO()

        # only care about the stuff we'll actually print out
        # and to_string on entire frame may be expensive
        d = self

        if max_rows is not None:  # unlimited rows
            # min of two, where one may be None
            d = d.iloc[: min(max_rows, len(d))]
        else:
            return True

        d.to_string(buf=buf)
        value = buf.getvalue()
        repr_width = max(len(line) for line in value.split("\n"))

        return repr_width < width

    def _info_repr(self) -> bool:
        """
        True if the repr should show the info view.
        """
        info_repr_option = get_option("display.large_repr") == "info"
        return info_repr_option and not (
            self._repr_fits_horizontal_() and self._repr_fits_vertical_()
        )

    def __repr__(self) -> str:
        """
        Return a string representation for a particular DataFrame.
        """
        buf = StringIO("")
        if self._info_repr():
            self.info(buf=buf)
            return buf.getvalue()

        max_rows = get_option("display.max_rows")
        min_rows = get_option("display.min_rows")
        max_cols = get_option("display.max_columns")
        max_colwidth = get_option("display.max_colwidth")
        show_dimensions = get_option("display.show_dimensions")
        if get_option("display.expand_frame_repr"):
            width, _ = console.get_console_size()
        else:
            width = None
        self.to_string(
            buf=buf,
            max_rows=max_rows,
            min_rows=min_rows,
            max_cols=max_cols,
            line_width=width,
            max_colwidth=max_colwidth,
            show_dimensions=show_dimensions,
        )

        return buf.getvalue()

    def _repr_html_(self) -> str | None:
        """
        Return a html representation for a particular DataFrame.

        Mainly for IPython notebook.
        """
        if self._info_repr():
            buf = StringIO("")
            self.info(buf=buf)
            # need to escape the <class>, should be the first line.
            val = buf.getvalue().replace("<", r"&lt;", 1)
            val = val.replace(">", r"&gt;", 1)
            return "<pre>" + val + "</pre>"

        if get_option("display.notebook_repr_html"):
            max_rows = get_option("display.max_rows")
            min_rows = get_option("display.min_rows")
            max_cols = get_option("display.max_columns")
            show_dimensions = get_option("display.show_dimensions")

            formatter = fmt.DataFrameFormatter(
                self,
                columns=None,
                col_space=None,
                na_rep="NaN",
                formatters=None,
                float_format=None,
                sparsify=None,
                justify=None,
                index_names=True,
                header=True,
                index=True,
                bold_rows=True,
                escape=True,
                max_rows=max_rows,
                min_rows=min_rows,
                max_cols=max_cols,
                show_dimensions=show_dimensions,
                decimal=".",
            )
            return fmt.DataFrameRenderer(formatter).to_html(notebook=True)
        else:
            return None

    @Substitution(
        header_type="bool or sequence",
        header="Write out the column names. If a list of strings "
        "is given, it is assumed to be aliases for the "
        "column names",
        col_space_type="int, list or dict of int",
        col_space="The minimum width of each column",
    )
    @Substitution(shared_params=fmt.common_docstring, returns=fmt.return_docstring)
    def to_string(
        self,
        buf: FilePathOrBuffer[str] | None = None,
        columns: Sequence[str] | None = None,
        col_space: int | None = None,
        header: bool | Sequence[str] = True,
        index: bool = True,
        na_rep: str = "NaN",
        formatters: fmt.FormattersType | None = None,
        float_format: fmt.FloatFormatType | None = None,
        sparsify: bool | None = None,
        index_names: bool = True,
        justify: str | None = None,
        max_rows: int | None = None,
        min_rows: int | None = None,
        max_cols: int | None = None,
        show_dimensions: bool = False,
        decimal: str = ".",
        line_width: int | None = None,
        max_colwidth: int | None = None,
        encoding: str | None = None,
    ) -> str | None:
        """
        Render a DataFrame to a console-friendly tabular output.
        %(shared_params)s
        line_width : int, optional
            Width to wrap a line in characters.
        max_colwidth : int, optional
            Max width to truncate each column in characters. By default, no limit.

            .. versionadded:: 1.0.0
        encoding : str, default "utf-8"
            Set character encoding.

            .. versionadded:: 1.0
        %(returns)s
        See Also
        --------
        to_html : Convert DataFrame to HTML.

        Examples
        --------
        >>> d = {'col1': [1, 2, 3], 'col2': [4, 5, 6]}
        >>> df = pd.DataFrame(d)
        >>> print(df.to_string())
           col1  col2
        0     1     4
        1     2     5
        2     3     6
        """
        from pandas import option_context

        with option_context("display.max_colwidth", max_colwidth):
            formatter = fmt.DataFrameFormatter(
                self,
                columns=columns,
                col_space=col_space,
                na_rep=na_rep,
                formatters=formatters,
                float_format=float_format,
                sparsify=sparsify,
                justify=justify,
                index_names=index_names,
                header=header,
                index=index,
                min_rows=min_rows,
                max_rows=max_rows,
                max_cols=max_cols,
                show_dimensions=show_dimensions,
                decimal=decimal,
            )
            return fmt.DataFrameRenderer(formatter).to_string(
                buf=buf,
                encoding=encoding,
                line_width=line_width,
            )

    # ----------------------------------------------------------------------

    @property
    def style(self) -> Styler:
        """
        Returns a Styler object.

        Contains methods for building a styled HTML representation of the DataFrame.

        See Also
        --------
        io.formats.style.Styler : Helps style a DataFrame or Series according to the
            data with HTML and CSS.
        """
        from pandas.io.formats.style import Styler

        return Styler(self)

    _shared_docs[
        "items"
    ] = r"""
        Iterate over (column name, Series) pairs.

        Iterates over the DataFrame columns, returning a tuple with
        the column name and the content as a Series.

        Yields
        ------
        label : object
            The column names for the DataFrame being iterated over.
        content : Series
            The column entries belonging to each label, as a Series.

        See Also
        --------
        DataFrame.iterrows : Iterate over DataFrame rows as
            (index, Series) pairs.
        DataFrame.itertuples : Iterate over DataFrame rows as namedtuples
            of the values.

        Examples
        --------
        >>> df = pd.DataFrame({'species': ['bear', 'bear', 'marsupial'],
        ...                   'population': [1864, 22000, 80000]},
        ...                   index=['panda', 'polar', 'koala'])
        >>> df
                species   population
        panda   bear      1864
        polar   bear      22000
        koala   marsupial 80000
        >>> for label, content in df.items():
        ...     print(f'label: {label}')
        ...     print(f'content: {content}', sep='\n')
        ...
        label: species
        content:
        panda         bear
        polar         bear
        koala    marsupial
        Name: species, dtype: object
        label: population
        content:
        panda     1864
        polar    22000
        koala    80000
        Name: population, dtype: int64
        """

    @Appender(_shared_docs["items"])
    def items(self) -> Iterable[tuple[Hashable, Series]]:
        if self.columns.is_unique and hasattr(self, "_item_cache"):
            for k in self.columns:
                yield k, self._get_item_cache(k)
        else:
            for i, k in enumerate(self.columns):
                yield k, self._ixs(i, axis=1)

    @Appender(_shared_docs["items"])
    def iteritems(self) -> Iterable[tuple[Hashable, Series]]:
        yield from self.items()

    def iterrows(self) -> Iterable[tuple[Hashable, Series]]:
        """
        Iterate over DataFrame rows as (index, Series) pairs.

        Yields
        ------
        index : label or tuple of label
            The index of the row. A tuple for a `MultiIndex`.
        data : Series
            The data of the row as a Series.

        See Also
        --------
        DataFrame.itertuples : Iterate over DataFrame rows as namedtuples of the values.
        DataFrame.items : Iterate over (column name, Series) pairs.

        Notes
        -----
        1. Because ``iterrows`` returns a Series for each row,
           it does **not** preserve dtypes across the rows (dtypes are
           preserved across columns for DataFrames). For example,

           >>> df = pd.DataFrame([[1, 1.5]], columns=['int', 'float'])
           >>> row = next(df.iterrows())[1]
           >>> row
           int      1.0
           float    1.5
           Name: 0, dtype: float64
           >>> print(row['int'].dtype)
           float64
           >>> print(df['int'].dtype)
           int64

           To preserve dtypes while iterating over the rows, it is better
           to use :meth:`itertuples` which returns namedtuples of the values
           and which is generally faster than ``iterrows``.

        2. You should **never modify** something you are iterating over.
           This is not guaranteed to work in all cases. Depending on the
           data types, the iterator returns a copy and not a view, and writing
           to it will have no effect.
        """
        columns = self.columns
        klass = self._constructor_sliced
        for k, v in zip(self.index, self.values):
            s = klass(v, index=columns, name=k)
            yield k, s

    def itertuples(
        self, index: bool = True, name: str | None = "Pandas"
    ) -> Iterable[tuple[Any, ...]]:
        """
        Iterate over DataFrame rows as namedtuples.

        Parameters
        ----------
        index : bool, default True
            If True, return the index as the first element of the tuple.
        name : str or None, default "Pandas"
            The name of the returned namedtuples or None to return regular
            tuples.

        Returns
        -------
        iterator
            An object to iterate over namedtuples for each row in the
            DataFrame with the first field possibly being the index and
            following fields being the column values.

        See Also
        --------
        DataFrame.iterrows : Iterate over DataFrame rows as (index, Series)
            pairs.
        DataFrame.items : Iterate over (column name, Series) pairs.

        Notes
        -----
        The column names will be renamed to positional names if they are
        invalid Python identifiers, repeated, or start with an underscore.
        On python versions < 3.7 regular tuples are returned for DataFrames
        with a large number of columns (>254).

        Examples
        --------
        >>> df = pd.DataFrame({'num_legs': [4, 2], 'num_wings': [0, 2]},
        ...                   index=['dog', 'hawk'])
        >>> df
              num_legs  num_wings
        dog          4          0
        hawk         2          2
        >>> for row in df.itertuples():
        ...     print(row)
        ...
        Pandas(Index='dog', num_legs=4, num_wings=0)
        Pandas(Index='hawk', num_legs=2, num_wings=2)

        By setting the `index` parameter to False we can remove the index
        as the first element of the tuple:

        >>> for row in df.itertuples(index=False):
        ...     print(row)
        ...
        Pandas(num_legs=4, num_wings=0)
        Pandas(num_legs=2, num_wings=2)

        With the `name` parameter set we set a custom name for the yielded
        namedtuples:

        >>> for row in df.itertuples(name='Animal'):
        ...     print(row)
        ...
        Animal(Index='dog', num_legs=4, num_wings=0)
        Animal(Index='hawk', num_legs=2, num_wings=2)
        """
        arrays = []
        fields = list(self.columns)
        if index:
            arrays.append(self.index)
            fields.insert(0, "Index")

        # use integer indexing because of possible duplicate column names
        arrays.extend(self.iloc[:, k] for k in range(len(self.columns)))

        if name is not None:
            # https://github.com/python/mypy/issues/9046
            # error: namedtuple() expects a string literal as the first argument
            itertuple = collections.namedtuple(  # type: ignore[misc]
                name, fields, rename=True
            )
            return map(itertuple._make, zip(*arrays))

        # fallback to regular tuples
        return zip(*arrays)

    def __len__(self) -> int:
        """
        Returns length of info axis, but here we use the index.
        """
        return len(self.index)

    @overload
    def dot(self, other: Series) -> Series:
        ...

    @overload
    def dot(self, other: DataFrame | Index | ArrayLike) -> DataFrame:
        ...

    def dot(self, other: AnyArrayLike | FrameOrSeriesUnion) -> FrameOrSeriesUnion:
        """
        Compute the matrix multiplication between the DataFrame and other.

        This method computes the matrix product between the DataFrame and the
        values of an other Series, DataFrame or a numpy array.

        It can also be called using ``self @ other`` in Python >= 3.5.

        Parameters
        ----------
        other : Series, DataFrame or array-like
            The other object to compute the matrix product with.

        Returns
        -------
        Series or DataFrame
            If other is a Series, return the matrix product between self and
            other as a Series. If other is a DataFrame or a numpy.array, return
            the matrix product of self and other in a DataFrame of a np.array.

        See Also
        --------
        Series.dot: Similar method for Series.

        Notes
        -----
        The dimensions of DataFrame and other must be compatible in order to
        compute the matrix multiplication. In addition, the column names of
        DataFrame and the index of other must contain the same values, as they
        will be aligned prior to the multiplication.

        The dot method for Series computes the inner product, instead of the
        matrix product here.

        Examples
        --------
        Here we multiply a DataFrame with a Series.

        >>> df = pd.DataFrame([[0, 1, -2, -1], [1, 1, 1, 1]])
        >>> s = pd.Series([1, 1, 2, 1])
        >>> df.dot(s)
        0    -4
        1     5
        dtype: int64

        Here we multiply a DataFrame with another DataFrame.

        >>> other = pd.DataFrame([[0, 1], [1, 2], [-1, -1], [2, 0]])
        >>> df.dot(other)
            0   1
        0   1   4
        1   2   2

        Note that the dot method give the same result as @

        >>> df @ other
            0   1
        0   1   4
        1   2   2

        The dot method works also if other is an np.array.

        >>> arr = np.array([[0, 1], [1, 2], [-1, -1], [2, 0]])
        >>> df.dot(arr)
            0   1
        0   1   4
        1   2   2

        Note how shuffling of the objects does not change the result.

        >>> s2 = s.reindex([1, 0, 2, 3])
        >>> df.dot(s2)
        0    -4
        1     5
        dtype: int64
        """
        if isinstance(other, (Series, DataFrame)):
            common = self.columns.union(other.index)
            if len(common) > len(self.columns) or len(common) > len(other.index):
                raise ValueError("matrices are not aligned")

            left = self.reindex(columns=common, copy=False)
            right = other.reindex(index=common, copy=False)
            lvals = left.values
            rvals = right._values
        else:
            left = self
            lvals = self.values
            rvals = np.asarray(other)
            if lvals.shape[1] != rvals.shape[0]:
                raise ValueError(
                    f"Dot product shape mismatch, {lvals.shape} vs {rvals.shape}"
                )

        if isinstance(other, DataFrame):
            return self._constructor(
                np.dot(lvals, rvals), index=left.index, columns=other.columns
            )
        elif isinstance(other, Series):
            return self._constructor_sliced(np.dot(lvals, rvals), index=left.index)
        elif isinstance(rvals, (np.ndarray, Index)):
            result = np.dot(lvals, rvals)
            if result.ndim == 2:
                return self._constructor(result, index=left.index)
            else:
                return self._constructor_sliced(result, index=left.index)
        else:  # pragma: no cover
            raise TypeError(f"unsupported type: {type(other)}")

    @overload
    def __matmul__(self, other: Series) -> Series:
        ...

    @overload
    def __matmul__(
        self, other: AnyArrayLike | FrameOrSeriesUnion
    ) -> FrameOrSeriesUnion:
        ...

    def __matmul__(
        self, other: AnyArrayLike | FrameOrSeriesUnion
    ) -> FrameOrSeriesUnion:
        """
        Matrix multiplication using binary `@` operator in Python>=3.5.
        """
        return self.dot(other)

    def __rmatmul__(self, other):
        """
        Matrix multiplication using binary `@` operator in Python>=3.5.
        """
        try:
            return self.T.dot(np.transpose(other)).T
        except ValueError as err:
            if "shape mismatch" not in str(err):
                raise
            # GH#21581 give exception message for original shapes
            msg = f"shapes {np.shape(other)} and {self.shape} not aligned"
            raise ValueError(msg) from err

    # ----------------------------------------------------------------------
    # IO methods (to / from other formats)

    @classmethod
    def from_dict(
        cls,
        data,
        orient: str = "columns",
        dtype: Dtype | None = None,
        columns=None,
    ) -> DataFrame:
        """
        Construct DataFrame from dict of array-like or dicts.

        Creates DataFrame object from dictionary by columns or by index
        allowing dtype specification.

        Parameters
        ----------
        data : dict
            Of the form {field : array-like} or {field : dict}.
        orient : {'columns', 'index'}, default 'columns'
            The "orientation" of the data. If the keys of the passed dict
            should be the columns of the resulting DataFrame, pass 'columns'
            (default). Otherwise if the keys should be rows, pass 'index'.
        dtype : dtype, default None
            Data type to force, otherwise infer.
        columns : list, default None
            Column labels to use when ``orient='index'``. Raises a ValueError
            if used with ``orient='columns'``.

        Returns
        -------
        DataFrame

        See Also
        --------
        DataFrame.from_records : DataFrame from structured ndarray, sequence
            of tuples or dicts, or DataFrame.
        DataFrame : DataFrame object creation using constructor.

        Examples
        --------
        By default the keys of the dict become the DataFrame columns:

        >>> data = {'col_1': [3, 2, 1, 0], 'col_2': ['a', 'b', 'c', 'd']}
        >>> pd.DataFrame.from_dict(data)
           col_1 col_2
        0      3     a
        1      2     b
        2      1     c
        3      0     d

        Specify ``orient='index'`` to create the DataFrame using dictionary
        keys as rows:

        >>> data = {'row_1': [3, 2, 1, 0], 'row_2': ['a', 'b', 'c', 'd']}
        >>> pd.DataFrame.from_dict(data, orient='index')
               0  1  2  3
        row_1  3  2  1  0
        row_2  a  b  c  d

        When using the 'index' orientation, the column names can be
        specified manually:

        >>> pd.DataFrame.from_dict(data, orient='index',
        ...                        columns=['A', 'B', 'C', 'D'])
               A  B  C  D
        row_1  3  2  1  0
        row_2  a  b  c  d
        """
        index = None
        orient = orient.lower()
        if orient == "index":
            if len(data) > 0:
                # TODO speed up Series case
                if isinstance(list(data.values())[0], (Series, dict)):
                    data = _from_nested_dict(data)
                else:
                    data, index = list(data.values()), list(data.keys())
        elif orient == "columns":
            if columns is not None:
                raise ValueError("cannot use columns parameter with orient='columns'")
        else:  # pragma: no cover
            raise ValueError("only recognize index or columns for orient")

        return cls(data, index=index, columns=columns, dtype=dtype)

    def to_numpy(
        self,
        dtype: NpDtype | None = None,
        copy: bool = False,
        na_value=lib.no_default,
    ) -> np.ndarray:
        """
        Convert the DataFrame to a NumPy array.

        .. versionadded:: 0.24.0

        By default, the dtype of the returned array will be the common NumPy
        dtype of all types in the DataFrame. For example, if the dtypes are
        ``float16`` and ``float32``, the results dtype will be ``float32``.
        This may require copying data and coercing values, which may be
        expensive.

        Parameters
        ----------
        dtype : str or numpy.dtype, optional
            The dtype to pass to :meth:`numpy.asarray`.
        copy : bool, default False
            Whether to ensure that the returned value is not a view on
            another array. Note that ``copy=False`` does not *ensure* that
            ``to_numpy()`` is no-copy. Rather, ``copy=True`` ensure that
            a copy is made, even if not strictly necessary.
        na_value : Any, optional
            The value to use for missing values. The default value depends
            on `dtype` and the dtypes of the DataFrame columns.

            .. versionadded:: 1.1.0

        Returns
        -------
        numpy.ndarray

        See Also
        --------
        Series.to_numpy : Similar method for Series.

        Examples
        --------
        >>> pd.DataFrame({"A": [1, 2], "B": [3, 4]}).to_numpy()
        array([[1, 3],
               [2, 4]])

        With heterogeneous data, the lowest common type will have to
        be used.

        >>> df = pd.DataFrame({"A": [1, 2], "B": [3.0, 4.5]})
        >>> df.to_numpy()
        array([[1. , 3. ],
               [2. , 4.5]])

        For a mix of numeric and non-numeric types, the output array will
        have object dtype.

        >>> df['C'] = pd.date_range('2000', periods=2)
        >>> df.to_numpy()
        array([[1, 3.0, Timestamp('2000-01-01 00:00:00')],
               [2, 4.5, Timestamp('2000-01-02 00:00:00')]], dtype=object)
        """
        self._consolidate_inplace()
        result = self._mgr.as_array(
            transpose=self._AXIS_REVERSED, dtype=dtype, copy=copy, na_value=na_value
        )
        if result.dtype is not dtype:
            result = np.array(result, dtype=dtype, copy=False)

        return result

    def to_dict(self, orient: str = "dict", into=dict):
        """
        Convert the DataFrame to a dictionary.

        The type of the key-value pairs can be customized with the parameters
        (see below).

        Parameters
        ----------
        orient : str {'dict', 'list', 'series', 'split', 'records', 'index'}
            Determines the type of the values of the dictionary.

            - 'dict' (default) : dict like {column -> {index -> value}}
            - 'list' : dict like {column -> [values]}
            - 'series' : dict like {column -> Series(values)}
            - 'split' : dict like
              {'index' -> [index], 'columns' -> [columns], 'data' -> [values]}
            - 'records' : list like
              [{column -> value}, ... , {column -> value}]
            - 'index' : dict like {index -> {column -> value}}

            Abbreviations are allowed. `s` indicates `series` and `sp`
            indicates `split`.

        into : class, default dict
            The collections.abc.Mapping subclass used for all Mappings
            in the return value.  Can be the actual class or an empty
            instance of the mapping type you want.  If you want a
            collections.defaultdict, you must pass it initialized.

        Returns
        -------
        dict, list or collections.abc.Mapping
            Return a collections.abc.Mapping object representing the DataFrame.
            The resulting transformation depends on the `orient` parameter.

        See Also
        --------
        DataFrame.from_dict: Create a DataFrame from a dictionary.
        DataFrame.to_json: Convert a DataFrame to JSON format.

        Examples
        --------
        >>> df = pd.DataFrame({'col1': [1, 2],
        ...                    'col2': [0.5, 0.75]},
        ...                   index=['row1', 'row2'])
        >>> df
              col1  col2
        row1     1  0.50
        row2     2  0.75
        >>> df.to_dict()
        {'col1': {'row1': 1, 'row2': 2}, 'col2': {'row1': 0.5, 'row2': 0.75}}

        You can specify the return orientation.

        >>> df.to_dict('series')
        {'col1': row1    1
                 row2    2
        Name: col1, dtype: int64,
        'col2': row1    0.50
                row2    0.75
        Name: col2, dtype: float64}

        >>> df.to_dict('split')
        {'index': ['row1', 'row2'], 'columns': ['col1', 'col2'],
         'data': [[1, 0.5], [2, 0.75]]}

        >>> df.to_dict('records')
        [{'col1': 1, 'col2': 0.5}, {'col1': 2, 'col2': 0.75}]

        >>> df.to_dict('index')
        {'row1': {'col1': 1, 'col2': 0.5}, 'row2': {'col1': 2, 'col2': 0.75}}

        You can also specify the mapping type.

        >>> from collections import OrderedDict, defaultdict
        >>> df.to_dict(into=OrderedDict)
        OrderedDict([('col1', OrderedDict([('row1', 1), ('row2', 2)])),
                     ('col2', OrderedDict([('row1', 0.5), ('row2', 0.75)]))])

        If you want a `defaultdict`, you need to initialize it:

        >>> dd = defaultdict(list)
        >>> df.to_dict('records', into=dd)
        [defaultdict(<class 'list'>, {'col1': 1, 'col2': 0.5}),
         defaultdict(<class 'list'>, {'col1': 2, 'col2': 0.75})]
        """
        if not self.columns.is_unique:
            warnings.warn(
                "DataFrame columns are not unique, some columns will be omitted.",
                UserWarning,
                stacklevel=2,
            )
        # GH16122
        into_c = com.standardize_mapping(into)

        orient = orient.lower()
        # GH32515
        if orient.startswith(("d", "l", "s", "r", "i")) and orient not in {
            "dict",
            "list",
            "series",
            "split",
            "records",
            "index",
        }:
            warnings.warn(
                "Using short name for 'orient' is deprecated. Only the "
                "options: ('dict', list, 'series', 'split', 'records', 'index') "
                "will be used in a future version. Use one of the above "
                "to silence this warning.",
                FutureWarning,
            )

            if orient.startswith("d"):
                orient = "dict"
            elif orient.startswith("l"):
                orient = "list"
            elif orient.startswith("sp"):
                orient = "split"
            elif orient.startswith("s"):
                orient = "series"
            elif orient.startswith("r"):
                orient = "records"
            elif orient.startswith("i"):
                orient = "index"

        if orient == "dict":
            return into_c((k, v.to_dict(into)) for k, v in self.items())

        elif orient == "list":
            return into_c((k, v.tolist()) for k, v in self.items())

        elif orient == "split":
            return into_c(
                (
                    ("index", self.index.tolist()),
                    ("columns", self.columns.tolist()),
                    (
                        "data",
                        [
                            list(map(maybe_box_native, t))
                            for t in self.itertuples(index=False, name=None)
                        ],
                    ),
                )
            )

        elif orient == "series":
            return into_c((k, v) for k, v in self.items())

        elif orient == "records":
            columns = self.columns.tolist()
            rows = (
                dict(zip(columns, row))
                for row in self.itertuples(index=False, name=None)
            )
            return [
                into_c((k, maybe_box_native(v)) for k, v in row.items()) for row in rows
            ]

        elif orient == "index":
            if not self.index.is_unique:
                raise ValueError("DataFrame index must be unique for orient='index'.")
            return into_c(
                (t[0], dict(zip(self.columns, t[1:])))
                for t in self.itertuples(name=None)
            )

        else:
            raise ValueError(f"orient '{orient}' not understood")

    def to_gbq(
        self,
        destination_table: str,
        project_id: str | None = None,
        chunksize: int | None = None,
        reauth: bool = False,
        if_exists: str = "fail",
        auth_local_webserver: bool = False,
        table_schema: list[dict[str, str]] | None = None,
        location: str | None = None,
        progress_bar: bool = True,
        credentials=None,
    ) -> None:
        """
        Write a DataFrame to a Google BigQuery table.

        This function requires the `pandas-gbq package
        <https://pandas-gbq.readthedocs.io>`__.

        See the `How to authenticate with Google BigQuery
        <https://pandas-gbq.readthedocs.io/en/latest/howto/authentication.html>`__
        guide for authentication instructions.

        Parameters
        ----------
        destination_table : str
            Name of table to be written, in the form ``dataset.tablename``.
        project_id : str, optional
            Google BigQuery Account project ID. Optional when available from
            the environment.
        chunksize : int, optional
            Number of rows to be inserted in each chunk from the dataframe.
            Set to ``None`` to load the whole dataframe at once.
        reauth : bool, default False
            Force Google BigQuery to re-authenticate the user. This is useful
            if multiple accounts are used.
        if_exists : str, default 'fail'
            Behavior when the destination table exists. Value can be one of:

            ``'fail'``
                If table exists raise pandas_gbq.gbq.TableCreationError.
            ``'replace'``
                If table exists, drop it, recreate it, and insert data.
            ``'append'``
                If table exists, insert data. Create if does not exist.
        auth_local_webserver : bool, default False
            Use the `local webserver flow`_ instead of the `console flow`_
            when getting user credentials.

            .. _local webserver flow:
                https://google-auth-oauthlib.readthedocs.io/en/latest/reference/google_auth_oauthlib.flow.html#google_auth_oauthlib.flow.InstalledAppFlow.run_local_server
            .. _console flow:
                https://google-auth-oauthlib.readthedocs.io/en/latest/reference/google_auth_oauthlib.flow.html#google_auth_oauthlib.flow.InstalledAppFlow.run_console

            *New in version 0.2.0 of pandas-gbq*.
        table_schema : list of dicts, optional
            List of BigQuery table fields to which according DataFrame
            columns conform to, e.g. ``[{'name': 'col1', 'type':
            'STRING'},...]``. If schema is not provided, it will be
            generated according to dtypes of DataFrame columns. See
            BigQuery API documentation on available names of a field.

            *New in version 0.3.1 of pandas-gbq*.
        location : str, optional
            Location where the load job should run. See the `BigQuery locations
            documentation
            <https://cloud.google.com/bigquery/docs/dataset-locations>`__ for a
            list of available locations. The location must match that of the
            target dataset.

            *New in version 0.5.0 of pandas-gbq*.
        progress_bar : bool, default True
            Use the library `tqdm` to show the progress bar for the upload,
            chunk by chunk.

            *New in version 0.5.0 of pandas-gbq*.
        credentials : google.auth.credentials.Credentials, optional
            Credentials for accessing Google APIs. Use this parameter to
            override default credentials, such as to use Compute Engine
            :class:`google.auth.compute_engine.Credentials` or Service
            Account :class:`google.oauth2.service_account.Credentials`
            directly.

            *New in version 0.8.0 of pandas-gbq*.

            .. versionadded:: 0.24.0

        See Also
        --------
        pandas_gbq.to_gbq : This function in the pandas-gbq library.
        read_gbq : Read a DataFrame from Google BigQuery.
        """
        from pandas.io import gbq

        gbq.to_gbq(
            self,
            destination_table,
            project_id=project_id,
            chunksize=chunksize,
            reauth=reauth,
            if_exists=if_exists,
            auth_local_webserver=auth_local_webserver,
            table_schema=table_schema,
            location=location,
            progress_bar=progress_bar,
            credentials=credentials,
        )

    @classmethod
    def from_records(
        cls,
        data,
        index=None,
        exclude=None,
        columns=None,
        coerce_float: bool = False,
        nrows: int | None = None,
    ) -> DataFrame:
        """
        Convert structured or record ndarray to DataFrame.

        Creates a DataFrame object from a structured ndarray, sequence of
        tuples or dicts, or DataFrame.

        Parameters
        ----------
        data : structured ndarray, sequence of tuples or dicts, or DataFrame
            Structured input data.
        index : str, list of fields, array-like
            Field of array to use as the index, alternately a specific set of
            input labels to use.
        exclude : sequence, default None
            Columns or fields to exclude.
        columns : sequence, default None
            Column names to use. If the passed data do not have names
            associated with them, this argument provides names for the
            columns. Otherwise this argument indicates the order of the columns
            in the result (any names not found in the data will become all-NA
            columns).
        coerce_float : bool, default False
            Attempt to convert values of non-string, non-numeric objects (like
            decimal.Decimal) to floating point, useful for SQL result sets.
        nrows : int, default None
            Number of rows to read if data is an iterator.

        Returns
        -------
        DataFrame

        See Also
        --------
        DataFrame.from_dict : DataFrame from dict of array-like or dicts.
        DataFrame : DataFrame object creation using constructor.

        Examples
        --------
        Data can be provided as a structured ndarray:

        >>> data = np.array([(3, 'a'), (2, 'b'), (1, 'c'), (0, 'd')],
        ...                 dtype=[('col_1', 'i4'), ('col_2', 'U1')])
        >>> pd.DataFrame.from_records(data)
           col_1 col_2
        0      3     a
        1      2     b
        2      1     c
        3      0     d

        Data can be provided as a list of dicts:

        >>> data = [{'col_1': 3, 'col_2': 'a'},
        ...         {'col_1': 2, 'col_2': 'b'},
        ...         {'col_1': 1, 'col_2': 'c'},
        ...         {'col_1': 0, 'col_2': 'd'}]
        >>> pd.DataFrame.from_records(data)
           col_1 col_2
        0      3     a
        1      2     b
        2      1     c
        3      0     d

        Data can be provided as a list of tuples with corresponding columns:

        >>> data = [(3, 'a'), (2, 'b'), (1, 'c'), (0, 'd')]
        >>> pd.DataFrame.from_records(data, columns=['col_1', 'col_2'])
           col_1 col_2
        0      3     a
        1      2     b
        2      1     c
        3      0     d
        """
        # Make a copy of the input columns so we can modify it
        if columns is not None:
            columns = ensure_index(columns)

        if is_iterator(data):
            if nrows == 0:
                return cls()

            try:
                first_row = next(data)
            except StopIteration:
                return cls(index=index, columns=columns)

            dtype = None
            if hasattr(first_row, "dtype") and first_row.dtype.names:
                dtype = first_row.dtype

            values = [first_row]

            if nrows is None:
                values += data
            else:
                values.extend(itertools.islice(data, nrows - 1))

            if dtype is not None:
                data = np.array(values, dtype=dtype)
            else:
                data = values

        if isinstance(data, dict):
            if columns is None:
                columns = arr_columns = ensure_index(sorted(data))
                arrays = [data[k] for k in columns]
            else:
                arrays = []
                arr_columns_list = []
                for k, v in data.items():
                    if k in columns:
                        arr_columns_list.append(k)
                        arrays.append(v)

                arr_columns = Index(arr_columns_list)
                arrays, arr_columns = reorder_arrays(arrays, arr_columns, columns)

        elif isinstance(data, (np.ndarray, DataFrame)):
            arrays, columns = to_arrays(data, columns)
            arr_columns = columns
        else:
            arrays, arr_columns = to_arrays(data, columns)
            if coerce_float:
                for i, arr in enumerate(arrays):
                    if arr.dtype == object:
                        # error: Argument 1 to "maybe_convert_objects" has
                        # incompatible type "Union[ExtensionArray, ndarray]";
                        # expected "ndarray"
                        arrays[i] = lib.maybe_convert_objects(
                            arr,  # type: ignore[arg-type]
                            try_float=True,
                        )

            arr_columns = ensure_index(arr_columns)
            if columns is None:
                columns = arr_columns

        if exclude is None:
            exclude = set()
        else:
            exclude = set(exclude)

        result_index = None
        if index is not None:
            if isinstance(index, str) or not hasattr(index, "__iter__"):
                i = columns.get_loc(index)
                exclude.add(index)
                if len(arrays) > 0:
                    result_index = Index(arrays[i], name=index)
                else:
                    result_index = Index([], name=index)
            else:
                try:
                    index_data = [arrays[arr_columns.get_loc(field)] for field in index]
                except (KeyError, TypeError):
                    # raised by get_loc, see GH#29258
                    result_index = index
                else:
                    result_index = ensure_index_from_sequences(index_data, names=index)
                    exclude.update(index)

        if any(exclude):
            arr_exclude = [x for x in exclude if x in arr_columns]
            to_remove = [arr_columns.get_loc(col) for col in arr_exclude]
            arrays = [v for i, v in enumerate(arrays) if i not in to_remove]

            arr_columns = arr_columns.drop(arr_exclude)
            columns = columns.drop(exclude)

        manager = get_option("mode.data_manager")
        mgr = arrays_to_mgr(arrays, arr_columns, result_index, columns, typ=manager)

        return cls(mgr)

    def to_records(
        self, index=True, column_dtypes=None, index_dtypes=None
    ) -> np.recarray:
        """
        Convert DataFrame to a NumPy record array.

        Index will be included as the first field of the record array if
        requested.

        Parameters
        ----------
        index : bool, default True
            Include index in resulting record array, stored in 'index'
            field or using the index label, if set.
        column_dtypes : str, type, dict, default None
            .. versionadded:: 0.24.0

            If a string or type, the data type to store all columns. If
            a dictionary, a mapping of column names and indices (zero-indexed)
            to specific data types.
        index_dtypes : str, type, dict, default None
            .. versionadded:: 0.24.0

            If a string or type, the data type to store all index levels. If
            a dictionary, a mapping of index level names and indices
            (zero-indexed) to specific data types.

            This mapping is applied only if `index=True`.

        Returns
        -------
        numpy.recarray
            NumPy ndarray with the DataFrame labels as fields and each row
            of the DataFrame as entries.

        See Also
        --------
        DataFrame.from_records: Convert structured or record ndarray
            to DataFrame.
        numpy.recarray: An ndarray that allows field access using
            attributes, analogous to typed columns in a
            spreadsheet.

        Examples
        --------
        >>> df = pd.DataFrame({'A': [1, 2], 'B': [0.5, 0.75]},
        ...                   index=['a', 'b'])
        >>> df
           A     B
        a  1  0.50
        b  2  0.75
        >>> df.to_records()
        rec.array([('a', 1, 0.5 ), ('b', 2, 0.75)],
                  dtype=[('index', 'O'), ('A', '<i8'), ('B', '<f8')])

        If the DataFrame index has no label then the recarray field name
        is set to 'index'. If the index has a label then this is used as the
        field name:

        >>> df.index = df.index.rename("I")
        >>> df.to_records()
        rec.array([('a', 1, 0.5 ), ('b', 2, 0.75)],
                  dtype=[('I', 'O'), ('A', '<i8'), ('B', '<f8')])

        The index can be excluded from the record array:

        >>> df.to_records(index=False)
        rec.array([(1, 0.5 ), (2, 0.75)],
                  dtype=[('A', '<i8'), ('B', '<f8')])

        Data types can be specified for the columns:

        >>> df.to_records(column_dtypes={"A": "int32"})
        rec.array([('a', 1, 0.5 ), ('b', 2, 0.75)],
                  dtype=[('I', 'O'), ('A', '<i4'), ('B', '<f8')])

        As well as for the index:

        >>> df.to_records(index_dtypes="<S2")
        rec.array([(b'a', 1, 0.5 ), (b'b', 2, 0.75)],
                  dtype=[('I', 'S2'), ('A', '<i8'), ('B', '<f8')])

        >>> index_dtypes = f"<S{df.index.str.len().max()}"
        >>> df.to_records(index_dtypes=index_dtypes)
        rec.array([(b'a', 1, 0.5 ), (b'b', 2, 0.75)],
                  dtype=[('I', 'S1'), ('A', '<i8'), ('B', '<f8')])
        """
        if index:
            if isinstance(self.index, MultiIndex):
                # array of tuples to numpy cols. copy copy copy
                ix_vals = list(map(np.array, zip(*self.index._values)))
            else:
                # error: List item 0 has incompatible type "ArrayLike"; expected
                # "ndarray"
                ix_vals = [self.index.values]  # type: ignore[list-item]

            arrays = ix_vals + [
                np.asarray(self.iloc[:, i]) for i in range(len(self.columns))
            ]

            index_names = list(self.index.names)

            if isinstance(self.index, MultiIndex):
                count = 0
                for i, n in enumerate(index_names):
                    if n is None:
                        index_names[i] = f"level_{count}"
                        count += 1
            elif index_names[0] is None:
                index_names = ["index"]

            names = [str(name) for name in itertools.chain(index_names, self.columns)]
        else:
            arrays = [np.asarray(self.iloc[:, i]) for i in range(len(self.columns))]
            names = [str(c) for c in self.columns]
            index_names = []

        index_len = len(index_names)
        formats = []

        for i, v in enumerate(arrays):
            index = i

            # When the names and arrays are collected, we
            # first collect those in the DataFrame's index,
            # followed by those in its columns.
            #
            # Thus, the total length of the array is:
            # len(index_names) + len(DataFrame.columns).
            #
            # This check allows us to see whether we are
            # handling a name / array in the index or column.
            if index < index_len:
                dtype_mapping = index_dtypes
                name = index_names[index]
            else:
                index -= index_len
                dtype_mapping = column_dtypes
                name = self.columns[index]

            # We have a dictionary, so we get the data type
            # associated with the index or column (which can
            # be denoted by its name in the DataFrame or its
            # position in DataFrame's array of indices or
            # columns, whichever is applicable.
            if is_dict_like(dtype_mapping):
                if name in dtype_mapping:
                    dtype_mapping = dtype_mapping[name]
                elif index in dtype_mapping:
                    dtype_mapping = dtype_mapping[index]
                else:
                    dtype_mapping = None

            # If no mapping can be found, use the array's
            # dtype attribute for formatting.
            #
            # A valid dtype must either be a type or
            # string naming a type.
            if dtype_mapping is None:
                formats.append(v.dtype)
            elif isinstance(dtype_mapping, (type, np.dtype, str)):
                # error: Argument 1 to "append" of "list" has incompatible type
                # "Union[type, dtype, str]"; expected "dtype"
                formats.append(dtype_mapping)  # type: ignore[arg-type]
            else:
                element = "row" if i < index_len else "column"
                msg = f"Invalid dtype {dtype_mapping} specified for {element} {name}"
                raise ValueError(msg)

        return np.rec.fromarrays(arrays, dtype={"names": names, "formats": formats})

    @classmethod
    def _from_arrays(
        cls,
        arrays,
        columns,
        index,
        dtype: Dtype | None = None,
        verify_integrity: bool = True,
    ) -> DataFrame:
        """
        Create DataFrame from a list of arrays corresponding to the columns.

        Parameters
        ----------
        arrays : list-like of arrays
            Each array in the list corresponds to one column, in order.
        columns : list-like, Index
            The column names for the resulting DataFrame.
        index : list-like, Index
            The rows labels for the resulting DataFrame.
        dtype : dtype, optional
            Optional dtype to enforce for all arrays.
        verify_integrity : bool, default True
            Validate and homogenize all input. If set to False, it is assumed
            that all elements of `arrays` are actual arrays how they will be
            stored in a block (numpy ndarray or ExtensionArray), have the same
            length as and are aligned with the index, and that `columns` and
            `index` are ensured to be an Index object.

        Returns
        -------
        DataFrame
        """
        if dtype is not None:
            dtype = pandas_dtype(dtype)

        manager = get_option("mode.data_manager")
        mgr = arrays_to_mgr(
            arrays,
            columns,
            index,
            columns,
            dtype=dtype,
            verify_integrity=verify_integrity,
            typ=manager,
        )
        return cls(mgr)

    @doc(storage_options=generic._shared_docs["storage_options"])
    @deprecate_kwarg(old_arg_name="fname", new_arg_name="path")
    def to_stata(
        self,
        path: FilePathOrBuffer,
        convert_dates: dict[Hashable, str] | None = None,
        write_index: bool = True,
        byteorder: str | None = None,
        time_stamp: datetime.datetime | None = None,
        data_label: str | None = None,
        variable_labels: dict[Hashable, str] | None = None,
        version: int | None = 114,
        convert_strl: Sequence[Hashable] | None = None,
        compression: CompressionOptions = "infer",
        storage_options: StorageOptions = None,
    ) -> None:
        """
        Export DataFrame object to Stata dta format.

        Writes the DataFrame to a Stata dataset file.
        "dta" files contain a Stata dataset.

        Parameters
        ----------
        path : str, buffer or path object
            String, path object (pathlib.Path or py._path.local.LocalPath) or
            object implementing a binary write() function. If using a buffer
            then the buffer will not be automatically closed after the file
            data has been written.

            .. versionchanged:: 1.0.0

            Previously this was "fname"

        convert_dates : dict
            Dictionary mapping columns containing datetime types to stata
            internal format to use when writing the dates. Options are 'tc',
            'td', 'tm', 'tw', 'th', 'tq', 'ty'. Column can be either an integer
            or a name. Datetime columns that do not have a conversion type
            specified will be converted to 'tc'. Raises NotImplementedError if
            a datetime column has timezone information.
        write_index : bool
            Write the index to Stata dataset.
        byteorder : str
            Can be ">", "<", "little", or "big". default is `sys.byteorder`.
        time_stamp : datetime
            A datetime to use as file creation date.  Default is the current
            time.
        data_label : str, optional
            A label for the data set.  Must be 80 characters or smaller.
        variable_labels : dict
            Dictionary containing columns as keys and variable labels as
            values. Each label must be 80 characters or smaller.
        version : {{114, 117, 118, 119, None}}, default 114
            Version to use in the output dta file. Set to None to let pandas
            decide between 118 or 119 formats depending on the number of
            columns in the frame. Version 114 can be read by Stata 10 and
            later. Version 117 can be read by Stata 13 or later. Version 118
            is supported in Stata 14 and later. Version 119 is supported in
            Stata 15 and later. Version 114 limits string variables to 244
            characters or fewer while versions 117 and later allow strings
            with lengths up to 2,000,000 characters. Versions 118 and 119
            support Unicode characters, and version 119 supports more than
            32,767 variables.

            Version 119 should usually only be used when the number of
            variables exceeds the capacity of dta format 118. Exporting
            smaller datasets in format 119 may have unintended consequences,
            and, as of November 2020, Stata SE cannot read version 119 files.

            .. versionchanged:: 1.0.0

                Added support for formats 118 and 119.

        convert_strl : list, optional
            List of column names to convert to string columns to Stata StrL
            format. Only available if version is 117.  Storing strings in the
            StrL format can produce smaller dta files if strings have more than
            8 characters and values are repeated.
        compression : str or dict, default 'infer'
            For on-the-fly compression of the output dta. If string, specifies
            compression mode. If dict, value at key 'method' specifies
            compression mode. Compression mode must be one of {{'infer', 'gzip',
            'bz2', 'zip', 'xz', None}}. If compression mode is 'infer' and
            `fname` is path-like, then detect compression from the following
            extensions: '.gz', '.bz2', '.zip', or '.xz' (otherwise no
            compression). If dict and compression mode is one of {{'zip',
            'gzip', 'bz2'}}, or inferred as one of the above, other entries
            passed as additional compression options.

            .. versionadded:: 1.1.0

        {storage_options}

            .. versionadded:: 1.2.0

        Raises
        ------
        NotImplementedError
            * If datetimes contain timezone information
            * Column dtype is not representable in Stata
        ValueError
            * Columns listed in convert_dates are neither datetime64[ns]
              or datetime.datetime
            * Column listed in convert_dates is not in DataFrame
            * Categorical label contains more than 32,000 characters

        See Also
        --------
        read_stata : Import Stata data files.
        io.stata.StataWriter : Low-level writer for Stata data files.
        io.stata.StataWriter117 : Low-level writer for version 117 files.

        Examples
        --------
        >>> df = pd.DataFrame({{'animal': ['falcon', 'parrot', 'falcon',
        ...                               'parrot'],
        ...                    'speed': [350, 18, 361, 15]}})
        >>> df.to_stata('animals.dta')  # doctest: +SKIP
        """
        if version not in (114, 117, 118, 119, None):
            raise ValueError("Only formats 114, 117, 118 and 119 are supported.")
        if version == 114:
            if convert_strl is not None:
                raise ValueError("strl is not supported in format 114")
            from pandas.io.stata import StataWriter as statawriter
        elif version == 117:
            # mypy: Name 'statawriter' already defined (possibly by an import)
            from pandas.io.stata import (  # type: ignore[no-redef]
                StataWriter117 as statawriter,
            )
        else:  # versions 118 and 119
            # mypy: Name 'statawriter' already defined (possibly by an import)
            from pandas.io.stata import (  # type: ignore[no-redef]
                StataWriterUTF8 as statawriter,
            )

        kwargs: dict[str, Any] = {}
        if version is None or version >= 117:
            # strl conversion is only supported >= 117
            kwargs["convert_strl"] = convert_strl
        if version is None or version >= 118:
            # Specifying the version is only supported for UTF8 (118 or 119)
            kwargs["version"] = version

        # mypy: Too many arguments for "StataWriter"
        writer = statawriter(  # type: ignore[call-arg]
            path,
            self,
            convert_dates=convert_dates,
            byteorder=byteorder,
            time_stamp=time_stamp,
            data_label=data_label,
            write_index=write_index,
            variable_labels=variable_labels,
            compression=compression,
            storage_options=storage_options,
            **kwargs,
        )
        writer.write_file()

    @deprecate_kwarg(old_arg_name="fname", new_arg_name="path")
    def to_feather(self, path: FilePathOrBuffer[AnyStr], **kwargs) -> None:
        """
        Write a DataFrame to the binary Feather format.

        Parameters
        ----------
        path : str or file-like object
            If a string, it will be used as Root Directory path.
        **kwargs :
            Additional keywords passed to :func:`pyarrow.feather.write_feather`.
            Starting with pyarrow 0.17, this includes the `compression`,
            `compression_level`, `chunksize` and `version` keywords.

            .. versionadded:: 1.1.0
        """
        from pandas.io.feather_format import to_feather

        to_feather(self, path, **kwargs)

    @doc(
        Series.to_markdown,
        klass=_shared_doc_kwargs["klass"],
        storage_options=_shared_docs["storage_options"],
        examples="""Examples
        --------
        >>> df = pd.DataFrame(
        ...     data={"animal_1": ["elk", "pig"], "animal_2": ["dog", "quetzal"]}
        ... )
        >>> print(df.to_markdown())
        |    | animal_1   | animal_2   |
        |---:|:-----------|:-----------|
        |  0 | elk        | dog        |
        |  1 | pig        | quetzal    |

        Output markdown with a tabulate option.

        >>> print(df.to_markdown(tablefmt="grid"))
        +----+------------+------------+
        |    | animal_1   | animal_2   |
        +====+============+============+
        |  0 | elk        | dog        |
        +----+------------+------------+
        |  1 | pig        | quetzal    |
        +----+------------+------------+
        """,
    )
    def to_markdown(
        self,
        buf: IO[str] | str | None = None,
        mode: str = "wt",
        index: bool = True,
        storage_options: StorageOptions = None,
        **kwargs,
    ) -> str | None:
        if "showindex" in kwargs:
            warnings.warn(
                "'showindex' is deprecated. Only 'index' will be used "
                "in a future version. Use 'index' to silence this warning.",
                FutureWarning,
                stacklevel=2,
            )

        kwargs.setdefault("headers", "keys")
        kwargs.setdefault("tablefmt", "pipe")
        kwargs.setdefault("showindex", index)
        tabulate = import_optional_dependency("tabulate")
        result = tabulate.tabulate(self, **kwargs)
        if buf is None:
            return result

        with get_handle(buf, mode, storage_options=storage_options) as handles:
            assert not isinstance(handles.handle, (str, mmap.mmap))
            handles.handle.writelines(result)
        return None

    @doc(storage_options=generic._shared_docs["storage_options"])
    @deprecate_kwarg(old_arg_name="fname", new_arg_name="path")
    def to_parquet(
        self,
        path: FilePathOrBuffer | None = None,
        engine: str = "auto",
        compression: str | None = "snappy",
        index: bool | None = None,
        partition_cols: list[str] | None = None,
        storage_options: StorageOptions = None,
        **kwargs,
    ) -> bytes | None:
        """
        Write a DataFrame to the binary parquet format.

        This function writes the dataframe as a `parquet file
        <https://parquet.apache.org/>`_. You can choose different parquet
        backends, and have the option of compression. See
        :ref:`the user guide <io.parquet>` for more details.

        Parameters
        ----------
        path : str or file-like object, default None
            If a string, it will be used as Root Directory path
            when writing a partitioned dataset. By file-like object,
            we refer to objects with a write() method, such as a file handle
            (e.g. via builtin open function) or io.BytesIO. The engine
            fastparquet does not accept file-like objects. If path is None,
            a bytes object is returned.

            .. versionchanged:: 1.2.0

            Previously this was "fname"

        engine : {{'auto', 'pyarrow', 'fastparquet'}}, default 'auto'
            Parquet library to use. If 'auto', then the option
            ``io.parquet.engine`` is used. The default ``io.parquet.engine``
            behavior is to try 'pyarrow', falling back to 'fastparquet' if
            'pyarrow' is unavailable.
        compression : {{'snappy', 'gzip', 'brotli', None}}, default 'snappy'
            Name of the compression to use. Use ``None`` for no compression.
        index : bool, default None
            If ``True``, include the dataframe's index(es) in the file output.
            If ``False``, they will not be written to the file.
            If ``None``, similar to ``True`` the dataframe's index(es)
            will be saved. However, instead of being saved as values,
            the RangeIndex will be stored as a range in the metadata so it
            doesn't require much space and is faster. Other indexes will
            be included as columns in the file output.

            .. versionadded:: 0.24.0

        partition_cols : list, optional, default None
            Column names by which to partition the dataset.
            Columns are partitioned in the order they are given.
            Must be None if path is not a string.

            .. versionadded:: 0.24.0

        {storage_options}

            .. versionadded:: 1.2.0

        **kwargs
            Additional arguments passed to the parquet library. See
            :ref:`pandas io <io.parquet>` for more details.

        Returns
        -------
        bytes if no path argument is provided else None

        See Also
        --------
        read_parquet : Read a parquet file.
        DataFrame.to_csv : Write a csv file.
        DataFrame.to_sql : Write to a sql table.
        DataFrame.to_hdf : Write to hdf.

        Notes
        -----
        This function requires either the `fastparquet
        <https://pypi.org/project/fastparquet>`_ or `pyarrow
        <https://arrow.apache.org/docs/python/>`_ library.

        Examples
        --------
        >>> df = pd.DataFrame(data={{'col1': [1, 2], 'col2': [3, 4]}})
        >>> df.to_parquet('df.parquet.gzip',
        ...               compression='gzip')  # doctest: +SKIP
        >>> pd.read_parquet('df.parquet.gzip')  # doctest: +SKIP
           col1  col2
        0     1     3
        1     2     4

        If you want to get a buffer to the parquet content you can use a io.BytesIO
        object, as long as you don't use partition_cols, which creates multiple files.

        >>> import io
        >>> f = io.BytesIO()
        >>> df.to_parquet(f)
        >>> f.seek(0)
        0
        >>> content = f.read()
        """
        from pandas.io.parquet import to_parquet

        return to_parquet(
            self,
            path,
            engine,
            compression=compression,
            index=index,
            partition_cols=partition_cols,
            storage_options=storage_options,
            **kwargs,
        )

    @Substitution(
        header_type="bool",
        header="Whether to print column labels, default True",
        col_space_type="str or int, list or dict of int or str",
        col_space="The minimum width of each column in CSS length "
        "units.  An int is assumed to be px units.\n\n"
        "            .. versionadded:: 0.25.0\n"
        "                Ability to use str",
    )
    @Substitution(shared_params=fmt.common_docstring, returns=fmt.return_docstring)
    def to_html(
        self,
        buf: FilePathOrBuffer[str] | None = None,
        columns: Sequence[str] | None = None,
        col_space: ColspaceArgType | None = None,
        header: bool | Sequence[str] = True,
        index: bool = True,
        na_rep: str = "NaN",
        formatters: FormattersType | None = None,
        float_format: FloatFormatType | None = None,
        sparsify: bool | None = None,
        index_names: bool = True,
        justify: str | None = None,
        max_rows: int | None = None,
        max_cols: int | None = None,
        show_dimensions: bool | str = False,
        decimal: str = ".",
        bold_rows: bool = True,
        classes: str | list | tuple | None = None,
        escape: bool = True,
        notebook: bool = False,
        border: int | None = None,
        table_id: str | None = None,
        render_links: bool = False,
        encoding: str | None = None,
    ):
        """
        Render a DataFrame as an HTML table.
        %(shared_params)s
        bold_rows : bool, default True
            Make the row labels bold in the output.
        classes : str or list or tuple, default None
            CSS class(es) to apply to the resulting html table.
        escape : bool, default True
            Convert the characters <, >, and & to HTML-safe sequences.
        notebook : {True, False}, default False
            Whether the generated HTML is for IPython Notebook.
        border : int
            A ``border=border`` attribute is included in the opening
            `<table>` tag. Default ``pd.options.display.html.border``.
        encoding : str, default "utf-8"
            Set character encoding.

            .. versionadded:: 1.0

        table_id : str, optional
            A css id is included in the opening `<table>` tag if specified.
        render_links : bool, default False
            Convert URLs to HTML links.

            .. versionadded:: 0.24.0
        %(returns)s
        See Also
        --------
        to_string : Convert DataFrame to a string.
        """
        if justify is not None and justify not in fmt._VALID_JUSTIFY_PARAMETERS:
            raise ValueError("Invalid value for justify parameter")

        formatter = fmt.DataFrameFormatter(
            self,
            columns=columns,
            col_space=col_space,
            na_rep=na_rep,
            header=header,
            index=index,
            formatters=formatters,
            float_format=float_format,
            bold_rows=bold_rows,
            sparsify=sparsify,
            justify=justify,
            index_names=index_names,
            escape=escape,
            decimal=decimal,
            max_rows=max_rows,
            max_cols=max_cols,
            show_dimensions=show_dimensions,
        )
        # TODO: a generic formatter wld b in DataFrameFormatter
        return fmt.DataFrameRenderer(formatter).to_html(
            buf=buf,
            classes=classes,
            notebook=notebook,
            border=border,
            encoding=encoding,
            table_id=table_id,
            render_links=render_links,
        )

    @doc(storage_options=generic._shared_docs["storage_options"])
    def to_xml(
        self,
        path_or_buffer: FilePathOrBuffer | None = None,
        index: bool = True,
        root_name: str | None = "data",
        row_name: str | None = "row",
        na_rep: str | None = None,
        attr_cols: str | list[str] | None = None,
        elem_cols: str | list[str] | None = None,
        namespaces: dict[str | None, str] | None = None,
        prefix: str | None = None,
        encoding: str = "utf-8",
        xml_declaration: bool | None = True,
        pretty_print: bool | None = True,
        parser: str | None = "lxml",
        stylesheet: FilePathOrBuffer | None = None,
        compression: CompressionOptions = "infer",
        storage_options: StorageOptions = None,
    ) -> str | None:
        """
        Render a DataFrame to an XML document.

        .. versionadded:: 1.3.0

        Parameters
        ----------
        path_or_buffer : str, path object or file-like object, optional
            File to write output to. If None, the output is returned as a
            string.
        index : bool, default True
            Whether to include index in XML document.
        root_name : str, default 'data'
            The name of root element in XML document.
        row_name : str, default 'row'
            The name of row element in XML document.
        na_rep : str, optional
            Missing data representation.
        attr_cols : list-like, optional
            List of columns to write as attributes in row element.
            Hierarchical columns will be flattened with underscore
            delimiting the different levels.
        elem_cols : list-like, optional
            List of columns to write as children in row element. By default,
            all columns output as children of row element. Hierarchical
            columns will be flattened with underscore delimiting the
            different levels.
        namespaces : dict, optional
            All namespaces to be defined in root element. Keys of dict
            should be prefix names and values of dict corresponding URIs.
            Default namespaces should be given empty string key. For
            example, ::

                namespaces = {{"": "https://example.com"}}

        prefix : str, optional
            Namespace prefix to be used for every element and/or attribute
            in document. This should be one of the keys in ``namespaces``
            dict.
        encoding : str, default 'utf-8'
            Encoding of the resulting document.
        xml_declaration : bool, default True
            Whether to include the XML declaration at start of document.
        pretty_print : bool, default True
            Whether output should be pretty printed with indentation and
            line breaks.
        parser : {{'lxml','etree'}}, default 'lxml'
            Parser module to use for building of tree. Only 'lxml' and
            'etree' are supported. With 'lxml', the ability to use XSLT
            stylesheet is supported.
        stylesheet : str, path object or file-like object, optional
            A URL, file-like object, or a raw string containing an XSLT
            script used to transform the raw XML output. Script should use
            layout of elements and attributes from original output. This
            argument requires ``lxml`` to be installed. Only XSLT 1.0
            scripts and not later versions is currently supported.
        compression : {{'infer', 'gzip', 'bz2', 'zip', 'xz', None}}, default 'infer'
            For on-the-fly decompression of on-disk data. If 'infer', then use
            gzip, bz2, zip or xz if path_or_buffer is a string ending in
            '.gz', '.bz2', '.zip', or 'xz', respectively, and no decompression
            otherwise. If using 'zip', the ZIP file must contain only one data
            file to be read in. Set to None for no decompression.
        {storage_options}

        Returns
        -------
        None or str
            If ``io`` is None, returns the resulting XML format as a
            string. Otherwise returns None.

        See Also
        --------
        to_json : Convert the pandas object to a JSON string.
        to_html : Convert DataFrame to a html.

        Examples
        --------
        >>> df = pd.DataFrame({{'shape': ['square', 'circle', 'triangle'],
        ...                    'degrees': [360, 360, 180],
        ...                    'sides': [4, np.nan, 3]}})

        >>> df.to_xml()  # doctest: +SKIP
        <?xml version='1.0' encoding='utf-8'?>
        <data>
          <row>
            <index>0</index>
            <shape>square</shape>
            <degrees>360</degrees>
            <sides>4.0</sides>
          </row>
          <row>
            <index>1</index>
            <shape>circle</shape>
            <degrees>360</degrees>
            <sides/>
          </row>
          <row>
            <index>2</index>
            <shape>triangle</shape>
            <degrees>180</degrees>
            <sides>3.0</sides>
          </row>
        </data>

        >>> df.to_xml(attr_cols=[
        ...           'index', 'shape', 'degrees', 'sides'
        ...           ])  # doctest: +SKIP
        <?xml version='1.0' encoding='utf-8'?>
        <data>
          <row index="0" shape="square" degrees="360" sides="4.0"/>
          <row index="1" shape="circle" degrees="360"/>
          <row index="2" shape="triangle" degrees="180" sides="3.0"/>
        </data>

        >>> df.to_xml(namespaces={{"doc": "https://example.com"}},
        ...           prefix="doc")  # doctest: +SKIP
        <?xml version='1.0' encoding='utf-8'?>
        <doc:data xmlns:doc="https://example.com">
          <doc:row>
            <doc:index>0</doc:index>
            <doc:shape>square</doc:shape>
            <doc:degrees>360</doc:degrees>
            <doc:sides>4.0</doc:sides>
          </doc:row>
          <doc:row>
            <doc:index>1</doc:index>
            <doc:shape>circle</doc:shape>
            <doc:degrees>360</doc:degrees>
            <doc:sides/>
          </doc:row>
          <doc:row>
            <doc:index>2</doc:index>
            <doc:shape>triangle</doc:shape>
            <doc:degrees>180</doc:degrees>
            <doc:sides>3.0</doc:sides>
          </doc:row>
        </doc:data>
        """

        from pandas.io.formats.xml import (
            EtreeXMLFormatter,
            LxmlXMLFormatter,
        )

        lxml = import_optional_dependency("lxml.etree", errors="ignore")

        TreeBuilder: type[EtreeXMLFormatter] | type[LxmlXMLFormatter]

        if parser == "lxml":
            if lxml is not None:
                TreeBuilder = LxmlXMLFormatter
            else:
                raise ImportError(
                    "lxml not found, please install or use the etree parser."
                )

        elif parser == "etree":
            TreeBuilder = EtreeXMLFormatter

        else:
            raise ValueError("Values for parser can only be lxml or etree.")

        xml_formatter = TreeBuilder(
            self,
            path_or_buffer=path_or_buffer,
            index=index,
            root_name=root_name,
            row_name=row_name,
            na_rep=na_rep,
            attr_cols=attr_cols,
            elem_cols=elem_cols,
            namespaces=namespaces,
            prefix=prefix,
            encoding=encoding,
            xml_declaration=xml_declaration,
            pretty_print=pretty_print,
            stylesheet=stylesheet,
            compression=compression,
            storage_options=storage_options,
        )

        return xml_formatter.write_output()

    # ----------------------------------------------------------------------
    @Substitution(
        klass="DataFrame",
        type_sub=" and columns",
        max_cols_sub=dedent(
            """\
            max_cols : int, optional
                When to switch from the verbose to the truncated output. If the
                DataFrame has more than `max_cols` columns, the truncated output
                is used. By default, the setting in
                ``pandas.options.display.max_info_columns`` is used."""
        ),
        show_counts_sub=dedent(
            """\
            show_counts : bool, optional
                Whether to show the non-null counts. By default, this is shown
                only if the DataFrame is smaller than
                ``pandas.options.display.max_info_rows`` and
                ``pandas.options.display.max_info_columns``. A value of True always
                shows the counts, and False never shows the counts.
            null_counts : bool, optional
                .. deprecated:: 1.2.0
                    Use show_counts instead."""
        ),
        examples_sub=dedent(
            """\
            >>> int_values = [1, 2, 3, 4, 5]
            >>> text_values = ['alpha', 'beta', 'gamma', 'delta', 'epsilon']
            >>> float_values = [0.0, 0.25, 0.5, 0.75, 1.0]
            >>> df = pd.DataFrame({"int_col": int_values, "text_col": text_values,
            ...                   "float_col": float_values})
            >>> df
                int_col text_col  float_col
            0        1    alpha       0.00
            1        2     beta       0.25
            2        3    gamma       0.50
            3        4    delta       0.75
            4        5  epsilon       1.00

            Prints information of all columns:

            >>> df.info(verbose=True)
            <class 'pandas.core.frame.DataFrame'>
            RangeIndex: 5 entries, 0 to 4
            Data columns (total 3 columns):
             #   Column     Non-Null Count  Dtype
            ---  ------     --------------  -----
             0   int_col    5 non-null      int64
             1   text_col   5 non-null      object
             2   float_col  5 non-null      float64
            dtypes: float64(1), int64(1), object(1)
            memory usage: 248.0+ bytes

            Prints a summary of columns count and its dtypes but not per column
            information:

            >>> df.info(verbose=False)
            <class 'pandas.core.frame.DataFrame'>
            RangeIndex: 5 entries, 0 to 4
            Columns: 3 entries, int_col to float_col
            dtypes: float64(1), int64(1), object(1)
            memory usage: 248.0+ bytes

            Pipe output of DataFrame.info to buffer instead of sys.stdout, get
            buffer content and writes to a text file:

            >>> import io
            >>> buffer = io.StringIO()
            >>> df.info(buf=buffer)
            >>> s = buffer.getvalue()
            >>> with open("df_info.txt", "w",
            ...           encoding="utf-8") as f:  # doctest: +SKIP
            ...     f.write(s)
            260

            The `memory_usage` parameter allows deep introspection mode, specially
            useful for big DataFrames and fine-tune memory optimization:

            >>> random_strings_array = np.random.choice(['a', 'b', 'c'], 10 ** 6)
            >>> df = pd.DataFrame({
            ...     'column_1': np.random.choice(['a', 'b', 'c'], 10 ** 6),
            ...     'column_2': np.random.choice(['a', 'b', 'c'], 10 ** 6),
            ...     'column_3': np.random.choice(['a', 'b', 'c'], 10 ** 6)
            ... })
            >>> df.info()
            <class 'pandas.core.frame.DataFrame'>
            RangeIndex: 1000000 entries, 0 to 999999
            Data columns (total 3 columns):
             #   Column    Non-Null Count    Dtype
            ---  ------    --------------    -----
             0   column_1  1000000 non-null  object
             1   column_2  1000000 non-null  object
             2   column_3  1000000 non-null  object
            dtypes: object(3)
            memory usage: 22.9+ MB

            >>> df.info(memory_usage='deep')
            <class 'pandas.core.frame.DataFrame'>
            RangeIndex: 1000000 entries, 0 to 999999
            Data columns (total 3 columns):
             #   Column    Non-Null Count    Dtype
            ---  ------    --------------    -----
             0   column_1  1000000 non-null  object
             1   column_2  1000000 non-null  object
             2   column_3  1000000 non-null  object
            dtypes: object(3)
            memory usage: 165.9 MB"""
        ),
        see_also_sub=dedent(
            """\
            DataFrame.describe: Generate descriptive statistics of DataFrame
                columns.
            DataFrame.memory_usage: Memory usage of DataFrame columns."""
        ),
        version_added_sub="",
    )
    @doc(BaseInfo.render)
    def info(
        self,
        verbose: bool | None = None,
        buf: IO[str] | None = None,
        max_cols: int | None = None,
        memory_usage: bool | str | None = None,
        show_counts: bool | None = None,
        null_counts: bool | None = None,
    ) -> None:
        if null_counts is not None:
            if show_counts is not None:
                raise ValueError("null_counts used with show_counts. Use show_counts.")
            warnings.warn(
                "null_counts is deprecated. Use show_counts instead",
                FutureWarning,
                stacklevel=2,
            )
            show_counts = null_counts
        info = DataFrameInfo(
            data=self,
            memory_usage=memory_usage,
        )
        info.render(
            buf=buf,
            max_cols=max_cols,
            verbose=verbose,
            show_counts=show_counts,
        )

    def memory_usage(self, index: bool = True, deep: bool = False) -> Series:
        """
        Return the memory usage of each column in bytes.

        The memory usage can optionally include the contribution of
        the index and elements of `object` dtype.

        This value is displayed in `DataFrame.info` by default. This can be
        suppressed by setting ``pandas.options.display.memory_usage`` to False.

        Parameters
        ----------
        index : bool, default True
            Specifies whether to include the memory usage of the DataFrame's
            index in returned Series. If ``index=True``, the memory usage of
            the index is the first item in the output.
        deep : bool, default False
            If True, introspect the data deeply by interrogating
            `object` dtypes for system-level memory consumption, and include
            it in the returned values.

        Returns
        -------
        Series
            A Series whose index is the original column names and whose values
            is the memory usage of each column in bytes.

        See Also
        --------
        numpy.ndarray.nbytes : Total bytes consumed by the elements of an
            ndarray.
        Series.memory_usage : Bytes consumed by a Series.
        Categorical : Memory-efficient array for string values with
            many repeated values.
        DataFrame.info : Concise summary of a DataFrame.

        Examples
        --------
        >>> dtypes = ['int64', 'float64', 'complex128', 'object', 'bool']
        >>> data = dict([(t, np.ones(shape=5000, dtype=int).astype(t))
        ...              for t in dtypes])
        >>> df = pd.DataFrame(data)
        >>> df.head()
           int64  float64            complex128  object  bool
        0      1      1.0              1.0+0.0j       1  True
        1      1      1.0              1.0+0.0j       1  True
        2      1      1.0              1.0+0.0j       1  True
        3      1      1.0              1.0+0.0j       1  True
        4      1      1.0              1.0+0.0j       1  True

        >>> df.memory_usage()
        Index           128
        int64         40000
        float64       40000
        complex128    80000
        object        40000
        bool           5000
        dtype: int64

        >>> df.memory_usage(index=False)
        int64         40000
        float64       40000
        complex128    80000
        object        40000
        bool           5000
        dtype: int64

        The memory footprint of `object` dtype columns is ignored by default:

        >>> df.memory_usage(deep=True)
        Index            128
        int64          40000
        float64        40000
        complex128     80000
        object        180000
        bool            5000
        dtype: int64

        Use a Categorical for efficient storage of an object-dtype column with
        many repeated values.

        >>> df['object'].astype('category').memory_usage(deep=True)
        5244
        """
        result = self._constructor_sliced(
            [c.memory_usage(index=False, deep=deep) for col, c in self.items()],
            index=self.columns,
        )
        if index:
            result = self._constructor_sliced(
                self.index.memory_usage(deep=deep), index=["Index"]
            ).append(result)
        return result

    def transpose(self, *args, copy: bool = False) -> DataFrame:
        """
        Transpose index and columns.

        Reflect the DataFrame over its main diagonal by writing rows as columns
        and vice-versa. The property :attr:`.T` is an accessor to the method
        :meth:`transpose`.

        Parameters
        ----------
        *args : tuple, optional
            Accepted for compatibility with NumPy.
        copy : bool, default False
            Whether to copy the data after transposing, even for DataFrames
            with a single dtype.

            Note that a copy is always required for mixed dtype DataFrames,
            or for DataFrames with any extension types.

        Returns
        -------
        DataFrame
            The transposed DataFrame.

        See Also
        --------
        numpy.transpose : Permute the dimensions of a given array.

        Notes
        -----
        Transposing a DataFrame with mixed dtypes will result in a homogeneous
        DataFrame with the `object` dtype. In such a case, a copy of the data
        is always made.

        Examples
        --------
        **Square DataFrame with homogeneous dtype**

        >>> d1 = {'col1': [1, 2], 'col2': [3, 4]}
        >>> df1 = pd.DataFrame(data=d1)
        >>> df1
           col1  col2
        0     1     3
        1     2     4

        >>> df1_transposed = df1.T # or df1.transpose()
        >>> df1_transposed
              0  1
        col1  1  2
        col2  3  4

        When the dtype is homogeneous in the original DataFrame, we get a
        transposed DataFrame with the same dtype:

        >>> df1.dtypes
        col1    int64
        col2    int64
        dtype: object
        >>> df1_transposed.dtypes
        0    int64
        1    int64
        dtype: object

        **Non-square DataFrame with mixed dtypes**

        >>> d2 = {'name': ['Alice', 'Bob'],
        ...       'score': [9.5, 8],
        ...       'employed': [False, True],
        ...       'kids': [0, 0]}
        >>> df2 = pd.DataFrame(data=d2)
        >>> df2
            name  score  employed  kids
        0  Alice    9.5     False     0
        1    Bob    8.0      True     0

        >>> df2_transposed = df2.T # or df2.transpose()
        >>> df2_transposed
                      0     1
        name      Alice   Bob
        score       9.5   8.0
        employed  False  True
        kids          0     0

        When the DataFrame has mixed dtypes, we get a transposed DataFrame with
        the `object` dtype:

        >>> df2.dtypes
        name         object
        score       float64
        employed       bool
        kids          int64
        dtype: object
        >>> df2_transposed.dtypes
        0    object
        1    object
        dtype: object
        """
        nv.validate_transpose(args, {})
        # construct the args

        dtypes = list(self.dtypes)

        if self._can_fast_transpose:
            # Note: tests pass without this, but this improves perf quite a bit.
            new_vals = self._values.T
            if copy:
                new_vals = new_vals.copy()

            result = self._constructor(new_vals, index=self.columns, columns=self.index)

        elif (
            self._is_homogeneous_type and dtypes and is_extension_array_dtype(dtypes[0])
        ):
            # We have EAs with the same dtype. We can preserve that dtype in transpose.
            dtype = dtypes[0]
            arr_type = dtype.construct_array_type()
            values = self.values

            new_values = [arr_type._from_sequence(row, dtype=dtype) for row in values]
            result = self._constructor(
                dict(zip(self.index, new_values)), index=self.columns
            )

        else:
            new_arr = self.values.T
            if copy:
                new_arr = new_arr.copy()
            result = self._constructor(new_arr, index=self.columns, columns=self.index)

        return result.__finalize__(self, method="transpose")

    @property
    def T(self) -> DataFrame:
        return self.transpose()

    # ----------------------------------------------------------------------
    # Indexing Methods

    def _ixs(self, i: int, axis: int = 0):
        """
        Parameters
        ----------
        i : int
        axis : int

        Notes
        -----
        If slice passed, the resulting data will be a view.
        """
        # irow
        if axis == 0:
            new_values = self._mgr.fast_xs(i)

            # if we are a copy, mark as such
            copy = isinstance(new_values, np.ndarray) and new_values.base is None
            result = self._constructor_sliced(
                new_values,
                index=self.columns,
                name=self.index[i],
                dtype=new_values.dtype,
            )
            result._set_is_copy(self, copy=copy)
            return result

        # icol
        else:
            label = self.columns[i]

            values = self._mgr.iget(i)
            result = self._box_col_values(values, i)

            # this is a cached value, mark it so
            result._set_as_cached(label, self)
            return result

    def _get_column_array(self, i: int) -> ArrayLike:
        """
        Get the values of the i'th column (ndarray or ExtensionArray, as stored
        in the Block)
        """
        return self._mgr.iget_values(i)

    def _iter_column_arrays(self) -> Iterator[ArrayLike]:
        """
        Iterate over the arrays of all columns in order.
        This returns the values as stored in the Block (ndarray or ExtensionArray).
        """
        for i in range(len(self.columns)):
            yield self._get_column_array(i)

    def __getitem__(self, key):
        key = lib.item_from_zerodim(key)
        key = com.apply_if_callable(key, self)

        if is_hashable(key):
            # shortcut if the key is in columns
            if self.columns.is_unique and key in self.columns:
                if isinstance(self.columns, MultiIndex):
                    return self._getitem_multilevel(key)
                return self._get_item_cache(key)

        # Do we have a slicer (on rows)?
        indexer = convert_to_index_sliceable(self, key)
        if indexer is not None:
            if isinstance(indexer, np.ndarray):
                indexer = lib.maybe_indices_to_slice(
                    indexer.astype(np.intp, copy=False), len(self)
                )
            # either we have a slice or we have a string that can be converted
            #  to a slice for partial-string date indexing
            return self._slice(indexer, axis=0)

        # Do we have a (boolean) DataFrame?
        if isinstance(key, DataFrame):
            return self.where(key)

        # Do we have a (boolean) 1d indexer?
        if com.is_bool_indexer(key):
            return self._getitem_bool_array(key)

        # We are left with two options: a single key, and a collection of keys,
        # We interpret tuples as collections only for non-MultiIndex
        is_single_key = isinstance(key, tuple) or not is_list_like(key)

        if is_single_key:
            if self.columns.nlevels > 1:
                return self._getitem_multilevel(key)
            indexer = self.columns.get_loc(key)
            if is_integer(indexer):
                indexer = [indexer]
        else:
            if is_iterator(key):
                key = list(key)
            indexer = self.loc._get_listlike_indexer(key, axis=1)[1]

        # take() does not accept boolean indexers
        if getattr(indexer, "dtype", None) == bool:
            indexer = np.where(indexer)[0]

        data = self._take_with_is_copy(indexer, axis=1)

        if is_single_key:
            # What does looking for a single key in a non-unique index return?
            # The behavior is inconsistent. It returns a Series, except when
            # - the key itself is repeated (test on data.shape, #9519), or
            # - we have a MultiIndex on columns (test on self.columns, #21309)
            if data.shape[1] == 1 and not isinstance(self.columns, MultiIndex):
                # GH#26490 using data[key] can cause RecursionError
                return data._get_item_cache(key)

        return data

    def _getitem_bool_array(self, key):
        # also raises Exception if object array with NA values
        # warning here just in case -- previously __setitem__ was
        # reindexing but __getitem__ was not; it seems more reasonable to
        # go with the __setitem__ behavior since that is more consistent
        # with all other indexing behavior
        if isinstance(key, Series) and not key.index.equals(self.index):
            warnings.warn(
                "Boolean Series key will be reindexed to match DataFrame index.",
                UserWarning,
                stacklevel=3,
            )
        elif len(key) != len(self.index):
            raise ValueError(
                f"Item wrong length {len(key)} instead of {len(self.index)}."
            )

        # check_bool_indexer will throw exception if Series key cannot
        # be reindexed to match DataFrame rows
        key = check_bool_indexer(self.index, key)
        indexer = key.nonzero()[0]
        return self._take_with_is_copy(indexer, axis=0)

    def _getitem_multilevel(self, key):
        # self.columns is a MultiIndex
        loc = self.columns.get_loc(key)
        if isinstance(loc, (slice, np.ndarray)):
            new_columns = self.columns[loc]
            result_columns = maybe_droplevels(new_columns, key)
            if self._is_mixed_type:
                result = self.reindex(columns=new_columns)
                result.columns = result_columns
            else:
                new_values = self.values[:, loc]
                result = self._constructor(
                    new_values, index=self.index, columns=result_columns
                )
                result = result.__finalize__(self)

            # If there is only one column being returned, and its name is
            # either an empty string, or a tuple with an empty string as its
            # first element, then treat the empty string as a placeholder
            # and return the column as if the user had provided that empty
            # string in the key. If the result is a Series, exclude the
            # implied empty string from its name.
            if len(result.columns) == 1:
                top = result.columns[0]
                if isinstance(top, tuple):
                    top = top[0]
                if top == "":
                    result = result[""]
                    if isinstance(result, Series):
                        result = self._constructor_sliced(
                            result, index=self.index, name=key
                        )

            result._set_is_copy(self)
            return result
        else:
            # loc is neither a slice nor ndarray, so must be an int
            return self._ixs(loc, axis=1)

    def _get_value(self, index, col, takeable: bool = False) -> Scalar:
        """
        Quickly retrieve single value at passed column and index.

        Parameters
        ----------
        index : row label
        col : column label
        takeable : interpret the index/col as indexers, default False

        Returns
        -------
        scalar
        """
        if takeable:
            series = self._ixs(col, axis=1)
            return series._values[index]

        series = self._get_item_cache(col)
        engine = self.index._engine

        try:
            loc = engine.get_loc(index)
            return series._values[loc]
        except KeyError:
            # GH 20629
            if self.index.nlevels > 1:
                # partial indexing forbidden
                raise

        # we cannot handle direct indexing
        # use positional
        col = self.columns.get_loc(col)
        index = self.index.get_loc(index)
        return self._get_value(index, col, takeable=True)

    def __setitem__(self, key, value):
        key = com.apply_if_callable(key, self)

        # see if we can slice the rows
        indexer = convert_to_index_sliceable(self, key)
        if indexer is not None:
            # either we have a slice or we have a string that can be converted
            #  to a slice for partial-string date indexing
            return self._setitem_slice(indexer, value)

        if isinstance(key, DataFrame) or getattr(key, "ndim", None) == 2:
            self._setitem_frame(key, value)
        elif isinstance(key, (Series, np.ndarray, list, Index)):
            self._setitem_array(key, value)
        elif isinstance(value, DataFrame):
            self._set_item_frame_value(key, value)
        elif is_list_like(value) and 1 < len(
            self.columns.get_indexer_for([key])
        ) == len(value):
            # Column to set is duplicated
            self._setitem_array([key], value)
        else:
            # set column
            self._set_item(key, value)

    def _setitem_slice(self, key: slice, value):
        # NB: we can't just use self.loc[key] = value because that
        #  operates on labels and we need to operate positional for
        #  backwards-compat, xref GH#31469
        self._check_setitem_copy()
        self.iloc[key] = value

    def _setitem_array(self, key, value):
        # also raises Exception if object array with NA values
        if com.is_bool_indexer(key):
            # bool indexer is indexing along rows
            if len(key) != len(self.index):
                raise ValueError(
                    f"Item wrong length {len(key)} instead of {len(self.index)}!"
                )
            key = check_bool_indexer(self.index, key)
            indexer = key.nonzero()[0]
            self._check_setitem_copy()
            if isinstance(value, DataFrame):
                # GH#39931 reindex since iloc does not align
                value = value.reindex(self.index.take(indexer))
            self.iloc[indexer] = value

        else:
            if isinstance(value, DataFrame):
                check_key_length(self.columns, key, value)
                for k1, k2 in zip(key, value.columns):
                    self[k1] = value[k2]

            elif not is_list_like(value):
                for col in key:
                    self[col] = value

            elif isinstance(value, np.ndarray) and value.ndim == 2:
                self._iset_not_inplace(key, value)

            elif np.ndim(value) > 1:
                # list of lists
                value = DataFrame(value).values
                return self._setitem_array(key, value)

            else:
                self._iset_not_inplace(key, value)

    def _iset_not_inplace(self, key, value):
        # GH#39510 when setting with df[key] = obj with a list-like key and
        #  list-like value, we iterate over those listlikes and set columns
        #  one at a time.  This is different from dispatching to
        #  `self.loc[:, key]= value`  because loc.__setitem__ may overwrite
        #  data inplace, whereas this will insert new arrays.

        def igetitem(obj, i: int):
            # Note: we catch DataFrame obj before getting here, but
            #  hypothetically would return obj.iloc[:, i]
            if isinstance(obj, np.ndarray):
                return obj[..., i]
            else:
                return obj[i]

        if self.columns.is_unique:
            if np.shape(value)[-1] != len(key):
                raise ValueError("Columns must be same length as key")

            for i, col in enumerate(key):
                self[col] = igetitem(value, i)

        else:

            ilocs = self.columns.get_indexer_non_unique(key)[0]
            if (ilocs < 0).any():
                # key entries not in self.columns
                raise NotImplementedError

            if np.shape(value)[-1] != len(ilocs):
                raise ValueError("Columns must be same length as key")

            assert np.ndim(value) <= 2

            orig_columns = self.columns

            # Using self.iloc[:, i] = ... may set values inplace, which
            #  by convention we do not do in __setitem__
            try:
                self.columns = Index(range(len(self.columns)))
                for i, iloc in enumerate(ilocs):
                    self[iloc] = igetitem(value, i)
            finally:
                self.columns = orig_columns

    def _setitem_frame(self, key, value):
        # support boolean setting with DataFrame input, e.g.
        # df[df > df2] = 0
        if isinstance(key, np.ndarray):
            if key.shape != self.shape:
                raise ValueError("Array conditional must be same shape as self")
            key = self._constructor(key, **self._construct_axes_dict())

        if key.size and not is_bool_dtype(key.values):
            raise TypeError(
                "Must pass DataFrame or 2-d ndarray with boolean values only"
            )

        self._check_inplace_setting(value)
        self._check_setitem_copy()
        self._where(-key, value, inplace=True)

    def _set_item_frame_value(self, key, value: DataFrame) -> None:
        self._ensure_valid_index(value)

        # align columns
        if key in self.columns:
            loc = self.columns.get_loc(key)
            cols = self.columns[loc]
            len_cols = 1 if is_scalar(cols) else len(cols)
            if len_cols != len(value.columns):
                raise ValueError("Columns must be same length as key")

            # align right-hand-side columns if self.columns
            # is multi-index and self[key] is a sub-frame
            if isinstance(self.columns, MultiIndex) and isinstance(
                loc, (slice, Series, np.ndarray, Index)
            ):
                cols = maybe_droplevels(cols, key)
                if len(cols) and not cols.equals(value.columns):
                    value = value.reindex(cols, axis=1)

        # now align rows
        arraylike = _reindex_for_setitem(value, self.index)
        self._set_item_mgr(key, arraylike)

    def _iset_item_mgr(self, loc: int | slice | np.ndarray, value) -> None:
        # when called from _set_item_mgr loc can be anything returned from get_loc
        self._mgr.iset(loc, value)
        self._clear_item_cache()

    def _set_item_mgr(self, key, value: ArrayLike) -> None:
        try:
            loc = self._info_axis.get_loc(key)
        except KeyError:
            # This item wasn't present, just insert at end
            self._mgr.insert(len(self._info_axis), key, value)
        else:
            self._iset_item_mgr(loc, value)

        # check if we are modifying a copy
        # try to set first as we want an invalid
        # value exception to occur first
        if len(self):
            self._check_setitem_copy()

    def _iset_item(self, loc: int, value) -> None:
        arraylike = self._sanitize_column(value)
        self._iset_item_mgr(loc, arraylike)

        # check if we are modifying a copy
        # try to set first as we want an invalid
        # value exception to occur first
        if len(self):
            self._check_setitem_copy()

    def _set_item(self, key, value) -> None:
        """
        Add series to DataFrame in specified column.

        If series is a numpy-array (not a Series/TimeSeries), it must be the
        same length as the DataFrames index or an error will be thrown.

        Series/TimeSeries will be conformed to the DataFrames index to
        ensure homogeneity.
        """
        value = self._sanitize_column(value)

        if (
            key in self.columns
            and value.ndim == 1
            and not is_extension_array_dtype(value)
        ):
            # broadcast across multiple columns if necessary
            if not self.columns.is_unique or isinstance(self.columns, MultiIndex):
                existing_piece = self[key]
                if isinstance(existing_piece, DataFrame):
                    value = np.tile(value, (len(existing_piece.columns), 1)).T

        self._set_item_mgr(key, value)

    def _set_value(
        self, index: IndexLabel, col, value: Scalar, takeable: bool = False
    ) -> None:
        """
        Put single value at passed column and index.

        Parameters
        ----------
        index : Label
            row label
        col : Label
            column label
        value : scalar
        takeable : bool, default False
            Sets whether or not index/col interpreted as indexers
        """
        try:
            if takeable:
                series = self._ixs(col, axis=1)
                series._set_value(index, value, takeable=True)
                return

            series = self._get_item_cache(col)
            engine = self.index._engine
            loc = engine.get_loc(index)
            validate_numeric_casting(series.dtype, value)

            series._values[loc] = value
            # Note: trying to use series._set_value breaks tests in
            #  tests.frame.indexing.test_indexing and tests.indexing.test_partial
        except (KeyError, TypeError):
            # set using a non-recursive method & reset the cache
            if takeable:
                self.iloc[index, col] = value
            else:
                self.loc[index, col] = value
            self._item_cache.pop(col, None)

    def _ensure_valid_index(self, value) -> None:
        """
        Ensure that if we don't have an index, that we can create one from the
        passed value.
        """
        # GH5632, make sure that we are a Series convertible
        if not len(self.index) and is_list_like(value) and len(value):
            if not isinstance(value, DataFrame):
                try:
                    value = Series(value)
                except (ValueError, NotImplementedError, TypeError) as err:
                    raise ValueError(
                        "Cannot set a frame with no defined index "
                        "and a value that cannot be converted to a Series"
                    ) from err

            # GH31368 preserve name of index
            index_copy = value.index.copy()
            if self.index.name is not None:
                index_copy.name = self.index.name

            self._mgr = self._mgr.reindex_axis(index_copy, axis=1, fill_value=np.nan)

    def _box_col_values(self, values, loc: int) -> Series:
        """
        Provide boxed values for a column.
        """
        # Lookup in columns so that if e.g. a str datetime was passed
        #  we attach the Timestamp object as the name.
        name = self.columns[loc]
        klass = self._constructor_sliced
        return klass(values, index=self.index, name=name, fastpath=True)

    # ----------------------------------------------------------------------
    # Lookup Caching

    def _clear_item_cache(self) -> None:
        self._item_cache.clear()

    def _get_item_cache(self, item: Hashable) -> Series:
        """Return the cached item, item represents a label indexer."""
        cache = self._item_cache
        res = cache.get(item)
        if res is None:
            # All places that call _get_item_cache have unique columns,
            #  pending resolution of GH#33047

            loc = self.columns.get_loc(item)
            values = self._mgr.iget(loc)
            res = self._box_col_values(values, loc).__finalize__(self)

            cache[item] = res
            res._set_as_cached(item, self)

            # for a chain
            res._is_copy = self._is_copy
        return res

    def _reset_cacher(self) -> None:
        # no-op for DataFrame
        pass

    def _maybe_cache_changed(self, item, value: Series) -> None:
        """
        The object has called back to us saying maybe it has changed.
        """
        loc = self._info_axis.get_loc(item)
        arraylike = value._values
        self._mgr.iset(loc, arraylike)

    # ----------------------------------------------------------------------
    # Unsorted

    def query(self, expr: str, inplace: bool = False, **kwargs):
        """
        Query the columns of a DataFrame with a boolean expression.

        Parameters
        ----------
        expr : str
            The query string to evaluate.

            You can refer to variables
            in the environment by prefixing them with an '@' character like
            ``@a + b``.

            You can refer to column names that are not valid Python variable names
            by surrounding them in backticks. Thus, column names containing spaces
            or punctuations (besides underscores) or starting with digits must be
            surrounded by backticks. (For example, a column named "Area (cm^2)" would
            be referenced as ```Area (cm^2)```). Column names which are Python keywords
            (like "list", "for", "import", etc) cannot be used.

            For example, if one of your columns is called ``a a`` and you want
            to sum it with ``b``, your query should be ```a a` + b``.

            .. versionadded:: 0.25.0
                Backtick quoting introduced.

            .. versionadded:: 1.0.0
                Expanding functionality of backtick quoting for more than only spaces.

        inplace : bool
            Whether the query should modify the data in place or return
            a modified copy.
        **kwargs
            See the documentation for :func:`eval` for complete details
            on the keyword arguments accepted by :meth:`DataFrame.query`.

        Returns
        -------
        DataFrame or None
            DataFrame resulting from the provided query expression or
            None if ``inplace=True``.

        See Also
        --------
        eval : Evaluate a string describing operations on
            DataFrame columns.
        DataFrame.eval : Evaluate a string describing operations on
            DataFrame columns.

        Notes
        -----
        The result of the evaluation of this expression is first passed to
        :attr:`DataFrame.loc` and if that fails because of a
        multidimensional key (e.g., a DataFrame) then the result will be passed
        to :meth:`DataFrame.__getitem__`.

        This method uses the top-level :func:`eval` function to
        evaluate the passed query.

        The :meth:`~pandas.DataFrame.query` method uses a slightly
        modified Python syntax by default. For example, the ``&`` and ``|``
        (bitwise) operators have the precedence of their boolean cousins,
        :keyword:`and` and :keyword:`or`. This *is* syntactically valid Python,
        however the semantics are different.

        You can change the semantics of the expression by passing the keyword
        argument ``parser='python'``. This enforces the same semantics as
        evaluation in Python space. Likewise, you can pass ``engine='python'``
        to evaluate an expression using Python itself as a backend. This is not
        recommended as it is inefficient compared to using ``numexpr`` as the
        engine.

        The :attr:`DataFrame.index` and
        :attr:`DataFrame.columns` attributes of the
        :class:`~pandas.DataFrame` instance are placed in the query namespace
        by default, which allows you to treat both the index and columns of the
        frame as a column in the frame.
        The identifier ``index`` is used for the frame index; you can also
        use the name of the index to identify it in a query. Please note that
        Python keywords may not be used as identifiers.

        For further details and examples see the ``query`` documentation in
        :ref:`indexing <indexing.query>`.

        *Backtick quoted variables*

        Backtick quoted variables are parsed as literal Python code and
        are converted internally to a Python valid identifier.
        This can lead to the following problems.

        During parsing a number of disallowed characters inside the backtick
        quoted string are replaced by strings that are allowed as a Python identifier.
        These characters include all operators in Python, the space character, the
        question mark, the exclamation mark, the dollar sign, and the euro sign.
        For other characters that fall outside the ASCII range (U+0001..U+007F)
        and those that are not further specified in PEP 3131,
        the query parser will raise an error.
        This excludes whitespace different than the space character,
        but also the hashtag (as it is used for comments) and the backtick
        itself (backtick can also not be escaped).

        In a special case, quotes that make a pair around a backtick can
        confuse the parser.
        For example, ```it's` > `that's``` will raise an error,
        as it forms a quoted string (``'s > `that'``) with a backtick inside.

        See also the Python documentation about lexical analysis
        (https://docs.python.org/3/reference/lexical_analysis.html)
        in combination with the source code in :mod:`pandas.core.computation.parsing`.

        Examples
        --------
        >>> df = pd.DataFrame({'A': range(1, 6),
        ...                    'B': range(10, 0, -2),
        ...                    'C C': range(10, 5, -1)})
        >>> df
           A   B  C C
        0  1  10   10
        1  2   8    9
        2  3   6    8
        3  4   4    7
        4  5   2    6
        >>> df.query('A > B')
           A  B  C C
        4  5  2    6

        The previous expression is equivalent to

        >>> df[df.A > df.B]
           A  B  C C
        4  5  2    6

        For columns with spaces in their name, you can use backtick quoting.

        >>> df.query('B == `C C`')
           A   B  C C
        0  1  10   10

        The previous expression is equivalent to

        >>> df[df.B == df['C C']]
           A   B  C C
        0  1  10   10
        """
        inplace = validate_bool_kwarg(inplace, "inplace")
        if not isinstance(expr, str):
            msg = f"expr must be a string to be evaluated, {type(expr)} given"
            raise ValueError(msg)
        kwargs["level"] = kwargs.pop("level", 0) + 1
        kwargs["target"] = None
        res = self.eval(expr, **kwargs)

        try:
            result = self.loc[res]
        except ValueError:
            # when res is multi-dimensional loc raises, but this is sometimes a
            # valid query
            result = self[res]

        if inplace:
            self._update_inplace(result)
            return None
        else:
            return result

    def eval(self, expr: str, inplace: bool = False, **kwargs):
        """
        Evaluate a string describing operations on DataFrame columns.

        Operates on columns only, not specific rows or elements.  This allows
        `eval` to run arbitrary code, which can make you vulnerable to code
        injection if you pass user input to this function.

        Parameters
        ----------
        expr : str
            The expression string to evaluate.
        inplace : bool, default False
            If the expression contains an assignment, whether to perform the
            operation inplace and mutate the existing DataFrame. Otherwise,
            a new DataFrame is returned.
        **kwargs
            See the documentation for :func:`eval` for complete details
            on the keyword arguments accepted by
            :meth:`~pandas.DataFrame.query`.

        Returns
        -------
        ndarray, scalar, pandas object, or None
            The result of the evaluation or None if ``inplace=True``.

        See Also
        --------
        DataFrame.query : Evaluates a boolean expression to query the columns
            of a frame.
        DataFrame.assign : Can evaluate an expression or function to create new
            values for a column.
        eval : Evaluate a Python expression as a string using various
            backends.

        Notes
        -----
        For more details see the API documentation for :func:`~eval`.
        For detailed examples see :ref:`enhancing performance with eval
        <enhancingperf.eval>`.

        Examples
        --------
        >>> df = pd.DataFrame({'A': range(1, 6), 'B': range(10, 0, -2)})
        >>> df
           A   B
        0  1  10
        1  2   8
        2  3   6
        3  4   4
        4  5   2
        >>> df.eval('A + B')
        0    11
        1    10
        2     9
        3     8
        4     7
        dtype: int64

        Assignment is allowed though by default the original DataFrame is not
        modified.

        >>> df.eval('C = A + B')
           A   B   C
        0  1  10  11
        1  2   8  10
        2  3   6   9
        3  4   4   8
        4  5   2   7
        >>> df
           A   B
        0  1  10
        1  2   8
        2  3   6
        3  4   4
        4  5   2

        Use ``inplace=True`` to modify the original DataFrame.

        >>> df.eval('C = A + B', inplace=True)
        >>> df
           A   B   C
        0  1  10  11
        1  2   8  10
        2  3   6   9
        3  4   4   8
        4  5   2   7

        Multiple columns can be assigned to using multi-line expressions:

        >>> df.eval(
        ...     '''
        ... C = A + B
        ... D = A - B
        ... '''
        ... )
           A   B   C  D
        0  1  10  11 -9
        1  2   8  10 -6
        2  3   6   9 -3
        3  4   4   8  0
        4  5   2   7  3
        """
        from pandas.core.computation.eval import eval as _eval

        inplace = validate_bool_kwarg(inplace, "inplace")
        resolvers = kwargs.pop("resolvers", None)
        kwargs["level"] = kwargs.pop("level", 0) + 1
        if resolvers is None:
            index_resolvers = self._get_index_resolvers()
            column_resolvers = self._get_cleaned_column_resolvers()
            resolvers = column_resolvers, index_resolvers
        if "target" not in kwargs:
            kwargs["target"] = self
        kwargs["resolvers"] = kwargs.get("resolvers", ()) + tuple(resolvers)

        return _eval(expr, inplace=inplace, **kwargs)

    def select_dtypes(self, include=None, exclude=None) -> DataFrame:
        """
        Return a subset of the DataFrame's columns based on the column dtypes.

        Parameters
        ----------
        include, exclude : scalar or list-like
            A selection of dtypes or strings to be included/excluded. At least
            one of these parameters must be supplied.

        Returns
        -------
        DataFrame
            The subset of the frame including the dtypes in ``include`` and
            excluding the dtypes in ``exclude``.

        Raises
        ------
        ValueError
            * If both of ``include`` and ``exclude`` are empty
            * If ``include`` and ``exclude`` have overlapping elements
            * If any kind of string dtype is passed in.

        See Also
        --------
        DataFrame.dtypes: Return Series with the data type of each column.

        Notes
        -----
        * To select all *numeric* types, use ``np.number`` or ``'number'``
        * To select strings you must use the ``object`` dtype, but note that
          this will return *all* object dtype columns
        * See the `numpy dtype hierarchy
          <https://numpy.org/doc/stable/reference/arrays.scalars.html>`__
        * To select datetimes, use ``np.datetime64``, ``'datetime'`` or
          ``'datetime64'``
        * To select timedeltas, use ``np.timedelta64``, ``'timedelta'`` or
          ``'timedelta64'``
        * To select Pandas categorical dtypes, use ``'category'``
        * To select Pandas datetimetz dtypes, use ``'datetimetz'`` (new in
          0.20.0) or ``'datetime64[ns, tz]'``

        Examples
        --------
        >>> df = pd.DataFrame({'a': [1, 2] * 3,
        ...                    'b': [True, False] * 3,
        ...                    'c': [1.0, 2.0] * 3})
        >>> df
                a      b  c
        0       1   True  1.0
        1       2  False  2.0
        2       1   True  1.0
        3       2  False  2.0
        4       1   True  1.0
        5       2  False  2.0

        >>> df.select_dtypes(include='bool')
           b
        0  True
        1  False
        2  True
        3  False
        4  True
        5  False

        >>> df.select_dtypes(include=['float64'])
           c
        0  1.0
        1  2.0
        2  1.0
        3  2.0
        4  1.0
        5  2.0

        >>> df.select_dtypes(exclude=['int64'])
               b    c
        0   True  1.0
        1  False  2.0
        2   True  1.0
        3  False  2.0
        4   True  1.0
        5  False  2.0
        """
        if not is_list_like(include):
            include = (include,) if include is not None else ()
        if not is_list_like(exclude):
            exclude = (exclude,) if exclude is not None else ()

        selection = (frozenset(include), frozenset(exclude))

        if not any(selection):
            raise ValueError("at least one of include or exclude must be nonempty")

        # convert the myriad valid dtypes object to a single representation
        def check_int_infer_dtype(dtypes):
            converted_dtypes = []
            for dtype in dtypes:
                # Numpy maps int to different types (int32, in64) on Windows and Linux
                # see https://github.com/numpy/numpy/issues/9464
                if (isinstance(dtype, str) and dtype == "int") or (dtype is int):
                    converted_dtypes.append(np.int32)
                    # error: Argument 1 to "append" of "list" has incompatible type
                    # "Type[signedinteger[Any]]"; expected "Type[signedinteger[Any]]"
                    converted_dtypes.append(np.int64)  # type: ignore[arg-type]
                else:
                    # error: Argument 1 to "append" of "list" has incompatible type
                    # "Union[dtype[Any], ExtensionDtype]"; expected
                    # "Type[signedinteger[Any]]"
                    converted_dtypes.append(
                        infer_dtype_from_object(dtype)  # type: ignore[arg-type]
                    )
            return frozenset(converted_dtypes)

        include = check_int_infer_dtype(include)
        exclude = check_int_infer_dtype(exclude)

        for dtypes in (include, exclude):
            invalidate_string_dtypes(dtypes)

        # can't both include AND exclude!
        if not include.isdisjoint(exclude):
            raise ValueError(f"include and exclude overlap on {(include & exclude)}")

        # We raise when both include and exclude are empty
        # Hence, we can just shrink the columns we want to keep
        keep_these = np.full(self.shape[1], True)

        def extract_unique_dtypes_from_dtypes_set(
            dtypes_set: frozenset[Dtype], unique_dtypes: np.ndarray
        ) -> list[Dtype]:
            extracted_dtypes = [
                unique_dtype
                for unique_dtype in unique_dtypes
                if (
                    issubclass(
                        # error: Argument 1 to "tuple" has incompatible type
                        # "FrozenSet[Union[ExtensionDtype, Union[str, Any], Type[str],
                        # Type[float], Type[int], Type[complex], Type[bool],
                        # Type[object]]]"; expected "Iterable[Union[type, Tuple[Any,
                        # ...]]]"
                        unique_dtype.type,
                        tuple(dtypes_set),  # type: ignore[arg-type]
                    )
                    or (
                        np.number in dtypes_set
                        and getattr(unique_dtype, "_is_numeric", False)
                    )
                )
            ]
            return extracted_dtypes

        unique_dtypes = self.dtypes.unique()

        if include:
            included_dtypes = extract_unique_dtypes_from_dtypes_set(
                include, unique_dtypes
            )
            keep_these &= self.dtypes.isin(included_dtypes)

        if exclude:
            excluded_dtypes = extract_unique_dtypes_from_dtypes_set(
                exclude, unique_dtypes
            )
            keep_these &= ~self.dtypes.isin(excluded_dtypes)

        # error: "ndarray" has no attribute "values"
        return self.iloc[:, keep_these.values]  # type: ignore[attr-defined]

    def insert(self, loc, column, value, allow_duplicates: bool = False) -> None:
        """
        Insert column into DataFrame at specified location.

        Raises a ValueError if `column` is already contained in the DataFrame,
        unless `allow_duplicates` is set to True.

        Parameters
        ----------
        loc : int
            Insertion index. Must verify 0 <= loc <= len(columns).
        column : str, number, or hashable object
            Label of the inserted column.
        value : int, Series, or array-like
        allow_duplicates : bool, optional

        See Also
        --------
        Index.insert : Insert new item by index.

        Examples
        --------
        >>> df = pd.DataFrame({'col1': [1, 2], 'col2': [3, 4]})
        >>> df
           col1  col2
        0     1     3
        1     2     4
        >>> df.insert(1, "newcol", [99, 99])
        >>> df
           col1  newcol  col2
        0     1      99     3
        1     2      99     4
        >>> df.insert(0, "col1", [100, 100], allow_duplicates=True)
        >>> df
           col1  col1  newcol  col2
        0   100     1      99     3
        1   100     2      99     4

        Notice that pandas uses index alignment in case of `value` from type `Series`:

        >>> df.insert(0, "col0", pd.Series([5, 6], index=[1, 2]))
        >>> df
           col0  col1  col1  newcol  col2
        0   NaN   100     1      99     3
        1   5.0   100     2      99     4
        """
        if allow_duplicates and not self.flags.allows_duplicate_labels:
            raise ValueError(
                "Cannot specify 'allow_duplicates=True' when "
                "'self.flags.allows_duplicate_labels' is False."
            )
        if not allow_duplicates and column in self.columns:
            # Should this be a different kind of error??
            raise ValueError(f"cannot insert {column}, already exists")
        if not isinstance(loc, int):
            raise TypeError("loc must be int")

        value = self._sanitize_column(value)
        self._mgr.insert(loc, column, value)

    def assign(self, **kwargs) -> DataFrame:
        r"""
        Assign new columns to a DataFrame.

        Returns a new object with all original columns in addition to new ones.
        Existing columns that are re-assigned will be overwritten.

        Parameters
        ----------
        **kwargs : dict of {str: callable or Series}
            The column names are keywords. If the values are
            callable, they are computed on the DataFrame and
            assigned to the new columns. The callable must not
            change input DataFrame (though pandas doesn't check it).
            If the values are not callable, (e.g. a Series, scalar, or array),
            they are simply assigned.

        Returns
        -------
        DataFrame
            A new DataFrame with the new columns in addition to
            all the existing columns.

        Notes
        -----
        Assigning multiple columns within the same ``assign`` is possible.
        Later items in '\*\*kwargs' may refer to newly created or modified
        columns in 'df'; items are computed and assigned into 'df' in order.

        Examples
        --------
        >>> df = pd.DataFrame({'temp_c': [17.0, 25.0]},
        ...                   index=['Portland', 'Berkeley'])
        >>> df
                  temp_c
        Portland    17.0
        Berkeley    25.0

        Where the value is a callable, evaluated on `df`:

        >>> df.assign(temp_f=lambda x: x.temp_c * 9 / 5 + 32)
                  temp_c  temp_f
        Portland    17.0    62.6
        Berkeley    25.0    77.0

        Alternatively, the same behavior can be achieved by directly
        referencing an existing Series or sequence:

        >>> df.assign(temp_f=df['temp_c'] * 9 / 5 + 32)
                  temp_c  temp_f
        Portland    17.0    62.6
        Berkeley    25.0    77.0

        You can create multiple columns within the same assign where one
        of the columns depends on another one defined within the same assign:

        >>> df.assign(temp_f=lambda x: x['temp_c'] * 9 / 5 + 32,
        ...           temp_k=lambda x: (x['temp_f'] +  459.67) * 5 / 9)
                  temp_c  temp_f  temp_k
        Portland    17.0    62.6  290.15
        Berkeley    25.0    77.0  298.15
        """
        data = self.copy()

        for k, v in kwargs.items():
            data[k] = com.apply_if_callable(v, data)
        return data

    def _sanitize_column(self, value) -> ArrayLike:
        """
        Ensures new columns (which go into the BlockManager as new blocks) are
        always copied and converted into an array.

        Parameters
        ----------
        value : scalar, Series, or array-like

        Returns
        -------
        numpy.ndarray or ExtensionArray
        """
        self._ensure_valid_index(value)

        # We should never get here with DataFrame value
        if isinstance(value, Series):
            value = _reindex_for_setitem(value, self.index)

        elif isinstance(value, ExtensionArray):
            # Explicitly copy here
            value = value.copy()
            com.require_length_match(value, self.index)

        elif is_sequence(value):
            com.require_length_match(value, self.index)

            # turn me into an ndarray
            if not isinstance(value, (np.ndarray, Index)):
                if isinstance(value, list) and len(value) > 0:
                    value = maybe_convert_platform(value)
                else:
                    value = com.asarray_tuplesafe(value)
            elif isinstance(value, Index):
                value = value.copy(deep=True)._values
            else:
                value = value.copy()

            # possibly infer to datetimelike
            if is_object_dtype(value.dtype):
                value = sanitize_array(value, None)

        else:
            value = construct_1d_arraylike_from_scalar(value, len(self), dtype=None)

        return value

    @property
    def _series(self):
        return {
            item: Series(
                self._mgr.iget(idx), index=self.index, name=item, fastpath=True
            )
            for idx, item in enumerate(self.columns)
        }

    def lookup(
        self, row_labels: Sequence[IndexLabel], col_labels: Sequence[IndexLabel]
    ) -> np.ndarray:
        """
        Label-based "fancy indexing" function for DataFrame.
        Given equal-length arrays of row and column labels, return an
        array of the values corresponding to each (row, col) pair.

        .. deprecated:: 1.2.0
            DataFrame.lookup is deprecated,
            use DataFrame.melt and DataFrame.loc instead.
            For further details see
            :ref:`Looking up values by index/column labels <indexing.lookup>`.

        Parameters
        ----------
        row_labels : sequence
            The row labels to use for lookup.
        col_labels : sequence
            The column labels to use for lookup.

        Returns
        -------
        numpy.ndarray
            The found values.
        """
        msg = (
            "The 'lookup' method is deprecated and will be"
            "removed in a future version."
            "You can use DataFrame.melt and DataFrame.loc"
            "as a substitute."
        )
        warnings.warn(msg, FutureWarning, stacklevel=2)

        n = len(row_labels)
        if n != len(col_labels):
            raise ValueError("Row labels must have same size as column labels")
        if not (self.index.is_unique and self.columns.is_unique):
            # GH#33041
            raise ValueError("DataFrame.lookup requires unique index and columns")

        thresh = 1000
        if not self._is_mixed_type or n > thresh:
            values = self.values
            ridx = self.index.get_indexer(row_labels)
            cidx = self.columns.get_indexer(col_labels)
            if (ridx == -1).any():
                raise KeyError("One or more row labels was not found")
            if (cidx == -1).any():
                raise KeyError("One or more column labels was not found")
            flat_index = ridx * len(self.columns) + cidx
            result = values.flat[flat_index]
        else:
            result = np.empty(n, dtype="O")
            for i, (r, c) in enumerate(zip(row_labels, col_labels)):
                result[i] = self._get_value(r, c)

        if is_object_dtype(result):
            result = lib.maybe_convert_objects(result)

        return result

    # ----------------------------------------------------------------------
    # Reindexing and alignment

    def _reindex_axes(self, axes, level, limit, tolerance, method, fill_value, copy):
        frame = self

        columns = axes["columns"]
        if columns is not None:
            frame = frame._reindex_columns(
                columns, method, copy, level, fill_value, limit, tolerance
            )

        index = axes["index"]
        if index is not None:
            frame = frame._reindex_index(
                index, method, copy, level, fill_value, limit, tolerance
            )

        return frame

    def _reindex_index(
        self,
        new_index,
        method,
        copy: bool,
        level: Level,
        fill_value=np.nan,
        limit=None,
        tolerance=None,
    ):
        new_index, indexer = self.index.reindex(
            new_index, method=method, level=level, limit=limit, tolerance=tolerance
        )
        return self._reindex_with_indexers(
            {0: [new_index, indexer]},
            copy=copy,
            fill_value=fill_value,
            allow_dups=False,
        )

    def _reindex_columns(
        self,
        new_columns,
        method,
        copy: bool,
        level: Level,
        fill_value=None,
        limit=None,
        tolerance=None,
    ):
        new_columns, indexer = self.columns.reindex(
            new_columns, method=method, level=level, limit=limit, tolerance=tolerance
        )
        return self._reindex_with_indexers(
            {1: [new_columns, indexer]},
            copy=copy,
            fill_value=fill_value,
            allow_dups=False,
        )

    def _reindex_multi(self, axes, copy: bool, fill_value) -> DataFrame:
        """
        We are guaranteed non-Nones in the axes.
        """
        new_index, row_indexer = self.index.reindex(axes["index"])
        new_columns, col_indexer = self.columns.reindex(axes["columns"])

        if row_indexer is not None and col_indexer is not None:
            indexer = row_indexer, col_indexer
            # error: Argument 2 to "take_2d_multi" has incompatible type "Tuple[Any,
            # Any]"; expected "ndarray"
            new_values = take_2d_multi(self.values, indexer, fill_value=fill_value)
            return self._constructor(new_values, index=new_index, columns=new_columns)
        else:
            return self._reindex_with_indexers(
                {0: [new_index, row_indexer], 1: [new_columns, col_indexer]},
                copy=copy,
                fill_value=fill_value,
            )

    @doc(NDFrame.align, **_shared_doc_kwargs)
    def align(
        self,
        other,
        join: str = "outer",
        axis: Axis | None = None,
        level: Level | None = None,
        copy: bool = True,
        fill_value=None,
        method: str | None = None,
        limit=None,
        fill_axis: Axis = 0,
        broadcast_axis: Axis | None = None,
    ) -> DataFrame:
        return super().align(
            other,
            join=join,
            axis=axis,
            level=level,
            copy=copy,
            fill_value=fill_value,
            method=method,
            limit=limit,
            fill_axis=fill_axis,
            broadcast_axis=broadcast_axis,
        )

    @overload
    def set_axis(
        self, labels, axis: Axis = ..., inplace: Literal[False] = ...
    ) -> DataFrame:
        ...

    @overload
    def set_axis(self, labels, axis: Axis, inplace: Literal[True]) -> None:
        ...

    @overload
    def set_axis(self, labels, *, inplace: Literal[True]) -> None:
        ...

    @overload
    def set_axis(
        self, labels, axis: Axis = ..., inplace: bool = ...
    ) -> DataFrame | None:
        ...

    @Appender(
        """
        Examples
        --------
        >>> df = pd.DataFrame({"A": [1, 2, 3], "B": [4, 5, 6]})

        Change the row labels.

        >>> df.set_axis(['a', 'b', 'c'], axis='index')
           A  B
        a  1  4
        b  2  5
        c  3  6

        Change the column labels.

        >>> df.set_axis(['I', 'II'], axis='columns')
           I  II
        0  1   4
        1  2   5
        2  3   6

        Now, update the labels inplace.

        >>> df.set_axis(['i', 'ii'], axis='columns', inplace=True)
        >>> df
           i  ii
        0  1   4
        1  2   5
        2  3   6
        """
    )
    @Substitution(
        **_shared_doc_kwargs,
        extended_summary_sub=" column or",
        axis_description_sub=", and 1 identifies the columns",
        see_also_sub=" or columns",
    )
    @Appender(NDFrame.set_axis.__doc__)
    def set_axis(self, labels, axis: Axis = 0, inplace: bool = False):
        return super().set_axis(labels, axis=axis, inplace=inplace)

    @Substitution(**_shared_doc_kwargs)
    @Appender(NDFrame.reindex.__doc__)
    @rewrite_axis_style_signature(
        "labels",
        [
            ("method", None),
            ("copy", True),
            ("level", None),
            ("fill_value", np.nan),
            ("limit", None),
            ("tolerance", None),
        ],
    )
    def reindex(self, *args, **kwargs) -> DataFrame:
        axes = validate_axis_style_args(self, args, kwargs, "labels", "reindex")
        kwargs.update(axes)
        # Pop these, since the values are in `kwargs` under different names
        kwargs.pop("axis", None)
        kwargs.pop("labels", None)
        return super().reindex(**kwargs)

    def drop(
        self,
        labels=None,
        axis: Axis = 0,
        index=None,
        columns=None,
        level: Level | None = None,
        inplace: bool = False,
        errors: str = "raise",
    ):
        """
        Drop specified labels from rows or columns.

        Remove rows or columns by specifying label names and corresponding
        axis, or by specifying directly index or column names. When using a
        multi-index, labels on different levels can be removed by specifying
        the level. See the `user guide <advanced.shown_levels>`
        for more information about the now unused levels.

        Parameters
        ----------
        labels : single label or list-like
            Index or column labels to drop.
        axis : {0 or 'index', 1 or 'columns'}, default 0
            Whether to drop labels from the index (0 or 'index') or
            columns (1 or 'columns').
        index : single label or list-like
            Alternative to specifying axis (``labels, axis=0``
            is equivalent to ``index=labels``).
        columns : single label or list-like
            Alternative to specifying axis (``labels, axis=1``
            is equivalent to ``columns=labels``).
        level : int or level name, optional
            For MultiIndex, level from which the labels will be removed.
        inplace : bool, default False
            If False, return a copy. Otherwise, do operation
            inplace and return None.
        errors : {'ignore', 'raise'}, default 'raise'
            If 'ignore', suppress error and only existing labels are
            dropped.

        Returns
        -------
        DataFrame or None
            DataFrame without the removed index or column labels or
            None if ``inplace=True``.

        Raises
        ------
        KeyError
            If any of the labels is not found in the selected axis.

        See Also
        --------
        DataFrame.loc : Label-location based indexer for selection by label.
        DataFrame.dropna : Return DataFrame with labels on given axis omitted
            where (all or any) data are missing.
        DataFrame.drop_duplicates : Return DataFrame with duplicate rows
            removed, optionally only considering certain columns.
        Series.drop : Return Series with specified index labels removed.

        Examples
        --------
        >>> df = pd.DataFrame(np.arange(12).reshape(3, 4),
        ...                   columns=['A', 'B', 'C', 'D'])
        >>> df
           A  B   C   D
        0  0  1   2   3
        1  4  5   6   7
        2  8  9  10  11

        Drop columns

        >>> df.drop(['B', 'C'], axis=1)
           A   D
        0  0   3
        1  4   7
        2  8  11

        >>> df.drop(columns=['B', 'C'])
           A   D
        0  0   3
        1  4   7
        2  8  11

        Drop a row by index

        >>> df.drop([0, 1])
           A  B   C   D
        2  8  9  10  11

        Drop columns and/or rows of MultiIndex DataFrame

        >>> midx = pd.MultiIndex(levels=[['lama', 'cow', 'falcon'],
        ...                              ['speed', 'weight', 'length']],
        ...                      codes=[[0, 0, 0, 1, 1, 1, 2, 2, 2],
        ...                             [0, 1, 2, 0, 1, 2, 0, 1, 2]])
        >>> df = pd.DataFrame(index=midx, columns=['big', 'small'],
        ...                   data=[[45, 30], [200, 100], [1.5, 1], [30, 20],
        ...                         [250, 150], [1.5, 0.8], [320, 250],
        ...                         [1, 0.8], [0.3, 0.2]])
        >>> df
                        big     small
        lama    speed   45.0    30.0
                weight  200.0   100.0
                length  1.5     1.0
        cow     speed   30.0    20.0
                weight  250.0   150.0
                length  1.5     0.8
        falcon  speed   320.0   250.0
                weight  1.0     0.8
                length  0.3     0.2

        >>> df.drop(index='cow', columns='small')
                        big
        lama    speed   45.0
                weight  200.0
                length  1.5
        falcon  speed   320.0
                weight  1.0
                length  0.3

        >>> df.drop(index='length', level=1)
                        big     small
        lama    speed   45.0    30.0
                weight  200.0   100.0
        cow     speed   30.0    20.0
                weight  250.0   150.0
        falcon  speed   320.0   250.0
                weight  1.0     0.8
        """
        return super().drop(
            labels=labels,
            axis=axis,
            index=index,
            columns=columns,
            level=level,
            inplace=inplace,
            errors=errors,
        )

    @rewrite_axis_style_signature(
        "mapper",
        [("copy", True), ("inplace", False), ("level", None), ("errors", "ignore")],
    )
    def rename(
        self,
        mapper: Renamer | None = None,
        *,
        index: Renamer | None = None,
        columns: Renamer | None = None,
        axis: Axis | None = None,
        copy: bool = True,
        inplace: bool = False,
        level: Level | None = None,
        errors: str = "ignore",
    ) -> DataFrame | None:
        """
        Alter axes labels.

        Function / dict values must be unique (1-to-1). Labels not contained in
        a dict / Series will be left as-is. Extra labels listed don't throw an
        error.

        See the :ref:`user guide <basics.rename>` for more.

        Parameters
        ----------
        mapper : dict-like or function
            Dict-like or function transformations to apply to
            that axis' values. Use either ``mapper`` and ``axis`` to
            specify the axis to target with ``mapper``, or ``index`` and
            ``columns``.
        index : dict-like or function
            Alternative to specifying axis (``mapper, axis=0``
            is equivalent to ``index=mapper``).
        columns : dict-like or function
            Alternative to specifying axis (``mapper, axis=1``
            is equivalent to ``columns=mapper``).
        axis : {0 or 'index', 1 or 'columns'}, default 0
            Axis to target with ``mapper``. Can be either the axis name
            ('index', 'columns') or number (0, 1). The default is 'index'.
        copy : bool, default True
            Also copy underlying data.
        inplace : bool, default False
            Whether to return a new DataFrame. If True then value of copy is
            ignored.
        level : int or level name, default None
            In case of a MultiIndex, only rename labels in the specified
            level.
        errors : {'ignore', 'raise'}, default 'ignore'
            If 'raise', raise a `KeyError` when a dict-like `mapper`, `index`,
            or `columns` contains labels that are not present in the Index
            being transformed.
            If 'ignore', existing keys will be renamed and extra keys will be
            ignored.

        Returns
        -------
        DataFrame or None
            DataFrame with the renamed axis labels or None if ``inplace=True``.

        Raises
        ------
        KeyError
            If any of the labels is not found in the selected axis and
            "errors='raise'".

        See Also
        --------
        DataFrame.rename_axis : Set the name of the axis.

        Examples
        --------
        ``DataFrame.rename`` supports two calling conventions

        * ``(index=index_mapper, columns=columns_mapper, ...)``
        * ``(mapper, axis={'index', 'columns'}, ...)``

        We *highly* recommend using keyword arguments to clarify your
        intent.

        Rename columns using a mapping:

        >>> df = pd.DataFrame({"A": [1, 2, 3], "B": [4, 5, 6]})
        >>> df.rename(columns={"A": "a", "B": "c"})
           a  c
        0  1  4
        1  2  5
        2  3  6

        Rename index using a mapping:

        >>> df.rename(index={0: "x", 1: "y", 2: "z"})
           A  B
        x  1  4
        y  2  5
        z  3  6

        Cast index labels to a different type:

        >>> df.index
        RangeIndex(start=0, stop=3, step=1)
        >>> df.rename(index=str).index
        Index(['0', '1', '2'], dtype='object')

        >>> df.rename(columns={"A": "a", "B": "b", "C": "c"}, errors="raise")
        Traceback (most recent call last):
        KeyError: ['C'] not found in axis

        Using axis-style parameters:

        >>> df.rename(str.lower, axis='columns')
           a  b
        0  1  4
        1  2  5
        2  3  6

        >>> df.rename({1: 2, 2: 4}, axis='index')
           A  B
        0  1  4
        2  2  5
        4  3  6
        """
        return super().rename(
            mapper=mapper,
            index=index,
            columns=columns,
            axis=axis,
            copy=copy,
            inplace=inplace,
            level=level,
            errors=errors,
        )

    @overload
    def fillna(
        self,
        value=...,
        method: FillnaOptions | None = ...,
        axis: Axis | None = ...,
        inplace: Literal[False] = ...,
        limit=...,
        downcast=...,
    ) -> DataFrame:
        ...

    @overload
    def fillna(
        self,
        value,
        method: FillnaOptions | None,
        axis: Axis | None,
        inplace: Literal[True],
        limit=...,
        downcast=...,
    ) -> None:
        ...

    @overload
    def fillna(
        self,
        *,
        inplace: Literal[True],
        limit=...,
        downcast=...,
    ) -> None:
        ...

    @overload
    def fillna(
        self,
        value,
        *,
        inplace: Literal[True],
        limit=...,
        downcast=...,
    ) -> None:
        ...

    @overload
    def fillna(
        self,
        *,
        method: FillnaOptions | None,
        inplace: Literal[True],
        limit=...,
        downcast=...,
    ) -> None:
        ...

    @overload
    def fillna(
        self,
        *,
        axis: Axis | None,
        inplace: Literal[True],
        limit=...,
        downcast=...,
    ) -> None:
        ...

    @overload
    def fillna(
        self,
        *,
        method: FillnaOptions | None,
        axis: Axis | None,
        inplace: Literal[True],
        limit=...,
        downcast=...,
    ) -> None:
        ...

    @overload
    def fillna(
        self,
        value,
        *,
        axis: Axis | None,
        inplace: Literal[True],
        limit=...,
        downcast=...,
    ) -> None:
        ...

    @overload
    def fillna(
        self,
        value,
        method: FillnaOptions | None,
        *,
        inplace: Literal[True],
        limit=...,
        downcast=...,
    ) -> None:
        ...

    @overload
    def fillna(
        self,
        value=...,
        method: FillnaOptions | None = ...,
        axis: Axis | None = ...,
        inplace: bool = ...,
        limit=...,
        downcast=...,
    ) -> DataFrame | None:
        ...

    @doc(NDFrame.fillna, **_shared_doc_kwargs)
    def fillna(
        self,
        value: object | ArrayLike | None = None,
        method: FillnaOptions | None = None,
        axis: Axis | None = None,
        inplace: bool = False,
        limit=None,
        downcast=None,
    ) -> DataFrame | None:
        return super().fillna(
            value=value,
            method=method,
            axis=axis,
            inplace=inplace,
            limit=limit,
            downcast=downcast,
        )

    def pop(self, item: Hashable) -> Series:
        """
        Return item and drop from frame. Raise KeyError if not found.

        Parameters
        ----------
        item : label
            Label of column to be popped.

        Returns
        -------
        Series

        Examples
        --------
        >>> df = pd.DataFrame([('falcon', 'bird', 389.0),
        ...                    ('parrot', 'bird', 24.0),
        ...                    ('lion', 'mammal', 80.5),
        ...                    ('monkey', 'mammal', np.nan)],
        ...                   columns=('name', 'class', 'max_speed'))
        >>> df
             name   class  max_speed
        0  falcon    bird      389.0
        1  parrot    bird       24.0
        2    lion  mammal       80.5
        3  monkey  mammal        NaN

        >>> df.pop('class')
        0      bird
        1      bird
        2    mammal
        3    mammal
        Name: class, dtype: object

        >>> df
             name  max_speed
        0  falcon      389.0
        1  parrot       24.0
        2    lion       80.5
        3  monkey        NaN
        """
        return super().pop(item=item)

    @doc(NDFrame.replace, **_shared_doc_kwargs)
    def replace(
        self,
        to_replace=None,
        value=None,
        inplace: bool = False,
        limit=None,
        regex: bool = False,
        method: str = "pad",
    ):
        return super().replace(
            to_replace=to_replace,
            value=value,
            inplace=inplace,
            limit=limit,
            regex=regex,
            method=method,
        )

    def _replace_columnwise(
        self, mapping: dict[Hashable, tuple[Any, Any]], inplace: bool, regex
    ):
        """
        Dispatch to Series.replace column-wise.


        Parameters
        ----------
        mapping : dict
            of the form {col: (target, value)}
        inplace : bool
        regex : bool or same types as `to_replace` in DataFrame.replace

        Returns
        -------
        DataFrame or None
        """
        # Operate column-wise
        res = self if inplace else self.copy()
        ax = self.columns

        for i in range(len(ax)):
            if ax[i] in mapping:
                ser = self.iloc[:, i]

                target, value = mapping[ax[i]]
                newobj = ser.replace(target, value, regex=regex)

                res.iloc[:, i] = newobj

        if inplace:
            return
        return res.__finalize__(self)

    @doc(NDFrame.shift, klass=_shared_doc_kwargs["klass"])
    def shift(
        self,
        periods=1,
        freq: Frequency | None = None,
        axis: Axis = 0,
        fill_value=lib.no_default,
    ) -> DataFrame:
        axis = self._get_axis_number(axis)

        ncols = len(self.columns)

        if (
            axis == 1
            and periods != 0
            and ncols > 0
            and (fill_value is lib.no_default or len(self._mgr.arrays) > 1)
        ):
            # Exclude single-array-with-fill_value case so we issue a FutureWarning
            #  if an integer is passed with datetimelike dtype GH#31971
            from pandas import concat

            # tail: the data that is still in our shifted DataFrame
            if periods > 0:
                tail = self.iloc[:, :-periods]
            else:
                tail = self.iloc[:, -periods:]
            # pin a simple Index to avoid costly casting
            tail.columns = range(len(tail.columns))

            if fill_value is not lib.no_default:
                # GH#35488
                # TODO(EA2D): with 2D EAs we could construct other directly
                ser = Series(fill_value, index=self.index)
            else:
                # We infer fill_value to match the closest column
                if periods > 0:
                    ser = self.iloc[:, 0].shift(len(self))
                else:
                    ser = self.iloc[:, -1].shift(len(self))

            width = min(abs(periods), ncols)
            other = concat([ser] * width, axis=1)

            if periods > 0:
                result = concat([other, tail], axis=1)
            else:
                result = concat([tail, other], axis=1)

            result = cast(DataFrame, result)
            result.columns = self.columns.copy()
            return result

        return super().shift(
            periods=periods, freq=freq, axis=axis, fill_value=fill_value
        )

    def set_index(
        self,
        keys,
        drop: bool = True,
        append: bool = False,
        inplace: bool = False,
        verify_integrity: bool = False,
    ):
        """
        Set the DataFrame index using existing columns.

        Set the DataFrame index (row labels) using one or more existing
        columns or arrays (of the correct length). The index can replace the
        existing index or expand on it.

        Parameters
        ----------
        keys : label or array-like or list of labels/arrays
            This parameter can be either a single column key, a single array of
            the same length as the calling DataFrame, or a list containing an
            arbitrary combination of column keys and arrays. Here, "array"
            encompasses :class:`Series`, :class:`Index`, ``np.ndarray``, and
            instances of :class:`~collections.abc.Iterator`.
        drop : bool, default True
            Delete columns to be used as the new index.
        append : bool, default False
            Whether to append columns to existing index.
        inplace : bool, default False
            If True, modifies the DataFrame in place (do not create a new object).
        verify_integrity : bool, default False
            Check the new index for duplicates. Otherwise defer the check until
            necessary. Setting to False will improve the performance of this
            method.

        Returns
        -------
        DataFrame or None
            Changed row labels or None if ``inplace=True``.

        See Also
        --------
        DataFrame.reset_index : Opposite of set_index.
        DataFrame.reindex : Change to new indices or expand indices.
        DataFrame.reindex_like : Change to same indices as other DataFrame.

        Examples
        --------
        >>> df = pd.DataFrame({'month': [1, 4, 7, 10],
        ...                    'year': [2012, 2014, 2013, 2014],
        ...                    'sale': [55, 40, 84, 31]})
        >>> df
           month  year  sale
        0      1  2012    55
        1      4  2014    40
        2      7  2013    84
        3     10  2014    31

        Set the index to become the 'month' column:

        >>> df.set_index('month')
               year  sale
        month
        1      2012    55
        4      2014    40
        7      2013    84
        10     2014    31

        Create a MultiIndex using columns 'year' and 'month':

        >>> df.set_index(['year', 'month'])
                    sale
        year  month
        2012  1     55
        2014  4     40
        2013  7     84
        2014  10    31

        Create a MultiIndex using an Index and a column:

        >>> df.set_index([pd.Index([1, 2, 3, 4]), 'year'])
                 month  sale
           year
        1  2012  1      55
        2  2014  4      40
        3  2013  7      84
        4  2014  10     31

        Create a MultiIndex using two Series:

        >>> s = pd.Series([1, 2, 3, 4])
        >>> df.set_index([s, s**2])
              month  year  sale
        1 1       1  2012    55
        2 4       4  2014    40
        3 9       7  2013    84
        4 16     10  2014    31
        """
        inplace = validate_bool_kwarg(inplace, "inplace")
        self._check_inplace_and_allows_duplicate_labels(inplace)
        if not isinstance(keys, list):
            keys = [keys]

        err_msg = (
            'The parameter "keys" may be a column key, one-dimensional '
            "array, or a list containing only valid column keys and "
            "one-dimensional arrays."
        )

        missing: list[Hashable] = []
        for col in keys:
            if isinstance(col, (Index, Series, np.ndarray, list, abc.Iterator)):
                # arrays are fine as long as they are one-dimensional
                # iterators get converted to list below
                if getattr(col, "ndim", 1) != 1:
                    raise ValueError(err_msg)
            else:
                # everything else gets tried as a key; see GH 24969
                try:
                    found = col in self.columns
                except TypeError as err:
                    raise TypeError(
                        f"{err_msg}. Received column of type {type(col)}"
                    ) from err
                else:
                    if not found:
                        missing.append(col)

        if missing:
            raise KeyError(f"None of {missing} are in the columns")

        if inplace:
            frame = self
        else:
            frame = self.copy()

        arrays = []
        names: list[Hashable] = []
        if append:
            names = list(self.index.names)
            if isinstance(self.index, MultiIndex):
                for i in range(self.index.nlevels):
                    arrays.append(self.index._get_level_values(i))
            else:
                arrays.append(self.index)

        to_remove: list[Hashable] = []
        for col in keys:
            if isinstance(col, MultiIndex):
                for n in range(col.nlevels):
                    arrays.append(col._get_level_values(n))
                names.extend(col.names)
            elif isinstance(col, (Index, Series)):
                # if Index then not MultiIndex (treated above)

                # error: Argument 1 to "append" of "list" has incompatible type
                #  "Union[Index, Series]"; expected "Index"
                arrays.append(col)  # type:ignore[arg-type]
                names.append(col.name)
            elif isinstance(col, (list, np.ndarray)):
                # error: Argument 1 to "append" of "list" has incompatible type
                # "Union[List[Any], ndarray]"; expected "Index"
                arrays.append(col)  # type: ignore[arg-type]
                names.append(None)
            elif isinstance(col, abc.Iterator):
                # error: Argument 1 to "append" of "list" has incompatible type
                # "List[Any]"; expected "Index"
                arrays.append(list(col))  # type: ignore[arg-type]
                names.append(None)
            # from here, col can only be a column label
            else:
                arrays.append(frame[col]._values)
                names.append(col)
                if drop:
                    to_remove.append(col)

            if len(arrays[-1]) != len(self):
                # check newest element against length of calling frame, since
                # ensure_index_from_sequences would not raise for append=False.
                raise ValueError(
                    f"Length mismatch: Expected {len(self)} rows, "
                    f"received array of length {len(arrays[-1])}"
                )

        index = ensure_index_from_sequences(arrays, names)

        if verify_integrity and not index.is_unique:
            duplicates = index[index.duplicated()].unique()
            raise ValueError(f"Index has duplicate keys: {duplicates}")

        # use set to handle duplicate column names gracefully in case of drop
        for c in set(to_remove):
            del frame[c]

        # clear up memory usage
        index._cleanup()

        frame.index = index

        if not inplace:
            return frame

    @overload
    def reset_index(
        self,
        level: Hashable | Sequence[Hashable] | None = ...,
        drop: bool = ...,
        inplace: Literal[False] = ...,
        col_level: Hashable = ...,
        col_fill: Hashable = ...,
    ) -> DataFrame:
        ...

    @overload
    def reset_index(
        self,
        level: Hashable | Sequence[Hashable] | None,
        drop: bool,
        inplace: Literal[True],
        col_level: Hashable = ...,
        col_fill: Hashable = ...,
    ) -> None:
        ...

    @overload
    def reset_index(
        self,
        *,
        drop: bool,
        inplace: Literal[True],
        col_level: Hashable = ...,
        col_fill: Hashable = ...,
    ) -> None:
        ...

    @overload
    def reset_index(
        self,
        level: Hashable | Sequence[Hashable] | None,
        *,
        inplace: Literal[True],
        col_level: Hashable = ...,
        col_fill: Hashable = ...,
    ) -> None:
        ...

    @overload
    def reset_index(
        self,
        *,
        inplace: Literal[True],
        col_level: Hashable = ...,
        col_fill: Hashable = ...,
    ) -> None:
        ...

    @overload
    def reset_index(
        self,
        level: Hashable | Sequence[Hashable] | None = ...,
        drop: bool = ...,
        inplace: bool = ...,
        col_level: Hashable = ...,
        col_fill: Hashable = ...,
    ) -> DataFrame | None:
        ...

    def reset_index(
        self,
        level: Hashable | Sequence[Hashable] | None = None,
        drop: bool = False,
        inplace: bool = False,
        col_level: Hashable = 0,
        col_fill: Hashable = "",
    ) -> DataFrame | None:
        """
        Reset the index, or a level of it.

        Reset the index of the DataFrame, and use the default one instead.
        If the DataFrame has a MultiIndex, this method can remove one or more
        levels.

        Parameters
        ----------
        level : int, str, tuple, or list, default None
            Only remove the given levels from the index. Removes all levels by
            default.
        drop : bool, default False
            Do not try to insert index into dataframe columns. This resets
            the index to the default integer index.
        inplace : bool, default False
            Modify the DataFrame in place (do not create a new object).
        col_level : int or str, default 0
            If the columns have multiple levels, determines which level the
            labels are inserted into. By default it is inserted into the first
            level.
        col_fill : object, default ''
            If the columns have multiple levels, determines how the other
            levels are named. If None then the index name is repeated.

        Returns
        -------
        DataFrame or None
            DataFrame with the new index or None if ``inplace=True``.

        See Also
        --------
        DataFrame.set_index : Opposite of reset_index.
        DataFrame.reindex : Change to new indices or expand indices.
        DataFrame.reindex_like : Change to same indices as other DataFrame.

        Examples
        --------
        >>> df = pd.DataFrame([('bird', 389.0),
        ...                    ('bird', 24.0),
        ...                    ('mammal', 80.5),
        ...                    ('mammal', np.nan)],
        ...                   index=['falcon', 'parrot', 'lion', 'monkey'],
        ...                   columns=('class', 'max_speed'))
        >>> df
                 class  max_speed
        falcon    bird      389.0
        parrot    bird       24.0
        lion    mammal       80.5
        monkey  mammal        NaN

        When we reset the index, the old index is added as a column, and a
        new sequential index is used:

        >>> df.reset_index()
            index   class  max_speed
        0  falcon    bird      389.0
        1  parrot    bird       24.0
        2    lion  mammal       80.5
        3  monkey  mammal        NaN

        We can use the `drop` parameter to avoid the old index being added as
        a column:

        >>> df.reset_index(drop=True)
            class  max_speed
        0    bird      389.0
        1    bird       24.0
        2  mammal       80.5
        3  mammal        NaN

        You can also use `reset_index` with `MultiIndex`.

        >>> index = pd.MultiIndex.from_tuples([('bird', 'falcon'),
        ...                                    ('bird', 'parrot'),
        ...                                    ('mammal', 'lion'),
        ...                                    ('mammal', 'monkey')],
        ...                                   names=['class', 'name'])
        >>> columns = pd.MultiIndex.from_tuples([('speed', 'max'),
        ...                                      ('species', 'type')])
        >>> df = pd.DataFrame([(389.0, 'fly'),
        ...                    ( 24.0, 'fly'),
        ...                    ( 80.5, 'run'),
        ...                    (np.nan, 'jump')],
        ...                   index=index,
        ...                   columns=columns)
        >>> df
                       speed species
                         max    type
        class  name
        bird   falcon  389.0     fly
               parrot   24.0     fly
        mammal lion     80.5     run
               monkey    NaN    jump

        If the index has multiple levels, we can reset a subset of them:

        >>> df.reset_index(level='class')
                 class  speed species
                          max    type
        name
        falcon    bird  389.0     fly
        parrot    bird   24.0     fly
        lion    mammal   80.5     run
        monkey  mammal    NaN    jump

        If we are not dropping the index, by default, it is placed in the top
        level. We can place it in another level:

        >>> df.reset_index(level='class', col_level=1)
                        speed species
                 class    max    type
        name
        falcon    bird  389.0     fly
        parrot    bird   24.0     fly
        lion    mammal   80.5     run
        monkey  mammal    NaN    jump

        When the index is inserted under another level, we can specify under
        which one with the parameter `col_fill`:

        >>> df.reset_index(level='class', col_level=1, col_fill='species')
                      species  speed species
                        class    max    type
        name
        falcon           bird  389.0     fly
        parrot           bird   24.0     fly
        lion           mammal   80.5     run
        monkey         mammal    NaN    jump

        If we specify a nonexistent level for `col_fill`, it is created:

        >>> df.reset_index(level='class', col_level=1, col_fill='genus')
                        genus  speed species
                        class    max    type
        name
        falcon           bird  389.0     fly
        parrot           bird   24.0     fly
        lion           mammal   80.5     run
        monkey         mammal    NaN    jump
        """
        inplace = validate_bool_kwarg(inplace, "inplace")
        self._check_inplace_and_allows_duplicate_labels(inplace)
        if inplace:
            new_obj = self
        else:
            new_obj = self.copy()

        new_index = ibase.default_index(len(new_obj))
        if level is not None:
            if not isinstance(level, (tuple, list)):
                level = [level]
            level = [self.index._get_level_number(lev) for lev in level]
            if len(level) < self.index.nlevels:
                new_index = self.index.droplevel(level)

        if not drop:
            to_insert: Iterable[tuple[Any, Any | None]]
            if isinstance(self.index, MultiIndex):
                names = [
                    (n if n is not None else f"level_{i}")
                    for i, n in enumerate(self.index.names)
                ]
                to_insert = zip(self.index.levels, self.index.codes)
            else:
                default = "index" if "index" not in self else "level_0"
                names = [default] if self.index.name is None else [self.index.name]
                to_insert = ((self.index, None),)

            multi_col = isinstance(self.columns, MultiIndex)
            for i, (lev, lab) in reversed(list(enumerate(to_insert))):
                if level is not None and i not in level:
                    continue
                name = names[i]
                if multi_col:
                    col_name = list(name) if isinstance(name, tuple) else [name]
                    if col_fill is None:
                        if len(col_name) not in (1, self.columns.nlevels):
                            raise ValueError(
                                "col_fill=None is incompatible "
                                f"with incomplete column name {name}"
                            )
                        col_fill = col_name[0]

                    lev_num = self.columns._get_level_number(col_level)
                    name_lst = [col_fill] * lev_num + col_name
                    missing = self.columns.nlevels - len(name_lst)
                    name_lst += [col_fill] * missing
                    name = tuple(name_lst)

                # to ndarray and maybe infer different dtype
                level_values = lev._values
                if level_values.dtype == np.object_:
                    level_values = lib.maybe_convert_objects(level_values)

                if lab is not None:
                    # if we have the codes, extract the values with a mask
                    level_values = algorithms.take(
                        level_values, lab, allow_fill=True, fill_value=lev._na_value
                    )

                new_obj.insert(0, name, level_values)

        new_obj.index = new_index
        if not inplace:
            return new_obj

        return None

    # ----------------------------------------------------------------------
    # Reindex-based selection methods

    @doc(NDFrame.isna, klass=_shared_doc_kwargs["klass"])
    def isna(self) -> DataFrame:
        result = self._constructor(self._mgr.isna(func=isna))
        return result.__finalize__(self, method="isna")

    @doc(NDFrame.isna, klass=_shared_doc_kwargs["klass"])
    def isnull(self) -> DataFrame:
        return self.isna()

    @doc(NDFrame.notna, klass=_shared_doc_kwargs["klass"])
    def notna(self) -> DataFrame:
        return ~self.isna()

    @doc(NDFrame.notna, klass=_shared_doc_kwargs["klass"])
    def notnull(self) -> DataFrame:
        return ~self.isna()

    def dropna(
        self,
        axis: Axis = 0,
        how: str = "any",
        thresh=None,
        subset=None,
        inplace: bool = False,
    ):
        """
        Remove missing values.

        See the :ref:`User Guide <missing_data>` for more on which values are
        considered missing, and how to work with missing data.

        Parameters
        ----------
        axis : {0 or 'index', 1 or 'columns'}, default 0
            Determine if rows or columns which contain missing values are
            removed.

            * 0, or 'index' : Drop rows which contain missing values.
            * 1, or 'columns' : Drop columns which contain missing value.

            .. versionchanged:: 1.0.0

               Pass tuple or list to drop on multiple axes.
               Only a single axis is allowed.

        how : {'any', 'all'}, default 'any'
            Determine if row or column is removed from DataFrame, when we have
            at least one NA or all NA.

            * 'any' : If any NA values are present, drop that row or column.
            * 'all' : If all values are NA, drop that row or column.

        thresh : int, optional
            Require that many non-NA values.
        subset : array-like, optional
            Labels along other axis to consider, e.g. if you are dropping rows
            these would be a list of columns to include.
        inplace : bool, default False
            If True, do operation inplace and return None.

        Returns
        -------
        DataFrame or None
            DataFrame with NA entries dropped from it or None if ``inplace=True``.

        See Also
        --------
        DataFrame.isna: Indicate missing values.
        DataFrame.notna : Indicate existing (non-missing) values.
        DataFrame.fillna : Replace missing values.
        Series.dropna : Drop missing values.
        Index.dropna : Drop missing indices.

        Examples
        --------
        >>> df = pd.DataFrame({"name": ['Alfred', 'Batman', 'Catwoman'],
        ...                    "toy": [np.nan, 'Batmobile', 'Bullwhip'],
        ...                    "born": [pd.NaT, pd.Timestamp("1940-04-25"),
        ...                             pd.NaT]})
        >>> df
               name        toy       born
        0    Alfred        NaN        NaT
        1    Batman  Batmobile 1940-04-25
        2  Catwoman   Bullwhip        NaT

        Drop the rows where at least one element is missing.

        >>> df.dropna()
             name        toy       born
        1  Batman  Batmobile 1940-04-25

        Drop the columns where at least one element is missing.

        >>> df.dropna(axis='columns')
               name
        0    Alfred
        1    Batman
        2  Catwoman

        Drop the rows where all elements are missing.

        >>> df.dropna(how='all')
               name        toy       born
        0    Alfred        NaN        NaT
        1    Batman  Batmobile 1940-04-25
        2  Catwoman   Bullwhip        NaT

        Keep only the rows with at least 2 non-NA values.

        >>> df.dropna(thresh=2)
               name        toy       born
        1    Batman  Batmobile 1940-04-25
        2  Catwoman   Bullwhip        NaT

        Define in which columns to look for missing values.

        >>> df.dropna(subset=['name', 'toy'])
               name        toy       born
        1    Batman  Batmobile 1940-04-25
        2  Catwoman   Bullwhip        NaT

        Keep the DataFrame with valid entries in the same variable.

        >>> df.dropna(inplace=True)
        >>> df
             name        toy       born
        1  Batman  Batmobile 1940-04-25
        """
        inplace = validate_bool_kwarg(inplace, "inplace")
        if isinstance(axis, (tuple, list)):
            # GH20987
            raise TypeError("supplying multiple axes to axis is no longer supported.")

        axis = self._get_axis_number(axis)
        agg_axis = 1 - axis

        agg_obj = self
        if subset is not None:
            ax = self._get_axis(agg_axis)
            indices = ax.get_indexer_for(subset)
            check = indices == -1
            if check.any():
                raise KeyError(list(np.compress(check, subset)))
            agg_obj = self.take(indices, axis=agg_axis)

        count = agg_obj.count(axis=agg_axis)

        if thresh is not None:
            mask = count >= thresh
        elif how == "any":
            mask = count == len(agg_obj._get_axis(agg_axis))
        elif how == "all":
            mask = count > 0
        else:
            if how is not None:
                raise ValueError(f"invalid how option: {how}")
            else:
                raise TypeError("must specify how or thresh")

        result = self.loc(axis=axis)[mask]

        if inplace:
            self._update_inplace(result)
        else:
            return result

    def drop_duplicates(
        self,
        subset: Hashable | Sequence[Hashable] | None = None,
        keep: Literal["first"] | Literal["last"] | Literal[False] = "first",
        inplace: bool = False,
        ignore_index: bool = False,
    ) -> DataFrame | None:
        """
        Return DataFrame with duplicate rows removed.

        Considering certain columns is optional. Indexes, including time indexes
        are ignored.

        Parameters
        ----------
        subset : column label or sequence of labels, optional
            Only consider certain columns for identifying duplicates, by
            default use all of the columns.
        keep : {'first', 'last', False}, default 'first'
            Determines which duplicates (if any) to keep.
            - ``first`` : Drop duplicates except for the first occurrence.
            - ``last`` : Drop duplicates except for the last occurrence.
            - False : Drop all duplicates.
        inplace : bool, default False
            Whether to drop duplicates in place or to return a copy.
        ignore_index : bool, default False
            If True, the resulting axis will be labeled 0, 1, …, n - 1.

            .. versionadded:: 1.0.0

        Returns
        -------
        DataFrame or None
            DataFrame with duplicates removed or None if ``inplace=True``.

        See Also
        --------
        DataFrame.value_counts: Count unique combinations of columns.

        Examples
        --------
        Consider dataset containing ramen rating.

        >>> df = pd.DataFrame({
        ...     'brand': ['Yum Yum', 'Yum Yum', 'Indomie', 'Indomie', 'Indomie'],
        ...     'style': ['cup', 'cup', 'cup', 'pack', 'pack'],
        ...     'rating': [4, 4, 3.5, 15, 5]
        ... })
        >>> df
            brand style  rating
        0  Yum Yum   cup     4.0
        1  Yum Yum   cup     4.0
        2  Indomie   cup     3.5
        3  Indomie  pack    15.0
        4  Indomie  pack     5.0

        By default, it removes duplicate rows based on all columns.

        >>> df.drop_duplicates()
            brand style  rating
        0  Yum Yum   cup     4.0
        2  Indomie   cup     3.5
        3  Indomie  pack    15.0
        4  Indomie  pack     5.0

        To remove duplicates on specific column(s), use ``subset``.

        >>> df.drop_duplicates(subset=['brand'])
            brand style  rating
        0  Yum Yum   cup     4.0
        2  Indomie   cup     3.5

        To remove duplicates and keep last occurrences, use ``keep``.

        >>> df.drop_duplicates(subset=['brand', 'style'], keep='last')
            brand style  rating
        1  Yum Yum   cup     4.0
        2  Indomie   cup     3.5
        4  Indomie  pack     5.0
        """
        if self.empty:
            return self.copy()

        inplace = validate_bool_kwarg(inplace, "inplace")
        ignore_index = validate_bool_kwarg(ignore_index, "ignore_index")
        duplicated = self.duplicated(subset, keep=keep)

        result = self[-duplicated]
        if ignore_index:
            result.index = ibase.default_index(len(result))

        if inplace:
            self._update_inplace(result)
            return None
        else:
            return result

    def duplicated(
        self,
        subset: Hashable | Sequence[Hashable] | None = None,
        keep: Literal["first"] | Literal["last"] | Literal[False] = "first",
    ) -> Series:
        """
        Return boolean Series denoting duplicate rows.

        Considering certain columns is optional.

        Parameters
        ----------
        subset : column label or sequence of labels, optional
            Only consider certain columns for identifying duplicates, by
            default use all of the columns.
        keep : {'first', 'last', False}, default 'first'
            Determines which duplicates (if any) to mark.

            - ``first`` : Mark duplicates as ``True`` except for the first occurrence.
            - ``last`` : Mark duplicates as ``True`` except for the last occurrence.
            - False : Mark all duplicates as ``True``.

        Returns
        -------
        Series
            Boolean series for each duplicated rows.

        See Also
        --------
        Index.duplicated : Equivalent method on index.
        Series.duplicated : Equivalent method on Series.
        Series.drop_duplicates : Remove duplicate values from Series.
        DataFrame.drop_duplicates : Remove duplicate values from DataFrame.

        Examples
        --------
        Consider dataset containing ramen rating.

        >>> df = pd.DataFrame({
        ...     'brand': ['Yum Yum', 'Yum Yum', 'Indomie', 'Indomie', 'Indomie'],
        ...     'style': ['cup', 'cup', 'cup', 'pack', 'pack'],
        ...     'rating': [4, 4, 3.5, 15, 5]
        ... })
        >>> df
            brand style  rating
        0  Yum Yum   cup     4.0
        1  Yum Yum   cup     4.0
        2  Indomie   cup     3.5
        3  Indomie  pack    15.0
        4  Indomie  pack     5.0

        By default, for each set of duplicated values, the first occurrence
        is set on False and all others on True.

        >>> df.duplicated()
        0    False
        1     True
        2    False
        3    False
        4    False
        dtype: bool

        By using 'last', the last occurrence of each set of duplicated values
        is set on False and all others on True.

        >>> df.duplicated(keep='last')
        0     True
        1    False
        2    False
        3    False
        4    False
        dtype: bool

        By setting ``keep`` on False, all duplicates are True.

        >>> df.duplicated(keep=False)
        0     True
        1     True
        2    False
        3    False
        4    False
        dtype: bool

        To find duplicates on specific column(s), use ``subset``.

        >>> df.duplicated(subset=['brand'])
        0    False
        1     True
        2    False
        3     True
        4     True
        dtype: bool
        """

        if self.empty:
            return self._constructor_sliced(dtype=bool)

        def f(vals) -> tuple[np.ndarray, int]:
            labels, shape = algorithms.factorize(vals, size_hint=len(self))
            return labels.astype("i8", copy=False), len(shape)

        if subset is None:
            subset = self.columns
        elif (
            not np.iterable(subset)
            or isinstance(subset, str)
            or isinstance(subset, tuple)
            and subset in self.columns
        ):
            subset = (subset,)

        #  needed for mypy since can't narrow types using np.iterable
        subset = cast(Iterable, subset)

        # Verify all columns in subset exist in the queried dataframe
        # Otherwise, raise a KeyError, same as if you try to __getitem__ with a
        # key that doesn't exist.
        diff = Index(subset).difference(self.columns)
        if not diff.empty:
            raise KeyError(diff)

        vals = (col.values for name, col in self.items() if name in subset)
        labels, shape = map(list, zip(*map(f, vals)))

        ids = get_group_index(
            labels,
            # error: Argument 1 to "tuple" has incompatible type "List[_T]";
            # expected "Iterable[int]"
            tuple(shape),  # type: ignore[arg-type]
            sort=False,
            xnull=False,
        )
        result = self._constructor_sliced(duplicated(ids, keep), index=self.index)
        return result.__finalize__(self, method="duplicated")

    # ----------------------------------------------------------------------
    # Sorting
    # TODO: Just move the sort_values doc here.
    @Substitution(**_shared_doc_kwargs)
    @Appender(NDFrame.sort_values.__doc__)
    # error: Signature of "sort_values" incompatible with supertype "NDFrame"
    def sort_values(  # type: ignore[override]
        self,
        by,
        axis: Axis = 0,
        ascending=True,
        inplace: bool = False,
        kind: str = "quicksort",
        na_position: str = "last",
        ignore_index: bool = False,
        key: ValueKeyFunc = None,
    ):
        inplace = validate_bool_kwarg(inplace, "inplace")
        axis = self._get_axis_number(axis)

        if not isinstance(by, list):
            by = [by]
        if is_sequence(ascending) and len(by) != len(ascending):
            raise ValueError(
                f"Length of ascending ({len(ascending)}) != length of by ({len(by)})"
            )
        if len(by) > 1:

            keys = [self._get_label_or_level_values(x, axis=axis) for x in by]

            # need to rewrap columns in Series to apply key function
            if key is not None:
                # error: List comprehension has incompatible type List[Series];
                # expected List[ndarray]
                keys = [
                    Series(k, name=name)  # type: ignore[misc]
                    for (k, name) in zip(keys, by)
                ]

            indexer = lexsort_indexer(
                keys, orders=ascending, na_position=na_position, key=key
            )
        elif len(by):

            by = by[0]
            k = self._get_label_or_level_values(by, axis=axis)

            # need to rewrap column in Series to apply key function
            if key is not None:
                # error: Incompatible types in assignment (expression has type
                # "Series", variable has type "ndarray")
                k = Series(k, name=by)  # type: ignore[assignment]

            if isinstance(ascending, (tuple, list)):
                ascending = ascending[0]

            indexer = nargsort(
                k, kind=kind, ascending=ascending, na_position=na_position, key=key
            )
        else:
            return self.copy()

        new_data = self._mgr.take(
            indexer, axis=self._get_block_manager_axis(axis), verify=False
        )

        if ignore_index:
            new_data.set_axis(
                self._get_block_manager_axis(axis), ibase.default_index(len(indexer))
            )

        result = self._constructor(new_data)
        if inplace:
            return self._update_inplace(result)
        else:
            return result.__finalize__(self, method="sort_values")

    def sort_index(
        self,
        axis: Axis = 0,
        level: Level | None = None,
        ascending: bool | int | Sequence[bool | int] = True,
        inplace: bool = False,
        kind: str = "quicksort",
        na_position: str = "last",
        sort_remaining: bool = True,
        ignore_index: bool = False,
        key: IndexKeyFunc = None,
    ):
        """
        Sort object by labels (along an axis).

        Returns a new DataFrame sorted by label if `inplace` argument is
        ``False``, otherwise updates the original DataFrame and returns None.

        Parameters
        ----------
        axis : {0 or 'index', 1 or 'columns'}, default 0
            The axis along which to sort.  The value 0 identifies the rows,
            and 1 identifies the columns.
        level : int or level name or list of ints or list of level names
            If not None, sort on values in specified index level(s).
        ascending : bool or list-like of bools, default True
            Sort ascending vs. descending. When the index is a MultiIndex the
            sort direction can be controlled for each level individually.
        inplace : bool, default False
            If True, perform operation in-place.
        kind : {'quicksort', 'mergesort', 'heapsort', 'stable'}, default 'quicksort'
            Choice of sorting algorithm. See also :func:`numpy.sort` for more
            information. `mergesort` and `stable` are the only stable algorithms. For
            DataFrames, this option is only applied when sorting on a single
            column or label.
        na_position : {'first', 'last'}, default 'last'
            Puts NaNs at the beginning if `first`; `last` puts NaNs at the end.
            Not implemented for MultiIndex.
        sort_remaining : bool, default True
            If True and sorting by level and index is multilevel, sort by other
            levels too (in order) after sorting by specified level.
        ignore_index : bool, default False
            If True, the resulting axis will be labeled 0, 1, …, n - 1.

            .. versionadded:: 1.0.0

        key : callable, optional
            If not None, apply the key function to the index values
            before sorting. This is similar to the `key` argument in the
            builtin :meth:`sorted` function, with the notable difference that
            this `key` function should be *vectorized*. It should expect an
            ``Index`` and return an ``Index`` of the same shape. For MultiIndex
            inputs, the key is applied *per level*.

            .. versionadded:: 1.1.0

        Returns
        -------
        DataFrame or None
            The original DataFrame sorted by the labels or None if ``inplace=True``.

        See Also
        --------
        Series.sort_index : Sort Series by the index.
        DataFrame.sort_values : Sort DataFrame by the value.
        Series.sort_values : Sort Series by the value.

        Examples
        --------
        >>> df = pd.DataFrame([1, 2, 3, 4, 5], index=[100, 29, 234, 1, 150],
        ...                   columns=['A'])
        >>> df.sort_index()
             A
        1    4
        29   2
        100  1
        150  5
        234  3

        By default, it sorts in ascending order, to sort in descending order,
        use ``ascending=False``

        >>> df.sort_index(ascending=False)
             A
        234  3
        150  5
        100  1
        29   2
        1    4

        A key function can be specified which is applied to the index before
        sorting. For a ``MultiIndex`` this is applied to each level separately.

        >>> df = pd.DataFrame({"a": [1, 2, 3, 4]}, index=['A', 'b', 'C', 'd'])
        >>> df.sort_index(key=lambda x: x.str.lower())
           a
        A  1
        b  2
        C  3
        d  4
        """
        return super().sort_index(
            axis,
            level,
            ascending,
            inplace,
            kind,
            na_position,
            sort_remaining,
            ignore_index,
            key,
        )

    def value_counts(
        self,
        subset: Sequence[Hashable] | None = None,
        normalize: bool = False,
        sort: bool = True,
        ascending: bool = False,
        dropna: bool = True,
    ):
        """
        Return a Series containing counts of unique rows in the DataFrame.

        .. versionadded:: 1.1.0

        Parameters
        ----------
        subset : list-like, optional
            Columns to use when counting unique combinations.
        normalize : bool, default False
            Return proportions rather than frequencies.
        sort : bool, default True
            Sort by frequencies.
        ascending : bool, default False
            Sort in ascending order.
        dropna : bool, default True
            Don’t include counts of rows that contain NA values.

            .. versionadded:: 1.3.0

        Returns
        -------
        Series

        See Also
        --------
        Series.value_counts: Equivalent method on Series.

        Notes
        -----
        The returned Series will have a MultiIndex with one level per input
        column. By default, rows that contain any NA values are omitted from
        the result. By default, the resulting Series will be in descending
        order so that the first element is the most frequently-occurring row.

        Examples
        --------
        >>> df = pd.DataFrame({'num_legs': [2, 4, 4, 6],
        ...                    'num_wings': [2, 0, 0, 0]},
        ...                   index=['falcon', 'dog', 'cat', 'ant'])
        >>> df
                num_legs  num_wings
        falcon         2          2
        dog            4          0
        cat            4          0
        ant            6          0

        >>> df.value_counts()
        num_legs  num_wings
        4         0            2
        2         2            1
        6         0            1
        dtype: int64

        >>> df.value_counts(sort=False)
        num_legs  num_wings
        2         2            1
        4         0            2
        6         0            1
        dtype: int64

        >>> df.value_counts(ascending=True)
        num_legs  num_wings
        2         2            1
        6         0            1
        4         0            2
        dtype: int64

        >>> df.value_counts(normalize=True)
        num_legs  num_wings
        4         0            0.50
        2         2            0.25
        6         0            0.25
        dtype: float64

        With `dropna` set to `False` we can also count rows with NA values.

        >>> df = pd.DataFrame({'first_name': ['John', 'Anne', 'John', 'Beth'],
        ...                    'middle_name': ['Smith', pd.NA, pd.NA, 'Louise']})
        >>> df
          first_name middle_name
        0       John       Smith
        1       Anne        <NA>
        2       John        <NA>
        3       Beth      Louise

        >>> df.value_counts()
        first_name  middle_name
        Beth        Louise         1
        John        Smith          1
        dtype: int64

        >>> df.value_counts(dropna=False)
        first_name  middle_name
        Anne        NaN            1
        Beth        Louise         1
        John        Smith          1
                    NaN            1
        dtype: int64
        """
        if subset is None:
            subset = self.columns.tolist()

        counts = self.groupby(subset, dropna=dropna).grouper.size()

        if sort:
            counts = counts.sort_values(ascending=ascending)
        if normalize:
            counts /= counts.sum()

        # Force MultiIndex for single column
        if len(subset) == 1:
            counts.index = MultiIndex.from_arrays(
                [counts.index], names=[counts.index.name]
            )

        return counts

    def nlargest(self, n, columns, keep: str = "first") -> DataFrame:
        """
        Return the first `n` rows ordered by `columns` in descending order.

        Return the first `n` rows with the largest values in `columns`, in
        descending order. The columns that are not specified are returned as
        well, but not used for ordering.

        This method is equivalent to
        ``df.sort_values(columns, ascending=False).head(n)``, but more
        performant.

        Parameters
        ----------
        n : int
            Number of rows to return.
        columns : label or list of labels
            Column label(s) to order by.
        keep : {'first', 'last', 'all'}, default 'first'
            Where there are duplicate values:

            - `first` : prioritize the first occurrence(s)
            - `last` : prioritize the last occurrence(s)
            - ``all`` : do not drop any duplicates, even it means
                        selecting more than `n` items.

            .. versionadded:: 0.24.0

        Returns
        -------
        DataFrame
            The first `n` rows ordered by the given columns in descending
            order.

        See Also
        --------
        DataFrame.nsmallest : Return the first `n` rows ordered by `columns` in
            ascending order.
        DataFrame.sort_values : Sort DataFrame by the values.
        DataFrame.head : Return the first `n` rows without re-ordering.

        Notes
        -----
        This function cannot be used with all column types. For example, when
        specifying columns with `object` or `category` dtypes, ``TypeError`` is
        raised.

        Examples
        --------
        >>> df = pd.DataFrame({'population': [59000000, 65000000, 434000,
        ...                                   434000, 434000, 337000, 11300,
        ...                                   11300, 11300],
        ...                    'GDP': [1937894, 2583560 , 12011, 4520, 12128,
        ...                            17036, 182, 38, 311],
        ...                    'alpha-2': ["IT", "FR", "MT", "MV", "BN",
        ...                                "IS", "NR", "TV", "AI"]},
        ...                   index=["Italy", "France", "Malta",
        ...                          "Maldives", "Brunei", "Iceland",
        ...                          "Nauru", "Tuvalu", "Anguilla"])
        >>> df
                  population      GDP alpha-2
        Italy       59000000  1937894      IT
        France      65000000  2583560      FR
        Malta         434000    12011      MT
        Maldives      434000     4520      MV
        Brunei        434000    12128      BN
        Iceland       337000    17036      IS
        Nauru          11300      182      NR
        Tuvalu         11300       38      TV
        Anguilla       11300      311      AI

        In the following example, we will use ``nlargest`` to select the three
        rows having the largest values in column "population".

        >>> df.nlargest(3, 'population')
                population      GDP alpha-2
        France    65000000  2583560      FR
        Italy     59000000  1937894      IT
        Malta       434000    12011      MT

        When using ``keep='last'``, ties are resolved in reverse order:

        >>> df.nlargest(3, 'population', keep='last')
                population      GDP alpha-2
        France    65000000  2583560      FR
        Italy     59000000  1937894      IT
        Brunei      434000    12128      BN

        When using ``keep='all'``, all duplicate items are maintained:

        >>> df.nlargest(3, 'population', keep='all')
                  population      GDP alpha-2
        France      65000000  2583560      FR
        Italy       59000000  1937894      IT
        Malta         434000    12011      MT
        Maldives      434000     4520      MV
        Brunei        434000    12128      BN

        To order by the largest values in column "population" and then "GDP",
        we can specify multiple columns like in the next example.

        >>> df.nlargest(3, ['population', 'GDP'])
                population      GDP alpha-2
        France    65000000  2583560      FR
        Italy     59000000  1937894      IT
        Brunei      434000    12128      BN
        """
        return algorithms.SelectNFrame(self, n=n, keep=keep, columns=columns).nlargest()

    def nsmallest(self, n, columns, keep: str = "first") -> DataFrame:
        """
        Return the first `n` rows ordered by `columns` in ascending order.

        Return the first `n` rows with the smallest values in `columns`, in
        ascending order. The columns that are not specified are returned as
        well, but not used for ordering.

        This method is equivalent to
        ``df.sort_values(columns, ascending=True).head(n)``, but more
        performant.

        Parameters
        ----------
        n : int
            Number of items to retrieve.
        columns : list or str
            Column name or names to order by.
        keep : {'first', 'last', 'all'}, default 'first'
            Where there are duplicate values:

            - ``first`` : take the first occurrence.
            - ``last`` : take the last occurrence.
            - ``all`` : do not drop any duplicates, even it means
              selecting more than `n` items.

            .. versionadded:: 0.24.0

        Returns
        -------
        DataFrame

        See Also
        --------
        DataFrame.nlargest : Return the first `n` rows ordered by `columns` in
            descending order.
        DataFrame.sort_values : Sort DataFrame by the values.
        DataFrame.head : Return the first `n` rows without re-ordering.

        Examples
        --------
        >>> df = pd.DataFrame({'population': [59000000, 65000000, 434000,
        ...                                   434000, 434000, 337000, 337000,
        ...                                   11300, 11300],
        ...                    'GDP': [1937894, 2583560 , 12011, 4520, 12128,
        ...                            17036, 182, 38, 311],
        ...                    'alpha-2': ["IT", "FR", "MT", "MV", "BN",
        ...                                "IS", "NR", "TV", "AI"]},
        ...                   index=["Italy", "France", "Malta",
        ...                          "Maldives", "Brunei", "Iceland",
        ...                          "Nauru", "Tuvalu", "Anguilla"])
        >>> df
                  population      GDP alpha-2
        Italy       59000000  1937894      IT
        France      65000000  2583560      FR
        Malta         434000    12011      MT
        Maldives      434000     4520      MV
        Brunei        434000    12128      BN
        Iceland       337000    17036      IS
        Nauru         337000      182      NR
        Tuvalu         11300       38      TV
        Anguilla       11300      311      AI

        In the following example, we will use ``nsmallest`` to select the
        three rows having the smallest values in column "population".

        >>> df.nsmallest(3, 'population')
                  population    GDP alpha-2
        Tuvalu         11300     38      TV
        Anguilla       11300    311      AI
        Iceland       337000  17036      IS

        When using ``keep='last'``, ties are resolved in reverse order:

        >>> df.nsmallest(3, 'population', keep='last')
                  population  GDP alpha-2
        Anguilla       11300  311      AI
        Tuvalu         11300   38      TV
        Nauru         337000  182      NR

        When using ``keep='all'``, all duplicate items are maintained:

        >>> df.nsmallest(3, 'population', keep='all')
                  population    GDP alpha-2
        Tuvalu         11300     38      TV
        Anguilla       11300    311      AI
        Iceland       337000  17036      IS
        Nauru         337000    182      NR

        To order by the smallest values in column "population" and then "GDP", we can
        specify multiple columns like in the next example.

        >>> df.nsmallest(3, ['population', 'GDP'])
                  population  GDP alpha-2
        Tuvalu         11300   38      TV
        Anguilla       11300  311      AI
        Nauru         337000  182      NR
        """
        return algorithms.SelectNFrame(
            self, n=n, keep=keep, columns=columns
        ).nsmallest()

    def swaplevel(self, i: Axis = -2, j: Axis = -1, axis: Axis = 0) -> DataFrame:
        """
        Swap levels i and j in a MultiIndex on a particular axis.

        Parameters
        ----------
        i, j : int or str
            Levels of the indices to be swapped. Can pass level name as string.
        axis : {0 or 'index', 1 or 'columns'}, default 0
            The axis to swap levels on. 0 or 'index' for row-wise, 1 or
            'columns' for column-wise.

        Returns
        -------
        DataFrame

        Examples
        --------
        >>> df = pd.DataFrame(
        ...     {"Grade": ["A", "B", "A", "C"]},
        ...     index=[
        ...         ["Final exam", "Final exam", "Coursework", "Coursework"],
        ...         ["History", "Geography", "History", "Geography"],
        ...         ["January", "February", "March", "April"],
        ...     ],
        ... )
        >>> df
                                            Grade
        Final exam  History     January      A
                    Geography   February     B
        Coursework  History     March        A
                    Geography   April        C

        In the following example, we will swap the levels of the indices.
        Here, we will swap the levels column-wise, but levels can be swapped row-wise
        in a similar manner. Note that column-wise is the default behaviour.
        By not supplying any arguments for i and j, we swap the last and second to
        last indices.

        >>> df.swaplevel()
                                            Grade
        Final exam  January     History         A
                    February    Geography       B
        Coursework  March       History         A
                    April       Geography       C

        By supplying one argument, we can choose which index to swap the last
        index with. We can for example swap the first index with the last one as
        follows.

        >>> df.swaplevel(0)
                                            Grade
        January     History     Final exam      A
        February    Geography   Final exam      B
        March       History     Coursework      A
        April       Geography   Coursework      C

        We can also define explicitly which indices we want to swap by supplying values
        for both i and j. Here, we for example swap the first and second indices.

        >>> df.swaplevel(0, 1)
                                            Grade
        History     Final exam  January         A
        Geography   Final exam  February        B
        History     Coursework  March           A
        Geography   Coursework  April           C
        """
        result = self.copy()

        axis = self._get_axis_number(axis)

        if not isinstance(result._get_axis(axis), MultiIndex):  # pragma: no cover
            raise TypeError("Can only swap levels on a hierarchical axis.")

        if axis == 0:
            assert isinstance(result.index, MultiIndex)
            result.index = result.index.swaplevel(i, j)
        else:
            assert isinstance(result.columns, MultiIndex)
            result.columns = result.columns.swaplevel(i, j)
        return result

    def reorder_levels(self, order: Sequence[Axis], axis: Axis = 0) -> DataFrame:
        """
        Rearrange index levels using input order. May not drop or duplicate levels.

        Parameters
        ----------
        order : list of int or list of str
            List representing new level order. Reference level by number
            (position) or by key (label).
        axis : {0 or 'index', 1 or 'columns'}, default 0
            Where to reorder levels.

        Returns
        -------
        DataFrame
        """
        axis = self._get_axis_number(axis)
        if not isinstance(self._get_axis(axis), MultiIndex):  # pragma: no cover
            raise TypeError("Can only reorder levels on a hierarchical axis.")

        result = self.copy()

        if axis == 0:
            assert isinstance(result.index, MultiIndex)
            result.index = result.index.reorder_levels(order)
        else:
            assert isinstance(result.columns, MultiIndex)
            result.columns = result.columns.reorder_levels(order)
        return result

    # ----------------------------------------------------------------------
    # Arithmetic Methods

    def _cmp_method(self, other, op):
        axis = 1  # only relevant for Series other case

        self, other = ops.align_method_FRAME(self, other, axis, flex=False, level=None)

        # See GH#4537 for discussion of scalar op behavior
        new_data = self._dispatch_frame_op(other, op, axis=axis)
        return self._construct_result(new_data)

    def _arith_method(self, other, op):
        if ops.should_reindex_frame_op(self, other, op, 1, 1, None, None):
            return ops.frame_arith_method_with_reindex(self, other, op)

        axis = 1  # only relevant for Series other case
        other = ops.maybe_prepare_scalar_for_op(other, (self.shape[axis],))

        self, other = ops.align_method_FRAME(self, other, axis, flex=True, level=None)

        new_data = self._dispatch_frame_op(other, op, axis=axis)
        return self._construct_result(new_data)

    _logical_method = _arith_method

    def _dispatch_frame_op(self, right, func: Callable, axis: int | None = None):
        """
        Evaluate the frame operation func(left, right) by evaluating
        column-by-column, dispatching to the Series implementation.

        Parameters
        ----------
        right : scalar, Series, or DataFrame
        func : arithmetic or comparison operator
        axis : {None, 0, 1}

        Returns
        -------
        DataFrame
        """
        # Get the appropriate array-op to apply to each column/block's values.
        array_op = ops.get_array_op(func)

        right = lib.item_from_zerodim(right)
        if not is_list_like(right):
            # i.e. scalar, faster than checking np.ndim(right) == 0
            with np.errstate(all="ignore"):
                bm = self._mgr.apply(array_op, right=right)
            return type(self)(bm)

        elif isinstance(right, DataFrame):
            assert self.index.equals(right.index)
            assert self.columns.equals(right.columns)
            # TODO: The previous assertion `assert right._indexed_same(self)`
            #  fails in cases with empty columns reached via
            #  _frame_arith_method_with_reindex

            # TODO operate_blockwise expects a manager of the same type
            with np.errstate(all="ignore"):
                bm = self._mgr.operate_blockwise(
                    # error: Argument 1 to "operate_blockwise" of "ArrayManager" has
                    # incompatible type "Union[ArrayManager, BlockManager]"; expected
                    # "ArrayManager"
                    # error: Argument 1 to "operate_blockwise" of "BlockManager" has
                    # incompatible type "Union[ArrayManager, BlockManager]"; expected
                    # "BlockManager"
                    right._mgr,  # type: ignore[arg-type]
                    array_op,
                )
            return type(self)(bm)

        elif isinstance(right, Series) and axis == 1:
            # axis=1 means we want to operate row-by-row
            assert right.index.equals(self.columns)

            right = right._values
            # maybe_align_as_frame ensures we do not have an ndarray here
            assert not isinstance(right, np.ndarray)

            with np.errstate(all="ignore"):
                arrays = [
                    array_op(_left, _right)
                    for _left, _right in zip(self._iter_column_arrays(), right)
                ]

        elif isinstance(right, Series):
            assert right.index.equals(self.index)  # Handle other cases later
            right = right._values

            with np.errstate(all="ignore"):
                arrays = [array_op(left, right) for left in self._iter_column_arrays()]

        else:
            # Remaining cases have less-obvious dispatch rules
            raise NotImplementedError(right)

        return type(self)._from_arrays(
            arrays, self.columns, self.index, verify_integrity=False
        )

    def _combine_frame(self, other: DataFrame, func, fill_value=None):
        # at this point we have `self._indexed_same(other)`

        if fill_value is None:
            # since _arith_op may be called in a loop, avoid function call
            #  overhead if possible by doing this check once
            _arith_op = func

        else:

            def _arith_op(left, right):
                # for the mixed_type case where we iterate over columns,
                # _arith_op(left, right) is equivalent to
                # left._binop(right, func, fill_value=fill_value)
                left, right = ops.fill_binop(left, right, fill_value)
                return func(left, right)

        new_data = self._dispatch_frame_op(other, _arith_op)
        return new_data

    def _construct_result(self, result) -> DataFrame:
        """
        Wrap the result of an arithmetic, comparison, or logical operation.

        Parameters
        ----------
        result : DataFrame

        Returns
        -------
        DataFrame
        """
        out = self._constructor(result, copy=False)
        # Pin columns instead of passing to constructor for compat with
        #  non-unique columns case
        out.columns = self.columns
        out.index = self.index
        return out

    def __divmod__(self, other) -> tuple[DataFrame, DataFrame]:
        # Naive implementation, room for optimization
        div = self // other
        mod = self - div * other
        return div, mod

    def __rdivmod__(self, other) -> tuple[DataFrame, DataFrame]:
        # Naive implementation, room for optimization
        div = other // self
        mod = other - div * self
        return div, mod

    # ----------------------------------------------------------------------
    # Combination-Related

    @doc(
        _shared_docs["compare"],
        """
Returns
-------
DataFrame
    DataFrame that shows the differences stacked side by side.

    The resulting index will be a MultiIndex with 'self' and 'other'
    stacked alternately at the inner level.

Raises
------
ValueError
    When the two DataFrames don't have identical labels or shape.

See Also
--------
Series.compare : Compare with another Series and show differences.
DataFrame.equals : Test whether two objects contain the same elements.

Notes
-----
Matching NaNs will not appear as a difference.

Can only compare identically-labeled
(i.e. same shape, identical row and column labels) DataFrames

Examples
--------
>>> df = pd.DataFrame(
...     {{
...         "col1": ["a", "a", "b", "b", "a"],
...         "col2": [1.0, 2.0, 3.0, np.nan, 5.0],
...         "col3": [1.0, 2.0, 3.0, 4.0, 5.0]
...     }},
...     columns=["col1", "col2", "col3"],
... )
>>> df
  col1  col2  col3
0    a   1.0   1.0
1    a   2.0   2.0
2    b   3.0   3.0
3    b   NaN   4.0
4    a   5.0   5.0

>>> df2 = df.copy()
>>> df2.loc[0, 'col1'] = 'c'
>>> df2.loc[2, 'col3'] = 4.0
>>> df2
  col1  col2  col3
0    c   1.0   1.0
1    a   2.0   2.0
2    b   3.0   4.0
3    b   NaN   4.0
4    a   5.0   5.0

Align the differences on columns

>>> df.compare(df2)
  col1       col3
  self other self other
0    a     c  NaN   NaN
2  NaN   NaN  3.0   4.0

Stack the differences on rows

>>> df.compare(df2, align_axis=0)
        col1  col3
0 self     a   NaN
  other    c   NaN
2 self   NaN   3.0
  other  NaN   4.0

Keep the equal values

>>> df.compare(df2, keep_equal=True)
  col1       col3
  self other self other
0    a     c  1.0   1.0
2    b     b  3.0   4.0

Keep all original rows and columns

>>> df.compare(df2, keep_shape=True)
  col1       col2       col3
  self other self other self other
0    a     c  NaN   NaN  NaN   NaN
1  NaN   NaN  NaN   NaN  NaN   NaN
2  NaN   NaN  NaN   NaN  3.0   4.0
3  NaN   NaN  NaN   NaN  NaN   NaN
4  NaN   NaN  NaN   NaN  NaN   NaN

Keep all original rows and columns and also all original values

>>> df.compare(df2, keep_shape=True, keep_equal=True)
  col1       col2       col3
  self other self other self other
0    a     c  1.0   1.0  1.0   1.0
1    a     a  2.0   2.0  2.0   2.0
2    b     b  3.0   3.0  3.0   4.0
3    b     b  NaN   NaN  4.0   4.0
4    a     a  5.0   5.0  5.0   5.0
""",
        klass=_shared_doc_kwargs["klass"],
    )
    def compare(
        self,
        other: DataFrame,
        align_axis: Axis = 1,
        keep_shape: bool = False,
        keep_equal: bool = False,
    ) -> DataFrame:
        return super().compare(
            other=other,
            align_axis=align_axis,
            keep_shape=keep_shape,
            keep_equal=keep_equal,
        )

    def combine(
        self, other: DataFrame, func, fill_value=None, overwrite: bool = True
    ) -> DataFrame:
        """
        Perform column-wise combine with another DataFrame.

        Combines a DataFrame with `other` DataFrame using `func`
        to element-wise combine columns. The row and column indexes of the
        resulting DataFrame will be the union of the two.

        Parameters
        ----------
        other : DataFrame
            The DataFrame to merge column-wise.
        func : function
            Function that takes two series as inputs and return a Series or a
            scalar. Used to merge the two dataframes column by columns.
        fill_value : scalar value, default None
            The value to fill NaNs with prior to passing any column to the
            merge func.
        overwrite : bool, default True
            If True, columns in `self` that do not exist in `other` will be
            overwritten with NaNs.

        Returns
        -------
        DataFrame
            Combination of the provided DataFrames.

        See Also
        --------
        DataFrame.combine_first : Combine two DataFrame objects and default to
            non-null values in frame calling the method.

        Examples
        --------
        Combine using a simple function that chooses the smaller column.

        >>> df1 = pd.DataFrame({'A': [0, 0], 'B': [4, 4]})
        >>> df2 = pd.DataFrame({'A': [1, 1], 'B': [3, 3]})
        >>> take_smaller = lambda s1, s2: s1 if s1.sum() < s2.sum() else s2
        >>> df1.combine(df2, take_smaller)
           A  B
        0  0  3
        1  0  3

        Example using a true element-wise combine function.

        >>> df1 = pd.DataFrame({'A': [5, 0], 'B': [2, 4]})
        >>> df2 = pd.DataFrame({'A': [1, 1], 'B': [3, 3]})
        >>> df1.combine(df2, np.minimum)
           A  B
        0  1  2
        1  0  3

        Using `fill_value` fills Nones prior to passing the column to the
        merge function.

        >>> df1 = pd.DataFrame({'A': [0, 0], 'B': [None, 4]})
        >>> df2 = pd.DataFrame({'A': [1, 1], 'B': [3, 3]})
        >>> df1.combine(df2, take_smaller, fill_value=-5)
           A    B
        0  0 -5.0
        1  0  4.0

        However, if the same element in both dataframes is None, that None
        is preserved

        >>> df1 = pd.DataFrame({'A': [0, 0], 'B': [None, 4]})
        >>> df2 = pd.DataFrame({'A': [1, 1], 'B': [None, 3]})
        >>> df1.combine(df2, take_smaller, fill_value=-5)
            A    B
        0  0 -5.0
        1  0  3.0

        Example that demonstrates the use of `overwrite` and behavior when
        the axis differ between the dataframes.

        >>> df1 = pd.DataFrame({'A': [0, 0], 'B': [4, 4]})
        >>> df2 = pd.DataFrame({'B': [3, 3], 'C': [-10, 1], }, index=[1, 2])
        >>> df1.combine(df2, take_smaller)
             A    B     C
        0  NaN  NaN   NaN
        1  NaN  3.0 -10.0
        2  NaN  3.0   1.0

        >>> df1.combine(df2, take_smaller, overwrite=False)
             A    B     C
        0  0.0  NaN   NaN
        1  0.0  3.0 -10.0
        2  NaN  3.0   1.0

        Demonstrating the preference of the passed in dataframe.

        >>> df2 = pd.DataFrame({'B': [3, 3], 'C': [1, 1], }, index=[1, 2])
        >>> df2.combine(df1, take_smaller)
           A    B   C
        0  0.0  NaN NaN
        1  0.0  3.0 NaN
        2  NaN  3.0 NaN

        >>> df2.combine(df1, take_smaller, overwrite=False)
             A    B   C
        0  0.0  NaN NaN
        1  0.0  3.0 1.0
        2  NaN  3.0 1.0
        """
        other_idxlen = len(other.index)  # save for compare

        this, other = self.align(other, copy=False)
        new_index = this.index

        if other.empty and len(new_index) == len(self.index):
            return self.copy()

        if self.empty and len(other) == other_idxlen:
            return other.copy()

        # sorts if possible
        new_columns = this.columns.union(other.columns)
        do_fill = fill_value is not None
        result = {}
        for col in new_columns:
            series = this[col]
            otherSeries = other[col]

            this_dtype = series.dtype
            other_dtype = otherSeries.dtype

            this_mask = isna(series)
            other_mask = isna(otherSeries)

            # don't overwrite columns unnecessarily
            # DO propagate if this column is not in the intersection
            if not overwrite and other_mask.all():
                result[col] = this[col].copy()
                continue

            if do_fill:
                series = series.copy()
                otherSeries = otherSeries.copy()
                series[this_mask] = fill_value
                otherSeries[other_mask] = fill_value

            if col not in self.columns:
                # If self DataFrame does not have col in other DataFrame,
                # try to promote series, which is all NaN, as other_dtype.
                new_dtype = other_dtype
                try:
                    series = series.astype(new_dtype, copy=False)
                except ValueError:
                    # e.g. new_dtype is integer types
                    pass
            else:
                # if we have different dtypes, possibly promote
                new_dtype = find_common_type([this_dtype, other_dtype])
                series = series.astype(new_dtype, copy=False)
                otherSeries = otherSeries.astype(new_dtype, copy=False)

            arr = func(series, otherSeries)
            if isinstance(new_dtype, np.dtype):
                # if new_dtype is an EA Dtype, then `func` is expected to return
                # the correct dtype without any additional casting
                arr = maybe_downcast_to_dtype(arr, new_dtype)

            result[col] = arr

        # convert_objects just in case
        return self._constructor(result, index=new_index, columns=new_columns)

    def combine_first(self, other: DataFrame) -> DataFrame:
        """
        Update null elements with value in the same location in `other`.

        Combine two DataFrame objects by filling null values in one DataFrame
        with non-null values from other DataFrame. The row and column indexes
        of the resulting DataFrame will be the union of the two.

        Parameters
        ----------
        other : DataFrame
            Provided DataFrame to use to fill null values.

        Returns
        -------
        DataFrame
            The result of combining the provided DataFrame with the other object.

        See Also
        --------
        DataFrame.combine : Perform series-wise operation on two DataFrames
            using a given function.

        Examples
        --------
        >>> df1 = pd.DataFrame({'A': [None, 0], 'B': [None, 4]})
        >>> df2 = pd.DataFrame({'A': [1, 1], 'B': [3, 3]})
        >>> df1.combine_first(df2)
             A    B
        0  1.0  3.0
        1  0.0  4.0

        Null values still persist if the location of that null value
        does not exist in `other`

        >>> df1 = pd.DataFrame({'A': [None, 0], 'B': [4, None]})
        >>> df2 = pd.DataFrame({'B': [3, 3], 'C': [1, 1]}, index=[1, 2])
        >>> df1.combine_first(df2)
             A    B    C
        0  NaN  4.0  NaN
        1  0.0  3.0  1.0
        2  NaN  3.0  1.0
        """
        import pandas.core.computation.expressions as expressions

        def combiner(x, y):
            mask = extract_array(isna(x))

            x_values = extract_array(x, extract_numpy=True)
            y_values = extract_array(y, extract_numpy=True)

            # If the column y in other DataFrame is not in first DataFrame,
            # just return y_values.
            if y.name not in self.columns:
                return y_values

            return expressions.where(mask, y_values, x_values)

        combined = self.combine(other, combiner, overwrite=False)

        dtypes = {
            col: find_common_type([self.dtypes[col], other.dtypes[col]])
            for col in self.columns.intersection(other.columns)
            if not is_dtype_equal(combined.dtypes[col], self.dtypes[col])
        }

        if dtypes:
            combined = combined.astype(dtypes)

        return combined

    def update(
        self,
        other,
        join: str = "left",
        overwrite: bool = True,
        filter_func=None,
        errors: str = "ignore",
    ) -> None:
        """
        Modify in place using non-NA values from another DataFrame.

        Aligns on indices. There is no return value.

        Parameters
        ----------
        other : DataFrame, or object coercible into a DataFrame
            Should have at least one matching index/column label
            with the original DataFrame. If a Series is passed,
            its name attribute must be set, and that will be
            used as the column name to align with the original DataFrame.
        join : {'left'}, default 'left'
            Only left join is implemented, keeping the index and columns of the
            original object.
        overwrite : bool, default True
            How to handle non-NA values for overlapping keys:

            * True: overwrite original DataFrame's values
              with values from `other`.
            * False: only update values that are NA in
              the original DataFrame.

        filter_func : callable(1d-array) -> bool 1d-array, optional
            Can choose to replace values other than NA. Return True for values
            that should be updated.
        errors : {'raise', 'ignore'}, default 'ignore'
            If 'raise', will raise a ValueError if the DataFrame and `other`
            both contain non-NA data in the same place.

            .. versionchanged:: 0.24.0
               Changed from `raise_conflict=False|True`
               to `errors='ignore'|'raise'`.

        Returns
        -------
        None : method directly changes calling object

        Raises
        ------
        ValueError
            * When `errors='raise'` and there's overlapping non-NA data.
            * When `errors` is not either `'ignore'` or `'raise'`
        NotImplementedError
            * If `join != 'left'`

        See Also
        --------
        dict.update : Similar method for dictionaries.
        DataFrame.merge : For column(s)-on-column(s) operations.

        Examples
        --------
        >>> df = pd.DataFrame({'A': [1, 2, 3],
        ...                    'B': [400, 500, 600]})
        >>> new_df = pd.DataFrame({'B': [4, 5, 6],
        ...                        'C': [7, 8, 9]})
        >>> df.update(new_df)
        >>> df
           A  B
        0  1  4
        1  2  5
        2  3  6

        The DataFrame's length does not increase as a result of the update,
        only values at matching index/column labels are updated.

        >>> df = pd.DataFrame({'A': ['a', 'b', 'c'],
        ...                    'B': ['x', 'y', 'z']})
        >>> new_df = pd.DataFrame({'B': ['d', 'e', 'f', 'g', 'h', 'i']})
        >>> df.update(new_df)
        >>> df
           A  B
        0  a  d
        1  b  e
        2  c  f

        For Series, its name attribute must be set.

        >>> df = pd.DataFrame({'A': ['a', 'b', 'c'],
        ...                    'B': ['x', 'y', 'z']})
        >>> new_column = pd.Series(['d', 'e'], name='B', index=[0, 2])
        >>> df.update(new_column)
        >>> df
           A  B
        0  a  d
        1  b  y
        2  c  e
        >>> df = pd.DataFrame({'A': ['a', 'b', 'c'],
        ...                    'B': ['x', 'y', 'z']})
        >>> new_df = pd.DataFrame({'B': ['d', 'e']}, index=[1, 2])
        >>> df.update(new_df)
        >>> df
           A  B
        0  a  x
        1  b  d
        2  c  e

        If `other` contains NaNs the corresponding values are not updated
        in the original dataframe.

        >>> df = pd.DataFrame({'A': [1, 2, 3],
        ...                    'B': [400, 500, 600]})
        >>> new_df = pd.DataFrame({'B': [4, np.nan, 6]})
        >>> df.update(new_df)
        >>> df
           A      B
        0  1    4.0
        1  2  500.0
        2  3    6.0
        """
        import pandas.core.computation.expressions as expressions

        # TODO: Support other joins
        if join != "left":  # pragma: no cover
            raise NotImplementedError("Only left join is supported")
        if errors not in ["ignore", "raise"]:
            raise ValueError("The parameter errors must be either 'ignore' or 'raise'")

        if not isinstance(other, DataFrame):
            other = DataFrame(other)

        other = other.reindex_like(self)

        for col in self.columns:
            this = self[col]._values
            that = other[col]._values
            if filter_func is not None:
                with np.errstate(all="ignore"):
                    mask = ~filter_func(this) | isna(that)
            else:
                if errors == "raise":
                    mask_this = notna(that)
                    mask_that = notna(this)
                    if any(mask_this & mask_that):
                        raise ValueError("Data overlaps.")

                if overwrite:
                    mask = isna(that)
                else:
                    mask = notna(this)

            # don't overwrite columns unnecessarily
            if mask.all():
                continue

            self[col] = expressions.where(mask, this, that)

    # ----------------------------------------------------------------------
    # Data reshaping
    @Appender(
        """
Examples
--------
>>> df = pd.DataFrame({'Animal': ['Falcon', 'Falcon',
...                               'Parrot', 'Parrot'],
...                    'Max Speed': [380., 370., 24., 26.]})
>>> df
   Animal  Max Speed
0  Falcon      380.0
1  Falcon      370.0
2  Parrot       24.0
3  Parrot       26.0
>>> df.groupby(['Animal']).mean()
        Max Speed
Animal
Falcon      375.0
Parrot       25.0

**Hierarchical Indexes**

We can groupby different levels of a hierarchical index
using the `level` parameter:

>>> arrays = [['Falcon', 'Falcon', 'Parrot', 'Parrot'],
...           ['Captive', 'Wild', 'Captive', 'Wild']]
>>> index = pd.MultiIndex.from_arrays(arrays, names=('Animal', 'Type'))
>>> df = pd.DataFrame({'Max Speed': [390., 350., 30., 20.]},
...                   index=index)
>>> df
                Max Speed
Animal Type
Falcon Captive      390.0
       Wild         350.0
Parrot Captive       30.0
       Wild          20.0
>>> df.groupby(level=0).mean()
        Max Speed
Animal
Falcon      370.0
Parrot       25.0
>>> df.groupby(level="Type").mean()
         Max Speed
Type
Captive      210.0
Wild         185.0

We can also choose to include NA in group keys or not by setting
`dropna` parameter, the default setting is `True`:

>>> l = [[1, 2, 3], [1, None, 4], [2, 1, 3], [1, 2, 2]]
>>> df = pd.DataFrame(l, columns=["a", "b", "c"])

>>> df.groupby(by=["b"]).sum()
    a   c
b
1.0 2   3
2.0 2   5

>>> df.groupby(by=["b"], dropna=False).sum()
    a   c
b
1.0 2   3
2.0 2   5
NaN 1   4

>>> l = [["a", 12, 12], [None, 12.3, 33.], ["b", 12.3, 123], ["a", 1, 1]]
>>> df = pd.DataFrame(l, columns=["a", "b", "c"])

>>> df.groupby(by="a").sum()
    b     c
a
a   13.0   13.0
b   12.3  123.0

>>> df.groupby(by="a", dropna=False).sum()
    b     c
a
a   13.0   13.0
b   12.3  123.0
NaN 12.3   33.0
"""
    )
    @Appender(_shared_docs["groupby"] % _shared_doc_kwargs)
    def groupby(
        self,
        by=None,
        axis: Axis = 0,
        level: Level | None = None,
        as_index: bool = True,
        sort: bool = True,
        group_keys: bool = True,
        squeeze: bool | lib.NoDefault = no_default,
        observed: bool = False,
        dropna: bool = True,
    ) -> DataFrameGroupBy:
        from pandas.core.groupby.generic import DataFrameGroupBy

        if squeeze is not no_default:
            warnings.warn(
                (
                    "The `squeeze` parameter is deprecated and "
                    "will be removed in a future version."
                ),
                FutureWarning,
                stacklevel=2,
            )
        else:
            squeeze = False

        if level is None and by is None:
            raise TypeError("You have to supply one of 'by' and 'level'")
        axis = self._get_axis_number(axis)

        # error: Argument "squeeze" to "DataFrameGroupBy" has incompatible type
        # "Union[bool, NoDefault]"; expected "bool"
        return DataFrameGroupBy(
            obj=self,
            keys=by,
            axis=axis,
            level=level,
            as_index=as_index,
            sort=sort,
            group_keys=group_keys,
            squeeze=squeeze,  # type: ignore[arg-type]
            observed=observed,
            dropna=dropna,
        )

    _shared_docs[
        "pivot"
    ] = """
        Return reshaped DataFrame organized by given index / column values.

        Reshape data (produce a "pivot" table) based on column values. Uses
        unique values from specified `index` / `columns` to form axes of the
        resulting DataFrame. This function does not support data
        aggregation, multiple values will result in a MultiIndex in the
        columns. See the :ref:`User Guide <reshaping>` for more on reshaping.

        Parameters
        ----------%s
        index : str or object or a list of str, optional
            Column to use to make new frame's index. If None, uses
            existing index.

            .. versionchanged:: 1.1.0
               Also accept list of index names.

        columns : str or object or a list of str
            Column to use to make new frame's columns.

            .. versionchanged:: 1.1.0
               Also accept list of columns names.

        values : str, object or a list of the previous, optional
            Column(s) to use for populating new frame's values. If not
            specified, all remaining columns will be used and the result will
            have hierarchically indexed columns.

        Returns
        -------
        DataFrame
            Returns reshaped DataFrame.

        Raises
        ------
        ValueError:
            When there are any `index`, `columns` combinations with multiple
            values. `DataFrame.pivot_table` when you need to aggregate.

        See Also
        --------
        DataFrame.pivot_table : Generalization of pivot that can handle
            duplicate values for one index/column pair.
        DataFrame.unstack : Pivot based on the index values instead of a
            column.
        wide_to_long : Wide panel to long format. Less flexible but more
            user-friendly than melt.

        Notes
        -----
        For finer-tuned control, see hierarchical indexing documentation along
        with the related stack/unstack methods.

        Examples
        --------
        >>> df = pd.DataFrame({'foo': ['one', 'one', 'one', 'two', 'two',
        ...                            'two'],
        ...                    'bar': ['A', 'B', 'C', 'A', 'B', 'C'],
        ...                    'baz': [1, 2, 3, 4, 5, 6],
        ...                    'zoo': ['x', 'y', 'z', 'q', 'w', 't']})
        >>> df
            foo   bar  baz  zoo
        0   one   A    1    x
        1   one   B    2    y
        2   one   C    3    z
        3   two   A    4    q
        4   two   B    5    w
        5   two   C    6    t

        >>> df.pivot(index='foo', columns='bar', values='baz')
        bar  A   B   C
        foo
        one  1   2   3
        two  4   5   6

        >>> df.pivot(index='foo', columns='bar')['baz']
        bar  A   B   C
        foo
        one  1   2   3
        two  4   5   6

        >>> df.pivot(index='foo', columns='bar', values=['baz', 'zoo'])
              baz       zoo
        bar   A  B  C   A  B  C
        foo
        one   1  2  3   x  y  z
        two   4  5  6   q  w  t

        You could also assign a list of column names or a list of index names.

        >>> df = pd.DataFrame({
        ...        "lev1": [1, 1, 1, 2, 2, 2],
        ...        "lev2": [1, 1, 2, 1, 1, 2],
        ...        "lev3": [1, 2, 1, 2, 1, 2],
        ...        "lev4": [1, 2, 3, 4, 5, 6],
        ...        "values": [0, 1, 2, 3, 4, 5]})
        >>> df
            lev1 lev2 lev3 lev4 values
        0   1    1    1    1    0
        1   1    1    2    2    1
        2   1    2    1    3    2
        3   2    1    2    4    3
        4   2    1    1    5    4
        5   2    2    2    6    5

        >>> df.pivot(index="lev1", columns=["lev2", "lev3"],values="values")
        lev2    1         2
        lev3    1    2    1    2
        lev1
        1     0.0  1.0  2.0  NaN
        2     4.0  3.0  NaN  5.0

        >>> df.pivot(index=["lev1", "lev2"], columns=["lev3"],values="values")
              lev3    1    2
        lev1  lev2
           1     1  0.0  1.0
                 2  2.0  NaN
           2     1  4.0  3.0
                 2  NaN  5.0

        A ValueError is raised if there are any duplicates.

        >>> df = pd.DataFrame({"foo": ['one', 'one', 'two', 'two'],
        ...                    "bar": ['A', 'A', 'B', 'C'],
        ...                    "baz": [1, 2, 3, 4]})
        >>> df
           foo bar  baz
        0  one   A    1
        1  one   A    2
        2  two   B    3
        3  two   C    4

        Notice that the first two rows are the same for our `index`
        and `columns` arguments.

        >>> df.pivot(index='foo', columns='bar', values='baz')
        Traceback (most recent call last):
           ...
        ValueError: Index contains duplicate entries, cannot reshape
        """

    @Substitution("")
    @Appender(_shared_docs["pivot"])
    def pivot(self, index=None, columns=None, values=None) -> DataFrame:
        from pandas.core.reshape.pivot import pivot

        return pivot(self, index=index, columns=columns, values=values)

    _shared_docs[
        "pivot_table"
    ] = """
        Create a spreadsheet-style pivot table as a DataFrame.

        The levels in the pivot table will be stored in MultiIndex objects
        (hierarchical indexes) on the index and columns of the result DataFrame.

        Parameters
        ----------%s
        values : column to aggregate, optional
        index : column, Grouper, array, or list of the previous
            If an array is passed, it must be the same length as the data. The
            list can contain any of the other types (except list).
            Keys to group by on the pivot table index.  If an array is passed,
            it is being used as the same manner as column values.
        columns : column, Grouper, array, or list of the previous
            If an array is passed, it must be the same length as the data. The
            list can contain any of the other types (except list).
            Keys to group by on the pivot table column.  If an array is passed,
            it is being used as the same manner as column values.
        aggfunc : function, list of functions, dict, default numpy.mean
            If list of functions passed, the resulting pivot table will have
            hierarchical columns whose top level are the function names
            (inferred from the function objects themselves)
            If dict is passed, the key is column to aggregate and value
            is function or list of functions.
        fill_value : scalar, default None
            Value to replace missing values with (in the resulting pivot table,
            after aggregation).
        margins : bool, default False
            Add all row / columns (e.g. for subtotal / grand totals).
        dropna : bool, default True
            Do not include columns whose entries are all NaN.
        margins_name : str, default 'All'
            Name of the row / column that will contain the totals
            when margins is True.
        observed : bool, default False
            This only applies if any of the groupers are Categoricals.
            If True: only show observed values for categorical groupers.
            If False: show all values for categorical groupers.

            .. versionchanged:: 0.25.0

        sort : bool, default True
            Specifies if the result should be sorted.

            .. versionadded:: 1.3.0

        Returns
        -------
        DataFrame
            An Excel style pivot table.

        See Also
        --------
        DataFrame.pivot : Pivot without aggregation that can handle
            non-numeric data.
        DataFrame.melt: Unpivot a DataFrame from wide to long format,
            optionally leaving identifiers set.
        wide_to_long : Wide panel to long format. Less flexible but more
            user-friendly than melt.

        Examples
        --------
        >>> df = pd.DataFrame({"A": ["foo", "foo", "foo", "foo", "foo",
        ...                          "bar", "bar", "bar", "bar"],
        ...                    "B": ["one", "one", "one", "two", "two",
        ...                          "one", "one", "two", "two"],
        ...                    "C": ["small", "large", "large", "small",
        ...                          "small", "large", "small", "small",
        ...                          "large"],
        ...                    "D": [1, 2, 2, 3, 3, 4, 5, 6, 7],
        ...                    "E": [2, 4, 5, 5, 6, 6, 8, 9, 9]})
        >>> df
             A    B      C  D  E
        0  foo  one  small  1  2
        1  foo  one  large  2  4
        2  foo  one  large  2  5
        3  foo  two  small  3  5
        4  foo  two  small  3  6
        5  bar  one  large  4  6
        6  bar  one  small  5  8
        7  bar  two  small  6  9
        8  bar  two  large  7  9

        This first example aggregates values by taking the sum.

        >>> table = pd.pivot_table(df, values='D', index=['A', 'B'],
        ...                     columns=['C'], aggfunc=np.sum)
        >>> table
        C        large  small
        A   B
        bar one    4.0    5.0
            two    7.0    6.0
        foo one    4.0    1.0
            two    NaN    6.0

        We can also fill missing values using the `fill_value` parameter.

        >>> table = pd.pivot_table(df, values='D', index=['A', 'B'],
        ...                     columns=['C'], aggfunc=np.sum, fill_value=0)
        >>> table
        C        large  small
        A   B
        bar one      4      5
            two      7      6
        foo one      4      1
            two      0      6

        The next example aggregates by taking the mean across multiple columns.

        >>> table = pd.pivot_table(df, values=['D', 'E'], index=['A', 'C'],
        ...                     aggfunc={'D': np.mean,
        ...                              'E': np.mean})
        >>> table
                        D         E
        A   C
        bar large  5.500000  7.500000
            small  5.500000  8.500000
        foo large  2.000000  4.500000
            small  2.333333  4.333333

        We can also calculate multiple types of aggregations for any given
        value column.

        >>> table = pd.pivot_table(df, values=['D', 'E'], index=['A', 'C'],
        ...                     aggfunc={'D': np.mean,
        ...                              'E': [min, max, np.mean]})
        >>> table
                        D    E
                    mean  max      mean  min
        A   C
        bar large  5.500000  9.0  7.500000  6.0
            small  5.500000  9.0  8.500000  8.0
        foo large  2.000000  5.0  4.500000  4.0
            small  2.333333  6.0  4.333333  2.0
        """

    @Substitution("")
    @Appender(_shared_docs["pivot_table"])
    def pivot_table(
        self,
        values=None,
        index=None,
        columns=None,
        aggfunc="mean",
        fill_value=None,
        margins=False,
        dropna=True,
        margins_name="All",
        observed=False,
        sort=True,
    ) -> DataFrame:
        from pandas.core.reshape.pivot import pivot_table

        return pivot_table(
            self,
            values=values,
            index=index,
            columns=columns,
            aggfunc=aggfunc,
            fill_value=fill_value,
            margins=margins,
            dropna=dropna,
            margins_name=margins_name,
            observed=observed,
            sort=sort,
        )

    def stack(self, level: Level = -1, dropna: bool = True):
        """
        Stack the prescribed level(s) from columns to index.

        Return a reshaped DataFrame or Series having a multi-level
        index with one or more new inner-most levels compared to the current
        DataFrame. The new inner-most levels are created by pivoting the
        columns of the current dataframe:

          - if the columns have a single level, the output is a Series;
          - if the columns have multiple levels, the new index
            level(s) is (are) taken from the prescribed level(s) and
            the output is a DataFrame.

        Parameters
        ----------
        level : int, str, list, default -1
            Level(s) to stack from the column axis onto the index
            axis, defined as one index or label, or a list of indices
            or labels.
        dropna : bool, default True
            Whether to drop rows in the resulting Frame/Series with
            missing values. Stacking a column level onto the index
            axis can create combinations of index and column values
            that are missing from the original dataframe. See Examples
            section.

        Returns
        -------
        DataFrame or Series
            Stacked dataframe or series.

        See Also
        --------
        DataFrame.unstack : Unstack prescribed level(s) from index axis
             onto column axis.
        DataFrame.pivot : Reshape dataframe from long format to wide
             format.
        DataFrame.pivot_table : Create a spreadsheet-style pivot table
             as a DataFrame.

        Notes
        -----
        The function is named by analogy with a collection of books
        being reorganized from being side by side on a horizontal
        position (the columns of the dataframe) to being stacked
        vertically on top of each other (in the index of the
        dataframe).

        Examples
        --------
        **Single level columns**

        >>> df_single_level_cols = pd.DataFrame([[0, 1], [2, 3]],
        ...                                     index=['cat', 'dog'],
        ...                                     columns=['weight', 'height'])

        Stacking a dataframe with a single level column axis returns a Series:

        >>> df_single_level_cols
             weight height
        cat       0      1
        dog       2      3
        >>> df_single_level_cols.stack()
        cat  weight    0
             height    1
        dog  weight    2
             height    3
        dtype: int64

        **Multi level columns: simple case**

        >>> multicol1 = pd.MultiIndex.from_tuples([('weight', 'kg'),
        ...                                        ('weight', 'pounds')])
        >>> df_multi_level_cols1 = pd.DataFrame([[1, 2], [2, 4]],
        ...                                     index=['cat', 'dog'],
        ...                                     columns=multicol1)

        Stacking a dataframe with a multi-level column axis:

        >>> df_multi_level_cols1
             weight
                 kg    pounds
        cat       1        2
        dog       2        4
        >>> df_multi_level_cols1.stack()
                    weight
        cat kg           1
            pounds       2
        dog kg           2
            pounds       4

        **Missing values**

        >>> multicol2 = pd.MultiIndex.from_tuples([('weight', 'kg'),
        ...                                        ('height', 'm')])
        >>> df_multi_level_cols2 = pd.DataFrame([[1.0, 2.0], [3.0, 4.0]],
        ...                                     index=['cat', 'dog'],
        ...                                     columns=multicol2)

        It is common to have missing values when stacking a dataframe
        with multi-level columns, as the stacked dataframe typically
        has more values than the original dataframe. Missing values
        are filled with NaNs:

        >>> df_multi_level_cols2
            weight height
                kg      m
        cat    1.0    2.0
        dog    3.0    4.0
        >>> df_multi_level_cols2.stack()
                height  weight
        cat kg     NaN     1.0
            m      2.0     NaN
        dog kg     NaN     3.0
            m      4.0     NaN

        **Prescribing the level(s) to be stacked**

        The first parameter controls which level or levels are stacked:

        >>> df_multi_level_cols2.stack(0)
                     kg    m
        cat height  NaN  2.0
            weight  1.0  NaN
        dog height  NaN  4.0
            weight  3.0  NaN
        >>> df_multi_level_cols2.stack([0, 1])
        cat  height  m     2.0
             weight  kg    1.0
        dog  height  m     4.0
             weight  kg    3.0
        dtype: float64

        **Dropping missing values**

        >>> df_multi_level_cols3 = pd.DataFrame([[None, 1.0], [2.0, 3.0]],
        ...                                     index=['cat', 'dog'],
        ...                                     columns=multicol2)

        Note that rows where all values are missing are dropped by
        default but this behaviour can be controlled via the dropna
        keyword parameter:

        >>> df_multi_level_cols3
            weight height
                kg      m
        cat    NaN    1.0
        dog    2.0    3.0
        >>> df_multi_level_cols3.stack(dropna=False)
                height  weight
        cat kg     NaN     NaN
            m      1.0     NaN
        dog kg     NaN     2.0
            m      3.0     NaN
        >>> df_multi_level_cols3.stack(dropna=True)
                height  weight
        cat m      1.0     NaN
        dog kg     NaN     2.0
            m      3.0     NaN
        """
        from pandas.core.reshape.reshape import (
            stack,
            stack_multiple,
        )

        if isinstance(level, (tuple, list)):
            result = stack_multiple(self, level, dropna=dropna)
        else:
            result = stack(self, level, dropna=dropna)

        return result.__finalize__(self, method="stack")

    def explode(self, column: str | tuple, ignore_index: bool = False) -> DataFrame:
        """
        Transform each element of a list-like to a row, replicating index values.

        .. versionadded:: 0.25.0

        Parameters
        ----------
        column : str or tuple
            Column to explode.
        ignore_index : bool, default False
            If True, the resulting index will be labeled 0, 1, …, n - 1.

            .. versionadded:: 1.1.0

        Returns
        -------
        DataFrame
            Exploded lists to rows of the subset columns;
            index will be duplicated for these rows.

        Raises
        ------
        ValueError :
            if columns of the frame are not unique.

        See Also
        --------
        DataFrame.unstack : Pivot a level of the (necessarily hierarchical)
            index labels.
        DataFrame.melt : Unpivot a DataFrame from wide format to long format.
        Series.explode : Explode a DataFrame from list-like columns to long format.

        Notes
        -----
        This routine will explode list-likes including lists, tuples, sets,
        Series, and np.ndarray. The result dtype of the subset rows will
        be object. Scalars will be returned unchanged, and empty list-likes will
        result in a np.nan for that row. In addition, the ordering of rows in the
        output will be non-deterministic when exploding sets.

        Examples
        --------
        >>> df = pd.DataFrame({'A': [[1, 2, 3], 'foo', [], [3, 4]], 'B': 1})
        >>> df
                   A  B
        0  [1, 2, 3]  1
        1        foo  1
        2         []  1
        3     [3, 4]  1

        >>> df.explode('A')
             A  B
        0    1  1
        0    2  1
        0    3  1
        1  foo  1
        2  NaN  1
        3    3  1
        3    4  1
        """
        if not (is_scalar(column) or isinstance(column, tuple)):
            raise ValueError("column must be a scalar")
        if not self.columns.is_unique:
            raise ValueError("columns must be unique")

        df = self.reset_index(drop=True)
        result = df[column].explode()
        result = df.drop([column], axis=1).join(result)
        if ignore_index:
            result.index = ibase.default_index(len(result))
        else:
            result.index = self.index.take(result.index)
        result = result.reindex(columns=self.columns, copy=False)

        return result

    def unstack(self, level: Level = -1, fill_value=None):
        """
        Pivot a level of the (necessarily hierarchical) index labels.

        Returns a DataFrame having a new level of column labels whose inner-most level
        consists of the pivoted index labels.

        If the index is not a MultiIndex, the output will be a Series
        (the analogue of stack when the columns are not a MultiIndex).

        Parameters
        ----------
        level : int, str, or list of these, default -1 (last level)
            Level(s) of index to unstack, can pass level name.
        fill_value : int, str or dict
            Replace NaN with this value if the unstack produces missing values.

        Returns
        -------
        Series or DataFrame

        See Also
        --------
        DataFrame.pivot : Pivot a table based on column values.
        DataFrame.stack : Pivot a level of the column labels (inverse operation
            from `unstack`).

        Examples
        --------
        >>> index = pd.MultiIndex.from_tuples([('one', 'a'), ('one', 'b'),
        ...                                    ('two', 'a'), ('two', 'b')])
        >>> s = pd.Series(np.arange(1.0, 5.0), index=index)
        >>> s
        one  a   1.0
             b   2.0
        two  a   3.0
             b   4.0
        dtype: float64

        >>> s.unstack(level=-1)
             a   b
        one  1.0  2.0
        two  3.0  4.0

        >>> s.unstack(level=0)
           one  two
        a  1.0   3.0
        b  2.0   4.0

        >>> df = s.unstack(level=0)
        >>> df.unstack()
        one  a  1.0
             b  2.0
        two  a  3.0
             b  4.0
        dtype: float64
        """
        from pandas.core.reshape.reshape import unstack

        result = unstack(self, level, fill_value)

        return result.__finalize__(self, method="unstack")

    @Appender(_shared_docs["melt"] % {"caller": "df.melt(", "other": "melt"})
    def melt(
        self,
        id_vars=None,
        value_vars=None,
        var_name=None,
        value_name="value",
        col_level: Level | None = None,
        ignore_index: bool = True,
    ) -> DataFrame:

        return melt(
            self,
            id_vars=id_vars,
            value_vars=value_vars,
            var_name=var_name,
            value_name=value_name,
            col_level=col_level,
            ignore_index=ignore_index,
        )

    # ----------------------------------------------------------------------
    # Time series-related

    @doc(
        Series.diff,
        klass="Dataframe",
        extra_params="axis : {0 or 'index', 1 or 'columns'}, default 0\n    "
        "Take difference over rows (0) or columns (1).\n",
        other_klass="Series",
        examples=dedent(
            """
        Difference with previous row

        >>> df = pd.DataFrame({'a': [1, 2, 3, 4, 5, 6],
        ...                    'b': [1, 1, 2, 3, 5, 8],
        ...                    'c': [1, 4, 9, 16, 25, 36]})
        >>> df
           a  b   c
        0  1  1   1
        1  2  1   4
        2  3  2   9
        3  4  3  16
        4  5  5  25
        5  6  8  36

        >>> df.diff()
             a    b     c
        0  NaN  NaN   NaN
        1  1.0  0.0   3.0
        2  1.0  1.0   5.0
        3  1.0  1.0   7.0
        4  1.0  2.0   9.0
        5  1.0  3.0  11.0

        Difference with previous column

        >>> df.diff(axis=1)
            a  b   c
        0 NaN  0   0
        1 NaN -1   3
        2 NaN -1   7
        3 NaN -1  13
        4 NaN  0  20
        5 NaN  2  28

        Difference with 3rd previous row

        >>> df.diff(periods=3)
             a    b     c
        0  NaN  NaN   NaN
        1  NaN  NaN   NaN
        2  NaN  NaN   NaN
        3  3.0  2.0  15.0
        4  3.0  4.0  21.0
        5  3.0  6.0  27.0

        Difference with following row

        >>> df.diff(periods=-1)
             a    b     c
        0 -1.0  0.0  -3.0
        1 -1.0 -1.0  -5.0
        2 -1.0 -1.0  -7.0
        3 -1.0 -2.0  -9.0
        4 -1.0 -3.0 -11.0
        5  NaN  NaN   NaN

        Overflow in input dtype

        >>> df = pd.DataFrame({'a': [1, 0]}, dtype=np.uint8)
        >>> df.diff()
               a
        0    NaN
        1  255.0"""
        ),
    )
    def diff(self, periods: int = 1, axis: Axis = 0) -> DataFrame:
        if not isinstance(periods, int):
            if not (is_float(periods) and periods.is_integer()):
                raise ValueError("periods must be an integer")
            periods = int(periods)

        axis = self._get_axis_number(axis)
        if axis == 1 and periods != 0:
            return self - self.shift(periods, axis=axis)

        new_data = self._mgr.diff(n=periods, axis=axis)
        return self._constructor(new_data).__finalize__(self, "diff")

    # ----------------------------------------------------------------------
    # Function application

    def _gotitem(
        self,
        key: IndexLabel,
        ndim: int,
        subset: FrameOrSeriesUnion | None = None,
    ) -> FrameOrSeriesUnion:
        """
        Sub-classes to define. Return a sliced object.

        Parameters
        ----------
        key : string / list of selections
        ndim : {1, 2}
            requested ndim of result
        subset : object, default None
            subset to act on
        """
        if subset is None:
            subset = self
        elif subset.ndim == 1:  # is Series
            return subset

        # TODO: _shallow_copy(subset)?
        return subset[key]

    _agg_summary_and_see_also_doc = dedent(
        """
    The aggregation operations are always performed over an axis, either the
    index (default) or the column axis. This behavior is different from
    `numpy` aggregation functions (`mean`, `median`, `prod`, `sum`, `std`,
    `var`), where the default is to compute the aggregation of the flattened
    array, e.g., ``numpy.mean(arr_2d)`` as opposed to
    ``numpy.mean(arr_2d, axis=0)``.

    `agg` is an alias for `aggregate`. Use the alias.

    See Also
    --------
    DataFrame.apply : Perform any type of operations.
    DataFrame.transform : Perform transformation type operations.
    core.groupby.GroupBy : Perform operations over groups.
    core.resample.Resampler : Perform operations over resampled bins.
    core.window.Rolling : Perform operations over rolling window.
    core.window.Expanding : Perform operations over expanding window.
    core.window.ExponentialMovingWindow : Perform operation over exponential weighted
        window.
    """
    )

    _agg_examples_doc = dedent(
        """
    Examples
    --------
    >>> df = pd.DataFrame([[1, 2, 3],
    ...                    [4, 5, 6],
    ...                    [7, 8, 9],
    ...                    [np.nan, np.nan, np.nan]],
    ...                   columns=['A', 'B', 'C'])

    Aggregate these functions over the rows.

    >>> df.agg(['sum', 'min'])
            A     B     C
    sum  12.0  15.0  18.0
    min   1.0   2.0   3.0

    Different aggregations per column.

    >>> df.agg({'A' : ['sum', 'min'], 'B' : ['min', 'max']})
            A    B
    sum  12.0  NaN
    min   1.0  2.0
    max   NaN  8.0

    Aggregate different functions over the columns and rename the index of the resulting
    DataFrame.

    >>> df.agg(x=('A', max), y=('B', 'min'), z=('C', np.mean))
         A    B    C
    x  7.0  NaN  NaN
    y  NaN  2.0  NaN
    z  NaN  NaN  6.0

    Aggregate over the columns.

    >>> df.agg("mean", axis="columns")
    0    2.0
    1    5.0
    2    8.0
    3    NaN
    dtype: float64
    """
    )

    @doc(
        _shared_docs["aggregate"],
        klass=_shared_doc_kwargs["klass"],
        axis=_shared_doc_kwargs["axis"],
        see_also=_agg_summary_and_see_also_doc,
        examples=_agg_examples_doc,
    )
    def aggregate(self, func=None, axis: Axis = 0, *args, **kwargs):
        from pandas.core.apply import frame_apply

        axis = self._get_axis_number(axis)

        relabeling, func, columns, order = reconstruct_func(func, **kwargs)

        op = frame_apply(self, func=func, axis=axis, args=args, kwargs=kwargs)
        result = op.agg()

        if relabeling:
            # This is to keep the order to columns occurrence unchanged, and also
            # keep the order of new columns occurrence unchanged

            # For the return values of reconstruct_func, if relabeling is
            # False, columns and order will be None.
            assert columns is not None
            assert order is not None

            result_in_dict = relabel_result(result, func, columns, order)
            result = DataFrame(result_in_dict, index=columns)

        return result

    agg = aggregate

    @doc(
        _shared_docs["transform"],
        klass=_shared_doc_kwargs["klass"],
        axis=_shared_doc_kwargs["axis"],
    )
    def transform(
        self, func: AggFuncType, axis: Axis = 0, *args, **kwargs
    ) -> DataFrame:
        from pandas.core.apply import frame_apply

        op = frame_apply(self, func=func, axis=axis, args=args, kwargs=kwargs)
        result = op.transform()
        assert isinstance(result, DataFrame)
        return result

    def apply(
        self,
        func: AggFuncType,
        axis: Axis = 0,
        raw: bool = False,
        result_type=None,
        args=(),
        **kwargs,
    ):
        """
        Apply a function along an axis of the DataFrame.

        Objects passed to the function are Series objects whose index is
        either the DataFrame's index (``axis=0``) or the DataFrame's columns
        (``axis=1``). By default (``result_type=None``), the final return type
        is inferred from the return type of the applied function. Otherwise,
        it depends on the `result_type` argument.

        Parameters
        ----------
        func : function
            Function to apply to each column or row.
        axis : {0 or 'index', 1 or 'columns'}, default 0
            Axis along which the function is applied:

            * 0 or 'index': apply function to each column.
            * 1 or 'columns': apply function to each row.

        raw : bool, default False
            Determines if row or column is passed as a Series or ndarray object:

            * ``False`` : passes each row or column as a Series to the
              function.
            * ``True`` : the passed function will receive ndarray objects
              instead.
              If you are just applying a NumPy reduction function this will
              achieve much better performance.

        result_type : {'expand', 'reduce', 'broadcast', None}, default None
            These only act when ``axis=1`` (columns):

            * 'expand' : list-like results will be turned into columns.
            * 'reduce' : returns a Series if possible rather than expanding
              list-like results. This is the opposite of 'expand'.
            * 'broadcast' : results will be broadcast to the original shape
              of the DataFrame, the original index and columns will be
              retained.

            The default behaviour (None) depends on the return value of the
            applied function: list-like results will be returned as a Series
            of those. However if the apply function returns a Series these
            are expanded to columns.
        args : tuple
            Positional arguments to pass to `func` in addition to the
            array/series.
        **kwargs
            Additional keyword arguments to pass as keywords arguments to
            `func`.

        Returns
        -------
        Series or DataFrame
            Result of applying ``func`` along the given axis of the
            DataFrame.

        See Also
        --------
        DataFrame.applymap: For elementwise operations.
        DataFrame.aggregate: Only perform aggregating type operations.
        DataFrame.transform: Only perform transforming type operations.

        Notes
        -----
        Functions that mutate the passed object can produce unexpected
        behavior or errors and are not supported. See :ref:`gotchas.udf-mutation`
        for more details.

        Examples
        --------
        >>> df = pd.DataFrame([[4, 9]] * 3, columns=['A', 'B'])
        >>> df
           A  B
        0  4  9
        1  4  9
        2  4  9

        Using a numpy universal function (in this case the same as
        ``np.sqrt(df)``):

        >>> df.apply(np.sqrt)
             A    B
        0  2.0  3.0
        1  2.0  3.0
        2  2.0  3.0

        Using a reducing function on either axis

        >>> df.apply(np.sum, axis=0)
        A    12
        B    27
        dtype: int64

        >>> df.apply(np.sum, axis=1)
        0    13
        1    13
        2    13
        dtype: int64

        Returning a list-like will result in a Series

        >>> df.apply(lambda x: [1, 2], axis=1)
        0    [1, 2]
        1    [1, 2]
        2    [1, 2]
        dtype: object

        Passing ``result_type='expand'`` will expand list-like results
        to columns of a Dataframe

        >>> df.apply(lambda x: [1, 2], axis=1, result_type='expand')
           0  1
        0  1  2
        1  1  2
        2  1  2

        Returning a Series inside the function is similar to passing
        ``result_type='expand'``. The resulting column names
        will be the Series index.

        >>> df.apply(lambda x: pd.Series([1, 2], index=['foo', 'bar']), axis=1)
           foo  bar
        0    1    2
        1    1    2
        2    1    2

        Passing ``result_type='broadcast'`` will ensure the same shape
        result, whether list-like or scalar is returned by the function,
        and broadcast it along the axis. The resulting column names will
        be the originals.

        >>> df.apply(lambda x: [1, 2], axis=1, result_type='broadcast')
           A  B
        0  1  2
        1  1  2
        2  1  2
        """
        from pandas.core.apply import frame_apply

        op = frame_apply(
            self,
            func=func,
            axis=axis,
            raw=raw,
            result_type=result_type,
            args=args,
            kwargs=kwargs,
        )
        return op.apply()

    def applymap(
        self, func: PythonFuncType, na_action: str | None = None, **kwargs
    ) -> DataFrame:
        """
        Apply a function to a Dataframe elementwise.

        This method applies a function that accepts and returns a scalar
        to every element of a DataFrame.

        Parameters
        ----------
        func : callable
            Python function, returns a single value from a single value.
        na_action : {None, 'ignore'}, default None
            If ‘ignore’, propagate NaN values, without passing them to func.

            .. versionadded:: 1.2

        **kwargs
            Additional keyword arguments to pass as keywords arguments to
            `func`.

            .. versionadded:: 1.3

        Returns
        -------
        DataFrame
            Transformed DataFrame.

        See Also
        --------
        DataFrame.apply : Apply a function along input axis of DataFrame.

        Examples
        --------
        >>> df = pd.DataFrame([[1, 2.12], [3.356, 4.567]])
        >>> df
               0      1
        0  1.000  2.120
        1  3.356  4.567

        >>> df.applymap(lambda x: len(str(x)))
           0  1
        0  3  4
        1  5  5

        Like Series.map, NA values can be ignored:

        >>> df_copy = df.copy()
        >>> df_copy.iloc[0, 0] = pd.NA
        >>> df_copy.applymap(lambda x: len(str(x)), na_action='ignore')
              0  1
        0  <NA>  4
        1     5  5

        Note that a vectorized version of `func` often exists, which will
        be much faster. You could square each number elementwise.

        >>> df.applymap(lambda x: x**2)
                   0          1
        0   1.000000   4.494400
        1  11.262736  20.857489

        But it's better to avoid applymap in that case.

        >>> df ** 2
                   0          1
        0   1.000000   4.494400
        1  11.262736  20.857489
        """
        if na_action not in {"ignore", None}:
            raise ValueError(
                f"na_action must be 'ignore' or None. Got {repr(na_action)}"
            )
        ignore_na = na_action == "ignore"
        func = functools.partial(func, **kwargs)

        # if we have a dtype == 'M8[ns]', provide boxed values
        def infer(x):
            if x.empty:
                return lib.map_infer(x, func, ignore_na=ignore_na)
            return lib.map_infer(x.astype(object)._values, func, ignore_na=ignore_na)

        return self.apply(infer).__finalize__(self, "applymap")

    # ----------------------------------------------------------------------
    # Merging / joining methods

    def append(
        self,
        other,
        ignore_index: bool = False,
        verify_integrity: bool = False,
        sort: bool = False,
    ) -> DataFrame:
        """
        Append rows of `other` to the end of caller, returning a new object.

        Columns in `other` that are not in the caller are added as new columns.

        Parameters
        ----------
        other : DataFrame or Series/dict-like object, or list of these
            The data to append.
        ignore_index : bool, default False
            If True, the resulting axis will be labeled 0, 1, …, n - 1.
        verify_integrity : bool, default False
            If True, raise ValueError on creating index with duplicates.
        sort : bool, default False
            Sort columns if the columns of `self` and `other` are not aligned.

            .. versionchanged:: 1.0.0

                Changed to not sort by default.

        Returns
        -------
        DataFrame
            A new DataFrame consisting of the rows of caller and the rows of `other`.

        See Also
        --------
        concat : General function to concatenate DataFrame or Series objects.

        Notes
        -----
        If a list of dict/series is passed and the keys are all contained in
        the DataFrame's index, the order of the columns in the resulting
        DataFrame will be unchanged.

        Iteratively appending rows to a DataFrame can be more computationally
        intensive than a single concatenate. A better solution is to append
        those rows to a list and then concatenate the list with the original
        DataFrame all at once.

        Examples
        --------
        >>> df = pd.DataFrame([[1, 2], [3, 4]], columns=list('AB'), index=['x', 'y'])
        >>> df
           A  B
        x  1  2
        y  3  4
        >>> df2 = pd.DataFrame([[5, 6], [7, 8]], columns=list('AB'), index=['x', 'y'])
        >>> df.append(df2)
           A  B
        x  1  2
        y  3  4
        x  5  6
        y  7  8

        With `ignore_index` set to True:

        >>> df.append(df2, ignore_index=True)
           A  B
        0  1  2
        1  3  4
        2  5  6
        3  7  8

        The following, while not recommended methods for generating DataFrames,
        show two ways to generate a DataFrame from multiple data sources.

        Less efficient:

        >>> df = pd.DataFrame(columns=['A'])
        >>> for i in range(5):
        ...     df = df.append({'A': i}, ignore_index=True)
        >>> df
           A
        0  0
        1  1
        2  2
        3  3
        4  4

        More efficient:

        >>> pd.concat([pd.DataFrame([i], columns=['A']) for i in range(5)],
        ...           ignore_index=True)
           A
        0  0
        1  1
        2  2
        3  3
        4  4
        """
        if isinstance(other, (Series, dict)):
            if isinstance(other, dict):
                if not ignore_index:
                    raise TypeError("Can only append a dict if ignore_index=True")
                other = Series(other)
            if other.name is None and not ignore_index:
                raise TypeError(
                    "Can only append a Series if ignore_index=True "
                    "or if the Series has a name"
                )

            index = Index([other.name], name=self.index.name)
            idx_diff = other.index.difference(self.columns)
            try:
                combined_columns = self.columns.append(idx_diff)
            except TypeError:
                combined_columns = self.columns.astype(object).append(idx_diff)
            other = (
                other.reindex(combined_columns, copy=False)
                .to_frame()
                .T.infer_objects()
                .rename_axis(index.names, copy=False)
            )
            if not self.columns.equals(combined_columns):
                self = self.reindex(columns=combined_columns)
        elif isinstance(other, list):
            if not other:
                pass
            elif not isinstance(other[0], DataFrame):
                other = DataFrame(other)
                if (self.columns.get_indexer(other.columns) >= 0).all():
                    other = other.reindex(columns=self.columns)

        from pandas.core.reshape.concat import concat

        if isinstance(other, (list, tuple)):
            to_concat = [self, *other]
        else:
            to_concat = [self, other]
        return (
            concat(
                to_concat,
                ignore_index=ignore_index,
                verify_integrity=verify_integrity,
                sort=sort,
            )
        ).__finalize__(self, method="append")

    def join(
        self,
        other: FrameOrSeriesUnion,
        on: IndexLabel | None = None,
        how: str = "left",
        lsuffix: str = "",
        rsuffix: str = "",
        sort: bool = False,
    ) -> DataFrame:
        """
        Join columns of another DataFrame.

        Join columns with `other` DataFrame either on index or on a key
        column. Efficiently join multiple DataFrame objects by index at once by
        passing a list.

        Parameters
        ----------
        other : DataFrame, Series, or list of DataFrame
            Index should be similar to one of the columns in this one. If a
            Series is passed, its name attribute must be set, and that will be
            used as the column name in the resulting joined DataFrame.
        on : str, list of str, or array-like, optional
            Column or index level name(s) in the caller to join on the index
            in `other`, otherwise joins index-on-index. If multiple
            values given, the `other` DataFrame must have a MultiIndex. Can
            pass an array as the join key if it is not already contained in
            the calling DataFrame. Like an Excel VLOOKUP operation.
        how : {'left', 'right', 'outer', 'inner'}, default 'left'
            How to handle the operation of the two objects.

            * left: use calling frame's index (or column if on is specified)
            * right: use `other`'s index.
            * outer: form union of calling frame's index (or column if on is
              specified) with `other`'s index, and sort it.
              lexicographically.
            * inner: form intersection of calling frame's index (or column if
              on is specified) with `other`'s index, preserving the order
              of the calling's one.
        lsuffix : str, default ''
            Suffix to use from left frame's overlapping columns.
        rsuffix : str, default ''
            Suffix to use from right frame's overlapping columns.
        sort : bool, default False
            Order result DataFrame lexicographically by the join key. If False,
            the order of the join key depends on the join type (how keyword).

        Returns
        -------
        DataFrame
            A dataframe containing columns from both the caller and `other`.

        See Also
        --------
        DataFrame.merge : For column(s)-on-column(s) operations.

        Notes
        -----
        Parameters `on`, `lsuffix`, and `rsuffix` are not supported when
        passing a list of `DataFrame` objects.

        Support for specifying index levels as the `on` parameter was added
        in version 0.23.0.

        Examples
        --------
        >>> df = pd.DataFrame({'key': ['K0', 'K1', 'K2', 'K3', 'K4', 'K5'],
        ...                    'A': ['A0', 'A1', 'A2', 'A3', 'A4', 'A5']})

        >>> df
          key   A
        0  K0  A0
        1  K1  A1
        2  K2  A2
        3  K3  A3
        4  K4  A4
        5  K5  A5

        >>> other = pd.DataFrame({'key': ['K0', 'K1', 'K2'],
        ...                       'B': ['B0', 'B1', 'B2']})

        >>> other
          key   B
        0  K0  B0
        1  K1  B1
        2  K2  B2

        Join DataFrames using their indexes.

        >>> df.join(other, lsuffix='_caller', rsuffix='_other')
          key_caller   A key_other    B
        0         K0  A0        K0   B0
        1         K1  A1        K1   B1
        2         K2  A2        K2   B2
        3         K3  A3       NaN  NaN
        4         K4  A4       NaN  NaN
        5         K5  A5       NaN  NaN

        If we want to join using the key columns, we need to set key to be
        the index in both `df` and `other`. The joined DataFrame will have
        key as its index.

        >>> df.set_index('key').join(other.set_index('key'))
              A    B
        key
        K0   A0   B0
        K1   A1   B1
        K2   A2   B2
        K3   A3  NaN
        K4   A4  NaN
        K5   A5  NaN

        Another option to join using the key columns is to use the `on`
        parameter. DataFrame.join always uses `other`'s index but we can use
        any column in `df`. This method preserves the original DataFrame's
        index in the result.

        >>> df.join(other.set_index('key'), on='key')
          key   A    B
        0  K0  A0   B0
        1  K1  A1   B1
        2  K2  A2   B2
        3  K3  A3  NaN
        4  K4  A4  NaN
        5  K5  A5  NaN
        """
        return self._join_compat(
            other, on=on, how=how, lsuffix=lsuffix, rsuffix=rsuffix, sort=sort
        )

    def _join_compat(
        self,
        other: FrameOrSeriesUnion,
        on: IndexLabel | None = None,
        how: str = "left",
        lsuffix: str = "",
        rsuffix: str = "",
        sort: bool = False,
    ):
        from pandas.core.reshape.concat import concat
        from pandas.core.reshape.merge import merge

        if isinstance(other, Series):
            if other.name is None:
                raise ValueError("Other Series must have a name")
            other = DataFrame({other.name: other})

        if isinstance(other, DataFrame):
            if how == "cross":
                return merge(
                    self,
                    other,
                    how=how,
                    on=on,
                    suffixes=(lsuffix, rsuffix),
                    sort=sort,
                )
            return merge(
                self,
                other,
                left_on=on,
                how=how,
                left_index=on is None,
                right_index=True,
                suffixes=(lsuffix, rsuffix),
                sort=sort,
            )
        else:
            if on is not None:
                raise ValueError(
                    "Joining multiple DataFrames only supported for joining on index"
                )

            frames = [self] + list(other)

            can_concat = all(df.index.is_unique for df in frames)

            # join indexes only using concat
            if can_concat:
                if how == "left":
                    res = concat(
                        frames, axis=1, join="outer", verify_integrity=True, sort=sort
                    )
                    return res.reindex(self.index, copy=False)
                else:
                    return concat(
                        frames, axis=1, join=how, verify_integrity=True, sort=sort
                    )

            joined = frames[0]

            for frame in frames[1:]:
                joined = merge(
                    joined, frame, how=how, left_index=True, right_index=True
                )

            return joined

    @Substitution("")
    @Appender(_merge_doc, indents=2)
    def merge(
        self,
        right: FrameOrSeriesUnion,
        how: str = "inner",
        on: IndexLabel | None = None,
        left_on: IndexLabel | None = None,
        right_on: IndexLabel | None = None,
        left_index: bool = False,
        right_index: bool = False,
        sort: bool = False,
        suffixes: Suffixes = ("_x", "_y"),
        copy: bool = True,
        indicator: bool = False,
        validate: str | None = None,
    ) -> DataFrame:
        from pandas.core.reshape.merge import merge

        return merge(
            self,
            right,
            how=how,
            on=on,
            left_on=left_on,
            right_on=right_on,
            left_index=left_index,
            right_index=right_index,
            sort=sort,
            suffixes=suffixes,
            copy=copy,
            indicator=indicator,
            validate=validate,
        )

    def round(
        self, decimals: int | dict[IndexLabel, int] | Series = 0, *args, **kwargs
    ) -> DataFrame:
        """
        Round a DataFrame to a variable number of decimal places.

        Parameters
        ----------
        decimals : int, dict, Series
            Number of decimal places to round each column to. If an int is
            given, round each column to the same number of places.
            Otherwise dict and Series round to variable numbers of places.
            Column names should be in the keys if `decimals` is a
            dict-like, or in the index if `decimals` is a Series. Any
            columns not included in `decimals` will be left as is. Elements
            of `decimals` which are not columns of the input will be
            ignored.
        *args
            Additional keywords have no effect but might be accepted for
            compatibility with numpy.
        **kwargs
            Additional keywords have no effect but might be accepted for
            compatibility with numpy.

        Returns
        -------
        DataFrame
            A DataFrame with the affected columns rounded to the specified
            number of decimal places.

        See Also
        --------
        numpy.around : Round a numpy array to the given number of decimals.
        Series.round : Round a Series to the given number of decimals.

        Examples
        --------
        >>> df = pd.DataFrame([(.21, .32), (.01, .67), (.66, .03), (.21, .18)],
        ...                   columns=['dogs', 'cats'])
        >>> df
            dogs  cats
        0  0.21  0.32
        1  0.01  0.67
        2  0.66  0.03
        3  0.21  0.18

        By providing an integer each column is rounded to the same number
        of decimal places

        >>> df.round(1)
            dogs  cats
        0   0.2   0.3
        1   0.0   0.7
        2   0.7   0.0
        3   0.2   0.2

        With a dict, the number of places for specific columns can be
        specified with the column names as key and the number of decimal
        places as value

        >>> df.round({'dogs': 1, 'cats': 0})
            dogs  cats
        0   0.2   0.0
        1   0.0   1.0
        2   0.7   0.0
        3   0.2   0.0

        Using a Series, the number of places for specific columns can be
        specified with the column names as index and the number of
        decimal places as value

        >>> decimals = pd.Series([0, 1], index=['cats', 'dogs'])
        >>> df.round(decimals)
            dogs  cats
        0   0.2   0.0
        1   0.0   1.0
        2   0.7   0.0
        3   0.2   0.0
        """
        from pandas.core.reshape.concat import concat

        def _dict_round(df, decimals):
            for col, vals in df.items():
                try:
                    yield _series_round(vals, decimals[col])
                except KeyError:
                    yield vals

        def _series_round(s, decimals):
            if is_integer_dtype(s) or is_float_dtype(s):
                return s.round(decimals)
            return s

        nv.validate_round(args, kwargs)

        if isinstance(decimals, (dict, Series)):
            if isinstance(decimals, Series) and not decimals.index.is_unique:
                raise ValueError("Index of decimals must be unique")
            if is_dict_like(decimals) and not all(
                is_integer(value) for _, value in decimals.items()
            ):
                raise TypeError("Values in decimals must be integers")
            new_cols = list(_dict_round(self, decimals))
        elif is_integer(decimals):
            # Dispatch to Series.round
            new_cols = [_series_round(v, decimals) for _, v in self.items()]
        else:
            raise TypeError("decimals must be an integer, a dict-like or a Series")

        if len(new_cols) > 0:
            return self._constructor(
                concat(new_cols, axis=1), index=self.index, columns=self.columns
            )
        else:
            return self

    # ----------------------------------------------------------------------
    # Statistical methods, etc.

    def corr(
        self,
        method: str | Callable[[np.ndarray, np.ndarray], float] = "pearson",
        min_periods: int = 1,
    ) -> DataFrame:
        """
        Compute pairwise correlation of columns, excluding NA/null values.

        Parameters
        ----------
        method : {'pearson', 'kendall', 'spearman'} or callable
            Method of correlation:

            * pearson : standard correlation coefficient
            * kendall : Kendall Tau correlation coefficient
            * spearman : Spearman rank correlation
            * callable: callable with input two 1d ndarrays
                and returning a float. Note that the returned matrix from corr
                will have 1 along the diagonals and will be symmetric
                regardless of the callable's behavior.

                .. versionadded:: 0.24.0

        min_periods : int, optional
            Minimum number of observations required per pair of columns
            to have a valid result.

        Returns
        -------
        DataFrame
            Correlation matrix.

        See Also
        --------
        DataFrame.corrwith : Compute pairwise correlation with another
            DataFrame or Series.
        Series.corr : Compute the correlation between two Series.

        Examples
        --------
        >>> def histogram_intersection(a, b):
        ...     v = np.minimum(a, b).sum().round(decimals=1)
        ...     return v
        >>> df = pd.DataFrame([(.2, .3), (.0, .6), (.6, .0), (.2, .1)],
        ...                   columns=['dogs', 'cats'])
        >>> df.corr(method=histogram_intersection)
              dogs  cats
        dogs   1.0   0.3
        cats   0.3   1.0
        """
        numeric_df = self._get_numeric_data()
        cols = numeric_df.columns
        idx = cols.copy()
        mat = numeric_df.to_numpy(dtype=float, na_value=np.nan, copy=False)

        if method == "pearson":
            correl = libalgos.nancorr(mat, minp=min_periods)
        elif method == "spearman":
            correl = libalgos.nancorr_spearman(mat, minp=min_periods)
        elif method == "kendall":
            correl = libalgos.nancorr_kendall(mat, minp=min_periods)
        elif callable(method):
            if min_periods is None:
                min_periods = 1
            mat = mat.T
            corrf = nanops.get_corr_func(method)
            K = len(cols)
            correl = np.empty((K, K), dtype=float)
            mask = np.isfinite(mat)
            for i, ac in enumerate(mat):
                for j, bc in enumerate(mat):
                    if i > j:
                        continue

                    valid = mask[i] & mask[j]
                    if valid.sum() < min_periods:
                        c = np.nan
                    elif i == j:
                        c = 1.0
                    elif not valid.all():
                        c = corrf(ac[valid], bc[valid])
                    else:
                        c = corrf(ac, bc)
                    correl[i, j] = c
                    correl[j, i] = c
        else:
            raise ValueError(
                "method must be either 'pearson', "
                "'spearman', 'kendall', or a callable, "
                f"'{method}' was supplied"
            )

        return self._constructor(correl, index=idx, columns=cols)

    def cov(self, min_periods: int | None = None, ddof: int | None = 1) -> DataFrame:
        """
        Compute pairwise covariance of columns, excluding NA/null values.

        Compute the pairwise covariance among the series of a DataFrame.
        The returned data frame is the `covariance matrix
        <https://en.wikipedia.org/wiki/Covariance_matrix>`__ of the columns
        of the DataFrame.

        Both NA and null values are automatically excluded from the
        calculation. (See the note below about bias from missing values.)
        A threshold can be set for the minimum number of
        observations for each value created. Comparisons with observations
        below this threshold will be returned as ``NaN``.

        This method is generally used for the analysis of time series data to
        understand the relationship between different measures
        across time.

        Parameters
        ----------
        min_periods : int, optional
            Minimum number of observations required per pair of columns
            to have a valid result.

        ddof : int, default 1
            Delta degrees of freedom.  The divisor used in calculations
            is ``N - ddof``, where ``N`` represents the number of elements.

            .. versionadded:: 1.1.0

        Returns
        -------
        DataFrame
            The covariance matrix of the series of the DataFrame.

        See Also
        --------
        Series.cov : Compute covariance with another Series.
        core.window.ExponentialMovingWindow.cov: Exponential weighted sample covariance.
        core.window.Expanding.cov : Expanding sample covariance.
        core.window.Rolling.cov : Rolling sample covariance.

        Notes
        -----
        Returns the covariance matrix of the DataFrame's time series.
        The covariance is normalized by N-ddof.

        For DataFrames that have Series that are missing data (assuming that
        data is `missing at random
        <https://en.wikipedia.org/wiki/Missing_data#Missing_at_random>`__)
        the returned covariance matrix will be an unbiased estimate
        of the variance and covariance between the member Series.

        However, for many applications this estimate may not be acceptable
        because the estimate covariance matrix is not guaranteed to be positive
        semi-definite. This could lead to estimate correlations having
        absolute values which are greater than one, and/or a non-invertible
        covariance matrix. See `Estimation of covariance matrices
        <https://en.wikipedia.org/w/index.php?title=Estimation_of_covariance_
        matrices>`__ for more details.

        Examples
        --------
        >>> df = pd.DataFrame([(1, 2), (0, 3), (2, 0), (1, 1)],
        ...                   columns=['dogs', 'cats'])
        >>> df.cov()
                  dogs      cats
        dogs  0.666667 -1.000000
        cats -1.000000  1.666667

        >>> np.random.seed(42)
        >>> df = pd.DataFrame(np.random.randn(1000, 5),
        ...                   columns=['a', 'b', 'c', 'd', 'e'])
        >>> df.cov()
                  a         b         c         d         e
        a  0.998438 -0.020161  0.059277 -0.008943  0.014144
        b -0.020161  1.059352 -0.008543 -0.024738  0.009826
        c  0.059277 -0.008543  1.010670 -0.001486 -0.000271
        d -0.008943 -0.024738 -0.001486  0.921297 -0.013692
        e  0.014144  0.009826 -0.000271 -0.013692  0.977795

        **Minimum number of periods**

        This method also supports an optional ``min_periods`` keyword
        that specifies the required minimum number of non-NA observations for
        each column pair in order to have a valid result:

        >>> np.random.seed(42)
        >>> df = pd.DataFrame(np.random.randn(20, 3),
        ...                   columns=['a', 'b', 'c'])
        >>> df.loc[df.index[:5], 'a'] = np.nan
        >>> df.loc[df.index[5:10], 'b'] = np.nan
        >>> df.cov(min_periods=12)
                  a         b         c
        a  0.316741       NaN -0.150812
        b       NaN  1.248003  0.191417
        c -0.150812  0.191417  0.895202
        """
        numeric_df = self._get_numeric_data()
        cols = numeric_df.columns
        idx = cols.copy()
        mat = numeric_df.to_numpy(dtype=float, na_value=np.nan, copy=False)

        if notna(mat).all():
            if min_periods is not None and min_periods > len(mat):
                base_cov = np.empty((mat.shape[1], mat.shape[1]))
                base_cov.fill(np.nan)
            else:
                base_cov = np.cov(mat.T, ddof=ddof)
            base_cov = base_cov.reshape((len(cols), len(cols)))
        else:
            base_cov = libalgos.nancorr(mat, cov=True, minp=min_periods)

        return self._constructor(base_cov, index=idx, columns=cols)

    def corrwith(self, other, axis: Axis = 0, drop=False, method="pearson") -> Series:
        """
        Compute pairwise correlation.

        Pairwise correlation is computed between rows or columns of
        DataFrame with rows or columns of Series or DataFrame. DataFrames
        are first aligned along both axes before computing the
        correlations.

        Parameters
        ----------
        other : DataFrame, Series
            Object with which to compute correlations.
        axis : {0 or 'index', 1 or 'columns'}, default 0
            The axis to use. 0 or 'index' to compute column-wise, 1 or 'columns' for
            row-wise.
        drop : bool, default False
            Drop missing indices from result.
        method : {'pearson', 'kendall', 'spearman'} or callable
            Method of correlation:

            * pearson : standard correlation coefficient
            * kendall : Kendall Tau correlation coefficient
            * spearman : Spearman rank correlation
            * callable: callable with input two 1d ndarrays
                and returning a float.

            .. versionadded:: 0.24.0

        Returns
        -------
        Series
            Pairwise correlations.

        See Also
        --------
        DataFrame.corr : Compute pairwise correlation of columns.
        """
        axis = self._get_axis_number(axis)
        this = self._get_numeric_data()

        if isinstance(other, Series):
            return this.apply(lambda x: other.corr(x, method=method), axis=axis)

        other = other._get_numeric_data()
        left, right = this.align(other, join="inner", copy=False)

        if axis == 1:
            left = left.T
            right = right.T

        if method == "pearson":
            # mask missing values
            left = left + right * 0
            right = right + left * 0

            # demeaned data
            ldem = left - left.mean()
            rdem = right - right.mean()

            num = (ldem * rdem).sum()
            dom = (left.count() - 1) * left.std() * right.std()

            correl = num / dom

        elif method in ["kendall", "spearman"] or callable(method):

            def c(x):
                return nanops.nancorr(x[0], x[1], method=method)

            correl = self._constructor_sliced(
                map(c, zip(left.values.T, right.values.T)), index=left.columns
            )

        else:
            raise ValueError(
                f"Invalid method {method} was passed, "
                "valid methods are: 'pearson', 'kendall', "
                "'spearman', or callable"
            )

        if not drop:
            # Find non-matching labels along the given axis
            # and append missing correlations (GH 22375)
            raxis = 1 if axis == 0 else 0
            result_index = this._get_axis(raxis).union(other._get_axis(raxis))
            idx_diff = result_index.difference(correl.index)

            if len(idx_diff) > 0:
                correl = correl.append(Series([np.nan] * len(idx_diff), index=idx_diff))

        return correl

    # ----------------------------------------------------------------------
    # ndarray-like stats methods

    def count(
        self, axis: Axis = 0, level: Level | None = None, numeric_only: bool = False
    ):
        """
        Count non-NA cells for each column or row.

        The values `None`, `NaN`, `NaT`, and optionally `numpy.inf` (depending
        on `pandas.options.mode.use_inf_as_na`) are considered NA.

        Parameters
        ----------
        axis : {0 or 'index', 1 or 'columns'}, default 0
            If 0 or 'index' counts are generated for each column.
            If 1 or 'columns' counts are generated for each row.
        level : int or str, optional
            If the axis is a `MultiIndex` (hierarchical), count along a
            particular `level`, collapsing into a `DataFrame`.
            A `str` specifies the level name.
        numeric_only : bool, default False
            Include only `float`, `int` or `boolean` data.

        Returns
        -------
        Series or DataFrame
            For each column/row the number of non-NA/null entries.
            If `level` is specified returns a `DataFrame`.

        See Also
        --------
        Series.count: Number of non-NA elements in a Series.
        DataFrame.value_counts: Count unique combinations of columns.
        DataFrame.shape: Number of DataFrame rows and columns (including NA
            elements).
        DataFrame.isna: Boolean same-sized DataFrame showing places of NA
            elements.

        Examples
        --------
        Constructing DataFrame from a dictionary:

        >>> df = pd.DataFrame({"Person":
        ...                    ["John", "Myla", "Lewis", "John", "Myla"],
        ...                    "Age": [24., np.nan, 21., 33, 26],
        ...                    "Single": [False, True, True, True, False]})
        >>> df
           Person   Age  Single
        0    John  24.0   False
        1    Myla   NaN    True
        2   Lewis  21.0    True
        3    John  33.0    True
        4    Myla  26.0   False

        Notice the uncounted NA values:

        >>> df.count()
        Person    5
        Age       4
        Single    5
        dtype: int64

        Counts for each **row**:

        >>> df.count(axis='columns')
        0    3
        1    2
        2    3
        3    3
        4    3
        dtype: int64
        """
        axis = self._get_axis_number(axis)
        if level is not None:
            warnings.warn(
                "Using the level keyword in DataFrame and Series aggregations is "
                "deprecated and will be removed in a future version. Use groupby "
                "instead. df.count(level=1) should use df.groupby(level=1).count().",
                FutureWarning,
                stacklevel=2,
            )
            return self._count_level(level, axis=axis, numeric_only=numeric_only)

        if numeric_only:
            frame = self._get_numeric_data()
        else:
            frame = self

        # GH #423
        if len(frame._get_axis(axis)) == 0:
            result = self._constructor_sliced(0, index=frame._get_agg_axis(axis))
        else:
            if frame._is_mixed_type or frame._mgr.any_extension_types:
                # the or any_extension_types is really only hit for single-
                # column frames with an extension array
                result = notna(frame).sum(axis=axis)
            else:
                # GH13407
                series_counts = notna(frame).sum(axis=axis)
                counts = series_counts.values
                result = self._constructor_sliced(
                    counts, index=frame._get_agg_axis(axis)
                )

        return result.astype("int64")

    def _count_level(self, level: Level, axis: int = 0, numeric_only: bool = False):
        if numeric_only:
            frame = self._get_numeric_data()
        else:
            frame = self

        count_axis = frame._get_axis(axis)
        agg_axis = frame._get_agg_axis(axis)

        if not isinstance(count_axis, MultiIndex):
            raise TypeError(
                f"Can only count levels on hierarchical {self._get_axis_name(axis)}."
            )

        # Mask NaNs: Mask rows or columns where the index level is NaN, and all
        # values in the DataFrame that are NaN
        if frame._is_mixed_type:
            # Since we have mixed types, calling notna(frame.values) might
            # upcast everything to object
            values_mask = notna(frame).values
        else:
            # But use the speedup when we have homogeneous dtypes
            values_mask = notna(frame.values)

        index_mask = notna(count_axis.get_level_values(level=level))
        if axis == 1:
            mask = index_mask & values_mask
        else:
            mask = index_mask.reshape(-1, 1) & values_mask

        if isinstance(level, str):
            level = count_axis._get_level_number(level)

        level_name = count_axis._names[level]
        level_index = count_axis.levels[level]._rename(name=level_name)
        level_codes = ensure_platform_int(count_axis.codes[level])
        counts = lib.count_level_2d(mask, level_codes, len(level_index), axis=axis)

        if axis == 1:
            result = self._constructor(counts, index=agg_axis, columns=level_index)
        else:
            result = self._constructor(counts, index=level_index, columns=agg_axis)

        return result

    def _reduce(
        self,
        op,
        name: str,
        *,
        axis: Axis = 0,
        skipna: bool = True,
        numeric_only: bool | None = None,
        filter_type=None,
        **kwds,
    ):

        min_count = kwds.get("min_count", 0)
        assert filter_type is None or filter_type == "bool", filter_type
        out_dtype = "bool" if filter_type == "bool" else None

        own_dtypes = [arr.dtype for arr in self._iter_column_arrays()]

        dtype_is_dt = np.array(
            [is_datetime64_any_dtype(dtype) for dtype in own_dtypes],
            dtype=bool,
        )
        if numeric_only is None and name in ["mean", "median"] and dtype_is_dt.any():
            warnings.warn(
                "DataFrame.mean and DataFrame.median with numeric_only=None "
                "will include datetime64 and datetime64tz columns in a "
                "future version.",
                FutureWarning,
                stacklevel=5,
            )
            cols = self.columns[~dtype_is_dt]
            self = self[cols]

        # TODO: Make other agg func handle axis=None properly GH#21597
        axis = self._get_axis_number(axis)
        labels = self._get_agg_axis(axis)
        assert axis in [0, 1]

        def func(values: np.ndarray):
            # We only use this in the case that operates on self.values
            return op(values, axis=axis, skipna=skipna, **kwds)

        def blk_func(values, axis=1):
            if isinstance(values, ExtensionArray):
                if not is_1d_only_ea_obj(values) and not isinstance(
                    self._mgr, ArrayManager
                ):
                    return values._reduce(name, axis=1, skipna=skipna, **kwds)
                return values._reduce(name, skipna=skipna, **kwds)
            else:
                return op(values, axis=axis, skipna=skipna, **kwds)

        def _get_data() -> DataFrame:
            if filter_type is None:
                data = self._get_numeric_data()
            else:
                # GH#25101, GH#24434
                assert filter_type == "bool"
                data = self._get_bool_data()
            return data

        if (numeric_only is not None or axis == 0) and min_count == 0:
            # For numeric_only non-None and axis non-None, we know
            #  which blocks to use and no try/except is needed.
            #  For numeric_only=None only the case with axis==0 and no object
            #  dtypes are unambiguous can be handled with BlockManager.reduce
            # Case with EAs see GH#35881
            df = self
            if numeric_only is True:
                df = _get_data()
            if axis == 1:
                df = df.T
                axis = 0

            ignore_failures = numeric_only is None

            # After possibly _get_data and transposing, we are now in the
            #  simple case where we can use BlockManager.reduce
            res, _ = df._mgr.reduce(blk_func, ignore_failures=ignore_failures)
            out = df._constructor(res).iloc[0]
            if out_dtype is not None:
                out = out.astype(out_dtype)
            if axis == 0 and len(self) == 0 and name in ["sum", "prod"]:
                # Even if we are object dtype, follow numpy and return
                #  float64, see test_apply_funcs_over_empty
                out = out.astype(np.float64)
            return out

        assert numeric_only is None

        data = self
        values = data.values

        try:
            result = func(values)

        except TypeError:
            # e.g. in nanops trying to convert strs to float

            data = _get_data()
            labels = data._get_agg_axis(axis)

            values = data.values
            with np.errstate(all="ignore"):
                result = func(values)

        if hasattr(result, "dtype"):
            if filter_type == "bool" and notna(result).all():
                result = result.astype(np.bool_)
            elif filter_type is None and is_object_dtype(result.dtype):
                try:
                    result = result.astype(np.float64)
                except (ValueError, TypeError):
                    # try to coerce to the original dtypes item by item if we can
                    pass

        result = self._constructor_sliced(result, index=labels)
        return result

    def nunique(self, axis: Axis = 0, dropna: bool = True) -> Series:
        """
        Count number of distinct elements in specified axis.

        Return Series with number of distinct elements. Can ignore NaN
        values.

        Parameters
        ----------
        axis : {0 or 'index', 1 or 'columns'}, default 0
            The axis to use. 0 or 'index' for row-wise, 1 or 'columns' for
            column-wise.
        dropna : bool, default True
            Don't include NaN in the counts.

        Returns
        -------
        Series

        See Also
        --------
        Series.nunique: Method nunique for Series.
        DataFrame.count: Count non-NA cells for each column or row.

        Examples
        --------
        >>> df = pd.DataFrame({'A': [4, 5, 6], 'B': [4, 1, 1]})
        >>> df.nunique()
        A    3
        B    2
        dtype: int64

        >>> df.nunique(axis=1)
        0    1
        1    2
        2    2
        dtype: int64
        """
        return self.apply(Series.nunique, axis=axis, dropna=dropna)

    def idxmin(self, axis: Axis = 0, skipna: bool = True) -> Series:
        """
        Return index of first occurrence of minimum over requested axis.

        NA/null values are excluded.

        Parameters
        ----------
        axis : {0 or 'index', 1 or 'columns'}, default 0
            The axis to use. 0 or 'index' for row-wise, 1 or 'columns' for column-wise.
        skipna : bool, default True
            Exclude NA/null values. If an entire row/column is NA, the result
            will be NA.

        Returns
        -------
        Series
            Indexes of minima along the specified axis.

        Raises
        ------
        ValueError
            * If the row/column is empty

        See Also
        --------
        Series.idxmin : Return index of the minimum element.

        Notes
        -----
        This method is the DataFrame version of ``ndarray.argmin``.

        Examples
        --------
        Consider a dataset containing food consumption in Argentina.

        >>> df = pd.DataFrame({'consumption': [10.51, 103.11, 55.48],
        ...                    'co2_emissions': [37.2, 19.66, 1712]},
        ...                    index=['Pork', 'Wheat Products', 'Beef'])

        >>> df
                        consumption  co2_emissions
        Pork                  10.51         37.20
        Wheat Products       103.11         19.66
        Beef                  55.48       1712.00

        By default, it returns the index for the minimum value in each column.

        >>> df.idxmin()
        consumption                Pork
        co2_emissions    Wheat Products
        dtype: object

        To return the index for the minimum value in each row, use ``axis="columns"``.

        >>> df.idxmin(axis="columns")
        Pork                consumption
        Wheat Products    co2_emissions
        Beef                consumption
        dtype: object
        """
        axis = self._get_axis_number(axis)

        res = self._reduce(
            nanops.nanargmin, "argmin", axis=axis, skipna=skipna, numeric_only=False
        )
        indices = res._values

        # indices will always be np.ndarray since axis is not None and
        # values is a 2d array for DataFrame
        # error: Item "int" of "Union[int, Any]" has no attribute "__iter__"
        assert isinstance(indices, np.ndarray)  # for mypy

        index = self._get_axis(axis)
        result = [index[i] if i >= 0 else np.nan for i in indices]
        return self._constructor_sliced(result, index=self._get_agg_axis(axis))

    def idxmax(self, axis: Axis = 0, skipna: bool = True) -> Series:
        """
        Return index of first occurrence of maximum over requested axis.

        NA/null values are excluded.

        Parameters
        ----------
        axis : {0 or 'index', 1 or 'columns'}, default 0
            The axis to use. 0 or 'index' for row-wise, 1 or 'columns' for column-wise.
        skipna : bool, default True
            Exclude NA/null values. If an entire row/column is NA, the result
            will be NA.

        Returns
        -------
        Series
            Indexes of maxima along the specified axis.

        Raises
        ------
        ValueError
            * If the row/column is empty

        See Also
        --------
        Series.idxmax : Return index of the maximum element.

        Notes
        -----
        This method is the DataFrame version of ``ndarray.argmax``.

        Examples
        --------
        Consider a dataset containing food consumption in Argentina.

        >>> df = pd.DataFrame({'consumption': [10.51, 103.11, 55.48],
        ...                    'co2_emissions': [37.2, 19.66, 1712]},
        ...                    index=['Pork', 'Wheat Products', 'Beef'])

        >>> df
                        consumption  co2_emissions
        Pork                  10.51         37.20
        Wheat Products       103.11         19.66
        Beef                  55.48       1712.00

        By default, it returns the index for the maximum value in each column.

        >>> df.idxmax()
        consumption     Wheat Products
        co2_emissions             Beef
        dtype: object

        To return the index for the maximum value in each row, use ``axis="columns"``.

        >>> df.idxmax(axis="columns")
        Pork              co2_emissions
        Wheat Products     consumption
        Beef              co2_emissions
        dtype: object
        """
        axis = self._get_axis_number(axis)

        res = self._reduce(
            nanops.nanargmax, "argmax", axis=axis, skipna=skipna, numeric_only=False
        )
        indices = res._values

        # indices will always be np.ndarray since axis is not None and
        # values is a 2d array for DataFrame
        # error: Item "int" of "Union[int, Any]" has no attribute "__iter__"
        assert isinstance(indices, np.ndarray)  # for mypy

        index = self._get_axis(axis)
        result = [index[i] if i >= 0 else np.nan for i in indices]
        return self._constructor_sliced(result, index=self._get_agg_axis(axis))

    def _get_agg_axis(self, axis_num: int) -> Index:
        """
        Let's be explicit about this.
        """
        if axis_num == 0:
            return self.columns
        elif axis_num == 1:
            return self.index
        else:
            raise ValueError(f"Axis must be 0 or 1 (got {repr(axis_num)})")

    def mode(
        self, axis: Axis = 0, numeric_only: bool = False, dropna: bool = True
    ) -> DataFrame:
        """
        Get the mode(s) of each element along the selected axis.

        The mode of a set of values is the value that appears most often.
        It can be multiple values.

        Parameters
        ----------
        axis : {0 or 'index', 1 or 'columns'}, default 0
            The axis to iterate over while searching for the mode:

            * 0 or 'index' : get mode of each column
            * 1 or 'columns' : get mode of each row.

        numeric_only : bool, default False
            If True, only apply to numeric columns.
        dropna : bool, default True
            Don't consider counts of NaN/NaT.

            .. versionadded:: 0.24.0

        Returns
        -------
        DataFrame
            The modes of each column or row.

        See Also
        --------
        Series.mode : Return the highest frequency value in a Series.
        Series.value_counts : Return the counts of values in a Series.

        Examples
        --------
        >>> df = pd.DataFrame([('bird', 2, 2),
        ...                    ('mammal', 4, np.nan),
        ...                    ('arthropod', 8, 0),
        ...                    ('bird', 2, np.nan)],
        ...                   index=('falcon', 'horse', 'spider', 'ostrich'),
        ...                   columns=('species', 'legs', 'wings'))
        >>> df
                   species  legs  wings
        falcon        bird     2    2.0
        horse       mammal     4    NaN
        spider   arthropod     8    0.0
        ostrich       bird     2    NaN

        By default, missing values are not considered, and the mode of wings
        are both 0 and 2. Because the resulting DataFrame has two rows,
        the second row of ``species`` and ``legs`` contains ``NaN``.

        >>> df.mode()
          species  legs  wings
        0    bird   2.0    0.0
        1     NaN   NaN    2.0

        Setting ``dropna=False`` ``NaN`` values are considered and they can be
        the mode (like for wings).

        >>> df.mode(dropna=False)
          species  legs  wings
        0    bird     2    NaN

        Setting ``numeric_only=True``, only the mode of numeric columns is
        computed, and columns of other types are ignored.

        >>> df.mode(numeric_only=True)
           legs  wings
        0   2.0    0.0
        1   NaN    2.0

        To compute the mode over columns and not rows, use the axis parameter:

        >>> df.mode(axis='columns', numeric_only=True)
                   0    1
        falcon   2.0  NaN
        horse    4.0  NaN
        spider   0.0  8.0
        ostrich  2.0  NaN
        """
        data = self if not numeric_only else self._get_numeric_data()

        def f(s):
            return s.mode(dropna=dropna)

        data = data.apply(f, axis=axis)
        # Ensure index is type stable (should always use int index)
        if data.empty:
            data.index = ibase.default_index(0)

        return data

    def quantile(
        self,
        q=0.5,
        axis: Axis = 0,
        numeric_only: bool = True,
        interpolation: str = "linear",
    ):
        """
        Return values at the given quantile over requested axis.

        Parameters
        ----------
        q : float or array-like, default 0.5 (50% quantile)
            Value between 0 <= q <= 1, the quantile(s) to compute.
        axis : {0, 1, 'index', 'columns'}, default 0
            Equals 0 or 'index' for row-wise, 1 or 'columns' for column-wise.
        numeric_only : bool, default True
            If False, the quantile of datetime and timedelta data will be
            computed as well.
        interpolation : {'linear', 'lower', 'higher', 'midpoint', 'nearest'}
            This optional parameter specifies the interpolation method to use,
            when the desired quantile lies between two data points `i` and `j`:

            * linear: `i + (j - i) * fraction`, where `fraction` is the
              fractional part of the index surrounded by `i` and `j`.
            * lower: `i`.
            * higher: `j`.
            * nearest: `i` or `j` whichever is nearest.
            * midpoint: (`i` + `j`) / 2.

        Returns
        -------
        Series or DataFrame

            If ``q`` is an array, a DataFrame will be returned where the
              index is ``q``, the columns are the columns of self, and the
              values are the quantiles.
            If ``q`` is a float, a Series will be returned where the
              index is the columns of self and the values are the quantiles.

        See Also
        --------
        core.window.Rolling.quantile: Rolling quantile.
        numpy.percentile: Numpy function to compute the percentile.

        Examples
        --------
        >>> df = pd.DataFrame(np.array([[1, 1], [2, 10], [3, 100], [4, 100]]),
        ...                   columns=['a', 'b'])
        >>> df.quantile(.1)
        a    1.3
        b    3.7
        Name: 0.1, dtype: float64
        >>> df.quantile([.1, .5])
               a     b
        0.1  1.3   3.7
        0.5  2.5  55.0

        Specifying `numeric_only=False` will also compute the quantile of
        datetime and timedelta data.

        >>> df = pd.DataFrame({'A': [1, 2],
        ...                    'B': [pd.Timestamp('2010'),
        ...                          pd.Timestamp('2011')],
        ...                    'C': [pd.Timedelta('1 days'),
        ...                          pd.Timedelta('2 days')]})
        >>> df.quantile(0.5, numeric_only=False)
        A                    1.5
        B    2010-07-02 12:00:00
        C        1 days 12:00:00
        Name: 0.5, dtype: object
        """
        validate_percentile(q)

        if not is_list_like(q):
            # BlockManager.quantile expects listlike, so we wrap and unwrap here
            res = self.quantile(
                [q], axis=axis, numeric_only=numeric_only, interpolation=interpolation
            )
            return res.iloc[0]

        q = Index(q, dtype=np.float64)
        data = self._get_numeric_data() if numeric_only else self
        axis = self._get_axis_number(axis)

        if axis == 1:
            data = data.T

        if len(data.columns) == 0:
            # GH#23925 _get_numeric_data may have dropped all columns
            cols = Index([], name=self.columns.name)
            if is_list_like(q):
                return self._constructor([], index=q, columns=cols)
            return self._constructor_sliced([], index=cols, name=q, dtype=np.float64)

        res = data._mgr.quantile(qs=q, axis=1, interpolation=interpolation)

        result = self._constructor(res)
        return result

    @doc(NDFrame.asfreq, **_shared_doc_kwargs)
    def asfreq(
        self,
        freq: Frequency,
        method=None,
        how: str | None = None,
        normalize: bool = False,
        fill_value=None,
    ) -> DataFrame:
        return super().asfreq(
            freq=freq,
            method=method,
            how=how,
            normalize=normalize,
            fill_value=fill_value,
        )

    @doc(NDFrame.resample, **_shared_doc_kwargs)
    def resample(
        self,
        rule,
        axis=0,
        closed: str | None = None,
        label: str | None = None,
        convention: str = "start",
        kind: str | None = None,
        loffset=None,
        base: int | None = None,
        on=None,
        level=None,
        origin: str | TimestampConvertibleTypes = "start_day",
        offset: TimedeltaConvertibleTypes | None = None,
    ) -> Resampler:
        return super().resample(
            rule=rule,
            axis=axis,
            closed=closed,
            label=label,
            convention=convention,
            kind=kind,
            loffset=loffset,
            base=base,
            on=on,
            level=level,
            origin=origin,
            offset=offset,
        )

    def to_timestamp(
        self,
        freq: Frequency | None = None,
        how: str = "start",
        axis: Axis = 0,
        copy: bool = True,
    ) -> DataFrame:
        """
        Cast to DatetimeIndex of timestamps, at *beginning* of period.

        Parameters
        ----------
        freq : str, default frequency of PeriodIndex
            Desired frequency.
        how : {'s', 'e', 'start', 'end'}
            Convention for converting period to timestamp; start of period
            vs. end.
        axis : {0 or 'index', 1 or 'columns'}, default 0
            The axis to convert (the index by default).
        copy : bool, default True
            If False then underlying input data is not copied.

        Returns
        -------
        DataFrame with DatetimeIndex
        """
        new_obj = self.copy(deep=copy)

        axis_name = self._get_axis_name(axis)
        old_ax = getattr(self, axis_name)
        if not isinstance(old_ax, PeriodIndex):
            raise TypeError(f"unsupported Type {type(old_ax).__name__}")

        new_ax = old_ax.to_timestamp(freq=freq, how=how)

        setattr(new_obj, axis_name, new_ax)
        return new_obj

    def to_period(
        self, freq: Frequency | None = None, axis: Axis = 0, copy: bool = True
    ) -> DataFrame:
        """
        Convert DataFrame from DatetimeIndex to PeriodIndex.

        Convert DataFrame from DatetimeIndex to PeriodIndex with desired
        frequency (inferred from index if not passed).

        Parameters
        ----------
        freq : str, default
            Frequency of the PeriodIndex.
        axis : {0 or 'index', 1 or 'columns'}, default 0
            The axis to convert (the index by default).
        copy : bool, default True
            If False then underlying input data is not copied.

        Returns
        -------
        DataFrame with PeriodIndex
        """
        new_obj = self.copy(deep=copy)

        axis_name = self._get_axis_name(axis)
        old_ax = getattr(self, axis_name)
        if not isinstance(old_ax, DatetimeIndex):
            raise TypeError(f"unsupported Type {type(old_ax).__name__}")

        new_ax = old_ax.to_period(freq=freq)

        setattr(new_obj, axis_name, new_ax)
        return new_obj

    def isin(self, values) -> DataFrame:
        """
        Whether each element in the DataFrame is contained in values.

        Parameters
        ----------
        values : iterable, Series, DataFrame or dict
            The result will only be true at a location if all the
            labels match. If `values` is a Series, that's the index. If
            `values` is a dict, the keys must be the column names,
            which must match. If `values` is a DataFrame,
            then both the index and column labels must match.

        Returns
        -------
        DataFrame
            DataFrame of booleans showing whether each element in the DataFrame
            is contained in values.

        See Also
        --------
        DataFrame.eq: Equality test for DataFrame.
        Series.isin: Equivalent method on Series.
        Series.str.contains: Test if pattern or regex is contained within a
            string of a Series or Index.

        Examples
        --------
        >>> df = pd.DataFrame({'num_legs': [2, 4], 'num_wings': [2, 0]},
        ...                   index=['falcon', 'dog'])
        >>> df
                num_legs  num_wings
        falcon         2          2
        dog            4          0

        When ``values`` is a list check whether every value in the DataFrame
        is present in the list (which animals have 0 or 2 legs or wings)

        >>> df.isin([0, 2])
                num_legs  num_wings
        falcon      True       True
        dog        False       True

        When ``values`` is a dict, we can pass values to check for each
        column separately:

        >>> df.isin({'num_wings': [0, 3]})
                num_legs  num_wings
        falcon     False      False
        dog        False       True

        When ``values`` is a Series or DataFrame the index and column must
        match. Note that 'falcon' does not match based on the number of legs
        in df2.

        >>> other = pd.DataFrame({'num_legs': [8, 2], 'num_wings': [0, 2]},
        ...                      index=['spider', 'falcon'])
        >>> df.isin(other)
                num_legs  num_wings
        falcon      True       True
        dog        False      False
        """
        if isinstance(values, dict):
            from pandas.core.reshape.concat import concat

            values = collections.defaultdict(list, values)
            return concat(
                (
                    self.iloc[:, [i]].isin(values[col])
                    for i, col in enumerate(self.columns)
                ),
                axis=1,
            )
        elif isinstance(values, Series):
            if not values.index.is_unique:
                raise ValueError("cannot compute isin with a duplicate axis.")
            return self.eq(values.reindex_like(self), axis="index")
        elif isinstance(values, DataFrame):
            if not (values.columns.is_unique and values.index.is_unique):
                raise ValueError("cannot compute isin with a duplicate axis.")
            return self.eq(values.reindex_like(self))
        else:
            if not is_list_like(values):
                raise TypeError(
                    "only list-like or dict-like objects are allowed "
                    "to be passed to DataFrame.isin(), "
                    f"you passed a '{type(values).__name__}'"
                )
            return self._constructor(
                algorithms.isin(self.values.ravel(), values).reshape(self.shape),
                self.index,
                self.columns,
            )

    # ----------------------------------------------------------------------
    # Add index and columns
    _AXIS_ORDERS = ["index", "columns"]
    _AXIS_TO_AXIS_NUMBER: dict[Axis, int] = {
        **NDFrame._AXIS_TO_AXIS_NUMBER,
        1: 1,
        "columns": 1,
    }
    _AXIS_REVERSED = True
    _AXIS_LEN = len(_AXIS_ORDERS)
    _info_axis_number = 1
    _info_axis_name = "columns"

    index: Index = properties.AxisProperty(
        axis=1, doc="The index (row labels) of the DataFrame."
    )
    columns: Index = properties.AxisProperty(
        axis=0, doc="The column labels of the DataFrame."
    )

    @property
    def _AXIS_NUMBERS(self) -> dict[str, int]:
        """.. deprecated:: 1.1.0"""
        super()._AXIS_NUMBERS
        return {"index": 0, "columns": 1}

    @property
    def _AXIS_NAMES(self) -> dict[int, str]:
        """.. deprecated:: 1.1.0"""
        super()._AXIS_NAMES
        return {0: "index", 1: "columns"}

    # ----------------------------------------------------------------------
    # Add plotting methods to DataFrame
    plot = CachedAccessor("plot", pandas.plotting.PlotAccessor)
    hist = pandas.plotting.hist_frame
    boxplot = pandas.plotting.boxplot_frame
    sparse = CachedAccessor("sparse", SparseFrameAccessor)

    # ----------------------------------------------------------------------
    # Internal Interface Methods

    def _to_dict_of_blocks(self, copy: bool = True):
        """
        Return a dict of dtype -> Constructor Types that
        each is a homogeneous dtype.

        Internal ONLY - only works for BlockManager
        """
        mgr = self._mgr
        # convert to BlockManager if needed -> this way support ArrayManager as well
        mgr = mgr_to_mgr(mgr, "block")
        mgr = cast(BlockManager, mgr)
        return {
            k: self._constructor(v).__finalize__(self)
            for k, v, in mgr.to_dict(copy=copy).items()
        }

    @property
    def values(self) -> np.ndarray:
        """
        Return a Numpy representation of the DataFrame.

        .. warning::

           We recommend using :meth:`DataFrame.to_numpy` instead.

        Only the values in the DataFrame will be returned, the axes labels
        will be removed.

        Returns
        -------
        numpy.ndarray
            The values of the DataFrame.

        See Also
        --------
        DataFrame.to_numpy : Recommended alternative to this method.
        DataFrame.index : Retrieve the index labels.
        DataFrame.columns : Retrieving the column names.

        Notes
        -----
        The dtype will be a lower-common-denominator dtype (implicit
        upcasting); that is to say if the dtypes (even of numeric types)
        are mixed, the one that accommodates all will be chosen. Use this
        with care if you are not dealing with the blocks.

        e.g. If the dtypes are float16 and float32, dtype will be upcast to
        float32.  If dtypes are int32 and uint8, dtype will be upcast to
        int32. By :func:`numpy.find_common_type` convention, mixing int64
        and uint64 will result in a float64 dtype.

        Examples
        --------
        A DataFrame where all columns are the same type (e.g., int64) results
        in an array of the same type.

        >>> df = pd.DataFrame({'age':    [ 3,  29],
        ...                    'height': [94, 170],
        ...                    'weight': [31, 115]})
        >>> df
           age  height  weight
        0    3      94      31
        1   29     170     115
        >>> df.dtypes
        age       int64
        height    int64
        weight    int64
        dtype: object
        >>> df.values
        array([[  3,  94,  31],
               [ 29, 170, 115]])

        A DataFrame with mixed type columns(e.g., str/object, int64, float32)
        results in an ndarray of the broadest type that accommodates these
        mixed types (e.g., object).

        >>> df2 = pd.DataFrame([('parrot',   24.0, 'second'),
        ...                     ('lion',     80.5, 1),
        ...                     ('monkey', np.nan, None)],
        ...                   columns=('name', 'max_speed', 'rank'))
        >>> df2.dtypes
        name          object
        max_speed    float64
        rank          object
        dtype: object
        >>> df2.values
        array([['parrot', 24.0, 'second'],
               ['lion', 80.5, 1],
               ['monkey', nan, None]], dtype=object)
        """
        self._consolidate_inplace()
        return self._mgr.as_array(transpose=True)

<<<<<<< HEAD
    @deprecate_nonkeyword_arguments(
        version=None, allowed_args=["self", "lower", "upper"]
    )
    def clip(
        self: DataFrame,
        lower=None,
        upper=None,
        axis: Axis | None = None,
        inplace: bool = False,
        *args,
        **kwargs,
    ) -> DataFrame | None:
        return super().clip(lower, upper, axis, inplace, *args, **kwargs)

    @property
    def _values(self) -> np.ndarray:
        """internal implementation"""
        return self.values

=======
>>>>>>> bda839c2

DataFrame._add_numeric_operations()

ops.add_flex_arithmetic_methods(DataFrame)


def _from_nested_dict(data) -> collections.defaultdict:
    new_data: collections.defaultdict = collections.defaultdict(dict)
    for index, s in data.items():
        for col, v in s.items():
            new_data[col][index] = v
    return new_data


def _reindex_for_setitem(value: FrameOrSeriesUnion, index: Index) -> ArrayLike:
    # reindex if necessary

    if value.index.equals(index) or not len(index):
        return value._values.copy()

    # GH#4107
    try:
        reindexed_value = value.reindex(index)._values
    except ValueError as err:
        # raised in MultiIndex.from_tuples, see test_insert_error_msmgs
        if not value.index.is_unique:
            # duplicate axis
            raise err

        raise TypeError(
            "incompatible index of inserted column with frame index"
        ) from err
    return reindexed_value<|MERGE_RESOLUTION|>--- conflicted
+++ resolved
@@ -10633,7 +10633,6 @@
         self._consolidate_inplace()
         return self._mgr.as_array(transpose=True)
 
-<<<<<<< HEAD
     @deprecate_nonkeyword_arguments(
         version=None, allowed_args=["self", "lower", "upper"]
     )
@@ -10648,13 +10647,6 @@
     ) -> DataFrame | None:
         return super().clip(lower, upper, axis, inplace, *args, **kwargs)
 
-    @property
-    def _values(self) -> np.ndarray:
-        """internal implementation"""
-        return self.values
-
-=======
->>>>>>> bda839c2
 
 DataFrame._add_numeric_operations()
 
