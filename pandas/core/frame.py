"""
DataFrame
---------
An efficient 2D container for potentially mixed-type time series or other
labeled data series.

Similar to its R counterpart, data.frame, except providing automatic data
alignment and a host of useful data manipulation methods having to do with the
labeling information
"""
import collections
from collections import abc
from io import StringIO
import itertools
import sys
from textwrap import dedent
from typing import (
    IO,
    Any,
    Dict,
    FrozenSet,
    Hashable,
    Iterable,
    List,
    Optional,
    Sequence,
    Set,
    Tuple,
    Type,
    TypeVar,
    Union,
    cast,
)
import warnings

import numpy as np
import numpy.ma as ma

from pandas._config import get_option

from pandas._libs import algos as libalgos, lib
from pandas._typing import Axes, Dtype, FilePathOrBuffer
from pandas.compat._optional import import_optional_dependency
from pandas.compat.numpy import function as nv
from pandas.util._decorators import (
    Appender,
    Substitution,
    deprecate_kwarg,
    rewrite_axis_style_signature,
)
from pandas.util._validators import (
    validate_axis_style_args,
    validate_bool_kwarg,
    validate_percentile,
)

from pandas.core.dtypes.cast import (
    cast_scalar_to_array,
    coerce_to_dtypes,
    find_common_type,
    infer_dtype_from_scalar,
    invalidate_string_dtypes,
    maybe_cast_to_datetime,
    maybe_convert_platform,
    maybe_downcast_to_dtype,
    maybe_infer_to_datetimelike,
    maybe_upcast,
    maybe_upcast_putmask,
)
from pandas.core.dtypes.common import (
    ensure_float64,
    ensure_int64,
    ensure_platform_int,
    infer_dtype_from_object,
    is_bool_dtype,
    is_dict_like,
    is_dtype_equal,
    is_extension_array_dtype,
    is_float_dtype,
    is_hashable,
    is_integer,
    is_integer_dtype,
    is_iterator,
    is_list_like,
    is_named_tuple,
    is_object_dtype,
    is_scalar,
    is_sequence,
    needs_i8_conversion,
)
from pandas.core.dtypes.generic import (
    ABCDataFrame,
    ABCIndexClass,
    ABCMultiIndex,
    ABCSeries,
)
from pandas.core.dtypes.missing import isna, notna

from pandas.core import algorithms, common as com, nanops, ops
from pandas.core.accessor import CachedAccessor
from pandas.core.arrays import Categorical, ExtensionArray
from pandas.core.arrays.datetimelike import DatetimeLikeArrayMixin as DatetimeLikeArray
from pandas.core.arrays.sparse import SparseFrameAccessor
from pandas.core.generic import NDFrame, _shared_docs
from pandas.core.indexes import base as ibase
from pandas.core.indexes.api import Index, ensure_index, ensure_index_from_sequences
from pandas.core.indexes.datetimes import DatetimeIndex
from pandas.core.indexes.multi import maybe_droplevels
from pandas.core.indexes.period import PeriodIndex
from pandas.core.indexing import check_bool_indexer, convert_to_index_sliceable
from pandas.core.internals import BlockManager
from pandas.core.internals.construction import (
    arrays_to_mgr,
    get_names_from_index,
    init_dict,
    init_ndarray,
    masked_rec_array_to_mgr,
    reorder_arrays,
    sanitize_index,
    to_arrays,
)
from pandas.core.ops.missing import dispatch_fill_zeros
from pandas.core.series import Series

from pandas.io.common import get_filepath_or_buffer
from pandas.io.formats import console, format as fmt
from pandas.io.formats.printing import pprint_thing
import pandas.plotting

_DataFrameT = TypeVar("_DataFrameT", bound="DataFrame")


# ---------------------------------------------------------------------
# Docstring templates

_shared_doc_kwargs = dict(
    axes="index, columns",
    klass="DataFrame",
    axes_single_arg="{0 or 'index', 1 or 'columns'}",
    axis="""axis : {0 or 'index', 1 or 'columns'}, default 0
        If 0 or 'index': apply function to each column.
        If 1 or 'columns': apply function to each row.""",
    optional_by="""
        by : str or list of str
            Name or list of names to sort by.

            - if `axis` is 0 or `'index'` then `by` may contain index
              levels and/or column labels
            - if `axis` is 1 or `'columns'` then `by` may contain column
              levels and/or index labels

            .. versionchanged:: 0.23.0
               Allow specifying index or column level names.""",
    versionadded_to_excel="",
    optional_labels="""labels : array-like, optional
            New labels / index to conform the axis specified by 'axis' to.""",
    optional_axis="""axis : int or str, optional
            Axis to target. Can be either the axis name ('index', 'columns')
            or number (0, 1).""",
)

_numeric_only_doc = """numeric_only : boolean, default None
    Include only float, int, boolean data. If None, will attempt to use
    everything, then use only numeric data
"""

_merge_doc = """
Merge DataFrame or named Series objects with a database-style join.

The join is done on columns or indexes. If joining columns on
columns, the DataFrame indexes *will be ignored*. Otherwise if joining indexes
on indexes or indexes on a column or columns, the index will be passed on.

Parameters
----------%s
right : DataFrame or named Series
    Object to merge with.
how : {'left', 'right', 'outer', 'inner'}, default 'inner'
    Type of merge to be performed.

    * left: use only keys from left frame, similar to a SQL left outer join;
      preserve key order.
    * right: use only keys from right frame, similar to a SQL right outer join;
      preserve key order.
    * outer: use union of keys from both frames, similar to a SQL full outer
      join; sort keys lexicographically.
    * inner: use intersection of keys from both frames, similar to a SQL inner
      join; preserve the order of the left keys.
on : label or list
    Column or index level names to join on. These must be found in both
    DataFrames. If `on` is None and not merging on indexes then this defaults
    to the intersection of the columns in both DataFrames.
left_on : label or list, or array-like
    Column or index level names to join on in the left DataFrame. Can also
    be an array or list of arrays of the length of the left DataFrame.
    These arrays are treated as if they are columns.
right_on : label or list, or array-like
    Column or index level names to join on in the right DataFrame. Can also
    be an array or list of arrays of the length of the right DataFrame.
    These arrays are treated as if they are columns.
left_index : bool, default False
    Use the index from the left DataFrame as the join key(s). If it is a
    MultiIndex, the number of keys in the other DataFrame (either the index
    or a number of columns) must match the number of levels.
right_index : bool, default False
    Use the index from the right DataFrame as the join key. Same caveats as
    left_index.
sort : bool, default False
    Sort the join keys lexicographically in the result DataFrame. If False,
    the order of the join keys depends on the join type (how keyword).
suffixes : tuple of (str, str), default ('_x', '_y')
    Suffix to apply to overlapping column names in the left and right
    side, respectively. To raise an exception on overlapping columns use
    (False, False).
copy : bool, default True
    If False, avoid copy if possible.
indicator : bool or str, default False
    If True, adds a column to output DataFrame called "_merge" with
    information on the source of each row.
    If string, column with information on source of each row will be added to
    output DataFrame, and column will be named value of string.
    Information column is Categorical-type and takes on a value of "left_only"
    for observations whose merge key only appears in 'left' DataFrame,
    "right_only" for observations whose merge key only appears in 'right'
    DataFrame, and "both" if the observation's merge key is found in both.

validate : str, optional
    If specified, checks if merge is of specified type.

    * "one_to_one" or "1:1": check if merge keys are unique in both
      left and right datasets.
    * "one_to_many" or "1:m": check if merge keys are unique in left
      dataset.
    * "many_to_one" or "m:1": check if merge keys are unique in right
      dataset.
    * "many_to_many" or "m:m": allowed, but does not result in checks.

    .. versionadded:: 0.21.0

Returns
-------
DataFrame
    A DataFrame of the two merged objects.

See Also
--------
merge_ordered : Merge with optional filling/interpolation.
merge_asof : Merge on nearest keys.
DataFrame.join : Similar method using indices.

Notes
-----
Support for specifying index levels as the `on`, `left_on`, and
`right_on` parameters was added in version 0.23.0
Support for merging named Series objects was added in version 0.24.0

Examples
--------

>>> df1 = pd.DataFrame({'lkey': ['foo', 'bar', 'baz', 'foo'],
...                     'value': [1, 2, 3, 5]})
>>> df2 = pd.DataFrame({'rkey': ['foo', 'bar', 'baz', 'foo'],
...                     'value': [5, 6, 7, 8]})
>>> df1
    lkey value
0   foo      1
1   bar      2
2   baz      3
3   foo      5
>>> df2
    rkey value
0   foo      5
1   bar      6
2   baz      7
3   foo      8

Merge df1 and df2 on the lkey and rkey columns. The value columns have
the default suffixes, _x and _y, appended.

>>> df1.merge(df2, left_on='lkey', right_on='rkey')
  lkey  value_x rkey  value_y
0  foo        1  foo        5
1  foo        1  foo        8
2  foo        5  foo        5
3  foo        5  foo        8
4  bar        2  bar        6
5  baz        3  baz        7

Merge DataFrames df1 and df2 with specified left and right suffixes
appended to any overlapping columns.

>>> df1.merge(df2, left_on='lkey', right_on='rkey',
...           suffixes=('_left', '_right'))
  lkey  value_left rkey  value_right
0  foo           1  foo            5
1  foo           1  foo            8
2  foo           5  foo            5
3  foo           5  foo            8
4  bar           2  bar            6
5  baz           3  baz            7

Merge DataFrames df1 and df2, but raise an exception if the DataFrames have
any overlapping columns.

>>> df1.merge(df2, left_on='lkey', right_on='rkey', suffixes=(False, False))
Traceback (most recent call last):
...
ValueError: columns overlap but no suffix specified:
    Index(['value'], dtype='object')
"""


# -----------------------------------------------------------------------
# DataFrame class


class DataFrame(NDFrame):
    """
    Two-dimensional, size-mutable, potentially heterogeneous tabular data.

    Data structure also contains labeled axes (rows and columns).
    Arithmetic operations align on both row and column labels. Can be
    thought of as a dict-like container for Series objects. The primary
    pandas data structure.

    Parameters
    ----------
    data : ndarray (structured or homogeneous), Iterable, dict, or DataFrame
        Dict can contain Series, arrays, constants, or list-like objects.

        .. versionchanged:: 0.23.0
           If data is a dict, column order follows insertion-order for
           Python 3.6 and later.

        .. versionchanged:: 0.25.0
           If data is a list of dicts, column order follows insertion-order
           for Python 3.6 and later.

    index : Index or array-like
        Index to use for resulting frame. Will default to RangeIndex if
        no indexing information part of input data and no index provided.
    columns : Index or array-like
        Column labels to use for resulting frame. Will default to
        RangeIndex (0, 1, 2, ..., n) if no column labels are provided.
    dtype : dtype, default None
        Data type to force. Only a single dtype is allowed. If None, infer.
    copy : bool, default False
        Copy data from inputs. Only affects DataFrame / 2d ndarray input.

    See Also
    --------
    DataFrame.from_records : Constructor from tuples, also record arrays.
    DataFrame.from_dict : From dicts of Series, arrays, or dicts.
    read_csv
    read_table
    read_clipboard

    Examples
    --------
    Constructing DataFrame from a dictionary.

    >>> d = {'col1': [1, 2], 'col2': [3, 4]}
    >>> df = pd.DataFrame(data=d)
    >>> df
       col1  col2
    0     1     3
    1     2     4

    Notice that the inferred dtype is int64.

    >>> df.dtypes
    col1    int64
    col2    int64
    dtype: object

    To enforce a single dtype:

    >>> df = pd.DataFrame(data=d, dtype=np.int8)
    >>> df.dtypes
    col1    int8
    col2    int8
    dtype: object

    Constructing DataFrame from numpy ndarray:

    >>> df2 = pd.DataFrame(np.array([[1, 2, 3], [4, 5, 6], [7, 8, 9]]),
    ...                    columns=['a', 'b', 'c'])
    >>> df2
       a  b  c
    0  1  2  3
    1  4  5  6
    2  7  8  9
    """

    _typ = "dataframe"

    @property
    def _constructor(self) -> Type["DataFrame"]:
        return DataFrame

    _constructor_sliced: Type[Series] = Series
    _deprecations: FrozenSet[str] = NDFrame._deprecations | frozenset([])
    _accessors: Set[str] = set()

    @property
    def _constructor_expanddim(self):
        raise NotImplementedError("Not supported for DataFrames!")

    # ----------------------------------------------------------------------
    # Constructors

    def __init__(
        self,
        data=None,
        index: Optional[Axes] = None,
        columns: Optional[Axes] = None,
        dtype: Optional[Dtype] = None,
        copy: bool = False,
    ):
        if data is None:
            data = {}
        if dtype is not None:
            dtype = self._validate_dtype(dtype)

        if isinstance(data, DataFrame):
            data = data._data

        if isinstance(data, BlockManager):
            mgr = self._init_mgr(
                data, axes=dict(index=index, columns=columns), dtype=dtype, copy=copy
            )
        elif isinstance(data, dict):
            mgr = init_dict(data, index, columns, dtype=dtype)
        elif isinstance(data, ma.MaskedArray):
            import numpy.ma.mrecords as mrecords

            # masked recarray
            if isinstance(data, mrecords.MaskedRecords):
                mgr = masked_rec_array_to_mgr(data, index, columns, dtype, copy)

            # a masked array
            else:
                mask = ma.getmaskarray(data)
                if mask.any():
                    data, fill_value = maybe_upcast(data, copy=True)
                    data.soften_mask()  # set hardmask False if it was True
                    data[mask] = fill_value
                else:
                    data = data.copy()
                mgr = init_ndarray(data, index, columns, dtype=dtype, copy=copy)

        elif isinstance(data, (np.ndarray, Series, Index)):
            if data.dtype.names:
                data_columns = list(data.dtype.names)
                data = {k: data[k] for k in data_columns}
                if columns is None:
                    columns = data_columns
                mgr = init_dict(data, index, columns, dtype=dtype)
            elif getattr(data, "name", None) is not None:
                mgr = init_dict({data.name: data}, index, columns, dtype=dtype)
            else:
                mgr = init_ndarray(data, index, columns, dtype=dtype, copy=copy)

        # For data is list-like, or Iterable (will consume into list)
        elif isinstance(data, abc.Iterable) and not isinstance(data, (str, bytes)):
            if not isinstance(data, (abc.Sequence, ExtensionArray)):
                data = list(data)
            if len(data) > 0:
                if is_list_like(data[0]) and getattr(data[0], "ndim", 1) == 1:
                    if is_named_tuple(data[0]) and columns is None:
                        columns = data[0]._fields
                    arrays, columns = to_arrays(data, columns, dtype=dtype)
                    columns = ensure_index(columns)

                    # set the index
                    if index is None:
                        if isinstance(data[0], Series):
                            index = get_names_from_index(data)
                        elif isinstance(data[0], Categorical):
                            index = ibase.default_index(len(data[0]))
                        else:
                            index = ibase.default_index(len(data))

                    mgr = arrays_to_mgr(arrays, columns, index, columns, dtype=dtype)
                else:
                    mgr = init_ndarray(data, index, columns, dtype=dtype, copy=copy)
            else:
                mgr = init_dict({}, index, columns, dtype=dtype)
        else:
            try:
                arr = np.array(data, dtype=dtype, copy=copy)
            except (ValueError, TypeError) as e:
                exc = TypeError(
                    "DataFrame constructor called with "
                    f"incompatible data and dtype: {e}"
                )
                raise exc from e

            if arr.ndim == 0 and index is not None and columns is not None:
                values = cast_scalar_to_array(
                    (len(index), len(columns)), data, dtype=dtype
                )
                mgr = init_ndarray(
                    values, index, columns, dtype=values.dtype, copy=False
                )
            else:
                raise ValueError("DataFrame constructor not properly called!")

        NDFrame.__init__(self, mgr, fastpath=True)

    # ----------------------------------------------------------------------

    @property
    def axes(self) -> List[Index]:
        """
        Return a list representing the axes of the DataFrame.

        It has the row axis labels and column axis labels as the only members.
        They are returned in that order.

        Examples
        --------
        >>> df = pd.DataFrame({'col1': [1, 2], 'col2': [3, 4]})
        >>> df.axes
        [RangeIndex(start=0, stop=2, step=1), Index(['col1', 'col2'],
        dtype='object')]
        """
        return [self.index, self.columns]

    @property
    def shape(self) -> Tuple[int, int]:
        """
        Return a tuple representing the dimensionality of the DataFrame.

        See Also
        --------
        ndarray.shape

        Examples
        --------
        >>> df = pd.DataFrame({'col1': [1, 2], 'col2': [3, 4]})
        >>> df.shape
        (2, 2)

        >>> df = pd.DataFrame({'col1': [1, 2], 'col2': [3, 4],
        ...                    'col3': [5, 6]})
        >>> df.shape
        (2, 3)
        """
        return len(self.index), len(self.columns)

    @property
    def _is_homogeneous_type(self) -> bool:
        """
        Whether all the columns in a DataFrame have the same type.

        Returns
        -------
        bool

        See Also
        --------
        Index._is_homogeneous_type : Whether the object has a single
            dtype.
        MultiIndex._is_homogeneous_type : Whether all the levels of a
            MultiIndex have the same dtype.

        Examples
        --------
        >>> DataFrame({"A": [1, 2], "B": [3, 4]})._is_homogeneous_type
        True
        >>> DataFrame({"A": [1, 2], "B": [3.0, 4.0]})._is_homogeneous_type
        False

        Items with the same type but different sizes are considered
        different types.

        >>> DataFrame({
        ...    "A": np.array([1, 2], dtype=np.int32),
        ...    "B": np.array([1, 2], dtype=np.int64)})._is_homogeneous_type
        False
        """
        if self._data.any_extension_types:
            return len({block.dtype for block in self._data.blocks}) == 1
        else:
            return not self._data.is_mixed_type

    # ----------------------------------------------------------------------
    # Rendering Methods

    def _repr_fits_vertical_(self) -> bool:
        """
        Check length against max_rows.
        """
        max_rows = get_option("display.max_rows")
        return len(self) <= max_rows

    def _repr_fits_horizontal_(self, ignore_width: bool = False) -> bool:
        """
        Check if full repr fits in horizontal boundaries imposed by the display
        options width and max_columns.

        In case off non-interactive session, no boundaries apply.

        `ignore_width` is here so ipnb+HTML output can behave the way
        users expect. display.max_columns remains in effect.
        GH3541, GH3573
        """
        width, height = console.get_console_size()
        max_columns = get_option("display.max_columns")
        nb_columns = len(self.columns)

        # exceed max columns
        if (max_columns and nb_columns > max_columns) or (
            (not ignore_width) and width and nb_columns > (width // 2)
        ):
            return False

        # used by repr_html under IPython notebook or scripts ignore terminal
        # dims
        if ignore_width or not console.in_interactive_session():
            return True

        if get_option("display.width") is not None or console.in_ipython_frontend():
            # check at least the column row for excessive width
            max_rows = 1
        else:
            max_rows = get_option("display.max_rows")

        # when auto-detecting, so width=None and not in ipython front end
        # check whether repr fits horizontal by actually checking
        # the width of the rendered repr
        buf = StringIO()

        # only care about the stuff we'll actually print out
        # and to_string on entire frame may be expensive
        d = self

        if not (max_rows is None):  # unlimited rows
            # min of two, where one may be None
            d = d.iloc[: min(max_rows, len(d))]
        else:
            return True

        d.to_string(buf=buf)
        value = buf.getvalue()
        repr_width = max(len(l) for l in value.split("\n"))

        return repr_width < width

    def _info_repr(self) -> bool:
        """
        True if the repr should show the info view.
        """
        info_repr_option = get_option("display.large_repr") == "info"
        return info_repr_option and not (
            self._repr_fits_horizontal_() and self._repr_fits_vertical_()
        )

    def __repr__(self) -> str:
        """
        Return a string representation for a particular DataFrame.
        """
        buf = StringIO("")
        if self._info_repr():
            self.info(buf=buf)
            return buf.getvalue()

        max_rows = get_option("display.max_rows")
        min_rows = get_option("display.min_rows")
        max_cols = get_option("display.max_columns")
        max_colwidth = get_option("display.max_colwidth")
        show_dimensions = get_option("display.show_dimensions")
        if get_option("display.expand_frame_repr"):
            width, _ = console.get_console_size()
        else:
            width = None
        self.to_string(
            buf=buf,
            max_rows=max_rows,
            min_rows=min_rows,
            max_cols=max_cols,
            line_width=width,
            max_colwidth=max_colwidth,
            show_dimensions=show_dimensions,
        )

        return buf.getvalue()

    def _repr_html_(self) -> Optional[str]:
        """
        Return a html representation for a particular DataFrame.

        Mainly for IPython notebook.
        """
        if self._info_repr():
            buf = StringIO("")
            self.info(buf=buf)
            # need to escape the <class>, should be the first line.
            val = buf.getvalue().replace("<", r"&lt;", 1)
            val = val.replace(">", r"&gt;", 1)
            return "<pre>" + val + "</pre>"

        if get_option("display.notebook_repr_html"):
            max_rows = get_option("display.max_rows")
            min_rows = get_option("display.min_rows")
            max_cols = get_option("display.max_columns")
            show_dimensions = get_option("display.show_dimensions")

            formatter = fmt.DataFrameFormatter(
                self,
                columns=None,
                col_space=None,
                na_rep="NaN",
                formatters=None,
                float_format=None,
                sparsify=None,
                justify=None,
                index_names=True,
                header=True,
                index=True,
                bold_rows=True,
                escape=True,
                max_rows=max_rows,
                min_rows=min_rows,
                max_cols=max_cols,
                show_dimensions=show_dimensions,
                decimal=".",
                table_id=None,
                render_links=False,
            )
            return formatter.to_html(notebook=True)
        else:
            return None

    @Substitution(
        header_type="bool or sequence",
        header="Write out the column names. If a list of strings "
        "is given, it is assumed to be aliases for the "
        "column names",
        col_space_type="int",
        col_space="The minimum width of each column",
    )
    @Substitution(shared_params=fmt.common_docstring, returns=fmt.return_docstring)
    def to_string(
        self,
        buf: Optional[FilePathOrBuffer[str]] = None,
        columns: Optional[Sequence[str]] = None,
        col_space: Optional[int] = None,
        header: Union[bool, Sequence[str]] = True,
        index: bool = True,
        na_rep: str = "NaN",
        formatters: Optional[fmt.formatters_type] = None,
        float_format: Optional[fmt.float_format_type] = None,
        sparsify: Optional[bool] = None,
        index_names: bool = True,
        justify: Optional[str] = None,
        max_rows: Optional[int] = None,
        min_rows: Optional[int] = None,
        max_cols: Optional[int] = None,
        show_dimensions: Union[bool, str] = False,
        decimal: str = ".",
        line_width: Optional[int] = None,
        max_colwidth: Optional[int] = None,
        encoding: Optional[str] = None,
    ) -> Optional[str]:
        """
        Render a DataFrame to a console-friendly tabular output.
        %(shared_params)s
        line_width : int, optional
            Width to wrap a line in characters.
        max_colwidth : int, optional
            Max width to truncate each column in characters. By default, no limit.

            .. versionadded:: 1.0.0
        encoding : str, default "utf-8"
            Set character encoding.

            .. versionadded:: 1.0
        %(returns)s
        See Also
        --------
        to_html : Convert DataFrame to HTML.

        Examples
        --------
        >>> d = {'col1': [1, 2, 3], 'col2': [4, 5, 6]}
        >>> df = pd.DataFrame(d)
        >>> print(df.to_string())
           col1  col2
        0     1     4
        1     2     5
        2     3     6
        """

        from pandas import option_context

        with option_context("display.max_colwidth", max_colwidth):
            formatter = fmt.DataFrameFormatter(
                self,
                columns=columns,
                col_space=col_space,
                na_rep=na_rep,
                formatters=formatters,
                float_format=float_format,
                sparsify=sparsify,
                justify=justify,
                index_names=index_names,
                header=header,
                index=index,
                min_rows=min_rows,
                max_rows=max_rows,
                max_cols=max_cols,
                show_dimensions=show_dimensions,
                decimal=decimal,
                line_width=line_width,
            )
            return formatter.to_string(buf=buf, encoding=encoding)

    # ----------------------------------------------------------------------

    @property
    def style(self):
        """
        Returns a Styler object.

        Contains methods for building a styled HTML representation of the DataFrame.
        a styled HTML representation fo the DataFrame.

        See Also
        --------
        io.formats.style.Styler
        """
        from pandas.io.formats.style import Styler

        return Styler(self)

    _shared_docs[
        "items"
    ] = r"""
        Iterate over (column name, Series) pairs.

        Iterates over the DataFrame columns, returning a tuple with
        the column name and the content as a Series.

        Yields
        ------
        label : object
            The column names for the DataFrame being iterated over.
        content : Series
            The column entries belonging to each label, as a Series.

        See Also
        --------
        DataFrame.iterrows : Iterate over DataFrame rows as
            (index, Series) pairs.
        DataFrame.itertuples : Iterate over DataFrame rows as namedtuples
            of the values.

        Examples
        --------
        >>> df = pd.DataFrame({'species': ['bear', 'bear', 'marsupial'],
        ...                   'population': [1864, 22000, 80000]},
        ...                   index=['panda', 'polar', 'koala'])
        >>> df
                species   population
        panda   bear      1864
        polar   bear      22000
        koala   marsupial 80000
        >>> for label, content in df.items():
        ...     print('label:', label)
        ...     print('content:', content, sep='\n')
        ...
        label: species
        content:
        panda         bear
        polar         bear
        koala    marsupial
        Name: species, dtype: object
        label: population
        content:
        panda     1864
        polar    22000
        koala    80000
        Name: population, dtype: int64
        """

    @Appender(_shared_docs["items"])
    def items(self) -> Iterable[Tuple[Optional[Hashable], Series]]:
        if self.columns.is_unique and hasattr(self, "_item_cache"):
            for k in self.columns:
                yield k, self._get_item_cache(k)
        else:
            for i, k in enumerate(self.columns):
                yield k, self._ixs(i, axis=1)

    @Appender(_shared_docs["items"])
    def iteritems(self):
        yield from self.items()

    def iterrows(self):
        """
        Iterate over DataFrame rows as (index, Series) pairs.

        Yields
        ------
        index : label or tuple of label
            The index of the row. A tuple for a `MultiIndex`.
        data : Series
            The data of the row as a Series.

        it : generator
            A generator that iterates over the rows of the frame.

        See Also
        --------
        DataFrame.itertuples : Iterate over DataFrame rows as namedtuples of the values.
        DataFrame.items : Iterate over (column name, Series) pairs.

        Notes
        -----

        1. Because ``iterrows`` returns a Series for each row,
           it does **not** preserve dtypes across the rows (dtypes are
           preserved across columns for DataFrames). For example,

           >>> df = pd.DataFrame([[1, 1.5]], columns=['int', 'float'])
           >>> row = next(df.iterrows())[1]
           >>> row
           int      1.0
           float    1.5
           Name: 0, dtype: float64
           >>> print(row['int'].dtype)
           float64
           >>> print(df['int'].dtype)
           int64

           To preserve dtypes while iterating over the rows, it is better
           to use :meth:`itertuples` which returns namedtuples of the values
           and which is generally faster than ``iterrows``.

        2. You should **never modify** something you are iterating over.
           This is not guaranteed to work in all cases. Depending on the
           data types, the iterator returns a copy and not a view, and writing
           to it will have no effect.
        """
        columns = self.columns
        klass = self._constructor_sliced
        for k, v in zip(self.index, self.values):
            s = klass(v, index=columns, name=k)
            yield k, s

    def itertuples(
        self, index: bool = True, name: Optional[str] = "Pandas"
    ) -> Iterable:
        """
        Iterate over DataFrame rows as namedtuples.

        Parameters
        ----------
        index : bool, default True
            If True, return the index as the first element of the tuple.
        name : str or None, default "Pandas"
            The name of the returned namedtuples or None to return regular
            tuples.

        Returns
        -------
        iterator
            An object to iterate over namedtuples for each row in the
            DataFrame with the first field possibly being the index and
            following fields being the column values.

        See Also
        --------
        DataFrame.iterrows : Iterate over DataFrame rows as (index, Series)
            pairs.
        DataFrame.items : Iterate over (column name, Series) pairs.

        Notes
        -----
        The column names will be renamed to positional names if they are
        invalid Python identifiers, repeated, or start with an underscore.
        With a large number of columns (>255), regular tuples are returned.

        Examples
        --------
        >>> df = pd.DataFrame({'num_legs': [4, 2], 'num_wings': [0, 2]},
        ...                   index=['dog', 'hawk'])
        >>> df
              num_legs  num_wings
        dog          4          0
        hawk         2          2
        >>> for row in df.itertuples():
        ...     print(row)
        ...
        Pandas(Index='dog', num_legs=4, num_wings=0)
        Pandas(Index='hawk', num_legs=2, num_wings=2)

        By setting the `index` parameter to False we can remove the index
        as the first element of the tuple:

        >>> for row in df.itertuples(index=False):
        ...     print(row)
        ...
        Pandas(num_legs=4, num_wings=0)
        Pandas(num_legs=2, num_wings=2)

        With the `name` parameter set we set a custom name for the yielded
        namedtuples:

        >>> for row in df.itertuples(name='Animal'):
        ...     print(row)
        ...
        Animal(Index='dog', num_legs=4, num_wings=0)
        Animal(Index='hawk', num_legs=2, num_wings=2)
        """
        arrays = []
        fields = list(self.columns)
        if index:
            arrays.append(self.index)
            fields.insert(0, "Index")

        # use integer indexing because of possible duplicate column names
        arrays.extend(self.iloc[:, k] for k in range(len(self.columns)))

        # Python 3 supports at most 255 arguments to constructor
        if name is not None and len(self.columns) + index < 256:
            # https://github.com/python/mypy/issues/848
            # error: namedtuple() expects a string literal as the first argument  [misc]
            itertuple = collections.namedtuple(  # type: ignore
                name, fields, rename=True
            )
            return map(itertuple._make, zip(*arrays))

        # fallback to regular tuples
        return zip(*arrays)

    def __len__(self) -> int:
        """
        Returns length of info axis, but here we use the index.
        """
        return len(self.index)

    def dot(self, other):
        """
        Compute the matrix multiplication between the DataFrame and other.

        This method computes the matrix product between the DataFrame and the
        values of an other Series, DataFrame or a numpy array.

        It can also be called using ``self @ other`` in Python >= 3.5.

        Parameters
        ----------
        other : Series, DataFrame or array-like
            The other object to compute the matrix product with.

        Returns
        -------
        Series or DataFrame
            If other is a Series, return the matrix product between self and
            other as a Serie. If other is a DataFrame or a numpy.array, return
            the matrix product of self and other in a DataFrame of a np.array.

        See Also
        --------
        Series.dot: Similar method for Series.

        Notes
        -----
        The dimensions of DataFrame and other must be compatible in order to
        compute the matrix multiplication. In addition, the column names of
        DataFrame and the index of other must contain the same values, as they
        will be aligned prior to the multiplication.

        The dot method for Series computes the inner product, instead of the
        matrix product here.

        Examples
        --------
        Here we multiply a DataFrame with a Series.

        >>> df = pd.DataFrame([[0, 1, -2, -1], [1, 1, 1, 1]])
        >>> s = pd.Series([1, 1, 2, 1])
        >>> df.dot(s)
        0    -4
        1     5
        dtype: int64

        Here we multiply a DataFrame with another DataFrame.

        >>> other = pd.DataFrame([[0, 1], [1, 2], [-1, -1], [2, 0]])
        >>> df.dot(other)
            0   1
        0   1   4
        1   2   2

        Note that the dot method give the same result as @

        >>> df @ other
            0   1
        0   1   4
        1   2   2

        The dot method works also if other is an np.array.

        >>> arr = np.array([[0, 1], [1, 2], [-1, -1], [2, 0]])
        >>> df.dot(arr)
            0   1
        0   1   4
        1   2   2

        Note how shuffling of the objects does not change the result.

        >>> s2 = s.reindex([1, 0, 2, 3])
        >>> df.dot(s2)
        0    -4
        1     5
        dtype: int64
        """
        if isinstance(other, (Series, DataFrame)):
            common = self.columns.union(other.index)
            if len(common) > len(self.columns) or len(common) > len(other.index):
                raise ValueError("matrices are not aligned")

            left = self.reindex(columns=common, copy=False)
            right = other.reindex(index=common, copy=False)
            lvals = left.values
            rvals = right.values
        else:
            left = self
            lvals = self.values
            rvals = np.asarray(other)
            if lvals.shape[1] != rvals.shape[0]:
                raise ValueError(
                    f"Dot product shape mismatch, {lvals.shape} vs {rvals.shape}"
                )

        if isinstance(other, DataFrame):
            return self._constructor(
                np.dot(lvals, rvals), index=left.index, columns=other.columns
            )
        elif isinstance(other, Series):
            return Series(np.dot(lvals, rvals), index=left.index)
        elif isinstance(rvals, (np.ndarray, Index)):
            result = np.dot(lvals, rvals)
            if result.ndim == 2:
                return self._constructor(result, index=left.index)
            else:
                return Series(result, index=left.index)
        else:  # pragma: no cover
            raise TypeError(f"unsupported type: {type(other)}")

    def __matmul__(self, other):
        """
        Matrix multiplication using binary `@` operator in Python>=3.5.
        """
        return self.dot(other)

    def __rmatmul__(self, other):
        """
        Matrix multiplication using binary `@` operator in Python>=3.5.
        """
        return self.T.dot(np.transpose(other)).T

    # ----------------------------------------------------------------------
    # IO methods (to / from other formats)

    @classmethod
    def from_dict(cls, data, orient="columns", dtype=None, columns=None):
        """
        Construct DataFrame from dict of array-like or dicts.

        Creates DataFrame object from dictionary by columns or by index
        allowing dtype specification.

        Parameters
        ----------
        data : dict
            Of the form {field : array-like} or {field : dict}.
        orient : {'columns', 'index'}, default 'columns'
            The "orientation" of the data. If the keys of the passed dict
            should be the columns of the resulting DataFrame, pass 'columns'
            (default). Otherwise if the keys should be rows, pass 'index'.
        dtype : dtype, default None
            Data type to force, otherwise infer.
        columns : list, default None
            Column labels to use when ``orient='index'``. Raises a ValueError
            if used with ``orient='columns'``.

            .. versionadded:: 0.23.0

        Returns
        -------
        DataFrame

        See Also
        --------
        DataFrame.from_records : DataFrame from ndarray (structured
            dtype), list of tuples, dict, or DataFrame.
        DataFrame : DataFrame object creation using constructor.

        Examples
        --------
        By default the keys of the dict become the DataFrame columns:

        >>> data = {'col_1': [3, 2, 1, 0], 'col_2': ['a', 'b', 'c', 'd']}
        >>> pd.DataFrame.from_dict(data)
           col_1 col_2
        0      3     a
        1      2     b
        2      1     c
        3      0     d

        Specify ``orient='index'`` to create the DataFrame using dictionary
        keys as rows:

        >>> data = {'row_1': [3, 2, 1, 0], 'row_2': ['a', 'b', 'c', 'd']}
        >>> pd.DataFrame.from_dict(data, orient='index')
               0  1  2  3
        row_1  3  2  1  0
        row_2  a  b  c  d

        When using the 'index' orientation, the column names can be
        specified manually:

        >>> pd.DataFrame.from_dict(data, orient='index',
        ...                        columns=['A', 'B', 'C', 'D'])
               A  B  C  D
        row_1  3  2  1  0
        row_2  a  b  c  d
        """
        index = None
        orient = orient.lower()
        if orient == "index":
            if len(data) > 0:
                # TODO speed up Series case
                if isinstance(list(data.values())[0], (Series, dict)):
                    data = _from_nested_dict(data)
                else:
                    data, index = list(data.values()), list(data.keys())
        elif orient == "columns":
            if columns is not None:
                raise ValueError("cannot use columns parameter with orient='columns'")
        else:  # pragma: no cover
            raise ValueError("only recognize index or columns for orient")

        return cls(data, index=index, columns=columns, dtype=dtype)

    def to_numpy(self, dtype=None, copy=False):
        """
        Convert the DataFrame to a NumPy array.

        .. versionadded:: 0.24.0

        By default, the dtype of the returned array will be the common NumPy
        dtype of all types in the DataFrame. For example, if the dtypes are
        ``float16`` and ``float32``, the results dtype will be ``float32``.
        This may require copying data and coercing values, which may be
        expensive.

        Parameters
        ----------
        dtype : str or numpy.dtype, optional
            The dtype to pass to :meth:`numpy.asarray`.
        copy : bool, default False
            Whether to ensure that the returned value is a not a view on
            another array. Note that ``copy=False`` does not *ensure* that
            ``to_numpy()`` is no-copy. Rather, ``copy=True`` ensure that
            a copy is made, even if not strictly necessary.

        Returns
        -------
        numpy.ndarray

        See Also
        --------
        Series.to_numpy : Similar method for Series.

        Examples
        --------
        >>> pd.DataFrame({"A": [1, 2], "B": [3, 4]}).to_numpy()
        array([[1, 3],
               [2, 4]])

        With heterogeneous data, the lowest common type will have to
        be used.

        >>> df = pd.DataFrame({"A": [1, 2], "B": [3.0, 4.5]})
        >>> df.to_numpy()
        array([[1. , 3. ],
               [2. , 4.5]])

        For a mix of numeric and non-numeric types, the output array will
        have object dtype.

        >>> df['C'] = pd.date_range('2000', periods=2)
        >>> df.to_numpy()
        array([[1, 3.0, Timestamp('2000-01-01 00:00:00')],
               [2, 4.5, Timestamp('2000-01-02 00:00:00')]], dtype=object)
        """
        result = np.array(self.values, dtype=dtype, copy=copy)
        return result

    def to_dict(self, orient="dict", into=dict):
        """
        Convert the DataFrame to a dictionary.

        The type of the key-value pairs can be customized with the parameters
        (see below).

        Parameters
        ----------
        orient : str {'dict', 'list', 'series', 'split', 'records', 'index'}
            Determines the type of the values of the dictionary.

            - 'dict' (default) : dict like {column -> {index -> value}}
            - 'list' : dict like {column -> [values]}
            - 'series' : dict like {column -> Series(values)}
            - 'split' : dict like
              {'index' -> [index], 'columns' -> [columns], 'data' -> [values]}
            - 'records' : list like
              [{column -> value}, ... , {column -> value}]
            - 'index' : dict like {index -> {column -> value}}

            Abbreviations are allowed. `s` indicates `series` and `sp`
            indicates `split`.

        into : class, default dict
            The collections.abc.Mapping subclass used for all Mappings
            in the return value.  Can be the actual class or an empty
            instance of the mapping type you want.  If you want a
            collections.defaultdict, you must pass it initialized.

            .. versionadded:: 0.21.0

        Returns
        -------
        dict, list or collections.abc.Mapping
            Return a collections.abc.Mapping object representing the DataFrame.
            The resulting transformation depends on the `orient` parameter.

        See Also
        --------
        DataFrame.from_dict: Create a DataFrame from a dictionary.
        DataFrame.to_json: Convert a DataFrame to JSON format.

        Examples
        --------
        >>> df = pd.DataFrame({'col1': [1, 2],
        ...                    'col2': [0.5, 0.75]},
        ...                   index=['row1', 'row2'])
        >>> df
              col1  col2
        row1     1  0.50
        row2     2  0.75
        >>> df.to_dict()
        {'col1': {'row1': 1, 'row2': 2}, 'col2': {'row1': 0.5, 'row2': 0.75}}

        You can specify the return orientation.

        >>> df.to_dict('series')
        {'col1': row1    1
                 row2    2
        Name: col1, dtype: int64,
        'col2': row1    0.50
                row2    0.75
        Name: col2, dtype: float64}

        >>> df.to_dict('split')
        {'index': ['row1', 'row2'], 'columns': ['col1', 'col2'],
         'data': [[1, 0.5], [2, 0.75]]}

        >>> df.to_dict('records')
        [{'col1': 1, 'col2': 0.5}, {'col1': 2, 'col2': 0.75}]

        >>> df.to_dict('index')
        {'row1': {'col1': 1, 'col2': 0.5}, 'row2': {'col1': 2, 'col2': 0.75}}

        You can also specify the mapping type.

        >>> from collections import OrderedDict, defaultdict
        >>> df.to_dict(into=OrderedDict)
        OrderedDict([('col1', OrderedDict([('row1', 1), ('row2', 2)])),
                     ('col2', OrderedDict([('row1', 0.5), ('row2', 0.75)]))])

        If you want a `defaultdict`, you need to initialize it:

        >>> dd = defaultdict(list)
        >>> df.to_dict('records', into=dd)
        [defaultdict(<class 'list'>, {'col1': 1, 'col2': 0.5}),
         defaultdict(<class 'list'>, {'col1': 2, 'col2': 0.75})]
        """
        if not self.columns.is_unique:
            warnings.warn(
                "DataFrame columns are not unique, some columns will be omitted.",
                UserWarning,
                stacklevel=2,
            )
        # GH16122
        into_c = com.standardize_mapping(into)
        if orient.lower().startswith("d"):
            return into_c((k, v.to_dict(into)) for k, v in self.items())
        elif orient.lower().startswith("l"):
            return into_c((k, v.tolist()) for k, v in self.items())
        elif orient.lower().startswith("sp"):
            return into_c(
                (
                    ("index", self.index.tolist()),
                    ("columns", self.columns.tolist()),
                    (
                        "data",
                        [
                            list(map(com.maybe_box_datetimelike, t))
                            for t in self.itertuples(index=False, name=None)
                        ],
                    ),
                )
            )
        elif orient.lower().startswith("s"):
            return into_c((k, com.maybe_box_datetimelike(v)) for k, v in self.items())
        elif orient.lower().startswith("r"):
            columns = self.columns.tolist()
            rows = (
                dict(zip(columns, row))
                for row in self.itertuples(index=False, name=None)
            )
            return [
                into_c((k, com.maybe_box_datetimelike(v)) for k, v in row.items())
                for row in rows
            ]
        elif orient.lower().startswith("i"):
            if not self.index.is_unique:
                raise ValueError("DataFrame index must be unique for orient='index'.")
            return into_c(
                (t[0], dict(zip(self.columns, t[1:])))
                for t in self.itertuples(name=None)
            )
        else:
            raise ValueError(f"orient '{orient}' not understood")

    def to_gbq(
        self,
        destination_table,
        project_id=None,
        chunksize=None,
        reauth=False,
        if_exists="fail",
        auth_local_webserver=False,
        table_schema=None,
        location=None,
        progress_bar=True,
        credentials=None,
    ):
        """
        Write a DataFrame to a Google BigQuery table.

        This function requires the `pandas-gbq package
        <https://pandas-gbq.readthedocs.io>`__.

        See the `How to authenticate with Google BigQuery
        <https://pandas-gbq.readthedocs.io/en/latest/howto/authentication.html>`__
        guide for authentication instructions.

        Parameters
        ----------
        destination_table : str
            Name of table to be written, in the form ``dataset.tablename``.
        project_id : str, optional
            Google BigQuery Account project ID. Optional when available from
            the environment.
        chunksize : int, optional
            Number of rows to be inserted in each chunk from the dataframe.
            Set to ``None`` to load the whole dataframe at once.
        reauth : bool, default False
            Force Google BigQuery to re-authenticate the user. This is useful
            if multiple accounts are used.
        if_exists : str, default 'fail'
            Behavior when the destination table exists. Value can be one of:

            ``'fail'``
                If table exists raise pandas_gbq.gbq.TableCreationError.
            ``'replace'``
                If table exists, drop it, recreate it, and insert data.
            ``'append'``
                If table exists, insert data. Create if does not exist.
        auth_local_webserver : bool, default False
            Use the `local webserver flow`_ instead of the `console flow`_
            when getting user credentials.

            .. _local webserver flow:
                http://google-auth-oauthlib.readthedocs.io/en/latest/reference/google_auth_oauthlib.flow.html#google_auth_oauthlib.flow.InstalledAppFlow.run_local_server
            .. _console flow:
                http://google-auth-oauthlib.readthedocs.io/en/latest/reference/google_auth_oauthlib.flow.html#google_auth_oauthlib.flow.InstalledAppFlow.run_console

            *New in version 0.2.0 of pandas-gbq*.
        table_schema : list of dicts, optional
            List of BigQuery table fields to which according DataFrame
            columns conform to, e.g. ``[{'name': 'col1', 'type':
            'STRING'},...]``. If schema is not provided, it will be
            generated according to dtypes of DataFrame columns. See
            BigQuery API documentation on available names of a field.

            *New in version 0.3.1 of pandas-gbq*.
        location : str, optional
            Location where the load job should run. See the `BigQuery locations
            documentation
            <https://cloud.google.com/bigquery/docs/dataset-locations>`__ for a
            list of available locations. The location must match that of the
            target dataset.

            *New in version 0.5.0 of pandas-gbq*.
        progress_bar : bool, default True
            Use the library `tqdm` to show the progress bar for the upload,
            chunk by chunk.

            *New in version 0.5.0 of pandas-gbq*.
        credentials : google.auth.credentials.Credentials, optional
            Credentials for accessing Google APIs. Use this parameter to
            override default credentials, such as to use Compute Engine
            :class:`google.auth.compute_engine.Credentials` or Service
            Account :class:`google.oauth2.service_account.Credentials`
            directly.

            *New in version 0.8.0 of pandas-gbq*.

            .. versionadded:: 0.24.0

        See Also
        --------
        pandas_gbq.to_gbq : This function in the pandas-gbq library.
        read_gbq : Read a DataFrame from Google BigQuery.
        """
        from pandas.io import gbq

        gbq.to_gbq(
            self,
            destination_table,
            project_id=project_id,
            chunksize=chunksize,
            reauth=reauth,
            if_exists=if_exists,
            auth_local_webserver=auth_local_webserver,
            table_schema=table_schema,
            location=location,
            progress_bar=progress_bar,
            credentials=credentials,
        )

    @classmethod
    def from_records(
        cls,
        data,
        index=None,
        exclude=None,
        columns=None,
        coerce_float=False,
        nrows=None,
    ):
        """
        Convert structured or record ndarray to DataFrame.

        Parameters
        ----------
        data : ndarray (structured dtype), list of tuples, dict, or DataFrame
        index : str, list of fields, array-like
            Field of array to use as the index, alternately a specific set of
            input labels to use.
        exclude : sequence, default None
            Columns or fields to exclude.
        columns : sequence, default None
            Column names to use. If the passed data do not have names
            associated with them, this argument provides names for the
            columns. Otherwise this argument indicates the order of the columns
            in the result (any names not found in the data will become all-NA
            columns).
        coerce_float : bool, default False
            Attempt to convert values of non-string, non-numeric objects (like
            decimal.Decimal) to floating point, useful for SQL result sets.
        nrows : int, default None
            Number of rows to read if data is an iterator.

        Returns
        -------
        DataFrame
        """

        # Make a copy of the input columns so we can modify it
        if columns is not None:
            columns = ensure_index(columns)

        if is_iterator(data):
            if nrows == 0:
                return cls()

            try:
                first_row = next(data)
            except StopIteration:
                return cls(index=index, columns=columns)

            dtype = None
            if hasattr(first_row, "dtype") and first_row.dtype.names:
                dtype = first_row.dtype

            values = [first_row]

            if nrows is None:
                values += data
            else:
                values.extend(itertools.islice(data, nrows - 1))

            if dtype is not None:
                data = np.array(values, dtype=dtype)
            else:
                data = values

        if isinstance(data, dict):
            if columns is None:
                columns = arr_columns = ensure_index(sorted(data))
                arrays = [data[k] for k in columns]
            else:
                arrays = []
                arr_columns_ = []
                for k, v in data.items():
                    if k in columns:
                        arr_columns_.append(k)
                        arrays.append(v)

                arrays, arr_columns = reorder_arrays(arrays, arr_columns_, columns)

        elif isinstance(data, (np.ndarray, DataFrame)):
            arrays, columns = to_arrays(data, columns)
            if columns is not None:
                columns = ensure_index(columns)
            arr_columns = columns
        else:
            arrays, arr_columns = to_arrays(data, columns, coerce_float=coerce_float)

            arr_columns = ensure_index(arr_columns)
            if columns is not None:
                columns = ensure_index(columns)
            else:
                columns = arr_columns

        if exclude is None:
            exclude = set()
        else:
            exclude = set(exclude)

        result_index = None
        if index is not None:
            if isinstance(index, str) or not hasattr(index, "__iter__"):
                i = columns.get_loc(index)
                exclude.add(index)
                if len(arrays) > 0:
                    result_index = Index(arrays[i], name=index)
                else:
                    result_index = Index([], name=index)
            else:
                try:
                    index_data = [arrays[arr_columns.get_loc(field)] for field in index]
                except (KeyError, TypeError):
                    # raised by get_loc, see GH#29258
                    result_index = index
                else:
                    result_index = ensure_index_from_sequences(index_data, names=index)
                    exclude.update(index)

        if any(exclude):
            arr_exclude = [x for x in exclude if x in arr_columns]
            to_remove = [arr_columns.get_loc(col) for col in arr_exclude]
            arrays = [v for i, v in enumerate(arrays) if i not in to_remove]

            arr_columns = arr_columns.drop(arr_exclude)
            columns = columns.drop(exclude)

        mgr = arrays_to_mgr(arrays, arr_columns, result_index, columns)

        return cls(mgr)

    def to_records(self, index=True, column_dtypes=None, index_dtypes=None):
        """
        Convert DataFrame to a NumPy record array.

        Index will be included as the first field of the record array if
        requested.

        Parameters
        ----------
        index : bool, default True
            Include index in resulting record array, stored in 'index'
            field or using the index label, if set.
        column_dtypes : str, type, dict, default None
            .. versionadded:: 0.24.0

            If a string or type, the data type to store all columns. If
            a dictionary, a mapping of column names and indices (zero-indexed)
            to specific data types.
        index_dtypes : str, type, dict, default None
            .. versionadded:: 0.24.0

            If a string or type, the data type to store all index levels. If
            a dictionary, a mapping of index level names and indices
            (zero-indexed) to specific data types.

            This mapping is applied only if `index=True`.

        Returns
        -------
        numpy.recarray
            NumPy ndarray with the DataFrame labels as fields and each row
            of the DataFrame as entries.

        See Also
        --------
        DataFrame.from_records: Convert structured or record ndarray
            to DataFrame.
        numpy.recarray: An ndarray that allows field access using
            attributes, analogous to typed columns in a
            spreadsheet.

        Examples
        --------
        >>> df = pd.DataFrame({'A': [1, 2], 'B': [0.5, 0.75]},
        ...                   index=['a', 'b'])
        >>> df
           A     B
        a  1  0.50
        b  2  0.75
        >>> df.to_records()
        rec.array([('a', 1, 0.5 ), ('b', 2, 0.75)],
                  dtype=[('index', 'O'), ('A', '<i8'), ('B', '<f8')])

        If the DataFrame index has no label then the recarray field name
        is set to 'index'. If the index has a label then this is used as the
        field name:

        >>> df.index = df.index.rename("I")
        >>> df.to_records()
        rec.array([('a', 1, 0.5 ), ('b', 2, 0.75)],
                  dtype=[('I', 'O'), ('A', '<i8'), ('B', '<f8')])

        The index can be excluded from the record array:

        >>> df.to_records(index=False)
        rec.array([(1, 0.5 ), (2, 0.75)],
                  dtype=[('A', '<i8'), ('B', '<f8')])

        Data types can be specified for the columns:

        >>> df.to_records(column_dtypes={"A": "int32"})
        rec.array([('a', 1, 0.5 ), ('b', 2, 0.75)],
                  dtype=[('I', 'O'), ('A', '<i4'), ('B', '<f8')])

        As well as for the index:

        >>> df.to_records(index_dtypes="<S2")
        rec.array([(b'a', 1, 0.5 ), (b'b', 2, 0.75)],
                  dtype=[('I', 'S2'), ('A', '<i8'), ('B', '<f8')])

        >>> index_dtypes = f"<S{df.index.str.len().max()}"
        >>> df.to_records(index_dtypes=index_dtypes)
        rec.array([(b'a', 1, 0.5 ), (b'b', 2, 0.75)],
                  dtype=[('I', 'S1'), ('A', '<i8'), ('B', '<f8')])
        """

        if index:
            if isinstance(self.index, ABCMultiIndex):
                # array of tuples to numpy cols. copy copy copy
                ix_vals = list(map(np.array, zip(*self.index.values)))
            else:
                ix_vals = [self.index.values]

            arrays = ix_vals + [self[c]._internal_get_values() for c in self.columns]

            count = 0
            index_names = list(self.index.names)

            if isinstance(self.index, ABCMultiIndex):
                for i, n in enumerate(index_names):
                    if n is None:
                        index_names[i] = f"level_{count}"
                        count += 1
            elif index_names[0] is None:
                index_names = ["index"]

            names = [str(name) for name in itertools.chain(index_names, self.columns)]
        else:
            arrays = [self[c]._internal_get_values() for c in self.columns]
            names = [str(c) for c in self.columns]
            index_names = []

        index_len = len(index_names)
        formats = []

        for i, v in enumerate(arrays):
            index = i

            # When the names and arrays are collected, we
            # first collect those in the DataFrame's index,
            # followed by those in its columns.
            #
            # Thus, the total length of the array is:
            # len(index_names) + len(DataFrame.columns).
            #
            # This check allows us to see whether we are
            # handling a name / array in the index or column.
            if index < index_len:
                dtype_mapping = index_dtypes
                name = index_names[index]
            else:
                index -= index_len
                dtype_mapping = column_dtypes
                name = self.columns[index]

            # We have a dictionary, so we get the data type
            # associated with the index or column (which can
            # be denoted by its name in the DataFrame or its
            # position in DataFrame's array of indices or
            # columns, whichever is applicable.
            if is_dict_like(dtype_mapping):
                if name in dtype_mapping:
                    dtype_mapping = dtype_mapping[name]
                elif index in dtype_mapping:
                    dtype_mapping = dtype_mapping[index]
                else:
                    dtype_mapping = None

            # If no mapping can be found, use the array's
            # dtype attribute for formatting.
            #
            # A valid dtype must either be a type or
            # string naming a type.
            if dtype_mapping is None:
                formats.append(v.dtype)
            elif isinstance(dtype_mapping, (type, np.dtype, str)):
                formats.append(dtype_mapping)
            else:
                element = "row" if i < index_len else "column"
                msg = f"Invalid dtype {dtype_mapping} specified for {element} {name}"
                raise ValueError(msg)

        return np.rec.fromarrays(arrays, dtype={"names": names, "formats": formats})

    @classmethod
    def _from_arrays(cls, arrays, columns, index, dtype=None):
        mgr = arrays_to_mgr(arrays, columns, index, columns, dtype=dtype)
        return cls(mgr)

    @deprecate_kwarg(old_arg_name="fname", new_arg_name="path")
    def to_stata(
        self,
        path,
        convert_dates=None,
        write_index=True,
        byteorder=None,
        time_stamp=None,
        data_label=None,
        variable_labels=None,
        version=114,
        convert_strl=None,
    ):
        """
        Export DataFrame object to Stata dta format.

        Writes the DataFrame to a Stata dataset file.
        "dta" files contain a Stata dataset.

        Parameters
        ----------
        path : str, buffer or path object
            String, path object (pathlib.Path or py._path.local.LocalPath) or
            object implementing a binary write() function. If using a buffer
            then the buffer will not be automatically closed after the file
            data has been written.

            .. versionchanged:: 1.0.0

            Previously this was "fname"

        convert_dates : dict
            Dictionary mapping columns containing datetime types to stata
            internal format to use when writing the dates. Options are 'tc',
            'td', 'tm', 'tw', 'th', 'tq', 'ty'. Column can be either an integer
            or a name. Datetime columns that do not have a conversion type
            specified will be converted to 'tc'. Raises NotImplementedError if
            a datetime column has timezone information.
        write_index : bool
            Write the index to Stata dataset.
        byteorder : str
            Can be ">", "<", "little", or "big". default is `sys.byteorder`.
        time_stamp : datetime
            A datetime to use as file creation date.  Default is the current
            time.
        data_label : str, optional
            A label for the data set.  Must be 80 characters or smaller.
        variable_labels : dict
            Dictionary containing columns as keys and variable labels as
            values. Each label must be 80 characters or smaller.
        version : {114, 117}, default 114
            Version to use in the output dta file.  Version 114 can be used
            read by Stata 10 and later.  Version 117 can be read by Stata 13
            or later. Version 114 limits string variables to 244 characters or
            fewer while 117 allows strings with lengths up to 2,000,000
            characters.

            .. versionadded:: 0.23.0

        convert_strl : list, optional
            List of column names to convert to string columns to Stata StrL
            format. Only available if version is 117.  Storing strings in the
            StrL format can produce smaller dta files if strings have more than
            8 characters and values are repeated.

            .. versionadded:: 0.23.0

        Raises
        ------
        NotImplementedError
            * If datetimes contain timezone information
            * Column dtype is not representable in Stata
        ValueError
            * Columns listed in convert_dates are neither datetime64[ns]
              or datetime.datetime
            * Column listed in convert_dates is not in DataFrame
            * Categorical label contains more than 32,000 characters

        See Also
        --------
        read_stata : Import Stata data files.
        io.stata.StataWriter : Low-level writer for Stata data files.
        io.stata.StataWriter117 : Low-level writer for version 117 files.

        Examples
        --------
        >>> df = pd.DataFrame({'animal': ['falcon', 'parrot', 'falcon',
        ...                               'parrot'],
        ...                    'speed': [350, 18, 361, 15]})
        >>> df.to_stata('animals.dta')  # doctest: +SKIP
        """
        kwargs = {}
        if version not in (114, 117):
            raise ValueError("Only formats 114 and 117 supported.")
        if version == 114:
            if convert_strl is not None:
                raise ValueError("strl support is only available when using format 117")
            from pandas.io.stata import StataWriter as statawriter
        else:
            # https://github.com/python/mypy/issues/1153
            # error: Name 'statawriter' already defined (possibly by an import)
            from pandas.io.stata import (  # type: ignore
                StataWriter117 as statawriter,
            )

            kwargs["convert_strl"] = convert_strl

        writer = statawriter(
            path,
            self,
            convert_dates=convert_dates,
            byteorder=byteorder,
            time_stamp=time_stamp,
            data_label=data_label,
            write_index=write_index,
            variable_labels=variable_labels,
            **kwargs,
        )
        writer.write_file()

    @deprecate_kwarg(old_arg_name="fname", new_arg_name="path")
    def to_feather(self, path):
        """
        Write out the binary feather-format for DataFrames.

        Parameters
        ----------
        path : str
            String file path.
        """
        from pandas.io.feather_format import to_feather

        to_feather(self, path)

    @Appender(
        """
        Examples
        --------
        >>> df = pd.DataFrame(
        ...     data={"animal_1": ["elk", "pig"], "animal_2": ["dog", "quetzal"]}
        ... )
        >>> print(df.to_markdown())
        |    | animal_1   | animal_2   |
        |---:|:-----------|:-----------|
        |  0 | elk        | dog        |
        |  1 | pig        | quetzal    |
        """
    )
    @Substitution(klass="DataFrame")
    @Appender(_shared_docs["to_markdown"])
    def to_markdown(
        self, buf: Optional[IO[str]] = None, mode: Optional[str] = None, **kwargs,
    ) -> Optional[str]:
        kwargs.setdefault("headers", "keys")
        kwargs.setdefault("tablefmt", "pipe")
        tabulate = import_optional_dependency("tabulate")
        result = tabulate.tabulate(self, **kwargs)
        if buf is None:
            return result
        buf, _, _, _ = get_filepath_or_buffer(buf, mode=mode)
        assert buf is not None  # Help mypy.
        buf.writelines(result)
        return None

    @deprecate_kwarg(old_arg_name="fname", new_arg_name="path")
    def to_parquet(
        self,
        path,
        engine="auto",
        compression="snappy",
        index=None,
        partition_cols=None,
        **kwargs,
    ):
        """
        Write a DataFrame to the binary parquet format.

        .. versionadded:: 0.21.0

        This function writes the dataframe as a `parquet file
        <https://parquet.apache.org/>`_. You can choose different parquet
        backends, and have the option of compression. See
        :ref:`the user guide <io.parquet>` for more details.

        Parameters
        ----------
        path : str
            File path or Root Directory path. Will be used as Root Directory
            path while writing a partitioned dataset.

            .. versionchanged:: 1.0.0

            Previously this was "fname"

        engine : {'auto', 'pyarrow', 'fastparquet'}, default 'auto'
            Parquet library to use. If 'auto', then the option
            ``io.parquet.engine`` is used. The default ``io.parquet.engine``
            behavior is to try 'pyarrow', falling back to 'fastparquet' if
            'pyarrow' is unavailable.
        compression : {'snappy', 'gzip', 'brotli', None}, default 'snappy'
            Name of the compression to use. Use ``None`` for no compression.
        index : bool, default None
            If ``True``, include the dataframe's index(es) in the file output.
            If ``False``, they will not be written to the file.
            If ``None``, similar to ``True`` the dataframe's index(es)
            will be saved. However, instead of being saved as values,
            the RangeIndex will be stored as a range in the metadata so it
            doesn't require much space and is faster. Other indexes will
            be included as columns in the file output.

            .. versionadded:: 0.24.0

        partition_cols : list, optional, default None
            Column names by which to partition the dataset.
            Columns are partitioned in the order they are given.

            .. versionadded:: 0.24.0

        **kwargs
            Additional arguments passed to the parquet library. See
            :ref:`pandas io <io.parquet>` for more details.

        See Also
        --------
        read_parquet : Read a parquet file.
        DataFrame.to_csv : Write a csv file.
        DataFrame.to_sql : Write to a sql table.
        DataFrame.to_hdf : Write to hdf.

        Notes
        -----
        This function requires either the `fastparquet
        <https://pypi.org/project/fastparquet>`_ or `pyarrow
        <https://arrow.apache.org/docs/python/>`_ library.

        Examples
        --------
        >>> df = pd.DataFrame(data={'col1': [1, 2], 'col2': [3, 4]})
        >>> df.to_parquet('df.parquet.gzip',
        ...               compression='gzip')  # doctest: +SKIP
        >>> pd.read_parquet('df.parquet.gzip')  # doctest: +SKIP
           col1  col2
        0     1     3
        1     2     4
        """
        from pandas.io.parquet import to_parquet

        to_parquet(
            self,
            path,
            engine,
            compression=compression,
            index=index,
            partition_cols=partition_cols,
            **kwargs,
        )

    @Substitution(
        header_type="bool",
        header="Whether to print column labels, default True",
        col_space_type="str or int",
        col_space="The minimum width of each column in CSS length "
        "units.  An int is assumed to be px units.\n\n"
        "            .. versionadded:: 0.25.0\n"
        "                Ability to use str",
    )
    @Substitution(shared_params=fmt.common_docstring, returns=fmt.return_docstring)
    def to_html(
        self,
        buf=None,
        columns=None,
        col_space=None,
        header=True,
        index=True,
        na_rep="NaN",
        formatters=None,
        float_format=None,
        sparsify=None,
        index_names=True,
        justify=None,
        max_rows=None,
        max_cols=None,
        show_dimensions=False,
        decimal=".",
        bold_rows=True,
        classes=None,
        escape=True,
        notebook=False,
        border=None,
        table_id=None,
        render_links=False,
        encoding=None,
    ):
        """
        Render a DataFrame as an HTML table.
        %(shared_params)s
        bold_rows : bool, default True
            Make the row labels bold in the output.
        classes : str or list or tuple, default None
            CSS class(es) to apply to the resulting html table.
        escape : bool, default True
            Convert the characters <, >, and & to HTML-safe sequences.
        notebook : {True, False}, default False
            Whether the generated HTML is for IPython Notebook.
        border : int
            A ``border=border`` attribute is included in the opening
            `<table>` tag. Default ``pd.options.display.html.border``.
        encoding : str, default "utf-8"
            Set character encoding

            .. versionadded:: 1.0
        table_id : str, optional
            A css id is included in the opening `<table>` tag if specified.

            .. versionadded:: 0.23.0

        render_links : bool, default False
            Convert URLs to HTML links.

            .. versionadded:: 0.24.0
        %(returns)s
        See Also
        --------
        to_string : Convert DataFrame to a string.
        """

        if justify is not None and justify not in fmt._VALID_JUSTIFY_PARAMETERS:
            raise ValueError("Invalid value for justify parameter")

        formatter = fmt.DataFrameFormatter(
            self,
            columns=columns,
            col_space=col_space,
            na_rep=na_rep,
            formatters=formatters,
            float_format=float_format,
            sparsify=sparsify,
            justify=justify,
            index_names=index_names,
            header=header,
            index=index,
            bold_rows=bold_rows,
            escape=escape,
            max_rows=max_rows,
            max_cols=max_cols,
            show_dimensions=show_dimensions,
            decimal=decimal,
            table_id=table_id,
            render_links=render_links,
        )
        # TODO: a generic formatter wld b in DataFrameFormatter
        return formatter.to_html(
            buf=buf,
            classes=classes,
            notebook=notebook,
            border=border,
            encoding=encoding,
        )

    # ----------------------------------------------------------------------

    def info(
        self, verbose=None, buf=None, max_cols=None, memory_usage=None, null_counts=None
    ):
        """
        Print a concise summary of a DataFrame.

        This method prints information about a DataFrame including
        the index dtype and column dtypes, non-null values and memory usage.

        Parameters
        ----------
        verbose : bool, optional
            Whether to print the full summary. By default, the setting in
            ``pandas.options.display.max_info_columns`` is followed.
        buf : writable buffer, defaults to sys.stdout
            Where to send the output. By default, the output is printed to
            sys.stdout. Pass a writable buffer if you need to further process
            the output.
        max_cols : int, optional
            When to switch from the verbose to the truncated output. If the
            DataFrame has more than `max_cols` columns, the truncated output
            is used. By default, the setting in
            ``pandas.options.display.max_info_columns`` is used.
        memory_usage : bool, str, optional
            Specifies whether total memory usage of the DataFrame
            elements (including the index) should be displayed. By default,
            this follows the ``pandas.options.display.memory_usage`` setting.

            True always show memory usage. False never shows memory usage.
            A value of 'deep' is equivalent to "True with deep introspection".
            Memory usage is shown in human-readable units (base-2
            representation). Without deep introspection a memory estimation is
            made based in column dtype and number of rows assuming values
            consume the same memory amount for corresponding dtypes. With deep
            memory introspection, a real memory usage calculation is performed
            at the cost of computational resources.
        null_counts : bool, optional
            Whether to show the non-null counts. By default, this is shown
            only if the frame is smaller than
            ``pandas.options.display.max_info_rows`` and
            ``pandas.options.display.max_info_columns``. A value of True always
            shows the counts, and False never shows the counts.

        Returns
        -------
        None
            This method prints a summary of a DataFrame and returns None.

        See Also
        --------
        DataFrame.describe: Generate descriptive statistics of DataFrame
            columns.
        DataFrame.memory_usage: Memory usage of DataFrame columns.

        Examples
        --------
        >>> int_values = [1, 2, 3, 4, 5]
        >>> text_values = ['alpha', 'beta', 'gamma', 'delta', 'epsilon']
        >>> float_values = [0.0, 0.25, 0.5, 0.75, 1.0]
        >>> df = pd.DataFrame({"int_col": int_values, "text_col": text_values,
        ...                   "float_col": float_values})
        >>> df
           int_col text_col  float_col
        0        1    alpha       0.00
        1        2     beta       0.25
        2        3    gamma       0.50
        3        4    delta       0.75
        4        5  epsilon       1.00

        Prints information of all columns:

        >>> df.info(verbose=True)
        <class 'pandas.core.frame.DataFrame'>
        RangeIndex: 5 entries, 0 to 4
        Data columns (total 3 columns):
        int_col      5 non-null int64
        text_col     5 non-null object
        float_col    5 non-null float64
        dtypes: float64(1), int64(1), object(1)
        memory usage: 248.0+ bytes

        Prints a summary of columns count and its dtypes but not per column
        information:

        >>> df.info(verbose=False)
        <class 'pandas.core.frame.DataFrame'>
        RangeIndex: 5 entries, 0 to 4
        Columns: 3 entries, int_col to float_col
        dtypes: float64(1), int64(1), object(1)
        memory usage: 248.0+ bytes

        Pipe output of DataFrame.info to buffer instead of sys.stdout, get
        buffer content and writes to a text file:

        >>> import io
        >>> buffer = io.StringIO()
        >>> df.info(buf=buffer)
        >>> s = buffer.getvalue()
        >>> with open("df_info.txt", "w",
        ...           encoding="utf-8") as f:  # doctest: +SKIP
        ...     f.write(s)
        260

        The `memory_usage` parameter allows deep introspection mode, specially
        useful for big DataFrames and fine-tune memory optimization:

        >>> random_strings_array = np.random.choice(['a', 'b', 'c'], 10 ** 6)
        >>> df = pd.DataFrame({
        ...     'column_1': np.random.choice(['a', 'b', 'c'], 10 ** 6),
        ...     'column_2': np.random.choice(['a', 'b', 'c'], 10 ** 6),
        ...     'column_3': np.random.choice(['a', 'b', 'c'], 10 ** 6)
        ... })
        >>> df.info()
        <class 'pandas.core.frame.DataFrame'>
        RangeIndex: 1000000 entries, 0 to 999999
        Data columns (total 3 columns):
        column_1    1000000 non-null object
        column_2    1000000 non-null object
        column_3    1000000 non-null object
        dtypes: object(3)
        memory usage: 22.9+ MB

        >>> df.info(memory_usage='deep')
        <class 'pandas.core.frame.DataFrame'>
        RangeIndex: 1000000 entries, 0 to 999999
        Data columns (total 3 columns):
        column_1    1000000 non-null object
        column_2    1000000 non-null object
        column_3    1000000 non-null object
        dtypes: object(3)
        memory usage: 188.8 MB
        """

        if buf is None:  # pragma: no cover
            buf = sys.stdout

        lines = []

        lines.append(str(type(self)))
        lines.append(self.index._summary())

        if len(self.columns) == 0:
            lines.append(f"Empty {type(self).__name__}")
            fmt.buffer_put_lines(buf, lines)
            return

        cols = self.columns

        # hack
        if max_cols is None:
            max_cols = get_option("display.max_info_columns", len(self.columns) + 1)

        max_rows = get_option("display.max_info_rows", len(self) + 1)

        if null_counts is None:
            show_counts = (len(self.columns) <= max_cols) and (len(self) < max_rows)
        else:
            show_counts = null_counts
        exceeds_info_cols = len(self.columns) > max_cols

        def _verbose_repr():
            lines.append(f"Data columns (total {len(self.columns)} columns):")
            space = max(len(pprint_thing(k)) for k in self.columns) + 4
            counts = None

            tmpl = "{count}{dtype}"
            if show_counts:
                counts = self.count()
                if len(cols) != len(counts):  # pragma: no cover
                    raise AssertionError(
                        f"Columns must equal counts ({len(cols)} != {len(counts)})"
                    )
                tmpl = "{count} non-null {dtype}"

            dtypes = self.dtypes
            for i, col in enumerate(self.columns):
                dtype = dtypes.iloc[i]
                col = pprint_thing(col)

                count = ""
                if show_counts:
                    assert counts is not None
                    count = counts.iloc[i]

                lines.append(
                    _put_str(col, space) + tmpl.format(count=count, dtype=dtype)
                )

        def _non_verbose_repr():
            lines.append(self.columns._summary(name="Columns"))

        def _sizeof_fmt(num, size_qualifier):
            # returns size in human readable format
            for x in ["bytes", "KB", "MB", "GB", "TB"]:
                if num < 1024.0:
                    return f"{num:3.1f}{size_qualifier} {x}"
                num /= 1024.0
            return f"{num:3.1f}{size_qualifier} PB"

        if verbose:
            _verbose_repr()
        elif verbose is False:  # specifically set to False, not nesc None
            _non_verbose_repr()
        else:
            if exceeds_info_cols:
                _non_verbose_repr()
            else:
                _verbose_repr()

        counts = self._data.get_dtype_counts()
        dtypes = [f"{k[0]}({k[1]:d})" for k in sorted(counts.items())]
        lines.append(f"dtypes: {', '.join(dtypes)}")

        if memory_usage is None:
            memory_usage = get_option("display.memory_usage")
        if memory_usage:
            # append memory usage of df to display
            size_qualifier = ""
            if memory_usage == "deep":
                deep = True
            else:
                # size_qualifier is just a best effort; not guaranteed to catch
                # all cases (e.g., it misses categorical data even with object
                # categories)
                deep = False
                if "object" in counts or self.index._is_memory_usage_qualified():
                    size_qualifier = "+"
            mem_usage = self.memory_usage(index=True, deep=deep).sum()
            lines.append(f"memory usage: {_sizeof_fmt(mem_usage, size_qualifier)}\n")
        fmt.buffer_put_lines(buf, lines)

    def memory_usage(self, index=True, deep=False):
        """
        Return the memory usage of each column in bytes.

        The memory usage can optionally include the contribution of
        the index and elements of `object` dtype.

        This value is displayed in `DataFrame.info` by default. This can be
        suppressed by setting ``pandas.options.display.memory_usage`` to False.

        Parameters
        ----------
        index : bool, default True
            Specifies whether to include the memory usage of the DataFrame's
            index in returned Series. If ``index=True``, the memory usage of
            the index is the first item in the output.
        deep : bool, default False
            If True, introspect the data deeply by interrogating
            `object` dtypes for system-level memory consumption, and include
            it in the returned values.

        Returns
        -------
        Series
            A Series whose index is the original column names and whose values
            is the memory usage of each column in bytes.

        See Also
        --------
        numpy.ndarray.nbytes : Total bytes consumed by the elements of an
            ndarray.
        Series.memory_usage : Bytes consumed by a Series.
        Categorical : Memory-efficient array for string values with
            many repeated values.
        DataFrame.info : Concise summary of a DataFrame.

        Examples
        --------
        >>> dtypes = ['int64', 'float64', 'complex128', 'object', 'bool']
        >>> data = dict([(t, np.ones(shape=5000).astype(t))
        ...              for t in dtypes])
        >>> df = pd.DataFrame(data)
        >>> df.head()
           int64  float64            complex128  object  bool
        0      1      1.0    1.000000+0.000000j       1  True
        1      1      1.0    1.000000+0.000000j       1  True
        2      1      1.0    1.000000+0.000000j       1  True
        3      1      1.0    1.000000+0.000000j       1  True
        4      1      1.0    1.000000+0.000000j       1  True

        >>> df.memory_usage()
        Index           128
        int64         40000
        float64       40000
        complex128    80000
        object        40000
        bool           5000
        dtype: int64

        >>> df.memory_usage(index=False)
        int64         40000
        float64       40000
        complex128    80000
        object        40000
        bool           5000
        dtype: int64

        The memory footprint of `object` dtype columns is ignored by default:

        >>> df.memory_usage(deep=True)
        Index            128
        int64          40000
        float64        40000
        complex128     80000
        object        160000
        bool            5000
        dtype: int64

        Use a Categorical for efficient storage of an object-dtype column with
        many repeated values.

        >>> df['object'].astype('category').memory_usage(deep=True)
        5216
        """
        result = Series(
            [c.memory_usage(index=False, deep=deep) for col, c in self.items()],
            index=self.columns,
        )
        if index:
            result = Series(self.index.memory_usage(deep=deep), index=["Index"]).append(
                result
            )
        return result

    def transpose(self, *args, copy: bool = False):
        """
        Transpose index and columns.

        Reflect the DataFrame over its main diagonal by writing rows as columns
        and vice-versa. The property :attr:`.T` is an accessor to the method
        :meth:`transpose`.

        Parameters
        ----------
        *args : tuple, optional
            Accepted for compatibility with NumPy.
        copy : bool, default False
            Whether to copy the data after transposing, even for DataFrames
            with a single dtype.

            Note that a copy is always required for mixed dtype DataFrames,
            or for DataFrames with any extension types.

        Returns
        -------
        DataFrame
            The transposed DataFrame.

        See Also
        --------
        numpy.transpose : Permute the dimensions of a given array.

        Notes
        -----
        Transposing a DataFrame with mixed dtypes will result in a homogeneous
        DataFrame with the `object` dtype. In such a case, a copy of the data
        is always made.

        Examples
        --------
        **Square DataFrame with homogeneous dtype**

        >>> d1 = {'col1': [1, 2], 'col2': [3, 4]}
        >>> df1 = pd.DataFrame(data=d1)
        >>> df1
           col1  col2
        0     1     3
        1     2     4

        >>> df1_transposed = df1.T # or df1.transpose()
        >>> df1_transposed
              0  1
        col1  1  2
        col2  3  4

        When the dtype is homogeneous in the original DataFrame, we get a
        transposed DataFrame with the same dtype:

        >>> df1.dtypes
        col1    int64
        col2    int64
        dtype: object
        >>> df1_transposed.dtypes
        0    int64
        1    int64
        dtype: object

        **Non-square DataFrame with mixed dtypes**

        >>> d2 = {'name': ['Alice', 'Bob'],
        ...       'score': [9.5, 8],
        ...       'employed': [False, True],
        ...       'kids': [0, 0]}
        >>> df2 = pd.DataFrame(data=d2)
        >>> df2
            name  score  employed  kids
        0  Alice    9.5     False     0
        1    Bob    8.0      True     0

        >>> df2_transposed = df2.T # or df2.transpose()
        >>> df2_transposed
                      0     1
        name      Alice   Bob
        score       9.5     8
        employed  False  True
        kids          0     0

        When the DataFrame has mixed dtypes, we get a transposed DataFrame with
        the `object` dtype:

        >>> df2.dtypes
        name         object
        score       float64
        employed       bool
        kids          int64
        dtype: object
        >>> df2_transposed.dtypes
        0    object
        1    object
        dtype: object
        """
        nv.validate_transpose(args, dict())
        # construct the args

        dtypes = list(self.dtypes)
        if self._is_homogeneous_type and dtypes and is_extension_array_dtype(dtypes[0]):
            # We have EAs with the same dtype. We can preserve that dtype in transpose.
            dtype = dtypes[0]
            arr_type = dtype.construct_array_type()
            values = self.values

            new_values = [arr_type._from_sequence(row, dtype=dtype) for row in values]
            result = self._constructor(
                dict(zip(self.index, new_values)), index=self.columns
            )

        else:
            new_values = self.values.T
            if copy:
                new_values = new_values.copy()
            result = self._constructor(
                new_values, index=self.columns, columns=self.index
            )

        return result.__finalize__(self)

    T = property(transpose)

    # ----------------------------------------------------------------------
    # Indexing Methods

    def _ixs(self, i: int, axis: int = 0):
        """
        Parameters
        ----------
        i : int
        axis : int

        Notes
        -----
        If slice passed, the resulting data will be a view.
        """
        # irow
        if axis == 0:
            new_values = self._data.fast_xs(i)

            # if we are a copy, mark as such
            copy = isinstance(new_values, np.ndarray) and new_values.base is None
            result = self._constructor_sliced(
                new_values,
                index=self.columns,
                name=self.index[i],
                dtype=new_values.dtype,
            )
            result._set_is_copy(self, copy=copy)
            return result

        # icol
        else:
            label = self.columns[i]

            # if the values returned are not the same length
            # as the index (iow a not found value), iget returns
            # a 0-len ndarray. This is effectively catching
            # a numpy error (as numpy should really raise)
            values = self._data.iget(i)

            if len(self.index) and not len(values):
                values = np.array([np.nan] * len(self.index), dtype=object)
            result = self._box_col_values(values, label)

            # this is a cached value, mark it so
            result._set_as_cached(label, self)

            return result

    def __getitem__(self, key):
        key = lib.item_from_zerodim(key)
        key = com.apply_if_callable(key, self)

        if is_hashable(key):
            # shortcut if the key is in columns
            if self.columns.is_unique and key in self.columns:
                if self.columns.nlevels > 1:
                    return self._getitem_multilevel(key)
                return self._get_item_cache(key)

        # Do we have a slicer (on rows)?
        indexer = convert_to_index_sliceable(self, key)
        if indexer is not None:
            # either we have a slice or we have a string that can be converted
            #  to a slice for partial-string date indexing
            return self._slice(indexer, axis=0)

        # Do we have a (boolean) DataFrame?
        if isinstance(key, DataFrame):
            return self.where(key)

        # Do we have a (boolean) 1d indexer?
        if com.is_bool_indexer(key):
            return self._getitem_bool_array(key)

        # We are left with two options: a single key, and a collection of keys,
        # We interpret tuples as collections only for non-MultiIndex
        is_single_key = isinstance(key, tuple) or not is_list_like(key)

        if is_single_key:
            if self.columns.nlevels > 1:
                return self._getitem_multilevel(key)
            indexer = self.columns.get_loc(key)
            if is_integer(indexer):
                indexer = [indexer]
        else:
            if is_iterator(key):
                key = list(key)
            indexer = self.loc._get_listlike_indexer(key, axis=1, raise_missing=True)[1]

        # take() does not accept boolean indexers
        if getattr(indexer, "dtype", None) == bool:
            indexer = np.where(indexer)[0]

        data = self.take(indexer, axis=1)

        if is_single_key:
            # What does looking for a single key in a non-unique index return?
            # The behavior is inconsistent. It returns a Series, except when
            # - the key itself is repeated (test on data.shape, #9519), or
            # - we have a MultiIndex on columns (test on self.columns, #21309)
            if data.shape[1] == 1 and not isinstance(self.columns, ABCMultiIndex):
                data = data[key]

        return data

    def _getitem_bool_array(self, key):
        # also raises Exception if object array with NA values
        # warning here just in case -- previously __setitem__ was
        # reindexing but __getitem__ was not; it seems more reasonable to
        # go with the __setitem__ behavior since that is more consistent
        # with all other indexing behavior
        if isinstance(key, Series) and not key.index.equals(self.index):
            warnings.warn(
                "Boolean Series key will be reindexed to match DataFrame index.",
                UserWarning,
                stacklevel=3,
            )
        elif len(key) != len(self.index):
            raise ValueError(
                f"Item wrong length {len(key)} instead of {len(self.index)}."
            )

        # check_bool_indexer will throw exception if Series key cannot
        # be reindexed to match DataFrame rows
        key = check_bool_indexer(self.index, key)
        indexer = key.nonzero()[0]
        return self.take(indexer, axis=0)

    def _getitem_multilevel(self, key):
        # self.columns is a MultiIndex
        loc = self.columns.get_loc(key)
        if isinstance(loc, (slice, Series, np.ndarray, Index)):
            new_columns = self.columns[loc]
            result_columns = maybe_droplevels(new_columns, key)
            if self._is_mixed_type:
                result = self.reindex(columns=new_columns)
                result.columns = result_columns
            else:
                new_values = self.values[:, loc]
                result = self._constructor(
                    new_values, index=self.index, columns=result_columns
                )
                result = result.__finalize__(self)

            # If there is only one column being returned, and its name is
            # either an empty string, or a tuple with an empty string as its
            # first element, then treat the empty string as a placeholder
            # and return the column as if the user had provided that empty
            # string in the key. If the result is a Series, exclude the
            # implied empty string from its name.
            if len(result.columns) == 1:
                top = result.columns[0]
                if isinstance(top, tuple):
                    top = top[0]
                if top == "":
                    result = result[""]
                    if isinstance(result, Series):
                        result = self._constructor_sliced(
                            result, index=self.index, name=key
                        )

            result._set_is_copy(self)
            return result
        else:
            return self._get_item_cache(key)

    def _get_value(self, index, col, takeable: bool = False):
        """
        Quickly retrieve single value at passed column and index.

        Parameters
        ----------
        index : row label
        col : column label
        takeable : interpret the index/col as indexers, default False

        Returns
        -------
        scalar
        """
        if takeable:
            series = self._iget_item_cache(col)
            return com.maybe_box_datetimelike(series._values[index])

        series = self._get_item_cache(col)
        engine = self.index._engine

        try:
            return engine.get_value(series._values, index)
        except KeyError:
            # GH 20629
            if self.index.nlevels > 1:
                # partial indexing forbidden
                raise
        except (TypeError, ValueError):
            pass

        # we cannot handle direct indexing
        # use positional
        col = self.columns.get_loc(col)
        index = self.index.get_loc(index)
        return self._get_value(index, col, takeable=True)

    def __setitem__(self, key, value):
        key = com.apply_if_callable(key, self)

        # see if we can slice the rows
        indexer = convert_to_index_sliceable(self, key)
        if indexer is not None:
            # either we have a slice or we have a string that can be converted
            #  to a slice for partial-string date indexing
            return self._setitem_slice(indexer, value)

        if isinstance(key, DataFrame) or getattr(key, "ndim", None) == 2:
            self._setitem_frame(key, value)
        elif isinstance(key, (Series, np.ndarray, list, Index)):
            self._setitem_array(key, value)
        else:
            # set column
            self._set_item(key, value)

    def _setitem_slice(self, key, value):
        self._check_setitem_copy()
        self.loc[key] = value

    def _setitem_array(self, key, value):
        # also raises Exception if object array with NA values
        if com.is_bool_indexer(key):
            if len(key) != len(self.index):
                raise ValueError(
                    f"Item wrong length {len(key)} instead of {len(self.index)}!"
                )
            key = check_bool_indexer(self.index, key)
            indexer = key.nonzero()[0]
            self._check_setitem_copy()
            self.loc._setitem_with_indexer(indexer, value)
        else:
            if isinstance(value, DataFrame):
                if len(value.columns) != len(key):
                    raise ValueError("Columns must be same length as key")
                for k1, k2 in zip(key, value.columns):
                    self[k1] = value[k2]
            else:
                indexer = self.loc._get_listlike_indexer(
                    key, axis=1, raise_missing=False
                )[1]
                self._check_setitem_copy()
                self.loc._setitem_with_indexer((slice(None), indexer), value)

    def _setitem_frame(self, key, value):
        # support boolean setting with DataFrame input, e.g.
        # df[df > df2] = 0
        if isinstance(key, np.ndarray):
            if key.shape != self.shape:
                raise ValueError("Array conditional must be same shape as self")
            key = self._constructor(key, **self._construct_axes_dict())

        if key.values.size and not is_bool_dtype(key.values):
            raise TypeError(
                "Must pass DataFrame or 2-d ndarray with boolean values only"
            )

        self._check_inplace_setting(value)
        self._check_setitem_copy()
        self._where(-key, value, inplace=True)

    def _set_item(self, key, value):
        """
        Add series to DataFrame in specified column.

        If series is a numpy-array (not a Series/TimeSeries), it must be the
        same length as the DataFrames index or an error will be thrown.

        Series/TimeSeries will be conformed to the DataFrames index to
        ensure homogeneity.
        """

        self._ensure_valid_index(value)
        value = self._sanitize_column(key, value)
        NDFrame._set_item(self, key, value)

        # check if we are modifying a copy
        # try to set first as we want an invalid
        # value exception to occur first
        if len(self):
            self._check_setitem_copy()

    def _set_value(self, index, col, value, takeable: bool = False):
        """
        Put single value at passed column and index.

        Parameters
        ----------
        index : row label
        col : column label
        value : scalar
        takeable : interpret the index/col as indexers, default False

        Returns
        -------
        DataFrame
            If label pair is contained, will be reference to calling DataFrame,
            otherwise a new object.
        """
        try:
            if takeable is True:
                series = self._iget_item_cache(col)
                return series._set_value(index, value, takeable=True)

            series = self._get_item_cache(col)
            engine = self.index._engine
            engine.set_value(series._values, index, value)
            return self
        except (KeyError, TypeError):

            # set using a non-recursive method & reset the cache
            if takeable:
                self.iloc[index, col] = value
            else:
                self.loc[index, col] = value
            self._item_cache.pop(col, None)

            return self

    def _ensure_valid_index(self, value):
        """
        Ensure that if we don't have an index, that we can create one from the
        passed value.
        """
        # GH5632, make sure that we are a Series convertible
        if not len(self.index) and is_list_like(value) and len(value):
            try:
                value = Series(value)
            except (ValueError, NotImplementedError, TypeError):
                raise ValueError(
                    "Cannot set a frame with no defined index "
                    "and a value that cannot be converted to a "
                    "Series"
                )

            self._data = self._data.reindex_axis(
                value.index.copy(), axis=1, fill_value=np.nan
            )

    def _box_item_values(self, key, values):
        items = self.columns[self.columns.get_loc(key)]
        if values.ndim == 2:
            return self._constructor(values.T, columns=items, index=self.index)
        else:
            return self._box_col_values(values, items)

    def _box_col_values(self, values, items):
        """
        Provide boxed values for a column.
        """
        klass = self._constructor_sliced
        return klass(values, index=self.index, name=items, fastpath=True)

    # ----------------------------------------------------------------------
    # Unsorted

    def query(self, expr, inplace=False, **kwargs):
        """
        Query the columns of a DataFrame with a boolean expression.

        Parameters
        ----------
        expr : str
            The query string to evaluate.  You can refer to variables
            in the environment by prefixing them with an '@' character like
            ``@a + b``.

            .. versionadded:: 0.25.0

            You can refer to column names that contain spaces by surrounding
            them in backticks.

            For example, if one of your columns is called ``a a`` and you want
            to sum it with ``b``, your query should be ```a a` + b``.

        inplace : bool
            Whether the query should modify the data in place or return
            a modified copy.
        **kwargs
            See the documentation for :func:`eval` for complete details
            on the keyword arguments accepted by :meth:`DataFrame.query`.

        Returns
        -------
        DataFrame
            DataFrame resulting from the provided query expression.

        See Also
        --------
        eval : Evaluate a string describing operations on
            DataFrame columns.
        DataFrame.eval : Evaluate a string describing operations on
            DataFrame columns.

        Notes
        -----
        The result of the evaluation of this expression is first passed to
        :attr:`DataFrame.loc` and if that fails because of a
        multidimensional key (e.g., a DataFrame) then the result will be passed
        to :meth:`DataFrame.__getitem__`.

        This method uses the top-level :func:`eval` function to
        evaluate the passed query.

        The :meth:`~pandas.DataFrame.query` method uses a slightly
        modified Python syntax by default. For example, the ``&`` and ``|``
        (bitwise) operators have the precedence of their boolean cousins,
        :keyword:`and` and :keyword:`or`. This *is* syntactically valid Python,
        however the semantics are different.

        You can change the semantics of the expression by passing the keyword
        argument ``parser='python'``. This enforces the same semantics as
        evaluation in Python space. Likewise, you can pass ``engine='python'``
        to evaluate an expression using Python itself as a backend. This is not
        recommended as it is inefficient compared to using ``numexpr`` as the
        engine.

        The :attr:`DataFrame.index` and
        :attr:`DataFrame.columns` attributes of the
        :class:`~pandas.DataFrame` instance are placed in the query namespace
        by default, which allows you to treat both the index and columns of the
        frame as a column in the frame.
        The identifier ``index`` is used for the frame index; you can also
        use the name of the index to identify it in a query. Please note that
        Python keywords may not be used as identifiers.

        For further details and examples see the ``query`` documentation in
        :ref:`indexing <indexing.query>`.

        Examples
        --------
        >>> df = pd.DataFrame({'A': range(1, 6),
        ...                    'B': range(10, 0, -2),
        ...                    'C C': range(10, 5, -1)})
        >>> df
           A   B  C C
        0  1  10   10
        1  2   8    9
        2  3   6    8
        3  4   4    7
        4  5   2    6
        >>> df.query('A > B')
           A  B  C C
        4  5  2    6

        The previous expression is equivalent to

        >>> df[df.A > df.B]
           A  B  C C
        4  5  2    6

        For columns with spaces in their name, you can use backtick quoting.

        >>> df.query('B == `C C`')
           A   B  C C
        0  1  10   10

        The previous expression is equivalent to

        >>> df[df.B == df['C C']]
           A   B  C C
        0  1  10   10
        """
        inplace = validate_bool_kwarg(inplace, "inplace")
        if not isinstance(expr, str):
            msg = f"expr must be a string to be evaluated, {type(expr)} given"
            raise ValueError(msg)
        kwargs["level"] = kwargs.pop("level", 0) + 1
        kwargs["target"] = None
        res = self.eval(expr, **kwargs)

        try:
            new_data = self.loc[res]
        except ValueError:
            # when res is multi-dimensional loc raises, but this is sometimes a
            # valid query
            new_data = self[res]

        if inplace:
            self._update_inplace(new_data)
        else:
            return new_data

    def eval(self, expr, inplace=False, **kwargs):
        """
        Evaluate a string describing operations on DataFrame columns.

        Operates on columns only, not specific rows or elements.  This allows
        `eval` to run arbitrary code, which can make you vulnerable to code
        injection if you pass user input to this function.

        Parameters
        ----------
        expr : str
            The expression string to evaluate.
        inplace : bool, default False
            If the expression contains an assignment, whether to perform the
            operation inplace and mutate the existing DataFrame. Otherwise,
            a new DataFrame is returned.
        **kwargs
            See the documentation for :func:`eval` for complete details
            on the keyword arguments accepted by
            :meth:`~pandas.DataFrame.query`.

        Returns
        -------
        ndarray, scalar, or pandas object
            The result of the evaluation.

        See Also
        --------
        DataFrame.query : Evaluates a boolean expression to query the columns
            of a frame.
        DataFrame.assign : Can evaluate an expression or function to create new
            values for a column.
        eval : Evaluate a Python expression as a string using various
            backends.

        Notes
        -----
        For more details see the API documentation for :func:`~eval`.
        For detailed examples see :ref:`enhancing performance with eval
        <enhancingperf.eval>`.

        Examples
        --------
        >>> df = pd.DataFrame({'A': range(1, 6), 'B': range(10, 0, -2)})
        >>> df
           A   B
        0  1  10
        1  2   8
        2  3   6
        3  4   4
        4  5   2
        >>> df.eval('A + B')
        0    11
        1    10
        2     9
        3     8
        4     7
        dtype: int64

        Assignment is allowed though by default the original DataFrame is not
        modified.

        >>> df.eval('C = A + B')
           A   B   C
        0  1  10  11
        1  2   8  10
        2  3   6   9
        3  4   4   8
        4  5   2   7
        >>> df
           A   B
        0  1  10
        1  2   8
        2  3   6
        3  4   4
        4  5   2

        Use ``inplace=True`` to modify the original DataFrame.

        >>> df.eval('C = A + B', inplace=True)
        >>> df
           A   B   C
        0  1  10  11
        1  2   8  10
        2  3   6   9
        3  4   4   8
        4  5   2   7
        """
        from pandas.core.computation.eval import eval as _eval

        inplace = validate_bool_kwarg(inplace, "inplace")
        resolvers = kwargs.pop("resolvers", None)
        kwargs["level"] = kwargs.pop("level", 0) + 1
        if resolvers is None:
            index_resolvers = self._get_index_resolvers()
            column_resolvers = self._get_space_character_free_column_resolvers()
            resolvers = column_resolvers, index_resolvers
        if "target" not in kwargs:
            kwargs["target"] = self
        kwargs["resolvers"] = kwargs.get("resolvers", ()) + tuple(resolvers)
        return _eval(expr, inplace=inplace, **kwargs)

    def select_dtypes(self, include=None, exclude=None):
        """
        Return a subset of the DataFrame's columns based on the column dtypes.

        Parameters
        ----------
        include, exclude : scalar or list-like
            A selection of dtypes or strings to be included/excluded. At least
            one of these parameters must be supplied.

        Returns
        -------
        DataFrame
            The subset of the frame including the dtypes in ``include`` and
            excluding the dtypes in ``exclude``.

        Raises
        ------
        ValueError
            * If both of ``include`` and ``exclude`` are empty
            * If ``include`` and ``exclude`` have overlapping elements
            * If any kind of string dtype is passed in.

        Notes
        -----
        * To select all *numeric* types, use ``np.number`` or ``'number'``
        * To select strings you must use the ``object`` dtype, but note that
          this will return *all* object dtype columns
        * See the `numpy dtype hierarchy
          <http://docs.scipy.org/doc/numpy/reference/arrays.scalars.html>`__
        * To select datetimes, use ``np.datetime64``, ``'datetime'`` or
          ``'datetime64'``
        * To select timedeltas, use ``np.timedelta64``, ``'timedelta'`` or
          ``'timedelta64'``
        * To select Pandas categorical dtypes, use ``'category'``
        * To select Pandas datetimetz dtypes, use ``'datetimetz'`` (new in
          0.20.0) or ``'datetime64[ns, tz]'``

        Examples
        --------
        >>> df = pd.DataFrame({'a': [1, 2] * 3,
        ...                    'b': [True, False] * 3,
        ...                    'c': [1.0, 2.0] * 3})
        >>> df
                a      b  c
        0       1   True  1.0
        1       2  False  2.0
        2       1   True  1.0
        3       2  False  2.0
        4       1   True  1.0
        5       2  False  2.0

        >>> df.select_dtypes(include='bool')
           b
        0  True
        1  False
        2  True
        3  False
        4  True
        5  False

        >>> df.select_dtypes(include=['float64'])
           c
        0  1.0
        1  2.0
        2  1.0
        3  2.0
        4  1.0
        5  2.0

        >>> df.select_dtypes(exclude=['int'])
               b    c
        0   True  1.0
        1  False  2.0
        2   True  1.0
        3  False  2.0
        4   True  1.0
        5  False  2.0
        """

        if not is_list_like(include):
            include = (include,) if include is not None else ()
        if not is_list_like(exclude):
            exclude = (exclude,) if exclude is not None else ()

        selection = (frozenset(include), frozenset(exclude))

        if not any(selection):
            raise ValueError("at least one of include or exclude must be nonempty")

        # convert the myriad valid dtypes object to a single representation
        include = frozenset(infer_dtype_from_object(x) for x in include)
        exclude = frozenset(infer_dtype_from_object(x) for x in exclude)
        for dtypes in (include, exclude):
            invalidate_string_dtypes(dtypes)

        # can't both include AND exclude!
        if not include.isdisjoint(exclude):
            raise ValueError(f"include and exclude overlap on {(include & exclude)}")

        # We raise when both include and exclude are empty
        # Hence, we can just shrink the columns we want to keep
        keep_these = np.full(self.shape[1], True)

        def extract_unique_dtypes_from_dtypes_set(
            dtypes_set: FrozenSet[Dtype], unique_dtypes: np.ndarray
        ) -> List[Dtype]:
            # error: Argument 1 to "tuple" has incompatible type
            #  "FrozenSet[Union[str, Any, ExtensionDtype]]";
            #  expected "Iterable[Union[type, Tuple[Any, ...]]]"
            extracted_dtypes = [
                unique_dtype
                for unique_dtype in unique_dtypes
                if issubclass(
                    unique_dtype.type, tuple(dtypes_set)  # type: ignore
                )
            ]
            return extracted_dtypes

        unique_dtypes = self.dtypes.unique()

        if include:
            included_dtypes = extract_unique_dtypes_from_dtypes_set(
                include, unique_dtypes
            )
            keep_these &= self.dtypes.isin(included_dtypes)

        if exclude:
            excluded_dtypes = extract_unique_dtypes_from_dtypes_set(
                exclude, unique_dtypes
            )
            keep_these &= ~self.dtypes.isin(excluded_dtypes)

        return self.iloc[:, keep_these.values]

    def insert(self, loc, column, value, allow_duplicates=False):
        """
        Insert column into DataFrame at specified location.

        Raises a ValueError if `column` is already contained in the DataFrame,
        unless `allow_duplicates` is set to True.

        Parameters
        ----------
        loc : int
            Insertion index. Must verify 0 <= loc <= len(columns).
        column : str, number, or hashable object
            Label of the inserted column.
        value : int, Series, or array-like
        allow_duplicates : bool, optional
        """
        self._ensure_valid_index(value)
        value = self._sanitize_column(column, value, broadcast=False)
        self._data.insert(loc, column, value, allow_duplicates=allow_duplicates)

    def assign(self: _DataFrameT, **kwargs) -> _DataFrameT:
        r"""
        Assign new columns to a DataFrame.

        Returns a new object with all original columns in addition to new ones.
        Existing columns that are re-assigned will be overwritten.

        Parameters
        ----------
        **kwargs : dict of {str: callable or Series}
            The column names are keywords. If the values are
            callable, they are computed on the DataFrame and
            assigned to the new columns. The callable must not
            change input DataFrame (though pandas doesn't check it).
            If the values are not callable, (e.g. a Series, scalar, or array),
            they are simply assigned.

        Returns
        -------
        DataFrame
            A new DataFrame with the new columns in addition to
            all the existing columns.

        Notes
        -----
        Assigning multiple columns within the same ``assign`` is possible.
        Later items in '\*\*kwargs' may refer to newly created or modified
        columns in 'df'; items are computed and assigned into 'df' in order.

        .. versionchanged:: 0.23.0

           Keyword argument order is maintained.

        Examples
        --------
        >>> df = pd.DataFrame({'temp_c': [17.0, 25.0]},
        ...                   index=['Portland', 'Berkeley'])
        >>> df
                  temp_c
        Portland    17.0
        Berkeley    25.0

        Where the value is a callable, evaluated on `df`:

        >>> df.assign(temp_f=lambda x: x.temp_c * 9 / 5 + 32)
                  temp_c  temp_f
        Portland    17.0    62.6
        Berkeley    25.0    77.0

        Alternatively, the same behavior can be achieved by directly
        referencing an existing Series or sequence:

        >>> df.assign(temp_f=df['temp_c'] * 9 / 5 + 32)
                  temp_c  temp_f
        Portland    17.0    62.6
        Berkeley    25.0    77.0

        You can create multiple columns within the same assign where one
        of the columns depends on another one defined within the same assign:

        >>> df.assign(temp_f=lambda x: x['temp_c'] * 9 / 5 + 32,
        ...           temp_k=lambda x: (x['temp_f'] +  459.67) * 5 / 9)
                  temp_c  temp_f  temp_k
        Portland    17.0    62.6  290.15
        Berkeley    25.0    77.0  298.15
        """
        data = self.copy()

        for k, v in kwargs.items():
            data[k] = com.apply_if_callable(v, data)
        return data

    def _sanitize_column(self, key, value, broadcast=True):
        """
        Ensures new columns (which go into the BlockManager as new blocks) are
        always copied and converted into an array.

        Parameters
        ----------
        key : object
        value : scalar, Series, or array-like
        broadcast : bool, default True
            If ``key`` matches multiple duplicate column names in the
            DataFrame, this parameter indicates whether ``value`` should be
            tiled so that the returned array contains a (duplicated) column for
            each occurrence of the key. If False, ``value`` will not be tiled.

        Returns
        -------
        numpy.ndarray
        """

        def reindexer(value):
            # reindex if necessary

            if value.index.equals(self.index) or not len(self.index):
                value = value._values.copy()
            else:

                # GH 4107
                try:
                    value = value.reindex(self.index)._values
                except ValueError as err:
                    # raised in MultiIndex.from_tuples, see test_insert_error_msmgs
                    if not value.index.is_unique:
                        # duplicate axis
                        raise err

                    # other
                    raise TypeError(
                        "incompatible index of inserted column with frame index"
                    )
            return value

        if isinstance(value, Series):
            value = reindexer(value)

        elif isinstance(value, DataFrame):
            # align right-hand-side columns if self.columns
            # is multi-index and self[key] is a sub-frame
            if isinstance(self.columns, ABCMultiIndex) and key in self.columns:
                loc = self.columns.get_loc(key)
                if isinstance(loc, (slice, Series, np.ndarray, Index)):
                    cols = maybe_droplevels(self.columns[loc], key)
                    if len(cols) and not cols.equals(value.columns):
                        value = value.reindex(cols, axis=1)
            # now align rows
            value = reindexer(value).T

        elif isinstance(value, ExtensionArray):
            # Explicitly copy here, instead of in sanitize_index,
            # as sanitize_index won't copy an EA, even with copy=True
            value = value.copy()
            value = sanitize_index(value, self.index, copy=False)

        elif isinstance(value, Index) or is_sequence(value):

            # turn me into an ndarray
            value = sanitize_index(value, self.index, copy=False)
            if not isinstance(value, (np.ndarray, Index)):
                if isinstance(value, list) and len(value) > 0:
                    value = maybe_convert_platform(value)
                else:
                    value = com.asarray_tuplesafe(value)
            elif value.ndim == 2:
                value = value.copy().T
            elif isinstance(value, Index):
                value = value.copy(deep=True)
            else:
                value = value.copy()

            # possibly infer to datetimelike
            if is_object_dtype(value.dtype):
                value = maybe_infer_to_datetimelike(value)

        else:
            # cast ignores pandas dtypes. so save the dtype first
            infer_dtype, _ = infer_dtype_from_scalar(value, pandas_dtype=True)

            # upcast
            value = cast_scalar_to_array(len(self.index), value)
            value = maybe_cast_to_datetime(value, infer_dtype)

        # return internal types directly
        if is_extension_array_dtype(value):
            return value

        # broadcast across multiple columns if necessary
        if broadcast and key in self.columns and value.ndim == 1:
            if not self.columns.is_unique or isinstance(self.columns, ABCMultiIndex):
                existing_piece = self[key]
                if isinstance(existing_piece, DataFrame):
                    value = np.tile(value, (len(existing_piece.columns), 1))

        return np.atleast_2d(np.asarray(value))

    @property
    def _series(self):
        return {
            item: Series(self._data.iget(idx), index=self.index, name=item)
            for idx, item in enumerate(self.columns)
        }

    def lookup(self, row_labels, col_labels):
        """
        Label-based "fancy indexing" function for DataFrame.

        Given equal-length arrays of row and column labels, return an
        array of the values corresponding to each (row, col) pair.

        Parameters
        ----------
        row_labels : sequence
            The row labels to use for lookup.
        col_labels : sequence
            The column labels to use for lookup.

        Returns
        -------
        numpy.ndarray

        Examples
        --------
        values : ndarray
            The found values
        """
        n = len(row_labels)
        if n != len(col_labels):
            raise ValueError("Row labels must have same size as column labels")

        thresh = 1000
        if not self._is_mixed_type or n > thresh:
            values = self.values
            ridx = self.index.get_indexer(row_labels)
            cidx = self.columns.get_indexer(col_labels)
            if (ridx == -1).any():
                raise KeyError("One or more row labels was not found")
            if (cidx == -1).any():
                raise KeyError("One or more column labels was not found")
            flat_index = ridx * len(self.columns) + cidx
            result = values.flat[flat_index]
        else:
            result = np.empty(n, dtype="O")
            for i, (r, c) in enumerate(zip(row_labels, col_labels)):
                result[i] = self._get_value(r, c)

        if is_object_dtype(result):
            result = lib.maybe_convert_objects(result)

        return result

    # ----------------------------------------------------------------------
    # Reindexing and alignment

    def _reindex_axes(self, axes, level, limit, tolerance, method, fill_value, copy):
        frame = self

        columns = axes["columns"]
        if columns is not None:
            frame = frame._reindex_columns(
                columns, method, copy, level, fill_value, limit, tolerance
            )

        index = axes["index"]
        if index is not None:
            frame = frame._reindex_index(
                index, method, copy, level, fill_value, limit, tolerance
            )

        return frame

    def _reindex_index(
        self,
        new_index,
        method,
        copy,
        level,
        fill_value=np.nan,
        limit=None,
        tolerance=None,
    ):
        new_index, indexer = self.index.reindex(
            new_index, method=method, level=level, limit=limit, tolerance=tolerance
        )
        return self._reindex_with_indexers(
            {0: [new_index, indexer]},
            copy=copy,
            fill_value=fill_value,
            allow_dups=False,
        )

    def _reindex_columns(
        self,
        new_columns,
        method,
        copy,
        level,
        fill_value=None,
        limit=None,
        tolerance=None,
    ):
        new_columns, indexer = self.columns.reindex(
            new_columns, method=method, level=level, limit=limit, tolerance=tolerance
        )
        return self._reindex_with_indexers(
            {1: [new_columns, indexer]},
            copy=copy,
            fill_value=fill_value,
            allow_dups=False,
        )

    def _reindex_multi(self, axes, copy, fill_value):
        """
        We are guaranteed non-Nones in the axes.
        """

        new_index, row_indexer = self.index.reindex(axes["index"])
        new_columns, col_indexer = self.columns.reindex(axes["columns"])

        if row_indexer is not None and col_indexer is not None:
            indexer = row_indexer, col_indexer
            new_values = algorithms.take_2d_multi(
                self.values, indexer, fill_value=fill_value
            )
            return self._constructor(new_values, index=new_index, columns=new_columns)
        else:
            return self._reindex_with_indexers(
                {0: [new_index, row_indexer], 1: [new_columns, col_indexer]},
                copy=copy,
                fill_value=fill_value,
            )

    @Appender(_shared_docs["align"] % _shared_doc_kwargs)
    def align(
        self,
        other,
        join="outer",
        axis=None,
        level=None,
        copy=True,
        fill_value=None,
        method=None,
        limit=None,
        fill_axis=0,
        broadcast_axis=None,
    ):
        return super().align(
            other,
            join=join,
            axis=axis,
            level=level,
            copy=copy,
            fill_value=fill_value,
            method=method,
            limit=limit,
            fill_axis=fill_axis,
            broadcast_axis=broadcast_axis,
        )

    @Substitution(**_shared_doc_kwargs)
    @Appender(NDFrame.reindex.__doc__)
    @rewrite_axis_style_signature(
        "labels",
        [
            ("method", None),
            ("copy", True),
            ("level", None),
            ("fill_value", np.nan),
            ("limit", None),
            ("tolerance", None),
        ],
    )
    def reindex(self, *args, **kwargs):
        axes = validate_axis_style_args(self, args, kwargs, "labels", "reindex")
        kwargs.update(axes)
        # Pop these, since the values are in `kwargs` under different names
        kwargs.pop("axis", None)
        kwargs.pop("labels", None)
        return super().reindex(**kwargs)

    def drop(
        self,
        labels=None,
        axis=0,
        index=None,
        columns=None,
        level=None,
        inplace=False,
        errors="raise",
    ):
        """
        Drop specified labels from rows or columns.

        Remove rows or columns by specifying label names and corresponding
        axis, or by specifying directly index or column names. When using a
        multi-index, labels on different levels can be removed by specifying
        the level.

        Parameters
        ----------
        labels : single label or list-like
            Index or column labels to drop.
        axis : {0 or 'index', 1 or 'columns'}, default 0
            Whether to drop labels from the index (0 or 'index') or
            columns (1 or 'columns').
        index : single label or list-like
            Alternative to specifying axis (``labels, axis=0``
            is equivalent to ``index=labels``).

            .. versionadded:: 0.21.0
        columns : single label or list-like
            Alternative to specifying axis (``labels, axis=1``
            is equivalent to ``columns=labels``).

            .. versionadded:: 0.21.0
        level : int or level name, optional
            For MultiIndex, level from which the labels will be removed.
        inplace : bool, default False
            If True, do operation inplace and return None.
        errors : {'ignore', 'raise'}, default 'raise'
            If 'ignore', suppress error and only existing labels are
            dropped.

        Returns
        -------
        DataFrame
            DataFrame without the removed index or column labels.

        Raises
        ------
        KeyError
            If any of the labels is not found in the selected axis.

        See Also
        --------
        DataFrame.loc : Label-location based indexer for selection by label.
        DataFrame.dropna : Return DataFrame with labels on given axis omitted
            where (all or any) data are missing.
        DataFrame.drop_duplicates : Return DataFrame with duplicate rows
            removed, optionally only considering certain columns.
        Series.drop : Return Series with specified index labels removed.

        Examples
        --------
        >>> df = pd.DataFrame(np.arange(12).reshape(3, 4),
        ...                   columns=['A', 'B', 'C', 'D'])
        >>> df
           A  B   C   D
        0  0  1   2   3
        1  4  5   6   7
        2  8  9  10  11

        Drop columns

        >>> df.drop(['B', 'C'], axis=1)
           A   D
        0  0   3
        1  4   7
        2  8  11

        >>> df.drop(columns=['B', 'C'])
           A   D
        0  0   3
        1  4   7
        2  8  11

        Drop a row by index

        >>> df.drop([0, 1])
           A  B   C   D
        2  8  9  10  11

        Drop columns and/or rows of MultiIndex DataFrame

        >>> midx = pd.MultiIndex(levels=[['lama', 'cow', 'falcon'],
        ...                              ['speed', 'weight', 'length']],
        ...                      codes=[[0, 0, 0, 1, 1, 1, 2, 2, 2],
        ...                             [0, 1, 2, 0, 1, 2, 0, 1, 2]])
        >>> df = pd.DataFrame(index=midx, columns=['big', 'small'],
        ...                   data=[[45, 30], [200, 100], [1.5, 1], [30, 20],
        ...                         [250, 150], [1.5, 0.8], [320, 250],
        ...                         [1, 0.8], [0.3, 0.2]])
        >>> df
                        big     small
        lama    speed   45.0    30.0
                weight  200.0   100.0
                length  1.5     1.0
        cow     speed   30.0    20.0
                weight  250.0   150.0
                length  1.5     0.8
        falcon  speed   320.0   250.0
                weight  1.0     0.8
                length  0.3     0.2

        >>> df.drop(index='cow', columns='small')
                        big
        lama    speed   45.0
                weight  200.0
                length  1.5
        falcon  speed   320.0
                weight  1.0
                length  0.3

        >>> df.drop(index='length', level=1)
                        big     small
        lama    speed   45.0    30.0
                weight  200.0   100.0
        cow     speed   30.0    20.0
                weight  250.0   150.0
        falcon  speed   320.0   250.0
                weight  1.0     0.8
        """
        return super().drop(
            labels=labels,
            axis=axis,
            index=index,
            columns=columns,
            level=level,
            inplace=inplace,
            errors=errors,
        )

    @rewrite_axis_style_signature(
        "mapper",
        [("copy", True), ("inplace", False), ("level", None), ("errors", "ignore")],
    )
    def rename(self, *args, **kwargs):
        """
        Alter axes labels.

        Function / dict values must be unique (1-to-1). Labels not contained in
        a dict / Series will be left as-is. Extra labels listed don't throw an
        error.

        See the :ref:`user guide <basics.rename>` for more.

        Parameters
        ----------
        mapper : dict-like or function
            Dict-like or functions transformations to apply to
            that axis' values. Use either ``mapper`` and ``axis`` to
            specify the axis to target with ``mapper``, or ``index`` and
            ``columns``.
        index : dict-like or function
            Alternative to specifying axis (``mapper, axis=0``
            is equivalent to ``index=mapper``).
        columns : dict-like or function
            Alternative to specifying axis (``mapper, axis=1``
            is equivalent to ``columns=mapper``).
        axis : int or str
            Axis to target with ``mapper``. Can be either the axis name
            ('index', 'columns') or number (0, 1). The default is 'index'.
        copy : bool, default True
            Also copy underlying data.
        inplace : bool, default False
            Whether to return a new DataFrame. If True then value of copy is
            ignored.
        level : int or level name, default None
            In case of a MultiIndex, only rename labels in the specified
            level.
        errors : {'ignore', 'raise'}, default 'ignore'
            If 'raise', raise a `KeyError` when a dict-like `mapper`, `index`,
            or `columns` contains labels that are not present in the Index
            being transformed.
            If 'ignore', existing keys will be renamed and extra keys will be
            ignored.

        Returns
        -------
        DataFrame
            DataFrame with the renamed axis labels.

        Raises
        ------
        KeyError
            If any of the labels is not found in the selected axis and
            "errors='raise'".

        See Also
        --------
        DataFrame.rename_axis : Set the name of the axis.

        Examples
        --------

        ``DataFrame.rename`` supports two calling conventions

        * ``(index=index_mapper, columns=columns_mapper, ...)``
        * ``(mapper, axis={'index', 'columns'}, ...)``

        We *highly* recommend using keyword arguments to clarify your
        intent.

        Rename columns using a mapping:

        >>> df = pd.DataFrame({"A": [1, 2, 3], "B": [4, 5, 6]})
        >>> df.rename(columns={"A": "a", "B": "c"})
           a  c
        0  1  4
        1  2  5
        2  3  6

        Rename index using a mapping:

        >>> df.rename(index={0: "x", 1: "y", 2: "z"})
           A  B
        x  1  4
        y  2  5
        z  3  6

        Cast index labels to a different type:

        >>> df.index
        RangeIndex(start=0, stop=3, step=1)
        >>> df.rename(index=str).index
        Index(['0', '1', '2'], dtype='object')

        >>> df.rename(columns={"A": "a", "B": "b", "C": "c"}, errors="raise")
        Traceback (most recent call last):
        KeyError: ['C'] not found in axis

        Using axis-style parameters

        >>> df.rename(str.lower, axis='columns')
           a  b
        0  1  4
        1  2  5
        2  3  6

        >>> df.rename({1: 2, 2: 4}, axis='index')
           A  B
        0  1  4
        2  2  5
        4  3  6
        """
        axes = validate_axis_style_args(self, args, kwargs, "mapper", "rename")
        kwargs.update(axes)
        # Pop these, since the values are in `kwargs` under different names
        kwargs.pop("axis", None)
        kwargs.pop("mapper", None)
        return super().rename(**kwargs)

    @Substitution(**_shared_doc_kwargs)
    @Appender(NDFrame.fillna.__doc__)
    def fillna(
        self,
        value=None,
        method=None,
        axis=None,
        inplace=False,
        limit=None,
        downcast=None,
<<<<<<< HEAD
    ):
=======
    ) -> Optional["DataFrame"]:
>>>>>>> db062dab
        return super().fillna(
            value=value,
            method=method,
            axis=axis,
            inplace=inplace,
            limit=limit,
            downcast=downcast,
        )

    @Appender(_shared_docs["replace"] % _shared_doc_kwargs)
    def replace(
        self,
        to_replace=None,
        value=None,
        inplace=False,
        limit=None,
        regex=False,
        method="pad",
    ):
        return super().replace(
            to_replace=to_replace,
            value=value,
            inplace=inplace,
            limit=limit,
            regex=regex,
            method=method,
        )

    @Appender(_shared_docs["shift"] % _shared_doc_kwargs)
    def shift(self, periods=1, freq=None, axis=0, fill_value=None):
        return super().shift(
            periods=periods, freq=freq, axis=axis, fill_value=fill_value
        )

    def set_index(
        self, keys, drop=True, append=False, inplace=False, verify_integrity=False
    ):
        """
        Set the DataFrame index using existing columns.

        Set the DataFrame index (row labels) using one or more existing
        columns or arrays (of the correct length). The index can replace the
        existing index or expand on it.

        Parameters
        ----------
        keys : label or array-like or list of labels/arrays
            This parameter can be either a single column key, a single array of
            the same length as the calling DataFrame, or a list containing an
            arbitrary combination of column keys and arrays. Here, "array"
            encompasses :class:`Series`, :class:`Index`, ``np.ndarray``, and
            instances of :class:`~collections.abc.Iterator`.
        drop : bool, default True
            Delete columns to be used as the new index.
        append : bool, default False
            Whether to append columns to existing index.
        inplace : bool, default False
            Modify the DataFrame in place (do not create a new object).
        verify_integrity : bool, default False
            Check the new index for duplicates. Otherwise defer the check until
            necessary. Setting to False will improve the performance of this
            method.

        Returns
        -------
        DataFrame
            Changed row labels.

        See Also
        --------
        DataFrame.reset_index : Opposite of set_index.
        DataFrame.reindex : Change to new indices or expand indices.
        DataFrame.reindex_like : Change to same indices as other DataFrame.

        Examples
        --------
        >>> df = pd.DataFrame({'month': [1, 4, 7, 10],
        ...                    'year': [2012, 2014, 2013, 2014],
        ...                    'sale': [55, 40, 84, 31]})
        >>> df
           month  year  sale
        0      1  2012    55
        1      4  2014    40
        2      7  2013    84
        3     10  2014    31

        Set the index to become the 'month' column:

        >>> df.set_index('month')
               year  sale
        month
        1      2012    55
        4      2014    40
        7      2013    84
        10     2014    31

        Create a MultiIndex using columns 'year' and 'month':

        >>> df.set_index(['year', 'month'])
                    sale
        year  month
        2012  1     55
        2014  4     40
        2013  7     84
        2014  10    31

        Create a MultiIndex using an Index and a column:

        >>> df.set_index([pd.Index([1, 2, 3, 4]), 'year'])
                 month  sale
           year
        1  2012  1      55
        2  2014  4      40
        3  2013  7      84
        4  2014  10     31

        Create a MultiIndex using two Series:

        >>> s = pd.Series([1, 2, 3, 4])
        >>> df.set_index([s, s**2])
              month  year  sale
        1 1       1  2012    55
        2 4       4  2014    40
        3 9       7  2013    84
        4 16     10  2014    31
        """
        inplace = validate_bool_kwarg(inplace, "inplace")
        if not isinstance(keys, list):
            keys = [keys]

        err_msg = (
            'The parameter "keys" may be a column key, one-dimensional '
            "array, or a list containing only valid column keys and "
            "one-dimensional arrays."
        )

        missing: List = []
        for col in keys:
            if isinstance(
                col, (ABCIndexClass, ABCSeries, np.ndarray, list, abc.Iterator)
            ):
                # arrays are fine as long as they are one-dimensional
                # iterators get converted to list below
                if getattr(col, "ndim", 1) != 1:
                    raise ValueError(err_msg)
            else:
                # everything else gets tried as a key; see GH 24969
                try:
                    found = col in self.columns
                except TypeError:
                    raise TypeError(f"{err_msg}. Received column of type {type(col)}")
                else:
                    if not found:
                        missing.append(col)

        if missing:
            raise KeyError(f"None of {missing} are in the columns")

        if inplace:
            frame = self
        else:
            frame = self.copy()

        arrays = []
        names: List = []
        if append:
            names = list(self.index.names)
            if isinstance(self.index, ABCMultiIndex):
                for i in range(self.index.nlevels):
                    arrays.append(self.index._get_level_values(i))
            else:
                arrays.append(self.index)

        to_remove: List = []
        for col in keys:
            if isinstance(col, ABCMultiIndex):
                for n in range(col.nlevels):
                    arrays.append(col._get_level_values(n))
                names.extend(col.names)
            elif isinstance(col, (ABCIndexClass, ABCSeries)):
                # if Index then not MultiIndex (treated above)
                arrays.append(col)
                names.append(col.name)
            elif isinstance(col, (list, np.ndarray)):
                arrays.append(col)
                names.append(None)
            elif isinstance(col, abc.Iterator):
                arrays.append(list(col))
                names.append(None)
            # from here, col can only be a column label
            else:
                arrays.append(frame[col]._values)
                names.append(col)
                if drop:
                    to_remove.append(col)

            if len(arrays[-1]) != len(self):
                # check newest element against length of calling frame, since
                # ensure_index_from_sequences would not raise for append=False.
                raise ValueError(
                    f"Length mismatch: Expected {len(self)} rows, "
                    f"received array of length {len(arrays[-1])}"
                )

        index = ensure_index_from_sequences(arrays, names)

        if verify_integrity and not index.is_unique:
            duplicates = index[index.duplicated()].unique()
            raise ValueError(f"Index has duplicate keys: {duplicates}")

        # use set to handle duplicate column names gracefully in case of drop
        for c in set(to_remove):
            del frame[c]

        # clear up memory usage
        index._cleanup()

        frame.index = index

        if not inplace:
            return frame

    def reset_index(
        self,
        level: Optional[Union[Hashable, Sequence[Hashable]]] = None,
        drop: bool = False,
        inplace: bool = False,
        col_level: Hashable = 0,
        col_fill: Optional[Hashable] = "",
    ) -> Optional["DataFrame"]:
        """
        Reset the index, or a level of it.

        Reset the index of the DataFrame, and use the default one instead.
        If the DataFrame has a MultiIndex, this method can remove one or more
        levels.

        Parameters
        ----------
        level : int, str, tuple, or list, default None
            Only remove the given levels from the index. Removes all levels by
            default.
        drop : bool, default False
            Do not try to insert index into dataframe columns. This resets
            the index to the default integer index.
        inplace : bool, default False
            Modify the DataFrame in place (do not create a new object).
        col_level : int or str, default 0
            If the columns have multiple levels, determines which level the
            labels are inserted into. By default it is inserted into the first
            level.
        col_fill : object, default ''
            If the columns have multiple levels, determines how the other
            levels are named. If None then the index name is repeated.

        Returns
        -------
        DataFrame or None
            DataFrame with the new index or None if ``inplace=True``.

        See Also
        --------
        DataFrame.set_index : Opposite of reset_index.
        DataFrame.reindex : Change to new indices or expand indices.
        DataFrame.reindex_like : Change to same indices as other DataFrame.

        Examples
        --------
        >>> df = pd.DataFrame([('bird', 389.0),
        ...                    ('bird', 24.0),
        ...                    ('mammal', 80.5),
        ...                    ('mammal', np.nan)],
        ...                   index=['falcon', 'parrot', 'lion', 'monkey'],
        ...                   columns=('class', 'max_speed'))
        >>> df
                 class  max_speed
        falcon    bird      389.0
        parrot    bird       24.0
        lion    mammal       80.5
        monkey  mammal        NaN

        When we reset the index, the old index is added as a column, and a
        new sequential index is used:

        >>> df.reset_index()
            index   class  max_speed
        0  falcon    bird      389.0
        1  parrot    bird       24.0
        2    lion  mammal       80.5
        3  monkey  mammal        NaN

        We can use the `drop` parameter to avoid the old index being added as
        a column:

        >>> df.reset_index(drop=True)
            class  max_speed
        0    bird      389.0
        1    bird       24.0
        2  mammal       80.5
        3  mammal        NaN

        You can also use `reset_index` with `MultiIndex`.

        >>> index = pd.MultiIndex.from_tuples([('bird', 'falcon'),
        ...                                    ('bird', 'parrot'),
        ...                                    ('mammal', 'lion'),
        ...                                    ('mammal', 'monkey')],
        ...                                   names=['class', 'name'])
        >>> columns = pd.MultiIndex.from_tuples([('speed', 'max'),
        ...                                      ('species', 'type')])
        >>> df = pd.DataFrame([(389.0, 'fly'),
        ...                    ( 24.0, 'fly'),
        ...                    ( 80.5, 'run'),
        ...                    (np.nan, 'jump')],
        ...                   index=index,
        ...                   columns=columns)
        >>> df
                       speed species
                         max    type
        class  name
        bird   falcon  389.0     fly
               parrot   24.0     fly
        mammal lion     80.5     run
               monkey    NaN    jump

        If the index has multiple levels, we can reset a subset of them:

        >>> df.reset_index(level='class')
                 class  speed species
                          max    type
        name
        falcon    bird  389.0     fly
        parrot    bird   24.0     fly
        lion    mammal   80.5     run
        monkey  mammal    NaN    jump

        If we are not dropping the index, by default, it is placed in the top
        level. We can place it in another level:

        >>> df.reset_index(level='class', col_level=1)
                        speed species
                 class    max    type
        name
        falcon    bird  389.0     fly
        parrot    bird   24.0     fly
        lion    mammal   80.5     run
        monkey  mammal    NaN    jump

        When the index is inserted under another level, we can specify under
        which one with the parameter `col_fill`:

        >>> df.reset_index(level='class', col_level=1, col_fill='species')
                      species  speed species
                        class    max    type
        name
        falcon           bird  389.0     fly
        parrot           bird   24.0     fly
        lion           mammal   80.5     run
        monkey         mammal    NaN    jump

        If we specify a nonexistent level for `col_fill`, it is created:

        >>> df.reset_index(level='class', col_level=1, col_fill='genus')
                        genus  speed species
                        class    max    type
        name
        falcon           bird  389.0     fly
        parrot           bird   24.0     fly
        lion           mammal   80.5     run
        monkey         mammal    NaN    jump
        """
        inplace = validate_bool_kwarg(inplace, "inplace")
        if inplace:
            new_obj = self
        else:
            new_obj = self.copy()

        def _maybe_casted_values(index, labels=None):
            values = index._values
            if not isinstance(index, (PeriodIndex, DatetimeIndex)):
                if values.dtype == np.object_:
                    values = lib.maybe_convert_objects(values)

            # if we have the labels, extract the values with a mask
            if labels is not None:
                mask = labels == -1

                # we can have situations where the whole mask is -1,
                # meaning there is nothing found in labels, so make all nan's
                if mask.all():
                    values = np.empty(len(mask))
                    values.fill(np.nan)
                else:
                    values = values.take(labels)

                    # TODO(https://github.com/pandas-dev/pandas/issues/24206)
                    # Push this into maybe_upcast_putmask?
                    # We can't pass EAs there right now. Looks a bit
                    # complicated.
                    # So we unbox the ndarray_values, op, re-box.
                    values_type = type(values)
                    values_dtype = values.dtype

                    if issubclass(values_type, DatetimeLikeArray):
                        values = values._data

                    if mask.any():
                        values, _ = maybe_upcast_putmask(values, mask, np.nan)

                    if issubclass(values_type, DatetimeLikeArray):
                        # TODO: DatetimeLikeArray is a mixin not a base class
                        # error: Too many arguments for "DatetimeLikeArrayMixin"
                        values = values_type(values, dtype=values_dtype)  # type: ignore

            return values

        new_index = ibase.default_index(len(new_obj))
        if level is not None:
            if not isinstance(level, (tuple, list)):
                level = [level]
            level = [self.index._get_level_number(lev) for lev in level]
            if len(level) < self.index.nlevels:
                new_index = self.index.droplevel(level)

        if not drop:
            to_insert: Iterable[Tuple[Any, Optional[Any]]]
            if isinstance(self.index, ABCMultiIndex):
                names = [
                    (n if n is not None else f"level_{i}")
                    for i, n in enumerate(self.index.names)
                ]
                to_insert = zip(self.index.levels, self.index.codes)
            else:
                default = "index" if "index" not in self else "level_0"
                names = [default] if self.index.name is None else [self.index.name]
                to_insert = ((self.index, None),)

            multi_col = isinstance(self.columns, ABCMultiIndex)
            for i, (lev, lab) in reversed(list(enumerate(to_insert))):
                if not (level is None or i in level):
                    continue
                name = names[i]
                if multi_col:
                    col_name = list(name) if isinstance(name, tuple) else [name]
                    if col_fill is None:
                        if len(col_name) not in (1, self.columns.nlevels):
                            raise ValueError(
                                "col_fill=None is incompatible "
                                f"with incomplete column name {name}"
                            )
                        col_fill = col_name[0]

                    lev_num = self.columns._get_level_number(col_level)
                    name_lst = [col_fill] * lev_num + col_name
                    missing = self.columns.nlevels - len(name_lst)
                    name_lst += [col_fill] * missing
                    name = tuple(name_lst)
                # to ndarray and maybe infer different dtype
                level_values = _maybe_casted_values(lev, lab)
                new_obj.insert(0, name, level_values)

        new_obj.index = new_index
        if not inplace:
            return new_obj

        return None

    # ----------------------------------------------------------------------
    # Reindex-based selection methods

    @Appender(_shared_docs["isna"] % _shared_doc_kwargs)
    def isna(self):
        return super().isna()

    @Appender(_shared_docs["isna"] % _shared_doc_kwargs)
    def isnull(self):
        return super().isnull()

    @Appender(_shared_docs["notna"] % _shared_doc_kwargs)
    def notna(self):
        return super().notna()

    @Appender(_shared_docs["notna"] % _shared_doc_kwargs)
    def notnull(self):
        return super().notnull()

    def dropna(self, axis=0, how="any", thresh=None, subset=None, inplace=False):
        """
        Remove missing values.

        See the :ref:`User Guide <missing_data>` for more on which values are
        considered missing, and how to work with missing data.

        Parameters
        ----------
        axis : {0 or 'index', 1 or 'columns'}, default 0
            Determine if rows or columns which contain missing values are
            removed.

            * 0, or 'index' : Drop rows which contain missing values.
            * 1, or 'columns' : Drop columns which contain missing value.

            .. versionchanged:: 1.0.0

               Pass tuple or list to drop on multiple axes.
               Only a single axis is allowed.

        how : {'any', 'all'}, default 'any'
            Determine if row or column is removed from DataFrame, when we have
            at least one NA or all NA.

            * 'any' : If any NA values are present, drop that row or column.
            * 'all' : If all values are NA, drop that row or column.

        thresh : int, optional
            Require that many non-NA values.
        subset : array-like, optional
            Labels along other axis to consider, e.g. if you are dropping rows
            these would be a list of columns to include.
        inplace : bool, default False
            If True, do operation inplace and return None.

        Returns
        -------
        DataFrame
            DataFrame with NA entries dropped from it.

        See Also
        --------
        DataFrame.isna: Indicate missing values.
        DataFrame.notna : Indicate existing (non-missing) values.
        DataFrame.fillna : Replace missing values.
        Series.dropna : Drop missing values.
        Index.dropna : Drop missing indices.

        Examples
        --------
        >>> df = pd.DataFrame({"name": ['Alfred', 'Batman', 'Catwoman'],
        ...                    "toy": [np.nan, 'Batmobile', 'Bullwhip'],
        ...                    "born": [pd.NaT, pd.Timestamp("1940-04-25"),
        ...                             pd.NaT]})
        >>> df
               name        toy       born
        0    Alfred        NaN        NaT
        1    Batman  Batmobile 1940-04-25
        2  Catwoman   Bullwhip        NaT

        Drop the rows where at least one element is missing.

        >>> df.dropna()
             name        toy       born
        1  Batman  Batmobile 1940-04-25

        Drop the columns where at least one element is missing.

        >>> df.dropna(axis='columns')
               name
        0    Alfred
        1    Batman
        2  Catwoman

        Drop the rows where all elements are missing.

        >>> df.dropna(how='all')
               name        toy       born
        0    Alfred        NaN        NaT
        1    Batman  Batmobile 1940-04-25
        2  Catwoman   Bullwhip        NaT

        Keep only the rows with at least 2 non-NA values.

        >>> df.dropna(thresh=2)
               name        toy       born
        1    Batman  Batmobile 1940-04-25
        2  Catwoman   Bullwhip        NaT

        Define in which columns to look for missing values.

        >>> df.dropna(subset=['name', 'born'])
               name        toy       born
        1    Batman  Batmobile 1940-04-25

        Keep the DataFrame with valid entries in the same variable.

        >>> df.dropna(inplace=True)
        >>> df
             name        toy       born
        1  Batman  Batmobile 1940-04-25
        """
        inplace = validate_bool_kwarg(inplace, "inplace")
        if isinstance(axis, (tuple, list)):
            # GH20987
            raise TypeError("supplying multiple axes to axis is no longer supported.")

        axis = self._get_axis_number(axis)
        agg_axis = 1 - axis

        agg_obj = self
        if subset is not None:
            ax = self._get_axis(agg_axis)
            indices = ax.get_indexer_for(subset)
            check = indices == -1
            if check.any():
                raise KeyError(list(np.compress(check, subset)))
            agg_obj = self.take(indices, axis=agg_axis)

        count = agg_obj.count(axis=agg_axis)

        if thresh is not None:
            mask = count >= thresh
        elif how == "any":
            mask = count == len(agg_obj._get_axis(agg_axis))
        elif how == "all":
            mask = count > 0
        else:
            if how is not None:
                raise ValueError(f"invalid how option: {how}")
            else:
                raise TypeError("must specify how or thresh")

        result = self.loc(axis=axis)[mask]

        if inplace:
            self._update_inplace(result)
        else:
            return result

    def drop_duplicates(
        self,
        subset: Optional[Union[Hashable, Sequence[Hashable]]] = None,
        keep: Union[str, bool] = "first",
        inplace: bool = False,
        ignore_index: bool = False,
    ) -> Optional["DataFrame"]:
        """
        Return DataFrame with duplicate rows removed.

        Considering certain columns is optional. Indexes, including time indexes
        are ignored.

        Parameters
        ----------
        subset : column label or sequence of labels, optional
            Only consider certain columns for identifying duplicates, by
            default use all of the columns.
        keep : {'first', 'last', False}, default 'first'
            Determines which duplicates (if any) to keep.
            - ``first`` : Drop duplicates except for the first occurrence.
            - ``last`` : Drop duplicates except for the last occurrence.
            - False : Drop all duplicates.
        inplace : bool, default False
            Whether to drop duplicates in place or to return a copy.
        ignore_index : bool, default False
            If True, the resulting axis will be labeled 0, 1, …, n - 1.

            .. versionadded:: 1.0.0

        Returns
        -------
        DataFrame
            DataFrame with duplicates removed or None if ``inplace=True``.
        """
        if self.empty:
            return self.copy()

        inplace = validate_bool_kwarg(inplace, "inplace")
        duplicated = self.duplicated(subset, keep=keep)

        if inplace:
            (inds,) = (-duplicated)._ndarray_values.nonzero()
            new_data = self._data.take(inds)

            if ignore_index:
                new_data.axes[1] = ibase.default_index(len(inds))
            self._update_inplace(new_data)
        else:
            result = self[-duplicated]

            if ignore_index:
                result.index = ibase.default_index(len(result))
            return result

        return None

    def duplicated(
        self,
        subset: Optional[Union[Hashable, Sequence[Hashable]]] = None,
        keep: Union[str, bool] = "first",
    ) -> "Series":
        """
        Return boolean Series denoting duplicate rows.

        Considering certain columns is optional.

        Parameters
        ----------
        subset : column label or sequence of labels, optional
            Only consider certain columns for identifying duplicates, by
            default use all of the columns.
        keep : {'first', 'last', False}, default 'first'
            Determines which duplicates (if any) to mark.

            - ``first`` : Mark duplicates as ``True`` except for the first occurrence.
            - ``last`` : Mark duplicates as ``True`` except for the last occurrence.
            - False : Mark all duplicates as ``True``.

        Returns
        -------
        Series
        """
        from pandas.core.sorting import get_group_index
        from pandas._libs.hashtable import duplicated_int64, _SIZE_HINT_LIMIT

        if self.empty:
            return Series(dtype=bool)

        def f(vals):
            labels, shape = algorithms.factorize(
                vals, size_hint=min(len(self), _SIZE_HINT_LIMIT)
            )
            return labels.astype("i8", copy=False), len(shape)

        if subset is None:
            subset = self.columns
        elif (
            not np.iterable(subset)
            or isinstance(subset, str)
            or isinstance(subset, tuple)
            and subset in self.columns
        ):
            subset = (subset,)

        #  needed for mypy since can't narrow types using np.iterable
        subset = cast(Iterable, subset)

        # Verify all columns in subset exist in the queried dataframe
        # Otherwise, raise a KeyError, same as if you try to __getitem__ with a
        # key that doesn't exist.
        diff = Index(subset).difference(self.columns)
        if not diff.empty:
            raise KeyError(diff)

        vals = (col.values for name, col in self.items() if name in subset)
        labels, shape = map(list, zip(*map(f, vals)))

        ids = get_group_index(labels, shape, sort=False, xnull=False)
        return Series(duplicated_int64(ids, keep), index=self.index)

    # ----------------------------------------------------------------------
    # Sorting

    @Substitution(**_shared_doc_kwargs)
    @Appender(NDFrame.sort_values.__doc__)
    def sort_values(
        self,
        by,
        axis=0,
        ascending=True,
        inplace=False,
        kind="quicksort",
        na_position="last",
        ignore_index=False,
    ):
        inplace = validate_bool_kwarg(inplace, "inplace")
        axis = self._get_axis_number(axis)

        if not isinstance(by, list):
            by = [by]
        if is_sequence(ascending) and len(by) != len(ascending):
            raise ValueError(
                f"Length of ascending ({len(ascending)}) != length of by ({len(by)})"
            )
        if len(by) > 1:
            from pandas.core.sorting import lexsort_indexer

            keys = [self._get_label_or_level_values(x, axis=axis) for x in by]
            indexer = lexsort_indexer(keys, orders=ascending, na_position=na_position)
            indexer = ensure_platform_int(indexer)
        else:
            from pandas.core.sorting import nargsort

            by = by[0]
            k = self._get_label_or_level_values(by, axis=axis)

            if isinstance(ascending, (tuple, list)):
                ascending = ascending[0]

            indexer = nargsort(
                k, kind=kind, ascending=ascending, na_position=na_position
            )

        new_data = self._data.take(
            indexer, axis=self._get_block_manager_axis(axis), verify=False
        )

        if ignore_index:
            new_data.axes[1] = ibase.default_index(len(indexer))

        if inplace:
            return self._update_inplace(new_data)
        else:
            return self._constructor(new_data).__finalize__(self)

    @Substitution(**_shared_doc_kwargs)
    @Appender(NDFrame.sort_index.__doc__)
    def sort_index(
        self,
        axis=0,
        level=None,
        ascending=True,
        inplace=False,
        kind="quicksort",
        na_position="last",
        sort_remaining=True,
    ):

        # TODO: this can be combined with Series.sort_index impl as
        # almost identical

        inplace = validate_bool_kwarg(inplace, "inplace")

        axis = self._get_axis_number(axis)
        labels = self._get_axis(axis)

        # make sure that the axis is lexsorted to start
        # if not we need to reconstruct to get the correct indexer
        labels = labels._sort_levels_monotonic()
        if level is not None:

            new_axis, indexer = labels.sortlevel(
                level, ascending=ascending, sort_remaining=sort_remaining
            )

        elif isinstance(labels, ABCMultiIndex):
            from pandas.core.sorting import lexsort_indexer

            indexer = lexsort_indexer(
                labels._get_codes_for_sorting(),
                orders=ascending,
                na_position=na_position,
            )
        else:
            from pandas.core.sorting import nargsort

            # Check monotonic-ness before sort an index
            # GH11080
            if (ascending and labels.is_monotonic_increasing) or (
                not ascending and labels.is_monotonic_decreasing
            ):
                if inplace:
                    return
                else:
                    return self.copy()

            indexer = nargsort(
                labels, kind=kind, ascending=ascending, na_position=na_position
            )

        baxis = self._get_block_manager_axis(axis)
        new_data = self._data.take(indexer, axis=baxis, verify=False)

        # reconstruct axis if needed
        new_data.axes[baxis] = new_data.axes[baxis]._sort_levels_monotonic()

        if inplace:
            return self._update_inplace(new_data)
        else:
            return self._constructor(new_data).__finalize__(self)

    def nlargest(self, n, columns, keep="first"):
        """
        Return the first `n` rows ordered by `columns` in descending order.

        Return the first `n` rows with the largest values in `columns`, in
        descending order. The columns that are not specified are returned as
        well, but not used for ordering.

        This method is equivalent to
        ``df.sort_values(columns, ascending=False).head(n)``, but more
        performant.

        Parameters
        ----------
        n : int
            Number of rows to return.
        columns : label or list of labels
            Column label(s) to order by.
        keep : {'first', 'last', 'all'}, default 'first'
            Where there are duplicate values:

            - `first` : prioritize the first occurrence(s)
            - `last` : prioritize the last occurrence(s)
            - ``all`` : do not drop any duplicates, even it means
                        selecting more than `n` items.

            .. versionadded:: 0.24.0

        Returns
        -------
        DataFrame
            The first `n` rows ordered by the given columns in descending
            order.

        See Also
        --------
        DataFrame.nsmallest : Return the first `n` rows ordered by `columns` in
            ascending order.
        DataFrame.sort_values : Sort DataFrame by the values.
        DataFrame.head : Return the first `n` rows without re-ordering.

        Notes
        -----
        This function cannot be used with all column types. For example, when
        specifying columns with `object` or `category` dtypes, ``TypeError`` is
        raised.

        Examples
        --------
        >>> df = pd.DataFrame({'population': [59000000, 65000000, 434000,
        ...                                   434000, 434000, 337000, 11300,
        ...                                   11300, 11300],
        ...                    'GDP': [1937894, 2583560 , 12011, 4520, 12128,
        ...                            17036, 182, 38, 311],
        ...                    'alpha-2': ["IT", "FR", "MT", "MV", "BN",
        ...                                "IS", "NR", "TV", "AI"]},
        ...                   index=["Italy", "France", "Malta",
        ...                          "Maldives", "Brunei", "Iceland",
        ...                          "Nauru", "Tuvalu", "Anguilla"])
        >>> df
                  population      GDP alpha-2
        Italy       59000000  1937894      IT
        France      65000000  2583560      FR
        Malta         434000    12011      MT
        Maldives      434000     4520      MV
        Brunei        434000    12128      BN
        Iceland       337000    17036      IS
        Nauru          11300      182      NR
        Tuvalu         11300       38      TV
        Anguilla       11300      311      AI

        In the following example, we will use ``nlargest`` to select the three
        rows having the largest values in column "population".

        >>> df.nlargest(3, 'population')
                population      GDP alpha-2
        France    65000000  2583560      FR
        Italy     59000000  1937894      IT
        Malta       434000    12011      MT

        When using ``keep='last'``, ties are resolved in reverse order:

        >>> df.nlargest(3, 'population', keep='last')
                population      GDP alpha-2
        France    65000000  2583560      FR
        Italy     59000000  1937894      IT
        Brunei      434000    12128      BN

        When using ``keep='all'``, all duplicate items are maintained:

        >>> df.nlargest(3, 'population', keep='all')
                  population      GDP alpha-2
        France      65000000  2583560      FR
        Italy       59000000  1937894      IT
        Malta         434000    12011      MT
        Maldives      434000     4520      MV
        Brunei        434000    12128      BN

        To order by the largest values in column "population" and then "GDP",
        we can specify multiple columns like in the next example.

        >>> df.nlargest(3, ['population', 'GDP'])
                population      GDP alpha-2
        France    65000000  2583560      FR
        Italy     59000000  1937894      IT
        Brunei      434000    12128      BN
        """
        return algorithms.SelectNFrame(self, n=n, keep=keep, columns=columns).nlargest()

    def nsmallest(self, n, columns, keep="first"):
        """
        Return the first `n` rows ordered by `columns` in ascending order.

        Return the first `n` rows with the smallest values in `columns`, in
        ascending order. The columns that are not specified are returned as
        well, but not used for ordering.

        This method is equivalent to
        ``df.sort_values(columns, ascending=True).head(n)``, but more
        performant.

        Parameters
        ----------
        n : int
            Number of items to retrieve.
        columns : list or str
            Column name or names to order by.
        keep : {'first', 'last', 'all'}, default 'first'
            Where there are duplicate values:

            - ``first`` : take the first occurrence.
            - ``last`` : take the last occurrence.
            - ``all`` : do not drop any duplicates, even it means
              selecting more than `n` items.

            .. versionadded:: 0.24.0

        Returns
        -------
        DataFrame

        See Also
        --------
        DataFrame.nlargest : Return the first `n` rows ordered by `columns` in
            descending order.
        DataFrame.sort_values : Sort DataFrame by the values.
        DataFrame.head : Return the first `n` rows without re-ordering.

        Examples
        --------
        >>> df = pd.DataFrame({'population': [59000000, 65000000, 434000,
        ...                                   434000, 434000, 337000, 11300,
        ...                                   11300, 11300],
        ...                    'GDP': [1937894, 2583560 , 12011, 4520, 12128,
        ...                            17036, 182, 38, 311],
        ...                    'alpha-2': ["IT", "FR", "MT", "MV", "BN",
        ...                                "IS", "NR", "TV", "AI"]},
        ...                   index=["Italy", "France", "Malta",
        ...                          "Maldives", "Brunei", "Iceland",
        ...                          "Nauru", "Tuvalu", "Anguilla"])
        >>> df
                  population      GDP alpha-2
        Italy       59000000  1937894      IT
        France      65000000  2583560      FR
        Malta         434000    12011      MT
        Maldives      434000     4520      MV
        Brunei        434000    12128      BN
        Iceland       337000    17036      IS
        Nauru          11300      182      NR
        Tuvalu         11300       38      TV
        Anguilla       11300      311      AI

        In the following example, we will use ``nsmallest`` to select the
        three rows having the smallest values in column "a".

        >>> df.nsmallest(3, 'population')
                  population  GDP alpha-2
        Nauru          11300  182      NR
        Tuvalu         11300   38      TV
        Anguilla       11300  311      AI

        When using ``keep='last'``, ties are resolved in reverse order:

        >>> df.nsmallest(3, 'population', keep='last')
                  population  GDP alpha-2
        Anguilla       11300  311      AI
        Tuvalu         11300   38      TV
        Nauru          11300  182      NR

        When using ``keep='all'``, all duplicate items are maintained:

        >>> df.nsmallest(3, 'population', keep='all')
                  population  GDP alpha-2
        Nauru          11300  182      NR
        Tuvalu         11300   38      TV
        Anguilla       11300  311      AI

        To order by the largest values in column "a" and then "c", we can
        specify multiple columns like in the next example.

        >>> df.nsmallest(3, ['population', 'GDP'])
                  population  GDP alpha-2
        Tuvalu         11300   38      TV
        Nauru          11300  182      NR
        Anguilla       11300  311      AI
        """
        return algorithms.SelectNFrame(
            self, n=n, keep=keep, columns=columns
        ).nsmallest()

    def swaplevel(self, i=-2, j=-1, axis=0):
        """
        Swap levels i and j in a MultiIndex on a particular axis.

        Parameters
        ----------
        i, j : int or str
            Levels of the indices to be swapped. Can pass level name as string.

        Returns
        -------
        DataFrame
        """
        result = self.copy()

        axis = self._get_axis_number(axis)
        if axis == 0:
            result.index = result.index.swaplevel(i, j)
        else:
            result.columns = result.columns.swaplevel(i, j)
        return result

    def reorder_levels(self, order, axis=0):
        """
        Rearrange index levels using input order. May not drop or duplicate levels.

        Parameters
        ----------
        order : list of int or list of str
            List representing new level order. Reference level by number
            (position) or by key (label).
        axis : int
            Where to reorder levels.

        Returns
        -------
        type of caller (new object)
        """
        axis = self._get_axis_number(axis)
        if not isinstance(self._get_axis(axis), ABCMultiIndex):  # pragma: no cover
            raise TypeError("Can only reorder levels on a hierarchical axis.")

        result = self.copy()

        if axis == 0:
            result.index = result.index.reorder_levels(order)
        else:
            result.columns = result.columns.reorder_levels(order)
        return result

    # ----------------------------------------------------------------------
    # Arithmetic / combination related

    def _combine_frame(self, other, func, fill_value=None, level=None):
        # at this point we have `self._indexed_same(other)`

        if fill_value is None:
            # since _arith_op may be called in a loop, avoid function call
            #  overhead if possible by doing this check once
            _arith_op = func

        else:

            def _arith_op(left, right):
                # for the mixed_type case where we iterate over columns,
                # _arith_op(left, right) is equivalent to
                # left._binop(right, func, fill_value=fill_value)
                left, right = ops.fill_binop(left, right, fill_value)
                return func(left, right)

        if ops.should_series_dispatch(self, other, func):
            # iterate over columns
            new_data = ops.dispatch_to_series(self, other, _arith_op)
        else:
            with np.errstate(all="ignore"):
                res_values = _arith_op(self.values, other.values)
            new_data = dispatch_fill_zeros(func, self.values, other.values, res_values)

        return new_data

    def _combine_match_index(self, other, func):
        # at this point we have `self.index.equals(other.index)`

        if ops.should_series_dispatch(self, other, func):
            # operate column-wise; avoid costly object-casting in `.values`
            new_data = ops.dispatch_to_series(self, other, func)
        else:
            # fastpath --> operate directly on values
            with np.errstate(all="ignore"):
                new_data = func(self.values.T, other.values).T
        return new_data

    def _construct_result(self, result) -> "DataFrame":
        """
        Wrap the result of an arithmetic, comparison, or logical operation.

        Parameters
        ----------
        result : DataFrame

        Returns
        -------
        DataFrame
        """
        out = self._constructor(result, index=self.index, copy=False)
        # Pin columns instead of passing to constructor for compat with
        #  non-unique columns case
        out.columns = self.columns
        return out

    def combine(self, other, func, fill_value=None, overwrite=True):
        """
        Perform column-wise combine with another DataFrame.

        Combines a DataFrame with `other` DataFrame using `func`
        to element-wise combine columns. The row and column indexes of the
        resulting DataFrame will be the union of the two.

        Parameters
        ----------
        other : DataFrame
            The DataFrame to merge column-wise.
        func : function
            Function that takes two series as inputs and return a Series or a
            scalar. Used to merge the two dataframes column by columns.
        fill_value : scalar value, default None
            The value to fill NaNs with prior to passing any column to the
            merge func.
        overwrite : bool, default True
            If True, columns in `self` that do not exist in `other` will be
            overwritten with NaNs.

        Returns
        -------
        DataFrame
            Combination of the provided DataFrames.

        See Also
        --------
        DataFrame.combine_first : Combine two DataFrame objects and default to
            non-null values in frame calling the method.

        Examples
        --------
        Combine using a simple function that chooses the smaller column.

        >>> df1 = pd.DataFrame({'A': [0, 0], 'B': [4, 4]})
        >>> df2 = pd.DataFrame({'A': [1, 1], 'B': [3, 3]})
        >>> take_smaller = lambda s1, s2: s1 if s1.sum() < s2.sum() else s2
        >>> df1.combine(df2, take_smaller)
           A  B
        0  0  3
        1  0  3

        Example using a true element-wise combine function.

        >>> df1 = pd.DataFrame({'A': [5, 0], 'B': [2, 4]})
        >>> df2 = pd.DataFrame({'A': [1, 1], 'B': [3, 3]})
        >>> df1.combine(df2, np.minimum)
           A  B
        0  1  2
        1  0  3

        Using `fill_value` fills Nones prior to passing the column to the
        merge function.

        >>> df1 = pd.DataFrame({'A': [0, 0], 'B': [None, 4]})
        >>> df2 = pd.DataFrame({'A': [1, 1], 'B': [3, 3]})
        >>> df1.combine(df2, take_smaller, fill_value=-5)
           A    B
        0  0 -5.0
        1  0  4.0

        However, if the same element in both dataframes is None, that None
        is preserved

        >>> df1 = pd.DataFrame({'A': [0, 0], 'B': [None, 4]})
        >>> df2 = pd.DataFrame({'A': [1, 1], 'B': [None, 3]})
        >>> df1.combine(df2, take_smaller, fill_value=-5)
            A    B
        0  0 -5.0
        1  0  3.0

        Example that demonstrates the use of `overwrite` and behavior when
        the axis differ between the dataframes.

        >>> df1 = pd.DataFrame({'A': [0, 0], 'B': [4, 4]})
        >>> df2 = pd.DataFrame({'B': [3, 3], 'C': [-10, 1], }, index=[1, 2])
        >>> df1.combine(df2, take_smaller)
             A    B     C
        0  NaN  NaN   NaN
        1  NaN  3.0 -10.0
        2  NaN  3.0   1.0

        >>> df1.combine(df2, take_smaller, overwrite=False)
             A    B     C
        0  0.0  NaN   NaN
        1  0.0  3.0 -10.0
        2  NaN  3.0   1.0

        Demonstrating the preference of the passed in dataframe.

        >>> df2 = pd.DataFrame({'B': [3, 3], 'C': [1, 1], }, index=[1, 2])
        >>> df2.combine(df1, take_smaller)
           A    B   C
        0  0.0  NaN NaN
        1  0.0  3.0 NaN
        2  NaN  3.0 NaN

        >>> df2.combine(df1, take_smaller, overwrite=False)
             A    B   C
        0  0.0  NaN NaN
        1  0.0  3.0 1.0
        2  NaN  3.0 1.0
        """
        other_idxlen = len(other.index)  # save for compare

        this, other = self.align(other, copy=False)
        new_index = this.index

        if other.empty and len(new_index) == len(self.index):
            return self.copy()

        if self.empty and len(other) == other_idxlen:
            return other.copy()

        # sorts if possible
        new_columns = this.columns.union(other.columns)
        do_fill = fill_value is not None
        result = {}
        for col in new_columns:
            series = this[col]
            otherSeries = other[col]

            this_dtype = series.dtype
            other_dtype = otherSeries.dtype

            this_mask = isna(series)
            other_mask = isna(otherSeries)

            # don't overwrite columns unnecessarily
            # DO propagate if this column is not in the intersection
            if not overwrite and other_mask.all():
                result[col] = this[col].copy()
                continue

            if do_fill:
                series = series.copy()
                otherSeries = otherSeries.copy()
                series[this_mask] = fill_value
                otherSeries[other_mask] = fill_value

            if col not in self.columns:
                # If self DataFrame does not have col in other DataFrame,
                # try to promote series, which is all NaN, as other_dtype.
                new_dtype = other_dtype
                try:
                    series = series.astype(new_dtype, copy=False)
                except ValueError:
                    # e.g. new_dtype is integer types
                    pass
            else:
                # if we have different dtypes, possibly promote
                new_dtype = find_common_type([this_dtype, other_dtype])
                if not is_dtype_equal(this_dtype, new_dtype):
                    series = series.astype(new_dtype)
                if not is_dtype_equal(other_dtype, new_dtype):
                    otherSeries = otherSeries.astype(new_dtype)

            arr = func(series, otherSeries)
            arr = maybe_downcast_to_dtype(arr, this_dtype)

            result[col] = arr

        # convert_objects just in case
        return self._constructor(result, index=new_index, columns=new_columns)

    def combine_first(self, other):
        """
        Update null elements with value in the same location in `other`.

        Combine two DataFrame objects by filling null values in one DataFrame
        with non-null values from other DataFrame. The row and column indexes
        of the resulting DataFrame will be the union of the two.

        Parameters
        ----------
        other : DataFrame
            Provided DataFrame to use to fill null values.

        Returns
        -------
        DataFrame

        See Also
        --------
        DataFrame.combine : Perform series-wise operation on two DataFrames
            using a given function.

        Examples
        --------

        >>> df1 = pd.DataFrame({'A': [None, 0], 'B': [None, 4]})
        >>> df2 = pd.DataFrame({'A': [1, 1], 'B': [3, 3]})
        >>> df1.combine_first(df2)
             A    B
        0  1.0  3.0
        1  0.0  4.0

        Null values still persist if the location of that null value
        does not exist in `other`

        >>> df1 = pd.DataFrame({'A': [None, 0], 'B': [4, None]})
        >>> df2 = pd.DataFrame({'B': [3, 3], 'C': [1, 1]}, index=[1, 2])
        >>> df1.combine_first(df2)
             A    B    C
        0  NaN  4.0  NaN
        1  0.0  3.0  1.0
        2  NaN  3.0  1.0
        """
        import pandas.core.computation.expressions as expressions

        def extract_values(arr):
            # Does two things:
            # 1. maybe gets the values from the Series / Index
            # 2. convert datelike to i8
            if isinstance(arr, (ABCIndexClass, ABCSeries)):
                arr = arr._values

            if needs_i8_conversion(arr):
                if is_extension_array_dtype(arr.dtype):
                    arr = arr.asi8
                else:
                    arr = arr.view("i8")
            return arr

        def combiner(x, y):
            mask = isna(x)
            if isinstance(mask, (ABCIndexClass, ABCSeries)):
                mask = mask._values

            x_values = extract_values(x)
            y_values = extract_values(y)

            # If the column y in other DataFrame is not in first DataFrame,
            # just return y_values.
            if y.name not in self.columns:
                return y_values

            return expressions.where(mask, y_values, x_values)

        return self.combine(other, combiner, overwrite=False)

    def update(
        self, other, join="left", overwrite=True, filter_func=None, errors="ignore"
    ):
        """
        Modify in place using non-NA values from another DataFrame.

        Aligns on indices. There is no return value.

        Parameters
        ----------
        other : DataFrame, or object coercible into a DataFrame
            Should have at least one matching index/column label
            with the original DataFrame. If a Series is passed,
            its name attribute must be set, and that will be
            used as the column name to align with the original DataFrame.
        join : {'left'}, default 'left'
            Only left join is implemented, keeping the index and columns of the
            original object.
        overwrite : bool, default True
            How to handle non-NA values for overlapping keys:

            * True: overwrite original DataFrame's values
              with values from `other`.
            * False: only update values that are NA in
              the original DataFrame.

        filter_func : callable(1d-array) -> bool 1d-array, optional
            Can choose to replace values other than NA. Return True for values
            that should be updated.
        errors : {'raise', 'ignore'}, default 'ignore'
            If 'raise', will raise a ValueError if the DataFrame and `other`
            both contain non-NA data in the same place.

            .. versionchanged:: 0.24.0
               Changed from `raise_conflict=False|True`
               to `errors='ignore'|'raise'`.

        Returns
        -------
        None : method directly changes calling object

        Raises
        ------
        ValueError
            * When `errors='raise'` and there's overlapping non-NA data.
            * When `errors` is not either `'ignore'` or `'raise'`
        NotImplementedError
            * If `join != 'left'`

        See Also
        --------
        dict.update : Similar method for dictionaries.
        DataFrame.merge : For column(s)-on-columns(s) operations.

        Examples
        --------
        >>> df = pd.DataFrame({'A': [1, 2, 3],
        ...                    'B': [400, 500, 600]})
        >>> new_df = pd.DataFrame({'B': [4, 5, 6],
        ...                        'C': [7, 8, 9]})
        >>> df.update(new_df)
        >>> df
           A  B
        0  1  4
        1  2  5
        2  3  6

        The DataFrame's length does not increase as a result of the update,
        only values at matching index/column labels are updated.

        >>> df = pd.DataFrame({'A': ['a', 'b', 'c'],
        ...                    'B': ['x', 'y', 'z']})
        >>> new_df = pd.DataFrame({'B': ['d', 'e', 'f', 'g', 'h', 'i']})
        >>> df.update(new_df)
        >>> df
           A  B
        0  a  d
        1  b  e
        2  c  f

        For Series, it's name attribute must be set.

        >>> df = pd.DataFrame({'A': ['a', 'b', 'c'],
        ...                    'B': ['x', 'y', 'z']})
        >>> new_column = pd.Series(['d', 'e'], name='B', index=[0, 2])
        >>> df.update(new_column)
        >>> df
           A  B
        0  a  d
        1  b  y
        2  c  e
        >>> df = pd.DataFrame({'A': ['a', 'b', 'c'],
        ...                    'B': ['x', 'y', 'z']})
        >>> new_df = pd.DataFrame({'B': ['d', 'e']}, index=[1, 2])
        >>> df.update(new_df)
        >>> df
           A  B
        0  a  x
        1  b  d
        2  c  e

        If `other` contains NaNs the corresponding values are not updated
        in the original dataframe.

        >>> df = pd.DataFrame({'A': [1, 2, 3],
        ...                    'B': [400, 500, 600]})
        >>> new_df = pd.DataFrame({'B': [4, np.nan, 6]})
        >>> df.update(new_df)
        >>> df
           A      B
        0  1    4.0
        1  2  500.0
        2  3    6.0
        """
        import pandas.core.computation.expressions as expressions

        # TODO: Support other joins
        if join != "left":  # pragma: no cover
            raise NotImplementedError("Only left join is supported")
        if errors not in ["ignore", "raise"]:
            raise ValueError("The parameter errors must be either 'ignore' or 'raise'")

        if not isinstance(other, DataFrame):
            other = DataFrame(other)

        other = other.reindex_like(self)

        for col in self.columns:
            this = self[col]._values
            that = other[col]._values
            if filter_func is not None:
                with np.errstate(all="ignore"):
                    mask = ~filter_func(this) | isna(that)
            else:
                if errors == "raise":
                    mask_this = notna(that)
                    mask_that = notna(this)
                    if any(mask_this & mask_that):
                        raise ValueError("Data overlaps.")

                if overwrite:
                    mask = isna(that)
                else:
                    mask = notna(this)

            # don't overwrite columns unnecessarily
            if mask.all():
                continue

            self[col] = expressions.where(mask, this, that)

    # ----------------------------------------------------------------------
    # Data reshaping

    _shared_docs[
        "pivot"
    ] = """
        Return reshaped DataFrame organized by given index / column values.

        Reshape data (produce a "pivot" table) based on column values. Uses
        unique values from specified `index` / `columns` to form axes of the
        resulting DataFrame. This function does not support data
        aggregation, multiple values will result in a MultiIndex in the
        columns. See the :ref:`User Guide <reshaping>` for more on reshaping.

        Parameters
        ----------%s
        index : str or object, optional
            Column to use to make new frame's index. If None, uses
            existing index.
        columns : str or object
            Column to use to make new frame's columns.
        values : str, object or a list of the previous, optional
            Column(s) to use for populating new frame's values. If not
            specified, all remaining columns will be used and the result will
            have hierarchically indexed columns.

            .. versionchanged:: 0.23.0
               Also accept list of column names.

        Returns
        -------
        DataFrame
            Returns reshaped DataFrame.

        Raises
        ------
        ValueError:
            When there are any `index`, `columns` combinations with multiple
            values. `DataFrame.pivot_table` when you need to aggregate.

        See Also
        --------
        DataFrame.pivot_table : Generalization of pivot that can handle
            duplicate values for one index/column pair.
        DataFrame.unstack : Pivot based on the index values instead of a
            column.

        Notes
        -----
        For finer-tuned control, see hierarchical indexing documentation along
        with the related stack/unstack methods.

        Examples
        --------
        >>> df = pd.DataFrame({'foo': ['one', 'one', 'one', 'two', 'two',
        ...                            'two'],
        ...                    'bar': ['A', 'B', 'C', 'A', 'B', 'C'],
        ...                    'baz': [1, 2, 3, 4, 5, 6],
        ...                    'zoo': ['x', 'y', 'z', 'q', 'w', 't']})
        >>> df
            foo   bar  baz  zoo
        0   one   A    1    x
        1   one   B    2    y
        2   one   C    3    z
        3   two   A    4    q
        4   two   B    5    w
        5   two   C    6    t

        >>> df.pivot(index='foo', columns='bar', values='baz')
        bar  A   B   C
        foo
        one  1   2   3
        two  4   5   6

        >>> df.pivot(index='foo', columns='bar')['baz']
        bar  A   B   C
        foo
        one  1   2   3
        two  4   5   6

        >>> df.pivot(index='foo', columns='bar', values=['baz', 'zoo'])
              baz       zoo
        bar   A  B  C   A  B  C
        foo
        one   1  2  3   x  y  z
        two   4  5  6   q  w  t

        A ValueError is raised if there are any duplicates.

        >>> df = pd.DataFrame({"foo": ['one', 'one', 'two', 'two'],
        ...                    "bar": ['A', 'A', 'B', 'C'],
        ...                    "baz": [1, 2, 3, 4]})
        >>> df
           foo bar  baz
        0  one   A    1
        1  one   A    2
        2  two   B    3
        3  two   C    4

        Notice that the first two rows are the same for our `index`
        and `columns` arguments.

        >>> df.pivot(index='foo', columns='bar', values='baz')
        Traceback (most recent call last):
           ...
        ValueError: Index contains duplicate entries, cannot reshape
        """

    @Substitution("")
    @Appender(_shared_docs["pivot"])
    def pivot(self, index=None, columns=None, values=None):
        from pandas.core.reshape.pivot import pivot

        return pivot(self, index=index, columns=columns, values=values)

    _shared_docs[
        "pivot_table"
    ] = """
        Create a spreadsheet-style pivot table as a DataFrame.

        The levels in the pivot table will be stored in MultiIndex objects
        (hierarchical indexes) on the index and columns of the result DataFrame.

        Parameters
        ----------%s
        values : column to aggregate, optional
        index : column, Grouper, array, or list of the previous
            If an array is passed, it must be the same length as the data. The
            list can contain any of the other types (except list).
            Keys to group by on the pivot table index.  If an array is passed,
            it is being used as the same manner as column values.
        columns : column, Grouper, array, or list of the previous
            If an array is passed, it must be the same length as the data. The
            list can contain any of the other types (except list).
            Keys to group by on the pivot table column.  If an array is passed,
            it is being used as the same manner as column values.
        aggfunc : function, list of functions, dict, default numpy.mean
            If list of functions passed, the resulting pivot table will have
            hierarchical columns whose top level are the function names
            (inferred from the function objects themselves)
            If dict is passed, the key is column to aggregate and value
            is function or list of functions.
        fill_value : scalar, default None
            Value to replace missing values with.
        margins : bool, default False
            Add all row / columns (e.g. for subtotal / grand totals).
        dropna : bool, default True
            Do not include columns whose entries are all NaN.
        margins_name : str, default 'All'
            Name of the row / column that will contain the totals
            when margins is True.
        observed : bool, default False
            This only applies if any of the groupers are Categoricals.
            If True: only show observed values for categorical groupers.
            If False: show all values for categorical groupers.

            .. versionchanged:: 0.25.0

        Returns
        -------
        DataFrame
            An Excel style pivot table.

        See Also
        --------
        DataFrame.pivot : Pivot without aggregation that can handle
            non-numeric data.

        Examples
        --------
        >>> df = pd.DataFrame({"A": ["foo", "foo", "foo", "foo", "foo",
        ...                          "bar", "bar", "bar", "bar"],
        ...                    "B": ["one", "one", "one", "two", "two",
        ...                          "one", "one", "two", "two"],
        ...                    "C": ["small", "large", "large", "small",
        ...                          "small", "large", "small", "small",
        ...                          "large"],
        ...                    "D": [1, 2, 2, 3, 3, 4, 5, 6, 7],
        ...                    "E": [2, 4, 5, 5, 6, 6, 8, 9, 9]})
        >>> df
             A    B      C  D  E
        0  foo  one  small  1  2
        1  foo  one  large  2  4
        2  foo  one  large  2  5
        3  foo  two  small  3  5
        4  foo  two  small  3  6
        5  bar  one  large  4  6
        6  bar  one  small  5  8
        7  bar  two  small  6  9
        8  bar  two  large  7  9

        This first example aggregates values by taking the sum.

        >>> table = pd.pivot_table(df, values='D', index=['A', 'B'],
        ...                     columns=['C'], aggfunc=np.sum)
        >>> table
        C        large  small
        A   B
        bar one    4.0    5.0
            two    7.0    6.0
        foo one    4.0    1.0
            two    NaN    6.0

        We can also fill missing values using the `fill_value` parameter.

        >>> table = pd.pivot_table(df, values='D', index=['A', 'B'],
        ...                     columns=['C'], aggfunc=np.sum, fill_value=0)
        >>> table
        C        large  small
        A   B
        bar one      4      5
            two      7      6
        foo one      4      1
            two      0      6

        The next example aggregates by taking the mean across multiple columns.

        >>> table = pd.pivot_table(df, values=['D', 'E'], index=['A', 'C'],
        ...                     aggfunc={'D': np.mean,
        ...                              'E': np.mean})
        >>> table
                        D         E
        A   C
        bar large  5.500000  7.500000
            small  5.500000  8.500000
        foo large  2.000000  4.500000
            small  2.333333  4.333333

        We can also calculate multiple types of aggregations for any given
        value column.

        >>> table = pd.pivot_table(df, values=['D', 'E'], index=['A', 'C'],
        ...                     aggfunc={'D': np.mean,
        ...                              'E': [min, max, np.mean]})
        >>> table
                        D    E
                    mean  max      mean  min
        A   C
        bar large  5.500000  9.0  7.500000  6.0
            small  5.500000  9.0  8.500000  8.0
        foo large  2.000000  5.0  4.500000  4.0
            small  2.333333  6.0  4.333333  2.0
        """

    @Substitution("")
    @Appender(_shared_docs["pivot_table"])
    def pivot_table(
        self,
        values=None,
        index=None,
        columns=None,
        aggfunc="mean",
        fill_value=None,
        margins=False,
        dropna=True,
        margins_name="All",
        observed=False,
    ):
        from pandas.core.reshape.pivot import pivot_table

        return pivot_table(
            self,
            values=values,
            index=index,
            columns=columns,
            aggfunc=aggfunc,
            fill_value=fill_value,
            margins=margins,
            dropna=dropna,
            margins_name=margins_name,
            observed=observed,
        )

    def stack(self, level=-1, dropna=True):
        """
        Stack the prescribed level(s) from columns to index.

        Return a reshaped DataFrame or Series having a multi-level
        index with one or more new inner-most levels compared to the current
        DataFrame. The new inner-most levels are created by pivoting the
        columns of the current dataframe:

          - if the columns have a single level, the output is a Series;
          - if the columns have multiple levels, the new index
            level(s) is (are) taken from the prescribed level(s) and
            the output is a DataFrame.

        The new index levels are sorted.

        Parameters
        ----------
        level : int, str, list, default -1
            Level(s) to stack from the column axis onto the index
            axis, defined as one index or label, or a list of indices
            or labels.
        dropna : bool, default True
            Whether to drop rows in the resulting Frame/Series with
            missing values. Stacking a column level onto the index
            axis can create combinations of index and column values
            that are missing from the original dataframe. See Examples
            section.

        Returns
        -------
        DataFrame or Series
            Stacked dataframe or series.

        See Also
        --------
        DataFrame.unstack : Unstack prescribed level(s) from index axis
             onto column axis.
        DataFrame.pivot : Reshape dataframe from long format to wide
             format.
        DataFrame.pivot_table : Create a spreadsheet-style pivot table
             as a DataFrame.

        Notes
        -----
        The function is named by analogy with a collection of books
        being reorganized from being side by side on a horizontal
        position (the columns of the dataframe) to being stacked
        vertically on top of each other (in the index of the
        dataframe).

        Examples
        --------
        **Single level columns**

        >>> df_single_level_cols = pd.DataFrame([[0, 1], [2, 3]],
        ...                                     index=['cat', 'dog'],
        ...                                     columns=['weight', 'height'])

        Stacking a dataframe with a single level column axis returns a Series:

        >>> df_single_level_cols
             weight height
        cat       0      1
        dog       2      3
        >>> df_single_level_cols.stack()
        cat  weight    0
             height    1
        dog  weight    2
             height    3
        dtype: int64

        **Multi level columns: simple case**

        >>> multicol1 = pd.MultiIndex.from_tuples([('weight', 'kg'),
        ...                                        ('weight', 'pounds')])
        >>> df_multi_level_cols1 = pd.DataFrame([[1, 2], [2, 4]],
        ...                                     index=['cat', 'dog'],
        ...                                     columns=multicol1)

        Stacking a dataframe with a multi-level column axis:

        >>> df_multi_level_cols1
             weight
                 kg    pounds
        cat       1        2
        dog       2        4
        >>> df_multi_level_cols1.stack()
                    weight
        cat kg           1
            pounds       2
        dog kg           2
            pounds       4

        **Missing values**

        >>> multicol2 = pd.MultiIndex.from_tuples([('weight', 'kg'),
        ...                                        ('height', 'm')])
        >>> df_multi_level_cols2 = pd.DataFrame([[1.0, 2.0], [3.0, 4.0]],
        ...                                     index=['cat', 'dog'],
        ...                                     columns=multicol2)

        It is common to have missing values when stacking a dataframe
        with multi-level columns, as the stacked dataframe typically
        has more values than the original dataframe. Missing values
        are filled with NaNs:

        >>> df_multi_level_cols2
            weight height
                kg      m
        cat    1.0    2.0
        dog    3.0    4.0
        >>> df_multi_level_cols2.stack()
                height  weight
        cat kg     NaN     1.0
            m      2.0     NaN
        dog kg     NaN     3.0
            m      4.0     NaN

        **Prescribing the level(s) to be stacked**

        The first parameter controls which level or levels are stacked:

        >>> df_multi_level_cols2.stack(0)
                     kg    m
        cat height  NaN  2.0
            weight  1.0  NaN
        dog height  NaN  4.0
            weight  3.0  NaN
        >>> df_multi_level_cols2.stack([0, 1])
        cat  height  m     2.0
             weight  kg    1.0
        dog  height  m     4.0
             weight  kg    3.0
        dtype: float64

        **Dropping missing values**

        >>> df_multi_level_cols3 = pd.DataFrame([[None, 1.0], [2.0, 3.0]],
        ...                                     index=['cat', 'dog'],
        ...                                     columns=multicol2)

        Note that rows where all values are missing are dropped by
        default but this behaviour can be controlled via the dropna
        keyword parameter:

        >>> df_multi_level_cols3
            weight height
                kg      m
        cat    NaN    1.0
        dog    2.0    3.0
        >>> df_multi_level_cols3.stack(dropna=False)
                height  weight
        cat kg     NaN     NaN
            m      1.0     NaN
        dog kg     NaN     2.0
            m      3.0     NaN
        >>> df_multi_level_cols3.stack(dropna=True)
                height  weight
        cat m      1.0     NaN
        dog kg     NaN     2.0
            m      3.0     NaN
        """
        from pandas.core.reshape.reshape import stack, stack_multiple

        if isinstance(level, (tuple, list)):
            return stack_multiple(self, level, dropna=dropna)
        else:
            return stack(self, level, dropna=dropna)

    def explode(self, column: Union[str, Tuple]) -> "DataFrame":
        """
        Transform each element of a list-like to a row, replicating index values.

        .. versionadded:: 0.25.0

        Parameters
        ----------
        column : str or tuple
            Column to explode.

        Returns
        -------
        DataFrame
            Exploded lists to rows of the subset columns;
            index will be duplicated for these rows.

        Raises
        ------
        ValueError :
            if columns of the frame are not unique.

        See Also
        --------
        DataFrame.unstack : Pivot a level of the (necessarily hierarchical)
            index labels.
        DataFrame.melt : Unpivot a DataFrame from wide format to long format.
        Series.explode : Explode a DataFrame from list-like columns to long format.

        Notes
        -----
        This routine will explode list-likes including lists, tuples,
        Series, and np.ndarray. The result dtype of the subset rows will
        be object. Scalars will be returned unchanged. Empty list-likes will
        result in a np.nan for that row.

        Examples
        --------
        >>> df = pd.DataFrame({'A': [[1, 2, 3], 'foo', [], [3, 4]], 'B': 1})
        >>> df
                   A  B
        0  [1, 2, 3]  1
        1        foo  1
        2         []  1
        3     [3, 4]  1

        >>> df.explode('A')
             A  B
        0    1  1
        0    2  1
        0    3  1
        1  foo  1
        2  NaN  1
        3    3  1
        3    4  1
        """

        if not (is_scalar(column) or isinstance(column, tuple)):
            raise ValueError("column must be a scalar")
        if not self.columns.is_unique:
            raise ValueError("columns must be unique")

        df = self.reset_index(drop=True)
        # TODO: use overload to refine return type of reset_index
        assert df is not None  # needed for mypy
        result = df[column].explode()
        result = df.drop([column], axis=1).join(result)
        result.index = self.index.take(result.index)
        result = result.reindex(columns=self.columns, copy=False)

        return result

    def unstack(self, level=-1, fill_value=None):
        """
        Pivot a level of the (necessarily hierarchical) index labels.

        Returns a DataFrame having a new level of column labels whose inner-most level
        consists of the pivoted index labels.

        If the index is not a MultiIndex, the output will be a Series
        (the analogue of stack when the columns are not a MultiIndex).

        The level involved will automatically get sorted.

        Parameters
        ----------
        level : int, str, or list of these, default -1 (last level)
            Level(s) of index to unstack, can pass level name.
        fill_value : int, str or dict
            Replace NaN with this value if the unstack produces missing values.

        Returns
        -------
        Series or DataFrame

        See Also
        --------
        DataFrame.pivot : Pivot a table based on column values.
        DataFrame.stack : Pivot a level of the column labels (inverse operation
            from `unstack`).

        Examples
        --------
        >>> index = pd.MultiIndex.from_tuples([('one', 'a'), ('one', 'b'),
        ...                                    ('two', 'a'), ('two', 'b')])
        >>> s = pd.Series(np.arange(1.0, 5.0), index=index)
        >>> s
        one  a   1.0
             b   2.0
        two  a   3.0
             b   4.0
        dtype: float64

        >>> s.unstack(level=-1)
             a   b
        one  1.0  2.0
        two  3.0  4.0

        >>> s.unstack(level=0)
           one  two
        a  1.0   3.0
        b  2.0   4.0

        >>> df = s.unstack(level=0)
        >>> df.unstack()
        one  a  1.0
             b  2.0
        two  a  3.0
             b  4.0
        dtype: float64
        """
        from pandas.core.reshape.reshape import unstack

        return unstack(self, level, fill_value)

    _shared_docs[
        "melt"
    ] = """
    Unpivot a DataFrame from wide to long format, optionally leaving identifiers set.

    This function is useful to massage a DataFrame into a format where one
    or more columns are identifier variables (`id_vars`), while all other
    columns, considered measured variables (`value_vars`), are "unpivoted" to
    the row axis, leaving just two non-identifier columns, 'variable' and
    'value'.
    %(versionadded)s
    Parameters
    ----------
    id_vars : tuple, list, or ndarray, optional
        Column(s) to use as identifier variables.
    value_vars : tuple, list, or ndarray, optional
        Column(s) to unpivot. If not specified, uses all columns that
        are not set as `id_vars`.
    var_name : scalar
        Name to use for the 'variable' column. If None it uses
        ``frame.columns.name`` or 'variable'.
    value_name : scalar, default 'value'
        Name to use for the 'value' column.
    col_level : int or str, optional
        If columns are a MultiIndex then use this level to melt.

    Returns
    -------
    DataFrame
        Unpivoted DataFrame.

    See Also
    --------
    %(other)s
    pivot_table
    DataFrame.pivot
    Series.explode

    Examples
    --------
    >>> df = pd.DataFrame({'A': {0: 'a', 1: 'b', 2: 'c'},
    ...                    'B': {0: 1, 1: 3, 2: 5},
    ...                    'C': {0: 2, 1: 4, 2: 6}})
    >>> df
       A  B  C
    0  a  1  2
    1  b  3  4
    2  c  5  6

    >>> %(caller)sid_vars=['A'], value_vars=['B'])
       A variable  value
    0  a        B      1
    1  b        B      3
    2  c        B      5

    >>> %(caller)sid_vars=['A'], value_vars=['B', 'C'])
       A variable  value
    0  a        B      1
    1  b        B      3
    2  c        B      5
    3  a        C      2
    4  b        C      4
    5  c        C      6

    The names of 'variable' and 'value' columns can be customized:

    >>> %(caller)sid_vars=['A'], value_vars=['B'],
    ...         var_name='myVarname', value_name='myValname')
       A myVarname  myValname
    0  a         B          1
    1  b         B          3
    2  c         B          5

    If you have multi-index columns:

    >>> df.columns = [list('ABC'), list('DEF')]
    >>> df
       A  B  C
       D  E  F
    0  a  1  2
    1  b  3  4
    2  c  5  6

    >>> %(caller)scol_level=0, id_vars=['A'], value_vars=['B'])
       A variable  value
    0  a        B      1
    1  b        B      3
    2  c        B      5

    >>> %(caller)sid_vars=[('A', 'D')], value_vars=[('B', 'E')])
      (A, D) variable_0 variable_1  value
    0      a          B          E      1
    1      b          B          E      3
    2      c          B          E      5
    """

    @Appender(
        _shared_docs["melt"]
        % dict(
            caller="df.melt(", versionadded=".. versionadded:: 0.20.0\n", other="melt"
        )
    )
    def melt(
        self,
        id_vars=None,
        value_vars=None,
        var_name=None,
        value_name="value",
        col_level=None,
    ):
        from pandas.core.reshape.melt import melt

        return melt(
            self,
            id_vars=id_vars,
            value_vars=value_vars,
            var_name=var_name,
            value_name=value_name,
            col_level=col_level,
        )

    # ----------------------------------------------------------------------
    # Time series-related

    def diff(self, periods=1, axis=0):
        """
        First discrete difference of element.

        Calculates the difference of a DataFrame element compared with another
        element in the DataFrame (default is the element in the same column
        of the previous row).

        Parameters
        ----------
        periods : int, default 1
            Periods to shift for calculating difference, accepts negative
            values.
        axis : {0 or 'index', 1 or 'columns'}, default 0
            Take difference over rows (0) or columns (1).

        Returns
        -------
        DataFrame

        See Also
        --------
        Series.diff: First discrete difference for a Series.
        DataFrame.pct_change: Percent change over given number of periods.
        DataFrame.shift: Shift index by desired number of periods with an
            optional time freq.

        Examples
        --------
        Difference with previous row

        >>> df = pd.DataFrame({'a': [1, 2, 3, 4, 5, 6],
        ...                    'b': [1, 1, 2, 3, 5, 8],
        ...                    'c': [1, 4, 9, 16, 25, 36]})
        >>> df
           a  b   c
        0  1  1   1
        1  2  1   4
        2  3  2   9
        3  4  3  16
        4  5  5  25
        5  6  8  36

        >>> df.diff()
             a    b     c
        0  NaN  NaN   NaN
        1  1.0  0.0   3.0
        2  1.0  1.0   5.0
        3  1.0  1.0   7.0
        4  1.0  2.0   9.0
        5  1.0  3.0  11.0

        Difference with previous column

        >>> df.diff(axis=1)
            a    b     c
        0 NaN  0.0   0.0
        1 NaN -1.0   3.0
        2 NaN -1.0   7.0
        3 NaN -1.0  13.0
        4 NaN  0.0  20.0
        5 NaN  2.0  28.0

        Difference with 3rd previous row

        >>> df.diff(periods=3)
             a    b     c
        0  NaN  NaN   NaN
        1  NaN  NaN   NaN
        2  NaN  NaN   NaN
        3  3.0  2.0  15.0
        4  3.0  4.0  21.0
        5  3.0  6.0  27.0

        Difference with following row

        >>> df.diff(periods=-1)
             a    b     c
        0 -1.0  0.0  -3.0
        1 -1.0 -1.0  -5.0
        2 -1.0 -1.0  -7.0
        3 -1.0 -2.0  -9.0
        4 -1.0 -3.0 -11.0
        5  NaN  NaN   NaN
        """
        bm_axis = self._get_block_manager_axis(axis)
        new_data = self._data.diff(n=periods, axis=bm_axis)
        return self._constructor(new_data)

    # ----------------------------------------------------------------------
    # Function application

    def _gotitem(
        self,
        key: Union[str, List[str]],
        ndim: int,
        subset: Optional[Union[Series, ABCDataFrame]] = None,
    ) -> Union[Series, ABCDataFrame]:
        """
        Sub-classes to define. Return a sliced object.

        Parameters
        ----------
        key : string / list of selections
        ndim : 1,2
            requested ndim of result
        subset : object, default None
            subset to act on
        """
        if subset is None:
            subset = self
        elif subset.ndim == 1:  # is Series
            return subset

        # TODO: _shallow_copy(subset)?
        return subset[key]

    _agg_summary_and_see_also_doc = dedent(
        """
    The aggregation operations are always performed over an axis, either the
    index (default) or the column axis. This behavior is different from
    `numpy` aggregation functions (`mean`, `median`, `prod`, `sum`, `std`,
    `var`), where the default is to compute the aggregation of the flattened
    array, e.g., ``numpy.mean(arr_2d)`` as opposed to
    ``numpy.mean(arr_2d, axis=0)``.

    `agg` is an alias for `aggregate`. Use the alias.

    See Also
    --------
    DataFrame.apply : Perform any type of operations.
    DataFrame.transform : Perform transformation type operations.
    core.groupby.GroupBy : Perform operations over groups.
    core.resample.Resampler : Perform operations over resampled bins.
    core.window.Rolling : Perform operations over rolling window.
    core.window.Expanding : Perform operations over expanding window.
    core.window.EWM : Perform operation over exponential weighted
        window.
    """
    )

    _agg_examples_doc = dedent(
        """
    Examples
    --------
    >>> df = pd.DataFrame([[1, 2, 3],
    ...                    [4, 5, 6],
    ...                    [7, 8, 9],
    ...                    [np.nan, np.nan, np.nan]],
    ...                   columns=['A', 'B', 'C'])

    Aggregate these functions over the rows.

    >>> df.agg(['sum', 'min'])
            A     B     C
    sum  12.0  15.0  18.0
    min   1.0   2.0   3.0

    Different aggregations per column.

    >>> df.agg({'A' : ['sum', 'min'], 'B' : ['min', 'max']})
            A    B
    max   NaN  8.0
    min   1.0  2.0
    sum  12.0  NaN

    Aggregate over the columns.

    >>> df.agg("mean", axis="columns")
    0    2.0
    1    5.0
    2    8.0
    3    NaN
    dtype: float64
    """
    )

    @Substitution(
        see_also=_agg_summary_and_see_also_doc,
        examples=_agg_examples_doc,
        versionadded="\n.. versionadded:: 0.20.0\n",
        **_shared_doc_kwargs,
    )
    @Appender(_shared_docs["aggregate"])
    def aggregate(self, func, axis=0, **kwargs):
        axis = self._get_axis_number(axis)

        result = None
        try:
            result, how = self._aggregate(func, axis=axis, **kwargs)
        except TypeError:
            pass
        if result is None:
            return self.apply(func, axis=axis, **kwargs)
        return result

    def _aggregate(self, arg, axis=0, **kwargs):
        if axis == 1:
            # NDFrame.aggregate returns a tuple, and we need to transpose
            # only result
            result, how = self.T._aggregate(arg, **kwargs)
            result = result.T if result is not None else result
            return result, how
        return super()._aggregate(arg, **kwargs)

    agg = aggregate

    @Appender(_shared_docs["transform"] % _shared_doc_kwargs)
    def transform(self, func, axis=0, *args, **kwargs):
        axis = self._get_axis_number(axis)
        if axis == 1:
            return self.T.transform(func, *args, **kwargs).T
        return super().transform(func, *args, **kwargs)

    def apply(self, func, axis=0, raw=False, result_type=None, args=(), **kwds):
        """
        Apply a function along an axis of the DataFrame.

        Objects passed to the function are Series objects whose index is
        either the DataFrame's index (``axis=0``) or the DataFrame's columns
        (``axis=1``). By default (``result_type=None``), the final return type
        is inferred from the return type of the applied function. Otherwise,
        it depends on the `result_type` argument.

        Parameters
        ----------
        func : function
            Function to apply to each column or row.
        axis : {0 or 'index', 1 or 'columns'}, default 0
            Axis along which the function is applied:

            * 0 or 'index': apply function to each column.
            * 1 or 'columns': apply function to each row.

        raw : bool, default False
            Determines if row or column is passed as a Series or ndarray object:

            * ``False`` : passes each row or column as a Series to the
              function.
            * ``True`` : the passed function will receive ndarray objects
              instead.
              If you are just applying a NumPy reduction function this will
              achieve much better performance.

        result_type : {'expand', 'reduce', 'broadcast', None}, default None
            These only act when ``axis=1`` (columns):

            * 'expand' : list-like results will be turned into columns.
            * 'reduce' : returns a Series if possible rather than expanding
              list-like results. This is the opposite of 'expand'.
            * 'broadcast' : results will be broadcast to the original shape
              of the DataFrame, the original index and columns will be
              retained.

            The default behaviour (None) depends on the return value of the
            applied function: list-like results will be returned as a Series
            of those. However if the apply function returns a Series these
            are expanded to columns.

            .. versionadded:: 0.23.0

        args : tuple
            Positional arguments to pass to `func` in addition to the
            array/series.
        **kwds
            Additional keyword arguments to pass as keywords arguments to
            `func`.

        Returns
        -------
        Series or DataFrame
            Result of applying ``func`` along the given axis of the
            DataFrame.

        See Also
        --------
        DataFrame.applymap: For elementwise operations.
        DataFrame.aggregate: Only perform aggregating type operations.
        DataFrame.transform: Only perform transforming type operations.

        Examples
        --------

        >>> df = pd.DataFrame([[4, 9]] * 3, columns=['A', 'B'])
        >>> df
           A  B
        0  4  9
        1  4  9
        2  4  9

        Using a numpy universal function (in this case the same as
        ``np.sqrt(df)``):

        >>> df.apply(np.sqrt)
             A    B
        0  2.0  3.0
        1  2.0  3.0
        2  2.0  3.0

        Using a reducing function on either axis

        >>> df.apply(np.sum, axis=0)
        A    12
        B    27
        dtype: int64

        >>> df.apply(np.sum, axis=1)
        0    13
        1    13
        2    13
        dtype: int64

        Returning a list-like will result in a Series

        >>> df.apply(lambda x: [1, 2], axis=1)
        0    [1, 2]
        1    [1, 2]
        2    [1, 2]
        dtype: object

        Passing result_type='expand' will expand list-like results
        to columns of a Dataframe

        >>> df.apply(lambda x: [1, 2], axis=1, result_type='expand')
           0  1
        0  1  2
        1  1  2
        2  1  2

        Returning a Series inside the function is similar to passing
        ``result_type='expand'``. The resulting column names
        will be the Series index.

        >>> df.apply(lambda x: pd.Series([1, 2], index=['foo', 'bar']), axis=1)
           foo  bar
        0    1    2
        1    1    2
        2    1    2

        Passing ``result_type='broadcast'`` will ensure the same shape
        result, whether list-like or scalar is returned by the function,
        and broadcast it along the axis. The resulting column names will
        be the originals.

        >>> df.apply(lambda x: [1, 2], axis=1, result_type='broadcast')
           A  B
        0  1  2
        1  1  2
        2  1  2
        """
        from pandas.core.apply import frame_apply

        op = frame_apply(
            self,
            func=func,
            axis=axis,
            raw=raw,
            result_type=result_type,
            args=args,
            kwds=kwds,
        )
        return op.get_result()

    def applymap(self, func):
        """
        Apply a function to a Dataframe elementwise.

        This method applies a function that accepts and returns a scalar
        to every element of a DataFrame.

        Parameters
        ----------
        func : callable
            Python function, returns a single value from a single value.

        Returns
        -------
        DataFrame
            Transformed DataFrame.

        See Also
        --------
        DataFrame.apply : Apply a function along input axis of DataFrame.

        Notes
        -----
        In the current implementation applymap calls `func` twice on the
        first column/row to decide whether it can take a fast or slow
        code path. This can lead to unexpected behavior if `func` has
        side-effects, as they will take effect twice for the first
        column/row.

        Examples
        --------
        >>> df = pd.DataFrame([[1, 2.12], [3.356, 4.567]])
        >>> df
               0      1
        0  1.000  2.120
        1  3.356  4.567

        >>> df.applymap(lambda x: len(str(x)))
           0  1
        0  3  4
        1  5  5

        Note that a vectorized version of `func` often exists, which will
        be much faster. You could square each number elementwise.

        >>> df.applymap(lambda x: x**2)
                   0          1
        0   1.000000   4.494400
        1  11.262736  20.857489

        But it's better to avoid applymap in that case.

        >>> df ** 2
                   0          1
        0   1.000000   4.494400
        1  11.262736  20.857489
        """

        # if we have a dtype == 'M8[ns]', provide boxed values
        def infer(x):
            if x.empty:
                return lib.map_infer(x, func)
            return lib.map_infer(x.astype(object).values, func)

        return self.apply(infer)

    # ----------------------------------------------------------------------
    # Merging / joining methods

    def append(self, other, ignore_index=False, verify_integrity=False, sort=False):
        """
        Append rows of `other` to the end of caller, returning a new object.

        Columns in `other` that are not in the caller are added as new columns.

        Parameters
        ----------
        other : DataFrame or Series/dict-like object, or list of these
            The data to append.
        ignore_index : bool, default False
            If True, do not use the index labels.
        verify_integrity : bool, default False
            If True, raise ValueError on creating index with duplicates.
        sort : bool, default False
            Sort columns if the columns of `self` and `other` are not aligned.

            .. versionadded:: 0.23.0
            .. versionchanged:: 1.0.0

                Changed to not sort by default.

        Returns
        -------
        DataFrame

        See Also
        --------
        concat : General function to concatenate DataFrame or Series objects.

        Notes
        -----
        If a list of dict/series is passed and the keys are all contained in
        the DataFrame's index, the order of the columns in the resulting
        DataFrame will be unchanged.

        Iteratively appending rows to a DataFrame can be more computationally
        intensive than a single concatenate. A better solution is to append
        those rows to a list and then concatenate the list with the original
        DataFrame all at once.

        Examples
        --------

        >>> df = pd.DataFrame([[1, 2], [3, 4]], columns=list('AB'))
        >>> df
           A  B
        0  1  2
        1  3  4
        >>> df2 = pd.DataFrame([[5, 6], [7, 8]], columns=list('AB'))
        >>> df.append(df2)
           A  B
        0  1  2
        1  3  4
        0  5  6
        1  7  8

        With `ignore_index` set to True:

        >>> df.append(df2, ignore_index=True)
           A  B
        0  1  2
        1  3  4
        2  5  6
        3  7  8

        The following, while not recommended methods for generating DataFrames,
        show two ways to generate a DataFrame from multiple data sources.

        Less efficient:

        >>> df = pd.DataFrame(columns=['A'])
        >>> for i in range(5):
        ...     df = df.append({'A': i}, ignore_index=True)
        >>> df
           A
        0  0
        1  1
        2  2
        3  3
        4  4

        More efficient:

        >>> pd.concat([pd.DataFrame([i], columns=['A']) for i in range(5)],
        ...           ignore_index=True)
           A
        0  0
        1  1
        2  2
        3  3
        4  4
        """
        if isinstance(other, (Series, dict)):
            if isinstance(other, dict):
                other = Series(other)
            if other.name is None and not ignore_index:
                raise TypeError(
                    "Can only append a Series if ignore_index=True"
                    " or if the Series has a name"
                )

            index = Index([other.name], name=self.index.name)
            idx_diff = other.index.difference(self.columns)
            try:
                combined_columns = self.columns.append(idx_diff)
            except TypeError:
                combined_columns = self.columns.astype(object).append(idx_diff)
            other = (
                other.reindex(combined_columns, copy=False)
                .to_frame()
                .T.infer_objects()
                .rename_axis(index.names, copy=False)
            )
            if not self.columns.equals(combined_columns):
                self = self.reindex(columns=combined_columns)
        elif isinstance(other, list):
            if not other:
                pass
            elif not isinstance(other[0], DataFrame):
                other = DataFrame(other)
                if (self.columns.get_indexer(other.columns) >= 0).all():
                    other = other.reindex(columns=self.columns)

        from pandas.core.reshape.concat import concat

        if isinstance(other, list):
            to_concat = [self] + other
        else:
            to_concat = [self, other]
        return concat(
            to_concat,
            ignore_index=ignore_index,
            verify_integrity=verify_integrity,
            sort=sort,
        )

    def join(
        self: _DataFrameT,
        other,
        on=None,
        how: str = "left",
        lsuffix: str = "",
        rsuffix: str = "",
        sort: bool = False,
    ) -> _DataFrameT:
        """
        Join columns of another DataFrame.

        Join columns with `other` DataFrame either on index or on a key
        column. Efficiently join multiple DataFrame objects by index at once by
        passing a list.

        Parameters
        ----------
        other : DataFrame, Series, or list of DataFrame
            Index should be similar to one of the columns in this one. If a
            Series is passed, its name attribute must be set, and that will be
            used as the column name in the resulting joined DataFrame.
        on : str, list of str, or array-like, optional
            Column or index level name(s) in the caller to join on the index
            in `other`, otherwise joins index-on-index. If multiple
            values given, the `other` DataFrame must have a MultiIndex. Can
            pass an array as the join key if it is not already contained in
            the calling DataFrame. Like an Excel VLOOKUP operation.
        how : {'left', 'right', 'outer', 'inner'}, default 'left'
            How to handle the operation of the two objects.

            * left: use calling frame's index (or column if on is specified)
            * right: use `other`'s index.
            * outer: form union of calling frame's index (or column if on is
              specified) with `other`'s index, and sort it.
              lexicographically.
            * inner: form intersection of calling frame's index (or column if
              on is specified) with `other`'s index, preserving the order
              of the calling's one.
        lsuffix : str, default ''
            Suffix to use from left frame's overlapping columns.
        rsuffix : str, default ''
            Suffix to use from right frame's overlapping columns.
        sort : bool, default False
            Order result DataFrame lexicographically by the join key. If False,
            the order of the join key depends on the join type (how keyword).

        Returns
        -------
        DataFrame
            A dataframe containing columns from both the caller and `other`.

        See Also
        --------
        DataFrame.merge : For column(s)-on-columns(s) operations.

        Notes
        -----
        Parameters `on`, `lsuffix`, and `rsuffix` are not supported when
        passing a list of `DataFrame` objects.

        Support for specifying index levels as the `on` parameter was added
        in version 0.23.0.

        Examples
        --------
        >>> df = pd.DataFrame({'key': ['K0', 'K1', 'K2', 'K3', 'K4', 'K5'],
        ...                    'A': ['A0', 'A1', 'A2', 'A3', 'A4', 'A5']})

        >>> df
          key   A
        0  K0  A0
        1  K1  A1
        2  K2  A2
        3  K3  A3
        4  K4  A4
        5  K5  A5

        >>> other = pd.DataFrame({'key': ['K0', 'K1', 'K2'],
        ...                       'B': ['B0', 'B1', 'B2']})

        >>> other
          key   B
        0  K0  B0
        1  K1  B1
        2  K2  B2

        Join DataFrames using their indexes.

        >>> df.join(other, lsuffix='_caller', rsuffix='_other')
          key_caller   A key_other    B
        0         K0  A0        K0   B0
        1         K1  A1        K1   B1
        2         K2  A2        K2   B2
        3         K3  A3       NaN  NaN
        4         K4  A4       NaN  NaN
        5         K5  A5       NaN  NaN

        If we want to join using the key columns, we need to set key to be
        the index in both `df` and `other`. The joined DataFrame will have
        key as its index.

        >>> df.set_index('key').join(other.set_index('key'))
              A    B
        key
        K0   A0   B0
        K1   A1   B1
        K2   A2   B2
        K3   A3  NaN
        K4   A4  NaN
        K5   A5  NaN

        Another option to join using the key columns is to use the `on`
        parameter. DataFrame.join always uses `other`'s index but we can use
        any column in `df`. This method preserves the original DataFrame's
        index in the result.

        >>> df.join(other.set_index('key'), on='key')
          key   A    B
        0  K0  A0   B0
        1  K1  A1   B1
        2  K2  A2   B2
        3  K3  A3  NaN
        4  K4  A4  NaN
        5  K5  A5  NaN
        """
        return self._join_compat(
            other, on=on, how=how, lsuffix=lsuffix, rsuffix=rsuffix, sort=sort
        )

    def _join_compat(
        self, other, on=None, how="left", lsuffix="", rsuffix="", sort=False
    ):
        from pandas.core.reshape.merge import merge
        from pandas.core.reshape.concat import concat

        if isinstance(other, Series):
            if other.name is None:
                raise ValueError("Other Series must have a name")
            other = DataFrame({other.name: other})

        if isinstance(other, DataFrame):
            return merge(
                self,
                other,
                left_on=on,
                how=how,
                left_index=on is None,
                right_index=True,
                suffixes=(lsuffix, rsuffix),
                sort=sort,
            )
        else:
            if on is not None:
                raise ValueError(
                    "Joining multiple DataFrames only supported for joining on index"
                )

            frames = [self] + list(other)

            can_concat = all(df.index.is_unique for df in frames)

            # join indexes only using concat
            if can_concat:
                if how == "left":
                    res = concat(
                        frames, axis=1, join="outer", verify_integrity=True, sort=sort
                    )
                    return res.reindex(self.index, copy=False)
                else:
                    return concat(
                        frames, axis=1, join=how, verify_integrity=True, sort=sort
                    )

            joined = frames[0]

            for frame in frames[1:]:
                joined = merge(
                    joined, frame, how=how, left_index=True, right_index=True
                )

            return joined

    @Substitution("")
    @Appender(_merge_doc, indents=2)
    def merge(
        self,
        right,
        how="inner",
        on=None,
        left_on=None,
        right_on=None,
        left_index=False,
        right_index=False,
        sort=False,
        suffixes=("_x", "_y"),
        copy=True,
        indicator=False,
        validate=None,
    ):
        from pandas.core.reshape.merge import merge

        return merge(
            self,
            right,
            how=how,
            on=on,
            left_on=left_on,
            right_on=right_on,
            left_index=left_index,
            right_index=right_index,
            sort=sort,
            suffixes=suffixes,
            copy=copy,
            indicator=indicator,
            validate=validate,
        )

    def round(self, decimals=0, *args, **kwargs):
        """
        Round a DataFrame to a variable number of decimal places.

        Parameters
        ----------
        decimals : int, dict, Series
            Number of decimal places to round each column to. If an int is
            given, round each column to the same number of places.
            Otherwise dict and Series round to variable numbers of places.
            Column names should be in the keys if `decimals` is a
            dict-like, or in the index if `decimals` is a Series. Any
            columns not included in `decimals` will be left as is. Elements
            of `decimals` which are not columns of the input will be
            ignored.
        *args
            Additional keywords have no effect but might be accepted for
            compatibility with numpy.
        **kwargs
            Additional keywords have no effect but might be accepted for
            compatibility with numpy.

        Returns
        -------
        DataFrame
            A DataFrame with the affected columns rounded to the specified
            number of decimal places.

        See Also
        --------
        numpy.around : Round a numpy array to the given number of decimals.
        Series.round : Round a Series to the given number of decimals.

        Examples
        --------
        >>> df = pd.DataFrame([(.21, .32), (.01, .67), (.66, .03), (.21, .18)],
        ...                   columns=['dogs', 'cats'])
        >>> df
            dogs  cats
        0  0.21  0.32
        1  0.01  0.67
        2  0.66  0.03
        3  0.21  0.18

        By providing an integer each column is rounded to the same number
        of decimal places

        >>> df.round(1)
            dogs  cats
        0   0.2   0.3
        1   0.0   0.7
        2   0.7   0.0
        3   0.2   0.2

        With a dict, the number of places for specific columns can be
        specified with the column names as key and the number of decimal
        places as value

        >>> df.round({'dogs': 1, 'cats': 0})
            dogs  cats
        0   0.2   0.0
        1   0.0   1.0
        2   0.7   0.0
        3   0.2   0.0

        Using a Series, the number of places for specific columns can be
        specified with the column names as index and the number of
        decimal places as value

        >>> decimals = pd.Series([0, 1], index=['cats', 'dogs'])
        >>> df.round(decimals)
            dogs  cats
        0   0.2   0.0
        1   0.0   1.0
        2   0.7   0.0
        3   0.2   0.0
        """
        from pandas.core.reshape.concat import concat

        def _dict_round(df, decimals):
            for col, vals in df.items():
                try:
                    yield _series_round(vals, decimals[col])
                except KeyError:
                    yield vals

        def _series_round(s, decimals):
            if is_integer_dtype(s) or is_float_dtype(s):
                return s.round(decimals)
            return s

        nv.validate_round(args, kwargs)

        if isinstance(decimals, (dict, Series)):
            if isinstance(decimals, Series):
                if not decimals.index.is_unique:
                    raise ValueError("Index of decimals must be unique")
            new_cols = list(_dict_round(self, decimals))
        elif is_integer(decimals):
            # Dispatch to Series.round
            new_cols = [_series_round(v, decimals) for _, v in self.items()]
        else:
            raise TypeError("decimals must be an integer, a dict-like or a Series")

        if len(new_cols) > 0:
            return self._constructor(
                concat(new_cols, axis=1), index=self.index, columns=self.columns
            )
        else:
            return self

    # ----------------------------------------------------------------------
    # Statistical methods, etc.

    def corr(self, method="pearson", min_periods=1):
        """
        Compute pairwise correlation of columns, excluding NA/null values.

        Parameters
        ----------
        method : {'pearson', 'kendall', 'spearman'} or callable
            Method of correlation:

            * pearson : standard correlation coefficient
            * kendall : Kendall Tau correlation coefficient
            * spearman : Spearman rank correlation
            * callable: callable with input two 1d ndarrays
                and returning a float. Note that the returned matrix from corr
                will have 1 along the diagonals and will be symmetric
                regardless of the callable's behavior.

                .. versionadded:: 0.24.0

        min_periods : int, optional
            Minimum number of observations required per pair of columns
            to have a valid result. Currently only available for Pearson
            and Spearman correlation.

        Returns
        -------
        DataFrame
            Correlation matrix.

        See Also
        --------
        DataFrame.corrwith
        Series.corr

        Examples
        --------
        >>> def histogram_intersection(a, b):
        ...     v = np.minimum(a, b).sum().round(decimals=1)
        ...     return v
        >>> df = pd.DataFrame([(.2, .3), (.0, .6), (.6, .0), (.2, .1)],
        ...                   columns=['dogs', 'cats'])
        >>> df.corr(method=histogram_intersection)
              dogs  cats
        dogs   1.0   0.3
        cats   0.3   1.0
        """
        numeric_df = self._get_numeric_data()
        cols = numeric_df.columns
        idx = cols.copy()
        mat = numeric_df.values

        if method == "pearson":
            correl = libalgos.nancorr(ensure_float64(mat), minp=min_periods)
        elif method == "spearman":
            correl = libalgos.nancorr_spearman(ensure_float64(mat), minp=min_periods)
        elif method == "kendall" or callable(method):
            if min_periods is None:
                min_periods = 1
            mat = ensure_float64(mat).T
            corrf = nanops.get_corr_func(method)
            K = len(cols)
            correl = np.empty((K, K), dtype=float)
            mask = np.isfinite(mat)
            for i, ac in enumerate(mat):
                for j, bc in enumerate(mat):
                    if i > j:
                        continue

                    valid = mask[i] & mask[j]
                    if valid.sum() < min_periods:
                        c = np.nan
                    elif i == j:
                        c = 1.0
                    elif not valid.all():
                        c = corrf(ac[valid], bc[valid])
                    else:
                        c = corrf(ac, bc)
                    correl[i, j] = c
                    correl[j, i] = c
        else:
            raise ValueError(
                "method must be either 'pearson', "
                "'spearman', 'kendall', or a callable, "
                f"'{method}' was supplied"
            )

        return self._constructor(correl, index=idx, columns=cols)

    def cov(self, min_periods=None):
        """
        Compute pairwise covariance of columns, excluding NA/null values.

        Compute the pairwise covariance among the series of a DataFrame.
        The returned data frame is the `covariance matrix
        <https://en.wikipedia.org/wiki/Covariance_matrix>`__ of the columns
        of the DataFrame.

        Both NA and null values are automatically excluded from the
        calculation. (See the note below about bias from missing values.)
        A threshold can be set for the minimum number of
        observations for each value created. Comparisons with observations
        below this threshold will be returned as ``NaN``.

        This method is generally used for the analysis of time series data to
        understand the relationship between different measures
        across time.

        Parameters
        ----------
        min_periods : int, optional
            Minimum number of observations required per pair of columns
            to have a valid result.

        Returns
        -------
        DataFrame
            The covariance matrix of the series of the DataFrame.

        See Also
        --------
        Series.cov : Compute covariance with another Series.
        core.window.EWM.cov: Exponential weighted sample covariance.
        core.window.Expanding.cov : Expanding sample covariance.
        core.window.Rolling.cov : Rolling sample covariance.

        Notes
        -----
        Returns the covariance matrix of the DataFrame's time series.
        The covariance is normalized by N-1.

        For DataFrames that have Series that are missing data (assuming that
        data is `missing at random
        <https://en.wikipedia.org/wiki/Missing_data#Missing_at_random>`__)
        the returned covariance matrix will be an unbiased estimate
        of the variance and covariance between the member Series.

        However, for many applications this estimate may not be acceptable
        because the estimate covariance matrix is not guaranteed to be positive
        semi-definite. This could lead to estimate correlations having
        absolute values which are greater than one, and/or a non-invertible
        covariance matrix. See `Estimation of covariance matrices
        <http://en.wikipedia.org/w/index.php?title=Estimation_of_covariance_
        matrices>`__ for more details.

        Examples
        --------
        >>> df = pd.DataFrame([(1, 2), (0, 3), (2, 0), (1, 1)],
        ...                   columns=['dogs', 'cats'])
        >>> df.cov()
                  dogs      cats
        dogs  0.666667 -1.000000
        cats -1.000000  1.666667

        >>> np.random.seed(42)
        >>> df = pd.DataFrame(np.random.randn(1000, 5),
        ...                   columns=['a', 'b', 'c', 'd', 'e'])
        >>> df.cov()
                  a         b         c         d         e
        a  0.998438 -0.020161  0.059277 -0.008943  0.014144
        b -0.020161  1.059352 -0.008543 -0.024738  0.009826
        c  0.059277 -0.008543  1.010670 -0.001486 -0.000271
        d -0.008943 -0.024738 -0.001486  0.921297 -0.013692
        e  0.014144  0.009826 -0.000271 -0.013692  0.977795

        **Minimum number of periods**

        This method also supports an optional ``min_periods`` keyword
        that specifies the required minimum number of non-NA observations for
        each column pair in order to have a valid result:

        >>> np.random.seed(42)
        >>> df = pd.DataFrame(np.random.randn(20, 3),
        ...                   columns=['a', 'b', 'c'])
        >>> df.loc[df.index[:5], 'a'] = np.nan
        >>> df.loc[df.index[5:10], 'b'] = np.nan
        >>> df.cov(min_periods=12)
                  a         b         c
        a  0.316741       NaN -0.150812
        b       NaN  1.248003  0.191417
        c -0.150812  0.191417  0.895202
        """
        numeric_df = self._get_numeric_data()
        cols = numeric_df.columns
        idx = cols.copy()
        mat = numeric_df.values

        if notna(mat).all():
            if min_periods is not None and min_periods > len(mat):
                baseCov = np.empty((mat.shape[1], mat.shape[1]))
                baseCov.fill(np.nan)
            else:
                baseCov = np.cov(mat.T)
            baseCov = baseCov.reshape((len(cols), len(cols)))
        else:
            baseCov = libalgos.nancorr(ensure_float64(mat), cov=True, minp=min_periods)

        return self._constructor(baseCov, index=idx, columns=cols)

    def corrwith(self, other, axis=0, drop=False, method="pearson"):
        """
        Compute pairwise correlation.

        Pairwise correlation is computed between rows or columns of
        DataFrame with rows or columns of Series or DataFrame. DataFrames
        are first aligned along both axes before computing the
        correlations.

        Parameters
        ----------
        other : DataFrame, Series
            Object with which to compute correlations.
        axis : {0 or 'index', 1 or 'columns'}, default 0
            The axis to use. 0 or 'index' to compute column-wise, 1 or 'columns' for
            row-wise.
        drop : bool, default False
            Drop missing indices from result.
        method : {'pearson', 'kendall', 'spearman'} or callable
            Method of correlation:

            * pearson : standard correlation coefficient
            * kendall : Kendall Tau correlation coefficient
            * spearman : Spearman rank correlation
            * callable: callable with input two 1d ndarrays
                and returning a float.

            .. versionadded:: 0.24.0

        Returns
        -------
        Series
            Pairwise correlations.

        See Also
        --------
        DataFrame.corr
        """
        axis = self._get_axis_number(axis)
        this = self._get_numeric_data()

        if isinstance(other, Series):
            return this.apply(lambda x: other.corr(x, method=method), axis=axis)

        other = other._get_numeric_data()
        left, right = this.align(other, join="inner", copy=False)

        if axis == 1:
            left = left.T
            right = right.T

        if method == "pearson":
            # mask missing values
            left = left + right * 0
            right = right + left * 0

            # demeaned data
            ldem = left - left.mean()
            rdem = right - right.mean()

            num = (ldem * rdem).sum()
            dom = (left.count() - 1) * left.std() * right.std()

            correl = num / dom

        elif method in ["kendall", "spearman"] or callable(method):

            def c(x):
                return nanops.nancorr(x[0], x[1], method=method)

            correl = Series(
                map(c, zip(left.values.T, right.values.T)), index=left.columns
            )

        else:
            raise ValueError(
                f"Invalid method {method} was passed, "
                "valid methods are: 'pearson', 'kendall', "
                "'spearman', or callable"
            )

        if not drop:
            # Find non-matching labels along the given axis
            # and append missing correlations (GH 22375)
            raxis = 1 if axis == 0 else 0
            result_index = this._get_axis(raxis).union(other._get_axis(raxis))
            idx_diff = result_index.difference(correl.index)

            if len(idx_diff) > 0:
                correl = correl.append(Series([np.nan] * len(idx_diff), index=idx_diff))

        return correl

    # ----------------------------------------------------------------------
    # ndarray-like stats methods

    def count(self, axis=0, level=None, numeric_only=False):
        """
        Count non-NA cells for each column or row.

        The values `None`, `NaN`, `NaT`, and optionally `numpy.inf` (depending
        on `pandas.options.mode.use_inf_as_na`) are considered NA.

        Parameters
        ----------
        axis : {0 or 'index', 1 or 'columns'}, default 0
            If 0 or 'index' counts are generated for each column.
            If 1 or 'columns' counts are generated for each **row**.
        level : int or str, optional
            If the axis is a `MultiIndex` (hierarchical), count along a
            particular `level`, collapsing into a `DataFrame`.
            A `str` specifies the level name.
        numeric_only : bool, default False
            Include only `float`, `int` or `boolean` data.

        Returns
        -------
        Series or DataFrame
            For each column/row the number of non-NA/null entries.
            If `level` is specified returns a `DataFrame`.

        See Also
        --------
        Series.count: Number of non-NA elements in a Series.
        DataFrame.shape: Number of DataFrame rows and columns (including NA
            elements).
        DataFrame.isna: Boolean same-sized DataFrame showing places of NA
            elements.

        Examples
        --------
        Constructing DataFrame from a dictionary:

        >>> df = pd.DataFrame({"Person":
        ...                    ["John", "Myla", "Lewis", "John", "Myla"],
        ...                    "Age": [24., np.nan, 21., 33, 26],
        ...                    "Single": [False, True, True, True, False]})
        >>> df
           Person   Age  Single
        0    John  24.0   False
        1    Myla   NaN    True
        2   Lewis  21.0    True
        3    John  33.0    True
        4    Myla  26.0   False

        Notice the uncounted NA values:

        >>> df.count()
        Person    5
        Age       4
        Single    5
        dtype: int64

        Counts for each **row**:

        >>> df.count(axis='columns')
        0    3
        1    2
        2    3
        3    3
        4    3
        dtype: int64

        Counts for one level of a `MultiIndex`:

        >>> df.set_index(["Person", "Single"]).count(level="Person")
                Age
        Person
        John      2
        Lewis     1
        Myla      1
        """
        axis = self._get_axis_number(axis)
        if level is not None:
            return self._count_level(level, axis=axis, numeric_only=numeric_only)

        if numeric_only:
            frame = self._get_numeric_data()
        else:
            frame = self

        # GH #423
        if len(frame._get_axis(axis)) == 0:
            result = Series(0, index=frame._get_agg_axis(axis))
        else:
            if frame._is_mixed_type or frame._data.any_extension_types:
                # the or any_extension_types is really only hit for single-
                # column frames with an extension array
                result = notna(frame).sum(axis=axis)
            else:
                # GH13407
                series_counts = notna(frame).sum(axis=axis)
                counts = series_counts.values
                result = Series(counts, index=frame._get_agg_axis(axis))

        return result.astype("int64")

    def _count_level(self, level, axis=0, numeric_only=False):
        if numeric_only:
            frame = self._get_numeric_data()
        else:
            frame = self

        count_axis = frame._get_axis(axis)
        agg_axis = frame._get_agg_axis(axis)

        if not isinstance(count_axis, ABCMultiIndex):
            raise TypeError(
                f"Can only count levels on hierarchical {self._get_axis_name(axis)}."
            )

        if frame._is_mixed_type:
            # Since we have mixed types, calling notna(frame.values) might
            # upcast everything to object
            mask = notna(frame).values
        else:
            # But use the speedup when we have homogeneous dtypes
            mask = notna(frame.values)

        if axis == 1:
            # We're transposing the mask rather than frame to avoid potential
            # upcasts to object, which induces a ~20x slowdown
            mask = mask.T

        if isinstance(level, str):
            level = count_axis._get_level_number(level)

        level_name = count_axis._names[level]
        level_index = count_axis.levels[level]._shallow_copy(name=level_name)
        level_codes = ensure_int64(count_axis.codes[level])
        counts = lib.count_level_2d(mask, level_codes, len(level_index), axis=0)

        result = DataFrame(counts, index=level_index, columns=agg_axis)

        if axis == 1:
            # Undo our earlier transpose
            return result.T
        else:
            return result

    def _reduce(
        self, op, name, axis=0, skipna=True, numeric_only=None, filter_type=None, **kwds
    ):
        if axis is None and filter_type == "bool":
            labels = None
            constructor = None
        else:
            # TODO: Make other agg func handle axis=None properly
            axis = self._get_axis_number(axis)
            labels = self._get_agg_axis(axis)
            constructor = self._constructor

        def f(x):
            return op(x, axis=axis, skipna=skipna, **kwds)

        def _get_data(axis_matters):
            if filter_type is None or filter_type == "numeric":
                data = self._get_numeric_data()
            elif filter_type == "bool":
                if axis_matters:
                    # GH#25101, GH#24434
                    data = self._get_bool_data() if axis == 0 else self
                else:
                    data = self._get_bool_data()
            else:  # pragma: no cover
                msg = (
                    f"Generating numeric_only data with filter_type {filter_type} "
                    "not supported."
                )
                raise NotImplementedError(msg)
            return data

        if numeric_only is None:
            values = self.values
            try:
                result = f(values)

                if filter_type == "bool" and is_object_dtype(values) and axis is None:
                    # work around https://github.com/numpy/numpy/issues/10489
                    # TODO: combine with hasattr(result, 'dtype') further down
                    # hard since we don't have `values` down there.
                    result = np.bool_(result)
            except TypeError:
                # e.g. in nanops trying to convert strs to float

                # try by-column first
                if filter_type is None and axis == 0:
                    # this can end up with a non-reduction
                    # but not always. if the types are mixed
                    # with datelike then need to make sure a series

                    # we only end up here if we have not specified
                    # numeric_only and yet we have tried a
                    # column-by-column reduction, where we have mixed type.
                    # So let's just do what we can
                    from pandas.core.apply import frame_apply

                    opa = frame_apply(
                        self, func=f, result_type="expand", ignore_failures=True
                    )
                    result = opa.get_result()
                    if result.ndim == self.ndim:
                        result = result.iloc[0]
                    return result

                # TODO: why doesnt axis matter here?
                data = _get_data(axis_matters=False)
                with np.errstate(all="ignore"):
                    result = f(data.values)
                labels = data._get_agg_axis(axis)
        else:
            if numeric_only:
                data = _get_data(axis_matters=True)

                values = data.values
                labels = data._get_agg_axis(axis)
            else:
                values = self.values
            result = f(values)

        if hasattr(result, "dtype") and is_object_dtype(result.dtype):
            try:
                if filter_type is None or filter_type == "numeric":
                    result = result.astype(np.float64)
                elif filter_type == "bool" and notna(result).all():
                    result = result.astype(np.bool_)
            except (ValueError, TypeError):

                # try to coerce to the original dtypes item by item if we can
                if axis == 0:
                    result = coerce_to_dtypes(result, self.dtypes)

        if constructor is not None:
            result = Series(result, index=labels)
        return result

    def nunique(self, axis=0, dropna=True):
        """
        Count distinct observations over requested axis.

        Return Series with number of distinct observations. Can ignore NaN
        values.

        Parameters
        ----------
        axis : {0 or 'index', 1 or 'columns'}, default 0
            The axis to use. 0 or 'index' for row-wise, 1 or 'columns' for
            column-wise.
        dropna : bool, default True
            Don't include NaN in the counts.

        Returns
        -------
        Series

        See Also
        --------
        Series.nunique: Method nunique for Series.
        DataFrame.count: Count non-NA cells for each column or row.

        Examples
        --------
        >>> df = pd.DataFrame({'A': [1, 2, 3], 'B': [1, 1, 1]})
        >>> df.nunique()
        A    3
        B    1
        dtype: int64

        >>> df.nunique(axis=1)
        0    1
        1    2
        2    2
        dtype: int64
        """
        return self.apply(Series.nunique, axis=axis, dropna=dropna)

    def idxmin(self, axis=0, skipna=True):
        """
        Return index of first occurrence of minimum over requested axis.

        NA/null values are excluded.

        Parameters
        ----------
        axis : {0 or 'index', 1 or 'columns'}, default 0
            The axis to use. 0 or 'index' for row-wise, 1 or 'columns' for column-wise
        skipna : bool, default True
            Exclude NA/null values. If an entire row/column is NA, the result
            will be NA.

        Returns
        -------
        Series
            Indexes of minima along the specified axis.

        Raises
        ------
        ValueError
            * If the row/column is empty

        See Also
        --------
        Series.idxmin

        Notes
        -----
        This method is the DataFrame version of ``ndarray.argmin``.
        """
        axis = self._get_axis_number(axis)
        indices = nanops.nanargmin(self.values, axis=axis, skipna=skipna)
        index = self._get_axis(axis)
        result = [index[i] if i >= 0 else np.nan for i in indices]
        return Series(result, index=self._get_agg_axis(axis))

    def idxmax(self, axis=0, skipna=True):
        """
        Return index of first occurrence of maximum over requested axis.

        NA/null values are excluded.

        Parameters
        ----------
        axis : {0 or 'index', 1 or 'columns'}, default 0
            The axis to use. 0 or 'index' for row-wise, 1 or 'columns' for column-wise
        skipna : bool, default True
            Exclude NA/null values. If an entire row/column is NA, the result
            will be NA.

        Returns
        -------
        Series
            Indexes of maxima along the specified axis.

        Raises
        ------
        ValueError
            * If the row/column is empty

        See Also
        --------
        Series.idxmax

        Notes
        -----
        This method is the DataFrame version of ``ndarray.argmax``.
        """
        axis = self._get_axis_number(axis)
        indices = nanops.nanargmax(self.values, axis=axis, skipna=skipna)
        index = self._get_axis(axis)
        result = [index[i] if i >= 0 else np.nan for i in indices]
        return Series(result, index=self._get_agg_axis(axis))

    def _get_agg_axis(self, axis_num):
        """
        Let's be explicit about this.
        """
        if axis_num == 0:
            return self.columns
        elif axis_num == 1:
            return self.index
        else:
            raise ValueError(f"Axis must be 0 or 1 (got {repr(axis_num)})")

    def mode(self, axis=0, numeric_only=False, dropna=True):
        """
        Get the mode(s) of each element along the selected axis.

        The mode of a set of values is the value that appears most often.
        It can be multiple values.

        Parameters
        ----------
        axis : {0 or 'index', 1 or 'columns'}, default 0
            The axis to iterate over while searching for the mode:

            * 0 or 'index' : get mode of each column
            * 1 or 'columns' : get mode of each row.

        numeric_only : bool, default False
            If True, only apply to numeric columns.
        dropna : bool, default True
            Don't consider counts of NaN/NaT.

            .. versionadded:: 0.24.0

        Returns
        -------
        DataFrame
            The modes of each column or row.

        See Also
        --------
        Series.mode : Return the highest frequency value in a Series.
        Series.value_counts : Return the counts of values in a Series.

        Examples
        --------
        >>> df = pd.DataFrame([('bird', 2, 2),
        ...                    ('mammal', 4, np.nan),
        ...                    ('arthropod', 8, 0),
        ...                    ('bird', 2, np.nan)],
        ...                   index=('falcon', 'horse', 'spider', 'ostrich'),
        ...                   columns=('species', 'legs', 'wings'))
        >>> df
                   species  legs  wings
        falcon        bird     2    2.0
        horse       mammal     4    NaN
        spider   arthropod     8    0.0
        ostrich       bird     2    NaN

        By default, missing values are not considered, and the mode of wings
        are both 0 and 2. The second row of species and legs contains ``NaN``,
        because they have only one mode, but the DataFrame has two rows.

        >>> df.mode()
          species  legs  wings
        0    bird   2.0    0.0
        1     NaN   NaN    2.0

        Setting ``dropna=False`` ``NaN`` values are considered and they can be
        the mode (like for wings).

        >>> df.mode(dropna=False)
          species  legs  wings
        0    bird     2    NaN

        Setting ``numeric_only=True``, only the mode of numeric columns is
        computed, and columns of other types are ignored.

        >>> df.mode(numeric_only=True)
           legs  wings
        0   2.0    0.0
        1   NaN    2.0

        To compute the mode over columns and not rows, use the axis parameter:

        >>> df.mode(axis='columns', numeric_only=True)
                   0    1
        falcon   2.0  NaN
        horse    4.0  NaN
        spider   0.0  8.0
        ostrich  2.0  NaN
        """
        data = self if not numeric_only else self._get_numeric_data()

        def f(s):
            return s.mode(dropna=dropna)

        return data.apply(f, axis=axis)

    def quantile(self, q=0.5, axis=0, numeric_only=True, interpolation="linear"):
        """
        Return values at the given quantile over requested axis.

        Parameters
        ----------
        q : float or array-like, default 0.5 (50% quantile)
            Value between 0 <= q <= 1, the quantile(s) to compute.
        axis : {0, 1, 'index', 'columns'} (default 0)
            Equals 0 or 'index' for row-wise, 1 or 'columns' for column-wise.
        numeric_only : bool, default True
            If False, the quantile of datetime and timedelta data will be
            computed as well.
        interpolation : {'linear', 'lower', 'higher', 'midpoint', 'nearest'}
            This optional parameter specifies the interpolation method to use,
            when the desired quantile lies between two data points `i` and `j`:

            * linear: `i + (j - i) * fraction`, where `fraction` is the
              fractional part of the index surrounded by `i` and `j`.
            * lower: `i`.
            * higher: `j`.
            * nearest: `i` or `j` whichever is nearest.
            * midpoint: (`i` + `j`) / 2.

        Returns
        -------
        Series or DataFrame

            If ``q`` is an array, a DataFrame will be returned where the
              index is ``q``, the columns are the columns of self, and the
              values are the quantiles.
            If ``q`` is a float, a Series will be returned where the
              index is the columns of self and the values are the quantiles.

        See Also
        --------
        core.window.Rolling.quantile: Rolling quantile.
        numpy.percentile: Numpy function to compute the percentile.

        Examples
        --------
        >>> df = pd.DataFrame(np.array([[1, 1], [2, 10], [3, 100], [4, 100]]),
        ...                   columns=['a', 'b'])
        >>> df.quantile(.1)
        a    1.3
        b    3.7
        Name: 0.1, dtype: float64
        >>> df.quantile([.1, .5])
               a     b
        0.1  1.3   3.7
        0.5  2.5  55.0

        Specifying `numeric_only=False` will also compute the quantile of
        datetime and timedelta data.

        >>> df = pd.DataFrame({'A': [1, 2],
        ...                    'B': [pd.Timestamp('2010'),
        ...                          pd.Timestamp('2011')],
        ...                    'C': [pd.Timedelta('1 days'),
        ...                          pd.Timedelta('2 days')]})
        >>> df.quantile(0.5, numeric_only=False)
        A                    1.5
        B    2010-07-02 12:00:00
        C        1 days 12:00:00
        Name: 0.5, dtype: object
        """
        validate_percentile(q)

        data = self._get_numeric_data() if numeric_only else self
        axis = self._get_axis_number(axis)
        is_transposed = axis == 1

        if is_transposed:
            data = data.T

        if len(data.columns) == 0:
            # GH#23925 _get_numeric_data may have dropped all columns
            cols = Index([], name=self.columns.name)
            if is_list_like(q):
                return self._constructor([], index=q, columns=cols)
            return self._constructor_sliced([], index=cols, name=q, dtype=np.float64)

        result = data._data.quantile(
            qs=q, axis=1, interpolation=interpolation, transposed=is_transposed
        )

        if result.ndim == 2:
            result = self._constructor(result)
        else:
            result = self._constructor_sliced(result, name=q)

        if is_transposed:
            result = result.T

        return result

    def to_timestamp(self, freq=None, how="start", axis=0, copy=True):
        """
        Cast to DatetimeIndex of timestamps, at *beginning* of period.

        Parameters
        ----------
        freq : str, default frequency of PeriodIndex
            Desired frequency.
        how : {'s', 'e', 'start', 'end'}
            Convention for converting period to timestamp; start of period
            vs. end.
        axis : {0 or 'index', 1 or 'columns'}, default 0
            The axis to convert (the index by default).
        copy : bool, default True
            If False then underlying input data is not copied.

        Returns
        -------
        DataFrame with DatetimeIndex
        """
        new_data = self._data
        if copy:
            new_data = new_data.copy()

        axis = self._get_axis_number(axis)
        if axis == 0:
            new_data.set_axis(1, self.index.to_timestamp(freq=freq, how=how))
        elif axis == 1:
            new_data.set_axis(0, self.columns.to_timestamp(freq=freq, how=how))
        else:  # pragma: no cover
            raise AssertionError(f"Axis must be 0 or 1. Got {axis}")

        return self._constructor(new_data)

    def to_period(self, freq=None, axis=0, copy=True):
        """
        Convert DataFrame from DatetimeIndex to PeriodIndex.

        Convert DataFrame from DatetimeIndex to PeriodIndex with desired
        frequency (inferred from index if not passed).

        Parameters
        ----------
        freq : str, default
            Frequency of the PeriodIndex.
        axis : {0 or 'index', 1 or 'columns'}, default 0
            The axis to convert (the index by default).
        copy : bool, default True
            If False then underlying input data is not copied.

        Returns
        -------
        TimeSeries with PeriodIndex
        """
        new_data = self._data
        if copy:
            new_data = new_data.copy()

        axis = self._get_axis_number(axis)
        if axis == 0:
            new_data.set_axis(1, self.index.to_period(freq=freq))
        elif axis == 1:
            new_data.set_axis(0, self.columns.to_period(freq=freq))
        else:  # pragma: no cover
            raise AssertionError(f"Axis must be 0 or 1. Got {axis}")

        return self._constructor(new_data)

    def isin(self, values):
        """
        Whether each element in the DataFrame is contained in values.

        Parameters
        ----------
        values : iterable, Series, DataFrame or dict
            The result will only be true at a location if all the
            labels match. If `values` is a Series, that's the index. If
            `values` is a dict, the keys must be the column names,
            which must match. If `values` is a DataFrame,
            then both the index and column labels must match.

        Returns
        -------
        DataFrame
            DataFrame of booleans showing whether each element in the DataFrame
            is contained in values.

        See Also
        --------
        DataFrame.eq: Equality test for DataFrame.
        Series.isin: Equivalent method on Series.
        Series.str.contains: Test if pattern or regex is contained within a
            string of a Series or Index.

        Examples
        --------

        >>> df = pd.DataFrame({'num_legs': [2, 4], 'num_wings': [2, 0]},
        ...                   index=['falcon', 'dog'])
        >>> df
                num_legs  num_wings
        falcon         2          2
        dog            4          0

        When ``values`` is a list check whether every value in the DataFrame
        is present in the list (which animals have 0 or 2 legs or wings)

        >>> df.isin([0, 2])
                num_legs  num_wings
        falcon      True       True
        dog        False       True

        When ``values`` is a dict, we can pass values to check for each
        column separately:

        >>> df.isin({'num_wings': [0, 3]})
                num_legs  num_wings
        falcon     False      False
        dog        False       True

        When ``values`` is a Series or DataFrame the index and column must
        match. Note that 'falcon' does not match based on the number of legs
        in df2.

        >>> other = pd.DataFrame({'num_legs': [8, 2], 'num_wings': [0, 2]},
        ...                      index=['spider', 'falcon'])
        >>> df.isin(other)
                num_legs  num_wings
        falcon      True       True
        dog        False      False
        """
        if isinstance(values, dict):
            from pandas.core.reshape.concat import concat

            values = collections.defaultdict(list, values)
            return concat(
                (
                    self.iloc[:, [i]].isin(values[col])
                    for i, col in enumerate(self.columns)
                ),
                axis=1,
            )
        elif isinstance(values, Series):
            if not values.index.is_unique:
                raise ValueError("cannot compute isin with a duplicate axis.")
            return self.eq(values.reindex_like(self), axis="index")
        elif isinstance(values, DataFrame):
            if not (values.columns.is_unique and values.index.is_unique):
                raise ValueError("cannot compute isin with a duplicate axis.")
            return self.eq(values.reindex_like(self))
        else:
            if not is_list_like(values):
                raise TypeError(
                    "only list-like or dict-like objects are allowed "
                    "to be passed to DataFrame.isin(), "
                    f"you passed a {repr(type(values).__name__)}"
                )
            return DataFrame(
                algorithms.isin(self.values.ravel(), values).reshape(self.shape),
                self.index,
                self.columns,
            )

    # ----------------------------------------------------------------------
    # Add plotting methods to DataFrame
    plot = CachedAccessor("plot", pandas.plotting.PlotAccessor)
    hist = pandas.plotting.hist_frame
    boxplot = pandas.plotting.boxplot_frame
    sparse = CachedAccessor("sparse", SparseFrameAccessor)


DataFrame._setup_axes(
    ["index", "columns"],
    docs={
        "index": "The index (row labels) of the DataFrame.",
        "columns": "The column labels of the DataFrame.",
    },
)
DataFrame._add_numeric_operations()
DataFrame._add_series_or_dataframe_operations()

ops.add_flex_arithmetic_methods(DataFrame)
ops.add_special_arithmetic_methods(DataFrame)


def _from_nested_dict(data):
    # TODO: this should be seriously cythonized
    new_data: Dict = {}
    for index, s in data.items():
        for col, v in s.items():
            new_data[col] = new_data.get(col, {})
            new_data[col][index] = v
    return new_data


def _put_str(s, space):
    return str(s)[:space].ljust(space)<|MERGE_RESOLUTION|>--- conflicted
+++ resolved
@@ -4035,11 +4035,7 @@
         inplace=False,
         limit=None,
         downcast=None,
-<<<<<<< HEAD
-    ):
-=======
     ) -> Optional["DataFrame"]:
->>>>>>> db062dab
         return super().fillna(
             value=value,
             method=method,
