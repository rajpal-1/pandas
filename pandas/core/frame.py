"""
DataFrame
---------
An efficient 2D container for potentially mixed-type time series or other
labeled data series.

Similar to its R counterpart, data.frame, except providing automatic data
alignment and a host of useful data manipulation methods having to do with the
labeling information
"""
from __future__ import annotations

import collections
from collections import abc
import datetime
from io import StringIO
import itertools
from textwrap import dedent
from typing import (
    IO,
    TYPE_CHECKING,
    Any,
    AnyStr,
    Dict,
    FrozenSet,
    Hashable,
    Iterable,
    Iterator,
    List,
    Optional,
    Sequence,
    Set,
    Tuple,
    Type,
    Union,
    cast,
)
import warnings

import numpy as np
import numpy.ma as ma

from pandas._config import get_option

from pandas._libs import algos as libalgos, lib, properties
from pandas._libs.lib import no_default
from pandas._typing import (
    AggFuncType,
    ArrayLike,
    Axes,
    Axis,
    CompressionOptions,
    Dtype,
    FilePathOrBuffer,
    FrameOrSeriesUnion,
    IndexKeyFunc,
    Label,
    Level,
    Renamer,
    StorageOptions,
    ValueKeyFunc,
)
from pandas.compat._optional import import_optional_dependency
from pandas.compat.numpy import function as nv
from pandas.util._decorators import (
    Appender,
    Substitution,
    deprecate_kwarg,
    doc,
    rewrite_axis_style_signature,
)
from pandas.util._validators import (
    validate_axis_style_args,
    validate_bool_kwarg,
    validate_percentile,
)

from pandas.core.dtypes.cast import (
    cast_scalar_to_array,
    coerce_to_dtypes,
    construct_1d_arraylike_from_scalar,
    find_common_type,
    infer_dtype_from_scalar,
    invalidate_string_dtypes,
    maybe_cast_to_datetime,
    maybe_casted_values,
    maybe_convert_platform,
    maybe_downcast_to_dtype,
    maybe_infer_to_datetimelike,
    maybe_upcast,
    validate_numeric_casting,
)
from pandas.core.dtypes.common import (
    ensure_int64,
    ensure_platform_int,
    infer_dtype_from_object,
    is_bool_dtype,
    is_dataclass,
    is_datetime64_any_dtype,
    is_dict_like,
    is_dtype_equal,
    is_extension_array_dtype,
    is_float,
    is_float_dtype,
    is_hashable,
    is_integer,
    is_integer_dtype,
    is_iterator,
    is_list_like,
    is_named_tuple,
    is_object_dtype,
    is_scalar,
    is_sequence,
    needs_i8_conversion,
    pandas_dtype,
)
from pandas.core.dtypes.missing import isna, notna

from pandas.core import algorithms, common as com, nanops, ops
from pandas.core.accessor import CachedAccessor
from pandas.core.aggregation import (
    aggregate,
    reconstruct_func,
    relabel_result,
    transform,
)
from pandas.core.arraylike import OpsMixin
from pandas.core.arrays import Categorical, ExtensionArray
from pandas.core.arrays.sparse import SparseFrameAccessor
from pandas.core.construction import extract_array
from pandas.core.generic import NDFrame, _shared_docs
from pandas.core.indexes import base as ibase
from pandas.core.indexes.api import Index, ensure_index, ensure_index_from_sequences
from pandas.core.indexes.multi import MultiIndex, maybe_droplevels
from pandas.core.indexing import check_bool_indexer, convert_to_index_sliceable
from pandas.core.internals import BlockManager
from pandas.core.internals.construction import (
    arrays_to_mgr,
    dataclasses_to_dicts,
    get_names_from_index,
    init_dict,
    init_ndarray,
    masked_rec_array_to_mgr,
    reorder_arrays,
    sanitize_index,
    to_arrays,
)
from pandas.core.reshape.melt import melt
from pandas.core.series import Series

from pandas.io.common import get_filepath_or_buffer
from pandas.io.formats import console, format as fmt
from pandas.io.formats.info import DataFrameInfo
import pandas.plotting

if TYPE_CHECKING:
    from pandas.core.groupby.generic import DataFrameGroupBy

    from pandas.io.formats.style import Styler

# ---------------------------------------------------------------------
# Docstring templates

_shared_doc_kwargs = dict(
    axes="index, columns",
    klass="DataFrame",
    axes_single_arg="{0 or 'index', 1 or 'columns'}",
    axis="""axis : {0 or 'index', 1 or 'columns'}, default 0
        If 0 or 'index': apply function to each column.
        If 1 or 'columns': apply function to each row.""",
    optional_by="""
        by : str or list of str
            Name or list of names to sort by.

            - if `axis` is 0 or `'index'` then `by` may contain index
              levels and/or column labels.
            - if `axis` is 1 or `'columns'` then `by` may contain column
              levels and/or index labels.""",
    optional_labels="""labels : array-like, optional
            New labels / index to conform the axis specified by 'axis' to.""",
    optional_axis="""axis : int or str, optional
            Axis to target. Can be either the axis name ('index', 'columns')
            or number (0, 1).""",
)

_numeric_only_doc = """numeric_only : boolean, default None
    Include only float, int, boolean data. If None, will attempt to use
    everything, then use only numeric data
"""

_merge_doc = """
Merge DataFrame or named Series objects with a database-style join.

The join is done on columns or indexes. If joining columns on
columns, the DataFrame indexes *will be ignored*. Otherwise if joining indexes
on indexes or indexes on a column or columns, the index will be passed on.

Parameters
----------%s
right : DataFrame or named Series
    Object to merge with.
how : {'left', 'right', 'outer', 'inner'}, default 'inner'
    Type of merge to be performed.

    * left: use only keys from left frame, similar to a SQL left outer join;
      preserve key order.
    * right: use only keys from right frame, similar to a SQL right outer join;
      preserve key order.
    * outer: use union of keys from both frames, similar to a SQL full outer
      join; sort keys lexicographically.
    * inner: use intersection of keys from both frames, similar to a SQL inner
      join; preserve the order of the left keys.
on : label or list
    Column or index level names to join on. These must be found in both
    DataFrames. If `on` is None and not merging on indexes then this defaults
    to the intersection of the columns in both DataFrames.
left_on : label or list, or array-like
    Column or index level names to join on in the left DataFrame. Can also
    be an array or list of arrays of the length of the left DataFrame.
    These arrays are treated as if they are columns.
right_on : label or list, or array-like
    Column or index level names to join on in the right DataFrame. Can also
    be an array or list of arrays of the length of the right DataFrame.
    These arrays are treated as if they are columns.
left_index : bool, default False
    Use the index from the left DataFrame as the join key(s). If it is a
    MultiIndex, the number of keys in the other DataFrame (either the index
    or a number of columns) must match the number of levels.
right_index : bool, default False
    Use the index from the right DataFrame as the join key. Same caveats as
    left_index.
sort : bool, default False
    Sort the join keys lexicographically in the result DataFrame. If False,
    the order of the join keys depends on the join type (how keyword).
suffixes : list-like, default is ("_x", "_y")
    A length-2 sequence where each element is optionally a string
    indicating the suffix to add to overlapping column names in
    `left` and `right` respectively. Pass a value of `None` instead
    of a string to indicate that the column name from `left` or
    `right` should be left as-is, with no suffix. At least one of the
    values must not be None.
copy : bool, default True
    If False, avoid copy if possible.
indicator : bool or str, default False
    If True, adds a column to the output DataFrame called "_merge" with
    information on the source of each row. The column can be given a different
    name by providing a string argument. The column will have a Categorical
    type with the value of "left_only" for observations whose merge key only
    appears in the left DataFrame, "right_only" for observations
    whose merge key only appears in the right DataFrame, and "both"
    if the observation's merge key is found in both DataFrames.

validate : str, optional
    If specified, checks if merge is of specified type.

    * "one_to_one" or "1:1": check if merge keys are unique in both
      left and right datasets.
    * "one_to_many" or "1:m": check if merge keys are unique in left
      dataset.
    * "many_to_one" or "m:1": check if merge keys are unique in right
      dataset.
    * "many_to_many" or "m:m": allowed, but does not result in checks.

Returns
-------
DataFrame
    A DataFrame of the two merged objects.

See Also
--------
merge_ordered : Merge with optional filling/interpolation.
merge_asof : Merge on nearest keys.
DataFrame.join : Similar method using indices.

Notes
-----
Support for specifying index levels as the `on`, `left_on`, and
`right_on` parameters was added in version 0.23.0
Support for merging named Series objects was added in version 0.24.0

Examples
--------
>>> df1 = pd.DataFrame({'lkey': ['foo', 'bar', 'baz', 'foo'],
...                     'value': [1, 2, 3, 5]})
>>> df2 = pd.DataFrame({'rkey': ['foo', 'bar', 'baz', 'foo'],
...                     'value': [5, 6, 7, 8]})
>>> df1
    lkey value
0   foo      1
1   bar      2
2   baz      3
3   foo      5
>>> df2
    rkey value
0   foo      5
1   bar      6
2   baz      7
3   foo      8

Merge df1 and df2 on the lkey and rkey columns. The value columns have
the default suffixes, _x and _y, appended.

>>> df1.merge(df2, left_on='lkey', right_on='rkey')
  lkey  value_x rkey  value_y
0  foo        1  foo        5
1  foo        1  foo        8
2  foo        5  foo        5
3  foo        5  foo        8
4  bar        2  bar        6
5  baz        3  baz        7

Merge DataFrames df1 and df2 with specified left and right suffixes
appended to any overlapping columns.

>>> df1.merge(df2, left_on='lkey', right_on='rkey',
...           suffixes=('_left', '_right'))
  lkey  value_left rkey  value_right
0  foo           1  foo            5
1  foo           1  foo            8
2  foo           5  foo            5
3  foo           5  foo            8
4  bar           2  bar            6
5  baz           3  baz            7

Merge DataFrames df1 and df2, but raise an exception if the DataFrames have
any overlapping columns.

>>> df1.merge(df2, left_on='lkey', right_on='rkey', suffixes=(False, False))
Traceback (most recent call last):
...
ValueError: columns overlap but no suffix specified:
    Index(['value'], dtype='object')
"""


# -----------------------------------------------------------------------
# DataFrame class


class DataFrame(NDFrame, OpsMixin):
    """
    Two-dimensional, size-mutable, potentially heterogeneous tabular data.

    Data structure also contains labeled axes (rows and columns).
    Arithmetic operations align on both row and column labels. Can be
    thought of as a dict-like container for Series objects. The primary
    pandas data structure.

    Parameters
    ----------
    data : ndarray (structured or homogeneous), Iterable, dict, or DataFrame
        Dict can contain Series, arrays, constants, or list-like objects. If
        data is a dict, column order follows insertion-order.

        .. versionchanged:: 0.25.0
           If data is a list of dicts, column order follows insertion-order.

    index : Index or array-like
        Index to use for resulting frame. Will default to RangeIndex if
        no indexing information part of input data and no index provided.
    columns : Index or array-like
        Column labels to use for resulting frame. Will default to
        RangeIndex (0, 1, 2, ..., n) if no column labels are provided.
    dtype : dtype, default None
        Data type to force. Only a single dtype is allowed. If None, infer.
    copy : bool, default False
        Copy data from inputs. Only affects DataFrame / 2d ndarray input.

    See Also
    --------
    DataFrame.from_records : Constructor from tuples, also record arrays.
    DataFrame.from_dict : From dicts of Series, arrays, or dicts.
    read_csv : Read a comma-separated values (csv) file into DataFrame.
    read_table : Read general delimited file into DataFrame.
    read_clipboard : Read text from clipboard into DataFrame.

    Examples
    --------
    Constructing DataFrame from a dictionary.

    >>> d = {'col1': [1, 2], 'col2': [3, 4]}
    >>> df = pd.DataFrame(data=d)
    >>> df
       col1  col2
    0     1     3
    1     2     4

    Notice that the inferred dtype is int64.

    >>> df.dtypes
    col1    int64
    col2    int64
    dtype: object

    To enforce a single dtype:

    >>> df = pd.DataFrame(data=d, dtype=np.int8)
    >>> df.dtypes
    col1    int8
    col2    int8
    dtype: object

    Constructing DataFrame from numpy ndarray:

    >>> df2 = pd.DataFrame(np.array([[1, 2, 3], [4, 5, 6], [7, 8, 9]]),
    ...                    columns=['a', 'b', 'c'])
    >>> df2
       a  b  c
    0  1  2  3
    1  4  5  6
    2  7  8  9
    """

    _internal_names_set = {"columns", "index"} | NDFrame._internal_names_set
    _typ = "dataframe"

    @property
    def _constructor(self) -> Type[DataFrame]:
        return DataFrame

    _constructor_sliced: Type[Series] = Series
    _deprecations: FrozenSet[str] = NDFrame._deprecations | frozenset([])
    _accessors: Set[str] = {"sparse"}

    @property
    def _constructor_expanddim(self):
        # GH#31549 raising NotImplementedError on a property causes trouble
        #  for `inspect`
        def constructor(*args, **kwargs):
            raise NotImplementedError("Not supported for DataFrames!")

        return constructor

    # ----------------------------------------------------------------------
    # Constructors

    def __init__(
        self,
        data=None,
        index: Optional[Axes] = None,
        columns: Optional[Axes] = None,
        dtype: Optional[Dtype] = None,
        copy: bool = False,
    ):
        if data is None:
            data = {}
        if dtype is not None:
            dtype = self._validate_dtype(dtype)

        if isinstance(data, DataFrame):
            data = data._mgr

        if isinstance(data, BlockManager):
            if index is None and columns is None and dtype is None and copy is False:
                # GH#33357 fastpath
                NDFrame.__init__(self, data)
                return

            mgr = self._init_mgr(
                data, axes=dict(index=index, columns=columns), dtype=dtype, copy=copy
            )

        elif isinstance(data, dict):
            mgr = init_dict(data, index, columns, dtype=dtype)
        elif isinstance(data, ma.MaskedArray):
            import numpy.ma.mrecords as mrecords

            # masked recarray
            if isinstance(data, mrecords.MaskedRecords):
                mgr = masked_rec_array_to_mgr(data, index, columns, dtype, copy)

            # a masked array
            else:
                mask = ma.getmaskarray(data)
                if mask.any():
                    data, fill_value = maybe_upcast(data, copy=True)
                    data.soften_mask()  # set hardmask False if it was True
                    data[mask] = fill_value
                else:
                    data = data.copy()
                mgr = init_ndarray(data, index, columns, dtype=dtype, copy=copy)

        elif isinstance(data, (np.ndarray, Series, Index)):
            if data.dtype.names:
                data_columns = list(data.dtype.names)
                data = {k: data[k] for k in data_columns}
                if columns is None:
                    columns = data_columns
                mgr = init_dict(data, index, columns, dtype=dtype)
            elif getattr(data, "name", None) is not None:
                mgr = init_dict({data.name: data}, index, columns, dtype=dtype)
            else:
                mgr = init_ndarray(data, index, columns, dtype=dtype, copy=copy)

        # For data is list-like, or Iterable (will consume into list)
        elif isinstance(data, abc.Iterable) and not isinstance(data, (str, bytes)):
            if not isinstance(data, (abc.Sequence, ExtensionArray)):
                data = list(data)
            if len(data) > 0:
                if is_dataclass(data[0]):
                    data = dataclasses_to_dicts(data)
                if is_list_like(data[0]) and getattr(data[0], "ndim", 1) == 1:
                    if is_named_tuple(data[0]) and columns is None:
                        columns = data[0]._fields
                    arrays, columns = to_arrays(data, columns, dtype=dtype)
                    columns = ensure_index(columns)

                    # set the index
                    if index is None:
                        if isinstance(data[0], Series):
                            index = get_names_from_index(data)
                        elif isinstance(data[0], Categorical):
                            index = ibase.default_index(len(data[0]))
                        else:
                            index = ibase.default_index(len(data))

                    mgr = arrays_to_mgr(arrays, columns, index, columns, dtype=dtype)
                else:
                    mgr = init_ndarray(data, index, columns, dtype=dtype, copy=copy)
            else:
                mgr = init_dict({}, index, columns, dtype=dtype)
        # For data is scalar
        else:
            if index is None or columns is None:
                raise ValueError("DataFrame constructor not properly called!")

            if not dtype:
                dtype, _ = infer_dtype_from_scalar(data, pandas_dtype=True)

            # For data is a scalar extension dtype
            if is_extension_array_dtype(dtype):

                values = [
                    construct_1d_arraylike_from_scalar(data, len(index), dtype)
                    for _ in range(len(columns))
                ]
                mgr = arrays_to_mgr(values, columns, index, columns, dtype=None)
            else:
                # Attempt to coerce to a numpy array
                try:
                    arr = np.array(data, dtype=dtype, copy=copy)
                except (ValueError, TypeError) as err:
                    exc = TypeError(
                        "DataFrame constructor called with "
                        f"incompatible data and dtype: {err}"
                    )
                    raise exc from err

                if arr.ndim != 0:
                    raise ValueError("DataFrame constructor not properly called!")

                values = cast_scalar_to_array(
                    (len(index), len(columns)), data, dtype=dtype
                )

                mgr = init_ndarray(
                    values, index, columns, dtype=values.dtype, copy=False
                )

        NDFrame.__init__(self, mgr)

    # ----------------------------------------------------------------------

    @property
    def axes(self) -> List[Index]:
        """
        Return a list representing the axes of the DataFrame.

        It has the row axis labels and column axis labels as the only members.
        They are returned in that order.

        Examples
        --------
        >>> df = pd.DataFrame({'col1': [1, 2], 'col2': [3, 4]})
        >>> df.axes
        [RangeIndex(start=0, stop=2, step=1), Index(['col1', 'col2'],
        dtype='object')]
        """
        return [self.index, self.columns]

    @property
    def shape(self) -> Tuple[int, int]:
        """
        Return a tuple representing the dimensionality of the DataFrame.

        See Also
        --------
        ndarray.shape

        Examples
        --------
        >>> df = pd.DataFrame({'col1': [1, 2], 'col2': [3, 4]})
        >>> df.shape
        (2, 2)

        >>> df = pd.DataFrame({'col1': [1, 2], 'col2': [3, 4],
        ...                    'col3': [5, 6]})
        >>> df.shape
        (2, 3)
        """
        return len(self.index), len(self.columns)

    @property
    def _is_homogeneous_type(self) -> bool:
        """
        Whether all the columns in a DataFrame have the same type.

        Returns
        -------
        bool

        See Also
        --------
        Index._is_homogeneous_type : Whether the object has a single
            dtype.
        MultiIndex._is_homogeneous_type : Whether all the levels of a
            MultiIndex have the same dtype.

        Examples
        --------
        >>> DataFrame({"A": [1, 2], "B": [3, 4]})._is_homogeneous_type
        True
        >>> DataFrame({"A": [1, 2], "B": [3.0, 4.0]})._is_homogeneous_type
        False

        Items with the same type but different sizes are considered
        different types.

        >>> DataFrame({
        ...    "A": np.array([1, 2], dtype=np.int32),
        ...    "B": np.array([1, 2], dtype=np.int64)})._is_homogeneous_type
        False
        """
        if self._mgr.any_extension_types:
            return len({block.dtype for block in self._mgr.blocks}) == 1
        else:
            return not self._is_mixed_type

    @property
    def _can_fast_transpose(self) -> bool:
        """
        Can we transpose this DataFrame without creating any new array objects.
        """
        if self._mgr.any_extension_types:
            # TODO(EA2D) special case would be unnecessary with 2D EAs
            return False
        return len(self._mgr.blocks) == 1

    # ----------------------------------------------------------------------
    # Rendering Methods

    def _repr_fits_vertical_(self) -> bool:
        """
        Check length against max_rows.
        """
        max_rows = get_option("display.max_rows")
        return len(self) <= max_rows

    def _repr_fits_horizontal_(self, ignore_width: bool = False) -> bool:
        """
        Check if full repr fits in horizontal boundaries imposed by the display
        options width and max_columns.

        In case of non-interactive session, no boundaries apply.

        `ignore_width` is here so ipynb+HTML output can behave the way
        users expect. display.max_columns remains in effect.
        GH3541, GH3573
        """
        width, height = console.get_console_size()
        max_columns = get_option("display.max_columns")
        nb_columns = len(self.columns)

        # exceed max columns
        if (max_columns and nb_columns > max_columns) or (
            (not ignore_width) and width and nb_columns > (width // 2)
        ):
            return False

        # used by repr_html under IPython notebook or scripts ignore terminal
        # dims
        if ignore_width or not console.in_interactive_session():
            return True

        if get_option("display.width") is not None or console.in_ipython_frontend():
            # check at least the column row for excessive width
            max_rows = 1
        else:
            max_rows = get_option("display.max_rows")

        # when auto-detecting, so width=None and not in ipython front end
        # check whether repr fits horizontal by actually checking
        # the width of the rendered repr
        buf = StringIO()

        # only care about the stuff we'll actually print out
        # and to_string on entire frame may be expensive
        d = self

        if not (max_rows is None):  # unlimited rows
            # min of two, where one may be None
            d = d.iloc[: min(max_rows, len(d))]
        else:
            return True

        d.to_string(buf=buf)
        value = buf.getvalue()
        repr_width = max(len(l) for l in value.split("\n"))

        return repr_width < width

    def _info_repr(self) -> bool:
        """
        True if the repr should show the info view.
        """
        info_repr_option = get_option("display.large_repr") == "info"
        return info_repr_option and not (
            self._repr_fits_horizontal_() and self._repr_fits_vertical_()
        )

    def __repr__(self) -> str:
        """
        Return a string representation for a particular DataFrame.
        """
        buf = StringIO("")
        if self._info_repr():
            self.info(buf=buf)
            return buf.getvalue()

        max_rows = get_option("display.max_rows")
        min_rows = get_option("display.min_rows")
        max_cols = get_option("display.max_columns")
        max_colwidth = get_option("display.max_colwidth")
        show_dimensions = get_option("display.show_dimensions")
        if get_option("display.expand_frame_repr"):
            width, _ = console.get_console_size()
        else:
            width = None
        self.to_string(
            buf=buf,
            max_rows=max_rows,
            min_rows=min_rows,
            max_cols=max_cols,
            line_width=width,
            max_colwidth=max_colwidth,
            show_dimensions=show_dimensions,
        )

        return buf.getvalue()

    def _repr_html_(self) -> Optional[str]:
        """
        Return a html representation for a particular DataFrame.

        Mainly for IPython notebook.
        """
        if self._info_repr():
            buf = StringIO("")
            self.info(buf=buf)
            # need to escape the <class>, should be the first line.
            val = buf.getvalue().replace("<", r"&lt;", 1)
            val = val.replace(">", r"&gt;", 1)
            return "<pre>" + val + "</pre>"

        if get_option("display.notebook_repr_html"):
            max_rows = get_option("display.max_rows")
            min_rows = get_option("display.min_rows")
            max_cols = get_option("display.max_columns")
            show_dimensions = get_option("display.show_dimensions")

            formatter = fmt.DataFrameFormatter(
                self,
                columns=None,
                col_space=None,
                na_rep="NaN",
                formatters=None,
                float_format=None,
                sparsify=None,
                justify=None,
                index_names=True,
                header=True,
                index=True,
                bold_rows=True,
                escape=True,
                max_rows=max_rows,
                min_rows=min_rows,
                max_cols=max_cols,
                show_dimensions=show_dimensions,
                decimal=".",
                table_id=None,
                render_links=False,
            )
            return formatter.to_html(notebook=True)
        else:
            return None

    @Substitution(
        header_type="bool or sequence",
        header="Write out the column names. If a list of strings "
        "is given, it is assumed to be aliases for the "
        "column names",
        col_space_type="int, list or dict of int",
        col_space="The minimum width of each column",
    )
    @Substitution(shared_params=fmt.common_docstring, returns=fmt.return_docstring)
    def to_string(
        self,
        buf: Optional[FilePathOrBuffer[str]] = None,
        columns: Optional[Sequence[str]] = None,
        col_space: Optional[int] = None,
        header: Union[bool, Sequence[str]] = True,
        index: bool = True,
        na_rep: str = "NaN",
        formatters: Optional[fmt.FormattersType] = None,
        float_format: Optional[fmt.FloatFormatType] = None,
        sparsify: Optional[bool] = None,
        index_names: bool = True,
        justify: Optional[str] = None,
        max_rows: Optional[int] = None,
        min_rows: Optional[int] = None,
        max_cols: Optional[int] = None,
        show_dimensions: bool = False,
        decimal: str = ".",
        line_width: Optional[int] = None,
        max_colwidth: Optional[int] = None,
        encoding: Optional[str] = None,
    ) -> Optional[str]:
        """
        Render a DataFrame to a console-friendly tabular output.
        %(shared_params)s
        line_width : int, optional
            Width to wrap a line in characters.
        max_colwidth : int, optional
            Max width to truncate each column in characters. By default, no limit.

            .. versionadded:: 1.0.0
        encoding : str, default "utf-8"
            Set character encoding.

            .. versionadded:: 1.0
        %(returns)s
        See Also
        --------
        to_html : Convert DataFrame to HTML.

        Examples
        --------
        >>> d = {'col1': [1, 2, 3], 'col2': [4, 5, 6]}
        >>> df = pd.DataFrame(d)
        >>> print(df.to_string())
           col1  col2
        0     1     4
        1     2     5
        2     3     6
        """
        from pandas import option_context

        with option_context("display.max_colwidth", max_colwidth):
            formatter = fmt.DataFrameFormatter(
                self,
                columns=columns,
                col_space=col_space,
                na_rep=na_rep,
                formatters=formatters,
                float_format=float_format,
                sparsify=sparsify,
                justify=justify,
                index_names=index_names,
                header=header,
                index=index,
                min_rows=min_rows,
                max_rows=max_rows,
                max_cols=max_cols,
                show_dimensions=show_dimensions,
                decimal=decimal,
                line_width=line_width,
            )
            return formatter.to_string(buf=buf, encoding=encoding)

    # ----------------------------------------------------------------------

    @property
    def style(self) -> Styler:
        """
        Returns a Styler object.

        Contains methods for building a styled HTML representation of the DataFrame.

        See Also
        --------
        io.formats.style.Styler : Helps style a DataFrame or Series according to the
            data with HTML and CSS.
        """
        from pandas.io.formats.style import Styler

        return Styler(self)

    _shared_docs[
        "items"
    ] = r"""
        Iterate over (column name, Series) pairs.

        Iterates over the DataFrame columns, returning a tuple with
        the column name and the content as a Series.

        Yields
        ------
        label : object
            The column names for the DataFrame being iterated over.
        content : Series
            The column entries belonging to each label, as a Series.

        See Also
        --------
        DataFrame.iterrows : Iterate over DataFrame rows as
            (index, Series) pairs.
        DataFrame.itertuples : Iterate over DataFrame rows as namedtuples
            of the values.

        Examples
        --------
        >>> df = pd.DataFrame({'species': ['bear', 'bear', 'marsupial'],
        ...                   'population': [1864, 22000, 80000]},
        ...                   index=['panda', 'polar', 'koala'])
        >>> df
                species   population
        panda   bear      1864
        polar   bear      22000
        koala   marsupial 80000
        >>> for label, content in df.items():
        ...     print(f'label: {label}')
        ...     print(f'content: {content}', sep='\n')
        ...
        label: species
        content:
        panda         bear
        polar         bear
        koala    marsupial
        Name: species, dtype: object
        label: population
        content:
        panda     1864
        polar    22000
        koala    80000
        Name: population, dtype: int64
        """

    @Appender(_shared_docs["items"])
    def items(self) -> Iterable[Tuple[Label, Series]]:
        if self.columns.is_unique and hasattr(self, "_item_cache"):
            for k in self.columns:
                yield k, self._get_item_cache(k)
        else:
            for i, k in enumerate(self.columns):
                yield k, self._ixs(i, axis=1)

    @Appender(_shared_docs["items"])
    def iteritems(self) -> Iterable[Tuple[Label, Series]]:
        yield from self.items()

    def iterrows(self) -> Iterable[Tuple[Label, Series]]:
        """
        Iterate over DataFrame rows as (index, Series) pairs.

        Yields
        ------
        index : label or tuple of label
            The index of the row. A tuple for a `MultiIndex`.
        data : Series
            The data of the row as a Series.

        it : generator
            A generator that iterates over the rows of the frame.

        See Also
        --------
        DataFrame.itertuples : Iterate over DataFrame rows as namedtuples of the values.
        DataFrame.items : Iterate over (column name, Series) pairs.

        Notes
        -----
        1. Because ``iterrows`` returns a Series for each row,
           it does **not** preserve dtypes across the rows (dtypes are
           preserved across columns for DataFrames). For example,

           >>> df = pd.DataFrame([[1, 1.5]], columns=['int', 'float'])
           >>> row = next(df.iterrows())[1]
           >>> row
           int      1.0
           float    1.5
           Name: 0, dtype: float64
           >>> print(row['int'].dtype)
           float64
           >>> print(df['int'].dtype)
           int64

           To preserve dtypes while iterating over the rows, it is better
           to use :meth:`itertuples` which returns namedtuples of the values
           and which is generally faster than ``iterrows``.

        2. You should **never modify** something you are iterating over.
           This is not guaranteed to work in all cases. Depending on the
           data types, the iterator returns a copy and not a view, and writing
           to it will have no effect.
        """
        columns = self.columns
        klass = self._constructor_sliced
        for k, v in zip(self.index, self.values):
            s = klass(v, index=columns, name=k)
            yield k, s

    def itertuples(self, index: bool = True, name: Optional[str] = "Pandas"):
        """
        Iterate over DataFrame rows as namedtuples.

        Parameters
        ----------
        index : bool, default True
            If True, return the index as the first element of the tuple.
        name : str or None, default "Pandas"
            The name of the returned namedtuples or None to return regular
            tuples.

        Returns
        -------
        iterator
            An object to iterate over namedtuples for each row in the
            DataFrame with the first field possibly being the index and
            following fields being the column values.

        See Also
        --------
        DataFrame.iterrows : Iterate over DataFrame rows as (index, Series)
            pairs.
        DataFrame.items : Iterate over (column name, Series) pairs.

        Notes
        -----
        The column names will be renamed to positional names if they are
        invalid Python identifiers, repeated, or start with an underscore.
        On python versions < 3.7 regular tuples are returned for DataFrames
        with a large number of columns (>254).

        Examples
        --------
        >>> df = pd.DataFrame({'num_legs': [4, 2], 'num_wings': [0, 2]},
        ...                   index=['dog', 'hawk'])
        >>> df
              num_legs  num_wings
        dog          4          0
        hawk         2          2
        >>> for row in df.itertuples():
        ...     print(row)
        ...
        Pandas(Index='dog', num_legs=4, num_wings=0)
        Pandas(Index='hawk', num_legs=2, num_wings=2)

        By setting the `index` parameter to False we can remove the index
        as the first element of the tuple:

        >>> for row in df.itertuples(index=False):
        ...     print(row)
        ...
        Pandas(num_legs=4, num_wings=0)
        Pandas(num_legs=2, num_wings=2)

        With the `name` parameter set we set a custom name for the yielded
        namedtuples:

        >>> for row in df.itertuples(name='Animal'):
        ...     print(row)
        ...
        Animal(Index='dog', num_legs=4, num_wings=0)
        Animal(Index='hawk', num_legs=2, num_wings=2)
        """
        arrays = []
        fields = list(self.columns)
        if index:
            arrays.append(self.index)
            fields.insert(0, "Index")

        # use integer indexing because of possible duplicate column names
        arrays.extend(self.iloc[:, k] for k in range(len(self.columns)))

        if name is not None:
            # https://github.com/python/mypy/issues/9046
            # error: namedtuple() expects a string literal as the first argument
            itertuple = collections.namedtuple(  # type: ignore[misc]
                name, fields, rename=True
            )
            return map(itertuple._make, zip(*arrays))

        # fallback to regular tuples
        return zip(*arrays)

    def __len__(self) -> int:
        """
        Returns length of info axis, but here we use the index.
        """
        return len(self.index)

    def dot(self, other):
        """
        Compute the matrix multiplication between the DataFrame and other.

        This method computes the matrix product between the DataFrame and the
        values of an other Series, DataFrame or a numpy array.

        It can also be called using ``self @ other`` in Python >= 3.5.

        Parameters
        ----------
        other : Series, DataFrame or array-like
            The other object to compute the matrix product with.

        Returns
        -------
        Series or DataFrame
            If other is a Series, return the matrix product between self and
            other as a Series. If other is a DataFrame or a numpy.array, return
            the matrix product of self and other in a DataFrame of a np.array.

        See Also
        --------
        Series.dot: Similar method for Series.

        Notes
        -----
        The dimensions of DataFrame and other must be compatible in order to
        compute the matrix multiplication. In addition, the column names of
        DataFrame and the index of other must contain the same values, as they
        will be aligned prior to the multiplication.

        The dot method for Series computes the inner product, instead of the
        matrix product here.

        Examples
        --------
        Here we multiply a DataFrame with a Series.

        >>> df = pd.DataFrame([[0, 1, -2, -1], [1, 1, 1, 1]])
        >>> s = pd.Series([1, 1, 2, 1])
        >>> df.dot(s)
        0    -4
        1     5
        dtype: int64

        Here we multiply a DataFrame with another DataFrame.

        >>> other = pd.DataFrame([[0, 1], [1, 2], [-1, -1], [2, 0]])
        >>> df.dot(other)
            0   1
        0   1   4
        1   2   2

        Note that the dot method give the same result as @

        >>> df @ other
            0   1
        0   1   4
        1   2   2

        The dot method works also if other is an np.array.

        >>> arr = np.array([[0, 1], [1, 2], [-1, -1], [2, 0]])
        >>> df.dot(arr)
            0   1
        0   1   4
        1   2   2

        Note how shuffling of the objects does not change the result.

        >>> s2 = s.reindex([1, 0, 2, 3])
        >>> df.dot(s2)
        0    -4
        1     5
        dtype: int64
        """
        if isinstance(other, (Series, DataFrame)):
            common = self.columns.union(other.index)
            if len(common) > len(self.columns) or len(common) > len(other.index):
                raise ValueError("matrices are not aligned")

            left = self.reindex(columns=common, copy=False)
            right = other.reindex(index=common, copy=False)
            lvals = left.values
            rvals = right._values
        else:
            left = self
            lvals = self.values
            rvals = np.asarray(other)
            if lvals.shape[1] != rvals.shape[0]:
                raise ValueError(
                    f"Dot product shape mismatch, {lvals.shape} vs {rvals.shape}"
                )

        if isinstance(other, DataFrame):
            return self._constructor(
                np.dot(lvals, rvals), index=left.index, columns=other.columns
            )
        elif isinstance(other, Series):
            return self._constructor_sliced(np.dot(lvals, rvals), index=left.index)
        elif isinstance(rvals, (np.ndarray, Index)):
            result = np.dot(lvals, rvals)
            if result.ndim == 2:
                return self._constructor(result, index=left.index)
            else:
                return self._constructor_sliced(result, index=left.index)
        else:  # pragma: no cover
            raise TypeError(f"unsupported type: {type(other)}")

    def __matmul__(self, other):
        """
        Matrix multiplication using binary `@` operator in Python>=3.5.
        """
        return self.dot(other)

    def __rmatmul__(self, other):
        """
        Matrix multiplication using binary `@` operator in Python>=3.5.
        """
        try:
            return self.T.dot(np.transpose(other)).T
        except ValueError as err:
            if "shape mismatch" not in str(err):
                raise
            # GH#21581 give exception message for original shapes
            msg = f"shapes {np.shape(other)} and {self.shape} not aligned"
            raise ValueError(msg) from err

    # ----------------------------------------------------------------------
    # IO methods (to / from other formats)

    @classmethod
    def from_dict(cls, data, orient="columns", dtype=None, columns=None) -> DataFrame:
        """
        Construct DataFrame from dict of array-like or dicts.

        Creates DataFrame object from dictionary by columns or by index
        allowing dtype specification.

        Parameters
        ----------
        data : dict
            Of the form {field : array-like} or {field : dict}.
        orient : {'columns', 'index'}, default 'columns'
            The "orientation" of the data. If the keys of the passed dict
            should be the columns of the resulting DataFrame, pass 'columns'
            (default). Otherwise if the keys should be rows, pass 'index'.
        dtype : dtype, default None
            Data type to force, otherwise infer.
        columns : list, default None
            Column labels to use when ``orient='index'``. Raises a ValueError
            if used with ``orient='columns'``.

        Returns
        -------
        DataFrame

        See Also
        --------
        DataFrame.from_records : DataFrame from structured ndarray, sequence
            of tuples or dicts, or DataFrame.
        DataFrame : DataFrame object creation using constructor.

        Examples
        --------
        By default the keys of the dict become the DataFrame columns:

        >>> data = {'col_1': [3, 2, 1, 0], 'col_2': ['a', 'b', 'c', 'd']}
        >>> pd.DataFrame.from_dict(data)
           col_1 col_2
        0      3     a
        1      2     b
        2      1     c
        3      0     d

        Specify ``orient='index'`` to create the DataFrame using dictionary
        keys as rows:

        >>> data = {'row_1': [3, 2, 1, 0], 'row_2': ['a', 'b', 'c', 'd']}
        >>> pd.DataFrame.from_dict(data, orient='index')
               0  1  2  3
        row_1  3  2  1  0
        row_2  a  b  c  d

        When using the 'index' orientation, the column names can be
        specified manually:

        >>> pd.DataFrame.from_dict(data, orient='index',
        ...                        columns=['A', 'B', 'C', 'D'])
               A  B  C  D
        row_1  3  2  1  0
        row_2  a  b  c  d
        """
        index = None
        orient = orient.lower()
        if orient == "index":
            if len(data) > 0:
                # TODO speed up Series case
                if isinstance(list(data.values())[0], (Series, dict)):
                    data = _from_nested_dict(data)
                else:
                    data, index = list(data.values()), list(data.keys())
        elif orient == "columns":
            if columns is not None:
                raise ValueError("cannot use columns parameter with orient='columns'")
        else:  # pragma: no cover
            raise ValueError("only recognize index or columns for orient")

        return cls(data, index=index, columns=columns, dtype=dtype)

    def to_numpy(
        self, dtype=None, copy: bool = False, na_value=lib.no_default
    ) -> np.ndarray:
        """
        Convert the DataFrame to a NumPy array.

        .. versionadded:: 0.24.0

        By default, the dtype of the returned array will be the common NumPy
        dtype of all types in the DataFrame. For example, if the dtypes are
        ``float16`` and ``float32``, the results dtype will be ``float32``.
        This may require copying data and coercing values, which may be
        expensive.

        Parameters
        ----------
        dtype : str or numpy.dtype, optional
            The dtype to pass to :meth:`numpy.asarray`.
        copy : bool, default False
            Whether to ensure that the returned value is not a view on
            another array. Note that ``copy=False`` does not *ensure* that
            ``to_numpy()`` is no-copy. Rather, ``copy=True`` ensure that
            a copy is made, even if not strictly necessary.
        na_value : Any, optional
            The value to use for missing values. The default value depends
            on `dtype` and the dtypes of the DataFrame columns.

            .. versionadded:: 1.1.0

        Returns
        -------
        numpy.ndarray

        See Also
        --------
        Series.to_numpy : Similar method for Series.

        Examples
        --------
        >>> pd.DataFrame({"A": [1, 2], "B": [3, 4]}).to_numpy()
        array([[1, 3],
               [2, 4]])

        With heterogeneous data, the lowest common type will have to
        be used.

        >>> df = pd.DataFrame({"A": [1, 2], "B": [3.0, 4.5]})
        >>> df.to_numpy()
        array([[1. , 3. ],
               [2. , 4.5]])

        For a mix of numeric and non-numeric types, the output array will
        have object dtype.

        >>> df['C'] = pd.date_range('2000', periods=2)
        >>> df.to_numpy()
        array([[1, 3.0, Timestamp('2000-01-01 00:00:00')],
               [2, 4.5, Timestamp('2000-01-02 00:00:00')]], dtype=object)
        """
        self._consolidate_inplace()
        result = self._mgr.as_array(
            transpose=self._AXIS_REVERSED, dtype=dtype, copy=copy, na_value=na_value
        )
        if result.dtype is not dtype:
            result = np.array(result, dtype=dtype, copy=False)

        return result

    def to_dict(self, orient="dict", into=dict):
        """
        Convert the DataFrame to a dictionary.

        The type of the key-value pairs can be customized with the parameters
        (see below).

        Parameters
        ----------
        orient : str {'dict', 'list', 'series', 'split', 'records', 'index'}
            Determines the type of the values of the dictionary.

            - 'dict' (default) : dict like {column -> {index -> value}}
            - 'list' : dict like {column -> [values]}
            - 'series' : dict like {column -> Series(values)}
            - 'split' : dict like
              {'index' -> [index], 'columns' -> [columns], 'data' -> [values]}
            - 'records' : list like
              [{column -> value}, ... , {column -> value}]
            - 'index' : dict like {index -> {column -> value}}

            Abbreviations are allowed. `s` indicates `series` and `sp`
            indicates `split`.

        into : class, default dict
            The collections.abc.Mapping subclass used for all Mappings
            in the return value.  Can be the actual class or an empty
            instance of the mapping type you want.  If you want a
            collections.defaultdict, you must pass it initialized.

        Returns
        -------
        dict, list or collections.abc.Mapping
            Return a collections.abc.Mapping object representing the DataFrame.
            The resulting transformation depends on the `orient` parameter.

        See Also
        --------
        DataFrame.from_dict: Create a DataFrame from a dictionary.
        DataFrame.to_json: Convert a DataFrame to JSON format.

        Examples
        --------
        >>> df = pd.DataFrame({'col1': [1, 2],
        ...                    'col2': [0.5, 0.75]},
        ...                   index=['row1', 'row2'])
        >>> df
              col1  col2
        row1     1  0.50
        row2     2  0.75
        >>> df.to_dict()
        {'col1': {'row1': 1, 'row2': 2}, 'col2': {'row1': 0.5, 'row2': 0.75}}

        You can specify the return orientation.

        >>> df.to_dict('series')
        {'col1': row1    1
                 row2    2
        Name: col1, dtype: int64,
        'col2': row1    0.50
                row2    0.75
        Name: col2, dtype: float64}

        >>> df.to_dict('split')
        {'index': ['row1', 'row2'], 'columns': ['col1', 'col2'],
         'data': [[1, 0.5], [2, 0.75]]}

        >>> df.to_dict('records')
        [{'col1': 1, 'col2': 0.5}, {'col1': 2, 'col2': 0.75}]

        >>> df.to_dict('index')
        {'row1': {'col1': 1, 'col2': 0.5}, 'row2': {'col1': 2, 'col2': 0.75}}

        You can also specify the mapping type.

        >>> from collections import OrderedDict, defaultdict
        >>> df.to_dict(into=OrderedDict)
        OrderedDict([('col1', OrderedDict([('row1', 1), ('row2', 2)])),
                     ('col2', OrderedDict([('row1', 0.5), ('row2', 0.75)]))])

        If you want a `defaultdict`, you need to initialize it:

        >>> dd = defaultdict(list)
        >>> df.to_dict('records', into=dd)
        [defaultdict(<class 'list'>, {'col1': 1, 'col2': 0.5}),
         defaultdict(<class 'list'>, {'col1': 2, 'col2': 0.75})]
        """
        if not self.columns.is_unique:
            warnings.warn(
                "DataFrame columns are not unique, some columns will be omitted.",
                UserWarning,
                stacklevel=2,
            )
        # GH16122
        into_c = com.standardize_mapping(into)

        orient = orient.lower()
        # GH32515
        if orient.startswith(("d", "l", "s", "r", "i")) and orient not in {
            "dict",
            "list",
            "series",
            "split",
            "records",
            "index",
        }:
            warnings.warn(
                "Using short name for 'orient' is deprecated. Only the "
                "options: ('dict', list, 'series', 'split', 'records', 'index') "
                "will be used in a future version. Use one of the above "
                "to silence this warning.",
                FutureWarning,
            )

            if orient.startswith("d"):
                orient = "dict"
            elif orient.startswith("l"):
                orient = "list"
            elif orient.startswith("sp"):
                orient = "split"
            elif orient.startswith("s"):
                orient = "series"
            elif orient.startswith("r"):
                orient = "records"
            elif orient.startswith("i"):
                orient = "index"

        if orient == "dict":
            return into_c((k, v.to_dict(into)) for k, v in self.items())

        elif orient == "list":
            return into_c((k, v.tolist()) for k, v in self.items())

        elif orient == "split":
            return into_c(
                (
                    ("index", self.index.tolist()),
                    ("columns", self.columns.tolist()),
                    (
                        "data",
                        [
                            list(map(com.maybe_box_datetimelike, t))
                            for t in self.itertuples(index=False, name=None)
                        ],
                    ),
                )
            )

        elif orient == "series":
            return into_c((k, com.maybe_box_datetimelike(v)) for k, v in self.items())

        elif orient == "records":
            columns = self.columns.tolist()
            rows = (
                dict(zip(columns, row))
                for row in self.itertuples(index=False, name=None)
            )
            return [
                into_c((k, com.maybe_box_datetimelike(v)) for k, v in row.items())
                for row in rows
            ]

        elif orient == "index":
            if not self.index.is_unique:
                raise ValueError("DataFrame index must be unique for orient='index'.")
            return into_c(
                (t[0], dict(zip(self.columns, t[1:])))
                for t in self.itertuples(name=None)
            )

        else:
            raise ValueError(f"orient '{orient}' not understood")

    def to_gbq(
        self,
        destination_table,
        project_id=None,
        chunksize=None,
        reauth=False,
        if_exists="fail",
        auth_local_webserver=False,
        table_schema=None,
        location=None,
        progress_bar=True,
        credentials=None,
    ) -> None:
        """
        Write a DataFrame to a Google BigQuery table.

        This function requires the `pandas-gbq package
        <https://pandas-gbq.readthedocs.io>`__.

        See the `How to authenticate with Google BigQuery
        <https://pandas-gbq.readthedocs.io/en/latest/howto/authentication.html>`__
        guide for authentication instructions.

        Parameters
        ----------
        destination_table : str
            Name of table to be written, in the form ``dataset.tablename``.
        project_id : str, optional
            Google BigQuery Account project ID. Optional when available from
            the environment.
        chunksize : int, optional
            Number of rows to be inserted in each chunk from the dataframe.
            Set to ``None`` to load the whole dataframe at once.
        reauth : bool, default False
            Force Google BigQuery to re-authenticate the user. This is useful
            if multiple accounts are used.
        if_exists : str, default 'fail'
            Behavior when the destination table exists. Value can be one of:

            ``'fail'``
                If table exists raise pandas_gbq.gbq.TableCreationError.
            ``'replace'``
                If table exists, drop it, recreate it, and insert data.
            ``'append'``
                If table exists, insert data. Create if does not exist.
        auth_local_webserver : bool, default False
            Use the `local webserver flow`_ instead of the `console flow`_
            when getting user credentials.

            .. _local webserver flow:
                https://google-auth-oauthlib.readthedocs.io/en/latest/reference/google_auth_oauthlib.flow.html#google_auth_oauthlib.flow.InstalledAppFlow.run_local_server
            .. _console flow:
                https://google-auth-oauthlib.readthedocs.io/en/latest/reference/google_auth_oauthlib.flow.html#google_auth_oauthlib.flow.InstalledAppFlow.run_console

            *New in version 0.2.0 of pandas-gbq*.
        table_schema : list of dicts, optional
            List of BigQuery table fields to which according DataFrame
            columns conform to, e.g. ``[{'name': 'col1', 'type':
            'STRING'},...]``. If schema is not provided, it will be
            generated according to dtypes of DataFrame columns. See
            BigQuery API documentation on available names of a field.

            *New in version 0.3.1 of pandas-gbq*.
        location : str, optional
            Location where the load job should run. See the `BigQuery locations
            documentation
            <https://cloud.google.com/bigquery/docs/dataset-locations>`__ for a
            list of available locations. The location must match that of the
            target dataset.

            *New in version 0.5.0 of pandas-gbq*.
        progress_bar : bool, default True
            Use the library `tqdm` to show the progress bar for the upload,
            chunk by chunk.

            *New in version 0.5.0 of pandas-gbq*.
        credentials : google.auth.credentials.Credentials, optional
            Credentials for accessing Google APIs. Use this parameter to
            override default credentials, such as to use Compute Engine
            :class:`google.auth.compute_engine.Credentials` or Service
            Account :class:`google.oauth2.service_account.Credentials`
            directly.

            *New in version 0.8.0 of pandas-gbq*.

            .. versionadded:: 0.24.0

        See Also
        --------
        pandas_gbq.to_gbq : This function in the pandas-gbq library.
        read_gbq : Read a DataFrame from Google BigQuery.
        """
        from pandas.io import gbq

        gbq.to_gbq(
            self,
            destination_table,
            project_id=project_id,
            chunksize=chunksize,
            reauth=reauth,
            if_exists=if_exists,
            auth_local_webserver=auth_local_webserver,
            table_schema=table_schema,
            location=location,
            progress_bar=progress_bar,
            credentials=credentials,
        )

    @classmethod
    def from_records(
        cls,
        data,
        index=None,
        exclude=None,
        columns=None,
        coerce_float=False,
        nrows=None,
    ) -> DataFrame:
        """
        Convert structured or record ndarray to DataFrame.

        Creates a DataFrame object from a structured ndarray, sequence of
        tuples or dicts, or DataFrame.

        Parameters
        ----------
        data : structured ndarray, sequence of tuples or dicts, or DataFrame
            Structured input data.
        index : str, list of fields, array-like
            Field of array to use as the index, alternately a specific set of
            input labels to use.
        exclude : sequence, default None
            Columns or fields to exclude.
        columns : sequence, default None
            Column names to use. If the passed data do not have names
            associated with them, this argument provides names for the
            columns. Otherwise this argument indicates the order of the columns
            in the result (any names not found in the data will become all-NA
            columns).
        coerce_float : bool, default False
            Attempt to convert values of non-string, non-numeric objects (like
            decimal.Decimal) to floating point, useful for SQL result sets.
        nrows : int, default None
            Number of rows to read if data is an iterator.

        Returns
        -------
        DataFrame

        See Also
        --------
        DataFrame.from_dict : DataFrame from dict of array-like or dicts.
        DataFrame : DataFrame object creation using constructor.

        Examples
        --------
        Data can be provided as a structured ndarray:

        >>> data = np.array([(3, 'a'), (2, 'b'), (1, 'c'), (0, 'd')],
        ...                 dtype=[('col_1', 'i4'), ('col_2', 'U1')])
        >>> pd.DataFrame.from_records(data)
           col_1 col_2
        0      3     a
        1      2     b
        2      1     c
        3      0     d

        Data can be provided as a list of dicts:

        >>> data = [{'col_1': 3, 'col_2': 'a'},
        ...         {'col_1': 2, 'col_2': 'b'},
        ...         {'col_1': 1, 'col_2': 'c'},
        ...         {'col_1': 0, 'col_2': 'd'}]
        >>> pd.DataFrame.from_records(data)
           col_1 col_2
        0      3     a
        1      2     b
        2      1     c
        3      0     d

        Data can be provided as a list of tuples with corresponding columns:

        >>> data = [(3, 'a'), (2, 'b'), (1, 'c'), (0, 'd')]
        >>> pd.DataFrame.from_records(data, columns=['col_1', 'col_2'])
           col_1 col_2
        0      3     a
        1      2     b
        2      1     c
        3      0     d
        """
        # Make a copy of the input columns so we can modify it
        if columns is not None:
            columns = ensure_index(columns)

        if is_iterator(data):
            if nrows == 0:
                return cls()

            try:
                first_row = next(data)
            except StopIteration:
                return cls(index=index, columns=columns)

            dtype = None
            if hasattr(first_row, "dtype") and first_row.dtype.names:
                dtype = first_row.dtype

            values = [first_row]

            if nrows is None:
                values += data
            else:
                values.extend(itertools.islice(data, nrows - 1))

            if dtype is not None:
                data = np.array(values, dtype=dtype)
            else:
                data = values

        if isinstance(data, dict):
            if columns is None:
                columns = arr_columns = ensure_index(sorted(data))
                arrays = [data[k] for k in columns]
            else:
                arrays = []
                arr_columns_list = []
                for k, v in data.items():
                    if k in columns:
                        arr_columns_list.append(k)
                        arrays.append(v)

                arrays, arr_columns = reorder_arrays(arrays, arr_columns_list, columns)

        elif isinstance(data, (np.ndarray, DataFrame)):
            arrays, columns = to_arrays(data, columns)
            if columns is not None:
                columns = ensure_index(columns)
            arr_columns = columns
        else:
            arrays, arr_columns = to_arrays(data, columns, coerce_float=coerce_float)

            arr_columns = ensure_index(arr_columns)
            if columns is not None:
                columns = ensure_index(columns)
            else:
                columns = arr_columns

        if exclude is None:
            exclude = set()
        else:
            exclude = set(exclude)

        result_index = None
        if index is not None:
            if isinstance(index, str) or not hasattr(index, "__iter__"):
                i = columns.get_loc(index)
                exclude.add(index)
                if len(arrays) > 0:
                    result_index = Index(arrays[i], name=index)
                else:
                    result_index = Index([], name=index)
            else:
                try:
                    index_data = [arrays[arr_columns.get_loc(field)] for field in index]
                except (KeyError, TypeError):
                    # raised by get_loc, see GH#29258
                    result_index = index
                else:
                    result_index = ensure_index_from_sequences(index_data, names=index)
                    exclude.update(index)

        if any(exclude):
            arr_exclude = [x for x in exclude if x in arr_columns]
            to_remove = [arr_columns.get_loc(col) for col in arr_exclude]
            arrays = [v for i, v in enumerate(arrays) if i not in to_remove]

            arr_columns = arr_columns.drop(arr_exclude)
            columns = columns.drop(exclude)

        mgr = arrays_to_mgr(arrays, arr_columns, result_index, columns)

        return cls(mgr)

    def to_records(
        self, index=True, column_dtypes=None, index_dtypes=None
    ) -> np.recarray:
        """
        Convert DataFrame to a NumPy record array.

        Index will be included as the first field of the record array if
        requested.

        Parameters
        ----------
        index : bool, default True
            Include index in resulting record array, stored in 'index'
            field or using the index label, if set.
        column_dtypes : str, type, dict, default None
            .. versionadded:: 0.24.0

            If a string or type, the data type to store all columns. If
            a dictionary, a mapping of column names and indices (zero-indexed)
            to specific data types.
        index_dtypes : str, type, dict, default None
            .. versionadded:: 0.24.0

            If a string or type, the data type to store all index levels. If
            a dictionary, a mapping of index level names and indices
            (zero-indexed) to specific data types.

            This mapping is applied only if `index=True`.

        Returns
        -------
        numpy.recarray
            NumPy ndarray with the DataFrame labels as fields and each row
            of the DataFrame as entries.

        See Also
        --------
        DataFrame.from_records: Convert structured or record ndarray
            to DataFrame.
        numpy.recarray: An ndarray that allows field access using
            attributes, analogous to typed columns in a
            spreadsheet.

        Examples
        --------
        >>> df = pd.DataFrame({'A': [1, 2], 'B': [0.5, 0.75]},
        ...                   index=['a', 'b'])
        >>> df
           A     B
        a  1  0.50
        b  2  0.75
        >>> df.to_records()
        rec.array([('a', 1, 0.5 ), ('b', 2, 0.75)],
                  dtype=[('index', 'O'), ('A', '<i8'), ('B', '<f8')])

        If the DataFrame index has no label then the recarray field name
        is set to 'index'. If the index has a label then this is used as the
        field name:

        >>> df.index = df.index.rename("I")
        >>> df.to_records()
        rec.array([('a', 1, 0.5 ), ('b', 2, 0.75)],
                  dtype=[('I', 'O'), ('A', '<i8'), ('B', '<f8')])

        The index can be excluded from the record array:

        >>> df.to_records(index=False)
        rec.array([(1, 0.5 ), (2, 0.75)],
                  dtype=[('A', '<i8'), ('B', '<f8')])

        Data types can be specified for the columns:

        >>> df.to_records(column_dtypes={"A": "int32"})
        rec.array([('a', 1, 0.5 ), ('b', 2, 0.75)],
                  dtype=[('I', 'O'), ('A', '<i4'), ('B', '<f8')])

        As well as for the index:

        >>> df.to_records(index_dtypes="<S2")
        rec.array([(b'a', 1, 0.5 ), (b'b', 2, 0.75)],
                  dtype=[('I', 'S2'), ('A', '<i8'), ('B', '<f8')])

        >>> index_dtypes = f"<S{df.index.str.len().max()}"
        >>> df.to_records(index_dtypes=index_dtypes)
        rec.array([(b'a', 1, 0.5 ), (b'b', 2, 0.75)],
                  dtype=[('I', 'S1'), ('A', '<i8'), ('B', '<f8')])
        """
        if index:
            if isinstance(self.index, MultiIndex):
                # array of tuples to numpy cols. copy copy copy
                ix_vals = list(map(np.array, zip(*self.index._values)))
            else:
                ix_vals = [self.index.values]

            arrays = ix_vals + [
                np.asarray(self.iloc[:, i]) for i in range(len(self.columns))
            ]

            count = 0
            index_names = list(self.index.names)

            if isinstance(self.index, MultiIndex):
                for i, n in enumerate(index_names):
                    if n is None:
                        index_names[i] = f"level_{count}"
                        count += 1
            elif index_names[0] is None:
                index_names = ["index"]

            names = [str(name) for name in itertools.chain(index_names, self.columns)]
        else:
            arrays = [np.asarray(self.iloc[:, i]) for i in range(len(self.columns))]
            names = [str(c) for c in self.columns]
            index_names = []

        index_len = len(index_names)
        formats = []

        for i, v in enumerate(arrays):
            index = i

            # When the names and arrays are collected, we
            # first collect those in the DataFrame's index,
            # followed by those in its columns.
            #
            # Thus, the total length of the array is:
            # len(index_names) + len(DataFrame.columns).
            #
            # This check allows us to see whether we are
            # handling a name / array in the index or column.
            if index < index_len:
                dtype_mapping = index_dtypes
                name = index_names[index]
            else:
                index -= index_len
                dtype_mapping = column_dtypes
                name = self.columns[index]

            # We have a dictionary, so we get the data type
            # associated with the index or column (which can
            # be denoted by its name in the DataFrame or its
            # position in DataFrame's array of indices or
            # columns, whichever is applicable.
            if is_dict_like(dtype_mapping):
                if name in dtype_mapping:
                    dtype_mapping = dtype_mapping[name]
                elif index in dtype_mapping:
                    dtype_mapping = dtype_mapping[index]
                else:
                    dtype_mapping = None

            # If no mapping can be found, use the array's
            # dtype attribute for formatting.
            #
            # A valid dtype must either be a type or
            # string naming a type.
            if dtype_mapping is None:
                formats.append(v.dtype)
            elif isinstance(dtype_mapping, (type, np.dtype, str)):
                formats.append(dtype_mapping)
            else:
                element = "row" if i < index_len else "column"
                msg = f"Invalid dtype {dtype_mapping} specified for {element} {name}"
                raise ValueError(msg)

        return np.rec.fromarrays(arrays, dtype={"names": names, "formats": formats})

    @classmethod
    def _from_arrays(
        cls,
        arrays,
        columns,
        index,
        dtype: Optional[Dtype] = None,
        verify_integrity: bool = True,
    ) -> DataFrame:
        """
        Create DataFrame from a list of arrays corresponding to the columns.

        Parameters
        ----------
        arrays : list-like of arrays
            Each array in the list corresponds to one column, in order.
        columns : list-like, Index
            The column names for the resulting DataFrame.
        index : list-like, Index
            The rows labels for the resulting DataFrame.
        dtype : dtype, optional
            Optional dtype to enforce for all arrays.
        verify_integrity : bool, default True
            Validate and homogenize all input. If set to False, it is assumed
            that all elements of `arrays` are actual arrays how they will be
            stored in a block (numpy ndarray or ExtensionArray), have the same
            length as and are aligned with the index, and that `columns` and
            `index` are ensured to be an Index object.

        Returns
        -------
        DataFrame
        """
        if dtype is not None:
            dtype = pandas_dtype(dtype)

        mgr = arrays_to_mgr(
            arrays,
            columns,
            index,
            columns,
            dtype=dtype,
            verify_integrity=verify_integrity,
        )
        return cls(mgr)

    @deprecate_kwarg(old_arg_name="fname", new_arg_name="path")
    def to_stata(
        self,
        path: FilePathOrBuffer,
        convert_dates: Optional[Dict[Label, str]] = None,
        write_index: bool = True,
        byteorder: Optional[str] = None,
        time_stamp: Optional[datetime.datetime] = None,
        data_label: Optional[str] = None,
        variable_labels: Optional[Dict[Label, str]] = None,
        version: Optional[int] = 114,
        convert_strl: Optional[Sequence[Label]] = None,
        compression: CompressionOptions = "infer",
        storage_options: StorageOptions = None,
    ) -> None:
        """
        Export DataFrame object to Stata dta format.

        Writes the DataFrame to a Stata dataset file.
        "dta" files contain a Stata dataset.

        Parameters
        ----------
        path : str, buffer or path object
            String, path object (pathlib.Path or py._path.local.LocalPath) or
            object implementing a binary write() function. If using a buffer
            then the buffer will not be automatically closed after the file
            data has been written.

            .. versionchanged:: 1.0.0

            Previously this was "fname"

        convert_dates : dict
            Dictionary mapping columns containing datetime types to stata
            internal format to use when writing the dates. Options are 'tc',
            'td', 'tm', 'tw', 'th', 'tq', 'ty'. Column can be either an integer
            or a name. Datetime columns that do not have a conversion type
            specified will be converted to 'tc'. Raises NotImplementedError if
            a datetime column has timezone information.
        write_index : bool
            Write the index to Stata dataset.
        byteorder : str
            Can be ">", "<", "little", or "big". default is `sys.byteorder`.
        time_stamp : datetime
            A datetime to use as file creation date.  Default is the current
            time.
        data_label : str, optional
            A label for the data set.  Must be 80 characters or smaller.
        variable_labels : dict
            Dictionary containing columns as keys and variable labels as
            values. Each label must be 80 characters or smaller.
        version : {114, 117, 118, 119, None}, default 114
            Version to use in the output dta file. Set to None to let pandas
            decide between 118 or 119 formats depending on the number of
            columns in the frame. Version 114 can be read by Stata 10 and
            later. Version 117 can be read by Stata 13 or later. Version 118
            is supported in Stata 14 and later. Version 119 is supported in
            Stata 15 and later. Version 114 limits string variables to 244
            characters or fewer while versions 117 and later allow strings
            with lengths up to 2,000,000 characters. Versions 118 and 119
            support Unicode characters, and version 119 supports more than
            32,767 variables.

            .. versionchanged:: 1.0.0

                Added support for formats 118 and 119.

        convert_strl : list, optional
            List of column names to convert to string columns to Stata StrL
            format. Only available if version is 117.  Storing strings in the
            StrL format can produce smaller dta files if strings have more than
            8 characters and values are repeated.
        compression : str or dict, default 'infer'
            For on-the-fly compression of the output dta. If string, specifies
            compression mode. If dict, value at key 'method' specifies
            compression mode. Compression mode must be one of {'infer', 'gzip',
            'bz2', 'zip', 'xz', None}. If compression mode is 'infer' and
            `fname` is path-like, then detect compression from the following
            extensions: '.gz', '.bz2', '.zip', or '.xz' (otherwise no
            compression). If dict and compression mode is one of {'zip',
            'gzip', 'bz2'}, or inferred as one of the above, other entries
            passed as additional compression options.

            .. versionadded:: 1.1.0

        storage_options : dict, optional
            Extra options that make sense for a particular storage connection, e.g.
            host, port, username, password, etc., if using a URL that will
            be parsed by ``fsspec``, e.g., starting "s3://", "gcs://". An error
            will be raised if providing this argument with a local path or
            a file-like buffer. See the fsspec and backend storage implementation
            docs for the set of allowed keys and values.

            .. versionadded:: 1.2.0

        Raises
        ------
        NotImplementedError
            * If datetimes contain timezone information
            * Column dtype is not representable in Stata
        ValueError
            * Columns listed in convert_dates are neither datetime64[ns]
              or datetime.datetime
            * Column listed in convert_dates is not in DataFrame
            * Categorical label contains more than 32,000 characters

        See Also
        --------
        read_stata : Import Stata data files.
        io.stata.StataWriter : Low-level writer for Stata data files.
        io.stata.StataWriter117 : Low-level writer for version 117 files.

        Examples
        --------
        >>> df = pd.DataFrame({'animal': ['falcon', 'parrot', 'falcon',
        ...                               'parrot'],
        ...                    'speed': [350, 18, 361, 15]})
        >>> df.to_stata('animals.dta')  # doctest: +SKIP
        """
        if version not in (114, 117, 118, 119, None):
            raise ValueError("Only formats 114, 117, 118 and 119 are supported.")
        if version == 114:
            if convert_strl is not None:
                raise ValueError("strl is not supported in format 114")
            from pandas.io.stata import StataWriter as statawriter
        elif version == 117:
            # mypy: Name 'statawriter' already defined (possibly by an import)
            from pandas.io.stata import (  # type: ignore[no-redef]
                StataWriter117 as statawriter,
            )
        else:  # versions 118 and 119
            # mypy: Name 'statawriter' already defined (possibly by an import)
            from pandas.io.stata import (  # type: ignore[no-redef]
                StataWriterUTF8 as statawriter,
            )

        kwargs: Dict[str, Any] = {}
        if version is None or version >= 117:
            # strl conversion is only supported >= 117
            kwargs["convert_strl"] = convert_strl
        if version is None or version >= 118:
            # Specifying the version is only supported for UTF8 (118 or 119)
            kwargs["version"] = version

        # mypy: Too many arguments for "StataWriter"
        writer = statawriter(  # type: ignore[call-arg]
            path,
            self,
            convert_dates=convert_dates,
            byteorder=byteorder,
            time_stamp=time_stamp,
            data_label=data_label,
            write_index=write_index,
            variable_labels=variable_labels,
            compression=compression,
            storage_options=storage_options,
            **kwargs,
        )
        writer.write_file()

    @deprecate_kwarg(old_arg_name="fname", new_arg_name="path")
    def to_feather(self, path: FilePathOrBuffer[AnyStr], **kwargs) -> None:
        """
        Write a DataFrame to the binary Feather format.

        Parameters
        ----------
        path : str or file-like object
            If a string, it will be used as Root Directory path.
        **kwargs :
            Additional keywords passed to :func:`pyarrow.feather.write_feather`.
            Starting with pyarrow 0.17, this includes the `compression`,
            `compression_level`, `chunksize` and `version` keywords.

            .. versionadded:: 1.1.0
        """
        from pandas.io.feather_format import to_feather

        to_feather(self, path, **kwargs)

    @doc(
        Series.to_markdown,
        klass=_shared_doc_kwargs["klass"],
        examples="""Examples
        --------
        >>> df = pd.DataFrame(
        ...     data={"animal_1": ["elk", "pig"], "animal_2": ["dog", "quetzal"]}
        ... )
        >>> print(df.to_markdown())
        |    | animal_1   | animal_2   |
        |---:|:-----------|:-----------|
        |  0 | elk        | dog        |
        |  1 | pig        | quetzal    |

        Output markdown with a tabulate option.

        >>> print(df.to_markdown(tablefmt="grid"))
        +----+------------+------------+
        |    | animal_1   | animal_2   |
        +====+============+============+
        |  0 | elk        | dog        |
        +----+------------+------------+
        |  1 | pig        | quetzal    |
        +----+------------+------------+
        """,
    )
    def to_markdown(
        self,
        buf: Optional[Union[IO[str], str]] = None,
        mode: str = "wt",
        index: bool = True,
        storage_options: StorageOptions = None,
        **kwargs,
    ) -> Optional[str]:
        if "showindex" in kwargs:
            warnings.warn(
                "'showindex' is deprecated. Only 'index' will be used "
                "in a future version. Use 'index' to silence this warning.",
                FutureWarning,
                stacklevel=2,
            )

        kwargs.setdefault("headers", "keys")
        kwargs.setdefault("tablefmt", "pipe")
        kwargs.setdefault("showindex", index)
        tabulate = import_optional_dependency("tabulate")
        result = tabulate.tabulate(self, **kwargs)
        if buf is None:
            return result
        ioargs = get_filepath_or_buffer(buf, mode=mode, storage_options=storage_options)
        assert not isinstance(ioargs.filepath_or_buffer, str)
        ioargs.filepath_or_buffer.writelines(result)
        if ioargs.should_close:
            ioargs.filepath_or_buffer.close()
        return None

    @deprecate_kwarg(old_arg_name="fname", new_arg_name="path")
    def to_parquet(
        self,
        path: FilePathOrBuffer[AnyStr],
        engine: str = "auto",
        compression: Optional[str] = "snappy",
        index: Optional[bool] = None,
        partition_cols: Optional[List[str]] = None,
        storage_options: StorageOptions = None,
        **kwargs,
    ) -> None:
        """
        Write a DataFrame to the binary parquet format.

        This function writes the dataframe as a `parquet file
        <https://parquet.apache.org/>`_. You can choose different parquet
        backends, and have the option of compression. See
        :ref:`the user guide <io.parquet>` for more details.

        Parameters
        ----------
        path : str or file-like object
            If a string, it will be used as Root Directory path
            when writing a partitioned dataset. By file-like object,
            we refer to objects with a write() method, such as a file handle
            (e.g. via builtin open function) or io.BytesIO. The engine
            fastparquet does not accept file-like objects.

            .. versionchanged:: 1.0.0

            Previously this was "fname"

        engine : {'auto', 'pyarrow', 'fastparquet'}, default 'auto'
            Parquet library to use. If 'auto', then the option
            ``io.parquet.engine`` is used. The default ``io.parquet.engine``
            behavior is to try 'pyarrow', falling back to 'fastparquet' if
            'pyarrow' is unavailable.
        compression : {'snappy', 'gzip', 'brotli', None}, default 'snappy'
            Name of the compression to use. Use ``None`` for no compression.
        index : bool, default None
            If ``True``, include the dataframe's index(es) in the file output.
            If ``False``, they will not be written to the file.
            If ``None``, similar to ``True`` the dataframe's index(es)
            will be saved. However, instead of being saved as values,
            the RangeIndex will be stored as a range in the metadata so it
            doesn't require much space and is faster. Other indexes will
            be included as columns in the file output.

            .. versionadded:: 0.24.0

        partition_cols : list, optional, default None
            Column names by which to partition the dataset.
            Columns are partitioned in the order they are given.
            Must be None if path is not a string.

            .. versionadded:: 0.24.0

        storage_options : dict, optional
            Extra options that make sense for a particular storage connection, e.g.
            host, port, username, password, etc., if using a URL that will
            be parsed by ``fsspec``, e.g., starting "s3://", "gcs://". An error
            will be raised if providing this argument with a local path or
            a file-like buffer. See the fsspec and backend storage implementation
            docs for the set of allowed keys and values.

            .. versionadded:: 1.2.0

        **kwargs
            Additional arguments passed to the parquet library. See
            :ref:`pandas io <io.parquet>` for more details.

        See Also
        --------
        read_parquet : Read a parquet file.
        DataFrame.to_csv : Write a csv file.
        DataFrame.to_sql : Write to a sql table.
        DataFrame.to_hdf : Write to hdf.

        Notes
        -----
        This function requires either the `fastparquet
        <https://pypi.org/project/fastparquet>`_ or `pyarrow
        <https://arrow.apache.org/docs/python/>`_ library.

        Examples
        --------
        >>> df = pd.DataFrame(data={'col1': [1, 2], 'col2': [3, 4]})
        >>> df.to_parquet('df.parquet.gzip',
        ...               compression='gzip')  # doctest: +SKIP
        >>> pd.read_parquet('df.parquet.gzip')  # doctest: +SKIP
           col1  col2
        0     1     3
        1     2     4

        If you want to get a buffer to the parquet content you can use a io.BytesIO
        object, as long as you don't use partition_cols, which creates multiple files.

        >>> import io
        >>> f = io.BytesIO()
        >>> df.to_parquet(f)
        >>> f.seek(0)
        0
        >>> content = f.read()
        """
        from pandas.io.parquet import to_parquet

        to_parquet(
            self,
            path,
            engine,
            compression=compression,
            index=index,
            partition_cols=partition_cols,
            storage_options=storage_options,
            **kwargs,
        )

    @Substitution(
        header_type="bool",
        header="Whether to print column labels, default True",
        col_space_type="str or int, list or dict of int or str",
        col_space="The minimum width of each column in CSS length "
        "units.  An int is assumed to be px units.\n\n"
        "            .. versionadded:: 0.25.0\n"
        "                Ability to use str",
    )
    @Substitution(shared_params=fmt.common_docstring, returns=fmt.return_docstring)
    def to_html(
        self,
        buf=None,
        columns=None,
        col_space=None,
        header=True,
        index=True,
        na_rep="NaN",
        formatters=None,
        float_format=None,
        sparsify=None,
        index_names=True,
        justify=None,
        max_rows=None,
        max_cols=None,
        show_dimensions=False,
        decimal=".",
        bold_rows=True,
        classes=None,
        escape=True,
        notebook=False,
        border=None,
        table_id=None,
        render_links=False,
        encoding=None,
    ):
        """
        Render a DataFrame as an HTML table.
        %(shared_params)s
        bold_rows : bool, default True
            Make the row labels bold in the output.
        classes : str or list or tuple, default None
            CSS class(es) to apply to the resulting html table.
        escape : bool, default True
            Convert the characters <, >, and & to HTML-safe sequences.
        notebook : {True, False}, default False
            Whether the generated HTML is for IPython Notebook.
        border : int
            A ``border=border`` attribute is included in the opening
            `<table>` tag. Default ``pd.options.display.html.border``.
        encoding : str, default "utf-8"
            Set character encoding.

            .. versionadded:: 1.0

        table_id : str, optional
            A css id is included in the opening `<table>` tag if specified.
        render_links : bool, default False
            Convert URLs to HTML links.

            .. versionadded:: 0.24.0
        %(returns)s
        See Also
        --------
        to_string : Convert DataFrame to a string.
        """
        if justify is not None and justify not in fmt._VALID_JUSTIFY_PARAMETERS:
            raise ValueError("Invalid value for justify parameter")

        formatter = fmt.DataFrameFormatter(
            self,
            columns=columns,
            col_space=col_space,
            na_rep=na_rep,
            formatters=formatters,
            float_format=float_format,
            sparsify=sparsify,
            justify=justify,
            index_names=index_names,
            header=header,
            index=index,
            bold_rows=bold_rows,
            escape=escape,
            max_rows=max_rows,
            max_cols=max_cols,
            show_dimensions=show_dimensions,
            decimal=decimal,
            table_id=table_id,
            render_links=render_links,
        )
        # TODO: a generic formatter wld b in DataFrameFormatter
        return formatter.to_html(
            buf=buf,
            classes=classes,
            notebook=notebook,
            border=border,
            encoding=encoding,
        )

    # ----------------------------------------------------------------------
    @Substitution(
        klass="DataFrame",
        type_sub=" and columns",
        max_cols_sub=(
            """max_cols : int, optional
                When to switch from the verbose to the truncated output. If the
                DataFrame has more than `max_cols` columns, the truncated output
                is used. By default, the setting in
                ``pandas.options.display.max_info_columns`` is used.
            """
        ),
        examples_sub=(
            """
            >>> int_values = [1, 2, 3, 4, 5]
            >>> text_values = ['alpha', 'beta', 'gamma', 'delta', 'epsilon']
            >>> float_values = [0.0, 0.25, 0.5, 0.75, 1.0]
            >>> df = pd.DataFrame({"int_col": int_values, "text_col": text_values,
            ...                   "float_col": float_values})
            >>> df
                int_col text_col  float_col
            0        1    alpha       0.00
            1        2     beta       0.25
            2        3    gamma       0.50
            3        4    delta       0.75
            4        5  epsilon       1.00

            Prints information of all columns:

            >>> df.info(verbose=True)
            <class 'pandas.core.frame.DataFrame'>
            RangeIndex: 5 entries, 0 to 4
            Data columns (total 3 columns):
             #   Column     Non-Null Count  Dtype
            ---  ------     --------------  -----
             0   int_col    5 non-null      int64
             1   text_col   5 non-null      object
             2   float_col  5 non-null      float64
            dtypes: float64(1), int64(1), object(1)
            memory usage: 248.0+ bytes

            Prints a summary of columns count and its dtypes but not per column
            information:

            >>> df.info(verbose=False)
            <class 'pandas.core.frame.DataFrame'>
            RangeIndex: 5 entries, 0 to 4
            Columns: 3 entries, int_col to float_col
            dtypes: float64(1), int64(1), object(1)
            memory usage: 248.0+ bytes

            Pipe output of DataFrame.info to buffer instead of sys.stdout, get
            buffer content and writes to a text file:

            >>> import io
            >>> buffer = io.StringIO()
            >>> df.info(buf=buffer)
            >>> s = buffer.getvalue()
            >>> with open("df_info.txt", "w",
            ...           encoding="utf-8") as f:  # doctest: +SKIP
            ...     f.write(s)
            260

            The `memory_usage` parameter allows deep introspection mode, specially
            useful for big DataFrames and fine-tune memory optimization:

            >>> random_strings_array = np.random.choice(['a', 'b', 'c'], 10 ** 6)
            >>> df = pd.DataFrame({
            ...     'column_1': np.random.choice(['a', 'b', 'c'], 10 ** 6),
            ...     'column_2': np.random.choice(['a', 'b', 'c'], 10 ** 6),
            ...     'column_3': np.random.choice(['a', 'b', 'c'], 10 ** 6)
            ... })
            >>> df.info()
            <class 'pandas.core.frame.DataFrame'>
            RangeIndex: 1000000 entries, 0 to 999999
            Data columns (total 3 columns):
             #   Column    Non-Null Count    Dtype
            ---  ------    --------------    -----
             0   column_1  1000000 non-null  object
             1   column_2  1000000 non-null  object
             2   column_3  1000000 non-null  object
            dtypes: object(3)
            memory usage: 22.9+ MB

            >>> df.info(memory_usage='deep')
            <class 'pandas.core.frame.DataFrame'>
            RangeIndex: 1000000 entries, 0 to 999999
            Data columns (total 3 columns):
             #   Column    Non-Null Count    Dtype
            ---  ------    --------------    -----
             0   column_1  1000000 non-null  object
             1   column_2  1000000 non-null  object
             2   column_3  1000000 non-null  object
            dtypes: object(3)
            memory usage: 165.9 MB"""
        ),
        see_also_sub=(
            """
            DataFrame.describe: Generate descriptive statistics of DataFrame
                columns.
            DataFrame.memory_usage: Memory usage of DataFrame columns."""
        ),
    )
    @doc(DataFrameInfo.info)
    def info(
        self,
        verbose: Optional[bool] = None,
        buf: Optional[IO[str]] = None,
        max_cols: Optional[int] = None,
        memory_usage: Optional[Union[bool, str]] = None,
        null_counts: Optional[bool] = None,
    ) -> None:
        return DataFrameInfo(
            self, verbose, buf, max_cols, memory_usage, null_counts
        ).info()

    def memory_usage(self, index=True, deep=False) -> Series:
        """
        Return the memory usage of each column in bytes.

        The memory usage can optionally include the contribution of
        the index and elements of `object` dtype.

        This value is displayed in `DataFrame.info` by default. This can be
        suppressed by setting ``pandas.options.display.memory_usage`` to False.

        Parameters
        ----------
        index : bool, default True
            Specifies whether to include the memory usage of the DataFrame's
            index in returned Series. If ``index=True``, the memory usage of
            the index is the first item in the output.
        deep : bool, default False
            If True, introspect the data deeply by interrogating
            `object` dtypes for system-level memory consumption, and include
            it in the returned values.

        Returns
        -------
        Series
            A Series whose index is the original column names and whose values
            is the memory usage of each column in bytes.

        See Also
        --------
        numpy.ndarray.nbytes : Total bytes consumed by the elements of an
            ndarray.
        Series.memory_usage : Bytes consumed by a Series.
        Categorical : Memory-efficient array for string values with
            many repeated values.
        DataFrame.info : Concise summary of a DataFrame.

        Examples
        --------
        >>> dtypes = ['int64', 'float64', 'complex128', 'object', 'bool']
        >>> data = dict([(t, np.ones(shape=5000).astype(t))
        ...              for t in dtypes])
        >>> df = pd.DataFrame(data)
        >>> df.head()
           int64  float64            complex128  object  bool
        0      1      1.0    1.000000+0.000000j       1  True
        1      1      1.0    1.000000+0.000000j       1  True
        2      1      1.0    1.000000+0.000000j       1  True
        3      1      1.0    1.000000+0.000000j       1  True
        4      1      1.0    1.000000+0.000000j       1  True

        >>> df.memory_usage()
        Index           128
        int64         40000
        float64       40000
        complex128    80000
        object        40000
        bool           5000
        dtype: int64

        >>> df.memory_usage(index=False)
        int64         40000
        float64       40000
        complex128    80000
        object        40000
        bool           5000
        dtype: int64

        The memory footprint of `object` dtype columns is ignored by default:

        >>> df.memory_usage(deep=True)
        Index            128
        int64          40000
        float64        40000
        complex128     80000
        object        160000
        bool            5000
        dtype: int64

        Use a Categorical for efficient storage of an object-dtype column with
        many repeated values.

        >>> df['object'].astype('category').memory_usage(deep=True)
        5216
        """
        result = self._constructor_sliced(
            [c.memory_usage(index=False, deep=deep) for col, c in self.items()],
            index=self.columns,
        )
        if index:
            result = self._constructor_sliced(
                self.index.memory_usage(deep=deep), index=["Index"]
            ).append(result)
        return result

    def transpose(self, *args, copy: bool = False) -> DataFrame:
        """
        Transpose index and columns.

        Reflect the DataFrame over its main diagonal by writing rows as columns
        and vice-versa. The property :attr:`.T` is an accessor to the method
        :meth:`transpose`.

        Parameters
        ----------
        *args : tuple, optional
            Accepted for compatibility with NumPy.
        copy : bool, default False
            Whether to copy the data after transposing, even for DataFrames
            with a single dtype.

            Note that a copy is always required for mixed dtype DataFrames,
            or for DataFrames with any extension types.

        Returns
        -------
        DataFrame
            The transposed DataFrame.

        See Also
        --------
        numpy.transpose : Permute the dimensions of a given array.

        Notes
        -----
        Transposing a DataFrame with mixed dtypes will result in a homogeneous
        DataFrame with the `object` dtype. In such a case, a copy of the data
        is always made.

        Examples
        --------
        **Square DataFrame with homogeneous dtype**

        >>> d1 = {'col1': [1, 2], 'col2': [3, 4]}
        >>> df1 = pd.DataFrame(data=d1)
        >>> df1
           col1  col2
        0     1     3
        1     2     4

        >>> df1_transposed = df1.T # or df1.transpose()
        >>> df1_transposed
              0  1
        col1  1  2
        col2  3  4

        When the dtype is homogeneous in the original DataFrame, we get a
        transposed DataFrame with the same dtype:

        >>> df1.dtypes
        col1    int64
        col2    int64
        dtype: object
        >>> df1_transposed.dtypes
        0    int64
        1    int64
        dtype: object

        **Non-square DataFrame with mixed dtypes**

        >>> d2 = {'name': ['Alice', 'Bob'],
        ...       'score': [9.5, 8],
        ...       'employed': [False, True],
        ...       'kids': [0, 0]}
        >>> df2 = pd.DataFrame(data=d2)
        >>> df2
            name  score  employed  kids
        0  Alice    9.5     False     0
        1    Bob    8.0      True     0

        >>> df2_transposed = df2.T # or df2.transpose()
        >>> df2_transposed
                      0     1
        name      Alice   Bob
        score       9.5     8
        employed  False  True
        kids          0     0

        When the DataFrame has mixed dtypes, we get a transposed DataFrame with
        the `object` dtype:

        >>> df2.dtypes
        name         object
        score       float64
        employed       bool
        kids          int64
        dtype: object
        >>> df2_transposed.dtypes
        0    object
        1    object
        dtype: object
        """
        nv.validate_transpose(args, dict())
        # construct the args

        dtypes = list(self.dtypes)
        if self._is_homogeneous_type and dtypes and is_extension_array_dtype(dtypes[0]):
            # We have EAs with the same dtype. We can preserve that dtype in transpose.
            dtype = dtypes[0]
            arr_type = dtype.construct_array_type()
            values = self.values

            new_values = [arr_type._from_sequence(row, dtype=dtype) for row in values]
            result = self._constructor(
                dict(zip(self.index, new_values)), index=self.columns
            )

        else:
            new_values = self.values.T
            if copy:
                new_values = new_values.copy()
            result = self._constructor(
                new_values, index=self.columns, columns=self.index
            )

        return result.__finalize__(self, method="transpose")

    @property
    def T(self) -> DataFrame:
        return self.transpose()

    # ----------------------------------------------------------------------
    # Indexing Methods

    def _ixs(self, i: int, axis: int = 0):
        """
        Parameters
        ----------
        i : int
        axis : int

        Notes
        -----
        If slice passed, the resulting data will be a view.
        """
        # irow
        if axis == 0:
            new_values = self._mgr.fast_xs(i)

            # if we are a copy, mark as such
            copy = isinstance(new_values, np.ndarray) and new_values.base is None
            result = self._constructor_sliced(
                new_values,
                index=self.columns,
                name=self.index[i],
                dtype=new_values.dtype,
            )
            result._set_is_copy(self, copy=copy)
            return result

        # icol
        else:
            label = self.columns[i]

            values = self._mgr.iget(i)
            result = self._box_col_values(values, i)

            # this is a cached value, mark it so
            result._set_as_cached(label, self)

            return result

    def _get_column_array(self, i: int) -> ArrayLike:
        """
        Get the values of the i'th column (ndarray or ExtensionArray, as stored
        in the Block)
        """
        return self._mgr.iget_values(i)

    def _iter_column_arrays(self) -> Iterator[ArrayLike]:
        """
        Iterate over the arrays of all columns in order.
        This returns the values as stored in the Block (ndarray or ExtensionArray).
        """
        for i in range(len(self.columns)):
            yield self._get_column_array(i)

    def __getitem__(self, key):
        key = lib.item_from_zerodim(key)
        key = com.apply_if_callable(key, self)

        if is_hashable(key):
            # shortcut if the key is in columns
            if self.columns.is_unique and key in self.columns:
                if self.columns.nlevels > 1:
                    return self._getitem_multilevel(key)
                return self._get_item_cache(key)

        # Do we have a slicer (on rows)?
        indexer = convert_to_index_sliceable(self, key)
        if indexer is not None:
            # either we have a slice or we have a string that can be converted
            #  to a slice for partial-string date indexing
            return self._slice(indexer, axis=0)

        # Do we have a (boolean) DataFrame?
        if isinstance(key, DataFrame):
            return self.where(key)

        # Do we have a (boolean) 1d indexer?
        if com.is_bool_indexer(key):
            return self._getitem_bool_array(key)

        # We are left with two options: a single key, and a collection of keys,
        # We interpret tuples as collections only for non-MultiIndex
        is_single_key = isinstance(key, tuple) or not is_list_like(key)

        if is_single_key:
            if self.columns.nlevels > 1:
                return self._getitem_multilevel(key)
            indexer = self.columns.get_loc(key)
            if is_integer(indexer):
                indexer = [indexer]
        else:
            if is_iterator(key):
                key = list(key)
            indexer = self.loc._get_listlike_indexer(key, axis=1, raise_missing=True)[1]

        # take() does not accept boolean indexers
        if getattr(indexer, "dtype", None) == bool:
            indexer = np.where(indexer)[0]

        data = self._take_with_is_copy(indexer, axis=1)

        if is_single_key:
            # What does looking for a single key in a non-unique index return?
            # The behavior is inconsistent. It returns a Series, except when
            # - the key itself is repeated (test on data.shape, #9519), or
            # - we have a MultiIndex on columns (test on self.columns, #21309)
            if data.shape[1] == 1 and not isinstance(self.columns, MultiIndex):
                data = data[key]

        return data

    def _getitem_bool_array(self, key):
        # also raises Exception if object array with NA values
        # warning here just in case -- previously __setitem__ was
        # reindexing but __getitem__ was not; it seems more reasonable to
        # go with the __setitem__ behavior since that is more consistent
        # with all other indexing behavior
        if isinstance(key, Series) and not key.index.equals(self.index):
            warnings.warn(
                "Boolean Series key will be reindexed to match DataFrame index.",
                UserWarning,
                stacklevel=3,
            )
        elif len(key) != len(self.index):
            raise ValueError(
                f"Item wrong length {len(key)} instead of {len(self.index)}."
            )

        # check_bool_indexer will throw exception if Series key cannot
        # be reindexed to match DataFrame rows
        key = check_bool_indexer(self.index, key)
        indexer = key.nonzero()[0]
        return self._take_with_is_copy(indexer, axis=0)

    def _getitem_multilevel(self, key):
        # self.columns is a MultiIndex
        loc = self.columns.get_loc(key)
        if isinstance(loc, (slice, np.ndarray)):
            new_columns = self.columns[loc]
            result_columns = maybe_droplevels(new_columns, key)
            if self._is_mixed_type:
                result = self.reindex(columns=new_columns)
                result.columns = result_columns
            else:
                new_values = self.values[:, loc]
                result = self._constructor(
                    new_values, index=self.index, columns=result_columns
                )
                result = result.__finalize__(self)

            # If there is only one column being returned, and its name is
            # either an empty string, or a tuple with an empty string as its
            # first element, then treat the empty string as a placeholder
            # and return the column as if the user had provided that empty
            # string in the key. If the result is a Series, exclude the
            # implied empty string from its name.
            if len(result.columns) == 1:
                top = result.columns[0]
                if isinstance(top, tuple):
                    top = top[0]
                if top == "":
                    result = result[""]
                    if isinstance(result, Series):
                        result = self._constructor_sliced(
                            result, index=self.index, name=key
                        )

            result._set_is_copy(self)
            return result
        else:
            # loc is neither a slice nor ndarray, so must be an int
            return self._ixs(loc, axis=1)

    def _get_value(self, index, col, takeable: bool = False):
        """
        Quickly retrieve single value at passed column and index.

        Parameters
        ----------
        index : row label
        col : column label
        takeable : interpret the index/col as indexers, default False

        Returns
        -------
        scalar
        """
        if takeable:
            series = self._ixs(col, axis=1)
            return series._values[index]

        series = self._get_item_cache(col)
        engine = self.index._engine

        try:
            loc = engine.get_loc(index)
            return series._values[loc]
        except KeyError:
            # GH 20629
            if self.index.nlevels > 1:
                # partial indexing forbidden
                raise

        # we cannot handle direct indexing
        # use positional
        col = self.columns.get_loc(col)
        index = self.index.get_loc(index)
        return self._get_value(index, col, takeable=True)

    def __setitem__(self, key, value):
        key = com.apply_if_callable(key, self)

        # see if we can slice the rows
        indexer = convert_to_index_sliceable(self, key)
        if indexer is not None:
            # either we have a slice or we have a string that can be converted
            #  to a slice for partial-string date indexing
            return self._setitem_slice(indexer, value)

        if isinstance(key, DataFrame) or getattr(key, "ndim", None) == 2:
            self._setitem_frame(key, value)
        elif isinstance(key, (Series, np.ndarray, list, Index)):
            self._setitem_array(key, value)
        else:
            # set column
            self._set_item(key, value)

    def _setitem_slice(self, key: slice, value):
        # NB: we can't just use self.loc[key] = value because that
        #  operates on labels and we need to operate positional for
        #  backwards-compat, xref GH#31469
        self._check_setitem_copy()
        self.iloc._setitem_with_indexer(key, value)

    def _setitem_array(self, key, value):
        # also raises Exception if object array with NA values
        if com.is_bool_indexer(key):
            if len(key) != len(self.index):
                raise ValueError(
                    f"Item wrong length {len(key)} instead of {len(self.index)}!"
                )
            key = check_bool_indexer(self.index, key)
            indexer = key.nonzero()[0]
            self._check_setitem_copy()
            self.iloc._setitem_with_indexer(indexer, value)
        else:
            if isinstance(value, DataFrame):
                if len(value.columns) != len(key):
                    raise ValueError("Columns must be same length as key")
                for k1, k2 in zip(key, value.columns):
                    self[k1] = value[k2]
            else:
                self.loc._ensure_listlike_indexer(key, axis=1)
                indexer = self.loc._get_listlike_indexer(
                    key, axis=1, raise_missing=False
                )[1]
                self._check_setitem_copy()
                self.iloc._setitem_with_indexer((slice(None), indexer), value)

    def _setitem_frame(self, key, value):
        # support boolean setting with DataFrame input, e.g.
        # df[df > df2] = 0
        if isinstance(key, np.ndarray):
            if key.shape != self.shape:
                raise ValueError("Array conditional must be same shape as self")
            key = self._constructor(key, **self._construct_axes_dict())

        if key.size and not is_bool_dtype(key.values):
            raise TypeError(
                "Must pass DataFrame or 2-d ndarray with boolean values only"
            )

        self._check_inplace_setting(value)
        self._check_setitem_copy()
        self._where(-key, value, inplace=True)

    def _iset_item(self, loc: int, value):
        self._ensure_valid_index(value)

        # technically _sanitize_column expects a label, not a position,
        #  but the behavior is the same as long as we pass broadcast=False
        value = self._sanitize_column(loc, value, broadcast=False)
        NDFrame._iset_item(self, loc, value)

        # check if we are modifying a copy
        # try to set first as we want an invalid
        # value exception to occur first
        if len(self):
            self._check_setitem_copy()

    def _set_item(self, key, value):
        """
        Add series to DataFrame in specified column.

        If series is a numpy-array (not a Series/TimeSeries), it must be the
        same length as the DataFrames index or an error will be thrown.

        Series/TimeSeries will be conformed to the DataFrames index to
        ensure homogeneity.
        """
        self._ensure_valid_index(value)
        value = self._sanitize_column(key, value)
        NDFrame._set_item(self, key, value)

        # check if we are modifying a copy
        # try to set first as we want an invalid
        # value exception to occur first
        if len(self):
            self._check_setitem_copy()

    def _set_value(self, index, col, value, takeable: bool = False):
        """
        Put single value at passed column and index.

        Parameters
        ----------
        index : row label
        col : column label
        value : scalar
        takeable : interpret the index/col as indexers, default False
        """
        try:
            if takeable is True:
                series = self._ixs(col, axis=1)
                series._set_value(index, value, takeable=True)
                return

            series = self._get_item_cache(col)
            engine = self.index._engine
            loc = engine.get_loc(index)
            validate_numeric_casting(series.dtype, value)

            series._values[loc] = value
            # Note: trying to use series._set_value breaks tests in
            #  tests.frame.indexing.test_indexing and tests.indexing.test_partial
        except (KeyError, TypeError):
            # set using a non-recursive method & reset the cache
            if takeable:
                self.iloc[index, col] = value
            else:
                self.loc[index, col] = value
            self._item_cache.pop(col, None)

    def _ensure_valid_index(self, value):
        """
        Ensure that if we don't have an index, that we can create one from the
        passed value.
        """
        # GH5632, make sure that we are a Series convertible
        if not len(self.index) and is_list_like(value) and len(value):
            try:
                value = Series(value)
            except (ValueError, NotImplementedError, TypeError) as err:
                raise ValueError(
                    "Cannot set a frame with no defined index "
                    "and a value that cannot be converted to a Series"
                ) from err

            # GH31368 preserve name of index
            index_copy = value.index.copy()
            if self.index.name is not None:
                index_copy.name = self.index.name

            self._mgr = self._mgr.reindex_axis(index_copy, axis=1, fill_value=np.nan)

    def _box_col_values(self, values, loc: int) -> Series:
        """
        Provide boxed values for a column.
        """
        # Lookup in columns so that if e.g. a str datetime was passed
        #  we attach the Timestamp object as the name.
        name = self.columns[loc]
        klass = self._constructor_sliced
        return klass(values, index=self.index, name=name, fastpath=True)

    # ----------------------------------------------------------------------
    # Unsorted

    def query(self, expr, inplace=False, **kwargs):
        """
        Query the columns of a DataFrame with a boolean expression.

        Parameters
        ----------
        expr : str
            The query string to evaluate.

            You can refer to variables
            in the environment by prefixing them with an '@' character like
            ``@a + b``.

            You can refer to column names that are not valid Python variable names
            by surrounding them in backticks. Thus, column names containing spaces
            or punctuations (besides underscores) or starting with digits must be
            surrounded by backticks. (For example, a column named "Area (cm^2) would
            be referenced as `Area (cm^2)`). Column names which are Python keywords
            (like "list", "for", "import", etc) cannot be used.

            For example, if one of your columns is called ``a a`` and you want
            to sum it with ``b``, your query should be ```a a` + b``.

            .. versionadded:: 0.25.0
                Backtick quoting introduced.

            .. versionadded:: 1.0.0
                Expanding functionality of backtick quoting for more than only spaces.

        inplace : bool
            Whether the query should modify the data in place or return
            a modified copy.
        **kwargs
            See the documentation for :func:`eval` for complete details
            on the keyword arguments accepted by :meth:`DataFrame.query`.

        Returns
        -------
        DataFrame or None
            DataFrame resulting from the provided query expression or
            None if ``inplace=True``.

        See Also
        --------
        eval : Evaluate a string describing operations on
            DataFrame columns.
        DataFrame.eval : Evaluate a string describing operations on
            DataFrame columns.

        Notes
        -----
        The result of the evaluation of this expression is first passed to
        :attr:`DataFrame.loc` and if that fails because of a
        multidimensional key (e.g., a DataFrame) then the result will be passed
        to :meth:`DataFrame.__getitem__`.

        This method uses the top-level :func:`eval` function to
        evaluate the passed query.

        The :meth:`~pandas.DataFrame.query` method uses a slightly
        modified Python syntax by default. For example, the ``&`` and ``|``
        (bitwise) operators have the precedence of their boolean cousins,
        :keyword:`and` and :keyword:`or`. This *is* syntactically valid Python,
        however the semantics are different.

        You can change the semantics of the expression by passing the keyword
        argument ``parser='python'``. This enforces the same semantics as
        evaluation in Python space. Likewise, you can pass ``engine='python'``
        to evaluate an expression using Python itself as a backend. This is not
        recommended as it is inefficient compared to using ``numexpr`` as the
        engine.

        The :attr:`DataFrame.index` and
        :attr:`DataFrame.columns` attributes of the
        :class:`~pandas.DataFrame` instance are placed in the query namespace
        by default, which allows you to treat both the index and columns of the
        frame as a column in the frame.
        The identifier ``index`` is used for the frame index; you can also
        use the name of the index to identify it in a query. Please note that
        Python keywords may not be used as identifiers.

        For further details and examples see the ``query`` documentation in
        :ref:`indexing <indexing.query>`.

        *Backtick quoted variables*

        Backtick quoted variables are parsed as literal Python code and
        are converted internally to a Python valid identifier.
        This can lead to the following problems.

        During parsing a number of disallowed characters inside the backtick
        quoted string are replaced by strings that are allowed as a Python identifier.
        These characters include all operators in Python, the space character, the
        question mark, the exclamation mark, the dollar sign, and the euro sign.
        For other characters that fall outside the ASCII range (U+0001..U+007F)
        and those that are not further specified in PEP 3131,
        the query parser will raise an error.
        This excludes whitespace different than the space character,
        but also the hashtag (as it is used for comments) and the backtick
        itself (backtick can also not be escaped).

        In a special case, quotes that make a pair around a backtick can
        confuse the parser.
        For example, ```it's` > `that's``` will raise an error,
        as it forms a quoted string (``'s > `that'``) with a backtick inside.

        See also the Python documentation about lexical analysis
        (https://docs.python.org/3/reference/lexical_analysis.html)
        in combination with the source code in :mod:`pandas.core.computation.parsing`.

        Examples
        --------
        >>> df = pd.DataFrame({'A': range(1, 6),
        ...                    'B': range(10, 0, -2),
        ...                    'C C': range(10, 5, -1)})
        >>> df
           A   B  C C
        0  1  10   10
        1  2   8    9
        2  3   6    8
        3  4   4    7
        4  5   2    6
        >>> df.query('A > B')
           A  B  C C
        4  5  2    6

        The previous expression is equivalent to

        >>> df[df.A > df.B]
           A  B  C C
        4  5  2    6

        For columns with spaces in their name, you can use backtick quoting.

        >>> df.query('B == `C C`')
           A   B  C C
        0  1  10   10

        The previous expression is equivalent to

        >>> df[df.B == df['C C']]
           A   B  C C
        0  1  10   10
        """
        inplace = validate_bool_kwarg(inplace, "inplace")
        if not isinstance(expr, str):
            msg = f"expr must be a string to be evaluated, {type(expr)} given"
            raise ValueError(msg)
        kwargs["level"] = kwargs.pop("level", 0) + 1
        kwargs["target"] = None
        res = self.eval(expr, **kwargs)

        try:
            result = self.loc[res]
        except ValueError:
            # when res is multi-dimensional loc raises, but this is sometimes a
            # valid query
            result = self[res]

        if inplace:
            self._update_inplace(result)
        else:
            return result

    def eval(self, expr, inplace=False, **kwargs):
        """
        Evaluate a string describing operations on DataFrame columns.

        Operates on columns only, not specific rows or elements.  This allows
        `eval` to run arbitrary code, which can make you vulnerable to code
        injection if you pass user input to this function.

        Parameters
        ----------
        expr : str
            The expression string to evaluate.
        inplace : bool, default False
            If the expression contains an assignment, whether to perform the
            operation inplace and mutate the existing DataFrame. Otherwise,
            a new DataFrame is returned.
        **kwargs
            See the documentation for :func:`eval` for complete details
            on the keyword arguments accepted by
            :meth:`~pandas.DataFrame.query`.

        Returns
        -------
        ndarray, scalar, pandas object, or None
            The result of the evaluation or None if ``inplace=True``.

        See Also
        --------
        DataFrame.query : Evaluates a boolean expression to query the columns
            of a frame.
        DataFrame.assign : Can evaluate an expression or function to create new
            values for a column.
        eval : Evaluate a Python expression as a string using various
            backends.

        Notes
        -----
        For more details see the API documentation for :func:`~eval`.
        For detailed examples see :ref:`enhancing performance with eval
        <enhancingperf.eval>`.

        Examples
        --------
        >>> df = pd.DataFrame({'A': range(1, 6), 'B': range(10, 0, -2)})
        >>> df
           A   B
        0  1  10
        1  2   8
        2  3   6
        3  4   4
        4  5   2
        >>> df.eval('A + B')
        0    11
        1    10
        2     9
        3     8
        4     7
        dtype: int64

        Assignment is allowed though by default the original DataFrame is not
        modified.

        >>> df.eval('C = A + B')
           A   B   C
        0  1  10  11
        1  2   8  10
        2  3   6   9
        3  4   4   8
        4  5   2   7
        >>> df
           A   B
        0  1  10
        1  2   8
        2  3   6
        3  4   4
        4  5   2

        Use ``inplace=True`` to modify the original DataFrame.

        >>> df.eval('C = A + B', inplace=True)
        >>> df
           A   B   C
        0  1  10  11
        1  2   8  10
        2  3   6   9
        3  4   4   8
        4  5   2   7

        Multiple columns can be assigned to using multi-line expressions:

        >>> df.eval(
        ...     '''
        ... C = A + B
        ... D = A - B
        ... '''
        ... )
           A   B   C  D
        0  1  10  11 -9
        1  2   8  10 -6
        2  3   6   9 -3
        3  4   4   8  0
        4  5   2   7  3
        """
        from pandas.core.computation.eval import eval as _eval

        inplace = validate_bool_kwarg(inplace, "inplace")
        resolvers = kwargs.pop("resolvers", None)
        kwargs["level"] = kwargs.pop("level", 0) + 1
        if resolvers is None:
            index_resolvers = self._get_index_resolvers()
            column_resolvers = self._get_cleaned_column_resolvers()
            resolvers = column_resolvers, index_resolvers
        if "target" not in kwargs:
            kwargs["target"] = self
        kwargs["resolvers"] = kwargs.get("resolvers", ()) + tuple(resolvers)

        return _eval(expr, inplace=inplace, **kwargs)

    def select_dtypes(self, include=None, exclude=None) -> DataFrame:
        """
        Return a subset of the DataFrame's columns based on the column dtypes.

        Parameters
        ----------
        include, exclude : scalar or list-like
            A selection of dtypes or strings to be included/excluded. At least
            one of these parameters must be supplied.

        Returns
        -------
        DataFrame
            The subset of the frame including the dtypes in ``include`` and
            excluding the dtypes in ``exclude``.

        Raises
        ------
        ValueError
            * If both of ``include`` and ``exclude`` are empty
            * If ``include`` and ``exclude`` have overlapping elements
            * If any kind of string dtype is passed in.

        See Also
        --------
        DataFrame.dtypes: Return Series with the data type of each column.

        Notes
        -----
        * To select all *numeric* types, use ``np.number`` or ``'number'``
        * To select strings you must use the ``object`` dtype, but note that
          this will return *all* object dtype columns
        * See the `numpy dtype hierarchy
          <https://numpy.org/doc/stable/reference/arrays.scalars.html>`__
        * To select datetimes, use ``np.datetime64``, ``'datetime'`` or
          ``'datetime64'``
        * To select timedeltas, use ``np.timedelta64``, ``'timedelta'`` or
          ``'timedelta64'``
        * To select Pandas categorical dtypes, use ``'category'``
        * To select Pandas datetimetz dtypes, use ``'datetimetz'`` (new in
          0.20.0) or ``'datetime64[ns, tz]'``

        Examples
        --------
        >>> df = pd.DataFrame({'a': [1, 2] * 3,
        ...                    'b': [True, False] * 3,
        ...                    'c': [1.0, 2.0] * 3})
        >>> df
                a      b  c
        0       1   True  1.0
        1       2  False  2.0
        2       1   True  1.0
        3       2  False  2.0
        4       1   True  1.0
        5       2  False  2.0

        >>> df.select_dtypes(include='bool')
           b
        0  True
        1  False
        2  True
        3  False
        4  True
        5  False

        >>> df.select_dtypes(include=['float64'])
           c
        0  1.0
        1  2.0
        2  1.0
        3  2.0
        4  1.0
        5  2.0

        >>> df.select_dtypes(exclude=['int64'])
               b    c
        0   True  1.0
        1  False  2.0
        2   True  1.0
        3  False  2.0
        4   True  1.0
        5  False  2.0
        """
        if not is_list_like(include):
            include = (include,) if include is not None else ()
        if not is_list_like(exclude):
            exclude = (exclude,) if exclude is not None else ()

        selection = (frozenset(include), frozenset(exclude))

        if not any(selection):
            raise ValueError("at least one of include or exclude must be nonempty")

        # convert the myriad valid dtypes object to a single representation
        include = frozenset(infer_dtype_from_object(x) for x in include)
        exclude = frozenset(infer_dtype_from_object(x) for x in exclude)
        for dtypes in (include, exclude):
            invalidate_string_dtypes(dtypes)

        # can't both include AND exclude!
        if not include.isdisjoint(exclude):
            raise ValueError(f"include and exclude overlap on {(include & exclude)}")

        # We raise when both include and exclude are empty
        # Hence, we can just shrink the columns we want to keep
        keep_these = np.full(self.shape[1], True)

        def extract_unique_dtypes_from_dtypes_set(
            dtypes_set: FrozenSet[Dtype], unique_dtypes: np.ndarray
        ) -> List[Dtype]:
            extracted_dtypes = [
                unique_dtype
                for unique_dtype in unique_dtypes
                # error: Argument 1 to "tuple" has incompatible type
                # "FrozenSet[Union[ExtensionDtype, str, Any, Type[str],
                # Type[float], Type[int], Type[complex], Type[bool]]]";
                # expected "Iterable[Union[type, Tuple[Any, ...]]]"
                if issubclass(
                    unique_dtype.type, tuple(dtypes_set)  # type: ignore[arg-type]
                )
            ]
            return extracted_dtypes

        unique_dtypes = self.dtypes.unique()

        if include:
            included_dtypes = extract_unique_dtypes_from_dtypes_set(
                include, unique_dtypes
            )
            keep_these &= self.dtypes.isin(included_dtypes)

        if exclude:
            excluded_dtypes = extract_unique_dtypes_from_dtypes_set(
                exclude, unique_dtypes
            )
            keep_these &= ~self.dtypes.isin(excluded_dtypes)

        return self.iloc[:, keep_these.values]

    def insert(self, loc, column, value, allow_duplicates=False) -> None:
        """
        Insert column into DataFrame at specified location.

        Raises a ValueError if `column` is already contained in the DataFrame,
        unless `allow_duplicates` is set to True.

        Parameters
        ----------
        loc : int
            Insertion index. Must verify 0 <= loc <= len(columns).
        column : str, number, or hashable object
            Label of the inserted column.
        value : int, Series, or array-like
        allow_duplicates : bool, optional
        """
        if allow_duplicates and not self.flags.allows_duplicate_labels:
            raise ValueError(
                "Cannot specify 'allow_duplicates=True' when "
                "'self.flags.allows_duplicate_labels' is False."
            )
        self._ensure_valid_index(value)
        value = self._sanitize_column(column, value, broadcast=False)
        self._mgr.insert(loc, column, value, allow_duplicates=allow_duplicates)

    def assign(self, **kwargs) -> DataFrame:
        r"""
        Assign new columns to a DataFrame.

        Returns a new object with all original columns in addition to new ones.
        Existing columns that are re-assigned will be overwritten.

        Parameters
        ----------
        **kwargs : dict of {str: callable or Series}
            The column names are keywords. If the values are
            callable, they are computed on the DataFrame and
            assigned to the new columns. The callable must not
            change input DataFrame (though pandas doesn't check it).
            If the values are not callable, (e.g. a Series, scalar, or array),
            they are simply assigned.

        Returns
        -------
        DataFrame
            A new DataFrame with the new columns in addition to
            all the existing columns.

        Notes
        -----
        Assigning multiple columns within the same ``assign`` is possible.
        Later items in '\*\*kwargs' may refer to newly created or modified
        columns in 'df'; items are computed and assigned into 'df' in order.

        Examples
        --------
        >>> df = pd.DataFrame({'temp_c': [17.0, 25.0]},
        ...                   index=['Portland', 'Berkeley'])
        >>> df
                  temp_c
        Portland    17.0
        Berkeley    25.0

        Where the value is a callable, evaluated on `df`:

        >>> df.assign(temp_f=lambda x: x.temp_c * 9 / 5 + 32)
                  temp_c  temp_f
        Portland    17.0    62.6
        Berkeley    25.0    77.0

        Alternatively, the same behavior can be achieved by directly
        referencing an existing Series or sequence:

        >>> df.assign(temp_f=df['temp_c'] * 9 / 5 + 32)
                  temp_c  temp_f
        Portland    17.0    62.6
        Berkeley    25.0    77.0

        You can create multiple columns within the same assign where one
        of the columns depends on another one defined within the same assign:

        >>> df.assign(temp_f=lambda x: x['temp_c'] * 9 / 5 + 32,
        ...           temp_k=lambda x: (x['temp_f'] +  459.67) * 5 / 9)
                  temp_c  temp_f  temp_k
        Portland    17.0    62.6  290.15
        Berkeley    25.0    77.0  298.15
        """
        data = self.copy()

        for k, v in kwargs.items():
            data[k] = com.apply_if_callable(v, data)
        return data

    def _sanitize_column(self, key, value, broadcast=True):
        """
        Ensures new columns (which go into the BlockManager as new blocks) are
        always copied and converted into an array.

        Parameters
        ----------
        key : object
        value : scalar, Series, or array-like
        broadcast : bool, default True
            If ``key`` matches multiple duplicate column names in the
            DataFrame, this parameter indicates whether ``value`` should be
            tiled so that the returned array contains a (duplicated) column for
            each occurrence of the key. If False, ``value`` will not be tiled.

        Returns
        -------
        numpy.ndarray
        """

        def reindexer(value):
            # reindex if necessary

            if value.index.equals(self.index) or not len(self.index):
                value = value._values.copy()
            else:

                # GH 4107
                try:
                    value = value.reindex(self.index)._values
                except ValueError as err:
                    # raised in MultiIndex.from_tuples, see test_insert_error_msmgs
                    if not value.index.is_unique:
                        # duplicate axis
                        raise err

                    # other
                    raise TypeError(
                        "incompatible index of inserted column with frame index"
                    ) from err
            return value

        if isinstance(value, Series):
            value = reindexer(value)

        elif isinstance(value, DataFrame):
            # align right-hand-side columns if self.columns
            # is multi-index and self[key] is a sub-frame
            if isinstance(self.columns, MultiIndex) and key in self.columns:
                loc = self.columns.get_loc(key)
                if isinstance(loc, (slice, Series, np.ndarray, Index)):
                    cols = maybe_droplevels(self.columns[loc], key)
                    if len(cols) and not cols.equals(value.columns):
                        value = value.reindex(cols, axis=1)
            # now align rows
            value = reindexer(value).T

        elif isinstance(value, ExtensionArray):
            # Explicitly copy here, instead of in sanitize_index,
            # as sanitize_index won't copy an EA, even with copy=True
            value = value.copy()
            value = sanitize_index(value, self.index)

        elif isinstance(value, Index) or is_sequence(value):

            # turn me into an ndarray
            value = sanitize_index(value, self.index)
            if not isinstance(value, (np.ndarray, Index)):
                if isinstance(value, list) and len(value) > 0:
                    value = maybe_convert_platform(value)
                else:
                    value = com.asarray_tuplesafe(value)
            elif value.ndim == 2:
                value = value.copy().T
            elif isinstance(value, Index):
                value = value.copy(deep=True)
            else:
                value = value.copy()

            # possibly infer to datetimelike
            if is_object_dtype(value.dtype):
                value = maybe_infer_to_datetimelike(value)

        else:
            # cast ignores pandas dtypes. so save the dtype first
            infer_dtype, _ = infer_dtype_from_scalar(value, pandas_dtype=True)

            # upcast
            if is_extension_array_dtype(infer_dtype):
                value = construct_1d_arraylike_from_scalar(
                    value, len(self.index), infer_dtype
                )
            else:
                value = cast_scalar_to_array(len(self.index), value)

            value = maybe_cast_to_datetime(value, infer_dtype)

        # return internal types directly
        if is_extension_array_dtype(value):
            return value

        # broadcast across multiple columns if necessary
        if broadcast and key in self.columns and value.ndim == 1:
            if not self.columns.is_unique or isinstance(self.columns, MultiIndex):
                existing_piece = self[key]
                if isinstance(existing_piece, DataFrame):
                    value = np.tile(value, (len(existing_piece.columns), 1))

        return np.atleast_2d(np.asarray(value))

    @property
    def _series(self):
        return {
            item: Series(
                self._mgr.iget(idx), index=self.index, name=item, fastpath=True
            )
            for idx, item in enumerate(self.columns)
        }

    def lookup(self, row_labels, col_labels) -> np.ndarray:
        """
        Label-based "fancy indexing" function for DataFrame.
        Given equal-length arrays of row and column labels, return an
        array of the values corresponding to each (row, col) pair.

        .. deprecated:: 1.2.0
            DataFrame.lookup is deprecated,
            use DataFrame.melt and DataFrame.loc instead.
            For an example see :meth:`~pandas.DataFrame.lookup`
            in the user guide.

        Parameters
        ----------
        row_labels : sequence
            The row labels to use for lookup.
        col_labels : sequence
            The column labels to use for lookup.

        Returns
        -------
        numpy.ndarray
            The found values.
        """
        msg = (
            "The 'lookup' method is deprecated and will be"
            "removed in a future version."
            "You can use DataFrame.melt and DataFrame.loc"
            "as a substitute."
        )
        warnings.warn(msg, FutureWarning, stacklevel=2)

        n = len(row_labels)
        if n != len(col_labels):
            raise ValueError("Row labels must have same size as column labels")
        if not (self.index.is_unique and self.columns.is_unique):
            # GH#33041
            raise ValueError("DataFrame.lookup requires unique index and columns")

        thresh = 1000
        if not self._is_mixed_type or n > thresh:
            values = self.values
            ridx = self.index.get_indexer(row_labels)
            cidx = self.columns.get_indexer(col_labels)
            if (ridx == -1).any():
                raise KeyError("One or more row labels was not found")
            if (cidx == -1).any():
                raise KeyError("One or more column labels was not found")
            flat_index = ridx * len(self.columns) + cidx
            result = values.flat[flat_index]
        else:
            result = np.empty(n, dtype="O")
            for i, (r, c) in enumerate(zip(row_labels, col_labels)):
                result[i] = self._get_value(r, c)

        if is_object_dtype(result):
            result = lib.maybe_convert_objects(result)

        return result

    # ----------------------------------------------------------------------
    # Reindexing and alignment

    def _reindex_axes(self, axes, level, limit, tolerance, method, fill_value, copy):
        frame = self

        columns = axes["columns"]
        if columns is not None:
            frame = frame._reindex_columns(
                columns, method, copy, level, fill_value, limit, tolerance
            )

        index = axes["index"]
        if index is not None:
            frame = frame._reindex_index(
                index, method, copy, level, fill_value, limit, tolerance
            )

        return frame

    def _reindex_index(
        self,
        new_index,
        method,
        copy,
        level,
        fill_value=np.nan,
        limit=None,
        tolerance=None,
    ):
        new_index, indexer = self.index.reindex(
            new_index, method=method, level=level, limit=limit, tolerance=tolerance
        )
        return self._reindex_with_indexers(
            {0: [new_index, indexer]},
            copy=copy,
            fill_value=fill_value,
            allow_dups=False,
        )

    def _reindex_columns(
        self,
        new_columns,
        method,
        copy,
        level,
        fill_value=None,
        limit=None,
        tolerance=None,
    ):
        new_columns, indexer = self.columns.reindex(
            new_columns, method=method, level=level, limit=limit, tolerance=tolerance
        )
        return self._reindex_with_indexers(
            {1: [new_columns, indexer]},
            copy=copy,
            fill_value=fill_value,
            allow_dups=False,
        )

    def _reindex_multi(self, axes, copy, fill_value) -> DataFrame:
        """
        We are guaranteed non-Nones in the axes.
        """
        new_index, row_indexer = self.index.reindex(axes["index"])
        new_columns, col_indexer = self.columns.reindex(axes["columns"])

        if row_indexer is not None and col_indexer is not None:
            indexer = row_indexer, col_indexer
            new_values = algorithms.take_2d_multi(
                self.values, indexer, fill_value=fill_value
            )
            return self._constructor(new_values, index=new_index, columns=new_columns)
        else:
            return self._reindex_with_indexers(
                {0: [new_index, row_indexer], 1: [new_columns, col_indexer]},
                copy=copy,
                fill_value=fill_value,
            )

    @doc(NDFrame.align, **_shared_doc_kwargs)
    def align(
        self,
        other,
        join="outer",
        axis=None,
        level=None,
        copy=True,
        fill_value=None,
        method=None,
        limit=None,
        fill_axis=0,
        broadcast_axis=None,
    ) -> DataFrame:
        return super().align(
            other,
            join=join,
            axis=axis,
            level=level,
            copy=copy,
            fill_value=fill_value,
            method=method,
            limit=limit,
            fill_axis=fill_axis,
            broadcast_axis=broadcast_axis,
        )

    @Appender(
        """
        Examples
        --------
        >>> df = pd.DataFrame({"A": [1, 2, 3], "B": [4, 5, 6]})

        Change the row labels.

        >>> df.set_axis(['a', 'b', 'c'], axis='index')
           A  B
        a  1  4
        b  2  5
        c  3  6

        Change the column labels.

        >>> df.set_axis(['I', 'II'], axis='columns')
           I  II
        0  1   4
        1  2   5
        2  3   6

        Now, update the labels inplace.

        >>> df.set_axis(['i', 'ii'], axis='columns', inplace=True)
        >>> df
           i  ii
        0  1   4
        1  2   5
        2  3   6
        """
    )
    @Substitution(
        **_shared_doc_kwargs,
        extended_summary_sub=" column or",
        axis_description_sub=", and 1 identifies the columns",
        see_also_sub=" or columns",
    )
    @Appender(NDFrame.set_axis.__doc__)
    def set_axis(self, labels, axis: Axis = 0, inplace: bool = False):
        return super().set_axis(labels, axis=axis, inplace=inplace)

    @Substitution(**_shared_doc_kwargs)
    @Appender(NDFrame.reindex.__doc__)
    @rewrite_axis_style_signature(
        "labels",
        [
            ("method", None),
            ("copy", True),
            ("level", None),
            ("fill_value", np.nan),
            ("limit", None),
            ("tolerance", None),
        ],
    )
    def reindex(self, *args, **kwargs) -> DataFrame:
        axes = validate_axis_style_args(self, args, kwargs, "labels", "reindex")
        kwargs.update(axes)
        # Pop these, since the values are in `kwargs` under different names
        kwargs.pop("axis", None)
        kwargs.pop("labels", None)
        return super().reindex(**kwargs)

    def drop(
        self,
        labels=None,
        axis=0,
        index=None,
        columns=None,
        level=None,
        inplace=False,
        errors="raise",
    ):
        """
        Drop specified labels from rows or columns.

        Remove rows or columns by specifying label names and corresponding
        axis, or by specifying directly index or column names. When using a
        multi-index, labels on different levels can be removed by specifying
        the level.

        Parameters
        ----------
        labels : single label or list-like
            Index or column labels to drop.
        axis : {0 or 'index', 1 or 'columns'}, default 0
            Whether to drop labels from the index (0 or 'index') or
            columns (1 or 'columns').
        index : single label or list-like
            Alternative to specifying axis (``labels, axis=0``
            is equivalent to ``index=labels``).
        columns : single label or list-like
            Alternative to specifying axis (``labels, axis=1``
            is equivalent to ``columns=labels``).
        level : int or level name, optional
            For MultiIndex, level from which the labels will be removed.
        inplace : bool, default False
            If False, return a copy. Otherwise, do operation
            inplace and return None.
        errors : {'ignore', 'raise'}, default 'raise'
            If 'ignore', suppress error and only existing labels are
            dropped.

        Returns
        -------
        DataFrame or None
            DataFrame without the removed index or column labels or
            None if ``inplace=True``.

        Raises
        ------
        KeyError
            If any of the labels is not found in the selected axis.

        See Also
        --------
        DataFrame.loc : Label-location based indexer for selection by label.
        DataFrame.dropna : Return DataFrame with labels on given axis omitted
            where (all or any) data are missing.
        DataFrame.drop_duplicates : Return DataFrame with duplicate rows
            removed, optionally only considering certain columns.
        Series.drop : Return Series with specified index labels removed.

        Examples
        --------
        >>> df = pd.DataFrame(np.arange(12).reshape(3, 4),
        ...                   columns=['A', 'B', 'C', 'D'])
        >>> df
           A  B   C   D
        0  0  1   2   3
        1  4  5   6   7
        2  8  9  10  11

        Drop columns

        >>> df.drop(['B', 'C'], axis=1)
           A   D
        0  0   3
        1  4   7
        2  8  11

        >>> df.drop(columns=['B', 'C'])
           A   D
        0  0   3
        1  4   7
        2  8  11

        Drop a row by index

        >>> df.drop([0, 1])
           A  B   C   D
        2  8  9  10  11

        Drop columns and/or rows of MultiIndex DataFrame

        >>> midx = pd.MultiIndex(levels=[['lama', 'cow', 'falcon'],
        ...                              ['speed', 'weight', 'length']],
        ...                      codes=[[0, 0, 0, 1, 1, 1, 2, 2, 2],
        ...                             [0, 1, 2, 0, 1, 2, 0, 1, 2]])
        >>> df = pd.DataFrame(index=midx, columns=['big', 'small'],
        ...                   data=[[45, 30], [200, 100], [1.5, 1], [30, 20],
        ...                         [250, 150], [1.5, 0.8], [320, 250],
        ...                         [1, 0.8], [0.3, 0.2]])
        >>> df
                        big     small
        lama    speed   45.0    30.0
                weight  200.0   100.0
                length  1.5     1.0
        cow     speed   30.0    20.0
                weight  250.0   150.0
                length  1.5     0.8
        falcon  speed   320.0   250.0
                weight  1.0     0.8
                length  0.3     0.2

        >>> df.drop(index='cow', columns='small')
                        big
        lama    speed   45.0
                weight  200.0
                length  1.5
        falcon  speed   320.0
                weight  1.0
                length  0.3

        >>> df.drop(index='length', level=1)
                        big     small
        lama    speed   45.0    30.0
                weight  200.0   100.0
        cow     speed   30.0    20.0
                weight  250.0   150.0
        falcon  speed   320.0   250.0
                weight  1.0     0.8
        """
        return super().drop(
            labels=labels,
            axis=axis,
            index=index,
            columns=columns,
            level=level,
            inplace=inplace,
            errors=errors,
        )

    @rewrite_axis_style_signature(
        "mapper",
        [("copy", True), ("inplace", False), ("level", None), ("errors", "ignore")],
    )
    def rename(
        self,
        mapper: Optional[Renamer] = None,
        *,
        index: Optional[Renamer] = None,
        columns: Optional[Renamer] = None,
        axis: Optional[Axis] = None,
        copy: bool = True,
        inplace: bool = False,
        level: Optional[Level] = None,
        errors: str = "ignore",
    ) -> Optional[DataFrame]:
        """
        Alter axes labels.

        Function / dict values must be unique (1-to-1). Labels not contained in
        a dict / Series will be left as-is. Extra labels listed don't throw an
        error.

        See the :ref:`user guide <basics.rename>` for more.

        Parameters
        ----------
        mapper : dict-like or function
            Dict-like or function transformations to apply to
            that axis' values. Use either ``mapper`` and ``axis`` to
            specify the axis to target with ``mapper``, or ``index`` and
            ``columns``.
        index : dict-like or function
            Alternative to specifying axis (``mapper, axis=0``
            is equivalent to ``index=mapper``).
        columns : dict-like or function
            Alternative to specifying axis (``mapper, axis=1``
            is equivalent to ``columns=mapper``).
        axis : {0 or 'index', 1 or 'columns'}, default 0
            Axis to target with ``mapper``. Can be either the axis name
            ('index', 'columns') or number (0, 1). The default is 'index'.
        copy : bool, default True
            Also copy underlying data.
        inplace : bool, default False
            Whether to return a new DataFrame. If True then value of copy is
            ignored.
        level : int or level name, default None
            In case of a MultiIndex, only rename labels in the specified
            level.
        errors : {'ignore', 'raise'}, default 'ignore'
            If 'raise', raise a `KeyError` when a dict-like `mapper`, `index`,
            or `columns` contains labels that are not present in the Index
            being transformed.
            If 'ignore', existing keys will be renamed and extra keys will be
            ignored.

        Returns
        -------
        DataFrame or None
            DataFrame with the renamed axis labels or None if ``inplace=True``.

        Raises
        ------
        KeyError
            If any of the labels is not found in the selected axis and
            "errors='raise'".

        See Also
        --------
        DataFrame.rename_axis : Set the name of the axis.

        Examples
        --------
        ``DataFrame.rename`` supports two calling conventions

        * ``(index=index_mapper, columns=columns_mapper, ...)``
        * ``(mapper, axis={'index', 'columns'}, ...)``

        We *highly* recommend using keyword arguments to clarify your
        intent.

        Rename columns using a mapping:

        >>> df = pd.DataFrame({"A": [1, 2, 3], "B": [4, 5, 6]})
        >>> df.rename(columns={"A": "a", "B": "c"})
           a  c
        0  1  4
        1  2  5
        2  3  6

        Rename index using a mapping:

        >>> df.rename(index={0: "x", 1: "y", 2: "z"})
           A  B
        x  1  4
        y  2  5
        z  3  6

        Cast index labels to a different type:

        >>> df.index
        RangeIndex(start=0, stop=3, step=1)
        >>> df.rename(index=str).index
        Index(['0', '1', '2'], dtype='object')

        >>> df.rename(columns={"A": "a", "B": "b", "C": "c"}, errors="raise")
        Traceback (most recent call last):
        KeyError: ['C'] not found in axis

        Using axis-style parameters:

        >>> df.rename(str.lower, axis='columns')
           a  b
        0  1  4
        1  2  5
        2  3  6

        >>> df.rename({1: 2, 2: 4}, axis='index')
           A  B
        0  1  4
        2  2  5
        4  3  6
        """
        return super().rename(
            mapper=mapper,
            index=index,
            columns=columns,
            axis=axis,
            copy=copy,
            inplace=inplace,
            level=level,
            errors=errors,
        )

    @doc(NDFrame.fillna, **_shared_doc_kwargs)
    def fillna(
        self,
        value=None,
        method=None,
        axis=None,
        inplace=False,
        limit=None,
        downcast=None,
    ) -> Optional[DataFrame]:
        return super().fillna(
            value=value,
            method=method,
            axis=axis,
            inplace=inplace,
            limit=limit,
            downcast=downcast,
        )

    def pop(self, item: Label) -> Series:
        """
        Return item and drop from frame. Raise KeyError if not found.

        Parameters
        ----------
        item : label
            Label of column to be popped.

        Returns
        -------
        Series

        Examples
        --------
        >>> df = pd.DataFrame([('falcon', 'bird', 389.0),
        ...                    ('parrot', 'bird', 24.0),
        ...                    ('lion', 'mammal', 80.5),
        ...                    ('monkey', 'mammal', np.nan)],
        ...                   columns=('name', 'class', 'max_speed'))
        >>> df
             name   class  max_speed
        0  falcon    bird      389.0
        1  parrot    bird       24.0
        2    lion  mammal       80.5
        3  monkey  mammal        NaN

        >>> df.pop('class')
        0      bird
        1      bird
        2    mammal
        3    mammal
        Name: class, dtype: object

        >>> df
             name  max_speed
        0  falcon      389.0
        1  parrot       24.0
        2    lion       80.5
        3  monkey        NaN
        """
        return super().pop(item=item)

    @doc(NDFrame.replace, **_shared_doc_kwargs)
    def replace(
        self,
        to_replace=None,
        value=None,
        inplace=False,
        limit=None,
        regex=False,
        method="pad",
    ):
        return super().replace(
            to_replace=to_replace,
            value=value,
            inplace=inplace,
            limit=limit,
            regex=regex,
            method=method,
        )

    def _replace_columnwise(
        self, mapping: Dict[Label, Tuple[Any, Any]], inplace: bool, regex
    ):
        """
        Dispatch to Series.replace column-wise.


        Parameters
        ----------
        mapping : dict
            of the form {col: (target, value)}
        inplace : bool
        regex : bool or same types as `to_replace` in DataFrame.replace

        Returns
        -------
        DataFrame or None
        """
        # Operate column-wise
        res = self if inplace else self.copy()
        ax = self.columns

        for i in range(len(ax)):
            if ax[i] in mapping:
                ser = self.iloc[:, i]

                target, value = mapping[ax[i]]
                newobj = ser.replace(target, value, regex=regex)

                res.iloc[:, i] = newobj

        if inplace:
            return
        return res.__finalize__(self)

    @doc(NDFrame.shift, klass=_shared_doc_kwargs["klass"])
    def shift(
        self, periods=1, freq=None, axis=0, fill_value=lib.no_default
    ) -> DataFrame:
        axis = self._get_axis_number(axis)

        ncols = len(self.columns)
        if axis == 1 and periods != 0 and fill_value is lib.no_default and ncols > 0:
            # We will infer fill_value to match the closest column

            if periods > 0:
                result = self.iloc[:, :-periods]
                for col in range(min(ncols, abs(periods))):
                    # TODO(EA2D): doing this in a loop unnecessary with 2D EAs
                    # Define filler inside loop so we get a copy
                    filler = self.iloc[:, 0].shift(len(self))
                    result.insert(0, col, filler, allow_duplicates=True)
            else:
                result = self.iloc[:, -periods:]
                for col in range(min(ncols, abs(periods))):
                    # Define filler inside loop so we get a copy
                    filler = self.iloc[:, -1].shift(len(self))
                    result.insert(
                        len(result.columns), col, filler, allow_duplicates=True
                    )

            result.columns = self.columns.copy()
            return result

        return super().shift(
            periods=periods, freq=freq, axis=axis, fill_value=fill_value
        )

    def set_index(
        self, keys, drop=True, append=False, inplace=False, verify_integrity=False
    ):
        """
        Set the DataFrame index using existing columns.

        Set the DataFrame index (row labels) using one or more existing
        columns or arrays (of the correct length). The index can replace the
        existing index or expand on it.

        Parameters
        ----------
        keys : label or array-like or list of labels/arrays
            This parameter can be either a single column key, a single array of
            the same length as the calling DataFrame, or a list containing an
            arbitrary combination of column keys and arrays. Here, "array"
            encompasses :class:`Series`, :class:`Index`, ``np.ndarray``, and
            instances of :class:`~collections.abc.Iterator`.
        drop : bool, default True
            Delete columns to be used as the new index.
        append : bool, default False
            Whether to append columns to existing index.
        inplace : bool, default False
            Modify the DataFrame in place (do not create a new object).
        verify_integrity : bool, default False
            Check the new index for duplicates. Otherwise defer the check until
            necessary. Setting to False will improve the performance of this
            method.

        Returns
        -------
        DataFrame or None
            Changed row labels or None if ``inplace=True``.

        See Also
        --------
        DataFrame.reset_index : Opposite of set_index.
        DataFrame.reindex : Change to new indices or expand indices.
        DataFrame.reindex_like : Change to same indices as other DataFrame.

        Examples
        --------
        >>> df = pd.DataFrame({'month': [1, 4, 7, 10],
        ...                    'year': [2012, 2014, 2013, 2014],
        ...                    'sale': [55, 40, 84, 31]})
        >>> df
           month  year  sale
        0      1  2012    55
        1      4  2014    40
        2      7  2013    84
        3     10  2014    31

        Set the index to become the 'month' column:

        >>> df.set_index('month')
               year  sale
        month
        1      2012    55
        4      2014    40
        7      2013    84
        10     2014    31

        Create a MultiIndex using columns 'year' and 'month':

        >>> df.set_index(['year', 'month'])
                    sale
        year  month
        2012  1     55
        2014  4     40
        2013  7     84
        2014  10    31

        Create a MultiIndex using an Index and a column:

        >>> df.set_index([pd.Index([1, 2, 3, 4]), 'year'])
                 month  sale
           year
        1  2012  1      55
        2  2014  4      40
        3  2013  7      84
        4  2014  10     31

        Create a MultiIndex using two Series:

        >>> s = pd.Series([1, 2, 3, 4])
        >>> df.set_index([s, s**2])
              month  year  sale
        1 1       1  2012    55
        2 4       4  2014    40
        3 9       7  2013    84
        4 16     10  2014    31
        """
        inplace = validate_bool_kwarg(inplace, "inplace")
        self._check_inplace_and_allows_duplicate_labels(inplace)
        if not isinstance(keys, list):
            keys = [keys]

        err_msg = (
            'The parameter "keys" may be a column key, one-dimensional '
            "array, or a list containing only valid column keys and "
            "one-dimensional arrays."
        )

        missing: List[Label] = []
        for col in keys:
            if isinstance(col, (Index, Series, np.ndarray, list, abc.Iterator)):
                # arrays are fine as long as they are one-dimensional
                # iterators get converted to list below
                if getattr(col, "ndim", 1) != 1:
                    raise ValueError(err_msg)
            else:
                # everything else gets tried as a key; see GH 24969
                try:
                    found = col in self.columns
                except TypeError as err:
                    raise TypeError(
                        f"{err_msg}. Received column of type {type(col)}"
                    ) from err
                else:
                    if not found:
                        missing.append(col)

        if missing:
            raise KeyError(f"None of {missing} are in the columns")

        if inplace:
            frame = self
        else:
            frame = self.copy()

        arrays = []
        names: List[Label] = []
        if append:
            names = list(self.index.names)
            if isinstance(self.index, MultiIndex):
                for i in range(self.index.nlevels):
                    arrays.append(self.index._get_level_values(i))
            else:
                arrays.append(self.index)

        to_remove: List[Label] = []
        for col in keys:
            if isinstance(col, MultiIndex):
                for n in range(col.nlevels):
                    arrays.append(col._get_level_values(n))
                names.extend(col.names)
            elif isinstance(col, (Index, Series)):
                # if Index then not MultiIndex (treated above)
                arrays.append(col)
                names.append(col.name)
            elif isinstance(col, (list, np.ndarray)):
                arrays.append(col)
                names.append(None)
            elif isinstance(col, abc.Iterator):
                arrays.append(list(col))
                names.append(None)
            # from here, col can only be a column label
            else:
                arrays.append(frame[col]._values)
                names.append(col)
                if drop:
                    to_remove.append(col)

            if len(arrays[-1]) != len(self):
                # check newest element against length of calling frame, since
                # ensure_index_from_sequences would not raise for append=False.
                raise ValueError(
                    f"Length mismatch: Expected {len(self)} rows, "
                    f"received array of length {len(arrays[-1])}"
                )

        index = ensure_index_from_sequences(arrays, names)

        if verify_integrity and not index.is_unique:
            duplicates = index[index.duplicated()].unique()
            raise ValueError(f"Index has duplicate keys: {duplicates}")

        # use set to handle duplicate column names gracefully in case of drop
        for c in set(to_remove):
            del frame[c]

        # clear up memory usage
        index._cleanup()

        frame.index = index

        if not inplace:
            return frame

    def reset_index(
        self,
        level: Optional[Union[Hashable, Sequence[Hashable]]] = None,
        drop: bool = False,
        inplace: bool = False,
        col_level: Hashable = 0,
        col_fill: Label = "",
    ) -> Optional[DataFrame]:
        """
        Reset the index, or a level of it.

        Reset the index of the DataFrame, and use the default one instead.
        If the DataFrame has a MultiIndex, this method can remove one or more
        levels.

        Parameters
        ----------
        level : int, str, tuple, or list, default None
            Only remove the given levels from the index. Removes all levels by
            default.
        drop : bool, default False
            Do not try to insert index into dataframe columns. This resets
            the index to the default integer index.
        inplace : bool, default False
            Modify the DataFrame in place (do not create a new object).
        col_level : int or str, default 0
            If the columns have multiple levels, determines which level the
            labels are inserted into. By default it is inserted into the first
            level.
        col_fill : object, default ''
            If the columns have multiple levels, determines how the other
            levels are named. If None then the index name is repeated.

        Returns
        -------
        DataFrame or None
            DataFrame with the new index or None if ``inplace=True``.

        See Also
        --------
        DataFrame.set_index : Opposite of reset_index.
        DataFrame.reindex : Change to new indices or expand indices.
        DataFrame.reindex_like : Change to same indices as other DataFrame.

        Examples
        --------
        >>> df = pd.DataFrame([('bird', 389.0),
        ...                    ('bird', 24.0),
        ...                    ('mammal', 80.5),
        ...                    ('mammal', np.nan)],
        ...                   index=['falcon', 'parrot', 'lion', 'monkey'],
        ...                   columns=('class', 'max_speed'))
        >>> df
                 class  max_speed
        falcon    bird      389.0
        parrot    bird       24.0
        lion    mammal       80.5
        monkey  mammal        NaN

        When we reset the index, the old index is added as a column, and a
        new sequential index is used:

        >>> df.reset_index()
            index   class  max_speed
        0  falcon    bird      389.0
        1  parrot    bird       24.0
        2    lion  mammal       80.5
        3  monkey  mammal        NaN

        We can use the `drop` parameter to avoid the old index being added as
        a column:

        >>> df.reset_index(drop=True)
            class  max_speed
        0    bird      389.0
        1    bird       24.0
        2  mammal       80.5
        3  mammal        NaN

        You can also use `reset_index` with `MultiIndex`.

        >>> index = pd.MultiIndex.from_tuples([('bird', 'falcon'),
        ...                                    ('bird', 'parrot'),
        ...                                    ('mammal', 'lion'),
        ...                                    ('mammal', 'monkey')],
        ...                                   names=['class', 'name'])
        >>> columns = pd.MultiIndex.from_tuples([('speed', 'max'),
        ...                                      ('species', 'type')])
        >>> df = pd.DataFrame([(389.0, 'fly'),
        ...                    ( 24.0, 'fly'),
        ...                    ( 80.5, 'run'),
        ...                    (np.nan, 'jump')],
        ...                   index=index,
        ...                   columns=columns)
        >>> df
                       speed species
                         max    type
        class  name
        bird   falcon  389.0     fly
               parrot   24.0     fly
        mammal lion     80.5     run
               monkey    NaN    jump

        If the index has multiple levels, we can reset a subset of them:

        >>> df.reset_index(level='class')
                 class  speed species
                          max    type
        name
        falcon    bird  389.0     fly
        parrot    bird   24.0     fly
        lion    mammal   80.5     run
        monkey  mammal    NaN    jump

        If we are not dropping the index, by default, it is placed in the top
        level. We can place it in another level:

        >>> df.reset_index(level='class', col_level=1)
                        speed species
                 class    max    type
        name
        falcon    bird  389.0     fly
        parrot    bird   24.0     fly
        lion    mammal   80.5     run
        monkey  mammal    NaN    jump

        When the index is inserted under another level, we can specify under
        which one with the parameter `col_fill`:

        >>> df.reset_index(level='class', col_level=1, col_fill='species')
                      species  speed species
                        class    max    type
        name
        falcon           bird  389.0     fly
        parrot           bird   24.0     fly
        lion           mammal   80.5     run
        monkey         mammal    NaN    jump

        If we specify a nonexistent level for `col_fill`, it is created:

        >>> df.reset_index(level='class', col_level=1, col_fill='genus')
                        genus  speed species
                        class    max    type
        name
        falcon           bird  389.0     fly
        parrot           bird   24.0     fly
        lion           mammal   80.5     run
        monkey         mammal    NaN    jump
        """
        inplace = validate_bool_kwarg(inplace, "inplace")
        self._check_inplace_and_allows_duplicate_labels(inplace)
        if inplace:
            new_obj = self
        else:
            new_obj = self.copy()

<<<<<<< HEAD
        def _maybe_casted_values(index, labels=None):
            values = index._values
            if not isinstance(index, (PeriodIndex, DatetimeIndex)):
                if values.dtype == np.object_:
                    values = lib.maybe_convert_objects(values)

            # if we have the labels, extract the values with a mask
            if labels is not None:
                mask = labels == -1

                # we can have situations where the whole mask is -1,
                # meaning there is nothing found in labels, so make all nan's
                if mask.size > 0 and mask.all():
                    dtype = index.dtype
                    fill_value = na_value_for_dtype(dtype)
                    values = construct_1d_arraylike_from_scalar(
                        fill_value, len(mask), dtype
                    )
                else:
                    values = values.take(labels)

                    # TODO(https://github.com/pandas-dev/pandas/issues/24206)
                    # Push this into maybe_upcast_putmask?
                    # We can't pass EAs there right now. Looks a bit
                    # complicated.
                    # So we unbox the ndarray_values, op, re-box.
                    values_type = type(values)
                    values_dtype = values.dtype

                    if issubclass(values_type, DatetimeLikeArray):
                        values = values._data  # TODO: can we de-kludge yet?

                    if mask.any():
                        values, _ = maybe_upcast_putmask(values, mask, np.nan)

                    if issubclass(values_type, DatetimeLikeArray):
                        # pandas\core\frame.py:4854: error: Too many arguments
                        # for "DatetimeLikeArrayMixin"  [call-arg]

                        # pandas\core\frame.py:4854: error: Unexpected keyword
                        # argument "dtype" for "DatetimeLikeArrayMixin"
                        # [call-arg]
                        values = values_type(
                            values, dtype=values_dtype  # type: ignore[call-arg]
                        )

            return values

=======
>>>>>>> 9a94532b
        new_index = ibase.default_index(len(new_obj))
        if level is not None:
            if not isinstance(level, (tuple, list)):
                level = [level]
            level = [self.index._get_level_number(lev) for lev in level]
            if len(level) < self.index.nlevels:
                new_index = self.index.droplevel(level)

        if not drop:
            to_insert: Iterable[Tuple[Any, Optional[Any]]]
            if isinstance(self.index, MultiIndex):
                names = [
                    (n if n is not None else f"level_{i}")
                    for i, n in enumerate(self.index.names)
                ]
                to_insert = zip(self.index.levels, self.index.codes)
            else:
                default = "index" if "index" not in self else "level_0"
                names = [default] if self.index.name is None else [self.index.name]
                to_insert = ((self.index, None),)

            multi_col = isinstance(self.columns, MultiIndex)
            for i, (lev, lab) in reversed(list(enumerate(to_insert))):
                if not (level is None or i in level):
                    continue
                name = names[i]
                if multi_col:
                    col_name = list(name) if isinstance(name, tuple) else [name]
                    if col_fill is None:
                        if len(col_name) not in (1, self.columns.nlevels):
                            raise ValueError(
                                "col_fill=None is incompatible "
                                f"with incomplete column name {name}"
                            )
                        col_fill = col_name[0]

                    lev_num = self.columns._get_level_number(col_level)
                    name_lst = [col_fill] * lev_num + col_name
                    missing = self.columns.nlevels - len(name_lst)
                    name_lst += [col_fill] * missing
                    name = tuple(name_lst)
                # to ndarray and maybe infer different dtype
                level_values = maybe_casted_values(lev, lab)
                new_obj.insert(0, name, level_values)

        new_obj.index = new_index
        if not inplace:
            return new_obj

        return None

    # ----------------------------------------------------------------------
    # Reindex-based selection methods

    @doc(NDFrame.isna, klass=_shared_doc_kwargs["klass"])
    def isna(self) -> DataFrame:
        result = self._constructor(self._mgr.isna(func=isna))
        return result.__finalize__(self, method="isna")

    @doc(NDFrame.isna, klass=_shared_doc_kwargs["klass"])
    def isnull(self) -> DataFrame:
        return self.isna()

    @doc(NDFrame.notna, klass=_shared_doc_kwargs["klass"])
    def notna(self) -> DataFrame:
        return ~self.isna()

    @doc(NDFrame.notna, klass=_shared_doc_kwargs["klass"])
    def notnull(self) -> DataFrame:
        return ~self.isna()

    def dropna(self, axis=0, how="any", thresh=None, subset=None, inplace=False):
        """
        Remove missing values.

        See the :ref:`User Guide <missing_data>` for more on which values are
        considered missing, and how to work with missing data.

        Parameters
        ----------
        axis : {0 or 'index', 1 or 'columns'}, default 0
            Determine if rows or columns which contain missing values are
            removed.

            * 0, or 'index' : Drop rows which contain missing values.
            * 1, or 'columns' : Drop columns which contain missing value.

            .. versionchanged:: 1.0.0

               Pass tuple or list to drop on multiple axes.
               Only a single axis is allowed.

        how : {'any', 'all'}, default 'any'
            Determine if row or column is removed from DataFrame, when we have
            at least one NA or all NA.

            * 'any' : If any NA values are present, drop that row or column.
            * 'all' : If all values are NA, drop that row or column.

        thresh : int, optional
            Require that many non-NA values.
        subset : array-like, optional
            Labels along other axis to consider, e.g. if you are dropping rows
            these would be a list of columns to include.
        inplace : bool, default False
            If True, do operation inplace and return None.

        Returns
        -------
        DataFrame or None
            DataFrame with NA entries dropped from it or None if ``inplace=True``.

        See Also
        --------
        DataFrame.isna: Indicate missing values.
        DataFrame.notna : Indicate existing (non-missing) values.
        DataFrame.fillna : Replace missing values.
        Series.dropna : Drop missing values.
        Index.dropna : Drop missing indices.

        Examples
        --------
        >>> df = pd.DataFrame({"name": ['Alfred', 'Batman', 'Catwoman'],
        ...                    "toy": [np.nan, 'Batmobile', 'Bullwhip'],
        ...                    "born": [pd.NaT, pd.Timestamp("1940-04-25"),
        ...                             pd.NaT]})
        >>> df
               name        toy       born
        0    Alfred        NaN        NaT
        1    Batman  Batmobile 1940-04-25
        2  Catwoman   Bullwhip        NaT

        Drop the rows where at least one element is missing.

        >>> df.dropna()
             name        toy       born
        1  Batman  Batmobile 1940-04-25

        Drop the columns where at least one element is missing.

        >>> df.dropna(axis='columns')
               name
        0    Alfred
        1    Batman
        2  Catwoman

        Drop the rows where all elements are missing.

        >>> df.dropna(how='all')
               name        toy       born
        0    Alfred        NaN        NaT
        1    Batman  Batmobile 1940-04-25
        2  Catwoman   Bullwhip        NaT

        Keep only the rows with at least 2 non-NA values.

        >>> df.dropna(thresh=2)
               name        toy       born
        1    Batman  Batmobile 1940-04-25
        2  Catwoman   Bullwhip        NaT

        Define in which columns to look for missing values.

        >>> df.dropna(subset=['name', 'toy'])
               name        toy       born
        1    Batman  Batmobile 1940-04-25
        2  Catwoman   Bullwhip        NaT

        Keep the DataFrame with valid entries in the same variable.

        >>> df.dropna(inplace=True)
        >>> df
             name        toy       born
        1  Batman  Batmobile 1940-04-25
        """
        inplace = validate_bool_kwarg(inplace, "inplace")
        if isinstance(axis, (tuple, list)):
            # GH20987
            raise TypeError("supplying multiple axes to axis is no longer supported.")

        axis = self._get_axis_number(axis)
        agg_axis = 1 - axis

        agg_obj = self
        if subset is not None:
            ax = self._get_axis(agg_axis)
            indices = ax.get_indexer_for(subset)
            check = indices == -1
            if check.any():
                raise KeyError(list(np.compress(check, subset)))
            agg_obj = self.take(indices, axis=agg_axis)

        count = agg_obj.count(axis=agg_axis)

        if thresh is not None:
            mask = count >= thresh
        elif how == "any":
            mask = count == len(agg_obj._get_axis(agg_axis))
        elif how == "all":
            mask = count > 0
        else:
            if how is not None:
                raise ValueError(f"invalid how option: {how}")
            else:
                raise TypeError("must specify how or thresh")

        result = self.loc(axis=axis)[mask]

        if inplace:
            self._update_inplace(result)
        else:
            return result

    def drop_duplicates(
        self,
        subset: Optional[Union[Hashable, Sequence[Hashable]]] = None,
        keep: Union[str, bool] = "first",
        inplace: bool = False,
        ignore_index: bool = False,
    ) -> Optional[DataFrame]:
        """
        Return DataFrame with duplicate rows removed.

        Considering certain columns is optional. Indexes, including time indexes
        are ignored.

        Parameters
        ----------
        subset : column label or sequence of labels, optional
            Only consider certain columns for identifying duplicates, by
            default use all of the columns.
        keep : {'first', 'last', False}, default 'first'
            Determines which duplicates (if any) to keep.
            - ``first`` : Drop duplicates except for the first occurrence.
            - ``last`` : Drop duplicates except for the last occurrence.
            - False : Drop all duplicates.
        inplace : bool, default False
            Whether to drop duplicates in place or to return a copy.
        ignore_index : bool, default False
            If True, the resulting axis will be labeled 0, 1, …, n - 1.

            .. versionadded:: 1.0.0

        Returns
        -------
        DataFrame or None
            DataFrame with duplicates removed or None if ``inplace=True``.

        See Also
        --------
        DataFrame.value_counts: Count unique combinations of columns.

        Examples
        --------
        Consider dataset containing ramen rating.

        >>> df = pd.DataFrame({
        ...     'brand': ['Yum Yum', 'Yum Yum', 'Indomie', 'Indomie', 'Indomie'],
        ...     'style': ['cup', 'cup', 'cup', 'pack', 'pack'],
        ...     'rating': [4, 4, 3.5, 15, 5]
        ... })
        >>> df
            brand style  rating
        0  Yum Yum   cup     4.0
        1  Yum Yum   cup     4.0
        2  Indomie   cup     3.5
        3  Indomie  pack    15.0
        4  Indomie  pack     5.0

        By default, it removes duplicate rows based on all columns.

        >>> df.drop_duplicates()
            brand style  rating
        0  Yum Yum   cup     4.0
        2  Indomie   cup     3.5
        3  Indomie  pack    15.0
        4  Indomie  pack     5.0

        To remove duplicates on specific column(s), use ``subset``.

        >>> df.drop_duplicates(subset=['brand'])
            brand style  rating
        0  Yum Yum   cup     4.0
        2  Indomie   cup     3.5

        To remove duplicates and keep last occurrences, use ``keep``.

        >>> df.drop_duplicates(subset=['brand', 'style'], keep='last')
            brand style  rating
        1  Yum Yum   cup     4.0
        2  Indomie   cup     3.5
        4  Indomie  pack     5.0
        """
        if self.empty:
            return self.copy()

        inplace = validate_bool_kwarg(inplace, "inplace")
        duplicated = self.duplicated(subset, keep=keep)

        result = self[-duplicated]
        if ignore_index:
            result.index = ibase.default_index(len(result))

        if inplace:
            self._update_inplace(result)
            return None
        else:
            return result

    def duplicated(
        self,
        subset: Optional[Union[Hashable, Sequence[Hashable]]] = None,
        keep: Union[str, bool] = "first",
    ) -> Series:
        """
        Return boolean Series denoting duplicate rows.

        Considering certain columns is optional.

        Parameters
        ----------
        subset : column label or sequence of labels, optional
            Only consider certain columns for identifying duplicates, by
            default use all of the columns.
        keep : {'first', 'last', False}, default 'first'
            Determines which duplicates (if any) to mark.

            - ``first`` : Mark duplicates as ``True`` except for the first occurrence.
            - ``last`` : Mark duplicates as ``True`` except for the last occurrence.
            - False : Mark all duplicates as ``True``.

        Returns
        -------
        Series
            Boolean series for each duplicated rows.

        See Also
        --------
        Index.duplicated : Equivalent method on index.
        Series.duplicated : Equivalent method on Series.
        Series.drop_duplicates : Remove duplicate values from Series.
        DataFrame.drop_duplicates : Remove duplicate values from DataFrame.

        Examples
        --------
        Consider dataset containing ramen rating.

        >>> df = pd.DataFrame({
        ...     'brand': ['Yum Yum', 'Yum Yum', 'Indomie', 'Indomie', 'Indomie'],
        ...     'style': ['cup', 'cup', 'cup', 'pack', 'pack'],
        ...     'rating': [4, 4, 3.5, 15, 5]
        ... })
        >>> df
            brand style  rating
        0  Yum Yum   cup     4.0
        1  Yum Yum   cup     4.0
        2  Indomie   cup     3.5
        3  Indomie  pack    15.0
        4  Indomie  pack     5.0

        By default, for each set of duplicated values, the first occurrence
        is set on False and all others on True.

        >>> df.duplicated()
        0    False
        1     True
        2    False
        3    False
        4    False
        dtype: bool

        By using 'last', the last occurrence of each set of duplicated values
        is set on False and all others on True.

        >>> df.duplicated(keep='last')
        0     True
        1    False
        2    False
        3    False
        4    False
        dtype: bool

        By setting ``keep`` on False, all duplicates are True.

        >>> df.duplicated(keep=False)
        0     True
        1     True
        2    False
        3    False
        4    False
        dtype: bool

        To find duplicates on specific column(s), use ``subset``.

        >>> df.duplicated(subset=['brand'])
        0    False
        1     True
        2    False
        3     True
        4     True
        dtype: bool
        """
        from pandas._libs.hashtable import SIZE_HINT_LIMIT, duplicated_int64

        from pandas.core.sorting import get_group_index

        if self.empty:
            return self._constructor_sliced(dtype=bool)

        def f(vals):
            labels, shape = algorithms.factorize(
                vals, size_hint=min(len(self), SIZE_HINT_LIMIT)
            )
            return labels.astype("i8", copy=False), len(shape)

        if subset is None:
            subset = self.columns
        elif (
            not np.iterable(subset)
            or isinstance(subset, str)
            or isinstance(subset, tuple)
            and subset in self.columns
        ):
            subset = (subset,)

        #  needed for mypy since can't narrow types using np.iterable
        subset = cast(Iterable, subset)

        # Verify all columns in subset exist in the queried dataframe
        # Otherwise, raise a KeyError, same as if you try to __getitem__ with a
        # key that doesn't exist.
        diff = Index(subset).difference(self.columns)
        if not diff.empty:
            raise KeyError(diff)

        vals = (col.values for name, col in self.items() if name in subset)
        labels, shape = map(list, zip(*map(f, vals)))

        ids = get_group_index(labels, shape, sort=False, xnull=False)
        return self._constructor_sliced(duplicated_int64(ids, keep), index=self.index)

    # ----------------------------------------------------------------------
    # Sorting
    # TODO: Just move the sort_values doc here.
    @Substitution(**_shared_doc_kwargs)
    @Appender(NDFrame.sort_values.__doc__)
    # error: Signature of "sort_values" incompatible with supertype "NDFrame"
    def sort_values(  # type: ignore[override]
        self,
        by,
        axis=0,
        ascending=True,
        inplace=False,
        kind="quicksort",
        na_position="last",
        ignore_index=False,
        key: ValueKeyFunc = None,
    ):
        inplace = validate_bool_kwarg(inplace, "inplace")
        axis = self._get_axis_number(axis)

        if not isinstance(by, list):
            by = [by]
        if is_sequence(ascending) and len(by) != len(ascending):
            raise ValueError(
                f"Length of ascending ({len(ascending)}) != length of by ({len(by)})"
            )
        if len(by) > 1:
            from pandas.core.sorting import lexsort_indexer

            keys = [self._get_label_or_level_values(x, axis=axis) for x in by]

            # need to rewrap columns in Series to apply key function
            if key is not None:
                keys = [Series(k, name=name) for (k, name) in zip(keys, by)]

            indexer = lexsort_indexer(
                keys, orders=ascending, na_position=na_position, key=key
            )
            indexer = ensure_platform_int(indexer)
        else:
            from pandas.core.sorting import nargsort

            by = by[0]
            k = self._get_label_or_level_values(by, axis=axis)

            # need to rewrap column in Series to apply key function
            if key is not None:
                k = Series(k, name=by)

            if isinstance(ascending, (tuple, list)):
                ascending = ascending[0]

            indexer = nargsort(
                k, kind=kind, ascending=ascending, na_position=na_position, key=key
            )

        new_data = self._mgr.take(
            indexer, axis=self._get_block_manager_axis(axis), verify=False
        )

        if ignore_index:
            new_data.axes[1] = ibase.default_index(len(indexer))

        result = self._constructor(new_data)
        if inplace:
            return self._update_inplace(result)
        else:
            return result.__finalize__(self, method="sort_values")

    def sort_index(
        self,
        axis=0,
        level=None,
        ascending: bool = True,
        inplace: bool = False,
        kind: str = "quicksort",
        na_position: str = "last",
        sort_remaining: bool = True,
        ignore_index: bool = False,
        key: IndexKeyFunc = None,
    ):
        """
        Sort object by labels (along an axis).

        Returns a new DataFrame sorted by label if `inplace` argument is
        ``False``, otherwise updates the original DataFrame and returns None.

        Parameters
        ----------
        axis : {0 or 'index', 1 or 'columns'}, default 0
            The axis along which to sort.  The value 0 identifies the rows,
            and 1 identifies the columns.
        level : int or level name or list of ints or list of level names
            If not None, sort on values in specified index level(s).
        ascending : bool or list of bools, default True
            Sort ascending vs. descending. When the index is a MultiIndex the
            sort direction can be controlled for each level individually.
        inplace : bool, default False
            If True, perform operation in-place.
        kind : {'quicksort', 'mergesort', 'heapsort'}, default 'quicksort'
            Choice of sorting algorithm. See also ndarray.np.sort for more
            information.  `mergesort` is the only stable algorithm. For
            DataFrames, this option is only applied when sorting on a single
            column or label.
        na_position : {'first', 'last'}, default 'last'
            Puts NaNs at the beginning if `first`; `last` puts NaNs at the end.
            Not implemented for MultiIndex.
        sort_remaining : bool, default True
            If True and sorting by level and index is multilevel, sort by other
            levels too (in order) after sorting by specified level.
        ignore_index : bool, default False
            If True, the resulting axis will be labeled 0, 1, …, n - 1.

            .. versionadded:: 1.0.0

        key : callable, optional
            If not None, apply the key function to the index values
            before sorting. This is similar to the `key` argument in the
            builtin :meth:`sorted` function, with the notable difference that
            this `key` function should be *vectorized*. It should expect an
            ``Index`` and return an ``Index`` of the same shape. For MultiIndex
            inputs, the key is applied *per level*.

            .. versionadded:: 1.1.0

        Returns
        -------
        DataFrame or None
            The original DataFrame sorted by the labels or None if ``inplace=True``.

        See Also
        --------
        Series.sort_index : Sort Series by the index.
        DataFrame.sort_values : Sort DataFrame by the value.
        Series.sort_values : Sort Series by the value.

        Examples
        --------
        >>> df = pd.DataFrame([1, 2, 3, 4, 5], index=[100, 29, 234, 1, 150],
        ...                   columns=['A'])
        >>> df.sort_index()
             A
        1    4
        29   2
        100  1
        150  5
        234  3

        By default, it sorts in ascending order, to sort in descending order,
        use ``ascending=False``

        >>> df.sort_index(ascending=False)
             A
        234  3
        150  5
        100  1
        29   2
        1    4

        A key function can be specified which is applied to the index before
        sorting. For a ``MultiIndex`` this is applied to each level separately.

        >>> df = pd.DataFrame({"a": [1, 2, 3, 4]}, index=['A', 'b', 'C', 'd'])
        >>> df.sort_index(key=lambda x: x.str.lower())
           a
        A  1
        b  2
        C  3
        d  4
        """
        return super().sort_index(
            axis,
            level,
            ascending,
            inplace,
            kind,
            na_position,
            sort_remaining,
            ignore_index,
            key,
        )

    def value_counts(
        self,
        subset: Optional[Sequence[Label]] = None,
        normalize: bool = False,
        sort: bool = True,
        ascending: bool = False,
    ):
        """
        Return a Series containing counts of unique rows in the DataFrame.

        .. versionadded:: 1.1.0

        Parameters
        ----------
        subset : list-like, optional
            Columns to use when counting unique combinations.
        normalize : bool, default False
            Return proportions rather than frequencies.
        sort : bool, default True
            Sort by frequencies.
        ascending : bool, default False
            Sort in ascending order.

        Returns
        -------
        Series

        See Also
        --------
        Series.value_counts: Equivalent method on Series.

        Notes
        -----
        The returned Series will have a MultiIndex with one level per input
        column. By default, rows that contain any NA values are omitted from
        the result. By default, the resulting Series will be in descending
        order so that the first element is the most frequently-occurring row.

        Examples
        --------
        >>> df = pd.DataFrame({'num_legs': [2, 4, 4, 6],
        ...                    'num_wings': [2, 0, 0, 0]},
        ...                   index=['falcon', 'dog', 'cat', 'ant'])
        >>> df
                num_legs  num_wings
        falcon         2          2
        dog            4          0
        cat            4          0
        ant            6          0

        >>> df.value_counts()
        num_legs  num_wings
        4         0            2
        6         0            1
        2         2            1
        dtype: int64

        >>> df.value_counts(sort=False)
        num_legs  num_wings
        2         2            1
        4         0            2
        6         0            1
        dtype: int64

        >>> df.value_counts(ascending=True)
        num_legs  num_wings
        2         2            1
        6         0            1
        4         0            2
        dtype: int64

        >>> df.value_counts(normalize=True)
        num_legs  num_wings
        4         0            0.50
        6         0            0.25
        2         2            0.25
        dtype: float64
        """
        if subset is None:
            subset = self.columns.tolist()

        counts = self.groupby(subset).grouper.size()

        if sort:
            counts = counts.sort_values(ascending=ascending)
        if normalize:
            counts /= counts.sum()

        # Force MultiIndex for single column
        if len(subset) == 1:
            counts.index = MultiIndex.from_arrays(
                [counts.index], names=[counts.index.name]
            )

        return counts

    def nlargest(self, n, columns, keep="first") -> DataFrame:
        """
        Return the first `n` rows ordered by `columns` in descending order.

        Return the first `n` rows with the largest values in `columns`, in
        descending order. The columns that are not specified are returned as
        well, but not used for ordering.

        This method is equivalent to
        ``df.sort_values(columns, ascending=False).head(n)``, but more
        performant.

        Parameters
        ----------
        n : int
            Number of rows to return.
        columns : label or list of labels
            Column label(s) to order by.
        keep : {'first', 'last', 'all'}, default 'first'
            Where there are duplicate values:

            - `first` : prioritize the first occurrence(s)
            - `last` : prioritize the last occurrence(s)
            - ``all`` : do not drop any duplicates, even it means
                        selecting more than `n` items.

            .. versionadded:: 0.24.0

        Returns
        -------
        DataFrame
            The first `n` rows ordered by the given columns in descending
            order.

        See Also
        --------
        DataFrame.nsmallest : Return the first `n` rows ordered by `columns` in
            ascending order.
        DataFrame.sort_values : Sort DataFrame by the values.
        DataFrame.head : Return the first `n` rows without re-ordering.

        Notes
        -----
        This function cannot be used with all column types. For example, when
        specifying columns with `object` or `category` dtypes, ``TypeError`` is
        raised.

        Examples
        --------
        >>> df = pd.DataFrame({'population': [59000000, 65000000, 434000,
        ...                                   434000, 434000, 337000, 11300,
        ...                                   11300, 11300],
        ...                    'GDP': [1937894, 2583560 , 12011, 4520, 12128,
        ...                            17036, 182, 38, 311],
        ...                    'alpha-2': ["IT", "FR", "MT", "MV", "BN",
        ...                                "IS", "NR", "TV", "AI"]},
        ...                   index=["Italy", "France", "Malta",
        ...                          "Maldives", "Brunei", "Iceland",
        ...                          "Nauru", "Tuvalu", "Anguilla"])
        >>> df
                  population      GDP alpha-2
        Italy       59000000  1937894      IT
        France      65000000  2583560      FR
        Malta         434000    12011      MT
        Maldives      434000     4520      MV
        Brunei        434000    12128      BN
        Iceland       337000    17036      IS
        Nauru          11300      182      NR
        Tuvalu         11300       38      TV
        Anguilla       11300      311      AI

        In the following example, we will use ``nlargest`` to select the three
        rows having the largest values in column "population".

        >>> df.nlargest(3, 'population')
                population      GDP alpha-2
        France    65000000  2583560      FR
        Italy     59000000  1937894      IT
        Malta       434000    12011      MT

        When using ``keep='last'``, ties are resolved in reverse order:

        >>> df.nlargest(3, 'population', keep='last')
                population      GDP alpha-2
        France    65000000  2583560      FR
        Italy     59000000  1937894      IT
        Brunei      434000    12128      BN

        When using ``keep='all'``, all duplicate items are maintained:

        >>> df.nlargest(3, 'population', keep='all')
                  population      GDP alpha-2
        France      65000000  2583560      FR
        Italy       59000000  1937894      IT
        Malta         434000    12011      MT
        Maldives      434000     4520      MV
        Brunei        434000    12128      BN

        To order by the largest values in column "population" and then "GDP",
        we can specify multiple columns like in the next example.

        >>> df.nlargest(3, ['population', 'GDP'])
                population      GDP alpha-2
        France    65000000  2583560      FR
        Italy     59000000  1937894      IT
        Brunei      434000    12128      BN
        """
        return algorithms.SelectNFrame(self, n=n, keep=keep, columns=columns).nlargest()

    def nsmallest(self, n, columns, keep="first") -> DataFrame:
        """
        Return the first `n` rows ordered by `columns` in ascending order.

        Return the first `n` rows with the smallest values in `columns`, in
        ascending order. The columns that are not specified are returned as
        well, but not used for ordering.

        This method is equivalent to
        ``df.sort_values(columns, ascending=True).head(n)``, but more
        performant.

        Parameters
        ----------
        n : int
            Number of items to retrieve.
        columns : list or str
            Column name or names to order by.
        keep : {'first', 'last', 'all'}, default 'first'
            Where there are duplicate values:

            - ``first`` : take the first occurrence.
            - ``last`` : take the last occurrence.
            - ``all`` : do not drop any duplicates, even it means
              selecting more than `n` items.

            .. versionadded:: 0.24.0

        Returns
        -------
        DataFrame

        See Also
        --------
        DataFrame.nlargest : Return the first `n` rows ordered by `columns` in
            descending order.
        DataFrame.sort_values : Sort DataFrame by the values.
        DataFrame.head : Return the first `n` rows without re-ordering.

        Examples
        --------
        >>> df = pd.DataFrame({'population': [59000000, 65000000, 434000,
        ...                                   434000, 434000, 337000, 337000,
        ...                                   11300, 11300],
        ...                    'GDP': [1937894, 2583560 , 12011, 4520, 12128,
        ...                            17036, 182, 38, 311],
        ...                    'alpha-2': ["IT", "FR", "MT", "MV", "BN",
        ...                                "IS", "NR", "TV", "AI"]},
        ...                   index=["Italy", "France", "Malta",
        ...                          "Maldives", "Brunei", "Iceland",
        ...                          "Nauru", "Tuvalu", "Anguilla"])
        >>> df
                  population      GDP alpha-2
        Italy       59000000  1937894      IT
        France      65000000  2583560      FR
        Malta         434000    12011      MT
        Maldives      434000     4520      MV
        Brunei        434000    12128      BN
        Iceland       337000    17036      IS
        Nauru         337000      182      NR
        Tuvalu         11300       38      TV
        Anguilla       11300      311      AI

        In the following example, we will use ``nsmallest`` to select the
        three rows having the smallest values in column "population".

        >>> df.nsmallest(3, 'population')
                  population    GDP alpha-2
        Tuvalu         11300     38      TV
        Anguilla       11300    311      AI
        Iceland       337000  17036      IS

        When using ``keep='last'``, ties are resolved in reverse order:

        >>> df.nsmallest(3, 'population', keep='last')
                  population  GDP alpha-2
        Anguilla       11300  311      AI
        Tuvalu         11300   38      TV
        Nauru         337000  182      NR

        When using ``keep='all'``, all duplicate items are maintained:

        >>> df.nsmallest(3, 'population', keep='all')
                  population    GDP alpha-2
        Tuvalu         11300     38      TV
        Anguilla       11300    311      AI
        Iceland       337000  17036      IS
        Nauru         337000    182      NR

        To order by the smallest values in column "population" and then "GDP", we can
        specify multiple columns like in the next example.

        >>> df.nsmallest(3, ['population', 'GDP'])
                  population  GDP alpha-2
        Tuvalu         11300   38      TV
        Anguilla       11300  311      AI
        Nauru         337000  182      NR
        """
        return algorithms.SelectNFrame(
            self, n=n, keep=keep, columns=columns
        ).nsmallest()

    def swaplevel(self, i=-2, j=-1, axis=0) -> DataFrame:
        """
        Swap levels i and j in a MultiIndex on a particular axis.

        Parameters
        ----------
        i, j : int or str
            Levels of the indices to be swapped. Can pass level name as string.
        axis : {0 or 'index', 1 or 'columns'}, default 0
            The axis to swap levels on. 0 or 'index' for row-wise, 1 or
            'columns' for column-wise.

        Returns
        -------
        DataFrame
        """
        result = self.copy()

        axis = self._get_axis_number(axis)

        if not isinstance(result._get_axis(axis), MultiIndex):  # pragma: no cover
            raise TypeError("Can only swap levels on a hierarchical axis.")

        if axis == 0:
            assert isinstance(result.index, MultiIndex)
            result.index = result.index.swaplevel(i, j)
        else:
            assert isinstance(result.columns, MultiIndex)
            result.columns = result.columns.swaplevel(i, j)
        return result

    def reorder_levels(self, order, axis=0) -> DataFrame:
        """
        Rearrange index levels using input order. May not drop or duplicate levels.

        Parameters
        ----------
        order : list of int or list of str
            List representing new level order. Reference level by number
            (position) or by key (label).
        axis : {0 or 'index', 1 or 'columns'}, default 0
            Where to reorder levels.

        Returns
        -------
        DataFrame
        """
        axis = self._get_axis_number(axis)
        if not isinstance(self._get_axis(axis), MultiIndex):  # pragma: no cover
            raise TypeError("Can only reorder levels on a hierarchical axis.")

        result = self.copy()

        if axis == 0:
            assert isinstance(result.index, MultiIndex)
            result.index = result.index.reorder_levels(order)
        else:
            assert isinstance(result.columns, MultiIndex)
            result.columns = result.columns.reorder_levels(order)
        return result

    # ----------------------------------------------------------------------
    # Arithmetic Methods

    def _cmp_method(self, other, op):
        axis = 1  # only relevant for Series other case

        self, other = ops.align_method_FRAME(self, other, axis, flex=False, level=None)

        # See GH#4537 for discussion of scalar op behavior
        new_data = self._dispatch_frame_op(other, op, axis=axis)
        return self._construct_result(new_data)

    def _arith_method(self, other, op):
        if ops.should_reindex_frame_op(self, other, op, 1, 1, None, None):
            return ops.frame_arith_method_with_reindex(self, other, op)

        axis = 1  # only relevant for Series other case

        self, other = ops.align_method_FRAME(self, other, axis, flex=True, level=None)

        new_data = self._dispatch_frame_op(other, op, axis=axis)
        return self._construct_result(new_data)

    _logical_method = _arith_method

    def _dispatch_frame_op(self, right, func, axis: Optional[int] = None):
        """
        Evaluate the frame operation func(left, right) by evaluating
        column-by-column, dispatching to the Series implementation.

        Parameters
        ----------
        right : scalar, Series, or DataFrame
        func : arithmetic or comparison operator
        axis : {None, 0, 1}

        Returns
        -------
        DataFrame
        """
        # Get the appropriate array-op to apply to each column/block's values.
        array_op = ops.get_array_op(func)

        right = lib.item_from_zerodim(right)
        if not is_list_like(right):
            # i.e. scalar, faster than checking np.ndim(right) == 0
            bm = self._mgr.apply(array_op, right=right)
            return type(self)(bm)

        elif isinstance(right, DataFrame):
            assert self.index.equals(right.index)
            assert self.columns.equals(right.columns)
            # TODO: The previous assertion `assert right._indexed_same(self)`
            #  fails in cases with empty columns reached via
            #  _frame_arith_method_with_reindex

            bm = self._mgr.operate_blockwise(right._mgr, array_op)
            return type(self)(bm)

        elif isinstance(right, Series) and axis == 1:
            # axis=1 means we want to operate row-by-row
            assert right.index.equals(self.columns)

            right = right._values
            # maybe_align_as_frame ensures we do not have an ndarray here
            assert not isinstance(right, np.ndarray)

            arrays = [array_op(l, r) for l, r in zip(self._iter_column_arrays(), right)]

        elif isinstance(right, Series):
            assert right.index.equals(self.index)  # Handle other cases later
            right = right._values

            arrays = [array_op(l, right) for l in self._iter_column_arrays()]

        else:
            # Remaining cases have less-obvious dispatch rules
            raise NotImplementedError(right)

        return type(self)._from_arrays(
            arrays, self.columns, self.index, verify_integrity=False
        )

    def _combine_frame(self, other: DataFrame, func, fill_value=None):
        # at this point we have `self._indexed_same(other)`

        if fill_value is None:
            # since _arith_op may be called in a loop, avoid function call
            #  overhead if possible by doing this check once
            _arith_op = func

        else:

            def _arith_op(left, right):
                # for the mixed_type case where we iterate over columns,
                # _arith_op(left, right) is equivalent to
                # left._binop(right, func, fill_value=fill_value)
                left, right = ops.fill_binop(left, right, fill_value)
                return func(left, right)

        new_data = self._dispatch_frame_op(other, _arith_op)
        return new_data

    def _construct_result(self, result) -> DataFrame:
        """
        Wrap the result of an arithmetic, comparison, or logical operation.

        Parameters
        ----------
        result : DataFrame

        Returns
        -------
        DataFrame
        """
        out = self._constructor(result, copy=False)
        # Pin columns instead of passing to constructor for compat with
        #  non-unique columns case
        out.columns = self.columns
        out.index = self.index
        return out

    # ----------------------------------------------------------------------
    # Combination-Related

    @Appender(
        """
Returns
-------
DataFrame
    DataFrame that shows the differences stacked side by side.

    The resulting index will be a MultiIndex with 'self' and 'other'
    stacked alternately at the inner level.

Raises
------
ValueError
    When the two DataFrames don't have identical labels or shape.

See Also
--------
Series.compare : Compare with another Series and show differences.
DataFrame.equals : Test whether two objects contain the same elements.

Notes
-----
Matching NaNs will not appear as a difference.

Can only compare identically-labeled
(i.e. same shape, identical row and column labels) DataFrames

Examples
--------
>>> df = pd.DataFrame(
...     {
...         "col1": ["a", "a", "b", "b", "a"],
...         "col2": [1.0, 2.0, 3.0, np.nan, 5.0],
...         "col3": [1.0, 2.0, 3.0, 4.0, 5.0]
...     },
...     columns=["col1", "col2", "col3"],
... )
>>> df
  col1  col2  col3
0    a   1.0   1.0
1    a   2.0   2.0
2    b   3.0   3.0
3    b   NaN   4.0
4    a   5.0   5.0

>>> df2 = df.copy()
>>> df2.loc[0, 'col1'] = 'c'
>>> df2.loc[2, 'col3'] = 4.0
>>> df2
  col1  col2  col3
0    c   1.0   1.0
1    a   2.0   2.0
2    b   3.0   4.0
3    b   NaN   4.0
4    a   5.0   5.0

Align the differences on columns

>>> df.compare(df2)
  col1       col3
  self other self other
0    a     c  NaN   NaN
2  NaN   NaN  3.0   4.0

Stack the differences on rows

>>> df.compare(df2, align_axis=0)
        col1  col3
0 self     a   NaN
  other    c   NaN
2 self   NaN   3.0
  other  NaN   4.0

Keep the equal values

>>> df.compare(df2, keep_equal=True)
  col1       col3
  self other self other
0    a     c  1.0   1.0
2    b     b  3.0   4.0

Keep all original rows and columns

>>> df.compare(df2, keep_shape=True)
  col1       col2       col3
  self other self other self other
0    a     c  NaN   NaN  NaN   NaN
1  NaN   NaN  NaN   NaN  NaN   NaN
2  NaN   NaN  NaN   NaN  3.0   4.0
3  NaN   NaN  NaN   NaN  NaN   NaN
4  NaN   NaN  NaN   NaN  NaN   NaN

Keep all original rows and columns and also all original values

>>> df.compare(df2, keep_shape=True, keep_equal=True)
  col1       col2       col3
  self other self other self other
0    a     c  1.0   1.0  1.0   1.0
1    a     a  2.0   2.0  2.0   2.0
2    b     b  3.0   3.0  3.0   4.0
3    b     b  NaN   NaN  4.0   4.0
4    a     a  5.0   5.0  5.0   5.0
"""
    )
    @Appender(_shared_docs["compare"] % _shared_doc_kwargs)
    def compare(
        self,
        other: DataFrame,
        align_axis: Axis = 1,
        keep_shape: bool = False,
        keep_equal: bool = False,
    ) -> DataFrame:
        return super().compare(
            other=other,
            align_axis=align_axis,
            keep_shape=keep_shape,
            keep_equal=keep_equal,
        )

    def combine(
        self, other: DataFrame, func, fill_value=None, overwrite=True
    ) -> DataFrame:
        """
        Perform column-wise combine with another DataFrame.

        Combines a DataFrame with `other` DataFrame using `func`
        to element-wise combine columns. The row and column indexes of the
        resulting DataFrame will be the union of the two.

        Parameters
        ----------
        other : DataFrame
            The DataFrame to merge column-wise.
        func : function
            Function that takes two series as inputs and return a Series or a
            scalar. Used to merge the two dataframes column by columns.
        fill_value : scalar value, default None
            The value to fill NaNs with prior to passing any column to the
            merge func.
        overwrite : bool, default True
            If True, columns in `self` that do not exist in `other` will be
            overwritten with NaNs.

        Returns
        -------
        DataFrame
            Combination of the provided DataFrames.

        See Also
        --------
        DataFrame.combine_first : Combine two DataFrame objects and default to
            non-null values in frame calling the method.

        Examples
        --------
        Combine using a simple function that chooses the smaller column.

        >>> df1 = pd.DataFrame({'A': [0, 0], 'B': [4, 4]})
        >>> df2 = pd.DataFrame({'A': [1, 1], 'B': [3, 3]})
        >>> take_smaller = lambda s1, s2: s1 if s1.sum() < s2.sum() else s2
        >>> df1.combine(df2, take_smaller)
           A  B
        0  0  3
        1  0  3

        Example using a true element-wise combine function.

        >>> df1 = pd.DataFrame({'A': [5, 0], 'B': [2, 4]})
        >>> df2 = pd.DataFrame({'A': [1, 1], 'B': [3, 3]})
        >>> df1.combine(df2, np.minimum)
           A  B
        0  1  2
        1  0  3

        Using `fill_value` fills Nones prior to passing the column to the
        merge function.

        >>> df1 = pd.DataFrame({'A': [0, 0], 'B': [None, 4]})
        >>> df2 = pd.DataFrame({'A': [1, 1], 'B': [3, 3]})
        >>> df1.combine(df2, take_smaller, fill_value=-5)
           A    B
        0  0 -5.0
        1  0  4.0

        However, if the same element in both dataframes is None, that None
        is preserved

        >>> df1 = pd.DataFrame({'A': [0, 0], 'B': [None, 4]})
        >>> df2 = pd.DataFrame({'A': [1, 1], 'B': [None, 3]})
        >>> df1.combine(df2, take_smaller, fill_value=-5)
            A    B
        0  0 -5.0
        1  0  3.0

        Example that demonstrates the use of `overwrite` and behavior when
        the axis differ between the dataframes.

        >>> df1 = pd.DataFrame({'A': [0, 0], 'B': [4, 4]})
        >>> df2 = pd.DataFrame({'B': [3, 3], 'C': [-10, 1], }, index=[1, 2])
        >>> df1.combine(df2, take_smaller)
             A    B     C
        0  NaN  NaN   NaN
        1  NaN  3.0 -10.0
        2  NaN  3.0   1.0

        >>> df1.combine(df2, take_smaller, overwrite=False)
             A    B     C
        0  0.0  NaN   NaN
        1  0.0  3.0 -10.0
        2  NaN  3.0   1.0

        Demonstrating the preference of the passed in dataframe.

        >>> df2 = pd.DataFrame({'B': [3, 3], 'C': [1, 1], }, index=[1, 2])
        >>> df2.combine(df1, take_smaller)
           A    B   C
        0  0.0  NaN NaN
        1  0.0  3.0 NaN
        2  NaN  3.0 NaN

        >>> df2.combine(df1, take_smaller, overwrite=False)
             A    B   C
        0  0.0  NaN NaN
        1  0.0  3.0 1.0
        2  NaN  3.0 1.0
        """
        other_idxlen = len(other.index)  # save for compare

        this, other = self.align(other, copy=False)
        new_index = this.index

        if other.empty and len(new_index) == len(self.index):
            return self.copy()

        if self.empty and len(other) == other_idxlen:
            return other.copy()

        # sorts if possible
        new_columns = this.columns.union(other.columns)
        do_fill = fill_value is not None
        result = {}
        for col in new_columns:
            series = this[col]
            otherSeries = other[col]

            this_dtype = series.dtype
            other_dtype = otherSeries.dtype

            this_mask = isna(series)
            other_mask = isna(otherSeries)

            # don't overwrite columns unnecessarily
            # DO propagate if this column is not in the intersection
            if not overwrite and other_mask.all():
                result[col] = this[col].copy()
                continue

            if do_fill:
                series = series.copy()
                otherSeries = otherSeries.copy()
                series[this_mask] = fill_value
                otherSeries[other_mask] = fill_value

            if col not in self.columns:
                # If self DataFrame does not have col in other DataFrame,
                # try to promote series, which is all NaN, as other_dtype.
                new_dtype = other_dtype
                try:
                    series = series.astype(new_dtype, copy=False)
                except ValueError:
                    # e.g. new_dtype is integer types
                    pass
            else:
                # if we have different dtypes, possibly promote
                new_dtype = find_common_type([this_dtype, other_dtype])
                if not is_dtype_equal(this_dtype, new_dtype):
                    series = series.astype(new_dtype)
                if not is_dtype_equal(other_dtype, new_dtype):
                    otherSeries = otherSeries.astype(new_dtype)

            arr = func(series, otherSeries)
            arr = maybe_downcast_to_dtype(arr, this_dtype)

            result[col] = arr

        # convert_objects just in case
        return self._constructor(result, index=new_index, columns=new_columns)

    def combine_first(self, other: DataFrame) -> DataFrame:
        """
        Update null elements with value in the same location in `other`.

        Combine two DataFrame objects by filling null values in one DataFrame
        with non-null values from other DataFrame. The row and column indexes
        of the resulting DataFrame will be the union of the two.

        Parameters
        ----------
        other : DataFrame
            Provided DataFrame to use to fill null values.

        Returns
        -------
        DataFrame

        See Also
        --------
        DataFrame.combine : Perform series-wise operation on two DataFrames
            using a given function.

        Examples
        --------
        >>> df1 = pd.DataFrame({'A': [None, 0], 'B': [None, 4]})
        >>> df2 = pd.DataFrame({'A': [1, 1], 'B': [3, 3]})
        >>> df1.combine_first(df2)
             A    B
        0  1.0  3.0
        1  0.0  4.0

        Null values still persist if the location of that null value
        does not exist in `other`

        >>> df1 = pd.DataFrame({'A': [None, 0], 'B': [4, None]})
        >>> df2 = pd.DataFrame({'B': [3, 3], 'C': [1, 1]}, index=[1, 2])
        >>> df1.combine_first(df2)
             A    B    C
        0  NaN  4.0  NaN
        1  0.0  3.0  1.0
        2  NaN  3.0  1.0
        """
        import pandas.core.computation.expressions as expressions

        def extract_values(arr):
            # Does two things:
            # 1. maybe gets the values from the Series / Index
            # 2. convert datelike to i8
            # TODO: extract_array?
            if isinstance(arr, (Index, Series)):
                arr = arr._values

            if needs_i8_conversion(arr.dtype):
                if is_extension_array_dtype(arr.dtype):
                    arr = arr.asi8
                else:
                    arr = arr.view("i8")
            return arr

        def combiner(x, y):
            mask = isna(x)
            # TODO: extract_array?
            if isinstance(mask, (Index, Series)):
                mask = mask._values

            x_values = extract_values(x)
            y_values = extract_values(y)

            # If the column y in other DataFrame is not in first DataFrame,
            # just return y_values.
            if y.name not in self.columns:
                return y_values

            return expressions.where(mask, y_values, x_values)

        return self.combine(other, combiner, overwrite=False)

    def update(
        self, other, join="left", overwrite=True, filter_func=None, errors="ignore"
    ) -> None:
        """
        Modify in place using non-NA values from another DataFrame.

        Aligns on indices. There is no return value.

        Parameters
        ----------
        other : DataFrame, or object coercible into a DataFrame
            Should have at least one matching index/column label
            with the original DataFrame. If a Series is passed,
            its name attribute must be set, and that will be
            used as the column name to align with the original DataFrame.
        join : {'left'}, default 'left'
            Only left join is implemented, keeping the index and columns of the
            original object.
        overwrite : bool, default True
            How to handle non-NA values for overlapping keys:

            * True: overwrite original DataFrame's values
              with values from `other`.
            * False: only update values that are NA in
              the original DataFrame.

        filter_func : callable(1d-array) -> bool 1d-array, optional
            Can choose to replace values other than NA. Return True for values
            that should be updated.
        errors : {'raise', 'ignore'}, default 'ignore'
            If 'raise', will raise a ValueError if the DataFrame and `other`
            both contain non-NA data in the same place.

            .. versionchanged:: 0.24.0
               Changed from `raise_conflict=False|True`
               to `errors='ignore'|'raise'`.

        Returns
        -------
        None : method directly changes calling object

        Raises
        ------
        ValueError
            * When `errors='raise'` and there's overlapping non-NA data.
            * When `errors` is not either `'ignore'` or `'raise'`
        NotImplementedError
            * If `join != 'left'`

        See Also
        --------
        dict.update : Similar method for dictionaries.
        DataFrame.merge : For column(s)-on-columns(s) operations.

        Examples
        --------
        >>> df = pd.DataFrame({'A': [1, 2, 3],
        ...                    'B': [400, 500, 600]})
        >>> new_df = pd.DataFrame({'B': [4, 5, 6],
        ...                        'C': [7, 8, 9]})
        >>> df.update(new_df)
        >>> df
           A  B
        0  1  4
        1  2  5
        2  3  6

        The DataFrame's length does not increase as a result of the update,
        only values at matching index/column labels are updated.

        >>> df = pd.DataFrame({'A': ['a', 'b', 'c'],
        ...                    'B': ['x', 'y', 'z']})
        >>> new_df = pd.DataFrame({'B': ['d', 'e', 'f', 'g', 'h', 'i']})
        >>> df.update(new_df)
        >>> df
           A  B
        0  a  d
        1  b  e
        2  c  f

        For Series, it's name attribute must be set.

        >>> df = pd.DataFrame({'A': ['a', 'b', 'c'],
        ...                    'B': ['x', 'y', 'z']})
        >>> new_column = pd.Series(['d', 'e'], name='B', index=[0, 2])
        >>> df.update(new_column)
        >>> df
           A  B
        0  a  d
        1  b  y
        2  c  e
        >>> df = pd.DataFrame({'A': ['a', 'b', 'c'],
        ...                    'B': ['x', 'y', 'z']})
        >>> new_df = pd.DataFrame({'B': ['d', 'e']}, index=[1, 2])
        >>> df.update(new_df)
        >>> df
           A  B
        0  a  x
        1  b  d
        2  c  e

        If `other` contains NaNs the corresponding values are not updated
        in the original dataframe.

        >>> df = pd.DataFrame({'A': [1, 2, 3],
        ...                    'B': [400, 500, 600]})
        >>> new_df = pd.DataFrame({'B': [4, np.nan, 6]})
        >>> df.update(new_df)
        >>> df
           A      B
        0  1    4.0
        1  2  500.0
        2  3    6.0
        """
        import pandas.core.computation.expressions as expressions

        # TODO: Support other joins
        if join != "left":  # pragma: no cover
            raise NotImplementedError("Only left join is supported")
        if errors not in ["ignore", "raise"]:
            raise ValueError("The parameter errors must be either 'ignore' or 'raise'")

        if not isinstance(other, DataFrame):
            other = DataFrame(other)

        other = other.reindex_like(self)

        for col in self.columns:
            this = self[col]._values
            that = other[col]._values
            if filter_func is not None:
                with np.errstate(all="ignore"):
                    mask = ~filter_func(this) | isna(that)
            else:
                if errors == "raise":
                    mask_this = notna(that)
                    mask_that = notna(this)
                    if any(mask_this & mask_that):
                        raise ValueError("Data overlaps.")

                if overwrite:
                    mask = isna(that)
                else:
                    mask = notna(this)

            # don't overwrite columns unnecessarily
            if mask.all():
                continue

            self[col] = expressions.where(mask, this, that)

    # ----------------------------------------------------------------------
    # Data reshaping
    @Appender(
        """
Examples
--------
>>> df = pd.DataFrame({'Animal': ['Falcon', 'Falcon',
...                               'Parrot', 'Parrot'],
...                    'Max Speed': [380., 370., 24., 26.]})
>>> df
   Animal  Max Speed
0  Falcon      380.0
1  Falcon      370.0
2  Parrot       24.0
3  Parrot       26.0
>>> df.groupby(['Animal']).mean()
        Max Speed
Animal
Falcon      375.0
Parrot       25.0

**Hierarchical Indexes**

We can groupby different levels of a hierarchical index
using the `level` parameter:

>>> arrays = [['Falcon', 'Falcon', 'Parrot', 'Parrot'],
...           ['Captive', 'Wild', 'Captive', 'Wild']]
>>> index = pd.MultiIndex.from_arrays(arrays, names=('Animal', 'Type'))
>>> df = pd.DataFrame({'Max Speed': [390., 350., 30., 20.]},
...                   index=index)
>>> df
                Max Speed
Animal Type
Falcon Captive      390.0
       Wild         350.0
Parrot Captive       30.0
       Wild          20.0
>>> df.groupby(level=0).mean()
        Max Speed
Animal
Falcon      370.0
Parrot       25.0
>>> df.groupby(level="Type").mean()
         Max Speed
Type
Captive      210.0
Wild         185.0

We can also choose to include NA in group keys or not by setting
`dropna` parameter, the default setting is `True`:

>>> l = [[1, 2, 3], [1, None, 4], [2, 1, 3], [1, 2, 2]]
>>> df = pd.DataFrame(l, columns=["a", "b", "c"])

>>> df.groupby(by=["b"]).sum()
    a   c
b
1.0 2   3
2.0 2   5

>>> df.groupby(by=["b"], dropna=False).sum()
    a   c
b
1.0 2   3
2.0 2   5
NaN 1   4

>>> l = [["a", 12, 12], [None, 12.3, 33.], ["b", 12.3, 123], ["a", 1, 1]]
>>> df = pd.DataFrame(l, columns=["a", "b", "c"])

>>> df.groupby(by="a").sum()
    b     c
a
a   13.0   13.0
b   12.3  123.0

>>> df.groupby(by="a", dropna=False).sum()
    b     c
a
a   13.0   13.0
b   12.3  123.0
NaN 12.3   33.0
"""
    )
    @Appender(_shared_docs["groupby"] % _shared_doc_kwargs)
    def groupby(
        self,
        by=None,
        axis=0,
        level=None,
        as_index: bool = True,
        sort: bool = True,
        group_keys: bool = True,
        squeeze: bool = no_default,
        observed: bool = False,
        dropna: bool = True,
    ) -> DataFrameGroupBy:
        from pandas.core.groupby.generic import DataFrameGroupBy

        if squeeze is not no_default:
            warnings.warn(
                (
                    "The `squeeze` parameter is deprecated and "
                    "will be removed in a future version."
                ),
                FutureWarning,
                stacklevel=2,
            )
        else:
            squeeze = False

        if level is None and by is None:
            raise TypeError("You have to supply one of 'by' and 'level'")
        axis = self._get_axis_number(axis)

        return DataFrameGroupBy(
            obj=self,
            keys=by,
            axis=axis,
            level=level,
            as_index=as_index,
            sort=sort,
            group_keys=group_keys,
            squeeze=squeeze,
            observed=observed,
            dropna=dropna,
        )

    _shared_docs[
        "pivot"
    ] = """
        Return reshaped DataFrame organized by given index / column values.

        Reshape data (produce a "pivot" table) based on column values. Uses
        unique values from specified `index` / `columns` to form axes of the
        resulting DataFrame. This function does not support data
        aggregation, multiple values will result in a MultiIndex in the
        columns. See the :ref:`User Guide <reshaping>` for more on reshaping.

        Parameters
        ----------%s
        index : str or object or a list of str, optional
            Column to use to make new frame's index. If None, uses
            existing index.

            .. versionchanged:: 1.1.0
               Also accept list of index names.

        columns : str or object or a list of str
            Column to use to make new frame's columns.

            .. versionchanged:: 1.1.0
               Also accept list of columns names.

        values : str, object or a list of the previous, optional
            Column(s) to use for populating new frame's values. If not
            specified, all remaining columns will be used and the result will
            have hierarchically indexed columns.

        Returns
        -------
        DataFrame
            Returns reshaped DataFrame.

        Raises
        ------
        ValueError:
            When there are any `index`, `columns` combinations with multiple
            values. `DataFrame.pivot_table` when you need to aggregate.

        See Also
        --------
        DataFrame.pivot_table : Generalization of pivot that can handle
            duplicate values for one index/column pair.
        DataFrame.unstack : Pivot based on the index values instead of a
            column.
        wide_to_long : Wide panel to long format. Less flexible but more
            user-friendly than melt.

        Notes
        -----
        For finer-tuned control, see hierarchical indexing documentation along
        with the related stack/unstack methods.

        Examples
        --------
        >>> df = pd.DataFrame({'foo': ['one', 'one', 'one', 'two', 'two',
        ...                            'two'],
        ...                    'bar': ['A', 'B', 'C', 'A', 'B', 'C'],
        ...                    'baz': [1, 2, 3, 4, 5, 6],
        ...                    'zoo': ['x', 'y', 'z', 'q', 'w', 't']})
        >>> df
            foo   bar  baz  zoo
        0   one   A    1    x
        1   one   B    2    y
        2   one   C    3    z
        3   two   A    4    q
        4   two   B    5    w
        5   two   C    6    t

        >>> df.pivot(index='foo', columns='bar', values='baz')
        bar  A   B   C
        foo
        one  1   2   3
        two  4   5   6

        >>> df.pivot(index='foo', columns='bar')['baz']
        bar  A   B   C
        foo
        one  1   2   3
        two  4   5   6

        >>> df.pivot(index='foo', columns='bar', values=['baz', 'zoo'])
              baz       zoo
        bar   A  B  C   A  B  C
        foo
        one   1  2  3   x  y  z
        two   4  5  6   q  w  t

        You could also assign a list of column names or a list of index names.

        >>> df = pd.DataFrame({
        ...        "lev1": [1, 1, 1, 2, 2, 2],
        ...        "lev2": [1, 1, 2, 1, 1, 2],
        ...        "lev3": [1, 2, 1, 2, 1, 2],
        ...        "lev4": [1, 2, 3, 4, 5, 6],
        ...        "values": [0, 1, 2, 3, 4, 5]})
        >>> df
            lev1 lev2 lev3 lev4 values
        0   1    1    1    1    0
        1   1    1    2    2    1
        2   1    2    1    3    2
        3   2    1    2    4    3
        4   2    1    1    5    4
        5   2    2    2    6    5

        >>> df.pivot(index="lev1", columns=["lev2", "lev3"],values="values")
        lev2    1         2
        lev3    1    2    1    2
        lev1
        1     0.0  1.0  2.0  NaN
        2     4.0  3.0  NaN  5.0

        >>> df.pivot(index=["lev1", "lev2"], columns=["lev3"],values="values")
              lev3    1    2
        lev1  lev2
           1     1  0.0  1.0
                 2  2.0  NaN
           2     1  4.0  3.0
                 2  NaN  5.0

        A ValueError is raised if there are any duplicates.

        >>> df = pd.DataFrame({"foo": ['one', 'one', 'two', 'two'],
        ...                    "bar": ['A', 'A', 'B', 'C'],
        ...                    "baz": [1, 2, 3, 4]})
        >>> df
           foo bar  baz
        0  one   A    1
        1  one   A    2
        2  two   B    3
        3  two   C    4

        Notice that the first two rows are the same for our `index`
        and `columns` arguments.

        >>> df.pivot(index='foo', columns='bar', values='baz')
        Traceback (most recent call last):
           ...
        ValueError: Index contains duplicate entries, cannot reshape
        """

    @Substitution("")
    @Appender(_shared_docs["pivot"])
    def pivot(self, index=None, columns=None, values=None) -> DataFrame:
        from pandas.core.reshape.pivot import pivot

        return pivot(self, index=index, columns=columns, values=values)

    _shared_docs[
        "pivot_table"
    ] = """
        Create a spreadsheet-style pivot table as a DataFrame.

        The levels in the pivot table will be stored in MultiIndex objects
        (hierarchical indexes) on the index and columns of the result DataFrame.

        Parameters
        ----------%s
        values : column to aggregate, optional
        index : column, Grouper, array, or list of the previous
            If an array is passed, it must be the same length as the data. The
            list can contain any of the other types (except list).
            Keys to group by on the pivot table index.  If an array is passed,
            it is being used as the same manner as column values.
        columns : column, Grouper, array, or list of the previous
            If an array is passed, it must be the same length as the data. The
            list can contain any of the other types (except list).
            Keys to group by on the pivot table column.  If an array is passed,
            it is being used as the same manner as column values.
        aggfunc : function, list of functions, dict, default numpy.mean
            If list of functions passed, the resulting pivot table will have
            hierarchical columns whose top level are the function names
            (inferred from the function objects themselves)
            If dict is passed, the key is column to aggregate and value
            is function or list of functions.
        fill_value : scalar, default None
            Value to replace missing values with (in the resulting pivot table,
            after aggregation).
        margins : bool, default False
            Add all row / columns (e.g. for subtotal / grand totals).
        dropna : bool, default True
            Do not include columns whose entries are all NaN.
        margins_name : str, default 'All'
            Name of the row / column that will contain the totals
            when margins is True.
        observed : bool, default False
            This only applies if any of the groupers are Categoricals.
            If True: only show observed values for categorical groupers.
            If False: show all values for categorical groupers.

            .. versionchanged:: 0.25.0

        Returns
        -------
        DataFrame
            An Excel style pivot table.

        See Also
        --------
        DataFrame.pivot : Pivot without aggregation that can handle
            non-numeric data.
        DataFrame.melt: Unpivot a DataFrame from wide to long format,
            optionally leaving identifiers set.
        wide_to_long : Wide panel to long format. Less flexible but more
            user-friendly than melt.

        Examples
        --------
        >>> df = pd.DataFrame({"A": ["foo", "foo", "foo", "foo", "foo",
        ...                          "bar", "bar", "bar", "bar"],
        ...                    "B": ["one", "one", "one", "two", "two",
        ...                          "one", "one", "two", "two"],
        ...                    "C": ["small", "large", "large", "small",
        ...                          "small", "large", "small", "small",
        ...                          "large"],
        ...                    "D": [1, 2, 2, 3, 3, 4, 5, 6, 7],
        ...                    "E": [2, 4, 5, 5, 6, 6, 8, 9, 9]})
        >>> df
             A    B      C  D  E
        0  foo  one  small  1  2
        1  foo  one  large  2  4
        2  foo  one  large  2  5
        3  foo  two  small  3  5
        4  foo  two  small  3  6
        5  bar  one  large  4  6
        6  bar  one  small  5  8
        7  bar  two  small  6  9
        8  bar  two  large  7  9

        This first example aggregates values by taking the sum.

        >>> table = pd.pivot_table(df, values='D', index=['A', 'B'],
        ...                     columns=['C'], aggfunc=np.sum)
        >>> table
        C        large  small
        A   B
        bar one    4.0    5.0
            two    7.0    6.0
        foo one    4.0    1.0
            two    NaN    6.0

        We can also fill missing values using the `fill_value` parameter.

        >>> table = pd.pivot_table(df, values='D', index=['A', 'B'],
        ...                     columns=['C'], aggfunc=np.sum, fill_value=0)
        >>> table
        C        large  small
        A   B
        bar one      4      5
            two      7      6
        foo one      4      1
            two      0      6

        The next example aggregates by taking the mean across multiple columns.

        >>> table = pd.pivot_table(df, values=['D', 'E'], index=['A', 'C'],
        ...                     aggfunc={'D': np.mean,
        ...                              'E': np.mean})
        >>> table
                        D         E
        A   C
        bar large  5.500000  7.500000
            small  5.500000  8.500000
        foo large  2.000000  4.500000
            small  2.333333  4.333333

        We can also calculate multiple types of aggregations for any given
        value column.

        >>> table = pd.pivot_table(df, values=['D', 'E'], index=['A', 'C'],
        ...                     aggfunc={'D': np.mean,
        ...                              'E': [min, max, np.mean]})
        >>> table
                        D    E
                    mean  max      mean  min
        A   C
        bar large  5.500000  9.0  7.500000  6.0
            small  5.500000  9.0  8.500000  8.0
        foo large  2.000000  5.0  4.500000  4.0
            small  2.333333  6.0  4.333333  2.0
        """

    @Substitution("")
    @Appender(_shared_docs["pivot_table"])
    def pivot_table(
        self,
        values=None,
        index=None,
        columns=None,
        aggfunc="mean",
        fill_value=None,
        margins=False,
        dropna=True,
        margins_name="All",
        observed=False,
    ) -> DataFrame:
        from pandas.core.reshape.pivot import pivot_table

        return pivot_table(
            self,
            values=values,
            index=index,
            columns=columns,
            aggfunc=aggfunc,
            fill_value=fill_value,
            margins=margins,
            dropna=dropna,
            margins_name=margins_name,
            observed=observed,
        )

    def stack(self, level=-1, dropna=True):
        """
        Stack the prescribed level(s) from columns to index.

        Return a reshaped DataFrame or Series having a multi-level
        index with one or more new inner-most levels compared to the current
        DataFrame. The new inner-most levels are created by pivoting the
        columns of the current dataframe:

          - if the columns have a single level, the output is a Series;
          - if the columns have multiple levels, the new index
            level(s) is (are) taken from the prescribed level(s) and
            the output is a DataFrame.

        Parameters
        ----------
        level : int, str, list, default -1
            Level(s) to stack from the column axis onto the index
            axis, defined as one index or label, or a list of indices
            or labels.
        dropna : bool, default True
            Whether to drop rows in the resulting Frame/Series with
            missing values. Stacking a column level onto the index
            axis can create combinations of index and column values
            that are missing from the original dataframe. See Examples
            section.

        Returns
        -------
        DataFrame or Series
            Stacked dataframe or series.

        See Also
        --------
        DataFrame.unstack : Unstack prescribed level(s) from index axis
             onto column axis.
        DataFrame.pivot : Reshape dataframe from long format to wide
             format.
        DataFrame.pivot_table : Create a spreadsheet-style pivot table
             as a DataFrame.

        Notes
        -----
        The function is named by analogy with a collection of books
        being reorganized from being side by side on a horizontal
        position (the columns of the dataframe) to being stacked
        vertically on top of each other (in the index of the
        dataframe).

        Examples
        --------
        **Single level columns**

        >>> df_single_level_cols = pd.DataFrame([[0, 1], [2, 3]],
        ...                                     index=['cat', 'dog'],
        ...                                     columns=['weight', 'height'])

        Stacking a dataframe with a single level column axis returns a Series:

        >>> df_single_level_cols
             weight height
        cat       0      1
        dog       2      3
        >>> df_single_level_cols.stack()
        cat  weight    0
             height    1
        dog  weight    2
             height    3
        dtype: int64

        **Multi level columns: simple case**

        >>> multicol1 = pd.MultiIndex.from_tuples([('weight', 'kg'),
        ...                                        ('weight', 'pounds')])
        >>> df_multi_level_cols1 = pd.DataFrame([[1, 2], [2, 4]],
        ...                                     index=['cat', 'dog'],
        ...                                     columns=multicol1)

        Stacking a dataframe with a multi-level column axis:

        >>> df_multi_level_cols1
             weight
                 kg    pounds
        cat       1        2
        dog       2        4
        >>> df_multi_level_cols1.stack()
                    weight
        cat kg           1
            pounds       2
        dog kg           2
            pounds       4

        **Missing values**

        >>> multicol2 = pd.MultiIndex.from_tuples([('weight', 'kg'),
        ...                                        ('height', 'm')])
        >>> df_multi_level_cols2 = pd.DataFrame([[1.0, 2.0], [3.0, 4.0]],
        ...                                     index=['cat', 'dog'],
        ...                                     columns=multicol2)

        It is common to have missing values when stacking a dataframe
        with multi-level columns, as the stacked dataframe typically
        has more values than the original dataframe. Missing values
        are filled with NaNs:

        >>> df_multi_level_cols2
            weight height
                kg      m
        cat    1.0    2.0
        dog    3.0    4.0
        >>> df_multi_level_cols2.stack()
                height  weight
        cat kg     NaN     1.0
            m      2.0     NaN
        dog kg     NaN     3.0
            m      4.0     NaN

        **Prescribing the level(s) to be stacked**

        The first parameter controls which level or levels are stacked:

        >>> df_multi_level_cols2.stack(0)
                     kg    m
        cat height  NaN  2.0
            weight  1.0  NaN
        dog height  NaN  4.0
            weight  3.0  NaN
        >>> df_multi_level_cols2.stack([0, 1])
        cat  height  m     2.0
             weight  kg    1.0
        dog  height  m     4.0
             weight  kg    3.0
        dtype: float64

        **Dropping missing values**

        >>> df_multi_level_cols3 = pd.DataFrame([[None, 1.0], [2.0, 3.0]],
        ...                                     index=['cat', 'dog'],
        ...                                     columns=multicol2)

        Note that rows where all values are missing are dropped by
        default but this behaviour can be controlled via the dropna
        keyword parameter:

        >>> df_multi_level_cols3
            weight height
                kg      m
        cat    NaN    1.0
        dog    2.0    3.0
        >>> df_multi_level_cols3.stack(dropna=False)
                height  weight
        cat kg     NaN     NaN
            m      1.0     NaN
        dog kg     NaN     2.0
            m      3.0     NaN
        >>> df_multi_level_cols3.stack(dropna=True)
                height  weight
        cat m      1.0     NaN
        dog kg     NaN     2.0
            m      3.0     NaN
        """
        from pandas.core.reshape.reshape import stack, stack_multiple

        if isinstance(level, (tuple, list)):
            return stack_multiple(self, level, dropna=dropna)
        else:
            return stack(self, level, dropna=dropna)

    def explode(
        self, column: Union[str, Tuple], ignore_index: bool = False
    ) -> DataFrame:
        """
        Transform each element of a list-like to a row, replicating index values.

        .. versionadded:: 0.25.0

        Parameters
        ----------
        column : str or tuple
            Column to explode.
        ignore_index : bool, default False
            If True, the resulting index will be labeled 0, 1, …, n - 1.

            .. versionadded:: 1.1.0

        Returns
        -------
        DataFrame
            Exploded lists to rows of the subset columns;
            index will be duplicated for these rows.

        Raises
        ------
        ValueError :
            if columns of the frame are not unique.

        See Also
        --------
        DataFrame.unstack : Pivot a level of the (necessarily hierarchical)
            index labels.
        DataFrame.melt : Unpivot a DataFrame from wide format to long format.
        Series.explode : Explode a DataFrame from list-like columns to long format.

        Notes
        -----
        This routine will explode list-likes including lists, tuples, sets,
        Series, and np.ndarray. The result dtype of the subset rows will
        be object. Scalars will be returned unchanged, and empty list-likes will
        result in a np.nan for that row. In addition, the ordering of rows in the
        output will be non-deterministic when exploding sets.

        Examples
        --------
        >>> df = pd.DataFrame({'A': [[1, 2, 3], 'foo', [], [3, 4]], 'B': 1})
        >>> df
                   A  B
        0  [1, 2, 3]  1
        1        foo  1
        2         []  1
        3     [3, 4]  1

        >>> df.explode('A')
             A  B
        0    1  1
        0    2  1
        0    3  1
        1  foo  1
        2  NaN  1
        3    3  1
        3    4  1
        """
        if not (is_scalar(column) or isinstance(column, tuple)):
            raise ValueError("column must be a scalar")
        if not self.columns.is_unique:
            raise ValueError("columns must be unique")

        df = self.reset_index(drop=True)
        # TODO: use overload to refine return type of reset_index
        assert df is not None  # needed for mypy
        result = df[column].explode()
        result = df.drop([column], axis=1).join(result)
        if ignore_index:
            result.index = ibase.default_index(len(result))
        else:
            result.index = self.index.take(result.index)
        result = result.reindex(columns=self.columns, copy=False)

        return result

    def unstack(self, level=-1, fill_value=None):
        """
        Pivot a level of the (necessarily hierarchical) index labels.

        Returns a DataFrame having a new level of column labels whose inner-most level
        consists of the pivoted index labels.

        If the index is not a MultiIndex, the output will be a Series
        (the analogue of stack when the columns are not a MultiIndex).

        Parameters
        ----------
        level : int, str, or list of these, default -1 (last level)
            Level(s) of index to unstack, can pass level name.
        fill_value : int, str or dict
            Replace NaN with this value if the unstack produces missing values.

        Returns
        -------
        Series or DataFrame

        See Also
        --------
        DataFrame.pivot : Pivot a table based on column values.
        DataFrame.stack : Pivot a level of the column labels (inverse operation
            from `unstack`).

        Examples
        --------
        >>> index = pd.MultiIndex.from_tuples([('one', 'a'), ('one', 'b'),
        ...                                    ('two', 'a'), ('two', 'b')])
        >>> s = pd.Series(np.arange(1.0, 5.0), index=index)
        >>> s
        one  a   1.0
             b   2.0
        two  a   3.0
             b   4.0
        dtype: float64

        >>> s.unstack(level=-1)
             a   b
        one  1.0  2.0
        two  3.0  4.0

        >>> s.unstack(level=0)
           one  two
        a  1.0   3.0
        b  2.0   4.0

        >>> df = s.unstack(level=0)
        >>> df.unstack()
        one  a  1.0
             b  2.0
        two  a  3.0
             b  4.0
        dtype: float64
        """
        from pandas.core.reshape.reshape import unstack

        return unstack(self, level, fill_value)

    @Appender(_shared_docs["melt"] % dict(caller="df.melt(", other="melt"))
    def melt(
        self,
        id_vars=None,
        value_vars=None,
        var_name=None,
        value_name="value",
        col_level=None,
        ignore_index=True,
    ) -> DataFrame:

        return melt(
            self,
            id_vars=id_vars,
            value_vars=value_vars,
            var_name=var_name,
            value_name=value_name,
            col_level=col_level,
            ignore_index=ignore_index,
        )

    # ----------------------------------------------------------------------
    # Time series-related

    @doc(
        Series.diff,
        klass="Dataframe",
        extra_params="axis : {0 or 'index', 1 or 'columns'}, default 0\n    "
        "Take difference over rows (0) or columns (1).\n",
        other_klass="Series",
        examples=dedent(
            """
        Difference with previous row

        >>> df = pd.DataFrame({'a': [1, 2, 3, 4, 5, 6],
        ...                    'b': [1, 1, 2, 3, 5, 8],
        ...                    'c': [1, 4, 9, 16, 25, 36]})
        >>> df
           a  b   c
        0  1  1   1
        1  2  1   4
        2  3  2   9
        3  4  3  16
        4  5  5  25
        5  6  8  36

        >>> df.diff()
             a    b     c
        0  NaN  NaN   NaN
        1  1.0  0.0   3.0
        2  1.0  1.0   5.0
        3  1.0  1.0   7.0
        4  1.0  2.0   9.0
        5  1.0  3.0  11.0

        Difference with previous column

        >>> df.diff(axis=1)
            a  b   c
        0 NaN  0   0
        1 NaN -1   3
        2 NaN -1   7
        3 NaN -1  13
        4 NaN  0  20
        5 NaN  2  28

        Difference with 3rd previous row

        >>> df.diff(periods=3)
             a    b     c
        0  NaN  NaN   NaN
        1  NaN  NaN   NaN
        2  NaN  NaN   NaN
        3  3.0  2.0  15.0
        4  3.0  4.0  21.0
        5  3.0  6.0  27.0

        Difference with following row

        >>> df.diff(periods=-1)
             a    b     c
        0 -1.0  0.0  -3.0
        1 -1.0 -1.0  -5.0
        2 -1.0 -1.0  -7.0
        3 -1.0 -2.0  -9.0
        4 -1.0 -3.0 -11.0
        5  NaN  NaN   NaN

        Overflow in input dtype

        >>> df = pd.DataFrame({'a': [1, 0]}, dtype=np.uint8)
        >>> df.diff()
               a
        0    NaN
        1  255.0"""
        ),
    )
    def diff(self, periods: int = 1, axis: Axis = 0) -> DataFrame:
        if not isinstance(periods, int):
            if not (is_float(periods) and periods.is_integer()):
                raise ValueError("periods must be an integer")
            periods = int(periods)

        bm_axis = self._get_block_manager_axis(axis)

        if bm_axis == 0 and periods != 0:
            return self - self.shift(periods, axis=axis)

        new_data = self._mgr.diff(n=periods, axis=bm_axis)
        return self._constructor(new_data)

    # ----------------------------------------------------------------------
    # Function application

    def _gotitem(
        self,
        key: Union[Label, List[Label]],
        ndim: int,
        subset: Optional[FrameOrSeriesUnion] = None,
    ) -> FrameOrSeriesUnion:
        """
        Sub-classes to define. Return a sliced object.

        Parameters
        ----------
        key : string / list of selections
        ndim : 1,2
            requested ndim of result
        subset : object, default None
            subset to act on
        """
        if subset is None:
            subset = self
        elif subset.ndim == 1:  # is Series
            return subset

        # TODO: _shallow_copy(subset)?
        return subset[key]

    _agg_summary_and_see_also_doc = dedent(
        """
    The aggregation operations are always performed over an axis, either the
    index (default) or the column axis. This behavior is different from
    `numpy` aggregation functions (`mean`, `median`, `prod`, `sum`, `std`,
    `var`), where the default is to compute the aggregation of the flattened
    array, e.g., ``numpy.mean(arr_2d)`` as opposed to
    ``numpy.mean(arr_2d, axis=0)``.

    `agg` is an alias for `aggregate`. Use the alias.

    See Also
    --------
    DataFrame.apply : Perform any type of operations.
    DataFrame.transform : Perform transformation type operations.
    core.groupby.GroupBy : Perform operations over groups.
    core.resample.Resampler : Perform operations over resampled bins.
    core.window.Rolling : Perform operations over rolling window.
    core.window.Expanding : Perform operations over expanding window.
    core.window.ExponentialMovingWindow : Perform operation over exponential weighted
        window.
    """
    )

    _agg_examples_doc = dedent(
        """
    Examples
    --------
    >>> df = pd.DataFrame([[1, 2, 3],
    ...                    [4, 5, 6],
    ...                    [7, 8, 9],
    ...                    [np.nan, np.nan, np.nan]],
    ...                   columns=['A', 'B', 'C'])

    Aggregate these functions over the rows.

    >>> df.agg(['sum', 'min'])
            A     B     C
    sum  12.0  15.0  18.0
    min   1.0   2.0   3.0

    Different aggregations per column.

    >>> df.agg({'A' : ['sum', 'min'], 'B' : ['min', 'max']})
            A    B
    max   NaN  8.0
    min   1.0  2.0
    sum  12.0  NaN

    Aggregate different functions over the columns and rename the index of the resulting
    DataFrame.

    >>> df.agg(x=('A', max), y=('B', 'min'), z=('C', np.mean))
         A    B    C
    x  7.0  NaN  NaN
    y  NaN  2.0  NaN
    z  NaN  NaN  6.0

    Aggregate over the columns.

    >>> df.agg("mean", axis="columns")
    0    2.0
    1    5.0
    2    8.0
    3    NaN
    dtype: float64
    """
    )

    @doc(
        _shared_docs["aggregate"],
        klass=_shared_doc_kwargs["klass"],
        axis=_shared_doc_kwargs["axis"],
        see_also=_agg_summary_and_see_also_doc,
        examples=_agg_examples_doc,
    )
    def aggregate(self, func=None, axis=0, *args, **kwargs):
        axis = self._get_axis_number(axis)

        relabeling, func, columns, order = reconstruct_func(func, **kwargs)

        result = None
        try:
            result, how = self._aggregate(func, axis, *args, **kwargs)
        except TypeError as err:
            exc = TypeError(
                "DataFrame constructor called with "
                f"incompatible data and dtype: {err}"
            )
            raise exc from err
        if result is None:
            return self.apply(func, axis=axis, args=args, **kwargs)

        if relabeling:
            # This is to keep the order to columns occurrence unchanged, and also
            # keep the order of new columns occurrence unchanged

            # For the return values of reconstruct_func, if relabeling is
            # False, columns and order will be None.
            assert columns is not None
            assert order is not None

            result_in_dict = relabel_result(result, func, columns, order)
            result = DataFrame(result_in_dict, index=columns)

        return result

    def _aggregate(self, arg, axis=0, *args, **kwargs):
        if axis == 1:
            # NDFrame.aggregate returns a tuple, and we need to transpose
            # only result
            result, how = aggregate(self.T, arg, *args, **kwargs)
            result = result.T if result is not None else result
            return result, how
        return aggregate(self, arg, *args, **kwargs)

    agg = aggregate

    @doc(
        _shared_docs["transform"],
        klass=_shared_doc_kwargs["klass"],
        axis=_shared_doc_kwargs["axis"],
    )
    def transform(
        self, func: AggFuncType, axis: Axis = 0, *args, **kwargs
    ) -> DataFrame:
        result = transform(self, func, axis, *args, **kwargs)
        assert isinstance(result, DataFrame)
        return result

    def apply(self, func, axis=0, raw=False, result_type=None, args=(), **kwds):
        """
        Apply a function along an axis of the DataFrame.

        Objects passed to the function are Series objects whose index is
        either the DataFrame's index (``axis=0``) or the DataFrame's columns
        (``axis=1``). By default (``result_type=None``), the final return type
        is inferred from the return type of the applied function. Otherwise,
        it depends on the `result_type` argument.

        Parameters
        ----------
        func : function
            Function to apply to each column or row.
        axis : {0 or 'index', 1 or 'columns'}, default 0
            Axis along which the function is applied:

            * 0 or 'index': apply function to each column.
            * 1 or 'columns': apply function to each row.

        raw : bool, default False
            Determines if row or column is passed as a Series or ndarray object:

            * ``False`` : passes each row or column as a Series to the
              function.
            * ``True`` : the passed function will receive ndarray objects
              instead.
              If you are just applying a NumPy reduction function this will
              achieve much better performance.

        result_type : {'expand', 'reduce', 'broadcast', None}, default None
            These only act when ``axis=1`` (columns):

            * 'expand' : list-like results will be turned into columns.
            * 'reduce' : returns a Series if possible rather than expanding
              list-like results. This is the opposite of 'expand'.
            * 'broadcast' : results will be broadcast to the original shape
              of the DataFrame, the original index and columns will be
              retained.

            The default behaviour (None) depends on the return value of the
            applied function: list-like results will be returned as a Series
            of those. However if the apply function returns a Series these
            are expanded to columns.
        args : tuple
            Positional arguments to pass to `func` in addition to the
            array/series.
        **kwds
            Additional keyword arguments to pass as keywords arguments to
            `func`.

        Returns
        -------
        Series or DataFrame
            Result of applying ``func`` along the given axis of the
            DataFrame.

        See Also
        --------
        DataFrame.applymap: For elementwise operations.
        DataFrame.aggregate: Only perform aggregating type operations.
        DataFrame.transform: Only perform transforming type operations.

        Examples
        --------
        >>> df = pd.DataFrame([[4, 9]] * 3, columns=['A', 'B'])
        >>> df
           A  B
        0  4  9
        1  4  9
        2  4  9

        Using a numpy universal function (in this case the same as
        ``np.sqrt(df)``):

        >>> df.apply(np.sqrt)
             A    B
        0  2.0  3.0
        1  2.0  3.0
        2  2.0  3.0

        Using a reducing function on either axis

        >>> df.apply(np.sum, axis=0)
        A    12
        B    27
        dtype: int64

        >>> df.apply(np.sum, axis=1)
        0    13
        1    13
        2    13
        dtype: int64

        Returning a list-like will result in a Series

        >>> df.apply(lambda x: [1, 2], axis=1)
        0    [1, 2]
        1    [1, 2]
        2    [1, 2]
        dtype: object

        Passing ``result_type='expand'`` will expand list-like results
        to columns of a Dataframe

        >>> df.apply(lambda x: [1, 2], axis=1, result_type='expand')
           0  1
        0  1  2
        1  1  2
        2  1  2

        Returning a Series inside the function is similar to passing
        ``result_type='expand'``. The resulting column names
        will be the Series index.

        >>> df.apply(lambda x: pd.Series([1, 2], index=['foo', 'bar']), axis=1)
           foo  bar
        0    1    2
        1    1    2
        2    1    2

        Passing ``result_type='broadcast'`` will ensure the same shape
        result, whether list-like or scalar is returned by the function,
        and broadcast it along the axis. The resulting column names will
        be the originals.

        >>> df.apply(lambda x: [1, 2], axis=1, result_type='broadcast')
           A  B
        0  1  2
        1  1  2
        2  1  2
        """
        from pandas.core.apply import frame_apply

        op = frame_apply(
            self,
            func=func,
            axis=axis,
            raw=raw,
            result_type=result_type,
            args=args,
            kwds=kwds,
        )
        return op.get_result()

    def applymap(self, func, na_action: Optional[str] = None) -> DataFrame:
        """
        Apply a function to a Dataframe elementwise.

        This method applies a function that accepts and returns a scalar
        to every element of a DataFrame.

        Parameters
        ----------
        func : callable
            Python function, returns a single value from a single value.
        na_action : {None, 'ignore'}, default None
            If ‘ignore’, propagate NaN values, without passing them to func.

            .. versionadded:: 1.2

        Returns
        -------
        DataFrame
            Transformed DataFrame.

        See Also
        --------
        DataFrame.apply : Apply a function along input axis of DataFrame.

        Examples
        --------
        >>> df = pd.DataFrame([[1, 2.12], [3.356, 4.567]])
        >>> df
               0      1
        0  1.000  2.120
        1  3.356  4.567

        >>> df.applymap(lambda x: len(str(x)))
           0  1
        0  3  4
        1  5  5

        Like Series.map, NA values can be ignored:

        >>> df_copy = df.copy()
        >>> df_copy.iloc[0, 0] = pd.NA
        >>> df_copy.applymap(lambda x: len(str(x)), na_action='ignore')
              0  1
        0  <NA>  4
        1     5  5

        Note that a vectorized version of `func` often exists, which will
        be much faster. You could square each number elementwise.

        >>> df.applymap(lambda x: x**2)
                   0          1
        0   1.000000   4.494400
        1  11.262736  20.857489

        But it's better to avoid applymap in that case.

        >>> df ** 2
                   0          1
        0   1.000000   4.494400
        1  11.262736  20.857489
        """
        if na_action not in {"ignore", None}:
            raise ValueError(
                f"na_action must be 'ignore' or None. Got {repr(na_action)}"
            )
        ignore_na = na_action == "ignore"

        # if we have a dtype == 'M8[ns]', provide boxed values
        def infer(x):
            if x.empty:
                return lib.map_infer(x, func, ignore_na=ignore_na)
            return lib.map_infer(x.astype(object)._values, func, ignore_na=ignore_na)

        return self.apply(infer)

    # ----------------------------------------------------------------------
    # Merging / joining methods

    def append(
        self, other, ignore_index=False, verify_integrity=False, sort=False
    ) -> DataFrame:
        """
        Append rows of `other` to the end of caller, returning a new object.

        Columns in `other` that are not in the caller are added as new columns.

        Parameters
        ----------
        other : DataFrame or Series/dict-like object, or list of these
            The data to append.
        ignore_index : bool, default False
            If True, the resulting axis will be labeled 0, 1, …, n - 1.
        verify_integrity : bool, default False
            If True, raise ValueError on creating index with duplicates.
        sort : bool, default False
            Sort columns if the columns of `self` and `other` are not aligned.

            .. versionchanged:: 1.0.0

                Changed to not sort by default.

        Returns
        -------
        DataFrame

        See Also
        --------
        concat : General function to concatenate DataFrame or Series objects.

        Notes
        -----
        If a list of dict/series is passed and the keys are all contained in
        the DataFrame's index, the order of the columns in the resulting
        DataFrame will be unchanged.

        Iteratively appending rows to a DataFrame can be more computationally
        intensive than a single concatenate. A better solution is to append
        those rows to a list and then concatenate the list with the original
        DataFrame all at once.

        Examples
        --------
        >>> df = pd.DataFrame([[1, 2], [3, 4]], columns=list('AB'))
        >>> df
           A  B
        0  1  2
        1  3  4
        >>> df2 = pd.DataFrame([[5, 6], [7, 8]], columns=list('AB'))
        >>> df.append(df2)
           A  B
        0  1  2
        1  3  4
        0  5  6
        1  7  8

        With `ignore_index` set to True:

        >>> df.append(df2, ignore_index=True)
           A  B
        0  1  2
        1  3  4
        2  5  6
        3  7  8

        The following, while not recommended methods for generating DataFrames,
        show two ways to generate a DataFrame from multiple data sources.

        Less efficient:

        >>> df = pd.DataFrame(columns=['A'])
        >>> for i in range(5):
        ...     df = df.append({'A': i}, ignore_index=True)
        >>> df
           A
        0  0
        1  1
        2  2
        3  3
        4  4

        More efficient:

        >>> pd.concat([pd.DataFrame([i], columns=['A']) for i in range(5)],
        ...           ignore_index=True)
           A
        0  0
        1  1
        2  2
        3  3
        4  4
        """
        if isinstance(other, (Series, dict)):
            if isinstance(other, dict):
                if not ignore_index:
                    raise TypeError("Can only append a dict if ignore_index=True")
                other = Series(other)
            if other.name is None and not ignore_index:
                raise TypeError(
                    "Can only append a Series if ignore_index=True "
                    "or if the Series has a name"
                )

            index = Index([other.name], name=self.index.name)
            idx_diff = other.index.difference(self.columns)
            try:
                combined_columns = self.columns.append(idx_diff)
            except TypeError:
                combined_columns = self.columns.astype(object).append(idx_diff)
            other = (
                other.reindex(combined_columns, copy=False)
                .to_frame()
                .T.infer_objects()
                .rename_axis(index.names, copy=False)
            )
            if not self.columns.equals(combined_columns):
                self = self.reindex(columns=combined_columns)
        elif isinstance(other, list):
            if not other:
                pass
            elif not isinstance(other[0], DataFrame):
                other = DataFrame(other)
                if (self.columns.get_indexer(other.columns) >= 0).all():
                    other = other.reindex(columns=self.columns)

        from pandas.core.reshape.concat import concat

        if isinstance(other, (list, tuple)):
            to_concat = [self, *other]
        else:
            to_concat = [self, other]
        return concat(
            to_concat,
            ignore_index=ignore_index,
            verify_integrity=verify_integrity,
            sort=sort,
        )

    def join(
        self, other, on=None, how="left", lsuffix="", rsuffix="", sort=False
    ) -> DataFrame:
        """
        Join columns of another DataFrame.

        Join columns with `other` DataFrame either on index or on a key
        column. Efficiently join multiple DataFrame objects by index at once by
        passing a list.

        Parameters
        ----------
        other : DataFrame, Series, or list of DataFrame
            Index should be similar to one of the columns in this one. If a
            Series is passed, its name attribute must be set, and that will be
            used as the column name in the resulting joined DataFrame.
        on : str, list of str, or array-like, optional
            Column or index level name(s) in the caller to join on the index
            in `other`, otherwise joins index-on-index. If multiple
            values given, the `other` DataFrame must have a MultiIndex. Can
            pass an array as the join key if it is not already contained in
            the calling DataFrame. Like an Excel VLOOKUP operation.
        how : {'left', 'right', 'outer', 'inner'}, default 'left'
            How to handle the operation of the two objects.

            * left: use calling frame's index (or column if on is specified)
            * right: use `other`'s index.
            * outer: form union of calling frame's index (or column if on is
              specified) with `other`'s index, and sort it.
              lexicographically.
            * inner: form intersection of calling frame's index (or column if
              on is specified) with `other`'s index, preserving the order
              of the calling's one.
        lsuffix : str, default ''
            Suffix to use from left frame's overlapping columns.
        rsuffix : str, default ''
            Suffix to use from right frame's overlapping columns.
        sort : bool, default False
            Order result DataFrame lexicographically by the join key. If False,
            the order of the join key depends on the join type (how keyword).

        Returns
        -------
        DataFrame
            A dataframe containing columns from both the caller and `other`.

        See Also
        --------
        DataFrame.merge : For column(s)-on-columns(s) operations.

        Notes
        -----
        Parameters `on`, `lsuffix`, and `rsuffix` are not supported when
        passing a list of `DataFrame` objects.

        Support for specifying index levels as the `on` parameter was added
        in version 0.23.0.

        Examples
        --------
        >>> df = pd.DataFrame({'key': ['K0', 'K1', 'K2', 'K3', 'K4', 'K5'],
        ...                    'A': ['A0', 'A1', 'A2', 'A3', 'A4', 'A5']})

        >>> df
          key   A
        0  K0  A0
        1  K1  A1
        2  K2  A2
        3  K3  A3
        4  K4  A4
        5  K5  A5

        >>> other = pd.DataFrame({'key': ['K0', 'K1', 'K2'],
        ...                       'B': ['B0', 'B1', 'B2']})

        >>> other
          key   B
        0  K0  B0
        1  K1  B1
        2  K2  B2

        Join DataFrames using their indexes.

        >>> df.join(other, lsuffix='_caller', rsuffix='_other')
          key_caller   A key_other    B
        0         K0  A0        K0   B0
        1         K1  A1        K1   B1
        2         K2  A2        K2   B2
        3         K3  A3       NaN  NaN
        4         K4  A4       NaN  NaN
        5         K5  A5       NaN  NaN

        If we want to join using the key columns, we need to set key to be
        the index in both `df` and `other`. The joined DataFrame will have
        key as its index.

        >>> df.set_index('key').join(other.set_index('key'))
              A    B
        key
        K0   A0   B0
        K1   A1   B1
        K2   A2   B2
        K3   A3  NaN
        K4   A4  NaN
        K5   A5  NaN

        Another option to join using the key columns is to use the `on`
        parameter. DataFrame.join always uses `other`'s index but we can use
        any column in `df`. This method preserves the original DataFrame's
        index in the result.

        >>> df.join(other.set_index('key'), on='key')
          key   A    B
        0  K0  A0   B0
        1  K1  A1   B1
        2  K2  A2   B2
        3  K3  A3  NaN
        4  K4  A4  NaN
        5  K5  A5  NaN
        """
        return self._join_compat(
            other, on=on, how=how, lsuffix=lsuffix, rsuffix=rsuffix, sort=sort
        )

    def _join_compat(
        self, other, on=None, how="left", lsuffix="", rsuffix="", sort=False
    ):
        from pandas.core.reshape.concat import concat
        from pandas.core.reshape.merge import merge

        if isinstance(other, Series):
            if other.name is None:
                raise ValueError("Other Series must have a name")
            other = DataFrame({other.name: other})

        if isinstance(other, DataFrame):
            return merge(
                self,
                other,
                left_on=on,
                how=how,
                left_index=on is None,
                right_index=True,
                suffixes=(lsuffix, rsuffix),
                sort=sort,
            )
        else:
            if on is not None:
                raise ValueError(
                    "Joining multiple DataFrames only supported for joining on index"
                )

            frames = [self] + list(other)

            can_concat = all(df.index.is_unique for df in frames)

            # join indexes only using concat
            if can_concat:
                if how == "left":
                    res = concat(
                        frames, axis=1, join="outer", verify_integrity=True, sort=sort
                    )
                    return res.reindex(self.index, copy=False)
                else:
                    return concat(
                        frames, axis=1, join=how, verify_integrity=True, sort=sort
                    )

            joined = frames[0]

            for frame in frames[1:]:
                joined = merge(
                    joined, frame, how=how, left_index=True, right_index=True
                )

            return joined

    @Substitution("")
    @Appender(_merge_doc, indents=2)
    def merge(
        self,
        right,
        how="inner",
        on=None,
        left_on=None,
        right_on=None,
        left_index=False,
        right_index=False,
        sort=False,
        suffixes=("_x", "_y"),
        copy=True,
        indicator=False,
        validate=None,
    ) -> DataFrame:
        from pandas.core.reshape.merge import merge

        return merge(
            self,
            right,
            how=how,
            on=on,
            left_on=left_on,
            right_on=right_on,
            left_index=left_index,
            right_index=right_index,
            sort=sort,
            suffixes=suffixes,
            copy=copy,
            indicator=indicator,
            validate=validate,
        )

    def round(self, decimals=0, *args, **kwargs) -> DataFrame:
        """
        Round a DataFrame to a variable number of decimal places.

        Parameters
        ----------
        decimals : int, dict, Series
            Number of decimal places to round each column to. If an int is
            given, round each column to the same number of places.
            Otherwise dict and Series round to variable numbers of places.
            Column names should be in the keys if `decimals` is a
            dict-like, or in the index if `decimals` is a Series. Any
            columns not included in `decimals` will be left as is. Elements
            of `decimals` which are not columns of the input will be
            ignored.
        *args
            Additional keywords have no effect but might be accepted for
            compatibility with numpy.
        **kwargs
            Additional keywords have no effect but might be accepted for
            compatibility with numpy.

        Returns
        -------
        DataFrame
            A DataFrame with the affected columns rounded to the specified
            number of decimal places.

        See Also
        --------
        numpy.around : Round a numpy array to the given number of decimals.
        Series.round : Round a Series to the given number of decimals.

        Examples
        --------
        >>> df = pd.DataFrame([(.21, .32), (.01, .67), (.66, .03), (.21, .18)],
        ...                   columns=['dogs', 'cats'])
        >>> df
            dogs  cats
        0  0.21  0.32
        1  0.01  0.67
        2  0.66  0.03
        3  0.21  0.18

        By providing an integer each column is rounded to the same number
        of decimal places

        >>> df.round(1)
            dogs  cats
        0   0.2   0.3
        1   0.0   0.7
        2   0.7   0.0
        3   0.2   0.2

        With a dict, the number of places for specific columns can be
        specified with the column names as key and the number of decimal
        places as value

        >>> df.round({'dogs': 1, 'cats': 0})
            dogs  cats
        0   0.2   0.0
        1   0.0   1.0
        2   0.7   0.0
        3   0.2   0.0

        Using a Series, the number of places for specific columns can be
        specified with the column names as index and the number of
        decimal places as value

        >>> decimals = pd.Series([0, 1], index=['cats', 'dogs'])
        >>> df.round(decimals)
            dogs  cats
        0   0.2   0.0
        1   0.0   1.0
        2   0.7   0.0
        3   0.2   0.0
        """
        from pandas.core.reshape.concat import concat

        def _dict_round(df, decimals):
            for col, vals in df.items():
                try:
                    yield _series_round(vals, decimals[col])
                except KeyError:
                    yield vals

        def _series_round(s, decimals):
            if is_integer_dtype(s) or is_float_dtype(s):
                return s.round(decimals)
            return s

        nv.validate_round(args, kwargs)

        if isinstance(decimals, (dict, Series)):
            if isinstance(decimals, Series):
                if not decimals.index.is_unique:
                    raise ValueError("Index of decimals must be unique")
            new_cols = list(_dict_round(self, decimals))
        elif is_integer(decimals):
            # Dispatch to Series.round
            new_cols = [_series_round(v, decimals) for _, v in self.items()]
        else:
            raise TypeError("decimals must be an integer, a dict-like or a Series")

        if len(new_cols) > 0:
            return self._constructor(
                concat(new_cols, axis=1), index=self.index, columns=self.columns
            )
        else:
            return self

    # ----------------------------------------------------------------------
    # Statistical methods, etc.

    def corr(self, method="pearson", min_periods=1) -> DataFrame:
        """
        Compute pairwise correlation of columns, excluding NA/null values.

        Parameters
        ----------
        method : {'pearson', 'kendall', 'spearman'} or callable
            Method of correlation:

            * pearson : standard correlation coefficient
            * kendall : Kendall Tau correlation coefficient
            * spearman : Spearman rank correlation
            * callable: callable with input two 1d ndarrays
                and returning a float. Note that the returned matrix from corr
                will have 1 along the diagonals and will be symmetric
                regardless of the callable's behavior.

                .. versionadded:: 0.24.0

        min_periods : int, optional
            Minimum number of observations required per pair of columns
            to have a valid result. Currently only available for Pearson
            and Spearman correlation.

        Returns
        -------
        DataFrame
            Correlation matrix.

        See Also
        --------
        DataFrame.corrwith : Compute pairwise correlation with another
            DataFrame or Series.
        Series.corr : Compute the correlation between two Series.

        Examples
        --------
        >>> def histogram_intersection(a, b):
        ...     v = np.minimum(a, b).sum().round(decimals=1)
        ...     return v
        >>> df = pd.DataFrame([(.2, .3), (.0, .6), (.6, .0), (.2, .1)],
        ...                   columns=['dogs', 'cats'])
        >>> df.corr(method=histogram_intersection)
              dogs  cats
        dogs   1.0   0.3
        cats   0.3   1.0
        """
        numeric_df = self._get_numeric_data()
        cols = numeric_df.columns
        idx = cols.copy()
        mat = numeric_df.to_numpy(dtype=float, na_value=np.nan, copy=False)

        if method == "pearson":
            correl = libalgos.nancorr(mat, minp=min_periods)
        elif method == "spearman":
            correl = libalgos.nancorr_spearman(mat, minp=min_periods)
        elif method == "kendall" or callable(method):
            if min_periods is None:
                min_periods = 1
            mat = mat.T
            corrf = nanops.get_corr_func(method)
            K = len(cols)
            correl = np.empty((K, K), dtype=float)
            mask = np.isfinite(mat)
            for i, ac in enumerate(mat):
                for j, bc in enumerate(mat):
                    if i > j:
                        continue

                    valid = mask[i] & mask[j]
                    if valid.sum() < min_periods:
                        c = np.nan
                    elif i == j:
                        c = 1.0
                    elif not valid.all():
                        c = corrf(ac[valid], bc[valid])
                    else:
                        c = corrf(ac, bc)
                    correl[i, j] = c
                    correl[j, i] = c
        else:
            raise ValueError(
                "method must be either 'pearson', "
                "'spearman', 'kendall', or a callable, "
                f"'{method}' was supplied"
            )

        return self._constructor(correl, index=idx, columns=cols)

    def cov(
        self, min_periods: Optional[int] = None, ddof: Optional[int] = 1
    ) -> DataFrame:
        """
        Compute pairwise covariance of columns, excluding NA/null values.

        Compute the pairwise covariance among the series of a DataFrame.
        The returned data frame is the `covariance matrix
        <https://en.wikipedia.org/wiki/Covariance_matrix>`__ of the columns
        of the DataFrame.

        Both NA and null values are automatically excluded from the
        calculation. (See the note below about bias from missing values.)
        A threshold can be set for the minimum number of
        observations for each value created. Comparisons with observations
        below this threshold will be returned as ``NaN``.

        This method is generally used for the analysis of time series data to
        understand the relationship between different measures
        across time.

        Parameters
        ----------
        min_periods : int, optional
            Minimum number of observations required per pair of columns
            to have a valid result.

        ddof : int, default 1
            Delta degrees of freedom.  The divisor used in calculations
            is ``N - ddof``, where ``N`` represents the number of elements.

            .. versionadded:: 1.1.0

        Returns
        -------
        DataFrame
            The covariance matrix of the series of the DataFrame.

        See Also
        --------
        Series.cov : Compute covariance with another Series.
        core.window.ExponentialMovingWindow.cov: Exponential weighted sample covariance.
        core.window.Expanding.cov : Expanding sample covariance.
        core.window.Rolling.cov : Rolling sample covariance.

        Notes
        -----
        Returns the covariance matrix of the DataFrame's time series.
        The covariance is normalized by N-ddof.

        For DataFrames that have Series that are missing data (assuming that
        data is `missing at random
        <https://en.wikipedia.org/wiki/Missing_data#Missing_at_random>`__)
        the returned covariance matrix will be an unbiased estimate
        of the variance and covariance between the member Series.

        However, for many applications this estimate may not be acceptable
        because the estimate covariance matrix is not guaranteed to be positive
        semi-definite. This could lead to estimate correlations having
        absolute values which are greater than one, and/or a non-invertible
        covariance matrix. See `Estimation of covariance matrices
        <https://en.wikipedia.org/w/index.php?title=Estimation_of_covariance_
        matrices>`__ for more details.

        Examples
        --------
        >>> df = pd.DataFrame([(1, 2), (0, 3), (2, 0), (1, 1)],
        ...                   columns=['dogs', 'cats'])
        >>> df.cov()
                  dogs      cats
        dogs  0.666667 -1.000000
        cats -1.000000  1.666667

        >>> np.random.seed(42)
        >>> df = pd.DataFrame(np.random.randn(1000, 5),
        ...                   columns=['a', 'b', 'c', 'd', 'e'])
        >>> df.cov()
                  a         b         c         d         e
        a  0.998438 -0.020161  0.059277 -0.008943  0.014144
        b -0.020161  1.059352 -0.008543 -0.024738  0.009826
        c  0.059277 -0.008543  1.010670 -0.001486 -0.000271
        d -0.008943 -0.024738 -0.001486  0.921297 -0.013692
        e  0.014144  0.009826 -0.000271 -0.013692  0.977795

        **Minimum number of periods**

        This method also supports an optional ``min_periods`` keyword
        that specifies the required minimum number of non-NA observations for
        each column pair in order to have a valid result:

        >>> np.random.seed(42)
        >>> df = pd.DataFrame(np.random.randn(20, 3),
        ...                   columns=['a', 'b', 'c'])
        >>> df.loc[df.index[:5], 'a'] = np.nan
        >>> df.loc[df.index[5:10], 'b'] = np.nan
        >>> df.cov(min_periods=12)
                  a         b         c
        a  0.316741       NaN -0.150812
        b       NaN  1.248003  0.191417
        c -0.150812  0.191417  0.895202
        """
        numeric_df = self._get_numeric_data()
        cols = numeric_df.columns
        idx = cols.copy()
        mat = numeric_df.to_numpy(dtype=float, na_value=np.nan, copy=False)

        if notna(mat).all():
            if min_periods is not None and min_periods > len(mat):
                base_cov = np.empty((mat.shape[1], mat.shape[1]))
                base_cov.fill(np.nan)
            else:
                base_cov = np.cov(mat.T, ddof=ddof)
            base_cov = base_cov.reshape((len(cols), len(cols)))
        else:
            base_cov = libalgos.nancorr(mat, cov=True, minp=min_periods)

        return self._constructor(base_cov, index=idx, columns=cols)

    def corrwith(self, other, axis=0, drop=False, method="pearson") -> Series:
        """
        Compute pairwise correlation.

        Pairwise correlation is computed between rows or columns of
        DataFrame with rows or columns of Series or DataFrame. DataFrames
        are first aligned along both axes before computing the
        correlations.

        Parameters
        ----------
        other : DataFrame, Series
            Object with which to compute correlations.
        axis : {0 or 'index', 1 or 'columns'}, default 0
            The axis to use. 0 or 'index' to compute column-wise, 1 or 'columns' for
            row-wise.
        drop : bool, default False
            Drop missing indices from result.
        method : {'pearson', 'kendall', 'spearman'} or callable
            Method of correlation:

            * pearson : standard correlation coefficient
            * kendall : Kendall Tau correlation coefficient
            * spearman : Spearman rank correlation
            * callable: callable with input two 1d ndarrays
                and returning a float.

            .. versionadded:: 0.24.0

        Returns
        -------
        Series
            Pairwise correlations.

        See Also
        --------
        DataFrame.corr : Compute pairwise correlation of columns.
        """
        axis = self._get_axis_number(axis)
        this = self._get_numeric_data()

        if isinstance(other, Series):
            return this.apply(lambda x: other.corr(x, method=method), axis=axis)

        other = other._get_numeric_data()
        left, right = this.align(other, join="inner", copy=False)

        if axis == 1:
            left = left.T
            right = right.T

        if method == "pearson":
            # mask missing values
            left = left + right * 0
            right = right + left * 0

            # demeaned data
            ldem = left - left.mean()
            rdem = right - right.mean()

            num = (ldem * rdem).sum()
            dom = (left.count() - 1) * left.std() * right.std()

            correl = num / dom

        elif method in ["kendall", "spearman"] or callable(method):

            def c(x):
                return nanops.nancorr(x[0], x[1], method=method)

            correl = self._constructor_sliced(
                map(c, zip(left.values.T, right.values.T)), index=left.columns
            )

        else:
            raise ValueError(
                f"Invalid method {method} was passed, "
                "valid methods are: 'pearson', 'kendall', "
                "'spearman', or callable"
            )

        if not drop:
            # Find non-matching labels along the given axis
            # and append missing correlations (GH 22375)
            raxis = 1 if axis == 0 else 0
            result_index = this._get_axis(raxis).union(other._get_axis(raxis))
            idx_diff = result_index.difference(correl.index)

            if len(idx_diff) > 0:
                correl = correl.append(Series([np.nan] * len(idx_diff), index=idx_diff))

        return correl

    # ----------------------------------------------------------------------
    # ndarray-like stats methods

    def count(self, axis=0, level=None, numeric_only=False):
        """
        Count non-NA cells for each column or row.

        The values `None`, `NaN`, `NaT`, and optionally `numpy.inf` (depending
        on `pandas.options.mode.use_inf_as_na`) are considered NA.

        Parameters
        ----------
        axis : {0 or 'index', 1 or 'columns'}, default 0
            If 0 or 'index' counts are generated for each column.
            If 1 or 'columns' counts are generated for each row.
        level : int or str, optional
            If the axis is a `MultiIndex` (hierarchical), count along a
            particular `level`, collapsing into a `DataFrame`.
            A `str` specifies the level name.
        numeric_only : bool, default False
            Include only `float`, `int` or `boolean` data.

        Returns
        -------
        Series or DataFrame
            For each column/row the number of non-NA/null entries.
            If `level` is specified returns a `DataFrame`.

        See Also
        --------
        Series.count: Number of non-NA elements in a Series.
        DataFrame.shape: Number of DataFrame rows and columns (including NA
            elements).
        DataFrame.isna: Boolean same-sized DataFrame showing places of NA
            elements.

        Examples
        --------
        Constructing DataFrame from a dictionary:

        >>> df = pd.DataFrame({"Person":
        ...                    ["John", "Myla", "Lewis", "John", "Myla"],
        ...                    "Age": [24., np.nan, 21., 33, 26],
        ...                    "Single": [False, True, True, True, False]})
        >>> df
           Person   Age  Single
        0    John  24.0   False
        1    Myla   NaN    True
        2   Lewis  21.0    True
        3    John  33.0    True
        4    Myla  26.0   False

        Notice the uncounted NA values:

        >>> df.count()
        Person    5
        Age       4
        Single    5
        dtype: int64

        Counts for each **row**:

        >>> df.count(axis='columns')
        0    3
        1    2
        2    3
        3    3
        4    3
        dtype: int64

        Counts for one level of a `MultiIndex`:

        >>> df.set_index(["Person", "Single"]).count(level="Person")
                Age
        Person
        John      2
        Lewis     1
        Myla      1
        """
        axis = self._get_axis_number(axis)
        if level is not None:
            return self._count_level(level, axis=axis, numeric_only=numeric_only)

        if numeric_only:
            frame = self._get_numeric_data()
        else:
            frame = self

        # GH #423
        if len(frame._get_axis(axis)) == 0:
            result = self._constructor_sliced(0, index=frame._get_agg_axis(axis))
        else:
            if frame._is_mixed_type or frame._mgr.any_extension_types:
                # the or any_extension_types is really only hit for single-
                # column frames with an extension array
                result = notna(frame).sum(axis=axis)
            else:
                # GH13407
                series_counts = notna(frame).sum(axis=axis)
                counts = series_counts.values
                result = self._constructor_sliced(
                    counts, index=frame._get_agg_axis(axis)
                )

        return result.astype("int64")

    def _count_level(self, level, axis=0, numeric_only=False):
        if numeric_only:
            frame = self._get_numeric_data()
        else:
            frame = self

        count_axis = frame._get_axis(axis)
        agg_axis = frame._get_agg_axis(axis)

        if not isinstance(count_axis, MultiIndex):
            raise TypeError(
                f"Can only count levels on hierarchical {self._get_axis_name(axis)}."
            )

        # Mask NaNs: Mask rows or columns where the index level is NaN, and all
        # values in the DataFrame that are NaN
        if frame._is_mixed_type:
            # Since we have mixed types, calling notna(frame.values) might
            # upcast everything to object
            values_mask = notna(frame).values
        else:
            # But use the speedup when we have homogeneous dtypes
            values_mask = notna(frame.values)

        index_mask = notna(count_axis.get_level_values(level=level))
        if axis == 1:
            mask = index_mask & values_mask
        else:
            mask = index_mask.reshape(-1, 1) & values_mask

        if isinstance(level, str):
            level = count_axis._get_level_number(level)

        level_name = count_axis._names[level]
        level_index = count_axis.levels[level]._shallow_copy(name=level_name)
        level_codes = ensure_int64(count_axis.codes[level])
        counts = lib.count_level_2d(mask, level_codes, len(level_index), axis=axis)

        if axis == 1:
            result = self._constructor(counts, index=agg_axis, columns=level_index)
        else:
            result = self._constructor(counts, index=level_index, columns=agg_axis)

        return result

    def _reduce(
        self,
        op,
        name: str,
        axis=0,
        skipna=True,
        numeric_only=None,
        filter_type=None,
        **kwds,
    ):

        assert filter_type is None or filter_type == "bool", filter_type
        out_dtype = "bool" if filter_type == "bool" else None

        dtype_is_dt = np.array(
            [
                is_datetime64_any_dtype(values.dtype)
                for values in self._iter_column_arrays()
            ],
            dtype=bool,
        )
        if numeric_only is None and name in ["mean", "median"] and dtype_is_dt.any():
            warnings.warn(
                "DataFrame.mean and DataFrame.median with numeric_only=None "
                "will include datetime64 and datetime64tz columns in a "
                "future version.",
                FutureWarning,
                stacklevel=5,
            )
            cols = self.columns[~dtype_is_dt]
            self = self[cols]

        any_object = self.dtypes.apply(is_object_dtype).any()
        # TODO: Make other agg func handle axis=None properly GH#21597
        axis = self._get_axis_number(axis)
        labels = self._get_agg_axis(axis)
        assert axis in [0, 1]

        def func(values):
            if is_extension_array_dtype(values.dtype):
                return extract_array(values)._reduce(name, skipna=skipna, **kwds)
            else:
                return op(values, axis=axis, skipna=skipna, **kwds)

        def blk_func(values):
            if isinstance(values, ExtensionArray):
                return values._reduce(name, skipna=skipna, **kwds)
            else:
                return op(values, axis=1, skipna=skipna, **kwds)

        def _get_data() -> DataFrame:
            if filter_type is None:
                data = self._get_numeric_data()
            else:
                # GH#25101, GH#24434
                assert filter_type == "bool"
                data = self._get_bool_data()
            return data

        if numeric_only is not None or (
            numeric_only is None
            and axis == 0
            and not any_object
            and not self._mgr.any_extension_types
        ):
            # For numeric_only non-None and axis non-None, we know
            #  which blocks to use and no try/except is needed.
            #  For numeric_only=None only the case with axis==0 and no object
            #  dtypes are unambiguous can be handled with BlockManager.reduce
            # Case with EAs see GH#35881
            df = self
            if numeric_only is True:
                df = _get_data()
            if axis == 1:
                df = df.T
                axis = 0

            ignore_failures = numeric_only is None

            # After possibly _get_data and transposing, we are now in the
            #  simple case where we can use BlockManager.reduce
            res, indexer = df._mgr.reduce(blk_func, ignore_failures=ignore_failures)
            out = df._constructor(res).iloc[0]
            if out_dtype is not None:
                out = out.astype(out_dtype)
            if axis == 0 and is_object_dtype(out.dtype):
                # GH#35865 careful to cast explicitly to object
                nvs = coerce_to_dtypes(out.values, df.dtypes.iloc[np.sort(indexer)])
                out[:] = np.array(nvs, dtype=object)
            return out

        assert numeric_only is None

        if not self._is_homogeneous_type or self._mgr.any_extension_types:
            # try to avoid self.values call

            if filter_type is None and axis == 0:
                # operate column-wise

                # numeric_only must be None here, as other cases caught above

                # this can end up with a non-reduction
                # but not always. if the types are mixed
                # with datelike then need to make sure a series

                # we only end up here if we have not specified
                # numeric_only and yet we have tried a
                # column-by-column reduction, where we have mixed type.
                # So let's just do what we can
                from pandas.core.apply import frame_apply

                opa = frame_apply(
                    self, func=func, result_type="expand", ignore_failures=True
                )
                result = opa.get_result()
                if result.ndim == self.ndim:
                    result = result.iloc[0].rename(None)
                return result

        data = self
        values = data.values

        try:
            result = func(values)

        except TypeError:
            # e.g. in nanops trying to convert strs to float

            data = _get_data()
            labels = data._get_agg_axis(axis)

            values = data.values
            with np.errstate(all="ignore"):
                result = func(values)

        if filter_type == "bool" and notna(result).all():
            result = result.astype(np.bool_)
        elif filter_type is None and is_object_dtype(result.dtype):
            try:
                result = result.astype(np.float64)
            except (ValueError, TypeError):
                # try to coerce to the original dtypes item by item if we can
                if axis == 0:
                    result = coerce_to_dtypes(result, data.dtypes)

        result = self._constructor_sliced(result, index=labels)
        return result

    def nunique(self, axis=0, dropna=True) -> Series:
        """
        Count distinct observations over requested axis.

        Return Series with number of distinct observations. Can ignore NaN
        values.

        Parameters
        ----------
        axis : {0 or 'index', 1 or 'columns'}, default 0
            The axis to use. 0 or 'index' for row-wise, 1 or 'columns' for
            column-wise.
        dropna : bool, default True
            Don't include NaN in the counts.

        Returns
        -------
        Series

        See Also
        --------
        Series.nunique: Method nunique for Series.
        DataFrame.count: Count non-NA cells for each column or row.

        Examples
        --------
        >>> df = pd.DataFrame({'A': [1, 2, 3], 'B': [1, 1, 1]})
        >>> df.nunique()
        A    3
        B    1
        dtype: int64

        >>> df.nunique(axis=1)
        0    1
        1    2
        2    2
        dtype: int64
        """
        return self.apply(Series.nunique, axis=axis, dropna=dropna)

    def idxmin(self, axis=0, skipna=True) -> Series:
        """
        Return index of first occurrence of minimum over requested axis.

        NA/null values are excluded.

        Parameters
        ----------
        axis : {0 or 'index', 1 or 'columns'}, default 0
            The axis to use. 0 or 'index' for row-wise, 1 or 'columns' for column-wise.
        skipna : bool, default True
            Exclude NA/null values. If an entire row/column is NA, the result
            will be NA.

        Returns
        -------
        Series
            Indexes of minima along the specified axis.

        Raises
        ------
        ValueError
            * If the row/column is empty

        See Also
        --------
        Series.idxmin : Return index of the minimum element.

        Notes
        -----
        This method is the DataFrame version of ``ndarray.argmin``.

        Examples
        --------
        Consider a dataset containing food consumption in Argentina.

        >>> df = pd.DataFrame({'consumption': [10.51, 103.11, 55.48],
        ...                    'co2_emissions': [37.2, 19.66, 1712]},
        ...                    index=['Pork', 'Wheat Products', 'Beef'])

        >>> df
                        consumption  co2_emissions
        Pork                  10.51         37.20
        Wheat Products       103.11         19.66
        Beef                  55.48       1712.00

        By default, it returns the index for the minimum value in each column.

        >>> df.idxmin()
        consumption                Pork
        co2_emissions    Wheat Products
        dtype: object

        To return the index for the minimum value in each row, use ``axis="columns"``.

        >>> df.idxmin(axis="columns")
        Pork                consumption
        Wheat Products    co2_emissions
        Beef                consumption
        dtype: object
        """
        axis = self._get_axis_number(axis)
        indices = nanops.nanargmin(self.values, axis=axis, skipna=skipna)

        # indices will always be np.ndarray since axis is not None and
        # values is a 2d array for DataFrame
        # error: Item "int" of "Union[int, Any]" has no attribute "__iter__"
        assert isinstance(indices, np.ndarray)  # for mypy

        index = self._get_axis(axis)
        result = [index[i] if i >= 0 else np.nan for i in indices]
        return self._constructor_sliced(result, index=self._get_agg_axis(axis))

    def idxmax(self, axis=0, skipna=True) -> Series:
        """
        Return index of first occurrence of maximum over requested axis.

        NA/null values are excluded.

        Parameters
        ----------
        axis : {0 or 'index', 1 or 'columns'}, default 0
            The axis to use. 0 or 'index' for row-wise, 1 or 'columns' for column-wise.
        skipna : bool, default True
            Exclude NA/null values. If an entire row/column is NA, the result
            will be NA.

        Returns
        -------
        Series
            Indexes of maxima along the specified axis.

        Raises
        ------
        ValueError
            * If the row/column is empty

        See Also
        --------
        Series.idxmax : Return index of the maximum element.

        Notes
        -----
        This method is the DataFrame version of ``ndarray.argmax``.

        Examples
        --------
        Consider a dataset containing food consumption in Argentina.

        >>> df = pd.DataFrame({'consumption': [10.51, 103.11, 55.48],
        ...                    'co2_emissions': [37.2, 19.66, 1712]},
        ...                    index=['Pork', 'Wheat Products', 'Beef'])

        >>> df
                        consumption  co2_emissions
        Pork                  10.51         37.20
        Wheat Products       103.11         19.66
        Beef                  55.48       1712.00

        By default, it returns the index for the maximum value in each column.

        >>> df.idxmax()
        consumption     Wheat Products
        co2_emissions             Beef
        dtype: object

        To return the index for the maximum value in each row, use ``axis="columns"``.

        >>> df.idxmax(axis="columns")
        Pork              co2_emissions
        Wheat Products     consumption
        Beef              co2_emissions
        dtype: object
        """
        axis = self._get_axis_number(axis)
        indices = nanops.nanargmax(self.values, axis=axis, skipna=skipna)

        # indices will always be np.ndarray since axis is not None and
        # values is a 2d array for DataFrame
        # error: Item "int" of "Union[int, Any]" has no attribute "__iter__"
        assert isinstance(indices, np.ndarray)  # for mypy

        index = self._get_axis(axis)
        result = [index[i] if i >= 0 else np.nan for i in indices]
        return self._constructor_sliced(result, index=self._get_agg_axis(axis))

    def _get_agg_axis(self, axis_num: int) -> Index:
        """
        Let's be explicit about this.
        """
        if axis_num == 0:
            return self.columns
        elif axis_num == 1:
            return self.index
        else:
            raise ValueError(f"Axis must be 0 or 1 (got {repr(axis_num)})")

    def mode(self, axis=0, numeric_only=False, dropna=True) -> DataFrame:
        """
        Get the mode(s) of each element along the selected axis.

        The mode of a set of values is the value that appears most often.
        It can be multiple values.

        Parameters
        ----------
        axis : {0 or 'index', 1 or 'columns'}, default 0
            The axis to iterate over while searching for the mode:

            * 0 or 'index' : get mode of each column
            * 1 or 'columns' : get mode of each row.

        numeric_only : bool, default False
            If True, only apply to numeric columns.
        dropna : bool, default True
            Don't consider counts of NaN/NaT.

            .. versionadded:: 0.24.0

        Returns
        -------
        DataFrame
            The modes of each column or row.

        See Also
        --------
        Series.mode : Return the highest frequency value in a Series.
        Series.value_counts : Return the counts of values in a Series.

        Examples
        --------
        >>> df = pd.DataFrame([('bird', 2, 2),
        ...                    ('mammal', 4, np.nan),
        ...                    ('arthropod', 8, 0),
        ...                    ('bird', 2, np.nan)],
        ...                   index=('falcon', 'horse', 'spider', 'ostrich'),
        ...                   columns=('species', 'legs', 'wings'))
        >>> df
                   species  legs  wings
        falcon        bird     2    2.0
        horse       mammal     4    NaN
        spider   arthropod     8    0.0
        ostrich       bird     2    NaN

        By default, missing values are not considered, and the mode of wings
        are both 0 and 2. Because the resulting DataFrame has two rows,
        the second row of ``species`` and ``legs`` contains ``NaN``.

        >>> df.mode()
          species  legs  wings
        0    bird   2.0    0.0
        1     NaN   NaN    2.0

        Setting ``dropna=False`` ``NaN`` values are considered and they can be
        the mode (like for wings).

        >>> df.mode(dropna=False)
          species  legs  wings
        0    bird     2    NaN

        Setting ``numeric_only=True``, only the mode of numeric columns is
        computed, and columns of other types are ignored.

        >>> df.mode(numeric_only=True)
           legs  wings
        0   2.0    0.0
        1   NaN    2.0

        To compute the mode over columns and not rows, use the axis parameter:

        >>> df.mode(axis='columns', numeric_only=True)
                   0    1
        falcon   2.0  NaN
        horse    4.0  NaN
        spider   0.0  8.0
        ostrich  2.0  NaN
        """
        data = self if not numeric_only else self._get_numeric_data()

        def f(s):
            return s.mode(dropna=dropna)

        return data.apply(f, axis=axis)

    def quantile(self, q=0.5, axis=0, numeric_only=True, interpolation="linear"):
        """
        Return values at the given quantile over requested axis.

        Parameters
        ----------
        q : float or array-like, default 0.5 (50% quantile)
            Value between 0 <= q <= 1, the quantile(s) to compute.
        axis : {0, 1, 'index', 'columns'}, default 0
            Equals 0 or 'index' for row-wise, 1 or 'columns' for column-wise.
        numeric_only : bool, default True
            If False, the quantile of datetime and timedelta data will be
            computed as well.
        interpolation : {'linear', 'lower', 'higher', 'midpoint', 'nearest'}
            This optional parameter specifies the interpolation method to use,
            when the desired quantile lies between two data points `i` and `j`:

            * linear: `i + (j - i) * fraction`, where `fraction` is the
              fractional part of the index surrounded by `i` and `j`.
            * lower: `i`.
            * higher: `j`.
            * nearest: `i` or `j` whichever is nearest.
            * midpoint: (`i` + `j`) / 2.

        Returns
        -------
        Series or DataFrame

            If ``q`` is an array, a DataFrame will be returned where the
              index is ``q``, the columns are the columns of self, and the
              values are the quantiles.
            If ``q`` is a float, a Series will be returned where the
              index is the columns of self and the values are the quantiles.

        See Also
        --------
        core.window.Rolling.quantile: Rolling quantile.
        numpy.percentile: Numpy function to compute the percentile.

        Examples
        --------
        >>> df = pd.DataFrame(np.array([[1, 1], [2, 10], [3, 100], [4, 100]]),
        ...                   columns=['a', 'b'])
        >>> df.quantile(.1)
        a    1.3
        b    3.7
        Name: 0.1, dtype: float64
        >>> df.quantile([.1, .5])
               a     b
        0.1  1.3   3.7
        0.5  2.5  55.0

        Specifying `numeric_only=False` will also compute the quantile of
        datetime and timedelta data.

        >>> df = pd.DataFrame({'A': [1, 2],
        ...                    'B': [pd.Timestamp('2010'),
        ...                          pd.Timestamp('2011')],
        ...                    'C': [pd.Timedelta('1 days'),
        ...                          pd.Timedelta('2 days')]})
        >>> df.quantile(0.5, numeric_only=False)
        A                    1.5
        B    2010-07-02 12:00:00
        C        1 days 12:00:00
        Name: 0.5, dtype: object
        """
        validate_percentile(q)

        data = self._get_numeric_data() if numeric_only else self
        axis = self._get_axis_number(axis)
        is_transposed = axis == 1

        if is_transposed:
            data = data.T

        if len(data.columns) == 0:
            # GH#23925 _get_numeric_data may have dropped all columns
            cols = Index([], name=self.columns.name)
            if is_list_like(q):
                return self._constructor([], index=q, columns=cols)
            return self._constructor_sliced([], index=cols, name=q, dtype=np.float64)

        result = data._mgr.quantile(
            qs=q, axis=1, interpolation=interpolation, transposed=is_transposed
        )

        if result.ndim == 2:
            result = self._constructor(result)
        else:
            result = self._constructor_sliced(result, name=q)

        if is_transposed:
            result = result.T

        return result

    def to_timestamp(
        self, freq=None, how: str = "start", axis: Axis = 0, copy: bool = True
    ) -> DataFrame:
        """
        Cast to DatetimeIndex of timestamps, at *beginning* of period.

        Parameters
        ----------
        freq : str, default frequency of PeriodIndex
            Desired frequency.
        how : {'s', 'e', 'start', 'end'}
            Convention for converting period to timestamp; start of period
            vs. end.
        axis : {0 or 'index', 1 or 'columns'}, default 0
            The axis to convert (the index by default).
        copy : bool, default True
            If False then underlying input data is not copied.

        Returns
        -------
        DataFrame with DatetimeIndex
        """
        new_obj = self.copy(deep=copy)

        axis_name = self._get_axis_name(axis)
        old_ax = getattr(self, axis_name)
        new_ax = old_ax.to_timestamp(freq=freq, how=how)

        setattr(new_obj, axis_name, new_ax)
        return new_obj

    def to_period(self, freq=None, axis: Axis = 0, copy: bool = True) -> DataFrame:
        """
        Convert DataFrame from DatetimeIndex to PeriodIndex.

        Convert DataFrame from DatetimeIndex to PeriodIndex with desired
        frequency (inferred from index if not passed).

        Parameters
        ----------
        freq : str, default
            Frequency of the PeriodIndex.
        axis : {0 or 'index', 1 or 'columns'}, default 0
            The axis to convert (the index by default).
        copy : bool, default True
            If False then underlying input data is not copied.

        Returns
        -------
        DataFrame with PeriodIndex
        """
        new_obj = self.copy(deep=copy)

        axis_name = self._get_axis_name(axis)
        old_ax = getattr(self, axis_name)
        new_ax = old_ax.to_period(freq=freq)

        setattr(new_obj, axis_name, new_ax)
        return new_obj

    def isin(self, values) -> DataFrame:
        """
        Whether each element in the DataFrame is contained in values.

        Parameters
        ----------
        values : iterable, Series, DataFrame or dict
            The result will only be true at a location if all the
            labels match. If `values` is a Series, that's the index. If
            `values` is a dict, the keys must be the column names,
            which must match. If `values` is a DataFrame,
            then both the index and column labels must match.

        Returns
        -------
        DataFrame
            DataFrame of booleans showing whether each element in the DataFrame
            is contained in values.

        See Also
        --------
        DataFrame.eq: Equality test for DataFrame.
        Series.isin: Equivalent method on Series.
        Series.str.contains: Test if pattern or regex is contained within a
            string of a Series or Index.

        Examples
        --------
        >>> df = pd.DataFrame({'num_legs': [2, 4], 'num_wings': [2, 0]},
        ...                   index=['falcon', 'dog'])
        >>> df
                num_legs  num_wings
        falcon         2          2
        dog            4          0

        When ``values`` is a list check whether every value in the DataFrame
        is present in the list (which animals have 0 or 2 legs or wings)

        >>> df.isin([0, 2])
                num_legs  num_wings
        falcon      True       True
        dog        False       True

        When ``values`` is a dict, we can pass values to check for each
        column separately:

        >>> df.isin({'num_wings': [0, 3]})
                num_legs  num_wings
        falcon     False      False
        dog        False       True

        When ``values`` is a Series or DataFrame the index and column must
        match. Note that 'falcon' does not match based on the number of legs
        in df2.

        >>> other = pd.DataFrame({'num_legs': [8, 2], 'num_wings': [0, 2]},
        ...                      index=['spider', 'falcon'])
        >>> df.isin(other)
                num_legs  num_wings
        falcon      True       True
        dog        False      False
        """
        if isinstance(values, dict):
            from pandas.core.reshape.concat import concat

            values = collections.defaultdict(list, values)
            return concat(
                (
                    self.iloc[:, [i]].isin(values[col])
                    for i, col in enumerate(self.columns)
                ),
                axis=1,
            )
        elif isinstance(values, Series):
            if not values.index.is_unique:
                raise ValueError("cannot compute isin with a duplicate axis.")
            return self.eq(values.reindex_like(self), axis="index")
        elif isinstance(values, DataFrame):
            if not (values.columns.is_unique and values.index.is_unique):
                raise ValueError("cannot compute isin with a duplicate axis.")
            return self.eq(values.reindex_like(self))
        else:
            if not is_list_like(values):
                raise TypeError(
                    "only list-like or dict-like objects are allowed "
                    "to be passed to DataFrame.isin(), "
                    f"you passed a '{type(values).__name__}'"
                )
            return self._constructor(
                algorithms.isin(self.values.ravel(), values).reshape(self.shape),
                self.index,
                self.columns,
            )

    # ----------------------------------------------------------------------
    # Add index and columns
    _AXIS_ORDERS = ["index", "columns"]
    _AXIS_TO_AXIS_NUMBER: Dict[Axis, int] = {
        **NDFrame._AXIS_TO_AXIS_NUMBER,
        1: 1,
        "columns": 1,
    }
    _AXIS_REVERSED = True
    _AXIS_LEN = len(_AXIS_ORDERS)
    _info_axis_number = 1
    _info_axis_name = "columns"

    index: Index = properties.AxisProperty(
        axis=1, doc="The index (row labels) of the DataFrame."
    )
    columns: Index = properties.AxisProperty(
        axis=0, doc="The column labels of the DataFrame."
    )

    @property
    def _AXIS_NUMBERS(self) -> Dict[str, int]:
        """.. deprecated:: 1.1.0"""
        super()._AXIS_NUMBERS
        return {"index": 0, "columns": 1}

    @property
    def _AXIS_NAMES(self) -> Dict[int, str]:
        """.. deprecated:: 1.1.0"""
        super()._AXIS_NAMES
        return {0: "index", 1: "columns"}

    # ----------------------------------------------------------------------
    # Add plotting methods to DataFrame
    plot = CachedAccessor("plot", pandas.plotting.PlotAccessor)
    hist = pandas.plotting.hist_frame
    boxplot = pandas.plotting.boxplot_frame
    sparse = CachedAccessor("sparse", SparseFrameAccessor)


DataFrame._add_numeric_operations()

ops.add_flex_arithmetic_methods(DataFrame)
ops.add_special_arithmetic_methods(DataFrame)


def _from_nested_dict(data) -> collections.defaultdict:
    new_data: collections.defaultdict = collections.defaultdict(dict)
    for index, s in data.items():
        for col, v in s.items():
            new_data[col][index] = v
    return new_data<|MERGE_RESOLUTION|>--- conflicted
+++ resolved
@@ -4847,57 +4847,6 @@
         else:
             new_obj = self.copy()
 
-<<<<<<< HEAD
-        def _maybe_casted_values(index, labels=None):
-            values = index._values
-            if not isinstance(index, (PeriodIndex, DatetimeIndex)):
-                if values.dtype == np.object_:
-                    values = lib.maybe_convert_objects(values)
-
-            # if we have the labels, extract the values with a mask
-            if labels is not None:
-                mask = labels == -1
-
-                # we can have situations where the whole mask is -1,
-                # meaning there is nothing found in labels, so make all nan's
-                if mask.size > 0 and mask.all():
-                    dtype = index.dtype
-                    fill_value = na_value_for_dtype(dtype)
-                    values = construct_1d_arraylike_from_scalar(
-                        fill_value, len(mask), dtype
-                    )
-                else:
-                    values = values.take(labels)
-
-                    # TODO(https://github.com/pandas-dev/pandas/issues/24206)
-                    # Push this into maybe_upcast_putmask?
-                    # We can't pass EAs there right now. Looks a bit
-                    # complicated.
-                    # So we unbox the ndarray_values, op, re-box.
-                    values_type = type(values)
-                    values_dtype = values.dtype
-
-                    if issubclass(values_type, DatetimeLikeArray):
-                        values = values._data  # TODO: can we de-kludge yet?
-
-                    if mask.any():
-                        values, _ = maybe_upcast_putmask(values, mask, np.nan)
-
-                    if issubclass(values_type, DatetimeLikeArray):
-                        # pandas\core\frame.py:4854: error: Too many arguments
-                        # for "DatetimeLikeArrayMixin"  [call-arg]
-
-                        # pandas\core\frame.py:4854: error: Unexpected keyword
-                        # argument "dtype" for "DatetimeLikeArrayMixin"
-                        # [call-arg]
-                        values = values_type(
-                            values, dtype=values_dtype  # type: ignore[call-arg]
-                        )
-
-            return values
-
-=======
->>>>>>> 9a94532b
         new_index = ibase.default_index(len(new_obj))
         if level is not None:
             if not isinstance(level, (tuple, list)):
