--- conflicted
+++ resolved
@@ -461,23 +461,7 @@
     # We assume that self.align(other, ...) has already been called
 
     rvalues = right._values
-<<<<<<< HEAD
     assert not isinstance(rvalues, np.ndarray)  # handled by align_series_as_frame
-=======
-    if isinstance(rvalues, np.ndarray):
-        # TODO(EA2D): no need to special-case with 2D EAs
-        # We can operate block-wise
-        if axis == 0:
-            rvalues = rvalues.reshape(-1, 1)
-        else:
-            rvalues = rvalues.reshape(1, -1)
-
-        rvalues = np.broadcast_to(rvalues, left.shape)
-
-        array_op = get_array_op(func)
-        bm = left._mgr.apply(array_op, right=rvalues.T, align_keys=["right"])
-        return type(left)(bm)
->>>>>>> 7c46c68a
 
     if axis == 0:
         new_data = dispatch_to_series(left, right, func)
