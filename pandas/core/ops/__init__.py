"""
Arithmetic operations for PandasObjects

This is not a public API.
"""
import datetime
import operator
from typing import Tuple, Union

import numpy as np

from pandas._libs import Timedelta, Timestamp, lib
from pandas.util._decorators import Appender

<<<<<<< HEAD
from pandas.core.dtypes.common import (
    is_extension_array_dtype,
    is_list_like,
    is_timedelta64_dtype,
)
from pandas.core.dtypes.generic import ABCDataFrame, ABCIndexClass, ABCSeries
=======
from pandas.core.dtypes.common import is_list_like, is_timedelta64_dtype
from pandas.core.dtypes.generic import (
    ABCDataFrame,
    ABCExtensionArray,
    ABCIndexClass,
    ABCSeries,
)
>>>>>>> bf6c5c3c
from pandas.core.dtypes.missing import isna

from pandas.core.construction import extract_array
from pandas.core.ops.array_ops import (
    arithmetic_op,
    array_op,
    comparison_op,
    define_na_arithmetic_op,
    logical_op,
)
from pandas.core.ops.array_ops import comp_method_OBJECT_ARRAY  # noqa:F401
from pandas.core.ops.dispatch import maybe_dispatch_ufunc_to_dunder_op  # noqa:F401
from pandas.core.ops.dispatch import should_series_dispatch
from pandas.core.ops.docstrings import (
    _arith_doc_FRAME,
    _flex_comp_doc_FRAME,
    _make_flex_doc,
    _op_descriptions,
)
from pandas.core.ops.invalid import invalid_comparison  # noqa:F401
from pandas.core.ops.methods import (  # noqa:F401
    add_flex_arithmetic_methods,
    add_special_arithmetic_methods,
)
from pandas.core.ops.roperator import (  # noqa:F401
    radd,
    rand_,
    rdiv,
    rdivmod,
    rfloordiv,
    rmod,
    rmul,
    ror_,
    rpow,
    rsub,
    rtruediv,
    rxor,
)

# -----------------------------------------------------------------------------
# Ops Wrapping Utilities


def get_op_result_name(left, right):
    """
    Find the appropriate name to pin to an operation result.  This result
    should always be either an Index or a Series.

    Parameters
    ----------
    left : {Series, Index}
    right : object

    Returns
    -------
    name : object
        Usually a string
    """
    # `left` is always a Series when called from within ops
    if isinstance(right, (ABCSeries, ABCIndexClass)):
        name = _maybe_match_name(left, right)
    else:
        name = left.name
    return name


def _maybe_match_name(a, b):
    """
    Try to find a name to attach to the result of an operation between
    a and b.  If only one of these has a `name` attribute, return that
    name.  Otherwise return a consensus name if they match of None if
    they have different names.

    Parameters
    ----------
    a : object
    b : object

    Returns
    -------
    name : str or None

    See Also
    --------
    pandas.core.common.consensus_name_attr
    """
    a_has = hasattr(a, "name")
    b_has = hasattr(b, "name")
    if a_has and b_has:
        if a.name == b.name:
            return a.name
        else:
            # TODO: what if they both have np.nan for their names?
            return None
    elif a_has:
        return a.name
    elif b_has:
        return b.name
    return None


def maybe_upcast_for_op(obj, shape: Tuple[int, ...]):
    """
    Cast non-pandas objects to pandas types to unify behavior of arithmetic
    and comparison operations.

    Parameters
    ----------
    obj: object
    shape : tuple[int]

    Returns
    -------
    out : object

    Notes
    -----
    Be careful to call this *after* determining the `name` attribute to be
    attached to the result of the arithmetic operation.
    """
    from pandas.core.arrays import DatetimeArray, TimedeltaArray

    if type(obj) is datetime.timedelta:
        # GH#22390  cast up to Timedelta to rely on Timedelta
        # implementation; otherwise operation against numeric-dtype
        # raises TypeError
        return Timedelta(obj)
    elif isinstance(obj, np.datetime64):
        # GH#28080 numpy casts integer-dtype to datetime64 when doing
        #  array[int] + datetime64, which we do not allow
        if isna(obj):
            # Avoid possible ambiguities with pd.NaT
            obj = obj.astype("datetime64[ns]")
            right = np.broadcast_to(obj, shape)
            return DatetimeArray(right)

        return Timestamp(obj)

    elif isinstance(obj, np.timedelta64):
        if isna(obj):
            # wrapping timedelta64("NaT") in Timedelta returns NaT,
            #  which would incorrectly be treated as a datetime-NaT, so
            #  we broadcast and wrap in a TimedeltaArray
            obj = obj.astype("timedelta64[ns]")
            right = np.broadcast_to(obj, shape)
            return TimedeltaArray(right)

        # In particular non-nanosecond timedelta64 needs to be cast to
        #  nanoseconds, or else we get undesired behavior like
        #  np.timedelta64(3, 'D') / 2 == np.timedelta64(1, 'D')
        return Timedelta(obj)

    elif isinstance(obj, np.ndarray) and is_timedelta64_dtype(obj.dtype):
        # GH#22390 Unfortunately we need to special-case right-hand
        # timedelta64 dtypes because numpy casts integer dtypes to
        # timedelta64 when operating with timedelta64
        return TimedeltaArray._from_sequence(obj)
    return obj


# -----------------------------------------------------------------------------


def _gen_eval_kwargs(name):
    """
    Find the keyword arguments to pass to numexpr for the given operation.

    Parameters
    ----------
    name : str

    Returns
    -------
    eval_kwargs : dict

    Examples
    --------
    >>> _gen_eval_kwargs("__add__")
    {}

    >>> _gen_eval_kwargs("rtruediv")
    {'reversed': True, 'truediv': True}
    """
    kwargs = {}

    # Series appear to only pass __add__, __radd__, ...
    # but DataFrame gets both these dunder names _and_ non-dunder names
    # add, radd, ...
    name = name.replace("__", "")

    if name.startswith("r"):
        if name not in ["radd", "rand", "ror", "rxor"]:
            # Exclude commutative operations
            kwargs["reversed"] = True

    return kwargs


def _get_frame_op_default_axis(name):
    """
    Only DataFrame cares about default_axis, specifically:
    special methods have default_axis=None and flex methods
    have default_axis='columns'.

    Parameters
    ----------
    name : str

    Returns
    -------
    default_axis: str or None
    """
    if name.replace("__r", "__") in ["__and__", "__or__", "__xor__"]:
        # bool methods
        return "columns"
    elif name.startswith("__"):
        # __add__, __mul__, ...
        return None
    else:
        # add, mul, ...
        return "columns"


def _get_opstr(op):
    """
    Find the operation string, if any, to pass to numexpr for this
    operation.

    Parameters
    ----------
    op : binary operator

    Returns
    -------
    op_str : string or None
    """

    return {
        operator.add: "+",
        radd: "+",
        operator.mul: "*",
        rmul: "*",
        operator.sub: "-",
        rsub: "-",
        operator.truediv: "/",
        rtruediv: "/",
        operator.floordiv: "//",
        rfloordiv: "//",
        operator.mod: None,  # TODO: Why None for mod but '%' for rmod?
        rmod: "%",
        operator.pow: "**",
        rpow: "**",
        operator.eq: "==",
        operator.ne: "!=",
        operator.le: "<=",
        operator.lt: "<",
        operator.ge: ">=",
        operator.gt: ">",
        operator.and_: "&",
        rand_: "&",
        operator.or_: "|",
        ror_: "|",
        operator.xor: "^",
        rxor: "^",
        divmod: None,
        rdivmod: None,
    }[op]


def _get_op_name(op, special):
    """
    Find the name to attach to this method according to conventions
    for special and non-special methods.

    Parameters
    ----------
    op : binary operator
    special : bool

    Returns
    -------
    op_name : str
    """
    opname = op.__name__.strip("_")
    if special:
        opname = "__{opname}__".format(opname=opname)
    return opname


# -----------------------------------------------------------------------------
# Masking NA values and fallbacks for operations numpy does not support


def fill_binop(left, right, fill_value):
    """
    If a non-None fill_value is given, replace null entries in left and right
    with this value, but only in positions where _one_ of left/right is null,
    not both.

    Parameters
    ----------
    left : array-like
    right : array-like
    fill_value : object

    Returns
    -------
    left : array-like
    right : array-like

    Notes
    -----
    Makes copies if fill_value is not None
    """
    # TODO: can we make a no-copy implementation?
    if fill_value is not None:
        left_mask = isna(left)
        right_mask = isna(right)
        left = left.copy()
        right = right.copy()

        # one but not both
        mask = left_mask ^ right_mask
        left[left_mask & mask] = fill_value
        right[right_mask & mask] = fill_value
    return left, right


# -----------------------------------------------------------------------------
# Dispatch logic

def dispatch_to_series(left, right, func, str_rep=None, axis=None, eval_kwargs=None):
    """
    Evaluate the frame operation func(left, right) by evaluating
    column-by-column, dispatching to the Series implementation.

    Parameters
    ----------
    left : DataFrame
    right : scalar or DataFrame
    func : arithmetic or comparison operator
    str_rep : str or None, default None
    axis : {None, 0, 1, "index", "columns"}

    Returns
    -------
    DataFrame
    """
    # Note: we use iloc to access columns for compat with cases
    #       with non-unique columns.
    eval_kwargs = eval_kwargs or {}

    import pandas.core.computation.expressions as expressions

    right = lib.item_from_zerodim(right)

    is_ser = isinstance(right, ABCSeries)
    is_col = is_ser and axis != "columns"
    is_row = is_ser and axis == "columns"

    if np.ndim(right) == 0 or is_col or is_row:

        if is_col and isinstance(right._values, np.ndarray):
            # KLUDGE; need to be careful not to extract DTA/TDA
            # Need to do this to get broadcasting rightt
            right = right._values.reshape(-1, 1)
        #elif is_row and isinstance(right._values, np.ndarray):
        #    right = right._values.reshape(1, -1)
        #elif is_row and right.dtype.kind == "m":
        #    right = np.asarray(right)

        new_blocks = []
        mgr = left._data
        for blk in mgr.blocks:
            # Reshape for EA Block
            blk_vals = blk.values
            if hasattr(blk_vals, "reshape"):
                # ndarray, DTA/TDA/PA
                blk_vals = blk_vals.reshape(blk.shape)
                blk_vals = blk_vals.T

            if is_row:
                rv = right._values[blk.mgr_locs]
                if hasattr(rv, "reshape"):
                    rv = rv.reshape(1, -1)
                #else:
                #    if blk_vals.ndim == 2 and blk_vals.shape[0] == 1:
                #        # e,g, rv is a Categorical
                #        blk_vals = blk_vals[0]
                if isinstance(rv, np.ndarray):
                    # Without this we run into shape mismatch in masked_arith_op
                    rv = np.broadcast_to(rv, blk_vals.shape)
                two_v_1 = blk_vals.ndim == 2 and np.ndim(rv) == 1
                if two_v_1 and blk_vals.shape[0] == 1:
                    blk_vals = blk_vals[0]
                new_vals = array_op(blk_vals, rv, func, str_rep, eval_kwargs)
                if two_v_1:
                    new_vals = new_vals[None, :]
            else:
                new_vals = array_op(blk_vals, right, func, str_rep, eval_kwargs)

            # Reshape for EA Block
            if is_extension_array_dtype(new_vals.dtype):
                from pandas.core.internals.blocks import make_block

                if hasattr(new_vals, "reshape"):
                    # ndarray, DTA/TDA/PA
                    new_vals = new_vals.reshape(blk.shape[::-1])
                    assert new_vals.shape[-1] == len(blk.mgr_locs)
                    for i in range(new_vals.shape[-1]):
                        nb = make_block(new_vals[..., i], placement=[blk.mgr_locs[i]])
                        new_blocks.append(nb)
                else:
                    # Categorical, IntegerArray
                    assert len(blk.mgr_locs) == 1
                    assert new_vals.shape == (blk.shape[-1],)
                    nb = make_block(new_vals, placement=blk.mgr_locs, ndim=2)
                    new_blocks.append(nb)
            elif blk.values.ndim == 1:
                # need to bump up to 2D
                new_vals = new_vals.reshape(-1, 1)
                assert new_vals.T.shape == blk.shape
                nb = blk.make_block(new_vals.T)
                new_blocks.append(nb)
            else:
                assert new_vals.T.shape == blk.shape
                nb = blk.make_block(new_vals.T)
                new_blocks.append(nb)

        bm = type(mgr)(new_blocks, mgr.axes)
        return type(left)(bm)

    elif isinstance(right, ABCDataFrame):
        assert right._indexed_same(left)

        def column_op(a, b):
            return {i: func(a.iloc[:, i], b.iloc[:, i]) for i in range(len(a.columns))}

    elif isinstance(right, ABCSeries) and axis == "columns":
<<<<<<< HEAD
        assert False
        # We only get here if called via left._combine_match_columns,
=======
        # We only get here if called via _combine_frame_series,
>>>>>>> bf6c5c3c
        # in which case we specifically want to operate row-by-row
        assert right.index.equals(left.columns)

        if right.dtype == "timedelta64[ns]":
            # ensure we treat NaT values as the correct dtype
            # Note: we do not do this unconditionally as it may be lossy or
            #  expensive for EA dtypes.
            right = np.asarray(right)

            def column_op(a, b):
                return {i: func(a.iloc[:, i], b[i]) for i in range(len(a.columns))}

        else:

            def column_op(a, b):
                return {i: func(a.iloc[:, i], b.iloc[i]) for i in range(len(a.columns))}

    else:
        # Remaining cases have less-obvious dispatch rules
        raise NotImplementedError(right)

    new_data = expressions.evaluate(column_op, str_rep, left, right)
    return new_data


# -----------------------------------------------------------------------------
# Series


def _align_method_SERIES(left, right, align_asobject=False):
    """ align lhs and rhs Series """

    # ToDo: Different from _align_method_FRAME, list, tuple and ndarray
    # are not coerced here
    # because Series has inconsistencies described in #13637

    if isinstance(right, ABCSeries):
        # avoid repeated alignment
        if not left.index.equals(right.index):

            if align_asobject:
                # to keep original value's dtype for bool ops
                left = left.astype(object)
                right = right.astype(object)

            left, right = left.align(right, copy=False)

    return left, right


def _construct_result(
    left: ABCSeries,
    result: Union[np.ndarray, ABCExtensionArray],
    index: ABCIndexClass,
    name,
):
    """
    Construct an appropriately-labelled Series from the result of an op.

    Parameters
    ----------
    left : Series
    result : ndarray or ExtensionArray
    index : Index
    name : object

    Returns
    -------
    Series
        In the case of __divmod__ or __rdivmod__, a 2-tuple of Series.
    """
    if isinstance(result, tuple):
        # produced by divmod or rdivmod
        return (
            _construct_result(left, result[0], index=index, name=name),
            _construct_result(left, result[1], index=index, name=name),
        )

    # We do not pass dtype to ensure that the Series constructor
    #  does inference in the case where `result` has object-dtype.
    out = left._constructor(result, index=index)
    out = out.__finalize__(left)

    # Set the result's name after __finalize__ is called because __finalize__
    #  would set it back to self.name
    out.name = name
    return out


def _arith_method_SERIES(cls, op, special):
    """
    Wrapper function for Series arithmetic operations, to avoid
    code duplication.
    """
    str_rep = _get_opstr(op)
    op_name = _get_op_name(op, special)
    eval_kwargs = _gen_eval_kwargs(op_name)

    def wrapper(left, right):
        if isinstance(right, ABCDataFrame):
            return NotImplemented

        left, right = _align_method_SERIES(left, right)
        res_name = get_op_result_name(left, right)

        lvalues = extract_array(left, extract_numpy=True)
        result = arithmetic_op(lvalues, right, op, str_rep, eval_kwargs)

        return _construct_result(left, result, index=left.index, name=res_name)

    wrapper.__name__ = op_name
    return wrapper


def _comp_method_SERIES(cls, op, special):
    """
    Wrapper function for Series arithmetic operations, to avoid
    code duplication.
    """
    op_name = _get_op_name(op, special)

    def wrapper(self, other):

        res_name = get_op_result_name(self, other)

        if isinstance(other, ABCDataFrame):  # pragma: no cover
            # Defer to DataFrame implementation; fail early
            return NotImplemented

        if isinstance(other, ABCSeries) and not self._indexed_same(other):
            raise ValueError("Can only compare identically-labeled Series objects")

        lvalues = extract_array(self, extract_numpy=True)
        rvalues = extract_array(other, extract_numpy=True)

        res_values = comparison_op(lvalues, rvalues, op, None, {})

        return _construct_result(self, res_values, index=self.index, name=res_name)

    wrapper.__name__ = op_name
    return wrapper


def _bool_method_SERIES(cls, op, special):
    """
    Wrapper function for Series arithmetic operations, to avoid
    code duplication.
    """
    op_name = _get_op_name(op, special)

    def wrapper(self, other):
        self, other = _align_method_SERIES(self, other, align_asobject=True)
        res_name = get_op_result_name(self, other)

        if isinstance(other, ABCDataFrame):
            # Defer to DataFrame implementation; fail early
            return NotImplemented

        lvalues = extract_array(self, extract_numpy=True)
        rvalues = extract_array(other, extract_numpy=True)

        res_values = logical_op(lvalues, rvalues, op, None, {})
        return _construct_result(self, res_values, index=self.index, name=res_name)

    wrapper.__name__ = op_name
    return wrapper


def _flex_method_SERIES(cls, op, special):
    name = _get_op_name(op, special)
    doc = _make_flex_doc(name, "series")

    @Appender(doc)
    def flex_wrapper(self, other, level=None, fill_value=None, axis=0):
        # validate axis
        if axis is not None:
            self._get_axis_number(axis)

        if isinstance(other, ABCSeries):
            return self._binop(other, op, level=level, fill_value=fill_value)
        elif isinstance(other, (np.ndarray, list, tuple)):
            if len(other) != len(self):
                raise ValueError("Lengths must be equal")
            other = self._constructor(other, self.index)
            return self._binop(other, op, level=level, fill_value=fill_value)
        else:
            if fill_value is not None:
                self = self.fillna(fill_value)

            return op(self, other)

    flex_wrapper.__name__ = name
    return flex_wrapper


# -----------------------------------------------------------------------------
# DataFrame


def _combine_series_frame(self, other, func, fill_value=None, axis=None, level=None):
    """
    Apply binary operator `func` to self, other using alignment and fill
    conventions determined by the fill_value, axis, and level kwargs.

    Parameters
    ----------
    self : DataFrame
    other : Series
    func : binary operator
    fill_value : object, default None
    axis : {0, 1, 'columns', 'index', None}, default None
    level : int or None, default None

    Returns
    -------
    result : DataFrame
    """
    if fill_value is not None:
        raise NotImplementedError(
            "fill_value {fill} not supported.".format(fill=fill_value)
        )

    if axis is None:
        # default axis is columns
        axis = 1

    axis = self._get_axis_number(axis)
    left, right = self.align(other, join="outer", axis=axis, level=level, copy=False)
    if axis == 0:
        new_data = left._combine_match_index(right, func)
    else:
        new_data = dispatch_to_series(left, right, func, axis="columns")

    return left._construct_result(new_data)


def _align_method_FRAME(left, right, axis):
    """ convert rhs to meet lhs dims if input is list, tuple or np.ndarray """

    def to_series(right):
        msg = "Unable to coerce to Series, length must be {req_len}: given {given_len}"
        if axis is not None and left._get_axis_name(axis) == "index":
            if len(left.index) != len(right):
                raise ValueError(
                    msg.format(req_len=len(left.index), given_len=len(right))
                )
            right = left._constructor_sliced(right, index=left.index)
        else:
            if len(left.columns) != len(right):
                raise ValueError(
                    msg.format(req_len=len(left.columns), given_len=len(right))
                )
            right = left._constructor_sliced(right, index=left.columns)
        return right

    if isinstance(right, np.ndarray):

        if right.ndim == 1:
            right = to_series(right)

        elif right.ndim == 2:
            if right.shape == left.shape:
                right = left._constructor(right, index=left.index, columns=left.columns)

            elif right.shape[0] == left.shape[0] and right.shape[1] == 1:
                # Broadcast across columns
                right = np.broadcast_to(right, left.shape)
                right = left._constructor(right, index=left.index, columns=left.columns)

            elif right.shape[1] == left.shape[1] and right.shape[0] == 1:
                # Broadcast along rows
                right = to_series(right[0, :])

            else:
                raise ValueError(
                    "Unable to coerce to DataFrame, shape "
                    "must be {req_shape}: given {given_shape}".format(
                        req_shape=left.shape, given_shape=right.shape
                    )
                )

        elif right.ndim > 2:
            raise ValueError(
                "Unable to coerce to Series/DataFrame, dim "
                "must be <= 2: {dim}".format(dim=right.shape)
            )

    elif is_list_like(right) and not isinstance(right, (ABCSeries, ABCDataFrame)):
        # GH17901
        right = to_series(right)

    return right


def _arith_method_FRAME(cls, op, special):
    str_rep = _get_opstr(op)
    op_name = _get_op_name(op, special)
    eval_kwargs = _gen_eval_kwargs(op_name)
    default_axis = _get_frame_op_default_axis(op_name)

    na_op = define_na_arithmetic_op(op, str_rep, eval_kwargs)

    if op_name in _op_descriptions:
        # i.e. include "add" but not "__add__"
        doc = _make_flex_doc(op_name, "dataframe")
    else:
        doc = _arith_doc_FRAME % op_name

    @Appender(doc)
    def f(self, other, axis=default_axis, level=None, fill_value=None):

        other = _align_method_FRAME(self, other, axis)

        if isinstance(other, ABCDataFrame):
            # Another DataFrame
            pass_op = op if should_series_dispatch(self, other, op) else na_op
            return self._combine_frame(other, pass_op, fill_value, level)
        elif isinstance(other, ABCSeries):
            # For these values of `axis`, we end up dispatching to Series op,
            # so do not want the masked op.
            pass_op = op if axis in [0, "columns", None] else na_op
            return _combine_series_frame(
                self, other, pass_op, fill_value=fill_value, axis=axis, level=level
            )
        else:
            # in this case we always have `np.ndim(other) == 0`
            if fill_value is not None:
                self = self.fillna(fill_value)

            new_data = dispatch_to_series(self, other, op, str_rep=str_rep, eval_kwargs=eval_kwargs)
            return self._construct_result(new_data)

    f.__name__ = op_name

    return f


def _flex_comp_method_FRAME(cls, op, special):
    str_rep = _get_opstr(op)
    op_name = _get_op_name(op, special)
    default_axis = _get_frame_op_default_axis(op_name)

    doc = _flex_comp_doc_FRAME.format(
        op_name=op_name, desc=_op_descriptions[op_name]["desc"]
    )

    @Appender(doc)
    def f(self, other, axis=default_axis, level=None):

        other = _align_method_FRAME(self, other, axis)

        if isinstance(other, ABCDataFrame):
            # Another DataFrame
            if not self._indexed_same(other):
                self, other = self.align(other, "outer", level=level, copy=False)
            new_data = dispatch_to_series(self, other, op, str_rep=str_rep, eval_kwargs={})
            return self._construct_result(new_data)

        elif isinstance(other, ABCSeries):
            return _combine_series_frame(
                self, other, op, fill_value=None, axis=axis, level=level
            )
        else:
            # in this case we always have `np.ndim(other) == 0`
            new_data = dispatch_to_series(self, other, op)
            return self._construct_result(new_data)

    f.__name__ = op_name

    return f


def _comp_method_FRAME(cls, func, special):
    str_rep = _get_opstr(func)
    op_name = _get_op_name(func, special)

    @Appender("Wrapper for comparison method {name}".format(name=op_name))
    def f(self, other):

        other = _align_method_FRAME(self, other, axis=None)

        if isinstance(other, ABCDataFrame):
            # Another DataFrame
            if not self._indexed_same(other):
                raise ValueError(
                    "Can only compare identically-labeled DataFrame objects"
                )
            new_data = dispatch_to_series(self, other, func, str_rep=str_rep, eval_kwargs={})
            return self._construct_result(new_data)

        elif isinstance(other, ABCSeries):
            return _combine_series_frame(
                self, other, func, fill_value=None, axis=None, level=None
            )
        else:

            # straight boolean comparisons we want to allow all columns
            # (regardless of dtype to pass thru) See #4537 for discussion.
            new_data = dispatch_to_series(self, other, func)
            return self._construct_result(new_data)

    f.__name__ = op_name

    return f<|MERGE_RESOLUTION|>--- conflicted
+++ resolved
@@ -12,22 +12,17 @@
 from pandas._libs import Timedelta, Timestamp, lib
 from pandas.util._decorators import Appender
 
-<<<<<<< HEAD
 from pandas.core.dtypes.common import (
     is_extension_array_dtype,
     is_list_like,
     is_timedelta64_dtype,
 )
-from pandas.core.dtypes.generic import ABCDataFrame, ABCIndexClass, ABCSeries
-=======
-from pandas.core.dtypes.common import is_list_like, is_timedelta64_dtype
 from pandas.core.dtypes.generic import (
     ABCDataFrame,
     ABCExtensionArray,
     ABCIndexClass,
     ABCSeries,
 )
->>>>>>> bf6c5c3c
 from pandas.core.dtypes.missing import isna
 
 from pandas.core.construction import extract_array
@@ -359,6 +354,7 @@
 # -----------------------------------------------------------------------------
 # Dispatch logic
 
+
 def dispatch_to_series(left, right, func, str_rep=None, axis=None, eval_kwargs=None):
     """
     Evaluate the frame operation func(left, right) by evaluating
@@ -394,10 +390,6 @@
             # KLUDGE; need to be careful not to extract DTA/TDA
             # Need to do this to get broadcasting rightt
             right = right._values.reshape(-1, 1)
-        #elif is_row and isinstance(right._values, np.ndarray):
-        #    right = right._values.reshape(1, -1)
-        #elif is_row and right.dtype.kind == "m":
-        #    right = np.asarray(right)
 
         new_blocks = []
         mgr = left._data
@@ -413,10 +405,6 @@
                 rv = right._values[blk.mgr_locs]
                 if hasattr(rv, "reshape"):
                     rv = rv.reshape(1, -1)
-                #else:
-                #    if blk_vals.ndim == 2 and blk_vals.shape[0] == 1:
-                #        # e,g, rv is a Categorical
-                #        blk_vals = blk_vals[0]
                 if isinstance(rv, np.ndarray):
                     # Without this we run into shape mismatch in masked_arith_op
                     rv = np.broadcast_to(rv, blk_vals.shape)
@@ -467,12 +455,8 @@
             return {i: func(a.iloc[:, i], b.iloc[:, i]) for i in range(len(a.columns))}
 
     elif isinstance(right, ABCSeries) and axis == "columns":
-<<<<<<< HEAD
         assert False
-        # We only get here if called via left._combine_match_columns,
-=======
         # We only get here if called via _combine_frame_series,
->>>>>>> bf6c5c3c
         # in which case we specifically want to operate row-by-row
         assert right.index.equals(left.columns)
 
@@ -802,7 +786,9 @@
             if fill_value is not None:
                 self = self.fillna(fill_value)
 
-            new_data = dispatch_to_series(self, other, op, str_rep=str_rep, eval_kwargs=eval_kwargs)
+            new_data = dispatch_to_series(
+                self, other, op, str_rep=str_rep, eval_kwargs=eval_kwargs
+            )
             return self._construct_result(new_data)
 
     f.__name__ = op_name
@@ -828,7 +814,9 @@
             # Another DataFrame
             if not self._indexed_same(other):
                 self, other = self.align(other, "outer", level=level, copy=False)
-            new_data = dispatch_to_series(self, other, op, str_rep=str_rep, eval_kwargs={})
+            new_data = dispatch_to_series(
+                self, other, op, str_rep=str_rep, eval_kwargs={}
+            )
             return self._construct_result(new_data)
 
         elif isinstance(other, ABCSeries):
@@ -860,7 +848,9 @@
                 raise ValueError(
                     "Can only compare identically-labeled DataFrame objects"
                 )
-            new_data = dispatch_to_series(self, other, func, str_rep=str_rep, eval_kwargs={})
+            new_data = dispatch_to_series(
+                self, other, func, str_rep=str_rep, eval_kwargs={}
+            )
             return self._construct_result(new_data)
 
         elif isinstance(other, ABCSeries):
