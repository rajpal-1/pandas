"""
Arithmetic operations for PandasObjects

This is not a public API.
"""
import datetime
import operator
from typing import Any, Callable, Tuple

import numpy as np

from pandas._libs import Timedelta, lib, ops as libops
from pandas.errors import NullFrequencyError
from pandas.util._decorators import Appender

from pandas.core.dtypes.cast import construct_1d_object_array_from_listlike
from pandas.core.dtypes.common import (
    ensure_object,
    is_bool_dtype,
    is_datetime64_dtype,
    is_datetimelike_v_numeric,
    is_extension_array_dtype,
    is_integer_dtype,
    is_list_like,
    is_object_dtype,
    is_scalar,
    is_timedelta64_dtype,
)
from pandas.core.dtypes.generic import (
    ABCDataFrame,
    ABCDatetimeArray,
    ABCDatetimeIndex,
<<<<<<< HEAD
    ABCExtensionArray,
    ABCIndex,
=======
>>>>>>> 9f93d570
    ABCIndexClass,
    ABCSeries,
    ABCSparseSeries,
)
from pandas.core.dtypes.missing import isna, notna

import pandas as pd
from pandas._typing import ArrayLike
from pandas.core.construction import array, extract_array
from pandas.core.ops.array_ops import comp_method_OBJECT_ARRAY, define_na_arithmetic_op
from pandas.core.ops.docstrings import (
    _arith_doc_FRAME,
    _flex_comp_doc_FRAME,
    _make_flex_doc,
    _op_descriptions,
)
from pandas.core.ops.invalid import invalid_comparison
from pandas.core.ops.methods import (  # noqa:F401
    add_flex_arithmetic_methods,
    add_special_arithmetic_methods,
)
from pandas.core.ops.roperator import (  # noqa:F401
    radd,
    rand_,
    rdiv,
    rdivmod,
    rfloordiv,
    rmod,
    rmul,
    ror_,
    rpow,
    rsub,
    rtruediv,
    rxor,
)

# -----------------------------------------------------------------------------
# Ops Wrapping Utilities


def get_op_result_name(left, right):
    """
    Find the appropriate name to pin to an operation result.  This result
    should always be either an Index or a Series.

    Parameters
    ----------
    left : {Series, Index}
    right : object

    Returns
    -------
    name : object
        Usually a string
    """
    # `left` is always a Series when called from within ops
    if isinstance(right, (ABCSeries, ABCIndexClass)):
        name = _maybe_match_name(left, right)
    else:
        name = left.name
    return name


def _maybe_match_name(a, b):
    """
    Try to find a name to attach to the result of an operation between
    a and b.  If only one of these has a `name` attribute, return that
    name.  Otherwise return a consensus name if they match of None if
    they have different names.

    Parameters
    ----------
    a : object
    b : object

    Returns
    -------
    name : str or None

    See Also
    --------
    pandas.core.common.consensus_name_attr
    """
    a_has = hasattr(a, "name")
    b_has = hasattr(b, "name")
    if a_has and b_has:
        if a.name == b.name:
            return a.name
        else:
            # TODO: what if they both have np.nan for their names?
            return None
    elif a_has:
        return a.name
    elif b_has:
        return b.name
    return None


def maybe_upcast_for_op(obj, shape: Tuple[int, ...]):
    """
    Cast non-pandas objects to pandas types to unify behavior of arithmetic
    and comparison operations.

    Parameters
    ----------
    obj: object
    shape : tuple[int]

    Returns
    -------
    out : object

    Notes
    -----
    Be careful to call this *after* determining the `name` attribute to be
    attached to the result of the arithmetic operation.
    """
    if type(obj) is datetime.timedelta:
        # GH#22390  cast up to Timedelta to rely on Timedelta
        # implementation; otherwise operation against numeric-dtype
        # raises TypeError
        return Timedelta(obj)
    elif isinstance(obj, np.timedelta64):
        if isna(obj):
            # wrapping timedelta64("NaT") in Timedelta returns NaT,
            #  which would incorrectly be treated as a datetime-NaT, so
            #  we broadcast and wrap in a Series
            right = np.broadcast_to(obj, shape)

            # Note: we use Series instead of TimedeltaIndex to avoid having
            #  to worry about catching NullFrequencyError.
            return pd.Series(right)

        # In particular non-nanosecond timedelta64 needs to be cast to
        #  nanoseconds, or else we get undesired behavior like
        #  np.timedelta64(3, 'D') / 2 == np.timedelta64(1, 'D')
        return Timedelta(obj)

    elif isinstance(obj, np.ndarray) and is_timedelta64_dtype(obj):
        # GH#22390 Unfortunately we need to special-case right-hand
        # timedelta64 dtypes because numpy casts integer dtypes to
        # timedelta64 when operating with timedelta64
        return pd.TimedeltaIndex(obj)
    return obj


# -----------------------------------------------------------------------------


def _gen_eval_kwargs(name):
    """
    Find the keyword arguments to pass to numexpr for the given operation.

    Parameters
    ----------
    name : str

    Returns
    -------
    eval_kwargs : dict

    Examples
    --------
    >>> _gen_eval_kwargs("__add__")
    {}

    >>> _gen_eval_kwargs("rtruediv")
    {'reversed': True, 'truediv': True}
    """
    kwargs = {}

    # Series appear to only pass __add__, __radd__, ...
    # but DataFrame gets both these dunder names _and_ non-dunder names
    # add, radd, ...
    name = name.replace("__", "")

    if name.startswith("r"):
        if name not in ["radd", "rand", "ror", "rxor"]:
            # Exclude commutative operations
            kwargs["reversed"] = True

    if name in ["truediv", "rtruediv"]:
        kwargs["truediv"] = True

    if name in ["ne"]:
        kwargs["masker"] = True

    return kwargs


def _get_frame_op_default_axis(name):
    """
    Only DataFrame cares about default_axis, specifically:
    special methods have default_axis=None and flex methods
    have default_axis='columns'.

    Parameters
    ----------
    name : str

    Returns
    -------
    default_axis: str or None
    """
    if name.replace("__r", "__") in ["__and__", "__or__", "__xor__"]:
        # bool methods
        return "columns"
    elif name.startswith("__"):
        # __add__, __mul__, ...
        return None
    else:
        # add, mul, ...
        return "columns"


def _get_opstr(op, cls):
    """
    Find the operation string, if any, to pass to numexpr for this
    operation.

    Parameters
    ----------
    op : binary operator
    cls : class

    Returns
    -------
    op_str : string or None
    """
    # numexpr is available for non-sparse classes
    subtyp = getattr(cls, "_subtyp", "")
    use_numexpr = "sparse" not in subtyp

    if not use_numexpr:
        # if we're not using numexpr, then don't pass a str_rep
        return None

    return {
        operator.add: "+",
        radd: "+",
        operator.mul: "*",
        rmul: "*",
        operator.sub: "-",
        rsub: "-",
        operator.truediv: "/",
        rtruediv: "/",
        operator.floordiv: "//",
        rfloordiv: "//",
        operator.mod: None,  # TODO: Why None for mod but '%' for rmod?
        rmod: "%",
        operator.pow: "**",
        rpow: "**",
        operator.eq: "==",
        operator.ne: "!=",
        operator.le: "<=",
        operator.lt: "<",
        operator.ge: ">=",
        operator.gt: ">",
        operator.and_: "&",
        rand_: "&",
        operator.or_: "|",
        ror_: "|",
        operator.xor: "^",
        rxor: "^",
        divmod: None,
        rdivmod: None,
    }[op]


def _get_op_name(op, special):
    """
    Find the name to attach to this method according to conventions
    for special and non-special methods.

    Parameters
    ----------
    op : binary operator
    special : bool

    Returns
    -------
    op_name : str
    """
    opname = op.__name__.strip("_")
    if special:
        opname = "__{opname}__".format(opname=opname)
    return opname


# -----------------------------------------------------------------------------
# Masking NA values and fallbacks for operations numpy does not support


def fill_binop(left, right, fill_value):
    """
    If a non-None fill_value is given, replace null entries in left and right
    with this value, but only in positions where _one_ of left/right is null,
    not both.

    Parameters
    ----------
    left : array-like
    right : array-like
    fill_value : object

    Returns
    -------
    left : array-like
    right : array-like

    Notes
    -----
    Makes copies if fill_value is not None
    """
    # TODO: can we make a no-copy implementation?
    if fill_value is not None:
        left_mask = isna(left)
        right_mask = isna(right)
        left = left.copy()
        right = right.copy()

        # one but not both
        mask = left_mask ^ right_mask
        left[left_mask & mask] = fill_value
        right[right_mask & mask] = fill_value
    return left, right


def mask_cmp_op(x, y, op):
    """
    Apply the function `op` to only non-null points in x and y.

    Parameters
    ----------
    x : array-like
    y : array-like
    op : binary operation

    Returns
    -------
    result : ndarray[bool]
    """
    xrav = x.ravel()
    result = np.empty(x.size, dtype=bool)
    if isinstance(y, (np.ndarray, ABCSeries)):
        yrav = y.ravel()
        mask = notna(xrav) & notna(yrav)
        result[mask] = op(np.array(list(xrav[mask])), np.array(list(yrav[mask])))
    else:
        mask = notna(xrav)
        result[mask] = op(np.array(list(xrav[mask])), y)

    if op == operator.ne:  # pragma: no cover
        np.putmask(result, ~mask, True)
    else:
        np.putmask(result, ~mask, False)
    result = result.reshape(x.shape)
    return result


# -----------------------------------------------------------------------------
# Dispatch logic


def should_extension_dispatch(left: ABCSeries, right: Any) -> bool:
    """
    Identify cases where Series operation should use dispatch_to_extension_op.

    Parameters
    ----------
    left : Series
    right : object

    Returns
    -------
    bool
    """
    if (
        is_extension_array_dtype(left.dtype)
        or is_datetime64_dtype(left.dtype)
        or is_timedelta64_dtype(left.dtype)
    ):
        return True

    if is_extension_array_dtype(right) and not is_scalar(right):
        # GH#22378 disallow scalar to exclude e.g. "category", "Int64"
        return True

    return False


def should_series_dispatch(left, right, op):
    """
    Identify cases where a DataFrame operation should dispatch to its
    Series counterpart.

    Parameters
    ----------
    left : DataFrame
    right : DataFrame
    op : binary operator

    Returns
    -------
    override : bool
    """
    if left._is_mixed_type or right._is_mixed_type:
        return True

    if not len(left.columns) or not len(right.columns):
        # ensure obj.dtypes[0] exists for each obj
        return False

    ldtype = left.dtypes.iloc[0]
    rdtype = right.dtypes.iloc[0]

    if (is_timedelta64_dtype(ldtype) and is_integer_dtype(rdtype)) or (
        is_timedelta64_dtype(rdtype) and is_integer_dtype(ldtype)
    ):
        # numpy integer dtypes as timedelta64 dtypes in this scenario
        return True

    if is_datetime64_dtype(ldtype) and is_object_dtype(rdtype):
        # in particular case where right is an array of DateOffsets
        return True

    return False


def dispatch_to_series(left, right, func, str_rep=None, axis=None):
    """
    Evaluate the frame operation func(left, right) by evaluating
    column-by-column, dispatching to the Series implementation.

    Parameters
    ----------
    left : DataFrame
    right : scalar or DataFrame
    func : arithmetic or comparison operator
    str_rep : str or None, default None
    axis : {None, 0, 1, "index", "columns"}

    Returns
    -------
    DataFrame
    """
    # Note: we use iloc to access columns for compat with cases
    #       with non-unique columns.
    import pandas.core.computation.expressions as expressions

    right = lib.item_from_zerodim(right)
    if lib.is_scalar(right) or np.ndim(right) == 0:

        def column_op(a, b):
            return {i: func(a.iloc[:, i], b) for i in range(len(a.columns))}

    elif isinstance(right, ABCDataFrame):
        assert right._indexed_same(left)

        def column_op(a, b):
            return {i: func(a.iloc[:, i], b.iloc[:, i]) for i in range(len(a.columns))}

    elif isinstance(right, ABCSeries) and axis == "columns":
        # We only get here if called via left._combine_match_columns,
        # in which case we specifically want to operate row-by-row
        assert right.index.equals(left.columns)

        def column_op(a, b):
            return {i: func(a.iloc[:, i], b.iloc[i]) for i in range(len(a.columns))}

    elif isinstance(right, ABCSeries):
        assert right.index.equals(left.index)  # Handle other cases later

        def column_op(a, b):
            return {i: func(a.iloc[:, i], b) for i in range(len(a.columns))}

    else:
        # Remaining cases have less-obvious dispatch rules
        raise NotImplementedError(right)

    new_data = expressions.evaluate(column_op, str_rep, left, right)

    result = left._constructor(new_data, index=left.index, copy=False)
    # Pin columns instead of passing to constructor for compat with
    # non-unique columns case
    result.columns = left.columns
    return result


def dispatch_to_extension_op(op, left, right):
    """
    Assume that left or right is a Series backed by an ExtensionArray,
    apply the operator defined by op.
    """

    if left.dtype.kind in "mM":
        # We need to cast datetime64 and timedelta64 ndarrays to
        #  DatetimeArray/TimedeltaArray.  But we avoid wrapping others in
        #  PandasArray as that behaves poorly with e.g. IntegerArray.
        left = array(left)

    # The op calls will raise TypeError if the op is not defined
    # on the ExtensionArray

    # unbox Series and Index to arrays
    new_left = extract_array(left, extract_numpy=True)
    new_right = extract_array(right, extract_numpy=True)

    try:
        res_values = op(new_left, new_right)
    except NullFrequencyError:
        # DatetimeIndex and TimedeltaIndex with freq == None raise ValueError
        # on add/sub of integers (or int-like).  We re-raise as a TypeError.
        raise TypeError(
            "incompatible type for a datetime/timedelta "
            "operation [{name}]".format(name=op.__name__)
        )
    return res_values


# -----------------------------------------------------------------------------
# Series


def _align_method_SERIES(left, right, align_asobject=False):
    """ align lhs and rhs Series """

    # ToDo: Different from _align_method_FRAME, list, tuple and ndarray
    # are not coerced here
    # because Series has inconsistencies described in #13637

    if isinstance(right, ABCSeries):
        # avoid repeated alignment
        if not left.index.equals(right.index):

            if align_asobject:
                # to keep original value's dtype for bool ops
                left = left.astype(object)
                right = right.astype(object)

            left, right = left.align(right, copy=False)

    return left, right


def _construct_result(left, result, index, name, dtype=None):
    """
    If the raw op result has a non-None name (e.g. it is an Index object) and
    the name argument is None, then passing name to the constructor will
    not be enough; we still need to override the name attribute.
    """
    out = left._constructor(result, index=index, dtype=dtype)
    out = out.__finalize__(left)
    out.name = name
    return out


def _construct_divmod_result(left, result, index, name, dtype=None):
    """divmod returns a tuple of like indexed series instead of a single series.
    """
    return (
        _construct_result(left, result[0], index=index, name=name, dtype=dtype),
        _construct_result(left, result[1], index=index, name=name, dtype=dtype),
    )


def _arith_method_SERIES(cls, op, special):
    """
    Wrapper function for Series arithmetic operations, to avoid
    code duplication.
    """
    str_rep = _get_opstr(op, cls)
    op_name = _get_op_name(op, special)
    eval_kwargs = _gen_eval_kwargs(op_name)
    construct_result = (
        _construct_divmod_result if op in [divmod, rdivmod] else _construct_result
    )

    na_op = define_na_arithmetic_op(op, str_rep, eval_kwargs)

    def wrapper(left, right):
        if isinstance(right, ABCDataFrame):
            return NotImplemented

        left, right = _align_method_SERIES(left, right)
        res_name = get_op_result_name(left, right)
        right = maybe_upcast_for_op(right, left.shape)

        if should_extension_dispatch(left, right):
            result = dispatch_to_extension_op(op, left, right)

        elif is_timedelta64_dtype(right) or isinstance(
            right, (ABCDatetimeArray, ABCDatetimeIndex)
        ):
            # We should only get here with td64 right with non-scalar values
            #  for right upcast by maybe_upcast_for_op
            assert not isinstance(right, (np.timedelta64, np.ndarray))
            result = op(left._values, right)

        else:
            lvalues = extract_array(left, extract_numpy=True)
            rvalues = extract_array(right, extract_numpy=True)

            with np.errstate(all="ignore"):
                result = na_op(lvalues, rvalues)

        # We do not pass dtype to ensure that the Series constructor
        #  does inference in the case where `result` has object-dtype.
        return construct_result(left, result, index=left.index, name=res_name)

    wrapper.__name__ = op_name
    return wrapper


def _comp_method_SERIES(cls, op, special):
    """
    Wrapper function for Series arithmetic operations, to avoid
    code duplication.
    """
    op_name = _get_op_name(op, special)

    def na_op(x, y):
        # TODO:
        # should have guarantees on what x, y can be type-wise
        # Extension Dtypes are not called here

        if is_object_dtype(x.dtype):
            result = comp_method_OBJECT_ARRAY(op, x, y)

        elif is_datetimelike_v_numeric(x, y):
            return invalid_comparison(x, y, op)

        else:
            method = getattr(x, op_name)
            with np.errstate(all="ignore"):
                result = method(y)
            if result is NotImplemented:
                return invalid_comparison(x, y, op)

        return result

    def wrapper(self, other, axis=None):
        # Validate the axis parameter
        if axis is not None:
            self._get_axis_number(axis)

        res_name = get_op_result_name(self, other)
        other = lib.item_from_zerodim(other)

        # TODO: shouldn't we be applying finalize whenever
        #  not isinstance(other, ABCSeries)?
        finalizer = (
            lambda x: x.__finalize__(self)
            if isinstance(other, (np.ndarray, ABCIndexClass))
            else x
        )

        if isinstance(other, list):
            # TODO: same for tuples?
            other = np.asarray(other)

        if isinstance(other, ABCDataFrame):  # pragma: no cover
            # Defer to DataFrame implementation; fail early
            return NotImplemented

        if isinstance(other, ABCSeries) and not self._indexed_same(other):
            raise ValueError("Can only compare identically-labeled Series objects")

        elif isinstance(
            other, (np.ndarray, ABCExtensionArray, ABCIndexClass, ABCSeries)
        ):
            # TODO: make this treatment consistent across ops and classes.
            #  We are not catching all listlikes here (e.g. frozenset, tuple)
            #  The ambiguous case is object-dtype.  See GH#27803
            if len(self) != len(other):
                raise ValueError("Lengths must match to compare")

        if should_extension_dispatch(self, other):
            res_values = dispatch_to_extension_op(op, self, other)

        elif is_scalar(other) and isna(other):
            # numpy does not like comparisons vs None
            if op is operator.ne:
                res_values = np.ones(len(self), dtype=bool)
            else:
                res_values = np.zeros(len(self), dtype=bool)

        else:
            lvalues = extract_array(self, extract_numpy=True)
            rvalues = extract_array(other, extract_numpy=True)

            with np.errstate(all="ignore"):
                res_values = na_op(lvalues, rvalues)
            if is_scalar(res_values):
                raise TypeError(
                    "Could not compare {typ} type with Series".format(typ=type(other))
                )

        result = self._constructor(res_values, index=self.index)
        # rename is needed in case res_name is None and result.name
        #  is not.
        return finalizer(result).rename(res_name)

    wrapper.__name__ = op_name
    return wrapper


def _bool_method_SERIES(cls, op, special):
    """
    Wrapper function for Series arithmetic operations, to avoid
    code duplication.
    """
    op_name = _get_op_name(op, special)

    def na_op(x, y):
        try:
            result = op(x, y)
        except TypeError:
            assert not isinstance(y, (list, ABCSeries, ABCIndexClass))
            if isinstance(y, np.ndarray):
                # bool-bool dtype operations should be OK, should not get here
                assert not (is_bool_dtype(x) and is_bool_dtype(y))
                x = ensure_object(x)
                y = ensure_object(y)
                result = libops.vec_binop(x, y, op)
            else:
                # let null fall thru
                assert lib.is_scalar(y)
                if not isna(y):
                    y = bool(y)
                try:
                    result = libops.scalar_binop(x, y, op)
                except (
                    TypeError,
                    ValueError,
                    AttributeError,
                    OverflowError,
                    NotImplementedError,
                ):
                    raise TypeError(
                        "cannot compare a dtyped [{dtype}] array "
                        "with a scalar of type [{typ}]".format(
                            dtype=x.dtype, typ=type(y).__name__
                        )
                    )

        return result

    fill_int = lambda x: x.fillna(0)
    fill_bool = lambda x: x.fillna(False).astype(bool)

    def wrapper(self, other):
        is_self_int_dtype = is_integer_dtype(self.dtype)

        self, other = _align_method_SERIES(self, other, align_asobject=True)
        res_name = get_op_result_name(self, other)

        if isinstance(other, ABCDataFrame):
            # Defer to DataFrame implementation; fail early
            return NotImplemented

        elif isinstance(other, (ABCSeries, ABCIndexClass)):
            is_other_int_dtype = is_integer_dtype(other.dtype)
            other = fill_int(other) if is_other_int_dtype else fill_bool(other)

            ovalues = other.values
            finalizer = lambda x: x

        else:
            # scalars, list, tuple, np.array
            is_other_int_dtype = is_integer_dtype(np.asarray(other))
            if is_list_like(other) and not isinstance(other, np.ndarray):
                # TODO: Can we do this before the is_integer_dtype check?
                # could the is_integer_dtype check be checking the wrong
                # thing?  e.g. other = [[0, 1], [2, 3], [4, 5]]?
                other = construct_1d_object_array_from_listlike(other)

            ovalues = other
            finalizer = lambda x: x.__finalize__(self)

        # For int vs int `^`, `|`, `&` are bitwise operators and return
        #   integer dtypes.  Otherwise these are boolean ops
        filler = fill_int if is_self_int_dtype and is_other_int_dtype else fill_bool
        res_values = na_op(self.values, ovalues)
        unfilled = self._constructor(res_values, index=self.index, name=res_name)
        filled = filler(unfilled)
        return finalizer(filled)

    wrapper.__name__ = op_name
    return wrapper


def _flex_method_SERIES(cls, op, special):
    name = _get_op_name(op, special)
    doc = _make_flex_doc(name, "series")

    @Appender(doc)
    def flex_wrapper(self, other, level=None, fill_value=None, axis=0):
        # validate axis
        if axis is not None:
            self._get_axis_number(axis)
        if isinstance(other, ABCSeries):
            return self._binop(other, op, level=level, fill_value=fill_value)
        elif isinstance(other, (np.ndarray, list, tuple)):
            if len(other) != len(self):
                raise ValueError("Lengths must be equal")
            other = self._constructor(other, self.index)
            return self._binop(other, op, level=level, fill_value=fill_value)
        else:
            if fill_value is not None:
                self = self.fillna(fill_value)

            return self._constructor(op(self, other), self.index).__finalize__(self)

    flex_wrapper.__name__ = name
    return flex_wrapper


# -----------------------------------------------------------------------------
# DataFrame


def _combine_series_frame(self, other, func, fill_value=None, axis=None, level=None):
    """
    Apply binary operator `func` to self, other using alignment and fill
    conventions determined by the fill_value, axis, and level kwargs.

    Parameters
    ----------
    self : DataFrame
    other : Series
    func : binary operator
    fill_value : object, default None
    axis : {0, 1, 'columns', 'index', None}, default None
    level : int or None, default None

    Returns
    -------
    result : DataFrame
    """
    if fill_value is not None:
        raise NotImplementedError(
            "fill_value {fill} not supported.".format(fill=fill_value)
        )

    if axis is not None:
        axis = self._get_axis_number(axis)
        if axis == 0:
            return self._combine_match_index(other, func, level=level)
        else:
            return self._combine_match_columns(other, func, level=level)
    else:
        if not len(other):
            return self * np.nan

        if not len(self):
            # Ambiguous case, use _series so works with DataFrame
            return self._constructor(
                data=self._series, index=self.index, columns=self.columns
            )

        # default axis is columns
        return self._combine_match_columns(other, func, level=level)


def _align_method_FRAME(left, right, axis):
    """ convert rhs to meet lhs dims if input is list, tuple or np.ndarray """

    def to_series(right):
        msg = "Unable to coerce to Series, length must be {req_len}: given {given_len}"
        if axis is not None and left._get_axis_name(axis) == "index":
            if len(left.index) != len(right):
                raise ValueError(
                    msg.format(req_len=len(left.index), given_len=len(right))
                )
            right = left._constructor_sliced(right, index=left.index)
        else:
            if len(left.columns) != len(right):
                raise ValueError(
                    msg.format(req_len=len(left.columns), given_len=len(right))
                )
            right = left._constructor_sliced(right, index=left.columns)
        return right

    if isinstance(right, np.ndarray):

        if right.ndim == 1:
            right = to_series(right)

        elif right.ndim == 2:
            if right.shape == left.shape:
                right = left._constructor(right, index=left.index, columns=left.columns)

            elif right.shape[0] == left.shape[0] and right.shape[1] == 1:
                # Broadcast across columns
                right = np.broadcast_to(right, left.shape)
                right = left._constructor(right, index=left.index, columns=left.columns)

            elif right.shape[1] == left.shape[1] and right.shape[0] == 1:
                # Broadcast along rows
                right = to_series(right[0, :])

            else:
                raise ValueError(
                    "Unable to coerce to DataFrame, shape "
                    "must be {req_shape}: given {given_shape}".format(
                        req_shape=left.shape, given_shape=right.shape
                    )
                )

        elif right.ndim > 2:
            raise ValueError(
                "Unable to coerce to Series/DataFrame, dim "
                "must be <= 2: {dim}".format(dim=right.shape)
            )

    elif is_list_like(right) and not isinstance(right, (ABCSeries, ABCDataFrame)):
        # GH17901
        right = to_series(right)

    return right


def _arith_method_FRAME(cls, op, special):
    str_rep = _get_opstr(op, cls)
    op_name = _get_op_name(op, special)
    eval_kwargs = _gen_eval_kwargs(op_name)
    default_axis = _get_frame_op_default_axis(op_name)

    na_op = define_na_arithmetic_op(op, str_rep, eval_kwargs)

    if op_name in _op_descriptions:
        # i.e. include "add" but not "__add__"
        doc = _make_flex_doc(op_name, "dataframe")
    else:
        doc = _arith_doc_FRAME % op_name

    @Appender(doc)
    def f(self, other, axis=default_axis, level=None, fill_value=None):

        other = _align_method_FRAME(self, other, axis)

        if isinstance(other, ABCDataFrame):
            # Another DataFrame
            pass_op = op if should_series_dispatch(self, other, op) else na_op
            return self._combine_frame(other, pass_op, fill_value, level)
        elif isinstance(other, ABCSeries):
            # For these values of `axis`, we end up dispatching to Series op,
            # so do not want the masked op.
            pass_op = op if axis in [0, "columns", None] else na_op
            return _combine_series_frame(
                self, other, pass_op, fill_value=fill_value, axis=axis, level=level
            )
        else:
            if fill_value is not None:
                self = self.fillna(fill_value)

            assert np.ndim(other) == 0
            return self._combine_const(other, op)

    f.__name__ = op_name

    return f


def _flex_comp_method_FRAME(cls, op, special):
    str_rep = _get_opstr(op, cls)
    op_name = _get_op_name(op, special)
    default_axis = _get_frame_op_default_axis(op_name)

    def na_op(x, y):
        try:
            with np.errstate(invalid="ignore"):
                result = op(x, y)
        except TypeError:
            result = mask_cmp_op(x, y, op)
        return result

    doc = _flex_comp_doc_FRAME.format(
        op_name=op_name, desc=_op_descriptions[op_name]["desc"]
    )

    @Appender(doc)
    def f(self, other, axis=default_axis, level=None):

        other = _align_method_FRAME(self, other, axis)

        if isinstance(other, ABCDataFrame):
            # Another DataFrame
            if not self._indexed_same(other):
                self, other = self.align(other, "outer", level=level, copy=False)
            return dispatch_to_series(self, other, na_op, str_rep)

        elif isinstance(other, ABCSeries):
            return _combine_series_frame(
                self, other, na_op, fill_value=None, axis=axis, level=level
            )
        else:
            assert np.ndim(other) == 0, other
            return self._combine_const(other, na_op)

    f.__name__ = op_name

    return f


def _comp_method_FRAME(cls, func, special):
    str_rep = _get_opstr(func, cls)
    op_name = _get_op_name(func, special)

    @Appender("Wrapper for comparison method {name}".format(name=op_name))
    def f(self, other):

        other = _align_method_FRAME(self, other, axis=None)

        if isinstance(other, ABCDataFrame):
            # Another DataFrame
            if not self._indexed_same(other):
                raise ValueError(
                    "Can only compare identically-labeled DataFrame objects"
                )
            return dispatch_to_series(self, other, func, str_rep)

        elif isinstance(other, ABCSeries):
            return _combine_series_frame(
                self, other, func, fill_value=None, axis=None, level=None
            )
        else:

            # straight boolean comparisons we want to allow all columns
            # (regardless of dtype to pass thru) See #4537 for discussion.
            res = self._combine_const(other, func)
            return res.fillna(True).astype(bool)

    f.__name__ = op_name

    return f


# -----------------------------------------------------------------------------
# Sparse


def _cast_sparse_series_op(left, right, opname):
    """
    For SparseSeries operation, coerce to float64 if the result is expected
    to have NaN or inf values

    Parameters
    ----------
    left : SparseArray
    right : SparseArray
    opname : str

    Returns
    -------
    left : SparseArray
    right : SparseArray
    """
    from pandas.core.sparse.api import SparseDtype

    opname = opname.strip("_")

    # TODO: This should be moved to the array?
    if is_integer_dtype(left) and is_integer_dtype(right):
        # series coerces to float64 if result should have NaN/inf
        if opname in ("floordiv", "mod") and (right.to_dense() == 0).any():
            left = left.astype(SparseDtype(np.float64, left.fill_value))
            right = right.astype(SparseDtype(np.float64, right.fill_value))
        elif opname in ("rfloordiv", "rmod") and (left.to_dense() == 0).any():
            left = left.astype(SparseDtype(np.float64, left.fill_value))
            right = right.astype(SparseDtype(np.float64, right.fill_value))

    return left, right


def _arith_method_SPARSE_SERIES(cls, op, special):
    """
    Wrapper function for Series arithmetic operations, to avoid
    code duplication.
    """
    op_name = _get_op_name(op, special)

    def wrapper(self, other):
        if isinstance(other, ABCDataFrame):
            return NotImplemented
        elif isinstance(other, ABCSeries):
            if not isinstance(other, ABCSparseSeries):
                other = other.to_sparse(fill_value=self.fill_value)
            return _sparse_series_op(self, other, op, op_name)
        elif is_scalar(other):
            with np.errstate(all="ignore"):
                new_values = op(self.values, other)
            return self._constructor(new_values, index=self.index, name=self.name)
        else:  # pragma: no cover
            raise TypeError(
                "operation with {other} not supported".format(other=type(other))
            )

    wrapper.__name__ = op_name
    return wrapper


def _sparse_series_op(left, right, op, name):
    left, right = left.align(right, join="outer", copy=False)
    new_index = left.index
    new_name = get_op_result_name(left, right)

    from pandas.core.arrays.sparse import _sparse_array_op

    lvalues, rvalues = _cast_sparse_series_op(left.values, right.values, name)
    result = _sparse_array_op(lvalues, rvalues, op, name)
    return left._constructor(result, index=new_index, name=new_name)


def maybe_dispatch_ufunc_to_dunder_op(
    self: ArrayLike, ufunc: Callable, method: str, *inputs: ArrayLike, **kwargs: Any
):
    """
    Dispatch a ufunc to the equivalent dunder method.

    Parameters
    ----------
    self : ArrayLike
        The array whose dunder method we dispatch to
    ufunc : Callable
        A NumPy ufunc
    method : {'reduce', 'accumulate', 'reduceat', 'outer', 'at', '__call__'}
    inputs : ArrayLike
        The input arrays.
    kwargs : Any
        The additional keyword arguments, e.g. ``out``.

    Returns
    -------
    result : Any
        The result of applying the ufunc
    """
    # special has the ufuncs we dispatch to the dunder op on
    special = {
        "add",
        "sub",
        "mul",
        "pow",
        "mod",
        "floordiv",
        "truediv",
        "divmod",
        "eq",
        "ne",
        "lt",
        "gt",
        "le",
        "ge",
        "remainder",
        "matmul",
    }
    aliases = {
        "subtract": "sub",
        "multiply": "mul",
        "floor_divide": "floordiv",
        "true_divide": "truediv",
        "power": "pow",
        "remainder": "mod",
        "divide": "div",
        "equal": "eq",
        "not_equal": "ne",
        "less": "lt",
        "less_equal": "le",
        "greater": "gt",
        "greater_equal": "ge",
    }

    # For op(., Array) -> Array.__r{op}__
    flipped = {
        "lt": "__gt__",
        "le": "__ge__",
        "gt": "__lt__",
        "ge": "__le__",
        "eq": "__eq__",
        "ne": "__ne__",
    }

    op_name = ufunc.__name__
    op_name = aliases.get(op_name, op_name)

    def not_implemented(*args, **kwargs):
        return NotImplemented

    if method == "__call__" and op_name in special and kwargs.get("out") is None:
        if isinstance(inputs[0], type(self)):
            name = "__{}__".format(op_name)
            return getattr(self, name, not_implemented)(inputs[1])
        else:
            name = flipped.get(op_name, "__r{}__".format(op_name))
            return getattr(self, name, not_implemented)(inputs[0])
    else:
        return NotImplemented<|MERGE_RESOLUTION|>--- conflicted
+++ resolved
@@ -30,11 +30,7 @@
     ABCDataFrame,
     ABCDatetimeArray,
     ABCDatetimeIndex,
-<<<<<<< HEAD
     ABCExtensionArray,
-    ABCIndex,
-=======
->>>>>>> 9f93d570
     ABCIndexClass,
     ABCSeries,
     ABCSparseSeries,
