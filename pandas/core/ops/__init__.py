--- conflicted
+++ resolved
@@ -804,17 +804,9 @@
             new_data = dispatch_to_series(self, other, op, str_rep)
 
         elif isinstance(other, ABCSeries):
-<<<<<<< HEAD
-            # axis=1 is default for DataFrame-with-Series op
-            self, other = self.align(
-                other, join="outer", axis=1, level=None, copy=False
-            )
             new_data = dispatch_to_series(
                 self, other, op, str_rep=str_rep, axis="columns"
             )
-=======
-            new_data = dispatch_to_series(self, other, op, axis="columns")
->>>>>>> abece9cc
 
         else:
 
