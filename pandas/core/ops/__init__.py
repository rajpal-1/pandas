--- conflicted
+++ resolved
@@ -718,31 +718,7 @@
         lvalues = extract_array(self, extract_numpy=True)
         rvalues = extract_array(other, extract_numpy=True)
 
-<<<<<<< HEAD
-        if should_extension_dispatch(self, rvalues):
-            res_values = dispatch_to_extension_op(op, lvalues, rvalues)
-
-        else:
-            if isinstance(rvalues, (ABCSeries, ABCIndexClass, np.ndarray)):
-                is_other_int_dtype = is_integer_dtype(rvalues.dtype)
-                rvalues = rvalues if is_other_int_dtype else fill_bool(rvalues, lvalues)
-
-            else:
-                # i.e. scalar
-                is_other_int_dtype = lib.is_integer(rvalues)
-
-            # For int vs int `^`, `|`, `&` are bitwise operators and return
-            #   integer dtypes.  Otherwise these are boolean ops
-            filler = fill_int if is_self_int_dtype and is_other_int_dtype else fill_bool
-
-            res_values = na_op(lvalues, rvalues)
-            # https://github.com/python/mypy/issues/5128
-            # error: Cannot call function of unknown type
-            res_values = filler(res_values)  # type: ignore
-
-=======
         res_values = logical_op(lvalues, rvalues, op)
->>>>>>> 4fb853f6
         result = self._constructor(res_values, index=self.index, name=res_name)
         return finalizer(result)
 
