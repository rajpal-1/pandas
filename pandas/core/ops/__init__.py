"""
Arithmetic operations for PandasObjects

This is not a public API.
"""
import datetime
import operator
from typing import Any, Callable, Tuple, Union

import numpy as np

from pandas._libs import Timedelta, lib, ops as libops
from pandas.errors import NullFrequencyError
from pandas.util._decorators import Appender

from pandas.core.dtypes.cast import construct_1d_object_array_from_listlike
from pandas.core.dtypes.common import (
    ensure_object,
    is_bool_dtype,
    is_datetime64_dtype,
    is_extension_array_dtype,
    is_integer_dtype,
    is_list_like,
    is_object_dtype,
    is_scalar,
    is_timedelta64_dtype,
)
from pandas.core.dtypes.generic import (
    ABCDataFrame,
    ABCDatetimeArray,
    ABCDatetimeIndex,
    ABCExtensionArray,
    ABCIndexClass,
    ABCSeries,
    ABCSparseSeries,
    ABCTimedeltaArray,
    ABCTimedeltaIndex,
)
from pandas.core.dtypes.missing import isna, notna

from pandas._typing import ArrayLike
from pandas.core.construction import array, extract_array
from pandas.core.ops.array_ops import comp_method_OBJECT_ARRAY, define_na_arithmetic_op
from pandas.core.ops.docstrings import (
    _arith_doc_FRAME,
    _flex_comp_doc_FRAME,
    _make_flex_doc,
    _op_descriptions,
)
from pandas.core.ops.invalid import invalid_comparison
from pandas.core.ops.methods import (  # noqa:F401
    add_flex_arithmetic_methods,
    add_special_arithmetic_methods,
)
from pandas.core.ops.roperator import (  # noqa:F401
    radd,
    rand_,
    rdiv,
    rdivmod,
    rfloordiv,
    rmod,
    rmul,
    ror_,
    rpow,
    rsub,
    rtruediv,
    rxor,
)

# -----------------------------------------------------------------------------
# Ops Wrapping Utilities


def get_op_result_name(left, right):
    """
    Find the appropriate name to pin to an operation result.  This result
    should always be either an Index or a Series.

    Parameters
    ----------
    left : {Series, Index}
    right : object

    Returns
    -------
    name : object
        Usually a string
    """
    # `left` is always a Series when called from within ops
    if isinstance(right, (ABCSeries, ABCIndexClass)):
        name = _maybe_match_name(left, right)
    else:
        name = left.name
    return name


def _maybe_match_name(a, b):
    """
    Try to find a name to attach to the result of an operation between
    a and b.  If only one of these has a `name` attribute, return that
    name.  Otherwise return a consensus name if they match of None if
    they have different names.

    Parameters
    ----------
    a : object
    b : object

    Returns
    -------
    name : str or None

    See Also
    --------
    pandas.core.common.consensus_name_attr
    """
    a_has = hasattr(a, "name")
    b_has = hasattr(b, "name")
    if a_has and b_has:
        if a.name == b.name:
            return a.name
        else:
            # TODO: what if they both have np.nan for their names?
            return None
    elif a_has:
        return a.name
    elif b_has:
        return b.name
    return None


def maybe_upcast_for_op(obj, shape: Tuple[int, ...]):
    """
    Cast non-pandas objects to pandas types to unify behavior of arithmetic
    and comparison operations.

    Parameters
    ----------
    obj: object
    shape : tuple[int]

    Returns
    -------
    out : object

    Notes
    -----
    Be careful to call this *after* determining the `name` attribute to be
    attached to the result of the arithmetic operation.
    """
    from pandas.core.arrays import TimedeltaArray

    if type(obj) is datetime.timedelta:
        # GH#22390  cast up to Timedelta to rely on Timedelta
        # implementation; otherwise operation against numeric-dtype
        # raises TypeError
        return Timedelta(obj)
    elif isinstance(obj, np.timedelta64):
        if isna(obj):
            # wrapping timedelta64("NaT") in Timedelta returns NaT,
            #  which would incorrectly be treated as a datetime-NaT, so
            #  we broadcast and wrap in a TimedeltaArray
            obj = obj.astype("timedelta64[ns]")
            right = np.broadcast_to(obj, shape)
            return TimedeltaArray(right)

        # In particular non-nanosecond timedelta64 needs to be cast to
        #  nanoseconds, or else we get undesired behavior like
        #  np.timedelta64(3, 'D') / 2 == np.timedelta64(1, 'D')
        return Timedelta(obj)

    elif isinstance(obj, np.ndarray) and is_timedelta64_dtype(obj.dtype):
        # GH#22390 Unfortunately we need to special-case right-hand
        # timedelta64 dtypes because numpy casts integer dtypes to
        # timedelta64 when operating with timedelta64
        return TimedeltaArray._from_sequence(obj)
    return obj


# -----------------------------------------------------------------------------


def _gen_eval_kwargs(name):
    """
    Find the keyword arguments to pass to numexpr for the given operation.

    Parameters
    ----------
    name : str

    Returns
    -------
    eval_kwargs : dict

    Examples
    --------
    >>> _gen_eval_kwargs("__add__")
    {}

    >>> _gen_eval_kwargs("rtruediv")
    {'reversed': True, 'truediv': True}
    """
    kwargs = {}

    # Series appear to only pass __add__, __radd__, ...
    # but DataFrame gets both these dunder names _and_ non-dunder names
    # add, radd, ...
    name = name.replace("__", "")

    if name.startswith("r"):
        if name not in ["radd", "rand", "ror", "rxor"]:
            # Exclude commutative operations
            kwargs["reversed"] = True

    return kwargs


def _get_frame_op_default_axis(name):
    """
    Only DataFrame cares about default_axis, specifically:
    special methods have default_axis=None and flex methods
    have default_axis='columns'.

    Parameters
    ----------
    name : str

    Returns
    -------
    default_axis: str or None
    """
    if name.replace("__r", "__") in ["__and__", "__or__", "__xor__"]:
        # bool methods
        return "columns"
    elif name.startswith("__"):
        # __add__, __mul__, ...
        return None
    else:
        # add, mul, ...
        return "columns"


def _get_opstr(op):
    """
    Find the operation string, if any, to pass to numexpr for this
    operation.

    Parameters
    ----------
    op : binary operator

    Returns
    -------
    op_str : string or None
    """

    return {
        operator.add: "+",
        radd: "+",
        operator.mul: "*",
        rmul: "*",
        operator.sub: "-",
        rsub: "-",
        operator.truediv: "/",
        rtruediv: "/",
        operator.floordiv: "//",
        rfloordiv: "//",
        operator.mod: None,  # TODO: Why None for mod but '%' for rmod?
        rmod: "%",
        operator.pow: "**",
        rpow: "**",
        operator.eq: "==",
        operator.ne: "!=",
        operator.le: "<=",
        operator.lt: "<",
        operator.ge: ">=",
        operator.gt: ">",
        operator.and_: "&",
        rand_: "&",
        operator.or_: "|",
        ror_: "|",
        operator.xor: "^",
        rxor: "^",
        divmod: None,
        rdivmod: None,
    }[op]


def _get_op_name(op, special):
    """
    Find the name to attach to this method according to conventions
    for special and non-special methods.

    Parameters
    ----------
    op : binary operator
    special : bool

    Returns
    -------
    op_name : str
    """
    opname = op.__name__.strip("_")
    if special:
        opname = "__{opname}__".format(opname=opname)
    return opname


# -----------------------------------------------------------------------------
# Masking NA values and fallbacks for operations numpy does not support


def fill_binop(left, right, fill_value):
    """
    If a non-None fill_value is given, replace null entries in left and right
    with this value, but only in positions where _one_ of left/right is null,
    not both.

    Parameters
    ----------
    left : array-like
    right : array-like
    fill_value : object

    Returns
    -------
    left : array-like
    right : array-like

    Notes
    -----
    Makes copies if fill_value is not None
    """
    # TODO: can we make a no-copy implementation?
    if fill_value is not None:
        left_mask = isna(left)
        right_mask = isna(right)
        left = left.copy()
        right = right.copy()

        # one but not both
        mask = left_mask ^ right_mask
        left[left_mask & mask] = fill_value
        right[right_mask & mask] = fill_value
    return left, right


def mask_cmp_op(x, y, op):
    """
    Apply the function `op` to only non-null points in x and y.

    Parameters
    ----------
    x : array-like
    y : array-like
    op : binary operation

    Returns
    -------
    result : ndarray[bool]
    """
    xrav = x.ravel()
    result = np.empty(x.size, dtype=bool)
    if isinstance(y, (np.ndarray, ABCSeries)):
        yrav = y.ravel()
        mask = notna(xrav) & notna(yrav)
        result[mask] = op(np.array(list(xrav[mask])), np.array(list(yrav[mask])))
    else:
        mask = notna(xrav)
        result[mask] = op(np.array(list(xrav[mask])), y)

    if op == operator.ne:  # pragma: no cover
        np.putmask(result, ~mask, True)
    else:
        np.putmask(result, ~mask, False)
    result = result.reshape(x.shape)
    return result


# -----------------------------------------------------------------------------
# Dispatch logic


def should_extension_dispatch(left: ABCSeries, right: Any) -> bool:
    """
    Identify cases where Series operation should use dispatch_to_extension_op.

    Parameters
    ----------
    left : Series
    right : object

    Returns
    -------
    bool
    """
    if (
        is_extension_array_dtype(left.dtype)
        or is_datetime64_dtype(left.dtype)
        or is_timedelta64_dtype(left.dtype)
    ):
        return True

    if not is_scalar(right) and is_extension_array_dtype(right):
        # GH#22378 disallow scalar to exclude e.g. "category", "Int64"
        return True

    return False


def should_series_dispatch(left, right, op):
    """
    Identify cases where a DataFrame operation should dispatch to its
    Series counterpart.

    Parameters
    ----------
    left : DataFrame
    right : DataFrame
    op : binary operator

    Returns
    -------
    override : bool
    """
    if left._is_mixed_type or right._is_mixed_type:
        return True

    if not len(left.columns) or not len(right.columns):
        # ensure obj.dtypes[0] exists for each obj
        return False

    ldtype = left.dtypes.iloc[0]
    rdtype = right.dtypes.iloc[0]

    if (is_timedelta64_dtype(ldtype) and is_integer_dtype(rdtype)) or (
        is_timedelta64_dtype(rdtype) and is_integer_dtype(ldtype)
    ):
        # numpy integer dtypes as timedelta64 dtypes in this scenario
        return True

    if is_datetime64_dtype(ldtype) and is_object_dtype(rdtype):
        # in particular case where right is an array of DateOffsets
        return True

    return False


def dispatch_to_series(left, right, func, str_rep=None, axis=None):
    """
    Evaluate the frame operation func(left, right) by evaluating
    column-by-column, dispatching to the Series implementation.

    Parameters
    ----------
    left : DataFrame
    right : scalar or DataFrame
    func : arithmetic or comparison operator
    str_rep : str or None, default None
    axis : {None, 0, 1, "index", "columns"}

    Returns
    -------
    DataFrame
    """
    # Note: we use iloc to access columns for compat with cases
    #       with non-unique columns.
    import pandas.core.computation.expressions as expressions

    right = lib.item_from_zerodim(right)
    if lib.is_scalar(right) or np.ndim(right) == 0:

        def column_op(a, b):
            return {i: func(a.iloc[:, i], b) for i in range(len(a.columns))}

    elif isinstance(right, ABCDataFrame):
        assert right._indexed_same(left)

        def column_op(a, b):
            return {i: func(a.iloc[:, i], b.iloc[:, i]) for i in range(len(a.columns))}

    elif isinstance(right, ABCSeries) and axis == "columns":
        # We only get here if called via left._combine_match_columns,
        # in which case we specifically want to operate row-by-row
        assert right.index.equals(left.columns)

        def column_op(a, b):
            return {i: func(a.iloc[:, i], b.iloc[i]) for i in range(len(a.columns))}

    elif isinstance(right, ABCSeries):
        assert right.index.equals(left.index)  # Handle other cases later

        def column_op(a, b):
            return {i: func(a.iloc[:, i], b) for i in range(len(a.columns))}

    else:
        # Remaining cases have less-obvious dispatch rules
        raise NotImplementedError(right)

    new_data = expressions.evaluate(column_op, str_rep, left, right)

    result = left._constructor(new_data, index=left.index, copy=False)
    # Pin columns instead of passing to constructor for compat with
    # non-unique columns case
    result.columns = left.columns
    return result


def dispatch_to_extension_op(
    op,
    left: Union[ABCExtensionArray, np.ndarray],
    right: Any,
    keep_null_freq: bool = False,
):
    """
    Assume that left or right is a Series backed by an ExtensionArray,
    apply the operator defined by op.

    Parameters
    ----------
    op : binary operator
    left : ExtensionArray or np.ndarray
    right : object
    keep_null_freq : bool, default False
        Whether to re-raise a NullFrequencyError unchanged, as opposed to
        catching and raising TypeError.

    Returns
    -------
    ExtensionArray or np.ndarray
        2-tuple of these if op is divmod or rdivmod
    """
    # NB: left and right should already be unboxed, so neither should be
    #  a Series or Index.

    if left.dtype.kind in "mM" and isinstance(left, np.ndarray):
        # We need to cast datetime64 and timedelta64 ndarrays to
        #  DatetimeArray/TimedeltaArray.  But we avoid wrapping others in
        #  PandasArray as that behaves poorly with e.g. IntegerArray.
        left = array(left)

    # The op calls will raise TypeError if the op is not defined
    # on the ExtensionArray

    try:
        res_values = op(left, right)
    except NullFrequencyError:
        # DatetimeIndex and TimedeltaIndex with freq == None raise ValueError
        # on add/sub of integers (or int-like).  We re-raise as a TypeError.
        if keep_null_freq:
            # TODO: remove keep_null_freq after Timestamp+int deprecation
            #  GH#22535 is enforced
            raise
        raise TypeError(
            "incompatible type for a datetime/timedelta "
            "operation [{name}]".format(name=op.__name__)
        )
    return res_values


# -----------------------------------------------------------------------------
# Series


def _align_method_SERIES(left, right, align_asobject=False):
    """ align lhs and rhs Series """

    # ToDo: Different from _align_method_FRAME, list, tuple and ndarray
    # are not coerced here
    # because Series has inconsistencies described in #13637

    if isinstance(right, ABCSeries):
        # avoid repeated alignment
        if not left.index.equals(right.index):

            if align_asobject:
                # to keep original value's dtype for bool ops
                left = left.astype(object)
                right = right.astype(object)

            left, right = left.align(right, copy=False)

    return left, right


def _construct_result(left, result, index, name, dtype=None):
    """
    If the raw op result has a non-None name (e.g. it is an Index object) and
    the name argument is None, then passing name to the constructor will
    not be enough; we still need to override the name attribute.
    """
    out = left._constructor(result, index=index, dtype=dtype)
    out = out.__finalize__(left)
    out.name = name
    return out


def _construct_divmod_result(left, result, index, name, dtype=None):
    """divmod returns a tuple of like indexed series instead of a single series.
    """
    return (
        _construct_result(left, result[0], index=index, name=name, dtype=dtype),
        _construct_result(left, result[1], index=index, name=name, dtype=dtype),
    )


def _arith_method_SERIES(cls, op, special):
    """
    Wrapper function for Series arithmetic operations, to avoid
    code duplication.
    """
    str_rep = _get_opstr(op)
    op_name = _get_op_name(op, special)
    eval_kwargs = _gen_eval_kwargs(op_name)
    construct_result = (
        _construct_divmod_result if op in [divmod, rdivmod] else _construct_result
    )

    na_op = define_na_arithmetic_op(op, str_rep, eval_kwargs)

    def wrapper(left, right):
        if isinstance(right, ABCDataFrame):
            return NotImplemented

        keep_null_freq = isinstance(
            right,
            (ABCDatetimeIndex, ABCDatetimeArray, ABCTimedeltaIndex, ABCTimedeltaArray),
        )

        left, right = _align_method_SERIES(left, right)
        res_name = get_op_result_name(left, right)

        lvalues = extract_array(left, extract_numpy=True)
        rvalues = extract_array(right, extract_numpy=True)

        rvalues = maybe_upcast_for_op(rvalues, lvalues.shape)

        if should_extension_dispatch(lvalues, rvalues):
            result = dispatch_to_extension_op(op, lvalues, rvalues, keep_null_freq)

        elif is_timedelta64_dtype(rvalues) or isinstance(rvalues, ABCDatetimeArray):
            # We should only get here with td64 rvalues with non-scalar values
            #  for rvalues upcast by maybe_upcast_for_op
            assert not isinstance(rvalues, (np.timedelta64, np.ndarray))
            result = dispatch_to_extension_op(op, lvalues, rvalues, keep_null_freq)

        else:
            with np.errstate(all="ignore"):
                result = na_op(lvalues, rvalues)

        # We do not pass dtype to ensure that the Series constructor
        #  does inference in the case where `result` has object-dtype.
        return construct_result(left, result, index=left.index, name=res_name)

    wrapper.__name__ = op_name
    return wrapper


def _comp_method_SERIES(cls, op, special):
    """
    Wrapper function for Series arithmetic operations, to avoid
    code duplication.
    """
    op_name = _get_op_name(op, special)

    def wrapper(self, other):

        res_name = get_op_result_name(self, other)

        # TODO: shouldn't we be applying finalize whenever
        #  not isinstance(other, ABCSeries)?
        finalizer = (
            lambda x: x.__finalize__(self)
            if isinstance(other, (np.ndarray, ABCIndexClass))
            else x
        )

        if isinstance(other, ABCDataFrame):  # pragma: no cover
            # Defer to DataFrame implementation; fail early
            return NotImplemented

        if isinstance(other, ABCSeries) and not self._indexed_same(other):
            raise ValueError("Can only compare identically-labeled Series objects")

        other = lib.item_from_zerodim(other)
        if isinstance(other, list):
            # TODO: same for tuples?
            other = np.asarray(other)

        if isinstance(other, (np.ndarray, ABCExtensionArray, ABCIndexClass)):
            # TODO: make this treatment consistent across ops and classes.
            #  We are not catching all listlikes here (e.g. frozenset, tuple)
            #  The ambiguous case is object-dtype.  See GH#27803
            if len(self) != len(other):
                raise ValueError("Lengths must match to compare")

        lvalues = extract_array(self, extract_numpy=True)
        rvalues = extract_array(other, extract_numpy=True)

        if should_extension_dispatch(lvalues, rvalues):
            res_values = dispatch_to_extension_op(op, lvalues, rvalues)

        elif is_scalar(rvalues) and isna(rvalues):
            # numpy does not like comparisons vs None
            if op is operator.ne:
                res_values = np.ones(len(lvalues), dtype=bool)
            else:
                res_values = np.zeros(len(lvalues), dtype=bool)

        elif is_object_dtype(lvalues.dtype):
            res_values = comp_method_OBJECT_ARRAY(op, lvalues, rvalues)

        else:
            op_name = "__{op}__".format(op=op.__name__)
            method = getattr(lvalues, op_name)
            with np.errstate(all="ignore"):
                res_values = method(rvalues)

            if res_values is NotImplemented:
                res_values = invalid_comparison(lvalues, rvalues, op)
            if is_scalar(res_values):
                raise TypeError(
                    "Could not compare {typ} type with Series".format(typ=type(rvalues))
                )

        result = self._constructor(res_values, index=self.index)
        result = finalizer(result)

        # Set the result's name after finalizer is called because finalizer
        #  would set it back to self.name
        result.name = res_name
        return result

    wrapper.__name__ = op_name
    return wrapper


def _bool_method_SERIES(cls, op, special):
    """
    Wrapper function for Series arithmetic operations, to avoid
    code duplication.
    """
    op_name = _get_op_name(op, special)

    def na_op(x, y):
        try:
            result = op(x, y)
        except TypeError:
            assert not isinstance(y, (list, ABCSeries, ABCIndexClass))
            if isinstance(y, np.ndarray):
                # bool-bool dtype operations should be OK, should not get here
                assert not (is_bool_dtype(x.dtype) and is_bool_dtype(y.dtype))
                x = ensure_object(x)
                y = ensure_object(y)
                result = libops.vec_binop(x, y, op)
            else:
                # let null fall thru
                assert lib.is_scalar(y)
                if not isna(y):
                    y = bool(y)
                try:
                    result = libops.scalar_binop(x, y, op)
                except (
                    TypeError,
                    ValueError,
                    AttributeError,
                    OverflowError,
                    NotImplementedError,
                ):
                    raise TypeError(
                        "cannot compare a dtyped [{dtype}] array "
                        "with a scalar of type [{typ}]".format(
                            dtype=x.dtype, typ=type(y).__name__
                        )
                    )

        return result

    fill_int = lambda x: x

    def fill_bool(x, left=None):
        # if `left` is specifically not-boolean, we do not cast to bool
        if x.dtype.kind in ["c", "f", "O"]:
            # dtypes that can hold NA
            mask = isna(x)
            if mask.any():
                x = x.astype(object)
                x[mask] = False

        if left is None or is_bool_dtype(left.dtype):
            x = x.astype(bool)
        return x

    def wrapper(self, other):
        is_self_int_dtype = is_integer_dtype(self.dtype)

        self, other = _align_method_SERIES(self, other, align_asobject=True)
        res_name = get_op_result_name(self, other)

        # TODO: shouldn't we be applying finalize whenever
        #  not isinstance(other, ABCSeries)?
        finalizer = (
            lambda x: x.__finalize__(self)
            if not isinstance(other, (ABCSeries, ABCIndexClass))
            else x
        )

        if isinstance(other, ABCDataFrame):
            # Defer to DataFrame implementation; fail early
            return NotImplemented

        other = lib.item_from_zerodim(other)
        if is_list_like(other) and not hasattr(other, "dtype"):
            # e.g. list, tuple
            other = construct_1d_object_array_from_listlike(other)

        lvalues = extract_array(self, extract_numpy=True)
        rvalues = extract_array(other, extract_numpy=True)

        if should_extension_dispatch(self, rvalues):
            res_values = dispatch_to_extension_op(op, lvalues, rvalues)

        else:
            if isinstance(rvalues, (ABCSeries, ABCIndexClass, np.ndarray)):
                is_other_int_dtype = is_integer_dtype(rvalues.dtype)
                rvalues = rvalues if is_other_int_dtype else fill_bool(rvalues, lvalues)

            else:
                # i.e. scalar
                is_other_int_dtype = lib.is_integer(rvalues)

            # For int vs int `^`, `|`, `&` are bitwise operators and return
            #   integer dtypes.  Otherwise these are boolean ops
            filler = fill_int if is_self_int_dtype and is_other_int_dtype else fill_bool

<<<<<<< HEAD
        else:
            # i.e. scalar
            is_other_int_dtype = lib.is_integer(other)

        # TODO: use extract_array once we handle EA correctly, see GH#27959
        ovalues = lib.values_from_object(other)

        # For int vs int `^`, `|`, `&` are bitwise operators and return
        #   integer dtypes.  Otherwise these are boolean ops
        if is_self_int_dtype and is_other_int_dtype:
            filler = fill_int
        else:
            filler = fill_bool
        res_values = na_op(self.values, ovalues)
        unfilled = self._constructor(res_values, index=self.index, name=res_name)
        filled = filler(unfilled)
        return finalizer(filled)
=======
            res_values = na_op(lvalues, rvalues)
            res_values = filler(res_values)

        result = self._constructor(res_values, index=self.index, name=res_name)
        return finalizer(result)
>>>>>>> 0ab32e88

    wrapper.__name__ = op_name
    return wrapper


def _flex_method_SERIES(cls, op, special):
    name = _get_op_name(op, special)
    doc = _make_flex_doc(name, "series")

    @Appender(doc)
    def flex_wrapper(self, other, level=None, fill_value=None, axis=0):
        # validate axis
        if axis is not None:
            self._get_axis_number(axis)
        if isinstance(other, ABCSeries):
            return self._binop(other, op, level=level, fill_value=fill_value)
        elif isinstance(other, (np.ndarray, list, tuple)):
            if len(other) != len(self):
                raise ValueError("Lengths must be equal")
            other = self._constructor(other, self.index)
            return self._binop(other, op, level=level, fill_value=fill_value)
        else:
            if fill_value is not None:
                self = self.fillna(fill_value)

            return self._constructor(op(self, other), self.index).__finalize__(self)

    flex_wrapper.__name__ = name
    return flex_wrapper


# -----------------------------------------------------------------------------
# DataFrame


def _combine_series_frame(self, other, func, fill_value=None, axis=None, level=None):
    """
    Apply binary operator `func` to self, other using alignment and fill
    conventions determined by the fill_value, axis, and level kwargs.

    Parameters
    ----------
    self : DataFrame
    other : Series
    func : binary operator
    fill_value : object, default None
    axis : {0, 1, 'columns', 'index', None}, default None
    level : int or None, default None

    Returns
    -------
    result : DataFrame
    """
    if fill_value is not None:
        raise NotImplementedError(
            "fill_value {fill} not supported.".format(fill=fill_value)
        )

    if axis is not None:
        axis = self._get_axis_number(axis)
        if axis == 0:
            return self._combine_match_index(other, func, level=level)
        else:
            return self._combine_match_columns(other, func, level=level)
    else:
        if not len(other):
            return self * np.nan

        if not len(self):
            # Ambiguous case, use _series so works with DataFrame
            return self._constructor(
                data=self._series, index=self.index, columns=self.columns
            )

        # default axis is columns
        return self._combine_match_columns(other, func, level=level)


def _align_method_FRAME(left, right, axis):
    """ convert rhs to meet lhs dims if input is list, tuple or np.ndarray """

    def to_series(right):
        msg = "Unable to coerce to Series, length must be {req_len}: given {given_len}"
        if axis is not None and left._get_axis_name(axis) == "index":
            if len(left.index) != len(right):
                raise ValueError(
                    msg.format(req_len=len(left.index), given_len=len(right))
                )
            right = left._constructor_sliced(right, index=left.index)
        else:
            if len(left.columns) != len(right):
                raise ValueError(
                    msg.format(req_len=len(left.columns), given_len=len(right))
                )
            right = left._constructor_sliced(right, index=left.columns)
        return right

    if isinstance(right, np.ndarray):

        if right.ndim == 1:
            right = to_series(right)

        elif right.ndim == 2:
            if right.shape == left.shape:
                right = left._constructor(right, index=left.index, columns=left.columns)

            elif right.shape[0] == left.shape[0] and right.shape[1] == 1:
                # Broadcast across columns
                right = np.broadcast_to(right, left.shape)
                right = left._constructor(right, index=left.index, columns=left.columns)

            elif right.shape[1] == left.shape[1] and right.shape[0] == 1:
                # Broadcast along rows
                right = to_series(right[0, :])

            else:
                raise ValueError(
                    "Unable to coerce to DataFrame, shape "
                    "must be {req_shape}: given {given_shape}".format(
                        req_shape=left.shape, given_shape=right.shape
                    )
                )

        elif right.ndim > 2:
            raise ValueError(
                "Unable to coerce to Series/DataFrame, dim "
                "must be <= 2: {dim}".format(dim=right.shape)
            )

    elif is_list_like(right) and not isinstance(right, (ABCSeries, ABCDataFrame)):
        # GH17901
        right = to_series(right)

    return right


def _arith_method_FRAME(cls, op, special):
    str_rep = _get_opstr(op)
    op_name = _get_op_name(op, special)
    eval_kwargs = _gen_eval_kwargs(op_name)
    default_axis = _get_frame_op_default_axis(op_name)

    na_op = define_na_arithmetic_op(op, str_rep, eval_kwargs)

    if op_name in _op_descriptions:
        # i.e. include "add" but not "__add__"
        doc = _make_flex_doc(op_name, "dataframe")
    else:
        doc = _arith_doc_FRAME % op_name

    @Appender(doc)
    def f(self, other, axis=default_axis, level=None, fill_value=None):

        other = _align_method_FRAME(self, other, axis)

        if isinstance(other, ABCDataFrame):
            # Another DataFrame
            pass_op = op if should_series_dispatch(self, other, op) else na_op
            return self._combine_frame(other, pass_op, fill_value, level)
        elif isinstance(other, ABCSeries):
            # For these values of `axis`, we end up dispatching to Series op,
            # so do not want the masked op.
            pass_op = op if axis in [0, "columns", None] else na_op
            return _combine_series_frame(
                self, other, pass_op, fill_value=fill_value, axis=axis, level=level
            )
        else:
            # in this case we always have `np.ndim(other) == 0`
            if fill_value is not None:
                self = self.fillna(fill_value)

            return self._combine_const(other, op)

    f.__name__ = op_name

    return f


def _flex_comp_method_FRAME(cls, op, special):
    str_rep = _get_opstr(op)
    op_name = _get_op_name(op, special)
    default_axis = _get_frame_op_default_axis(op_name)

    def na_op(x, y):
        try:
            with np.errstate(invalid="ignore"):
                result = op(x, y)
        except TypeError:
            result = mask_cmp_op(x, y, op)
        return result

    doc = _flex_comp_doc_FRAME.format(
        op_name=op_name, desc=_op_descriptions[op_name]["desc"]
    )

    @Appender(doc)
    def f(self, other, axis=default_axis, level=None):

        other = _align_method_FRAME(self, other, axis)

        if isinstance(other, ABCDataFrame):
            # Another DataFrame
            if not self._indexed_same(other):
                self, other = self.align(other, "outer", level=level, copy=False)
            return dispatch_to_series(self, other, na_op, str_rep)

        elif isinstance(other, ABCSeries):
            return _combine_series_frame(
                self, other, na_op, fill_value=None, axis=axis, level=level
            )
        else:
            # in this case we always have `np.ndim(other) == 0`
            return self._combine_const(other, na_op)

    f.__name__ = op_name

    return f


def _comp_method_FRAME(cls, func, special):
    str_rep = _get_opstr(func)
    op_name = _get_op_name(func, special)

    @Appender("Wrapper for comparison method {name}".format(name=op_name))
    def f(self, other):

        other = _align_method_FRAME(self, other, axis=None)

        if isinstance(other, ABCDataFrame):
            # Another DataFrame
            if not self._indexed_same(other):
                raise ValueError(
                    "Can only compare identically-labeled DataFrame objects"
                )
            return dispatch_to_series(self, other, func, str_rep)

        elif isinstance(other, ABCSeries):
            return _combine_series_frame(
                self, other, func, fill_value=None, axis=None, level=None
            )
        else:

            # straight boolean comparisons we want to allow all columns
            # (regardless of dtype to pass thru) See #4537 for discussion.
            res = self._combine_const(other, func)
            return res

    f.__name__ = op_name

    return f


# -----------------------------------------------------------------------------
# Sparse


def _cast_sparse_series_op(left, right, opname):
    """
    For SparseSeries operation, coerce to float64 if the result is expected
    to have NaN or inf values

    Parameters
    ----------
    left : SparseArray
    right : SparseArray
    opname : str

    Returns
    -------
    left : SparseArray
    right : SparseArray
    """
    from pandas.core.sparse.api import SparseDtype

    opname = opname.strip("_")

    # TODO: This should be moved to the array?
    if is_integer_dtype(left) and is_integer_dtype(right):
        # series coerces to float64 if result should have NaN/inf
        if opname in ("floordiv", "mod") and (right.to_dense() == 0).any():
            left = left.astype(SparseDtype(np.float64, left.fill_value))
            right = right.astype(SparseDtype(np.float64, right.fill_value))
        elif opname in ("rfloordiv", "rmod") and (left.to_dense() == 0).any():
            left = left.astype(SparseDtype(np.float64, left.fill_value))
            right = right.astype(SparseDtype(np.float64, right.fill_value))

    return left, right


def _arith_method_SPARSE_SERIES(cls, op, special):
    """
    Wrapper function for Series arithmetic operations, to avoid
    code duplication.
    """
    op_name = _get_op_name(op, special)

    def wrapper(self, other):
        if isinstance(other, ABCDataFrame):
            return NotImplemented
        elif isinstance(other, ABCSeries):
            if not isinstance(other, ABCSparseSeries):
                other = other.to_sparse(fill_value=self.fill_value)
            return _sparse_series_op(self, other, op, op_name)
        elif is_scalar(other):
            with np.errstate(all="ignore"):
                new_values = op(self.values, other)
            return self._constructor(new_values, index=self.index, name=self.name)
        else:  # pragma: no cover
            raise TypeError(
                "operation with {other} not supported".format(other=type(other))
            )

    wrapper.__name__ = op_name
    return wrapper


def _sparse_series_op(left, right, op, name):
    left, right = left.align(right, join="outer", copy=False)
    new_index = left.index
    new_name = get_op_result_name(left, right)

    from pandas.core.arrays.sparse import _sparse_array_op

    lvalues, rvalues = _cast_sparse_series_op(left.values, right.values, name)
    result = _sparse_array_op(lvalues, rvalues, op, name)
    return left._constructor(result, index=new_index, name=new_name)


def maybe_dispatch_ufunc_to_dunder_op(
    self: ArrayLike, ufunc: Callable, method: str, *inputs: ArrayLike, **kwargs: Any
):
    """
    Dispatch a ufunc to the equivalent dunder method.

    Parameters
    ----------
    self : ArrayLike
        The array whose dunder method we dispatch to
    ufunc : Callable
        A NumPy ufunc
    method : {'reduce', 'accumulate', 'reduceat', 'outer', 'at', '__call__'}
    inputs : ArrayLike
        The input arrays.
    kwargs : Any
        The additional keyword arguments, e.g. ``out``.

    Returns
    -------
    result : Any
        The result of applying the ufunc
    """
    # special has the ufuncs we dispatch to the dunder op on
    special = {
        "add",
        "sub",
        "mul",
        "pow",
        "mod",
        "floordiv",
        "truediv",
        "divmod",
        "eq",
        "ne",
        "lt",
        "gt",
        "le",
        "ge",
        "remainder",
        "matmul",
    }
    aliases = {
        "subtract": "sub",
        "multiply": "mul",
        "floor_divide": "floordiv",
        "true_divide": "truediv",
        "power": "pow",
        "remainder": "mod",
        "divide": "div",
        "equal": "eq",
        "not_equal": "ne",
        "less": "lt",
        "less_equal": "le",
        "greater": "gt",
        "greater_equal": "ge",
    }

    # For op(., Array) -> Array.__r{op}__
    flipped = {
        "lt": "__gt__",
        "le": "__ge__",
        "gt": "__lt__",
        "ge": "__le__",
        "eq": "__eq__",
        "ne": "__ne__",
    }

    op_name = ufunc.__name__
    op_name = aliases.get(op_name, op_name)

    def not_implemented(*args, **kwargs):
        return NotImplemented

    if method == "__call__" and op_name in special and kwargs.get("out") is None:
        if isinstance(inputs[0], type(self)):
            name = "__{}__".format(op_name)
            return getattr(self, name, not_implemented)(inputs[1])
        else:
            name = flipped.get(op_name, "__r{}__".format(op_name))
            return getattr(self, name, not_implemented)(inputs[0])
    else:
        return NotImplemented<|MERGE_RESOLUTION|>--- conflicted
+++ resolved
@@ -833,31 +833,11 @@
             #   integer dtypes.  Otherwise these are boolean ops
             filler = fill_int if is_self_int_dtype and is_other_int_dtype else fill_bool
 
-<<<<<<< HEAD
-        else:
-            # i.e. scalar
-            is_other_int_dtype = lib.is_integer(other)
-
-        # TODO: use extract_array once we handle EA correctly, see GH#27959
-        ovalues = lib.values_from_object(other)
-
-        # For int vs int `^`, `|`, `&` are bitwise operators and return
-        #   integer dtypes.  Otherwise these are boolean ops
-        if is_self_int_dtype and is_other_int_dtype:
-            filler = fill_int
-        else:
-            filler = fill_bool
-        res_values = na_op(self.values, ovalues)
-        unfilled = self._constructor(res_values, index=self.index, name=res_name)
-        filled = filler(unfilled)
-        return finalizer(filled)
-=======
             res_values = na_op(lvalues, rvalues)
             res_values = filler(res_values)
 
         result = self._constructor(res_values, index=self.index, name=res_name)
         return finalizer(result)
->>>>>>> 0ab32e88
 
     wrapper.__name__ = op_name
     return wrapper
