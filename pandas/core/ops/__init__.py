--- conflicted
+++ resolved
@@ -829,13 +829,6 @@
             # TODO: same for tuples?
             other = np.asarray(other)
 
-<<<<<<< HEAD
-=======
-        if isinstance(other, ABCDataFrame):  # pragma: no cover
-            # Defer to DataFrame implementation; fail early
-            return NotImplemented
-
->>>>>>> 80a7a450
         if isinstance(other, ABCSeries) and not self._indexed_same(other):
             raise ValueError("Can only compare identically-labeled Series objects")
         elif (
