--- conflicted
+++ resolved
@@ -149,11 +149,7 @@
     Be careful to call this *after* determining the `name` attribute to be
     attached to the result of the arithmetic operation.
     """
-<<<<<<< HEAD
     from pandas.core.arrays import DatetimeArray, TimedeltaArray
-=======
-    from pandas.core.arrays import TimedeltaArray
->>>>>>> 0bde7ced
 
     if type(obj) is datetime.timedelta:
         # GH#22390  cast up to Timedelta to rely on Timedelta
@@ -536,16 +532,12 @@
     return result
 
 
-<<<<<<< HEAD
-def dispatch_to_extension_op(op, left, right, keep_null_freq: bool = False):
-=======
 def dispatch_to_extension_op(
     op,
     left: Union[ABCExtensionArray, np.ndarray],
     right: Any,
     keep_null_freq: bool = False,
 ):
->>>>>>> 0bde7ced
     """
     Assume that left or right is a Series backed by an ExtensionArray,
     apply the operator defined by op.
@@ -582,11 +574,8 @@
         # DatetimeIndex and TimedeltaIndex with freq == None raise ValueError
         # on add/sub of integers (or int-like).  We re-raise as a TypeError.
         if keep_null_freq:
-<<<<<<< HEAD
-=======
             # TODO: remove keep_null_freq after Timestamp+int deprecation
             #  GH#22535 is enforced
->>>>>>> 0bde7ced
             raise
         raise TypeError(
             "incompatible type for a datetime/timedelta "
@@ -661,11 +650,7 @@
 
         keep_null_freq = isinstance(
             right,
-<<<<<<< HEAD
             (ABCDatetimeIndex, ABCDatetimeArray, ABCTimedeltaIndex, ABCTimedeltaArray, Timestamp),
-=======
-            (ABCDatetimeIndex, ABCDatetimeArray, ABCTimedeltaIndex, ABCTimedeltaArray),
->>>>>>> 0bde7ced
         )
 
         left, right = _align_method_SERIES(left, right)
@@ -676,27 +661,9 @@
 
         rvalues = maybe_upcast_for_op(rvalues, lvalues.shape)
 
-<<<<<<< HEAD
         if should_extension_dispatch(left, rvalues) or isinstance(rvalues, (ABCTimedeltaArray, ABCDatetimeArray, Timestamp)):
             result = dispatch_to_extension_op(op, lvalues, rvalues, keep_null_freq)
 
-        #elif isinstance(rvalues, (ABCTimedeltaArray, ABCDatetimeArray, Timestamp)):
-        #    # We should only get here with td64 rvalues with non-scalar values
-        #    #  for rvalues upcast by maybe_upcast_for_op
-        #    assert not isinstance(rvalues, (np.timedelta64, np.ndarray))
-        #    result = dispatch_to_extension_op(op, lvalues, rvalues, keep_null_freq)
-
-=======
-        if should_extension_dispatch(lvalues, rvalues):
-            result = dispatch_to_extension_op(op, lvalues, rvalues, keep_null_freq)
-
-        elif is_timedelta64_dtype(rvalues) or isinstance(rvalues, ABCDatetimeArray):
-            # We should only get here with td64 rvalues with non-scalar values
-            #  for rvalues upcast by maybe_upcast_for_op
-            assert not isinstance(rvalues, (np.timedelta64, np.ndarray))
-            result = dispatch_to_extension_op(op, lvalues, rvalues, keep_null_freq)
-
->>>>>>> 0bde7ced
         else:
             with np.errstate(all="ignore"):
                 result = na_op(lvalues, rvalues)
