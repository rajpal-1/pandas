--- conflicted
+++ resolved
@@ -246,16 +246,11 @@
 dtype: float64
 """
 
-<<<<<<< HEAD
+_returns_series = """Series\n    The result of the operation."""
+
+_returns_tuple = """2-Tuple of Series\n    The result of the operation."""
 
 _op_descriptions: Dict[str, "_OpDescriptions"] = {
-=======
-_returns_series = """Series\n    The result of the operation."""
-
-_returns_tuple = """2-Tuple of Series\n    The result of the operation."""
-
-_op_descriptions: Dict[str, Dict[str, Optional[str]]] = {
->>>>>>> 56cc7f4f
     # Arithmetic Operators
     "add": {
         "op": "+",
