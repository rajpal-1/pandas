"""
This module is imported from the pandas package __init__.py file
in order to ensure that the core.config options registered here will
be available as soon as the user loads the package. if register_option
is invoked inside specific modules, they will not be registered until that
module is imported, which may or may not be a problem.

If you need to make sure options are available even before a certain
module is imported, register them here rather than in the module.

"""
from __future__ import annotations

import os
from typing import Callable

import pandas._config.config as cf
from pandas._config.config import (
    is_bool,
    is_callable,
    is_instance_factory,
    is_int,
    is_nonnegative_int,
    is_one_of_factory,
    is_str,
    is_text,
)

# compute

use_bottleneck_doc = """
: bool
    Use the bottleneck library to accelerate if it is installed,
    the default is True
    Valid values: False,True
"""


def use_bottleneck_cb(key) -> None:
    from pandas.core import nanops

    nanops.set_use_bottleneck(cf.get_option(key))


use_numexpr_doc = """
: bool
    Use the numexpr library to accelerate computation if it is installed,
    the default is True
    Valid values: False,True
"""


def use_numexpr_cb(key) -> None:
    from pandas.core.computation import expressions

    expressions.set_use_numexpr(cf.get_option(key))


use_numba_doc = """
: bool
    Use the numba engine option for select operations if it is installed,
    the default is False
    Valid values: False,True
"""


def use_numba_cb(key) -> None:
    from pandas.core.util import numba_

    numba_.set_use_numba(cf.get_option(key))


with cf.config_prefix("compute"):
    cf.register_option(
        "use_bottleneck",
        True,
        use_bottleneck_doc,
        validator=is_bool,
        cb=use_bottleneck_cb,
    )
    cf.register_option(
        "use_numexpr", True, use_numexpr_doc, validator=is_bool, cb=use_numexpr_cb
    )
    cf.register_option(
        "use_numba", False, use_numba_doc, validator=is_bool, cb=use_numba_cb
    )
#
# options from the "display" namespace

pc_precision_doc = """
: int
    Floating point output precision in terms of number of places after the
    decimal, for regular formatting as well as scientific notation. Similar
    to ``precision`` in :meth:`numpy.set_printoptions`.
"""

pc_colspace_doc = """
: int
    Default space for DataFrame columns.
"""

pc_max_rows_doc = """
: int
    If max_rows is exceeded, switch to truncate view. Depending on
    `large_repr`, objects are either centrally truncated or printed as
    a summary view. 'None' value means unlimited.

    In case python/IPython is running in a terminal and `large_repr`
    equals 'truncate' this can be set to 0 and pandas will auto-detect
    the height of the terminal and print a truncated object which fits
    the screen height. The IPython notebook, IPython qtconsole, or
    IDLE do not run in a terminal and hence it is not possible to do
    correct auto-detection.
"""

pc_min_rows_doc = """
: int
    The numbers of rows to show in a truncated view (when `max_rows` is
    exceeded). Ignored when `max_rows` is set to None or 0. When set to
    None, follows the value of `max_rows`.
"""

pc_max_cols_doc = """
: int
    If max_cols is exceeded, switch to truncate view. Depending on
    `large_repr`, objects are either centrally truncated or printed as
    a summary view. 'None' value means unlimited.

    In case python/IPython is running in a terminal and `large_repr`
    equals 'truncate' this can be set to 0 or None and pandas will auto-detect
    the width of the terminal and print a truncated object which fits
    the screen width. The IPython notebook, IPython qtconsole, or IDLE
    do not run in a terminal and hence it is not possible to do
    correct auto-detection and defaults to 20.
"""

pc_max_categories_doc = """
: int
    This sets the maximum number of categories pandas should output when
    printing out a `Categorical` or a Series of dtype "category".
"""

pc_max_info_cols_doc = """
: int
    max_info_columns is used in DataFrame.info method to decide if
    per column information will be printed.
"""

pc_nb_repr_h_doc = """
: boolean
    When True, IPython notebook will use html representation for
    pandas objects (if it is available).
"""

pc_pprint_nest_depth = """
: int
    Controls the number of nested levels to process when pretty-printing
"""

pc_multi_sparse_doc = """
: boolean
    "sparsify" MultiIndex display (don't display repeated
    elements in outer levels within groups)
"""

float_format_doc = """
: callable
    The callable should accept a floating point number and return
    a string with the desired format of the number. This is used
    in some places like SeriesFormatter.
    See formats.format.EngFormatter for an example.
"""

max_colwidth_doc = """
: int or None
    The maximum width in characters of a column in the repr of
    a pandas data structure. When the column overflows, a "..."
    placeholder is embedded in the output. A 'None' value means unlimited.
"""

colheader_justify_doc = """
: 'left'/'right'
    Controls the justification of column headers. used by DataFrameFormatter.
"""

pc_expand_repr_doc = """
: boolean
    Whether to print out the full DataFrame repr for wide DataFrames across
    multiple lines, `max_columns` is still respected, but the output will
    wrap-around across multiple "pages" if its width exceeds `display.width`.
"""

pc_show_dimensions_doc = """
: boolean or 'truncate'
    Whether to print out dimensions at the end of DataFrame repr.
    If 'truncate' is specified, only print out the dimensions if the
    frame is truncated (e.g. not display all rows and/or columns)
"""

pc_east_asian_width_doc = """
: boolean
    Whether to use the Unicode East Asian Width to calculate the display text
    width.
    Enabling this may affect to the performance (default: False)
"""

pc_ambiguous_as_wide_doc = """
: boolean
    Whether to handle Unicode characters belong to Ambiguous as Wide (width=2)
    (default: False)
"""

pc_table_schema_doc = """
: boolean
    Whether to publish a Table Schema representation for frontends
    that support it.
    (default: False)
"""

pc_html_border_doc = """
: int
    A ``border=value`` attribute is inserted in the ``<table>`` tag
    for the DataFrame HTML repr.
"""

pc_html_use_mathjax_doc = """\
: boolean
    When True, Jupyter notebook will process table contents using MathJax,
    rendering mathematical expressions enclosed by the dollar symbol.
    (default: True)
"""

pc_max_dir_items = """\
: int
    The number of items that will be added to `dir(...)`. 'None' value means
    unlimited. Because dir is cached, changing this option will not immediately
    affect already existing dataframes until a column is deleted or added.

    This is for instance used to suggest columns from a dataframe to tab
    completion.
"""

pc_width_doc = """
: int
    Width of the display in characters. In case python/IPython is running in
    a terminal this can be set to None and pandas will correctly auto-detect
    the width.
    Note that the IPython notebook, IPython qtconsole, or IDLE do not run in a
    terminal and hence it is not possible to correctly detect the width.
"""

pc_chop_threshold_doc = """
: float or None
    if set to a float value, all float values smaller than the given threshold
    will be displayed as exactly 0 by repr and friends.
"""

pc_max_seq_items = """
: int or None
    When pretty-printing a long sequence, no more then `max_seq_items`
    will be printed. If items are omitted, they will be denoted by the
    addition of "..." to the resulting string.

    If set to None, the number of items to be printed is unlimited.
"""

pc_max_info_rows_doc = """
: int
    df.info() will usually show null-counts for each column.
    For large frames this can be quite slow. max_info_rows and max_info_cols
    limit this null check only to frames with smaller dimensions than
    specified.
"""

pc_large_repr_doc = """
: 'truncate'/'info'
    For DataFrames exceeding max_rows/max_cols, the repr (and HTML repr) can
    show a truncated table, or switch to the view from
    df.info() (the behaviour in earlier versions of pandas).
"""

pc_memory_usage_doc = """
: bool, string or None
    This specifies if the memory usage of a DataFrame should be displayed when
    df.info() is called. Valid values True,False,'deep'
"""


def table_schema_cb(key) -> None:
    from pandas.io.formats.printing import enable_data_resource_formatter

    enable_data_resource_formatter(cf.get_option(key))


def is_terminal() -> bool:
    """
    Detect if Python is running in a terminal.

    Returns True if Python is running in a terminal or False if not.
    """
    try:
        # error: Name 'get_ipython' is not defined
        ip = get_ipython()  # type: ignore[name-defined]
    except NameError:  # assume standard Python interpreter in a terminal
        return True
    else:
        if hasattr(ip, "kernel"):  # IPython as a Jupyter kernel
            return False
        else:  # IPython in a terminal
            return True


with cf.config_prefix("display"):
    cf.register_option("precision", 6, pc_precision_doc, validator=is_nonnegative_int)
    cf.register_option(
        "float_format",
        None,
        float_format_doc,
        validator=is_one_of_factory([None, is_callable]),
    )
    cf.register_option(
        "max_info_rows",
        1690785,
        pc_max_info_rows_doc,
        validator=is_int,
    )
    cf.register_option("max_rows", 60, pc_max_rows_doc, validator=is_nonnegative_int)
    cf.register_option(
        "min_rows",
        10,
        pc_min_rows_doc,
        validator=is_instance_factory([type(None), int]),
    )
    cf.register_option("max_categories", 8, pc_max_categories_doc, validator=is_int)

    cf.register_option(
        "max_colwidth",
        50,
        max_colwidth_doc,
        validator=is_nonnegative_int,
    )
    if is_terminal():
        max_cols = 0  # automatically determine optimal number of columns
    else:
        max_cols = 20  # cannot determine optimal number of columns
    cf.register_option(
        "max_columns", max_cols, pc_max_cols_doc, validator=is_nonnegative_int
    )
    cf.register_option(
        "large_repr",
        "truncate",
        pc_large_repr_doc,
        validator=is_one_of_factory(["truncate", "info"]),
    )
    cf.register_option("max_info_columns", 100, pc_max_info_cols_doc, validator=is_int)
    cf.register_option(
        "colheader_justify", "right", colheader_justify_doc, validator=is_text
    )
    cf.register_option("notebook_repr_html", True, pc_nb_repr_h_doc, validator=is_bool)
    cf.register_option("pprint_nest_depth", 3, pc_pprint_nest_depth, validator=is_int)
    cf.register_option("multi_sparse", True, pc_multi_sparse_doc, validator=is_bool)
    cf.register_option("expand_frame_repr", True, pc_expand_repr_doc)
    cf.register_option(
        "show_dimensions",
        "truncate",
        pc_show_dimensions_doc,
        validator=is_one_of_factory([True, False, "truncate"]),
    )
    cf.register_option("chop_threshold", None, pc_chop_threshold_doc)
    cf.register_option("max_seq_items", 100, pc_max_seq_items)
    cf.register_option(
        "width", 80, pc_width_doc, validator=is_instance_factory([type(None), int])
    )
    cf.register_option(
        "memory_usage",
        True,
        pc_memory_usage_doc,
        validator=is_one_of_factory([None, True, False, "deep"]),
    )
    cf.register_option(
        "unicode.east_asian_width", False, pc_east_asian_width_doc, validator=is_bool
    )
    cf.register_option(
        "unicode.ambiguous_as_wide", False, pc_east_asian_width_doc, validator=is_bool
    )
    cf.register_option(
        "html.table_schema",
        False,
        pc_table_schema_doc,
        validator=is_bool,
        cb=table_schema_cb,
    )
    cf.register_option("html.border", 1, pc_html_border_doc, validator=is_int)
    cf.register_option(
        "html.use_mathjax", True, pc_html_use_mathjax_doc, validator=is_bool
    )
    cf.register_option(
        "max_dir_items", 100, pc_max_dir_items, validator=is_nonnegative_int
    )

tc_sim_interactive_doc = """
: boolean
    Whether to simulate interactive mode for purposes of testing
"""

with cf.config_prefix("mode"):
    cf.register_option("sim_interactive", False, tc_sim_interactive_doc)

use_inf_as_na_doc = """
: boolean
    True means treat None, NaN, INF, -INF as NA (old way),
    False means None and NaN are null, but INF, -INF are not NA
    (new way).

    This option is deprecated in pandas 2.1.0 and will be removed in 3.0.
"""

# We don't want to start importing everything at the global context level
# or we'll hit circular deps.


def use_inf_as_na_cb(key) -> None:
    # TODO(3.0): enforcing this deprecation will close GH#52501
    from pandas.core.dtypes.missing import _use_inf_as_na

    _use_inf_as_na(key)


with cf.config_prefix("mode"):
    cf.register_option("use_inf_as_na", False, use_inf_as_na_doc, cb=use_inf_as_na_cb)

cf.deprecate_option(
    # GH#51684
    "mode.use_inf_as_na",
    "use_inf_as_na option is deprecated and will be removed in a future "
    "version. Convert inf values to NaN before operating instead.",
)

data_manager_doc = """
: string
    Internal data manager type; can be "block" or "array". Defaults to "block",
    unless overridden by the 'PANDAS_DATA_MANAGER' environment variable (needs
    to be set before pandas is imported).
"""


with cf.config_prefix("mode"):
    cf.register_option(
        "data_manager",
        # Get the default from an environment variable, if set, otherwise defaults
        # to "block". This environment variable can be set for testing.
        os.environ.get("PANDAS_DATA_MANAGER", "block"),
        data_manager_doc,
        validator=is_one_of_factory(["block", "array"]),
    )


# TODO better name?
copy_on_write_doc = """
: bool
    Use new copy-view behaviour using Copy-on-Write. Defaults to False,
    unless overridden by the 'PANDAS_COPY_ON_WRITE' environment variable
    (if set to "1" for True, needs to be set before pandas is imported).
"""


with cf.config_prefix("mode"):
    cf.register_option(
        "copy_on_write",
        # Get the default from an environment variable, if set, otherwise defaults
        # to False. This environment variable can be set for testing.
        os.environ.get("PANDAS_COPY_ON_WRITE", "0") == "1",
        copy_on_write_doc,
        validator=is_bool,
    )


# user warnings
chained_assignment = """
: string
    Raise an exception, warn, or no action if trying to use chained assignment,
    The default is warn
"""

with cf.config_prefix("mode"):
    cf.register_option(
        "chained_assignment",
        "warn",
        chained_assignment,
        validator=is_one_of_factory([None, "warn", "raise"]),
    )


string_storage_doc = """
: string
    The default storage for StringDtype. This option is ignored if
    ``future.infer_string`` is set to True.
"""

with cf.config_prefix("mode"):
    cf.register_option(
        "string_storage",
        "python",
        string_storage_doc,
<<<<<<< HEAD
        validator=is_one_of_factory(["python", "pyarrow", "numpy"]),
=======
        validator=is_one_of_factory(["python", "pyarrow", "pyarrow_numpy"]),
>>>>>>> 3c041bc1
    )


# Set up the io.excel specific reader configuration.
reader_engine_doc = """
: string
    The default Excel reader engine for '{ext}' files. Available options:
    auto, {others}.
"""

_xls_options = ["xlrd"]
_xlsm_options = ["xlrd", "openpyxl"]
_xlsx_options = ["xlrd", "openpyxl"]
_ods_options = ["odf"]
_xlsb_options = ["pyxlsb"]


with cf.config_prefix("io.excel.xls"):
    cf.register_option(
        "reader",
        "auto",
        reader_engine_doc.format(ext="xls", others=", ".join(_xls_options)),
        validator=is_one_of_factory(_xls_options + ["auto"]),
    )

with cf.config_prefix("io.excel.xlsm"):
    cf.register_option(
        "reader",
        "auto",
        reader_engine_doc.format(ext="xlsm", others=", ".join(_xlsm_options)),
        validator=is_one_of_factory(_xlsm_options + ["auto"]),
    )


with cf.config_prefix("io.excel.xlsx"):
    cf.register_option(
        "reader",
        "auto",
        reader_engine_doc.format(ext="xlsx", others=", ".join(_xlsx_options)),
        validator=is_one_of_factory(_xlsx_options + ["auto"]),
    )


with cf.config_prefix("io.excel.ods"):
    cf.register_option(
        "reader",
        "auto",
        reader_engine_doc.format(ext="ods", others=", ".join(_ods_options)),
        validator=is_one_of_factory(_ods_options + ["auto"]),
    )

with cf.config_prefix("io.excel.xlsb"):
    cf.register_option(
        "reader",
        "auto",
        reader_engine_doc.format(ext="xlsb", others=", ".join(_xlsb_options)),
        validator=is_one_of_factory(_xlsb_options + ["auto"]),
    )

# Set up the io.excel specific writer configuration.
writer_engine_doc = """
: string
    The default Excel writer engine for '{ext}' files. Available options:
    auto, {others}.
"""

_xlsm_options = ["openpyxl"]
_xlsx_options = ["openpyxl", "xlsxwriter"]
_ods_options = ["odf"]


with cf.config_prefix("io.excel.xlsm"):
    cf.register_option(
        "writer",
        "auto",
        writer_engine_doc.format(ext="xlsm", others=", ".join(_xlsm_options)),
        validator=str,
    )


with cf.config_prefix("io.excel.xlsx"):
    cf.register_option(
        "writer",
        "auto",
        writer_engine_doc.format(ext="xlsx", others=", ".join(_xlsx_options)),
        validator=str,
    )


with cf.config_prefix("io.excel.ods"):
    cf.register_option(
        "writer",
        "auto",
        writer_engine_doc.format(ext="ods", others=", ".join(_ods_options)),
        validator=str,
    )


# Set up the io.parquet specific configuration.
parquet_engine_doc = """
: string
    The default parquet reader/writer engine. Available options:
    'auto', 'pyarrow', 'fastparquet', the default is 'auto'
"""

with cf.config_prefix("io.parquet"):
    cf.register_option(
        "engine",
        "auto",
        parquet_engine_doc,
        validator=is_one_of_factory(["auto", "pyarrow", "fastparquet"]),
    )


# Set up the io.sql specific configuration.
sql_engine_doc = """
: string
    The default sql reader/writer engine. Available options:
    'auto', 'sqlalchemy', the default is 'auto'
"""

with cf.config_prefix("io.sql"):
    cf.register_option(
        "engine",
        "auto",
        sql_engine_doc,
        validator=is_one_of_factory(["auto", "sqlalchemy"]),
    )

# --------
# Plotting
# ---------

plotting_backend_doc = """
: str
    The plotting backend to use. The default value is "matplotlib", the
    backend provided with pandas. Other backends can be specified by
    providing the name of the module that implements the backend.
"""


def register_plotting_backend_cb(key) -> None:
    if key == "matplotlib":
        # We defer matplotlib validation, since it's the default
        return
    from pandas.plotting._core import _get_plot_backend

    _get_plot_backend(key)


with cf.config_prefix("plotting"):
    cf.register_option(
        "backend",
        defval="matplotlib",
        doc=plotting_backend_doc,
        validator=register_plotting_backend_cb,
    )


register_converter_doc = """
: bool or 'auto'.
    Whether to register converters with matplotlib's units registry for
    dates, times, datetimes, and Periods. Toggling to False will remove
    the converters, restoring any converters that pandas overwrote.
"""


def register_converter_cb(key) -> None:
    from pandas.plotting import (
        deregister_matplotlib_converters,
        register_matplotlib_converters,
    )

    if cf.get_option(key):
        register_matplotlib_converters()
    else:
        deregister_matplotlib_converters()


with cf.config_prefix("plotting.matplotlib"):
    cf.register_option(
        "register_converters",
        "auto",
        register_converter_doc,
        validator=is_one_of_factory(["auto", True, False]),
        cb=register_converter_cb,
    )

# ------
# Styler
# ------

styler_sparse_index_doc = """
: bool
    Whether to sparsify the display of a hierarchical index. Setting to False will
    display each explicit level element in a hierarchical key for each row.
"""

styler_sparse_columns_doc = """
: bool
    Whether to sparsify the display of hierarchical columns. Setting to False will
    display each explicit level element in a hierarchical key for each column.
"""

styler_render_repr = """
: str
    Determine which output to use in Jupyter Notebook in {"html", "latex"}.
"""

styler_max_elements = """
: int
    The maximum number of data-cell (<td>) elements that will be rendered before
    trimming will occur over columns, rows or both if needed.
"""

styler_max_rows = """
: int, optional
    The maximum number of rows that will be rendered. May still be reduced to
    satisfy ``max_elements``, which takes precedence.
"""

styler_max_columns = """
: int, optional
    The maximum number of columns that will be rendered. May still be reduced to
    satisfy ``max_elements``, which takes precedence.
"""

styler_precision = """
: int
    The precision for floats and complex numbers.
"""

styler_decimal = """
: str
    The character representation for the decimal separator for floats and complex.
"""

styler_thousands = """
: str, optional
    The character representation for thousands separator for floats, int and complex.
"""

styler_na_rep = """
: str, optional
    The string representation for values identified as missing.
"""

styler_escape = """
: str, optional
    Whether to escape certain characters according to the given context; html or latex.
"""

styler_formatter = """
: str, callable, dict, optional
    A formatter object to be used as default within ``Styler.format``.
"""

styler_multirow_align = """
: {"c", "t", "b"}
    The specifier for vertical alignment of sparsified LaTeX multirows.
"""

styler_multicol_align = r"""
: {"r", "c", "l", "naive-l", "naive-r"}
    The specifier for horizontal alignment of sparsified LaTeX multicolumns. Pipe
    decorators can also be added to non-naive values to draw vertical
    rules, e.g. "\|r" will draw a rule on the left side of right aligned merged cells.
"""

styler_hrules = """
: bool
    Whether to add horizontal rules on top and bottom and below the headers.
"""

styler_environment = """
: str
    The environment to replace ``\\begin{table}``. If "longtable" is used results
    in a specific longtable environment format.
"""

styler_encoding = """
: str
    The encoding used for output HTML and LaTeX files.
"""

styler_mathjax = """
: bool
    If False will render special CSS classes to table attributes that indicate Mathjax
    will not be used in Jupyter Notebook.
"""

with cf.config_prefix("styler"):
    cf.register_option("sparse.index", True, styler_sparse_index_doc, validator=is_bool)

    cf.register_option(
        "sparse.columns", True, styler_sparse_columns_doc, validator=is_bool
    )

    cf.register_option(
        "render.repr",
        "html",
        styler_render_repr,
        validator=is_one_of_factory(["html", "latex"]),
    )

    cf.register_option(
        "render.max_elements",
        2**18,
        styler_max_elements,
        validator=is_nonnegative_int,
    )

    cf.register_option(
        "render.max_rows",
        None,
        styler_max_rows,
        validator=is_nonnegative_int,
    )

    cf.register_option(
        "render.max_columns",
        None,
        styler_max_columns,
        validator=is_nonnegative_int,
    )

    cf.register_option("render.encoding", "utf-8", styler_encoding, validator=is_str)

    cf.register_option("format.decimal", ".", styler_decimal, validator=is_str)

    cf.register_option(
        "format.precision", 6, styler_precision, validator=is_nonnegative_int
    )

    cf.register_option(
        "format.thousands",
        None,
        styler_thousands,
        validator=is_instance_factory([type(None), str]),
    )

    cf.register_option(
        "format.na_rep",
        None,
        styler_na_rep,
        validator=is_instance_factory([type(None), str]),
    )

    cf.register_option(
        "format.escape",
        None,
        styler_escape,
        validator=is_one_of_factory([None, "html", "latex", "latex-math"]),
    )

    cf.register_option(
        "format.formatter",
        None,
        styler_formatter,
        validator=is_instance_factory([type(None), dict, Callable, str]),
    )

    cf.register_option("html.mathjax", True, styler_mathjax, validator=is_bool)

    cf.register_option(
        "latex.multirow_align",
        "c",
        styler_multirow_align,
        validator=is_one_of_factory(["c", "t", "b", "naive"]),
    )

    val_mca = ["r", "|r|", "|r", "r|", "c", "|c|", "|c", "c|", "l", "|l|", "|l", "l|"]
    val_mca += ["naive-l", "naive-r"]
    cf.register_option(
        "latex.multicol_align",
        "r",
        styler_multicol_align,
        validator=is_one_of_factory(val_mca),
    )

    cf.register_option("latex.hrules", False, styler_hrules, validator=is_bool)

    cf.register_option(
        "latex.environment",
        None,
        styler_environment,
        validator=is_instance_factory([type(None), str]),
    )


with cf.config_prefix("future"):
    cf.register_option(
        "infer_string",
        False,
        "Whether to infer sequence of str objects as pyarrow string "
        "dtype, which will be the default in pandas 3.0 "
        "(at which point this option will be deprecated).",
        validator=is_one_of_factory([True, False]),
    )<|MERGE_RESOLUTION|>--- conflicted
+++ resolved
@@ -502,11 +502,7 @@
         "string_storage",
         "python",
         string_storage_doc,
-<<<<<<< HEAD
-        validator=is_one_of_factory(["python", "pyarrow", "numpy"]),
-=======
-        validator=is_one_of_factory(["python", "pyarrow", "pyarrow_numpy"]),
->>>>>>> 3c041bc1
+        validator=is_one_of_factory(["python", "pyarrow", "numpy", "pyarrow_numpy"]),
     )
 
 
