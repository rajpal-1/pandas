"""
This module is imported from the pandas package __init__.py file
in order to ensure that the core.config options registered here will
be available as soon as the user loads the package. if register_option
is invoked inside specific modules, they will not be registered until that
module is imported, which may or may not be a problem.

If you need to make sure options are available even before a certain
module is imported, register them here rather than in the module.

"""
import os
import warnings

import pandas._config.config as cf
from pandas._config.config import (
    is_bool,
    is_callable,
    is_instance_factory,
    is_int,
    is_nonnegative_int,
    is_one_of_factory,
    is_str,
    is_text,
)

# compute

use_bottleneck_doc = """
: bool
    Use the bottleneck library to accelerate if it is installed,
    the default is True
    Valid values: False,True
"""


def use_bottleneck_cb(key):
    from pandas.core import nanops

    nanops.set_use_bottleneck(cf.get_option(key))


use_numexpr_doc = """
: bool
    Use the numexpr library to accelerate computation if it is installed,
    the default is True
    Valid values: False,True
"""


def use_numexpr_cb(key):
    from pandas.core.computation import expressions

    expressions.set_use_numexpr(cf.get_option(key))


use_numba_doc = """
: bool
    Use the numba engine option for select operations if it is installed,
    the default is False
    Valid values: False,True
"""


def use_numba_cb(key):
    from pandas.core.util import numba_

    numba_.set_use_numba(cf.get_option(key))


with cf.config_prefix("compute"):
    cf.register_option(
        "use_bottleneck",
        True,
        use_bottleneck_doc,
        validator=is_bool,
        cb=use_bottleneck_cb,
    )
    cf.register_option(
        "use_numexpr", True, use_numexpr_doc, validator=is_bool, cb=use_numexpr_cb
    )
    cf.register_option(
        "use_numba", False, use_numba_doc, validator=is_bool, cb=use_numba_cb
    )
#
# options from the "display" namespace

pc_precision_doc = """
: int
    Floating point output precision in terms of number of places after the
    decimal, for regular formatting as well as scientific notation. Similar
    to ``precision`` in :meth:`numpy.set_printoptions`.
"""

pc_colspace_doc = """
: int
    Default space for DataFrame columns.
"""

pc_max_rows_doc = """
: int
    If max_rows is exceeded, switch to truncate view. Depending on
    `large_repr`, objects are either centrally truncated or printed as
    a summary view. 'None' value means unlimited.

    In case python/IPython is running in a terminal and `large_repr`
    equals 'truncate' this can be set to 0 and pandas will auto-detect
    the height of the terminal and print a truncated object which fits
    the screen height. The IPython notebook, IPython qtconsole, or
    IDLE do not run in a terminal and hence it is not possible to do
    correct auto-detection.
"""

pc_min_rows_doc = """
: int
    The numbers of rows to show in a truncated view (when `max_rows` is
    exceeded). Ignored when `max_rows` is set to None or 0. When set to
    None, follows the value of `max_rows`.
"""

pc_max_cols_doc = """
: int
    If max_cols is exceeded, switch to truncate view. Depending on
    `large_repr`, objects are either centrally truncated or printed as
    a summary view. 'None' value means unlimited.

    In case python/IPython is running in a terminal and `large_repr`
    equals 'truncate' this can be set to 0 and pandas will auto-detect
    the width of the terminal and print a truncated object which fits
    the screen width. The IPython notebook, IPython qtconsole, or IDLE
    do not run in a terminal and hence it is not possible to do
    correct auto-detection.
"""

pc_max_categories_doc = """
: int
    This sets the maximum number of categories pandas should output when
    printing out a `Categorical` or a Series of dtype "category".
"""

pc_max_info_cols_doc = """
: int
    max_info_columns is used in DataFrame.info method to decide if
    per column information will be printed.
"""

pc_nb_repr_h_doc = """
: boolean
    When True, IPython notebook will use html representation for
    pandas objects (if it is available).
"""

pc_pprint_nest_depth = """
: int
    Controls the number of nested levels to process when pretty-printing
"""

pc_multi_sparse_doc = """
: boolean
    "sparsify" MultiIndex display (don't display repeated
    elements in outer levels within groups)
"""

float_format_doc = """
: callable
    The callable should accept a floating point number and return
    a string with the desired format of the number. This is used
    in some places like SeriesFormatter.
    See formats.format.EngFormatter for an example.
"""

max_colwidth_doc = """
: int or None
    The maximum width in characters of a column in the repr of
    a pandas data structure. When the column overflows, a "..."
    placeholder is embedded in the output. A 'None' value means unlimited.
"""

colheader_justify_doc = """
: 'left'/'right'
    Controls the justification of column headers. used by DataFrameFormatter.
"""

pc_expand_repr_doc = """
: boolean
    Whether to print out the full DataFrame repr for wide DataFrames across
    multiple lines, `max_columns` is still respected, but the output will
    wrap-around across multiple "pages" if its width exceeds `display.width`.
"""

pc_show_dimensions_doc = """
: boolean or 'truncate'
    Whether to print out dimensions at the end of DataFrame repr.
    If 'truncate' is specified, only print out the dimensions if the
    frame is truncated (e.g. not display all rows and/or columns)
"""

pc_east_asian_width_doc = """
: boolean
    Whether to use the Unicode East Asian Width to calculate the display text
    width.
    Enabling this may affect to the performance (default: False)
"""

pc_ambiguous_as_wide_doc = """
: boolean
    Whether to handle Unicode characters belong to Ambiguous as Wide (width=2)
    (default: False)
"""

pc_latex_repr_doc = """
: boolean
    Whether to produce a latex DataFrame representation for jupyter
    environments that support it.
    (default: False)
"""

pc_table_schema_doc = """
: boolean
    Whether to publish a Table Schema representation for frontends
    that support it.
    (default: False)
"""

pc_html_border_doc = """
: int
    A ``border=value`` attribute is inserted in the ``<table>`` tag
    for the DataFrame HTML repr.
"""

pc_html_use_mathjax_doc = """\
: boolean
    When True, Jupyter notebook will process table contents using MathJax,
    rendering mathematical expressions enclosed by the dollar symbol.
    (default: True)
"""

pc_width_doc = """
: int
    Width of the display in characters. In case python/IPython is running in
    a terminal this can be set to None and pandas will correctly auto-detect
    the width.
    Note that the IPython notebook, IPython qtconsole, or IDLE do not run in a
    terminal and hence it is not possible to correctly detect the width.
"""

pc_chop_threshold_doc = """
: float or None
    if set to a float value, all float values smaller then the given threshold
    will be displayed as exactly 0 by repr and friends.
"""

pc_max_seq_items = """
: int or None
    When pretty-printing a long sequence, no more then `max_seq_items`
    will be printed. If items are omitted, they will be denoted by the
    addition of "..." to the resulting string.

    If set to None, the number of items to be printed is unlimited.
"""

pc_max_info_rows_doc = """
: int or None
    df.info() will usually show null-counts for each column.
    For large frames this can be quite slow. max_info_rows and max_info_cols
    limit this null check only to frames with smaller dimensions than
    specified.
"""

pc_large_repr_doc = """
: 'truncate'/'info'
    For DataFrames exceeding max_rows/max_cols, the repr (and HTML repr) can
    show a truncated table (the default from 0.13), or switch to the view from
    df.info() (the behaviour in earlier versions of pandas).
"""

pc_memory_usage_doc = """
: bool, string or None
    This specifies if the memory usage of a DataFrame should be displayed when
    df.info() is called. Valid values True,False,'deep'
"""

pc_latex_escape = """
: bool
    This specifies if the to_latex method of a Dataframe uses escapes special
    characters.
    Valid values: False,True
"""

pc_latex_longtable = """
:bool
    This specifies if the to_latex method of a Dataframe uses the longtable
    format.
    Valid values: False,True
"""

pc_latex_multicolumn = """
: bool
    This specifies if the to_latex method of a Dataframe uses multicolumns
    to pretty-print MultiIndex columns.
    Valid values: False,True
"""

pc_latex_multicolumn_format = """
: string
    This specifies the format for multicolumn headers.
    Can be surrounded with '|'.
    Valid values: 'l', 'c', 'r', 'p{<width>}'
"""

pc_latex_multirow = """
: bool
    This specifies if the to_latex method of a Dataframe uses multirows
    to pretty-print MultiIndex rows.
    Valid values: False,True
"""


def table_schema_cb(key):
    from pandas.io.formats.printing import enable_data_resource_formatter

    enable_data_resource_formatter(cf.get_option(key))


def is_terminal() -> bool:
    """
    Detect if Python is running in a terminal.

    Returns True if Python is running in a terminal or False if not.
    """
    try:
        # error: Name 'get_ipython' is not defined
        ip = get_ipython()  # type: ignore[name-defined]
    except NameError:  # assume standard Python interpreter in a terminal
        return True
    else:
        if hasattr(ip, "kernel"):  # IPython as a Jupyter kernel
            return False
        else:  # IPython in a terminal
            return True


with cf.config_prefix("display"):
    cf.register_option("precision", 6, pc_precision_doc, validator=is_nonnegative_int)
    cf.register_option(
        "float_format",
        None,
        float_format_doc,
        validator=is_one_of_factory([None, is_callable]),
    )
    cf.register_option("column_space", 12, validator=is_int)
    cf.register_option(
        "max_info_rows",
        1690785,
        pc_max_info_rows_doc,
        validator=is_instance_factory((int, type(None))),
    )
    cf.register_option("max_rows", 60, pc_max_rows_doc, validator=is_nonnegative_int)
    cf.register_option(
        "min_rows",
        10,
        pc_min_rows_doc,
        validator=is_instance_factory([type(None), int]),
    )
    cf.register_option("max_categories", 8, pc_max_categories_doc, validator=is_int)

    def _deprecate_negative_int_max_colwidth(key):
        value = cf.get_option(key)
        if value is not None and value < 0:
            warnings.warn(
                "Passing a negative integer is deprecated in version 1.0 and "
                "will not be supported in future version. Instead, use None "
                "to not limit the column width.",
                FutureWarning,
                stacklevel=4,
            )

    cf.register_option(
        # TODO(2.0): change `validator=is_nonnegative_int` see GH#31569
        "max_colwidth",
        50,
        max_colwidth_doc,
        validator=is_instance_factory([type(None), int]),
        cb=_deprecate_negative_int_max_colwidth,
    )
    if is_terminal():
        max_cols = 0  # automatically determine optimal number of columns
    else:
        max_cols = 20  # cannot determine optimal number of columns
    cf.register_option(
        "max_columns", max_cols, pc_max_cols_doc, validator=is_nonnegative_int
    )
    cf.register_option(
        "large_repr",
        "truncate",
        pc_large_repr_doc,
        validator=is_one_of_factory(["truncate", "info"]),
    )
    cf.register_option("max_info_columns", 100, pc_max_info_cols_doc, validator=is_int)
    cf.register_option(
        "colheader_justify", "right", colheader_justify_doc, validator=is_text
    )
    cf.register_option("notebook_repr_html", True, pc_nb_repr_h_doc, validator=is_bool)
    cf.register_option("pprint_nest_depth", 3, pc_pprint_nest_depth, validator=is_int)
    cf.register_option("multi_sparse", True, pc_multi_sparse_doc, validator=is_bool)
    cf.register_option("expand_frame_repr", True, pc_expand_repr_doc)
    cf.register_option(
        "show_dimensions",
        "truncate",
        pc_show_dimensions_doc,
        validator=is_one_of_factory([True, False, "truncate"]),
    )
    cf.register_option("chop_threshold", None, pc_chop_threshold_doc)
    cf.register_option("max_seq_items", 100, pc_max_seq_items)
    cf.register_option(
        "width", 80, pc_width_doc, validator=is_instance_factory([type(None), int])
    )
    cf.register_option(
        "memory_usage",
        True,
        pc_memory_usage_doc,
        validator=is_one_of_factory([None, True, False, "deep"]),
    )
    cf.register_option(
        "unicode.east_asian_width", False, pc_east_asian_width_doc, validator=is_bool
    )
    cf.register_option(
        "unicode.ambiguous_as_wide", False, pc_east_asian_width_doc, validator=is_bool
    )
    cf.register_option("latex.repr", False, pc_latex_repr_doc, validator=is_bool)
    cf.register_option("latex.escape", True, pc_latex_escape, validator=is_bool)
    cf.register_option("latex.longtable", False, pc_latex_longtable, validator=is_bool)
    cf.register_option(
        "latex.multicolumn", True, pc_latex_multicolumn, validator=is_bool
    )
    cf.register_option(
        "latex.multicolumn_format", "l", pc_latex_multicolumn, validator=is_text
    )
    cf.register_option("latex.multirow", False, pc_latex_multirow, validator=is_bool)
    cf.register_option(
        "html.table_schema",
        False,
        pc_table_schema_doc,
        validator=is_bool,
        cb=table_schema_cb,
    )
    cf.register_option("html.border", 1, pc_html_border_doc, validator=is_int)
    cf.register_option(
        "html.use_mathjax", True, pc_html_use_mathjax_doc, validator=is_bool
    )

tc_sim_interactive_doc = """
: boolean
    Whether to simulate interactive mode for purposes of testing
"""

with cf.config_prefix("mode"):
    cf.register_option("sim_interactive", False, tc_sim_interactive_doc)

use_inf_as_null_doc = """
: boolean
    use_inf_as_null had been deprecated and will be removed in a future
    version. Use `use_inf_as_na` instead.
"""

use_inf_as_na_doc = """
: boolean
    True means treat None, NaN, INF, -INF as NA (old way),
    False means None and NaN are null, but INF, -INF are not NA
    (new way).
"""

# We don't want to start importing everything at the global context level
# or we'll hit circular deps.


def use_inf_as_na_cb(key):
    from pandas.core.dtypes.missing import _use_inf_as_na

    _use_inf_as_na(key)


with cf.config_prefix("mode"):
    cf.register_option("use_inf_as_na", False, use_inf_as_na_doc, cb=use_inf_as_na_cb)
    cf.register_option(
        "use_inf_as_null", False, use_inf_as_null_doc, cb=use_inf_as_na_cb
    )


cf.deprecate_option(
    "mode.use_inf_as_null", msg=use_inf_as_null_doc, rkey="mode.use_inf_as_na"
)


data_manager_doc = """
: string
    Internal data manager type; can be "block" or "array". Defaults to "block",
    unless overridden by the 'PANDAS_DATA_MANAGER' environment variable (needs
    to be set before pandas is imported).
"""


with cf.config_prefix("mode"):
    cf.register_option(
        "data_manager",
        # Get the default from an environment variable, if set, otherwise defaults
        # to "block". This environment variable can be set for testing.
        os.environ.get("PANDAS_DATA_MANAGER", "block"),
        data_manager_doc,
        validator=is_one_of_factory(["block", "array"]),
    )


# user warnings
chained_assignment = """
: string
    Raise an exception, warn, or no action if trying to use chained assignment,
    The default is warn
"""

with cf.config_prefix("mode"):
    cf.register_option(
        "chained_assignment",
        "warn",
        chained_assignment,
        validator=is_one_of_factory([None, "warn", "raise"]),
    )


string_storage_doc = """
: string
    The default storage for StringDtype.
"""

with cf.config_prefix("mode"):
    cf.register_option(
        "string_storage",
        "python",
        string_storage_doc,
        validator=is_one_of_factory(["python", "pyarrow"]),
    )

# Set up the io.excel specific reader configuration.
reader_engine_doc = """
: string
    The default Excel reader engine for '{ext}' files. Available options:
    auto, {others}.
"""

_xls_options = ["xlrd"]
_xlsm_options = ["xlrd", "openpyxl"]
_xlsx_options = ["xlrd", "openpyxl"]
_ods_options = ["odf"]
_xlsb_options = ["pyxlsb"]


with cf.config_prefix("io.excel.xls"):
    cf.register_option(
        "reader",
        "auto",
        reader_engine_doc.format(ext="xls", others=", ".join(_xls_options)),
        validator=is_one_of_factory(_xls_options + ["auto"]),
    )

with cf.config_prefix("io.excel.xlsm"):
    cf.register_option(
        "reader",
        "auto",
        reader_engine_doc.format(ext="xlsm", others=", ".join(_xlsm_options)),
        validator=is_one_of_factory(_xlsm_options + ["auto"]),
    )


with cf.config_prefix("io.excel.xlsx"):
    cf.register_option(
        "reader",
        "auto",
        reader_engine_doc.format(ext="xlsx", others=", ".join(_xlsx_options)),
        validator=is_one_of_factory(_xlsx_options + ["auto"]),
    )


with cf.config_prefix("io.excel.ods"):
    cf.register_option(
        "reader",
        "auto",
        reader_engine_doc.format(ext="ods", others=", ".join(_ods_options)),
        validator=is_one_of_factory(_ods_options + ["auto"]),
    )

with cf.config_prefix("io.excel.xlsb"):
    cf.register_option(
        "reader",
        "auto",
        reader_engine_doc.format(ext="xlsb", others=", ".join(_xlsb_options)),
        validator=is_one_of_factory(_xlsb_options + ["auto"]),
    )

# Set up the io.excel specific writer configuration.
writer_engine_doc = """
: string
    The default Excel writer engine for '{ext}' files. Available options:
    auto, {others}.
"""

_xls_options = ["xlwt"]
_xlsm_options = ["openpyxl"]
_xlsx_options = ["openpyxl", "xlsxwriter"]
_ods_options = ["odf"]


with cf.config_prefix("io.excel.xls"):
    cf.register_option(
        "writer",
        "auto",
        writer_engine_doc.format(ext="xls", others=", ".join(_xls_options)),
        validator=str,
    )
cf.deprecate_option(
    "io.excel.xls.writer",
    msg="As the xlwt package is no longer maintained, the xlwt engine will be "
    "removed in a future version of pandas. This is the only engine in pandas that "
    "supports writing in the xls format. Install openpyxl and write to an "
    "xlsx file instead.",
)

with cf.config_prefix("io.excel.xlsm"):
    cf.register_option(
        "writer",
        "auto",
        writer_engine_doc.format(ext="xlsm", others=", ".join(_xlsm_options)),
        validator=str,
    )


with cf.config_prefix("io.excel.xlsx"):
    cf.register_option(
        "writer",
        "auto",
        writer_engine_doc.format(ext="xlsx", others=", ".join(_xlsx_options)),
        validator=str,
    )


with cf.config_prefix("io.excel.ods"):
    cf.register_option(
        "writer",
        "auto",
        writer_engine_doc.format(ext="ods", others=", ".join(_ods_options)),
        validator=str,
    )


# Set up the io.parquet specific configuration.
parquet_engine_doc = """
: string
    The default parquet reader/writer engine. Available options:
    'auto', 'pyarrow', 'fastparquet', the default is 'auto'
"""

with cf.config_prefix("io.parquet"):
    cf.register_option(
        "engine",
        "auto",
        parquet_engine_doc,
        validator=is_one_of_factory(["auto", "pyarrow", "fastparquet"]),
    )


# Set up the io.sql specific configuration.
sql_engine_doc = """
: string
    The default sql reader/writer engine. Available options:
    'auto', 'sqlalchemy', the default is 'auto'
"""

with cf.config_prefix("io.sql"):
    cf.register_option(
        "engine",
        "auto",
        sql_engine_doc,
        validator=is_one_of_factory(["auto", "sqlalchemy"]),
    )

# --------
# Plotting
# ---------

plotting_backend_doc = """
: str
    The plotting backend to use. The default value is "matplotlib", the
    backend provided with pandas. Other backends can be specified by
    providing the name of the module that implements the backend.
"""


def register_plotting_backend_cb(key):
    if key == "matplotlib":
        # We defer matplotlib validation, since it's the default
        return
    from pandas.plotting._core import _get_plot_backend

    _get_plot_backend(key)


with cf.config_prefix("plotting"):
    cf.register_option(
        "backend",
        defval="matplotlib",
        doc=plotting_backend_doc,
        validator=register_plotting_backend_cb,
    )


register_converter_doc = """
: bool or 'auto'.
    Whether to register converters with matplotlib's units registry for
    dates, times, datetimes, and Periods. Toggling to False will remove
    the converters, restoring any converters that pandas overwrote.
"""


def register_converter_cb(key):
    from pandas.plotting import (
        deregister_matplotlib_converters,
        register_matplotlib_converters,
    )

    if cf.get_option(key):
        register_matplotlib_converters()
    else:
        deregister_matplotlib_converters()


with cf.config_prefix("plotting.matplotlib"):
    cf.register_option(
        "register_converters",
        "auto",
        register_converter_doc,
        validator=is_one_of_factory(["auto", True, False]),
        cb=register_converter_cb,
    )

# ------
# Styler
# ------

styler_sparse_index_doc = """
: bool
    Whether to sparsify the display of a hierarchical index. Setting to False will
    display each explicit level element in a hierarchical key for each row.
"""

styler_sparse_columns_doc = """
: bool
    Whether to sparsify the display of hierarchical columns. Setting to False will
    display each explicit level element in a hierarchical key for each column.
"""

styler_max_elements = """
: int
    The maximum number of data-cell (<td>) elements that will be rendered before
    trimming will occur over columns, rows or both if needed.
"""

<<<<<<< HEAD
styler_encoding = """
: str
    The encoding used for output HTML and LaTeX files.
=======
styler_precision = """
: int
    The precision for floats and complex numbers.
"""

styler_decimal = """
: str
    The character representation for the decimal separator for floats and complex.
"""

styler_thousands = """
: str, optional
    The character representation for thousands separator for floats, int and complex.
"""

styler_na_rep = """
: str, optional
    The string representation for values identified as missing.
"""

styler_escape = """
: str, optional
    Whether to escape certain characters according to the given context; html or latex.
"""

styler_formatter = """
: str, callable, dict, optional
    A formatter object to be used as default within ``Styler.format``.
>>>>>>> a6943ae4
"""

with cf.config_prefix("styler"):
    cf.register_option("sparse.index", True, styler_sparse_index_doc, validator=bool)

    cf.register_option(
        "sparse.columns", True, styler_sparse_columns_doc, validator=bool
    )

    cf.register_option(
        "render.max_elements",
        2 ** 18,
        styler_max_elements,
        validator=is_nonnegative_int,
    )

<<<<<<< HEAD
    cf.register_option("render.encoding", "utf-8", styler_encoding, validator=is_str)
=======
    cf.register_option("format.decimal", ".", styler_decimal, validator=is_str)

    cf.register_option(
        "format.precision", 6, styler_precision, validator=is_nonnegative_int
    )

    cf.register_option(
        "format.thousands",
        None,
        styler_thousands,
        validator=is_instance_factory([type(None), str]),
    )

    cf.register_option(
        "format.na_rep",
        None,
        styler_na_rep,
        validator=is_instance_factory([type(None), str]),
    )

    cf.register_option(
        "format.escape",
        None,
        styler_escape,
        validator=is_one_of_factory([None, "html", "latex"]),
    )

    cf.register_option(
        "format.formatter",
        None,
        styler_formatter,
        validator=is_instance_factory([type(None), dict, callable, str]),
    )
>>>>>>> a6943ae4
<|MERGE_RESOLUTION|>--- conflicted
+++ resolved
@@ -763,40 +763,39 @@
     trimming will occur over columns, rows or both if needed.
 """
 
-<<<<<<< HEAD
+styler_precision = """
+: int
+    The precision for floats and complex numbers.
+"""
+
+styler_decimal = """
+: str
+    The character representation for the decimal separator for floats and complex.
+"""
+
+styler_thousands = """
+: str, optional
+    The character representation for thousands separator for floats, int and complex.
+"""
+
+styler_na_rep = """
+: str, optional
+    The string representation for values identified as missing.
+"""
+
+styler_escape = """
+: str, optional
+    Whether to escape certain characters according to the given context; html or latex.
+"""
+
+styler_formatter = """
+: str, callable, dict, optional
+    A formatter object to be used as default within ``Styler.format``.
+"""
+
 styler_encoding = """
 : str
     The encoding used for output HTML and LaTeX files.
-=======
-styler_precision = """
-: int
-    The precision for floats and complex numbers.
-"""
-
-styler_decimal = """
-: str
-    The character representation for the decimal separator for floats and complex.
-"""
-
-styler_thousands = """
-: str, optional
-    The character representation for thousands separator for floats, int and complex.
-"""
-
-styler_na_rep = """
-: str, optional
-    The string representation for values identified as missing.
-"""
-
-styler_escape = """
-: str, optional
-    Whether to escape certain characters according to the given context; html or latex.
-"""
-
-styler_formatter = """
-: str, callable, dict, optional
-    A formatter object to be used as default within ``Styler.format``.
->>>>>>> a6943ae4
 """
 
 with cf.config_prefix("styler"):
@@ -813,9 +812,8 @@
         validator=is_nonnegative_int,
     )
 
-<<<<<<< HEAD
     cf.register_option("render.encoding", "utf-8", styler_encoding, validator=is_str)
-=======
+
     cf.register_option("format.decimal", ".", styler_decimal, validator=is_str)
 
     cf.register_option(
@@ -848,5 +846,4 @@
         None,
         styler_formatter,
         validator=is_instance_factory([type(None), dict, callable, str]),
-    )
->>>>>>> a6943ae4
+    )