"""
frozen (immutable) data structures to support MultiIndexing

These are used for:

- .names (FrozenList)

"""

from pandas.core.base import PandasObject

from pandas.io.formats.printing import pprint_thing


class FrozenList(PandasObject, list):
    """
    Container that doesn't allow setting item *but*
    because it's technically non-hashable, will be used
    for lookups, appropriately, etc.
    """

    # Side note: This has to be of type list. Otherwise,
    #            it messes up PyTables type checks.

    def union(self, other) -> "FrozenList":
        """
        Returns a FrozenList with other concatenated to the end of self.

        Parameters
        ----------
        other : array-like
            The array-like whose elements we are concatenating.

        Returns
        -------
        diff : FrozenList
            The collection difference between self and other.
        """
        if isinstance(other, tuple):
            other = list(other)
        return type(self)(super().__add__(other))

    def difference(self, other) -> "FrozenList":
        """
        Returns a FrozenList with elements from other removed from self.

        Parameters
        ----------
        other : array-like
            The array-like whose elements we are removing self.

        Returns
        -------
        diff : FrozenList
            The collection difference between self and other.
        """
        other = set(other)
        temp = [x for x in self if x not in other]
        return type(self)(temp)

    # TODO: Consider deprecating these in favor of `union` (xref gh-15506)
    __add__ = __iadd__ = union

    def __getitem__(self, n):
        if isinstance(n, slice):
            return type(self)(super().__getitem__(n))
        return super().__getitem__(n)

    def __radd__(self, other):
        if isinstance(other, tuple):
            other = list(other)
        return type(self)(other + list(self))

    def __eq__(self, other) -> bool:
        if isinstance(other, (tuple, FrozenList)):
            other = list(other)
        return super().__eq__(other)

    __req__ = __eq__

    def __mul__(self, other):
        return type(self)(super().__mul__(other))

    __imul__ = __mul__

    def __reduce__(self):
        return type(self), (list(self),)

    def __hash__(self):
        return hash(tuple(self))

    def _disabled(self, *args, **kwargs):
        """This method will not function because object is immutable."""
        raise TypeError(
            "'{cls}' does not support mutable operations.".format(
                cls=type(self).__name__
            )
        )

    def __str__(self) -> str:
        return pprint_thing(self, quote_strings=True, escape_chars=("\t", "\r", "\n"))

    def __repr__(self) -> str:
        return f"{type(self).__name__}({str(self)})"

    __setitem__ = __setslice__ = __delitem__ = __delslice__ = _disabled
<<<<<<< HEAD
    pop = append = extend = remove = sort = insert = _disabled
=======
    pop = append = extend = remove = sort = insert = _disabled


class FrozenNDArray(PandasObject, np.ndarray):

    # no __array_finalize__ for now because no metadata
    def __new__(cls, data, dtype=None, copy=False):
        warnings.warn(
            "\nFrozenNDArray is deprecated and will be removed in a "
            "future version.\nPlease use `numpy.ndarray` instead.\n",
            FutureWarning,
            stacklevel=2,
        )

        if copy is None:
            copy = not isinstance(data, FrozenNDArray)
        res = np.array(data, dtype=dtype, copy=copy).view(cls)
        return res

    def _disabled(self, *args, **kwargs):
        """This method will not function because object is immutable."""
        raise TypeError(
            "'{cls}' does not support mutable operations.".format(cls=type(self))
        )

    __setitem__ = __setslice__ = __delitem__ = __delslice__ = _disabled
    put = itemset = fill = _disabled

    def _shallow_copy(self):
        return self.view()

    def values(self):
        """returns *copy* of underlying array"""
        arr = self.view(np.ndarray).copy()
        return arr

    def __repr__(self) -> str:
        """
        Return a string representation for this object.
        """
        prepr = pprint_thing(self, escape_chars=("\t", "\r", "\n"), quote_strings=True)
        return f"{type(self).__name__}({prepr}, dtype='{self.dtype}')"

    def searchsorted(self, value, side="left", sorter=None):
        """
        Find indices to insert `value` so as to maintain order.

        For full documentation, see `numpy.searchsorted`

        See Also
        --------
        numpy.searchsorted : Equivalent function.
        """

        # We are much more performant if the searched
        # indexer is the same type as the array.
        #
        # This doesn't matter for int64, but DOES
        # matter for smaller int dtypes.
        #
        # xref: https://github.com/numpy/numpy/issues/5370
        try:
            value = self.dtype.type(value)
        except ValueError:
            pass

        return super().searchsorted(value, side=side, sorter=sorter)


def _ensure_frozen(array_like, categories, copy=False):
    array_like = coerce_indexer_dtype(array_like, categories)
    array_like = array_like.view(FrozenNDArray)
    if copy:
        array_like = array_like.copy()
    return array_like
>>>>>>> f98d2b65
<|MERGE_RESOLUTION|>--- conflicted
+++ resolved
@@ -104,82 +104,4 @@
         return f"{type(self).__name__}({str(self)})"
 
     __setitem__ = __setslice__ = __delitem__ = __delslice__ = _disabled
-<<<<<<< HEAD
-    pop = append = extend = remove = sort = insert = _disabled
-=======
-    pop = append = extend = remove = sort = insert = _disabled
-
-
-class FrozenNDArray(PandasObject, np.ndarray):
-
-    # no __array_finalize__ for now because no metadata
-    def __new__(cls, data, dtype=None, copy=False):
-        warnings.warn(
-            "\nFrozenNDArray is deprecated and will be removed in a "
-            "future version.\nPlease use `numpy.ndarray` instead.\n",
-            FutureWarning,
-            stacklevel=2,
-        )
-
-        if copy is None:
-            copy = not isinstance(data, FrozenNDArray)
-        res = np.array(data, dtype=dtype, copy=copy).view(cls)
-        return res
-
-    def _disabled(self, *args, **kwargs):
-        """This method will not function because object is immutable."""
-        raise TypeError(
-            "'{cls}' does not support mutable operations.".format(cls=type(self))
-        )
-
-    __setitem__ = __setslice__ = __delitem__ = __delslice__ = _disabled
-    put = itemset = fill = _disabled
-
-    def _shallow_copy(self):
-        return self.view()
-
-    def values(self):
-        """returns *copy* of underlying array"""
-        arr = self.view(np.ndarray).copy()
-        return arr
-
-    def __repr__(self) -> str:
-        """
-        Return a string representation for this object.
-        """
-        prepr = pprint_thing(self, escape_chars=("\t", "\r", "\n"), quote_strings=True)
-        return f"{type(self).__name__}({prepr}, dtype='{self.dtype}')"
-
-    def searchsorted(self, value, side="left", sorter=None):
-        """
-        Find indices to insert `value` so as to maintain order.
-
-        For full documentation, see `numpy.searchsorted`
-
-        See Also
-        --------
-        numpy.searchsorted : Equivalent function.
-        """
-
-        # We are much more performant if the searched
-        # indexer is the same type as the array.
-        #
-        # This doesn't matter for int64, but DOES
-        # matter for smaller int dtypes.
-        #
-        # xref: https://github.com/numpy/numpy/issues/5370
-        try:
-            value = self.dtype.type(value)
-        except ValueError:
-            pass
-
-        return super().searchsorted(value, side=side, sorter=sorter)
-
-
-def _ensure_frozen(array_like, categories, copy=False):
-    array_like = coerce_indexer_dtype(array_like, categories)
-    array_like = array_like.view(FrozenNDArray)
-    if copy:
-        array_like = array_like.copy()
-    return array_like
->>>>>>> f98d2b65
+    pop = append = extend = remove = sort = insert = _disabled