--- conflicted
+++ resolved
@@ -3,18 +3,12 @@
 """
 from typing import List
 
-<<<<<<< HEAD
 import numpy as np
 
+from pandas.compat.numpy import function as nv
 from pandas.util._decorators import Appender, cache_readonly
 
-from pandas.core.dtypes.common import is_dtype_equal
-=======
-from pandas.compat.numpy import function as nv
-from pandas.util._decorators import cache_readonly
-
-from pandas.core.dtypes.common import ensure_platform_int
->>>>>>> 5e488a01
+from pandas.core.dtypes.common import ensure_platform_int, is_dtype_equal
 from pandas.core.dtypes.generic import ABCSeries
 
 from pandas.core.arrays import ExtensionArray
@@ -166,7 +160,10 @@
 
 
 class ExtensionIndex(Index):
-<<<<<<< HEAD
+    """
+    Index subclass for indexes backed by ExtensionArray.
+    """
+
     _data: ExtensionArray
 
     def __getitem__(self, key):
@@ -219,12 +216,6 @@
 
         result = self._data.unique()
         return self._shallow_copy(result)
-=======
-    """
-    Index subclass for indexes backed by ExtensionArray.
-    """
-
-    _data: ExtensionArray
 
     def take(self, indices, axis=0, allow_fill=True, fill_value=None, **kwargs):
         nv.validate_take(tuple(), kwargs)
@@ -237,5 +228,4 @@
             fill_value=fill_value,
             na_value=self._na_value,
         )
-        return type(self)(taken, name=self.name)
->>>>>>> 5e488a01
+        return type(self)(taken, name=self.name)