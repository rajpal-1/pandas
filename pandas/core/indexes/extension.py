"""
Shared methods for Index subclasses backed by ExtensionArray.
"""
from typing import List

import numpy as np

from pandas.compat.numpy import function as nv
from pandas.util._decorators import Appender, cache_readonly

from pandas.core.dtypes.common import (
    ensure_platform_int,
    is_dtype_equal,
    is_object_dtype,
)
from pandas.core.dtypes.generic import ABCSeries

from pandas.core.arrays import ExtensionArray
from pandas.core.indexers import deprecate_ndim_indexing
from pandas.core.indexes.base import Index
from pandas.core.ops import get_op_result_name


def inherit_from_data(name: str, delegate, cache: bool = False, wrap: bool = False):
    """
    Make an alias for a method of the underlying ExtensionArray.

    Parameters
    ----------
    name : str
        Name of an attribute the class should inherit from its EA parent.
    delegate : class
    cache : bool, default False
        Whether to convert wrapped properties into cache_readonly
    wrap : bool, default False
        Whether to wrap the inherited result in an Index.

    Returns
    -------
    attribute, method, property, or cache_readonly
    """

    attr = getattr(delegate, name)

    if isinstance(attr, property):
        if cache:

            def cached(self):
                return getattr(self._data, name)

            cached.__name__ = name
            cached.__doc__ = attr.__doc__
            method = cache_readonly(cached)

        else:

            def fget(self):
                result = getattr(self._data, name)
                if wrap:
                    if isinstance(result, type(self._data)):
                        return type(self)._simple_new(result, name=self.name)
                    return Index(result, name=self.name)
                return result

            def fset(self, value):
                setattr(self._data, name, value)

            fget.__name__ = name
            fget.__doc__ = attr.__doc__

            method = property(fget, fset)

    elif not callable(attr):
        # just a normal attribute, no wrapping
        method = attr

    else:

        def method(self, *args, **kwargs):
            result = attr(self._data, *args, **kwargs)
            if wrap:
                if isinstance(result, type(self._data)):
                    return type(self)._simple_new(result, name=self.name)
                return Index(result, name=self.name)
            return result

        method.__name__ = name
        method.__doc__ = attr.__doc__
    return method


def inherit_names(names: List[str], delegate, cache: bool = False, wrap: bool = False):
    """
    Class decorator to pin attributes from an ExtensionArray to a Index subclass.

    Parameters
    ----------
    names : List[str]
    delegate : class
    cache : bool, default False
    wrap : bool, default False
        Whether to wrap the inherited result in an Index.
    """

    def wrapper(cls):
        for name in names:
            meth = inherit_from_data(name, delegate, cache=cache, wrap=wrap)
            setattr(cls, name, meth)

        return cls

    return wrapper


def _make_wrapped_comparison_op(opname: str):
    """
    Create a comparison method that dispatches to ``._data``.
    """

    def wrapper(self, other):
        if isinstance(other, ABCSeries):
            # the arrays defer to Series for comparison ops but the indexes
            #  don't, so we have to unwrap here.
            other = other._values

        other = _maybe_unwrap_index(other)

        op = getattr(self._data, opname)
        return op(other)

    wrapper.__name__ = opname
    return wrapper


def make_wrapped_arith_op(opname: str):
    def method(self, other):
        if (
            isinstance(other, Index)
            and is_object_dtype(other.dtype)
            and type(other) is not Index
        ):
            # We return NotImplemented for object-dtype index *subclasses* so they have
            # a chance to implement ops before we unwrap them.
            # See https://github.com/pandas-dev/pandas/issues/31109
            return NotImplemented
        meth = getattr(self._data, opname)
        result = meth(_maybe_unwrap_index(other))
        return _wrap_arithmetic_op(self, other, result)

    method.__name__ = opname
    return method


def _wrap_arithmetic_op(self, other, result):
    if result is NotImplemented:
        return NotImplemented

    if isinstance(result, tuple):
        # divmod, rdivmod
        assert len(result) == 2
        return (
            _wrap_arithmetic_op(self, other, result[0]),
            _wrap_arithmetic_op(self, other, result[1]),
        )

    if not isinstance(result, Index):
        # Index.__new__ will choose appropriate subclass for dtype
        result = Index(result)

    res_name = get_op_result_name(self, other)
    result.name = res_name
    return result


def _maybe_unwrap_index(obj):
    """
    If operating against another Index object, we need to unwrap the underlying
    data before deferring to the DatetimeArray/TimedeltaArray/PeriodArray
    implementation, otherwise we will incorrectly return NotImplemented.

    Parameters
    ----------
    obj : object

    Returns
    -------
    unwrapped object
    """
    if isinstance(obj, Index):
        return obj._data
    return obj


class ExtensionIndex(Index):
    """
    Index subclass for indexes backed by ExtensionArray.
    """

    _data: ExtensionArray

    __eq__ = _make_wrapped_comparison_op("__eq__")
    __ne__ = _make_wrapped_comparison_op("__ne__")
    __lt__ = _make_wrapped_comparison_op("__lt__")
    __gt__ = _make_wrapped_comparison_op("__gt__")
    __le__ = _make_wrapped_comparison_op("__le__")
    __ge__ = _make_wrapped_comparison_op("__ge__")

    def __getitem__(self, key):
        result = self._data[key]
        if isinstance(result, type(self._data)):
            return type(self)(result, name=self.name)

        # Includes cases where we get a 2D ndarray back for MPL compat
        deprecate_ndim_indexing(result)
        return result

    def __iter__(self):
        return self._data.__iter__()

    @property
    def _ndarray_values(self) -> np.ndarray:
        return self._data._ndarray_values

    @Appender(Index.dropna.__doc__)
    def dropna(self, how="any"):
        if how not in ("any", "all"):
            raise ValueError(f"invalid how option: {how}")

        if self.hasnans:
            return self._shallow_copy(self._data[~self._isnan])
        return self._shallow_copy()

    def repeat(self, repeats, axis=None):
        nv.validate_repeat(tuple(), dict(axis=axis))
        result = self._data.repeat(repeats, axis=axis)
        return self._shallow_copy(result)

    @Appender(Index.take.__doc__)
    def take(self, indices, axis=0, allow_fill=True, fill_value=None, **kwargs):
        nv.validate_take(tuple(), kwargs)
        indices = ensure_platform_int(indices)

        taken = self._assert_take_fillable(
            self._data,
            indices,
            allow_fill=allow_fill,
            fill_value=fill_value,
            na_value=self._na_value,
        )
        return type(self)(taken, name=self.name)

    def unique(self, level=None):
        if level is not None:
            self._validate_index_level(level)

        result = self._data.unique()
        return self._shallow_copy(result)

    def _get_unique_index(self, dropna=False):
        if self.is_unique and not dropna:
            return self

        result = self._data.unique()
        if dropna and self.hasnans:
            result = result[~result.isna()]
        return self._shallow_copy(result)

    @Appender(Index.map.__doc__)
    def map(self, mapper, na_action=None):
        # Try to run function on index first, and then on elements of index
        # Especially important for group-by functionality
        try:
            result = mapper(self)

            # Try to use this result if we can
            if isinstance(result, np.ndarray):
                result = Index(result)

            if not isinstance(result, Index):
                raise TypeError("The map function must return an Index object")
            return result
        except Exception:
            return self.astype(object).map(mapper)

    @Appender(Index.astype.__doc__)
    def astype(self, dtype, copy=True):
        if is_dtype_equal(self.dtype, dtype) and copy is False:
            # Ensure that self.astype(self.dtype) is self
            return self

        new_values = self._data.astype(dtype, copy=copy)

        # pass copy=False because any copying will be done in the
        #  _data.astype call above
<<<<<<< HEAD
        return Index(new_values, dtype=new_values.dtype, name=self.name, copy=False)

    # --------------------------------------------------------------------
    # Indexing Methods

    @Appender(Index.get_value.__doc__)
    def get_value(self, series: "Series", key):
        """
        Fast lookup of value from 1-dimensional ndarray. Only use this if you
        know what you're doing
        """
        try:
            loc = self.get_loc(key)
        except KeyError:
            # e.g. DatetimeIndex doesn't hold integers
            if is_integer(key) and not self.holds_integer():
                # Fall back to positional
                loc = key
            else:
                raise

        return self._get_values_for_loc(series, loc, key)

    # --------------------------------------------------------------------
=======
        return Index(new_values, dtype=new_values.dtype, name=self.name, copy=False)
>>>>>>> fdba416b
<|MERGE_RESOLUTION|>--- conflicted
+++ resolved
@@ -292,31 +292,4 @@
 
         # pass copy=False because any copying will be done in the
         #  _data.astype call above
-<<<<<<< HEAD
-        return Index(new_values, dtype=new_values.dtype, name=self.name, copy=False)
-
-    # --------------------------------------------------------------------
-    # Indexing Methods
-
-    @Appender(Index.get_value.__doc__)
-    def get_value(self, series: "Series", key):
-        """
-        Fast lookup of value from 1-dimensional ndarray. Only use this if you
-        know what you're doing
-        """
-        try:
-            loc = self.get_loc(key)
-        except KeyError:
-            # e.g. DatetimeIndex doesn't hold integers
-            if is_integer(key) and not self.holds_integer():
-                # Fall back to positional
-                loc = key
-            else:
-                raise
-
-        return self._get_values_for_loc(series, loc, key)
-
-    # --------------------------------------------------------------------
-=======
-        return Index(new_values, dtype=new_values.dtype, name=self.name, copy=False)
->>>>>>> fdba416b
+        return Index(new_values, dtype=new_values.dtype, name=self.name, copy=False)