--- conflicted
+++ resolved
@@ -593,15 +593,7 @@
         end = self._maybe_cast_for_get_loc(end)
         return start, end
 
-<<<<<<< HEAD
-    def _can_partial_date_slice(self, reso: Resolution) -> bool:
-        # History of conversation GH#3452, GH#3931, GH#2369, GH#14826
-        return reso > self._resolution_obj
-
     def _deprecate_mismatched_indexing(self, key, one_way: bool = False) -> None:
-=======
-    def _deprecate_mismatched_indexing(self, key) -> None:
->>>>>>> 98ca9f05
         # GH#36148
         # we get here with isinstance(key, self._data._recognized_scalars)
         try:
@@ -660,17 +652,8 @@
                 except KeyError as err:
                     if method is None:
                         raise KeyError(key) from err
-<<<<<<< HEAD
-            try:
-                key = self._maybe_cast_for_get_loc(parsed)
-            except ValueError as err:
-                # FIXME(dateutil#1180): we get here because parse_with_reso
-                #  doesn't raise on "t2m"
-                raise KeyError(key) from err
-=======
 
             key = self._maybe_cast_for_get_loc(key)
->>>>>>> 98ca9f05
 
         elif isinstance(key, timedelta):
             # GH#20464
