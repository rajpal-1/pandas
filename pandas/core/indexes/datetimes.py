--- conflicted
+++ resolved
@@ -326,17 +326,11 @@
             tz = tz or getattr(dtype, 'tz', None)
 
         # DatetimeArray._simple_new will accept either i8 or M8[ns] dtypes
-<<<<<<< HEAD
         assert isinstance(values, np.ndarray)
-        dtarr = DatetimeArray._simple_new(values, freq=freq, tz=tz)
-=======
-        if isinstance(values, DatetimeIndex):
-            values = values._data
 
         dtype = tz_to_dtype(tz)
         dtarr = DatetimeArray._simple_new(values, freq=freq, dtype=dtype)
         assert isinstance(dtarr, DatetimeArray)
->>>>>>> 46a31c99
 
         result = object.__new__(cls)
         result._data = dtarr
