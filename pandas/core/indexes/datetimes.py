from __future__ import annotations

from datetime import (
    date,
    datetime,
    time,
    timedelta,
    tzinfo,
)
import inspect
import operator
from typing import (
    TYPE_CHECKING,
    Hashable,
    Literal,
)
import warnings

import numpy as np

from pandas._libs import (
    NaT,
    Period,
    Timestamp,
    index as libindex,
    lib,
)
from pandas._libs.tslibs import (
    Resolution,
    periods_per_day,
    timezones,
    to_offset,
)
from pandas._libs.tslibs.dtypes import NpyDatetimeUnit
from pandas._libs.tslibs.offsets import prefix_mapping
from pandas._typing import (
    Dtype,
    DtypeObj,
    Frequency,
    IntervalClosedType,
    IntervalLeftRight,
    TimeAmbiguous,
    TimeNonexistent,
    npt,
)
from pandas.util._decorators import (
    cache_readonly,
    doc,
)
from pandas.util._exceptions import find_stack_level

from pandas.core.dtypes.common import (
    is_datetime64_dtype,
    is_datetime64tz_dtype,
    is_dtype_equal,
    is_scalar,
)
from pandas.core.dtypes.missing import is_valid_na_for_dtype

from pandas.core.arrays.datetimes import (
    DatetimeArray,
    tz_to_dtype,
)
import pandas.core.common as com
from pandas.core.indexes.base import (
    Index,
    get_unanimous_names,
    maybe_extract_name,
)
from pandas.core.indexes.datetimelike import DatetimeTimedeltaMixin
from pandas.core.indexes.extension import inherit_names
from pandas.core.tools.times import to_time

if TYPE_CHECKING:
    from pandas import (
        DataFrame,
        Float64Index,
        PeriodIndex,
        TimedeltaIndex,
    )


def _new_DatetimeIndex(cls, d):
    """
    This is called upon unpickling, rather than the default which doesn't
    have arguments and breaks __new__
    """
    if "data" in d and not isinstance(d["data"], DatetimeIndex):
        # Avoid need to verify integrity by calling simple_new directly
        data = d.pop("data")
        if not isinstance(data, DatetimeArray):
            # For backward compat with older pickles, we may need to construct
            #  a DatetimeArray to adapt to the newer _simple_new signature
            tz = d.pop("tz")
            freq = d.pop("freq")
            dta = DatetimeArray._simple_new(data, dtype=tz_to_dtype(tz), freq=freq)
        else:
            dta = data
            for key in ["tz", "freq"]:
                # These are already stored in our DatetimeArray; if they are
                #  also in the pickle and don't match, we have a problem.
                if key in d:
                    assert d[key] == getattr(dta, key)
                    d.pop(key)
        result = cls._simple_new(dta, **d)
    else:
        with warnings.catch_warnings():
            # TODO: If we knew what was going in to **d, we might be able to
            #  go through _simple_new instead
            warnings.simplefilter("ignore")
            result = cls.__new__(cls, **d)

    return result


@inherit_names(
    DatetimeArray._field_ops
    + [
        method
        for method in DatetimeArray._datetimelike_methods
        if method not in ("tz_localize", "tz_convert", "strftime")
    ],
    DatetimeArray,
    wrap=True,
)
@inherit_names(["is_normalized", "_resolution_obj"], DatetimeArray, cache=True)
@inherit_names(
    [
        "tz",
        "tzinfo",
        "dtype",
        "to_pydatetime",
        "_format_native_types",
        "date",
        "time",
        "timetz",
        "std",
    ]
    + DatetimeArray._bool_ops,
    DatetimeArray,
)
class DatetimeIndex(DatetimeTimedeltaMixin):
    """
    Immutable ndarray-like of datetime64 data.

    Represented internally as int64, and which can be boxed to Timestamp objects
    that are subclasses of datetime and carry metadata.

    Parameters
    ----------
    data : array-like (1-dimensional)
        Datetime-like data to construct index with.
    freq : str or pandas offset object, optional
        One of pandas date offset strings or corresponding objects. The string
        'infer' can be passed in order to set the frequency of the index as the
        inferred frequency upon creation.
    tz : pytz.timezone or dateutil.tz.tzfile or datetime.tzinfo or str
        Set the Timezone of the data.
    normalize : bool, default False
        Normalize start/end dates to midnight before generating date range.
    closed : {'left', 'right'}, optional
        Set whether to include `start` and `end` that are on the
        boundary. The default includes boundary points on either end.
    ambiguous : 'infer', bool-ndarray, 'NaT', default 'raise'
        When clocks moved backward due to DST, ambiguous times may arise.
        For example in Central European Time (UTC+01), when going from 03:00
        DST to 02:00 non-DST, 02:30:00 local time occurs both at 00:30:00 UTC
        and at 01:30:00 UTC. In such a situation, the `ambiguous` parameter
        dictates how ambiguous times should be handled.

        - 'infer' will attempt to infer fall dst-transition hours based on
          order
        - bool-ndarray where True signifies a DST time, False signifies a
          non-DST time (note that this flag is only applicable for ambiguous
          times)
        - 'NaT' will return NaT where there are ambiguous times
        - 'raise' will raise an AmbiguousTimeError if there are ambiguous times.
    dayfirst : bool, default False
        If True, parse dates in `data` with the day first order.
    yearfirst : bool, default False
        If True parse dates in `data` with the year first order.
    dtype : numpy.dtype or DatetimeTZDtype or str, default None
        Note that the only NumPy dtype allowed is ‘datetime64[ns]’.
    copy : bool, default False
        Make a copy of input ndarray.
    name : label, default None
        Name to be stored in the index.

    Attributes
    ----------
    year
    month
    day
    hour
    minute
    second
    microsecond
    nanosecond
    date
    time
    timetz
    dayofyear
    day_of_year
    weekofyear
    week
    dayofweek
    day_of_week
    weekday
    quarter
    tz
    freq
    freqstr
    is_month_start
    is_month_end
    is_quarter_start
    is_quarter_end
    is_year_start
    is_year_end
    is_leap_year
    inferred_freq

    Methods
    -------
    normalize
    strftime
    snap
    tz_convert
    tz_localize
    round
    floor
    ceil
    to_period
    to_perioddelta
    to_pydatetime
    to_series
    to_frame
    month_name
    day_name
    mean
    std

    See Also
    --------
    Index : The base pandas Index type.
    TimedeltaIndex : Index of timedelta64 data.
    PeriodIndex : Index of Period data.
    to_datetime : Convert argument to datetime.
    date_range : Create a fixed-frequency DatetimeIndex.

    Notes
    -----
    To learn more about the frequency strings, please see `this link
    <https://pandas.pydata.org/pandas-docs/stable/user_guide/timeseries.html#offset-aliases>`__.
    """

    _typ = "datetimeindex"

    _data_cls = DatetimeArray
    _supports_partial_string_indexing = True

    @property
    def _engine_type(self) -> type[libindex.DatetimeEngine]:
        return libindex.DatetimeEngine

    _data: DatetimeArray
    inferred_freq: str | None
    tz: tzinfo | None

    # --------------------------------------------------------------------
    # methods that dispatch to DatetimeArray and wrap result

    @doc(DatetimeArray.strftime)
    def strftime(self, date_format) -> Index:
        arr = self._data.strftime(date_format)
        return Index(arr, name=self.name, dtype=object)

    @doc(DatetimeArray.tz_convert)
    def tz_convert(self, tz) -> DatetimeIndex:
        arr = self._data.tz_convert(tz)
        return type(self)._simple_new(arr, name=self.name)

    @doc(DatetimeArray.tz_localize)
    def tz_localize(
        self,
        tz,
        ambiguous: TimeAmbiguous = "raise",
        nonexistent: TimeNonexistent = "raise",
    ) -> DatetimeIndex:
        arr = self._data.tz_localize(tz, ambiguous, nonexistent)
        return type(self)._simple_new(arr, name=self.name)

    @doc(DatetimeArray.to_period)
    def to_period(self, freq=None) -> PeriodIndex:
        from pandas.core.indexes.api import PeriodIndex

        arr = self._data.to_period(freq)
        return PeriodIndex._simple_new(arr, name=self.name)

    @doc(DatetimeArray.to_perioddelta)
    def to_perioddelta(self, freq) -> TimedeltaIndex:
        from pandas.core.indexes.api import TimedeltaIndex

        arr = self._data.to_perioddelta(freq)
        return TimedeltaIndex._simple_new(arr, name=self.name)

    @doc(DatetimeArray.to_julian_date)
    def to_julian_date(self) -> Float64Index:
        from pandas.core.indexes.api import Float64Index

        arr = self._data.to_julian_date()
        return Float64Index._simple_new(arr, name=self.name)

    @doc(DatetimeArray.isocalendar)
    def isocalendar(self) -> DataFrame:
        df = self._data.isocalendar()
        return df.set_index(self)

    # --------------------------------------------------------------------
    # Constructors

    def __new__(
        cls,
        data=None,
<<<<<<< HEAD
        freq: Frequency | lib.NoDefault = lib.no_default,
        tz=None,
=======
        freq: str | BaseOffset | lib.NoDefault = lib.no_default,
        tz=lib.no_default,
>>>>>>> 71fc89cd
        normalize: bool = False,
        closed=None,
        ambiguous: TimeAmbiguous = "raise",
        dayfirst: bool = False,
        yearfirst: bool = False,
        dtype: Dtype | None = None,
        copy: bool = False,
        name: Hashable = None,
    ) -> DatetimeIndex:

        if is_scalar(data):
            raise cls._scalar_data_error(data)

        # - Cases checked above all return/raise before reaching here - #

        name = maybe_extract_name(name, data, cls)

        if (
            isinstance(data, DatetimeArray)
            and freq is lib.no_default
            and tz is lib.no_default
            and dtype is None
        ):
            # fastpath, similar logic in TimedeltaIndex.__new__;
            # Note in this particular case we retain non-nano.
            if copy:
                data = data.copy()
            return cls._simple_new(data, name=name)
        elif (
            isinstance(data, DatetimeArray)
            and freq is lib.no_default
            and tz is lib.no_default
            and is_dtype_equal(data.dtype, dtype)
        ):
            # Reached via Index.__new__ when we call .astype
            # TODO(2.0): special casing can be removed once _from_sequence_not_strict
            #  no longer chokes on non-nano
            if copy:
                data = data.copy()
            return cls._simple_new(data, name=name)

        dtarr = DatetimeArray._from_sequence_not_strict(
            data,
            dtype=dtype,
            copy=copy,
            tz=tz,
            freq=freq,
            dayfirst=dayfirst,
            yearfirst=yearfirst,
            ambiguous=ambiguous,
        )

        subarr = cls._simple_new(dtarr, name=name)
        return subarr

    # --------------------------------------------------------------------

    @cache_readonly
    def _is_dates_only(self) -> bool:
        """
        Return a boolean if we are only dates (and don't have a timezone)

        Returns
        -------
        bool
        """
        from pandas.io.formats.format import is_dates_only

        # error: Argument 1 to "is_dates_only" has incompatible type
        # "Union[ExtensionArray, ndarray]"; expected "Union[ndarray,
        # DatetimeArray, Index, DatetimeIndex]"
        return self.tz is None and is_dates_only(self._values)  # type: ignore[arg-type]

    def __reduce__(self):
        d = {"data": self._data, "name": self.name}
        return _new_DatetimeIndex, (type(self), d), None

    def _is_comparable_dtype(self, dtype: DtypeObj) -> bool:
        """
        Can we compare values of the given dtype to our own?
        """
        if self.tz is not None:
            # If we have tz, we can compare to tzaware
            return is_datetime64tz_dtype(dtype)
        # if we dont have tz, we can only compare to tznaive
        return is_datetime64_dtype(dtype)

    # --------------------------------------------------------------------
    # Rendering Methods

    @property
    def _formatter_func(self):
        from pandas.io.formats.format import get_format_datetime64

        formatter = get_format_datetime64(is_dates_only=self._is_dates_only)
        return lambda x: f"'{formatter(x)}'"

    # --------------------------------------------------------------------
    # Set Operation Methods

    def _can_range_setop(self, other) -> bool:
        # GH 46702: If self or other have non-UTC tzs, DST transitions prevent
        # range representation due to no singular step
        if (
            self.tz is not None
            and not timezones.is_utc(self.tz)
            and not timezones.is_fixed_offset(self.tz)
        ):
            return False
        if (
            other.tz is not None
            and not timezones.is_utc(other.tz)
            and not timezones.is_fixed_offset(other.tz)
        ):
            return False
        return super()._can_range_setop(other)

    def union_many(self, others):
        """
        A bit of a hack to accelerate unioning a collection of indexes.
        """
        warnings.warn(
            "DatetimeIndex.union_many is deprecated and will be removed in "
            "a future version. Use obj.union instead.",
            FutureWarning,
            stacklevel=find_stack_level(inspect.currentframe()),
        )

        this = self

        for other in others:
            if not isinstance(this, DatetimeIndex):
                this = Index.union(this, other)
                continue

            if not isinstance(other, DatetimeIndex):
                try:
                    other = DatetimeIndex(other)
                except TypeError:
                    pass

            this, other = this._maybe_utc_convert(other)

            if len(self) and len(other) and this._can_fast_union(other):
                # union already has fastpath handling for empty cases
                this = this._fast_union(other)
            else:
                this = Index.union(this, other)

        res_name = get_unanimous_names(self, *others)[0]
        if this.name != res_name:
            return this.rename(res_name)
        return this

    def _maybe_utc_convert(self, other: Index) -> tuple[DatetimeIndex, Index]:
        this = self

        if isinstance(other, DatetimeIndex):
            if (self.tz is None) ^ (other.tz is None):
                raise TypeError("Cannot join tz-naive with tz-aware DatetimeIndex")

            if not timezones.tz_compare(self.tz, other.tz):
                this = self.tz_convert("UTC")
                other = other.tz_convert("UTC")
        return this, other

    # --------------------------------------------------------------------

    def _get_time_micros(self) -> npt.NDArray[np.int64]:
        """
        Return the number of microseconds since midnight.

        Returns
        -------
        ndarray[int64_t]
        """
        values = self._data._local_timestamps()

        reso = self._data._reso
        ppd = periods_per_day(reso)

        frac = values % ppd
        if reso == NpyDatetimeUnit.NPY_FR_ns.value:
            micros = frac // 1000
        elif reso == NpyDatetimeUnit.NPY_FR_us.value:
            micros = frac
        elif reso == NpyDatetimeUnit.NPY_FR_ms.value:
            micros = frac * 1000
        elif reso == NpyDatetimeUnit.NPY_FR_s.value:
            micros = frac * 1_000_000
        else:  # pragma: no cover
            raise NotImplementedError(reso)

        micros[self._isnan] = -1
        return micros

    def to_series(self, keep_tz=lib.no_default, index=None, name=None):
        """
        Create a Series with both index and values equal to the index keys.

        Useful with map for returning an indexer based on an index.

        Parameters
        ----------
        keep_tz : optional, defaults True
            Return the data keeping the timezone.

            If keep_tz is True:

              If the timezone is not set, the resulting
              Series will have a datetime64[ns] dtype.

              Otherwise the Series will have an datetime64[ns, tz] dtype; the
              tz will be preserved.

            If keep_tz is False:

              Series will have a datetime64[ns] dtype. TZ aware
              objects will have the tz removed.

            .. versionchanged:: 1.0.0
                The default value is now True.  In a future version,
                this keyword will be removed entirely.  Stop passing the
                argument to obtain the future behavior and silence the warning.

        index : Index, optional
            Index of resulting Series. If None, defaults to original index.
        name : str, optional
            Name of resulting Series. If None, defaults to name of original
            index.

        Returns
        -------
        Series
        """
        from pandas import Series

        if index is None:
            index = self._view()
        if name is None:
            name = self.name

        if keep_tz is not lib.no_default:
            if keep_tz:
                warnings.warn(
                    "The 'keep_tz' keyword in DatetimeIndex.to_series "
                    "is deprecated and will be removed in a future version. "
                    "You can stop passing 'keep_tz' to silence this warning.",
                    FutureWarning,
                    stacklevel=find_stack_level(inspect.currentframe()),
                )
            else:
                warnings.warn(
                    "Specifying 'keep_tz=False' is deprecated and this "
                    "option will be removed in a future release. If "
                    "you want to remove the timezone information, you "
                    "can do 'idx.tz_convert(None)' before calling "
                    "'to_series'.",
                    FutureWarning,
                    stacklevel=find_stack_level(inspect.currentframe()),
                )
        else:
            keep_tz = True

        if keep_tz and self.tz is not None:
            # preserve the tz & copy
            values = self.copy(deep=True)
        else:
            # error: Incompatible types in assignment (expression has type
            # "Union[ExtensionArray, ndarray]", variable has type "DatetimeIndex")
            values = self._values.view("M8[ns]").copy()  # type: ignore[assignment]

        return Series(values, index=index, name=name)

    def snap(self, freq: Frequency = "S") -> DatetimeIndex:
        """
        Snap time stamps to nearest occurring frequency.

        Returns
        -------
        DatetimeIndex
        """
        # Superdumb, punting on any optimizing
        freq = to_offset(freq)

        dta = self._data.copy()

        for i, v in enumerate(self):
            s = v
            if not freq.is_on_offset(s):
                t0 = freq.rollback(s)
                t1 = freq.rollforward(s)
                if abs(s - t0) < abs(t1 - s):
                    s = t0
                else:
                    s = t1
            dta[i] = s

        return DatetimeIndex._simple_new(dta, name=self.name)

    # --------------------------------------------------------------------
    # Indexing Methods

    def _parsed_string_to_bounds(self, reso: Resolution, parsed: datetime):
        """
        Calculate datetime bounds for parsed time string and its resolution.

        Parameters
        ----------
        reso : str
            Resolution provided by parsed string.
        parsed : datetime
            Datetime from parsed string.

        Returns
        -------
        lower, upper: pd.Timestamp
        """
        per = Period(parsed, freq=reso.attr_abbrev)
        start, end = per.start_time, per.end_time

        # GH 24076
        # If an incoming date string contained a UTC offset, need to localize
        # the parsed date to this offset first before aligning with the index's
        # timezone
        start = start.tz_localize(parsed.tzinfo)
        end = end.tz_localize(parsed.tzinfo)

        if parsed.tzinfo is not None:
            if self.tz is None:
                raise ValueError(
                    "The index must be timezone aware when indexing "
                    "with a date string with a UTC offset"
                )
        start = self._maybe_cast_for_get_loc(start)
        end = self._maybe_cast_for_get_loc(end)
        return start, end

    def _deprecate_mismatched_indexing(self, key, one_way: bool = False) -> None:
        # GH#36148
        # we get here with isinstance(key, self._data._recognized_scalars)
        try:
            self._data._assert_tzawareness_compat(key)
        except TypeError:
            if self.tz is None:
                msg = (
                    "Indexing a timezone-naive DatetimeIndex with a "
                    "timezone-aware datetime is deprecated and will "
                    "raise KeyError in a future version.  "
                    "Use a timezone-naive object instead."
                )
            elif one_way:
                # we special-case timezone-naive strings and timezone-aware
                #  DatetimeIndex
                return
            else:
                msg = (
                    "Indexing a timezone-aware DatetimeIndex with a "
                    "timezone-naive datetime is deprecated and will "
                    "raise KeyError in a future version. "
                    "Use a timezone-aware object instead."
                )
            warnings.warn(
                msg, FutureWarning, stacklevel=find_stack_level(inspect.currentframe())
            )

    def get_loc(self, key, method=None, tolerance=None):
        """
        Get integer location for requested label

        Returns
        -------
        loc : int
        """
        self._check_indexing_error(key)

        orig_key = key
        if is_valid_na_for_dtype(key, self.dtype):
            key = NaT

        if isinstance(key, self._data._recognized_scalars):
            # needed to localize naive datetimes
            self._deprecate_mismatched_indexing(key)
            key = self._maybe_cast_for_get_loc(key)

        elif isinstance(key, str):

            try:
                parsed, reso = self._parse_with_reso(key)
            except ValueError as err:
                raise KeyError(key) from err
            self._deprecate_mismatched_indexing(parsed, one_way=True)

            if self._can_partial_date_slice(reso):
                try:
                    return self._partial_date_slice(reso, parsed)
                except KeyError as err:
                    if method is None:
                        raise KeyError(key) from err

            key = self._maybe_cast_for_get_loc(key)

        elif isinstance(key, timedelta):
            # GH#20464
            raise TypeError(
                f"Cannot index {type(self).__name__} with {type(key).__name__}"
            )

        elif isinstance(key, time):
            if method is not None:
                raise NotImplementedError(
                    "cannot yet lookup inexact labels when key is a time object"
                )
            return self.indexer_at_time(key)

        else:
            # unrecognized type
            raise KeyError(key)

        try:
            return Index.get_loc(self, key, method, tolerance)
        except KeyError as err:
            raise KeyError(orig_key) from err

    def _maybe_cast_for_get_loc(self, key) -> Timestamp:
        # needed to localize naive datetimes or dates (GH 35690)
        try:
            key = Timestamp(key)
        except ValueError as err:
            # FIXME(dateutil#1180): we get here because parse_with_reso
            #  doesn't raise on "t2m"
            if not isinstance(key, str):
                # Not expected to be reached, but check to be sure
                raise  # pragma: no cover
            raise KeyError(key) from err

        if key.tzinfo is None:
            key = key.tz_localize(self.tz)
        else:
            key = key.tz_convert(self.tz)
        return key

    @doc(DatetimeTimedeltaMixin._maybe_cast_slice_bound)
    def _maybe_cast_slice_bound(self, label, side: str, kind=lib.no_default):

        # GH#42855 handle date here instead of get_slice_bound
        if isinstance(label, date) and not isinstance(label, datetime):
            # Pandas supports slicing with dates, treated as datetimes at midnight.
            # https://github.com/pandas-dev/pandas/issues/31501
            label = Timestamp(label).to_pydatetime()

        label = super()._maybe_cast_slice_bound(label, side, kind=kind)
        self._deprecate_mismatched_indexing(label)
        return self._maybe_cast_for_get_loc(label)

    def slice_indexer(self, start=None, end=None, step=None, kind=lib.no_default):
        """
        Return indexer for specified label slice.
        Index.slice_indexer, customized to handle time slicing.

        In addition to functionality provided by Index.slice_indexer, does the
        following:

        - if both `start` and `end` are instances of `datetime.time`, it
          invokes `indexer_between_time`
        - if `start` and `end` are both either string or None perform
          value-based selection in non-monotonic cases.

        """
        self._deprecated_arg(kind, "kind", "slice_indexer")

        # For historical reasons DatetimeIndex supports slices between two
        # instances of datetime.time as if it were applying a slice mask to
        # an array of (self.hour, self.minute, self.seconds, self.microsecond).
        if isinstance(start, time) and isinstance(end, time):
            if step is not None and step != 1:
                raise ValueError("Must have step size of 1 with time slices")
            return self.indexer_between_time(start, end)

        if isinstance(start, time) or isinstance(end, time):
            raise KeyError("Cannot mix time and non-time slice keys")

        def check_str_or_none(point) -> bool:
            return point is not None and not isinstance(point, str)

        # GH#33146 if start and end are combinations of str and None and Index is not
        # monotonic, we can not use Index.slice_indexer because it does not honor the
        # actual elements, is only searching for start and end
        if (
            check_str_or_none(start)
            or check_str_or_none(end)
            or self.is_monotonic_increasing
        ):
            return Index.slice_indexer(self, start, end, step, kind=kind)

        mask = np.array(True)
        deprecation_mask = np.array(True)
        if start is not None:
            start_casted = self._maybe_cast_slice_bound(start, "left")
            mask = start_casted <= self
            deprecation_mask = start_casted == self

        if end is not None:
            end_casted = self._maybe_cast_slice_bound(end, "right")
            mask = (self <= end_casted) & mask
            deprecation_mask = (end_casted == self) | deprecation_mask

        if not deprecation_mask.any():
            warnings.warn(
                "Value based partial slicing on non-monotonic DatetimeIndexes "
                "with non-existing keys is deprecated and will raise a "
                "KeyError in a future Version.",
                FutureWarning,
                stacklevel=find_stack_level(inspect.currentframe()),
            )
        indexer = mask.nonzero()[0][::step]
        if len(indexer) == len(self):
            return slice(None)
        else:
            return indexer

    # --------------------------------------------------------------------

    @property
    def inferred_type(self) -> str:
        # b/c datetime is represented as microseconds since the epoch, make
        # sure we can't have ambiguous indexing
        return "datetime64"

    def indexer_at_time(self, time, asof: bool = False) -> npt.NDArray[np.intp]:
        """
        Return index locations of values at particular time of day.

        Parameters
        ----------
        time : datetime.time or str
            Time passed in either as object (datetime.time) or as string in
            appropriate format ("%H:%M", "%H%M", "%I:%M%p", "%I%M%p",
            "%H:%M:%S", "%H%M%S", "%I:%M:%S%p", "%I%M%S%p").

        Returns
        -------
        np.ndarray[np.intp]

        See Also
        --------
        indexer_between_time : Get index locations of values between particular
            times of day.
        DataFrame.at_time : Select values at particular time of day.
        """
        if asof:
            raise NotImplementedError("'asof' argument is not supported")

        if isinstance(time, str):
            from dateutil.parser import parse

            time = parse(time).time()

        if time.tzinfo:
            if self.tz is None:
                raise ValueError("Index must be timezone aware.")
            time_micros = self.tz_convert(time.tzinfo)._get_time_micros()
        else:
            time_micros = self._get_time_micros()
        micros = _time_to_micros(time)
        return (time_micros == micros).nonzero()[0]

    def indexer_between_time(
        self, start_time, end_time, include_start: bool = True, include_end: bool = True
    ) -> npt.NDArray[np.intp]:
        """
        Return index locations of values between particular times of day.

        Parameters
        ----------
        start_time, end_time : datetime.time, str
            Time passed either as object (datetime.time) or as string in
            appropriate format ("%H:%M", "%H%M", "%I:%M%p", "%I%M%p",
            "%H:%M:%S", "%H%M%S", "%I:%M:%S%p","%I%M%S%p").
        include_start : bool, default True
        include_end : bool, default True

        Returns
        -------
        np.ndarray[np.intp]

        See Also
        --------
        indexer_at_time : Get index locations of values at particular time of day.
        DataFrame.between_time : Select values between particular times of day.
        """
        start_time = to_time(start_time)
        end_time = to_time(end_time)
        time_micros = self._get_time_micros()
        start_micros = _time_to_micros(start_time)
        end_micros = _time_to_micros(end_time)

        if include_start and include_end:
            lop = rop = operator.le
        elif include_start:
            lop = operator.le
            rop = operator.lt
        elif include_end:
            lop = operator.lt
            rop = operator.le
        else:
            lop = rop = operator.lt

        if start_time <= end_time:
            join_op = operator.and_
        else:
            join_op = operator.or_

        mask = join_op(lop(start_micros, time_micros), rop(time_micros, end_micros))

        return mask.nonzero()[0]


def date_range(
    start=None,
    end=None,
    periods=None,
    freq=None,
    tz=None,
    normalize: bool = False,
    name: Hashable = None,
    closed: Literal["left", "right"] | None | lib.NoDefault = lib.no_default,
    inclusive: IntervalClosedType | None = None,
    **kwargs,
) -> DatetimeIndex:
    """
    Return a fixed frequency DatetimeIndex.

    Returns the range of equally spaced time points (where the difference between any
    two adjacent points is specified by the given frequency) such that they all
    satisfy `start <[=] x <[=] end`, where the first one and the last one are, resp.,
    the first and last time points in that range that fall on the boundary of ``freq``
    (if given as a frequency string) or that are valid for ``freq`` (if given as a
    :class:`pandas.tseries.offsets.DateOffset`). (If exactly one of ``start``,
    ``end``, or ``freq`` is *not* specified, this missing parameter can be computed
    given ``periods``, the number of timesteps in the range. See the note below.)

    Parameters
    ----------
    start : str or datetime-like, optional
        Left bound for generating dates.
    end : str or datetime-like, optional
        Right bound for generating dates.
    periods : int, optional
        Number of periods to generate.
    freq : str, datetime.timedelta, or DateOffset, default 'D'
        Frequency strings can have multiples, e.g. '5H'. See
        :ref:`here <timeseries.offset_aliases>` for a list of
        frequency aliases.
    tz : str or tzinfo, optional
        Time zone name for returning localized DatetimeIndex, for example
        'Asia/Hong_Kong'. By default, the resulting DatetimeIndex is
        timezone-naive.
    normalize : bool, default False
        Normalize start/end dates to midnight before generating date range.
    name : str, default None
        Name of the resulting DatetimeIndex.
    closed : {None, 'left', 'right'}, optional
        Make the interval closed with respect to the given frequency to
        the 'left', 'right', or both sides (None, the default).

        .. deprecated:: 1.4.0
           Argument `closed` has been deprecated to standardize boundary inputs.
           Use `inclusive` instead, to set each bound as closed or open.
    inclusive : {"both", "neither", "left", "right"}, default "both"
        Include boundaries; Whether to set each bound as closed or open.

        .. versionadded:: 1.4.0
    **kwargs
        For compatibility. Has no effect on the result.

    Returns
    -------
    rng : DatetimeIndex

    See Also
    --------
    DatetimeIndex : An immutable container for datetimes.
    timedelta_range : Return a fixed frequency TimedeltaIndex.
    period_range : Return a fixed frequency PeriodIndex.
    interval_range : Return a fixed frequency IntervalIndex.

    Notes
    -----
    Of the four parameters ``start``, ``end``, ``periods``, and ``freq``,
    exactly three must be specified. If ``freq`` is omitted, the resulting
    ``DatetimeIndex`` will have ``periods`` linearly spaced elements between
    ``start`` and ``end`` (closed on both sides).

    To learn more about the frequency strings, please see `this link
    <https://pandas.pydata.org/pandas-docs/stable/user_guide/timeseries.html#offset-aliases>`__.

    Examples
    --------
    **Specifying the values**

    The next four examples generate the same `DatetimeIndex`, but vary
    the combination of `start`, `end` and `periods`.

    Specify `start` and `end`, with the default daily frequency.

    >>> pd.date_range(start='1/1/2018', end='1/08/2018')
    DatetimeIndex(['2018-01-01', '2018-01-02', '2018-01-03', '2018-01-04',
                   '2018-01-05', '2018-01-06', '2018-01-07', '2018-01-08'],
                  dtype='datetime64[ns]', freq='D')

    Specify `start` and `periods`, the number of periods (days).

    >>> pd.date_range(start='1/1/2018', periods=8)
    DatetimeIndex(['2018-01-01', '2018-01-02', '2018-01-03', '2018-01-04',
                   '2018-01-05', '2018-01-06', '2018-01-07', '2018-01-08'],
                  dtype='datetime64[ns]', freq='D')

    Specify `end` and `periods`, the number of periods (days).

    >>> pd.date_range(end='1/1/2018', periods=8)
    DatetimeIndex(['2017-12-25', '2017-12-26', '2017-12-27', '2017-12-28',
                   '2017-12-29', '2017-12-30', '2017-12-31', '2018-01-01'],
                  dtype='datetime64[ns]', freq='D')

    Specify `start`, `end`, and `periods`; the frequency is generated
    automatically (linearly spaced).

    >>> pd.date_range(start='2018-04-24', end='2018-04-27', periods=3)
    DatetimeIndex(['2018-04-24 00:00:00', '2018-04-25 12:00:00',
                   '2018-04-27 00:00:00'],
                  dtype='datetime64[ns]', freq=None)

    **Other Parameters**

    Changed the `freq` (frequency) to ``'M'`` (month end frequency).

    >>> pd.date_range(start='1/1/2018', periods=5, freq='M')
    DatetimeIndex(['2018-01-31', '2018-02-28', '2018-03-31', '2018-04-30',
                   '2018-05-31'],
                  dtype='datetime64[ns]', freq='M')

    Multiples are allowed

    >>> pd.date_range(start='1/1/2018', periods=5, freq='3M')
    DatetimeIndex(['2018-01-31', '2018-04-30', '2018-07-31', '2018-10-31',
                   '2019-01-31'],
                  dtype='datetime64[ns]', freq='3M')

    `freq` can also be specified as an Offset object.

    >>> pd.date_range(start='1/1/2018', periods=5, freq=pd.offsets.MonthEnd(3))
    DatetimeIndex(['2018-01-31', '2018-04-30', '2018-07-31', '2018-10-31',
                   '2019-01-31'],
                  dtype='datetime64[ns]', freq='3M')

    Specify `tz` to set the timezone.

    >>> pd.date_range(start='1/1/2018', periods=5, tz='Asia/Tokyo')
    DatetimeIndex(['2018-01-01 00:00:00+09:00', '2018-01-02 00:00:00+09:00',
                   '2018-01-03 00:00:00+09:00', '2018-01-04 00:00:00+09:00',
                   '2018-01-05 00:00:00+09:00'],
                  dtype='datetime64[ns, Asia/Tokyo]', freq='D')

    `inclusive` controls whether to include `start` and `end` that are on the
    boundary. The default, "both", includes boundary points on either end.

    >>> pd.date_range(start='2017-01-01', end='2017-01-04', inclusive="both")
    DatetimeIndex(['2017-01-01', '2017-01-02', '2017-01-03', '2017-01-04'],
                  dtype='datetime64[ns]', freq='D')

    Use ``inclusive='left'`` to exclude `end` if it falls on the boundary.

    >>> pd.date_range(start='2017-01-01', end='2017-01-04', inclusive='left')
    DatetimeIndex(['2017-01-01', '2017-01-02', '2017-01-03'],
                  dtype='datetime64[ns]', freq='D')

    Use ``inclusive='right'`` to exclude `start` if it falls on the boundary, and
    similarly ``inclusive='neither'`` will exclude both `start` and `end`.

    >>> pd.date_range(start='2017-01-01', end='2017-01-04', inclusive='right')
    DatetimeIndex(['2017-01-02', '2017-01-03', '2017-01-04'],
                  dtype='datetime64[ns]', freq='D')
    """
    if inclusive is not None and closed is not lib.no_default:
        raise ValueError(
            "Deprecated argument `closed` cannot be passed"
            "if argument `inclusive` is not None"
        )
    elif closed is not lib.no_default:
        warnings.warn(
            "Argument `closed` is deprecated in favor of `inclusive`.",
            FutureWarning,
            stacklevel=find_stack_level(inspect.currentframe()),
        )
        if closed is None:
            inclusive = "both"
        elif closed in ("left", "right"):
            inclusive = closed
        else:
            raise ValueError(
                "Argument `closed` has to be either 'left', 'right' or None"
            )
    elif inclusive is None:
        inclusive = "both"

    if freq is None and com.any_none(periods, start, end):
        freq = "D"

    dtarr = DatetimeArray._generate_range(
        start=start,
        end=end,
        periods=periods,
        freq=freq,
        tz=tz,
        normalize=normalize,
        inclusive=inclusive,
        **kwargs,
    )
    return DatetimeIndex._simple_new(dtarr, name=name)


def bdate_range(
    start=None,
    end=None,
    periods: int | None = None,
    freq: Frequency = "B",
    tz=None,
    normalize: bool = True,
    name: Hashable = None,
    weekmask=None,
    holidays=None,
    closed: IntervalLeftRight | lib.NoDefault | None = lib.no_default,
    inclusive: IntervalClosedType | None = None,
    **kwargs,
) -> DatetimeIndex:
    """
    Return a fixed frequency DatetimeIndex with business day as the default.

    Parameters
    ----------
    start : str or datetime-like, default None
        Left bound for generating dates.
    end : str or datetime-like, default None
        Right bound for generating dates.
    periods : int, default None
        Number of periods to generate.
    freq : str, datetime.timedelta, or DateOffset, default 'B' (business daily)
        Frequency strings can have multiples, e.g. '5H'.
    tz : str or None
        Time zone name for returning localized DatetimeIndex, for example
        Asia/Beijing.
    normalize : bool, default False
        Normalize start/end dates to midnight before generating date range.
    name : str, default None
        Name of the resulting DatetimeIndex.
    weekmask : str or None, default None
        Weekmask of valid business days, passed to ``numpy.busdaycalendar``,
        only used when custom frequency strings are passed.  The default
        value None is equivalent to 'Mon Tue Wed Thu Fri'.
    holidays : list-like or None, default None
        Dates to exclude from the set of valid business days, passed to
        ``numpy.busdaycalendar``, only used when custom frequency strings
        are passed.
    closed : str, default None
        Make the interval closed with respect to the given frequency to
        the 'left', 'right', or both sides (None).

        .. deprecated:: 1.4.0
           Argument `closed` has been deprecated to standardize boundary inputs.
           Use `inclusive` instead, to set each bound as closed or open.
    inclusive : {"both", "neither", "left", "right"}, default "both"
        Include boundaries; Whether to set each bound as closed or open.

        .. versionadded:: 1.4.0
    **kwargs
        For compatibility. Has no effect on the result.

    Returns
    -------
    DatetimeIndex

    Notes
    -----
    Of the four parameters: ``start``, ``end``, ``periods``, and ``freq``,
    exactly three must be specified.  Specifying ``freq`` is a requirement
    for ``bdate_range``.  Use ``date_range`` if specifying ``freq`` is not
    desired.

    To learn more about the frequency strings, please see `this link
    <https://pandas.pydata.org/pandas-docs/stable/user_guide/timeseries.html#offset-aliases>`__.

    Examples
    --------
    Note how the two weekend days are skipped in the result.

    >>> pd.bdate_range(start='1/1/2018', end='1/08/2018')
    DatetimeIndex(['2018-01-01', '2018-01-02', '2018-01-03', '2018-01-04',
               '2018-01-05', '2018-01-08'],
              dtype='datetime64[ns]', freq='B')
    """
    if freq is None:
        msg = "freq must be specified for bdate_range; use date_range instead"
        raise TypeError(msg)

    if isinstance(freq, str) and freq.startswith("C"):
        try:
            weekmask = weekmask or "Mon Tue Wed Thu Fri"
            freq = prefix_mapping[freq](holidays=holidays, weekmask=weekmask)
        except (KeyError, TypeError) as err:
            msg = f"invalid custom frequency string: {freq}"
            raise ValueError(msg) from err
    elif holidays or weekmask:
        msg = (
            "a custom frequency string is required when holidays or "
            f"weekmask are passed, got frequency {freq}"
        )
        raise ValueError(msg)

    return date_range(
        start=start,
        end=end,
        periods=periods,
        freq=freq,
        tz=tz,
        normalize=normalize,
        name=name,
        closed=closed,
        inclusive=inclusive,
        **kwargs,
    )


def _time_to_micros(time_obj: time) -> int:
    seconds = time_obj.hour * 60 * 60 + 60 * time_obj.minute + time_obj.second
    return 1_000_000 * seconds + time_obj.microsecond<|MERGE_RESOLUTION|>--- conflicted
+++ resolved
@@ -321,13 +321,8 @@
     def __new__(
         cls,
         data=None,
-<<<<<<< HEAD
         freq: Frequency | lib.NoDefault = lib.no_default,
-        tz=None,
-=======
-        freq: str | BaseOffset | lib.NoDefault = lib.no_default,
         tz=lib.no_default,
->>>>>>> 71fc89cd
         normalize: bool = False,
         closed=None,
         ambiguous: TimeAmbiguous = "raise",
