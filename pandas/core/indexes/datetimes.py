--- conflicted
+++ resolved
@@ -230,10 +230,7 @@
     # dummy attribute so that datetime.__eq__(DatetimeArray) defers
     # by returning NotImplemented
     timetuple = None
-<<<<<<< HEAD
-=======
-
->>>>>>> fe175b8d
+
     _is_numeric_dtype = False
     _infer_as_myclass = True
 
