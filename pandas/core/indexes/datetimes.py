--- conflicted
+++ resolved
@@ -1448,13 +1448,8 @@
     normalize=False,
     name=None,
     closed=None,
-<<<<<<< HEAD
-    **kwargs
+    **kwargs,
 ) -> DatetimeIndex:
-=======
-    **kwargs,
-):
->>>>>>> 207ab743
     """
     Return a fixed frequency DatetimeIndex.
 
