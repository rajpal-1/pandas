# pylint: disable=E1101
from __future__ import division
import operator
import warnings
from datetime import time, datetime, timedelta

import numpy as np
from pytz import utc

from pandas.core.base import _shared_docs

from pandas.core.dtypes.common import (
    _INT64_DTYPE,
    _NS_DTYPE,
    is_object_dtype,
    is_datetime64_dtype,
    is_datetimetz,
    is_dtype_equal,
    is_timedelta64_dtype,
    is_integer,
    is_float,
    is_integer_dtype,
    is_datetime64_ns_dtype, is_datetimelike,
    is_period_dtype,
    is_bool_dtype,
    is_string_like,
    is_list_like,
    is_scalar,
    pandas_dtype,
    _ensure_int64)
from pandas.core.dtypes.generic import ABCSeries
from pandas.core.dtypes.dtypes import DatetimeTZDtype
from pandas.core.dtypes.missing import isna

import pandas.core.dtypes.concat as _concat
from pandas.errors import PerformanceWarning
from pandas.core.algorithms import checked_add_with_arr
from pandas.core.arrays.datetimes import DatetimeArray

from pandas.core.indexes.base import Index, _index_shared_docs
from pandas.core.indexes.numeric import Int64Index, Float64Index
import pandas.compat as compat
from pandas.tseries.frequencies import to_offset, get_period_alias, Resolution
from pandas.core.indexes.datetimelike import (
    DatelikeOps, TimelikeOps, DatetimeIndexOpsMixin)
from pandas.tseries.offsets import (
    DateOffset, generate_range, Tick, CDay, prefix_mapping)

from pandas.core.tools.timedeltas import to_timedelta
from pandas.util._decorators import (
    Appender, cache_readonly, deprecate_kwarg, Substitution)
import pandas.core.common as com
import pandas.tseries.offsets as offsets
import pandas.core.tools.datetimes as tools

from pandas._libs import (lib, index as libindex, tslib as libts,
                          join as libjoin, Timestamp)
from pandas._libs.tslibs import (timezones, conversion, fields, parsing,
                                 resolution as libresolution)

# -------- some conversion wrapper functions


def _field_accessor(name, field, docstring=None):
    def f(self):
        values = self.asi8
        if self.tz is not None:
            if self.tz is not utc:
                values = self._local_timestamps()

        if field in self._bool_ops:
            if field in ['is_month_start', 'is_month_end',
                         'is_quarter_start', 'is_quarter_end',
                         'is_year_start', 'is_year_end']:
                freq = self.freq
                month_kw = 12
                if freq:
                    kwds = freq.kwds
                    month_kw = kwds.get('startingMonth', kwds.get('month', 12))

                result = fields.get_start_end_field(values, field,
                                                    self.freqstr, month_kw)
            else:
                result = fields.get_date_field(values, field)

            # these return a boolean by-definition
            return result

        if field in self._object_ops:
            result = fields.get_date_name_field(values, field)
            result = self._maybe_mask_results(result)

        else:
            result = fields.get_date_field(values, field)
            result = self._maybe_mask_results(result, convert='float64')

        return Index(result, name=self.name)

    f.__name__ = name
    f.__doc__ = docstring
    return property(f)


def _dt_index_cmp(opname, cls):
    """
    Wrap comparison operations to convert datetime-like to datetime64
    """
    nat_result = True if opname == '__ne__' else False

    def wrapper(self, other):
        func = getattr(super(DatetimeIndex, self), opname)

        if isinstance(other, (datetime, compat.string_types)):
            if isinstance(other, datetime):
                # GH#18435 strings get a pass from tzawareness compat
                self._assert_tzawareness_compat(other)

            other = _to_m8(other, tz=self.tz)
            result = func(other)
            if isna(other):
                result.fill(nat_result)
        else:
            if isinstance(other, list):
                other = DatetimeIndex(other)
            elif not isinstance(other, (np.datetime64, np.ndarray,
                                        Index, ABCSeries)):
                # Following Timestamp convention, __eq__ is all-False
                # and __ne__ is all True, others raise TypeError.
                if opname == '__eq__':
                    return np.zeros(shape=self.shape, dtype=bool)
                elif opname == '__ne__':
                    return np.ones(shape=self.shape, dtype=bool)
                raise TypeError('%s type object %s' %
                                (type(other), str(other)))

            if is_datetimelike(other):
                self._assert_tzawareness_compat(other)

            result = func(np.asarray(other))
            result = com._values_from_object(result)

            # Make sure to pass an array to result[...]; indexing with
            # Series breaks with older version of numpy
            o_mask = np.array(isna(other))
            if o_mask.any():
                result[o_mask] = nat_result

        if self.hasnans:
            result[self._isnan] = nat_result

        # support of bool dtype indexers
        if is_bool_dtype(result):
            return result
        return Index(result)

    return compat.set_function_name(wrapper, opname, cls)


_midnight = time(0, 0)


def _new_DatetimeIndex(cls, d):
    """ This is called upon unpickling, rather than the default which doesn't
    have arguments and breaks __new__ """

    # data are already in UTC
    # so need to localize
    tz = d.pop('tz', None)

    result = cls.__new__(cls, verify_integrity=False, **d)
    if tz is not None:
        result = result.tz_localize('UTC').tz_convert(tz)
    return result


class DatetimeIndex(DatetimeArray, DatelikeOps, TimelikeOps,
                    DatetimeIndexOpsMixin, Int64Index):
    """
    Immutable ndarray of datetime64 data, represented internally as int64, and
    which can be boxed to Timestamp objects that are subclasses of datetime and
    carry metadata such as frequency information.

    Parameters
    ----------
    data  : array-like (1-dimensional), optional
        Optional datetime-like data to construct index with
    copy  : bool
        Make a copy of input ndarray
    freq : string or pandas offset object, optional
        One of pandas date offset strings or corresponding objects
    start : starting value, datetime-like, optional
        If data is None, start is used as the start point in generating regular
        timestamp data.
    periods  : int, optional, > 0
        Number of periods to generate, if generating index. Takes precedence
        over end argument
    end   : end time, datetime-like, optional
        If periods is none, generated index will extend to first conforming
        time on or just past end argument
    closed : string or None, default None
        Make the interval closed with respect to the given frequency to
        the 'left', 'right', or both sides (None)
    tz : pytz.timezone or dateutil.tz.tzfile
    ambiguous : 'infer', bool-ndarray, 'NaT', default 'raise'
        - 'infer' will attempt to infer fall dst-transition hours based on
          order
        - bool-ndarray where True signifies a DST time, False signifies a
          non-DST time (note that this flag is only applicable for ambiguous
          times)
        - 'NaT' will return NaT where there are ambiguous times
        - 'raise' will raise an AmbiguousTimeError if there are ambiguous times
    name : object
        Name to be stored in the index
    dayfirst : bool, default False
        If True, parse dates in `data` with the day first order
    yearfirst : bool, default False
        If True parse dates in `data` with the year first order

    Attributes
    ----------
    year
    month
    day
    hour
    minute
    second
    microsecond
    nanosecond
    date
    time
    dayofyear
    weekofyear
    week
    dayofweek
    weekday
    quarter
    tz
    freq
    freqstr
    is_month_start
    is_month_end
    is_quarter_start
    is_quarter_end
    is_year_start
    is_year_end
    is_leap_year
    inferred_freq

    Methods
    -------
    normalize
    strftime
    snap
    tz_convert
    tz_localize
    round
    floor
    ceil
    to_period
    to_perioddelta
    to_pydatetime
    to_series
    to_frame
    month_name
    day_name

    Notes
    -----
    To learn more about the frequency strings, please see `this link
    <http://pandas.pydata.org/pandas-docs/stable/timeseries.html#offset-aliases>`__.

    See Also
    ---------
    Index : The base pandas Index type
    TimedeltaIndex : Index of timedelta64 data
    PeriodIndex : Index of Period data
    pandas.to_datetime : Convert argument to datetime
    """

    _typ = 'datetimeindex'
    _join_precedence = 10

    def _join_i8_wrapper(joinf, **kwargs):
        return DatetimeIndexOpsMixin._join_i8_wrapper(joinf, dtype='M8[ns]',
                                                      **kwargs)

    _inner_indexer = _join_i8_wrapper(libjoin.inner_join_indexer_int64)
    _outer_indexer = _join_i8_wrapper(libjoin.outer_join_indexer_int64)
    _left_indexer = _join_i8_wrapper(libjoin.left_join_indexer_int64)
    _left_indexer_unique = _join_i8_wrapper(
        libjoin.left_join_indexer_unique_int64, with_indexers=False)

    @classmethod
    def _add_comparison_methods(cls):
        """ add in comparison methods """
        cls.__eq__ = _dt_index_cmp('__eq__', cls)
        cls.__ne__ = _dt_index_cmp('__ne__', cls)
        cls.__lt__ = _dt_index_cmp('__lt__', cls)
        cls.__gt__ = _dt_index_cmp('__gt__', cls)
        cls.__le__ = _dt_index_cmp('__le__', cls)
        cls.__ge__ = _dt_index_cmp('__ge__', cls)

    _engine_type = libindex.DatetimeEngine

    tz = None
    _freq = None
    _comparables = ['name', 'freqstr', 'tz']
    _attributes = ['name', 'freq', 'tz']

    # define my properties & methods for delegation
    _bool_ops = ['is_month_start', 'is_month_end',
                 'is_quarter_start', 'is_quarter_end', 'is_year_start',
                 'is_year_end', 'is_leap_year']
    _object_ops = ['weekday_name', 'freq', 'tz']
    _field_ops = ['year', 'month', 'day', 'hour', 'minute', 'second',
                  'weekofyear', 'week', 'weekday', 'dayofweek',
                  'dayofyear', 'quarter', 'days_in_month',
                  'daysinmonth', 'microsecond',
                  'nanosecond']
    _other_ops = ['date', 'time']
    _datetimelike_ops = _field_ops + _object_ops + _bool_ops + _other_ops
    _datetimelike_methods = ['to_period', 'tz_localize',
                             'tz_convert',
                             'normalize', 'strftime', 'round', 'floor',
                             'ceil', 'month_name', 'day_name']

    _is_numeric_dtype = False
    _infer_as_myclass = True
    _timezone = cache_readonly(DatetimeArray._timezone.fget)

    def __new__(cls, data=None,
                freq=None, start=None, end=None, periods=None, tz=None,
                normalize=False, closed=None, ambiguous='raise',
                dayfirst=False, yearfirst=False, dtype=None,
                copy=False, name=None, verify_integrity=True):

        # This allows to later ensure that the 'copy' parameter is honored:
        if isinstance(data, Index):
            ref_to_data = data._data
        else:
            ref_to_data = data

        if name is None and hasattr(data, 'name'):
            name = data.name

        freq_infer = False
        if not isinstance(freq, DateOffset):

            # if a passed freq is None, don't infer automatically
            if freq != 'infer':
                freq = to_offset(freq)
            else:
                freq_infer = True
                freq = None

        if periods is not None:
            if is_float(periods):
                periods = int(periods)
            elif not is_integer(periods):
                msg = 'periods must be a number, got {periods}'
                raise TypeError(msg.format(periods=periods))

        # if dtype has an embedded tz, capture it
        if dtype is not None:
            try:
                dtype = DatetimeTZDtype.construct_from_string(dtype)
                dtz = getattr(dtype, 'tz', None)
                if dtz is not None:
                    if tz is not None and str(tz) != str(dtz):
                        raise ValueError("cannot supply both a tz and a dtype"
                                         " with a tz")
                    tz = dtz
            except TypeError:
                pass

        if data is None:
            if freq is None and com._any_none(periods, start, end):
                msg = 'Must provide freq argument if no data is supplied'
                raise ValueError(msg)
            else:
                return cls._generate(start, end, periods, name, freq, tz=tz,
                                     normalize=normalize, closed=closed,
                                     ambiguous=ambiguous)

        if not isinstance(data, (np.ndarray, Index, ABCSeries)):
            if is_scalar(data):
                raise ValueError('DatetimeIndex() must be called with a '
                                 'collection of some kind, %s was passed'
                                 % repr(data))
            # other iterable of some kind
            if not isinstance(data, (list, tuple)):
                data = list(data)
            data = np.asarray(data, dtype='O')
        elif isinstance(data, ABCSeries):
            data = data._values

        # data must be Index or np.ndarray here
        if not (is_datetime64_dtype(data) or is_datetimetz(data) or
                is_integer_dtype(data)):
            data = tools.to_datetime(data, dayfirst=dayfirst,
                                     yearfirst=yearfirst)

        if issubclass(data.dtype.type, np.datetime64) or is_datetimetz(data):

            if isinstance(data, DatetimeIndex):
                if tz is None:
                    tz = data.tz
                elif data.tz is None:
                    data = data.tz_localize(tz, ambiguous=ambiguous)
                else:
                    # the tz's must match
                    if str(tz) != str(data.tz):
                        msg = ('data is already tz-aware {0}, unable to '
                               'set specified tz: {1}')
                        raise TypeError(msg.format(data.tz, tz))

                subarr = data.values

                if freq is None:
                    freq = data.freq
                    verify_integrity = False
            else:
                if data.dtype != _NS_DTYPE:
                    subarr = conversion.ensure_datetime64ns(data)
                else:
                    subarr = data
        else:
            # must be integer dtype otherwise
            if isinstance(data, Int64Index):
                raise TypeError('cannot convert Int64Index->DatetimeIndex')
            if data.dtype != _INT64_DTYPE:
                data = data.astype(np.int64)
            subarr = data.view(_NS_DTYPE)

        if isinstance(subarr, DatetimeIndex):
            if tz is None:
                tz = subarr.tz
        else:
            if tz is not None:
                tz = timezones.maybe_get_tz(tz)

                if (not isinstance(data, DatetimeIndex) or
                        getattr(data, 'tz', None) is None):
                    # Convert tz-naive to UTC
                    ints = subarr.view('i8')
                    subarr = conversion.tz_localize_to_utc(ints, tz,
                                                           ambiguous=ambiguous)
                subarr = subarr.view(_NS_DTYPE)

        subarr = cls._simple_new(subarr, name=name, freq=freq, tz=tz)
        if dtype is not None:
            if not is_dtype_equal(subarr.dtype, dtype):
                # dtype must be coerced to DatetimeTZDtype above
                if subarr.tz is not None:
                    raise ValueError("cannot localize from non-UTC data")

        if verify_integrity and len(subarr) > 0:
            if freq is not None and not freq_infer:
                cls._validate_frequency(subarr, freq, ambiguous=ambiguous)

        if freq_infer:
            inferred = subarr.inferred_freq
            if inferred:
                subarr.freq = to_offset(inferred)

        return subarr._deepcopy_if_needed(ref_to_data, copy)

    @classmethod
    def _generate(cls, start, end, periods, name, freq,
                  tz=None, normalize=False, ambiguous='raise', closed=None):
        if com._count_not_none(start, end, periods, freq) != 3:
            raise ValueError('Of the four parameters: start, end, periods, '
                             'and freq, exactly three must be specified')

        _normalized = True

        if start is not None:
            start = Timestamp(start)

        if end is not None:
            end = Timestamp(end)

        left_closed = False
        right_closed = False

        if start is None and end is None:
            if closed is not None:
                raise ValueError("Closed has to be None if not both of start"
                                 "and end are defined")

        if closed is None:
            left_closed = True
            right_closed = True
        elif closed == "left":
            left_closed = True
        elif closed == "right":
            right_closed = True
        else:
            raise ValueError("Closed has to be either 'left', 'right' or None")

        try:
            inferred_tz = timezones.infer_tzinfo(start, end)
        except Exception:
            raise TypeError('Start and end cannot both be tz-aware with '
                            'different timezones')

        inferred_tz = timezones.maybe_get_tz(inferred_tz)
        tz = timezones.maybe_get_tz(tz)

        if tz is not None and inferred_tz is not None:
            if not timezones.tz_compare(inferred_tz, tz):
                raise AssertionError("Inferred time zone not equal to passed "
                                     "time zone")

        elif inferred_tz is not None:
            tz = inferred_tz

        if start is not None:
            if normalize:
                start = libts.normalize_date(start)
                _normalized = True
            else:
                _normalized = _normalized and start.time() == _midnight

        if end is not None:
            if normalize:
                end = libts.normalize_date(end)
                _normalized = True
            else:
                _normalized = _normalized and end.time() == _midnight

        if hasattr(freq, 'delta') and freq != offsets.Day():
            if inferred_tz is None and tz is not None:
                # naive dates
                if start is not None and start.tz is None:
                    start = start.tz_localize(tz, ambiguous=False)

                if end is not None and end.tz is None:
                    end = end.tz_localize(tz, ambiguous=False)

            if start and end:
                if start.tz is None and end.tz is not None:
                    start = start.tz_localize(end.tz, ambiguous=False)

                if end.tz is None and start.tz is not None:
                    end = end.tz_localize(start.tz, ambiguous=False)

            if _use_cached_range(freq, _normalized, start, end):
                index = cls._cached_range(start, end, periods=periods,
                                          freq=freq, name=name)
            else:
                index = _generate_regular_range(start, end, periods, freq)

        else:

            if tz is not None:
                # naive dates
                if start is not None and start.tz is not None:
                    start = start.replace(tzinfo=None)

                if end is not None and end.tz is not None:
                    end = end.replace(tzinfo=None)

            if start and end:
                if start.tz is None and end.tz is not None:
                    end = end.replace(tzinfo=None)

                if end.tz is None and start.tz is not None:
                    start = start.replace(tzinfo=None)

            if freq is not None:
                if _use_cached_range(freq, _normalized, start, end):
                    index = cls._cached_range(start, end, periods=periods,
                                              freq=freq, name=name)
                else:
                    index = _generate_regular_range(start, end, periods, freq)

                if tz is not None and getattr(index, 'tz', None) is None:
                    index = conversion.tz_localize_to_utc(_ensure_int64(index),
                                                          tz,
                                                          ambiguous=ambiguous)
                    index = index.view(_NS_DTYPE)

                    # index is localized datetime64 array -> have to convert
                    # start/end as well to compare
                    if start is not None:
                        start = start.tz_localize(tz).asm8
                    if end is not None:
                        end = end.tz_localize(tz).asm8
            else:
                # Create a linearly spaced date_range in local time
                start = start.tz_localize(tz)
                end = end.tz_localize(tz)
                index = tools.to_datetime(np.linspace(start.value,
                                                      end.value, periods),
                                          utc=True)
                index = index.tz_convert(tz)

        if not left_closed and len(index) and index[0] == start:
            index = index[1:]
        if not right_closed and len(index) and index[-1] == end:
            index = index[:-1]
        index = cls._simple_new(index, name=name, freq=freq, tz=tz)
        return index

    def _convert_for_op(self, value):
        """ Convert value to be insertable to ndarray """
        if self._has_same_tz(value):
            return _to_m8(value)
        raise ValueError('Passed item and index have different timezone')

    def _local_timestamps(self):
        if self.is_monotonic:
            return conversion.tz_convert(self.asi8, utc, self.tz)
        else:
            values = self.asi8
            indexer = values.argsort()
            result = conversion.tz_convert(values.take(indexer), utc, self.tz)

            n = len(indexer)
            reverse = np.empty(n, dtype=np.int_)
            reverse.put(indexer, np.arange(n))
            return result.take(reverse)

    @classmethod
    def _simple_new(cls, values, name=None, freq=None, tz=None,
                    dtype=None, **kwargs):
        """
        we require the we have a dtype compat for the values
        if we are passed a non-dtype compat, then coerce using the constructor
        """

        if getattr(values, 'dtype', None) is None:
            # empty, but with dtype compat
            if values is None:
                values = np.empty(0, dtype=_NS_DTYPE)
                return cls(values, name=name, freq=freq, tz=tz,
                           dtype=dtype, **kwargs)
            values = np.array(values, copy=False)

        if is_object_dtype(values):
            return cls(values, name=name, freq=freq, tz=tz,
                       dtype=dtype, **kwargs).values
        elif not is_datetime64_dtype(values):
            values = _ensure_int64(values).view(_NS_DTYPE)

        result = object.__new__(cls)
        result._data = values
        result.name = name
        result._freq = freq
        result._tz = timezones.maybe_get_tz(tz)
        result._tz = timezones.tz_standardize(result._tz)
        result._reset_identity()
        return result

    @property
    def _values(self):
        # tz-naive -> ndarray
        # tz-aware -> DatetimeIndex
        if self.tz is not None:
            return self
        else:
            return self.values

    @property
    def tz(self):
        # GH 18595
        return self._tz

    @tz.setter
    def tz(self, value):
        # GH 3746: Prevent localizing or converting the index by setting tz
        raise AttributeError("Cannot directly set timezone. Use tz_localize() "
                             "or tz_convert() as appropriate")

    @property
    def size(self):
        # TODO: Remove this when we have a DatetimeTZArray
        # Necessary to avoid recursion error since DTI._values is a DTI
        # for TZ-aware
        return self._ndarray_values.size

    @property
    def shape(self):
        # TODO: Remove this when we have a DatetimeTZArray
        # Necessary to avoid recursion error since DTI._values is a DTI
        # for TZ-aware
        return self._ndarray_values.shape

    @property
    def nbytes(self):
        # TODO: Remove this when we have a DatetimeTZArray
        # Necessary to avoid recursion error since DTI._values is a DTI
        # for TZ-aware
        return self._ndarray_values.nbytes

    @classmethod
    def _cached_range(cls, start=None, end=None, periods=None, freq=None,
                      name=None):
        if start is None and end is None:
            # I somewhat believe this should never be raised externally
            raise TypeError('Must specify either start or end.')
        if start is not None:
            start = Timestamp(start)
        if end is not None:
            end = Timestamp(end)
        if (start is None or end is None) and periods is None:
            raise TypeError(
                'Must either specify period or provide both start and end.')

        if freq is None:
            # This can't happen with external-facing code
            raise TypeError('Must provide freq.')

        drc = _daterange_cache
        if freq not in _daterange_cache:
            xdr = generate_range(offset=freq, start=_CACHE_START,
                                 end=_CACHE_END)

            arr = tools.to_datetime(list(xdr), box=False)

            cachedRange = DatetimeIndex._simple_new(arr)
            cachedRange.freq = freq
            cachedRange = cachedRange.tz_localize(None)
            cachedRange.name = None
            drc[freq] = cachedRange
        else:
            cachedRange = drc[freq]

        if start is None:
            if not isinstance(end, Timestamp):
                raise AssertionError('end must be an instance of Timestamp')

            end = freq.rollback(end)

            endLoc = cachedRange.get_loc(end) + 1
            startLoc = endLoc - periods
        elif end is None:
            if not isinstance(start, Timestamp):
                raise AssertionError('start must be an instance of Timestamp')

            start = freq.rollforward(start)

            startLoc = cachedRange.get_loc(start)
            endLoc = startLoc + periods
        else:
            if not freq.onOffset(start):
                start = freq.rollforward(start)

            if not freq.onOffset(end):
                end = freq.rollback(end)

            startLoc = cachedRange.get_loc(start)
            endLoc = cachedRange.get_loc(end) + 1

        indexSlice = cachedRange[startLoc:endLoc]
        indexSlice.name = name
        indexSlice.freq = freq

        return indexSlice

    def _mpl_repr(self):
        # how to represent ourselves to matplotlib
        return libts.ints_to_pydatetime(self.asi8, self.tz)

    @cache_readonly
    def _is_dates_only(self):
        from pandas.io.formats.format import _is_dates_only
        return _is_dates_only(self.values)

    @property
    def _formatter_func(self):
        from pandas.io.formats.format import _get_format_datetime64
        formatter = _get_format_datetime64(is_dates_only=self._is_dates_only)
        return lambda x: "'%s'" % formatter(x, tz=self.tz)

    def __reduce__(self):

        # we use a special reudce here because we need
        # to simply set the .tz (and not reinterpret it)

        d = dict(data=self._data)
        d.update(self._get_attributes_dict())
        return _new_DatetimeIndex, (self.__class__, d), None

    def __setstate__(self, state):
        """Necessary for making this object picklable"""
        if isinstance(state, dict):
            super(DatetimeIndex, self).__setstate__(state)

        elif isinstance(state, tuple):

            # < 0.15 compat
            if len(state) == 2:
                nd_state, own_state = state
                data = np.empty(nd_state[1], dtype=nd_state[2])
                np.ndarray.__setstate__(data, nd_state)

                self.name = own_state[0]
                self._freq = own_state[1]
                self._tz = timezones.tz_standardize(own_state[2])

                # provide numpy < 1.7 compat
                if nd_state[2] == 'M8[us]':
                    new_state = np.ndarray.__reduce__(data.astype('M8[ns]'))
                    np.ndarray.__setstate__(data, new_state[2])

            else:  # pragma: no cover
                data = np.empty(state)
                np.ndarray.__setstate__(data, state)

            self._data = data
            self._reset_identity()

        else:
            raise Exception("invalid pickle state")
    _unpickle_compat = __setstate__

    def _sub_datelike(self, other):
        # subtract a datetime from myself, yielding a ndarray[timedelta64[ns]]
        if isinstance(other, (DatetimeIndex, np.ndarray)):
            # if other is an ndarray, we assume it is datetime64-dtype
            other = DatetimeIndex(other)
            # require tz compat
            if not self._has_same_tz(other):
                raise TypeError("{cls} subtraction must have the same "
                                "timezones or no timezones"
                                .format(cls=type(self).__name__))
            result = self._sub_datelike_dti(other)
        elif isinstance(other, (datetime, np.datetime64)):
            assert other is not libts.NaT
            other = Timestamp(other)
            if other is libts.NaT:
                return self - libts.NaT
            # require tz compat
            elif not self._has_same_tz(other):
                raise TypeError("Timestamp subtraction must have the same "
                                "timezones or no timezones")
            else:
                i8 = self.asi8
                result = checked_add_with_arr(i8, -other.value,
                                              arr_mask=self._isnan)
                result = self._maybe_mask_results(result,
                                                  fill_value=libts.iNaT)
        else:
            raise TypeError("cannot subtract {cls} and {typ}"
                            .format(cls=type(self).__name__,
                                    typ=type(other).__name__))
        return result.view('timedelta64[ns]')

    def _maybe_update_attributes(self, attrs):
        """ Update Index attributes (e.g. freq) depending on op """
        freq = attrs.get('freq', None)
        if freq is not None:
            # no need to infer if freq is None
            attrs['freq'] = 'infer'
        return attrs

    def _add_delta(self, delta):
        """
        Add a timedelta-like, DateOffset, or TimedeltaIndex-like object
        to self.

        Parameters
        ----------
        delta : {timedelta, np.timedelta64, DateOffset,
                 TimedelaIndex, ndarray[timedelta64]}

        Returns
        -------
        result : DatetimeIndex

        Notes
        -----
        The result's name is set outside of _add_delta by the calling
        method (__add__ or __sub__)
        """
        from pandas import TimedeltaIndex

        if isinstance(delta, (Tick, timedelta, np.timedelta64)):
            new_values = self._add_delta_td(delta)
        elif is_timedelta64_dtype(delta):
            if not isinstance(delta, TimedeltaIndex):
                delta = TimedeltaIndex(delta)
            new_values = self._add_delta_tdi(delta)
        else:
            new_values = self.astype('O') + delta

        tz = 'UTC' if self.tz is not None else None
        result = DatetimeIndex(new_values, tz=tz, freq='infer')
        if self.tz is not None and self.tz is not utc:
            result = result.tz_convert(self.tz)
        return result

    def _add_offset(self, offset):
        assert not isinstance(offset, Tick)
        try:
            if self.tz is not None:
                values = self.tz_localize(None)
            else:
                values = self
            result = offset.apply_index(values)
            if self.tz is not None:
                result = result.tz_localize(self.tz)

        except NotImplementedError:
            warnings.warn("Non-vectorized DateOffset being applied to Series "
                          "or DatetimeIndex", PerformanceWarning)
            result = self.astype('O') + offset

        return DatetimeIndex(result, freq='infer')

    def _format_native_types(self, na_rep='NaT', date_format=None, **kwargs):
        from pandas.io.formats.format import _get_format_datetime64_from_values
        format = _get_format_datetime64_from_values(self, date_format)

        return libts.format_array_from_datetime(self.asi8,
                                                tz=self.tz,
                                                format=format,
                                                na_rep=na_rep)

    @Appender(_index_shared_docs['astype'])
    def astype(self, dtype, copy=True):
        dtype = pandas_dtype(dtype)
        if (is_datetime64_ns_dtype(dtype) and
                not is_dtype_equal(dtype, self.dtype)):
            # GH 18951: datetime64_ns dtype but not equal means different tz
            new_tz = getattr(dtype, 'tz', None)
            if getattr(self.dtype, 'tz', None) is None:
                return self.tz_localize(new_tz)
            return self.tz_convert(new_tz)
        elif is_period_dtype(dtype):
            return self.to_period(freq=dtype.freq)
        return super(DatetimeIndex, self).astype(dtype, copy=copy)

    def _get_time_micros(self):
        values = self.asi8
        if self.tz is not None and self.tz is not utc:
            values = self._local_timestamps()
        return fields.get_time_micros(values)

    def to_series(self, keep_tz=False, index=None, name=None):
        """
        Create a Series with both index and values equal to the index keys
        useful with map for returning an indexer based on an index

        Parameters
        ----------
        keep_tz : optional, defaults False.
            return the data keeping the timezone.

            If keep_tz is True:

              If the timezone is not set, the resulting
              Series will have a datetime64[ns] dtype.

              Otherwise the Series will have an datetime64[ns, tz] dtype; the
              tz will be preserved.

            If keep_tz is False:

              Series will have a datetime64[ns] dtype. TZ aware
              objects will have the tz removed.
        index : Index, optional
            index of resulting Series. If None, defaults to original index
        name : string, optional
            name of resulting Series. If None, defaults to name of original
            index

        Returns
        -------
        Series
        """
        from pandas import Series

        if index is None:
            index = self._shallow_copy()
        if name is None:
            name = self.name

        return Series(self._to_embed(keep_tz), index=index, name=name)

    def _to_embed(self, keep_tz=False, dtype=None):
        """
        return an array repr of this object, potentially casting to object

        This is for internal compat
        """
        if dtype is not None:
            return self.astype(dtype)._to_embed(keep_tz=keep_tz)

        if keep_tz and self.tz is not None:

            # preserve the tz & copy
            return self.copy(deep=True)

        return self.values.copy()

    def to_pydatetime(self):
        """
        Return DatetimeIndex as object ndarray of datetime.datetime objects

        Returns
        -------
        datetimes : ndarray
        """
        return libts.ints_to_pydatetime(self.asi8, tz=self.tz)

    def to_period(self, freq=None):
        """
        Cast to PeriodIndex at a particular frequency.

        Converts DatetimeIndex to PeriodIndex.

        Parameters
        ----------
        freq : string or Offset, optional
            One of pandas' :ref:`offset strings <timeseries.offset_aliases>`
            or an Offset object. Will be inferred by default.

        Returns
        -------
        PeriodIndex

        Raises
        ------
        ValueError
            When converting a DatetimeIndex with non-regular values, so that a
            frequency cannot be inferred.

        Examples
        --------
        >>> df = pd.DataFrame({"y": [1,2,3]},
        ...                   index=pd.to_datetime(["2000-03-31 00:00:00",
        ...                                         "2000-05-31 00:00:00",
        ...                                         "2000-08-31 00:00:00"]))
        >>> df.index.to_period("M")
        PeriodIndex(['2000-03', '2000-05', '2000-08'],
                    dtype='period[M]', freq='M')

        Infer the daily frequency

        >>> idx = pd.date_range("2017-01-01", periods=2)
        >>> idx.to_period()
        PeriodIndex(['2017-01-01', '2017-01-02'],
                    dtype='period[D]', freq='D')

        See also
        --------
        pandas.PeriodIndex: Immutable ndarray holding ordinal values
        pandas.DatetimeIndex.to_pydatetime: Return DatetimeIndex as object
        """
        from pandas.core.indexes.period import PeriodIndex

        if freq is None:
            freq = self.freqstr or self.inferred_freq

            if freq is None:
                msg = ("You must pass a freq argument as "
                       "current index has none.")
                raise ValueError(msg)

            freq = get_period_alias(freq)

        return PeriodIndex(self.values, name=self.name, freq=freq, tz=self.tz)

    def snap(self, freq='S'):
        """
        Snap time stamps to nearest occurring frequency

        """
        # Superdumb, punting on any optimizing
        freq = to_offset(freq)

        snapped = np.empty(len(self), dtype=_NS_DTYPE)

        for i, v in enumerate(self):
            s = v
            if not freq.onOffset(s):
                t0 = freq.rollback(s)
                t1 = freq.rollforward(s)
                if abs(s - t0) < abs(t1 - s):
                    s = t0
                else:
                    s = t1
            snapped[i] = s

        # we know it conforms; skip check
        return DatetimeIndex(snapped, freq=freq, verify_integrity=False)

    def unique(self, level=None):
        # Override here since IndexOpsMixin.unique uses self._values.unique
        # For DatetimeIndex with TZ, that's a DatetimeIndex -> recursion error
        # So we extract the tz-naive DatetimeIndex, unique that, and wrap the
        # result with out TZ.
        if self.tz is not None:
            naive = type(self)(self._ndarray_values, copy=False)
        else:
            naive = self
        result = super(DatetimeIndex, naive).unique(level=level)
        return self._simple_new(result, name=self.name, tz=self.tz,
                                freq=self.freq)

    def union(self, other):
        """
        Specialized union for DatetimeIndex objects. If combine
        overlapping ranges with the same DateOffset, will be much
        faster than Index.union

        Parameters
        ----------
        other : DatetimeIndex or array-like

        Returns
        -------
        y : Index or DatetimeIndex
        """
        self._assert_can_do_setop(other)
        if not isinstance(other, DatetimeIndex):
            try:
                other = DatetimeIndex(other)
            except TypeError:
                pass

        this, other = self._maybe_utc_convert(other)

        if this._can_fast_union(other):
            return this._fast_union(other)
        else:
            result = Index.union(this, other)
            if isinstance(result, DatetimeIndex):
                result._tz = timezones.tz_standardize(this.tz)
                if (result.freq is None and
                        (this.freq is not None or other.freq is not None)):
                    result.freq = to_offset(result.inferred_freq)
            return result

    def to_perioddelta(self, freq):
        """
        Calculate TimedeltaIndex of difference between index
        values and index converted to periodIndex at specified
        freq. Used for vectorized offsets

        Parameters
        ----------
        freq: Period frequency

        Returns
        -------
        y: TimedeltaIndex
        """
        return to_timedelta(self.asi8 - self.to_period(freq)
                            .to_timestamp().asi8)

    def union_many(self, others):
        """
        A bit of a hack to accelerate unioning a collection of indexes
        """
        this = self

        for other in others:
            if not isinstance(this, DatetimeIndex):
                this = Index.union(this, other)
                continue

            if not isinstance(other, DatetimeIndex):
                try:
                    other = DatetimeIndex(other)
                except TypeError:
                    pass

            this, other = this._maybe_utc_convert(other)

            if this._can_fast_union(other):
                this = this._fast_union(other)
            else:
                tz = this.tz
                this = Index.union(this, other)
                if isinstance(this, DatetimeIndex):
                    this._tz = timezones.tz_standardize(tz)

        if this.freq is None:
            this.freq = to_offset(this.inferred_freq)
        return this

    def join(self, other, how='left', level=None, return_indexers=False,
             sort=False):
        """
        See Index.join
        """
        if (not isinstance(other, DatetimeIndex) and len(other) > 0 and
            other.inferred_type not in ('floating', 'mixed-integer',
                                        'mixed-integer-float', 'mixed')):
            try:
                other = DatetimeIndex(other)
            except (TypeError, ValueError):
                pass

        this, other = self._maybe_utc_convert(other)
        return Index.join(this, other, how=how, level=level,
                          return_indexers=return_indexers, sort=sort)

    def _maybe_utc_convert(self, other):
        this = self
        if isinstance(other, DatetimeIndex):
            if self.tz is not None:
                if other.tz is None:
                    raise TypeError('Cannot join tz-naive with tz-aware '
                                    'DatetimeIndex')
            elif other.tz is not None:
                raise TypeError('Cannot join tz-naive with tz-aware '
                                'DatetimeIndex')

            if not timezones.tz_compare(self.tz, other.tz):
                this = self.tz_convert('UTC')
                other = other.tz_convert('UTC')
        return this, other

    def _wrap_joined_index(self, joined, other):
        name = self.name if self.name == other.name else None
        if (isinstance(other, DatetimeIndex) and
                self.freq == other.freq and
                self._can_fast_union(other)):
            joined = self._shallow_copy(joined)
            joined.name = name
            return joined
        else:
            tz = getattr(other, 'tz', None)
            return self._simple_new(joined, name, tz=tz)

    def _can_fast_union(self, other):
        if not isinstance(other, DatetimeIndex):
            return False

        freq = self.freq

        if freq is None or freq != other.freq:
            return False

        if not self.is_monotonic or not other.is_monotonic:
            return False

        if len(self) == 0 or len(other) == 0:
            return True

        # to make our life easier, "sort" the two ranges
        if self[0] <= other[0]:
            left, right = self, other
        else:
            left, right = other, self

        right_start = right[0]
        left_end = left[-1]

        # Only need to "adjoin", not overlap
        try:
            return (right_start == left_end + freq) or right_start in left
        except (ValueError):

            # if we are comparing a freq that does not propagate timezones
            # this will raise
            return False

    def _fast_union(self, other):
        if len(other) == 0:
            return self.view(type(self))

        if len(self) == 0:
            return other.view(type(self))

        # to make our life easier, "sort" the two ranges
        if self[0] <= other[0]:
            left, right = self, other
        else:
            left, right = other, self

        left_start, left_end = left[0], left[-1]
        right_end = right[-1]

        if not self.freq._should_cache():
            # concatenate dates
            if left_end < right_end:
                loc = right.searchsorted(left_end, side='right')
                right_chunk = right.values[loc:]
                dates = _concat._concat_compat((left.values, right_chunk))
                return self._shallow_copy(dates)
            else:
                return left
        else:
            return type(self)(start=left_start,
                              end=max(left_end, right_end),
                              freq=left.freq)

    def __iter__(self):
        """
        Return an iterator over the boxed values

        Returns
        -------
        Timestamps : ndarray
        """

        # convert in chunks of 10k for efficiency
        data = self.asi8
        length = len(self)
        chunksize = 10000
        chunks = int(length / chunksize) + 1
        for i in range(chunks):
            start_i = i * chunksize
            end_i = min((i + 1) * chunksize, length)
            converted = libts.ints_to_pydatetime(data[start_i:end_i],
                                                 tz=self.tz, freq=self.freq,
                                                 box="timestamp")
            for v in converted:
                yield v

    def _wrap_union_result(self, other, result):
        name = self.name if self.name == other.name else None
        if not timezones.tz_compare(self.tz, other.tz):
            raise ValueError('Passed item and index have different timezone')
        return self._simple_new(result, name=name, freq=None, tz=self.tz)

    def intersection(self, other):
        """
        Specialized intersection for DatetimeIndex objects. May be much faster
        than Index.intersection

        Parameters
        ----------
        other : DatetimeIndex or array-like

        Returns
        -------
        y : Index or DatetimeIndex
        """
        self._assert_can_do_setop(other)
        if not isinstance(other, DatetimeIndex):
            try:
                other = DatetimeIndex(other)
            except (TypeError, ValueError):
                pass
            result = Index.intersection(self, other)
            if isinstance(result, DatetimeIndex):
                if result.freq is None:
                    result.freq = to_offset(result.inferred_freq)
            return result

        elif (other.freq is None or self.freq is None or
              other.freq != self.freq or
              not other.freq.isAnchored() or
              (not self.is_monotonic or not other.is_monotonic)):
            result = Index.intersection(self, other)
            result = self._shallow_copy(result._values, name=result.name,
                                        tz=result.tz, freq=None)
            if result.freq is None:
                result.freq = to_offset(result.inferred_freq)
            return result

        if len(self) == 0:
            return self
        if len(other) == 0:
            return other
        # to make our life easier, "sort" the two ranges
        if self[0] <= other[0]:
            left, right = self, other
        else:
            left, right = other, self

        end = min(left[-1], right[-1])
        start = right[0]

        if end < start:
            return type(self)(data=[])
        else:
            lslice = slice(*left.slice_locs(start, end))
            left_chunk = left.values[lslice]
            return self._shallow_copy(left_chunk)

    def _parsed_string_to_bounds(self, reso, parsed):
        """
        Calculate datetime bounds for parsed time string and its resolution.

        Parameters
        ----------
        reso : Resolution
            Resolution provided by parsed string.
        parsed : datetime
            Datetime from parsed string.

        Returns
        -------
        lower, upper: pd.Timestamp

        """
        if reso == 'year':
            return (Timestamp(datetime(parsed.year, 1, 1), tz=self.tz),
                    Timestamp(datetime(parsed.year, 12, 31, 23,
                                       59, 59, 999999), tz=self.tz))
        elif reso == 'month':
            d = libts.monthrange(parsed.year, parsed.month)[1]
            return (Timestamp(datetime(parsed.year, parsed.month, 1),
                              tz=self.tz),
                    Timestamp(datetime(parsed.year, parsed.month, d, 23,
                                       59, 59, 999999), tz=self.tz))
        elif reso == 'quarter':
            qe = (((parsed.month - 1) + 2) % 12) + 1  # two months ahead
            d = libts.monthrange(parsed.year, qe)[1]   # at end of month
            return (Timestamp(datetime(parsed.year, parsed.month, 1),
                              tz=self.tz),
                    Timestamp(datetime(parsed.year, qe, d, 23, 59,
                                       59, 999999), tz=self.tz))
        elif reso == 'day':
            st = datetime(parsed.year, parsed.month, parsed.day)
            return (Timestamp(st, tz=self.tz),
                    Timestamp(Timestamp(st + offsets.Day(),
                                        tz=self.tz).value - 1))
        elif reso == 'hour':
            st = datetime(parsed.year, parsed.month, parsed.day,
                          hour=parsed.hour)
            return (Timestamp(st, tz=self.tz),
                    Timestamp(Timestamp(st + offsets.Hour(),
                                        tz=self.tz).value - 1))
        elif reso == 'minute':
            st = datetime(parsed.year, parsed.month, parsed.day,
                          hour=parsed.hour, minute=parsed.minute)
            return (Timestamp(st, tz=self.tz),
                    Timestamp(Timestamp(st + offsets.Minute(),
                                        tz=self.tz).value - 1))
        elif reso == 'second':
            st = datetime(parsed.year, parsed.month, parsed.day,
                          hour=parsed.hour, minute=parsed.minute,
                          second=parsed.second)
            return (Timestamp(st, tz=self.tz),
                    Timestamp(Timestamp(st + offsets.Second(),
                                        tz=self.tz).value - 1))
        elif reso == 'microsecond':
            st = datetime(parsed.year, parsed.month, parsed.day,
                          parsed.hour, parsed.minute, parsed.second,
                          parsed.microsecond)
            return (Timestamp(st, tz=self.tz), Timestamp(st, tz=self.tz))
        else:
            raise KeyError

    def _partial_date_slice(self, reso, parsed, use_lhs=True, use_rhs=True):
        is_monotonic = self.is_monotonic
        if (is_monotonic and reso in ['day', 'hour', 'minute', 'second'] and
                self._resolution >= Resolution.get_reso(reso)):
            # These resolution/monotonicity validations came from GH3931,
            # GH3452 and GH2369.

            # See also GH14826
            raise KeyError

        if reso == 'microsecond':
            # _partial_date_slice doesn't allow microsecond resolution, but
            # _parsed_string_to_bounds allows it.
            raise KeyError

        t1, t2 = self._parsed_string_to_bounds(reso, parsed)
        stamps = self.asi8

        if is_monotonic:

            # we are out of range
            if (len(stamps) and ((use_lhs and t1.value < stamps[0] and
                                  t2.value < stamps[0]) or
                                 ((use_rhs and t1.value > stamps[-1] and
                                   t2.value > stamps[-1])))):
                raise KeyError

            # a monotonic (sorted) series can be sliced
            left = stamps.searchsorted(
                t1.value, side='left') if use_lhs else None
            right = stamps.searchsorted(
                t2.value, side='right') if use_rhs else None

            return slice(left, right)

        lhs_mask = (stamps >= t1.value) if use_lhs else True
        rhs_mask = (stamps <= t2.value) if use_rhs else True

        # try to find a the dates
        return (lhs_mask & rhs_mask).nonzero()[0]

    def _maybe_promote(self, other):
        if other.inferred_type == 'date':
            other = DatetimeIndex(other)
        return self, other

    def get_value(self, series, key):
        """
        Fast lookup of value from 1-dimensional ndarray. Only use this if you
        know what you're doing
        """

        if isinstance(key, datetime):

            # needed to localize naive datetimes
            if self.tz is not None:
                key = Timestamp(key, tz=self.tz)

            return self.get_value_maybe_box(series, key)

        if isinstance(key, time):
            locs = self.indexer_at_time(key)
            return series.take(locs)

        try:
            return com._maybe_box(self, Index.get_value(self, series, key),
                                  series, key)
        except KeyError:
            try:
                loc = self._get_string_slice(key)
                return series[loc]
            except (TypeError, ValueError, KeyError):
                pass

            try:
                return self.get_value_maybe_box(series, key)
            except (TypeError, ValueError, KeyError):
                raise KeyError(key)

    def get_value_maybe_box(self, series, key):
        # needed to localize naive datetimes
        if self.tz is not None:
            key = Timestamp(key, tz=self.tz)
        elif not isinstance(key, Timestamp):
            key = Timestamp(key)
        values = self._engine.get_value(com._values_from_object(series),
                                        key, tz=self.tz)
        return com._maybe_box(self, values, series, key)

    def get_loc(self, key, method=None, tolerance=None):
        """
        Get integer location for requested label

        Returns
        -------
        loc : int
        """

        if tolerance is not None:
            # try converting tolerance now, so errors don't get swallowed by
            # the try/except clauses below
            tolerance = self._convert_tolerance(tolerance, np.asarray(key))

        if isinstance(key, datetime):
            # needed to localize naive datetimes
            key = Timestamp(key, tz=self.tz)
            return Index.get_loc(self, key, method, tolerance)

        if isinstance(key, time):
            if method is not None:
                raise NotImplementedError('cannot yet lookup inexact labels '
                                          'when key is a time object')
            return self.indexer_at_time(key)

        try:
            return Index.get_loc(self, key, method, tolerance)
        except (KeyError, ValueError, TypeError):
            try:
                return self._get_string_slice(key)
            except (TypeError, KeyError, ValueError):
                pass

            try:
                stamp = Timestamp(key, tz=self.tz)
                return Index.get_loc(self, stamp, method, tolerance)
            except KeyError:
                raise KeyError(key)
            except ValueError as e:
                # list-like tolerance size must match target index size
                if 'list-like' in str(e):
                    raise e
                raise KeyError(key)

    def _maybe_cast_slice_bound(self, label, side, kind):
        """
        If label is a string, cast it to datetime according to resolution.

        Parameters
        ----------
        label : object
        side : {'left', 'right'}
        kind : {'ix', 'loc', 'getitem'}

        Returns
        -------
        label :  object

        Notes
        -----
        Value of `side` parameter should be validated in caller.

        """
        assert kind in ['ix', 'loc', 'getitem', None]

        if is_float(label) or isinstance(label, time) or is_integer(label):
            self._invalid_indexer('slice', label)

        if isinstance(label, compat.string_types):
            freq = getattr(self, 'freqstr',
                           getattr(self, 'inferred_freq', None))
            _, parsed, reso = parsing.parse_time_string(label, freq)
            lower, upper = self._parsed_string_to_bounds(reso, parsed)
            # lower, upper form the half-open interval:
            #   [parsed, parsed + 1 freq)
            # because label may be passed to searchsorted
            # the bounds need swapped if index is reverse sorted and has a
            # length > 1 (is_monotonic_decreasing gives True for empty
            # and length 1 index)
            if self._is_strictly_monotonic_decreasing and len(self) > 1:
                return upper if side == 'left' else lower
            return lower if side == 'left' else upper
        else:
            return label

    def _get_string_slice(self, key, use_lhs=True, use_rhs=True):
        freq = getattr(self, 'freqstr',
                       getattr(self, 'inferred_freq', None))
        _, parsed, reso = parsing.parse_time_string(key, freq)
        loc = self._partial_date_slice(reso, parsed, use_lhs=use_lhs,
                                       use_rhs=use_rhs)
        return loc

    def slice_indexer(self, start=None, end=None, step=None, kind=None):
        """
        Return indexer for specified label slice.
        Index.slice_indexer, customized to handle time slicing.

        In addition to functionality provided by Index.slice_indexer, does the
        following:

        - if both `start` and `end` are instances of `datetime.time`, it
          invokes `indexer_between_time`
        - if `start` and `end` are both either string or None perform
          value-based selection in non-monotonic cases.

        """
        # For historical reasons DatetimeIndex supports slices between two
        # instances of datetime.time as if it were applying a slice mask to
        # an array of (self.hour, self.minute, self.seconds, self.microsecond).
        if isinstance(start, time) and isinstance(end, time):
            if step is not None and step != 1:
                raise ValueError('Must have step size of 1 with time slices')
            return self.indexer_between_time(start, end)

        if isinstance(start, time) or isinstance(end, time):
            raise KeyError('Cannot mix time and non-time slice keys')

        try:
            return Index.slice_indexer(self, start, end, step, kind=kind)
        except KeyError:
            # For historical reasons DatetimeIndex by default supports
            # value-based partial (aka string) slices on non-monotonic arrays,
            # let's try that.
            if ((start is None or isinstance(start, compat.string_types)) and
                    (end is None or isinstance(end, compat.string_types))):
                mask = True
                if start is not None:
                    start_casted = self._maybe_cast_slice_bound(
                        start, 'left', kind)
                    mask = start_casted <= self

                if end is not None:
                    end_casted = self._maybe_cast_slice_bound(
                        end, 'right', kind)
                    mask = (self <= end_casted) & mask

                indexer = mask.nonzero()[0][::step]
                if len(indexer) == len(self):
                    return slice(None)
                else:
                    return indexer
            else:
                raise

<<<<<<< HEAD
=======
    @property
    def offset(self):
        """get/set the frequency of the Index"""
        msg = ('DatetimeIndex.offset has been deprecated and will be removed '
               'in a future version; use DatetimeIndex.freq instead.')
        warnings.warn(msg, FutureWarning, stacklevel=2)
        return self.freq

    @offset.setter
    def offset(self, value):
        """get/set the frequency of the Index"""
        msg = ('DatetimeIndex.offset has been deprecated and will be removed '
               'in a future version; use DatetimeIndex.freq instead.')
        warnings.warn(msg, FutureWarning, stacklevel=2)
        self.freq = value

>>>>>>> a3279206
    year = _field_accessor('year', 'Y', "The year of the datetime")
    month = _field_accessor('month', 'M',
                            "The month as January=1, December=12")
    day = _field_accessor('day', 'D', "The days of the datetime")
    hour = _field_accessor('hour', 'h', "The hours of the datetime")
    minute = _field_accessor('minute', 'm', "The minutes of the datetime")
    second = _field_accessor('second', 's', "The seconds of the datetime")
    microsecond = _field_accessor('microsecond', 'us',
                                  "The microseconds of the datetime")
    nanosecond = _field_accessor('nanosecond', 'ns',
                                 "The nanoseconds of the datetime")
    weekofyear = _field_accessor('weekofyear', 'woy',
                                 "The week ordinal of the year")
    week = weekofyear
    dayofweek = _field_accessor('dayofweek', 'dow',
                                "The day of the week with Monday=0, Sunday=6")
    weekday = dayofweek

    weekday_name = _field_accessor(
        'weekday_name',
        'weekday_name',
        "The name of day in a week (ex: Friday)\n\n.. deprecated:: 0.23.0")

    dayofyear = _field_accessor('dayofyear', 'doy',
                                "The ordinal day of the year")
    quarter = _field_accessor('quarter', 'q', "The quarter of the date")
    days_in_month = _field_accessor(
        'days_in_month',
        'dim',
        "The number of days in the month")
    daysinmonth = days_in_month
    is_month_start = _field_accessor(
        'is_month_start',
        'is_month_start',
        "Logical indicating if first day of month (defined by frequency)")
    is_month_end = _field_accessor(
        'is_month_end',
        'is_month_end',
        """
        Indicator for whether the date is the last day of the month.

        Returns
        -------
        Series or array
            For Series, returns a Series with boolean values. For
            DatetimeIndex, returns a boolean array.

        See Also
        --------
        is_month_start : Indicator for whether the date is the first day
            of the month.

        Examples
        --------
        This method is available on Series with datetime values under
        the ``.dt`` accessor, and directly on DatetimeIndex.

        >>> dates = pd.Series(pd.date_range("2018-02-27", periods=3))
        >>> dates
        0   2018-02-27
        1   2018-02-28
        2   2018-03-01
        dtype: datetime64[ns]
        >>> dates.dt.is_month_end
        0    False
        1    True
        2    False
        dtype: bool

        >>> idx = pd.date_range("2018-02-27", periods=3)
        >>> idx.is_month_end
        array([False,  True, False], dtype=bool)
        """)
    is_quarter_start = _field_accessor(
        'is_quarter_start',
        'is_quarter_start',
        """
        Indicator for whether the date is the first day of a quarter.

        Returns
        -------
        is_quarter_start : Series or DatetimeIndex
            The same type as the original data with boolean values. Series will
            have the same name and index. DatetimeIndex will have the same
            name.

        See Also
        --------
        quarter : Return the quarter of the date.
        is_quarter_end : Similar property for indicating the quarter start.

        Examples
        --------
        This method is available on Series with datetime values under
        the ``.dt`` accessor, and directly on DatetimeIndex.

        >>> df = pd.DataFrame({'dates': pd.date_range("2017-03-30",
        ...                   periods=4)})
        >>> df.assign(quarter=df.dates.dt.quarter,
        ...           is_quarter_start=df.dates.dt.is_quarter_start)
               dates  quarter  is_quarter_start
        0 2017-03-30        1             False
        1 2017-03-31        1             False
        2 2017-04-01        2              True
        3 2017-04-02        2             False

        >>> idx = pd.date_range('2017-03-30', periods=4)
        >>> idx
        DatetimeIndex(['2017-03-30', '2017-03-31', '2017-04-01', '2017-04-02'],
                      dtype='datetime64[ns]', freq='D')

        >>> idx.is_quarter_start
        array([False, False,  True, False])
        """)
    is_quarter_end = _field_accessor(
        'is_quarter_end',
        'is_quarter_end',
        """
        Indicator for whether the date is the last day of a quarter.

        Returns
        -------
        is_quarter_end : Series or DatetimeIndex
            The same type as the original data with boolean values. Series will
            have the same name and index. DatetimeIndex will have the same
            name.

        See Also
        --------
        quarter : Return the quarter of the date.
        is_quarter_start : Similar property indicating the quarter start.

        Examples
        --------
        This method is available on Series with datetime values under
        the ``.dt`` accessor, and directly on DatetimeIndex.

        >>> df = pd.DataFrame({'dates': pd.date_range("2017-03-30",
        ...                    periods=4)})
        >>> df.assign(quarter=df.dates.dt.quarter,
        ...           is_quarter_end=df.dates.dt.is_quarter_end)
               dates  quarter    is_quarter_end
        0 2017-03-30        1             False
        1 2017-03-31        1              True
        2 2017-04-01        2             False
        3 2017-04-02        2             False

        >>> idx = pd.date_range('2017-03-30', periods=4)
        >>> idx
        DatetimeIndex(['2017-03-30', '2017-03-31', '2017-04-01', '2017-04-02'],
                      dtype='datetime64[ns]', freq='D')

        >>> idx.is_quarter_end
        array([False,  True, False, False])
        """)
    is_year_start = _field_accessor(
        'is_year_start',
        'is_year_start',
        """
        Indicate whether the date is the first day of a year.

        Returns
        -------
        Series or DatetimeIndex
            The same type as the original data with boolean values. Series will
            have the same name and index. DatetimeIndex will have the same
            name.

        See Also
        --------
        is_year_end : Similar property indicating the last day of the year.

        Examples
        --------
        This method is available on Series with datetime values under
        the ``.dt`` accessor, and directly on DatetimeIndex.

        >>> dates = pd.Series(pd.date_range("2017-12-30", periods=3))
        >>> dates
        0   2017-12-30
        1   2017-12-31
        2   2018-01-01
        dtype: datetime64[ns]

        >>> dates.dt.is_year_start
        0    False
        1    False
        2    True
        dtype: bool

        >>> idx = pd.date_range("2017-12-30", periods=3)
        >>> idx
        DatetimeIndex(['2017-12-30', '2017-12-31', '2018-01-01'],
                      dtype='datetime64[ns]', freq='D')

        >>> idx.is_year_start
        array([False, False,  True])
        """)
    is_year_end = _field_accessor(
        'is_year_end',
        'is_year_end',
        """
        Indicate whether the date is the last day of the year.

        Returns
        -------
        Series or DatetimeIndex
            The same type as the original data with boolean values. Series will
            have the same name and index. DatetimeIndex will have the same
            name.

        See Also
        --------
        is_year_start : Similar property indicating the start of the year.

        Examples
        --------
        This method is available on Series with datetime values under
        the ``.dt`` accessor, and directly on DatetimeIndex.

        >>> dates = pd.Series(pd.date_range("2017-12-30", periods=3))
        >>> dates
        0   2017-12-30
        1   2017-12-31
        2   2018-01-01
        dtype: datetime64[ns]

        >>> dates.dt.is_year_end
        0    False
        1     True
        2    False
        dtype: bool

        >>> idx = pd.date_range("2017-12-30", periods=3)
        >>> idx
        DatetimeIndex(['2017-12-30', '2017-12-31', '2018-01-01'],
                      dtype='datetime64[ns]', freq='D')

        >>> idx.is_year_end
        array([False,  True, False])
        """)
    is_leap_year = _field_accessor(
        'is_leap_year',
        'is_leap_year',
        """
        Boolean indicator if the date belongs to a leap year.

        A leap year is a year, which has 366 days (instead of 365) including
        29th of February as an intercalary day.
        Leap years are years which are multiples of four with the exception
        of years divisible by 100 but not by 400.

        Returns
        -------
        Series or ndarray
             Booleans indicating if dates belong to a leap year.

        Examples
        --------
        This method is available on Series with datetime values under
        the ``.dt`` accessor, and directly on DatetimeIndex.

        >>> idx = pd.date_range("2012-01-01", "2015-01-01", freq="Y")
        >>> idx
        DatetimeIndex(['2012-12-31', '2013-12-31', '2014-12-31'],
                      dtype='datetime64[ns]', freq='A-DEC')
        >>> idx.is_leap_year
        array([ True, False, False], dtype=bool)

        >>> dates = pd.Series(idx)
        >>> dates_series
        0   2012-12-31
        1   2013-12-31
        2   2014-12-31
        dtype: datetime64[ns]
        >>> dates_series.dt.is_leap_year
        0     True
        1    False
        2    False
        dtype: bool
        """)

    @property
    def time(self):
        """
        Returns numpy array of datetime.time. The time part of the Timestamps.
        """
        return libts.ints_to_pydatetime(self.asi8, self.tz, box="time")

    @property
    def date(self):
        """
        Returns numpy array of python datetime.date objects (namely, the date
        part of Timestamps without timezone information).
        """
        return libts.ints_to_pydatetime(self.normalize().asi8, box="date")

    def normalize(self):
        """
        Convert times to midnight.

        The time component of the date-timeise converted to midnight i.e.
        00:00:00. This is useful in cases, when the time does not matter.
        Length is unaltered. The timezones are unaffected.

        This method is available on Series with datetime values under
        the ``.dt`` accessor, and directly on DatetimeIndex.

        Returns
        -------
        DatetimeIndex or Series
            The same type as the original data. Series will have the same
            name and index. DatetimeIndex will have the same name.

        See Also
        --------
        floor : Floor the datetimes to the specified freq.
        ceil : Ceil the datetimes to the specified freq.
        round : Round the datetimes to the specified freq.

        Examples
        --------
        >>> idx = pd.DatetimeIndex(start='2014-08-01 10:00', freq='H',
        ...                        periods=3, tz='Asia/Calcutta')
        >>> idx
        DatetimeIndex(['2014-08-01 10:00:00+05:30',
                       '2014-08-01 11:00:00+05:30',
                       '2014-08-01 12:00:00+05:30'],
                        dtype='datetime64[ns, Asia/Calcutta]', freq='H')
        >>> idx.normalize()
        DatetimeIndex(['2014-08-01 00:00:00+05:30',
                       '2014-08-01 00:00:00+05:30',
                       '2014-08-01 00:00:00+05:30'],
                       dtype='datetime64[ns, Asia/Calcutta]', freq=None)
        """
        new_values = conversion.date_normalize(self.asi8, self.tz)
        return DatetimeIndex(new_values, freq='infer', name=self.name,
                             tz=self.tz)

    @Substitution(klass='DatetimeIndex')
    @Appender(_shared_docs['searchsorted'])
    @deprecate_kwarg(old_arg_name='key', new_arg_name='value')
    def searchsorted(self, value, side='left', sorter=None):
        if isinstance(value, (np.ndarray, Index)):
            value = np.array(value, dtype=_NS_DTYPE, copy=False)
        else:
            value = _to_m8(value, tz=self.tz)

        return self.values.searchsorted(value, side=side)

    def is_type_compatible(self, typ):
        return typ == self.inferred_type or typ == 'datetime'

    @property
    def inferred_type(self):
        # b/c datetime is represented as microseconds since the epoch, make
        # sure we can't have ambiguous indexing
        return 'datetime64'

    @property
    def is_all_dates(self):
        return True

    @cache_readonly
    def is_normalized(self):
        """
        Returns True if all of the dates are at midnight ("no time")
        """
        return conversion.is_date_array_normalized(self.asi8, self.tz)

    @cache_readonly
    def _resolution(self):
        return libresolution.resolution(self.asi8, self.tz)

    def insert(self, loc, item):
        """
        Make new Index inserting new item at location

        Parameters
        ----------
        loc : int
        item : object
            if not either a Python datetime or a numpy integer-like, returned
            Index dtype will be object rather than datetime.

        Returns
        -------
        new_index : Index
        """
        if is_scalar(item) and isna(item):
            # GH 18295
            item = self._na_value

        freq = None

        if isinstance(item, (datetime, np.datetime64)):
            self._assert_can_do_op(item)
            if not self._has_same_tz(item) and not isna(item):
                raise ValueError(
                    'Passed item and index have different timezone')
            # check freq can be preserved on edge cases
            if self.size and self.freq is not None:
                if ((loc == 0 or loc == -len(self)) and
                        item + self.freq == self[0]):
                    freq = self.freq
                elif (loc == len(self)) and item - self.freq == self[-1]:
                    freq = self.freq
            item = _to_m8(item, tz=self.tz)

        try:
            new_dates = np.concatenate((self[:loc].asi8, [item.view(np.int64)],
                                        self[loc:].asi8))
            if self.tz is not None:
                new_dates = conversion.tz_convert(new_dates, 'UTC', self.tz)
            return DatetimeIndex(new_dates, name=self.name, freq=freq,
                                 tz=self.tz)
        except (AttributeError, TypeError):

            # fall back to object index
            if isinstance(item, compat.string_types):
                return self.astype(object).insert(loc, item)
            raise TypeError(
                "cannot insert DatetimeIndex with incompatible label")

    def delete(self, loc):
        """
        Make a new DatetimeIndex with passed location(s) deleted.

        Parameters
        ----------
        loc: int, slice or array of ints
            Indicate which sub-arrays to remove.

        Returns
        -------
        new_index : DatetimeIndex
        """
        new_dates = np.delete(self.asi8, loc)

        freq = None
        if is_integer(loc):
            if loc in (0, -len(self), -1, len(self) - 1):
                freq = self.freq
        else:
            if is_list_like(loc):
                loc = lib.maybe_indices_to_slice(
                    _ensure_int64(np.array(loc)), len(self))
            if isinstance(loc, slice) and loc.step in (1, None):
                if (loc.start in (0, None) or loc.stop in (len(self), None)):
                    freq = self.freq

        if self.tz is not None:
            new_dates = conversion.tz_convert(new_dates, 'UTC', self.tz)
        return DatetimeIndex(new_dates, name=self.name, freq=freq, tz=self.tz)

    def tz_convert(self, tz):
        """
        Convert tz-aware DatetimeIndex from one time zone to another.

        Parameters
        ----------
        tz : string, pytz.timezone, dateutil.tz.tzfile or None
            Time zone for time. Corresponding timestamps would be converted
            to this time zone of the DatetimeIndex. A `tz` of None will
            convert to UTC and remove the timezone information.

        Returns
        -------
        normalized : DatetimeIndex

        Raises
        ------
        TypeError
            If DatetimeIndex is tz-naive.

        See Also
        --------
        DatetimeIndex.tz : A timezone that has a variable offset from UTC
        DatetimeIndex.tz_localize : Localize tz-naive DatetimeIndex to a
            given time zone, or remove timezone from a tz-aware DatetimeIndex.

        Examples
        --------
        With the `tz` parameter, we can change the DatetimeIndex
        to other time zones:

        >>> dti = pd.DatetimeIndex(start='2014-08-01 09:00',
        ...                        freq='H', periods=3, tz='Europe/Berlin')

        >>> dti
        DatetimeIndex(['2014-08-01 09:00:00+02:00',
                       '2014-08-01 10:00:00+02:00',
                       '2014-08-01 11:00:00+02:00'],
                      dtype='datetime64[ns, Europe/Berlin]', freq='H')

        >>> dti.tz_convert('US/Central')
        DatetimeIndex(['2014-08-01 02:00:00-05:00',
                       '2014-08-01 03:00:00-05:00',
                       '2014-08-01 04:00:00-05:00'],
                      dtype='datetime64[ns, US/Central]', freq='H')

        With the ``tz=None``, we can remove the timezone (after converting
        to UTC if necessary):

        >>> dti = pd.DatetimeIndex(start='2014-08-01 09:00',freq='H',
        ...                        periods=3, tz='Europe/Berlin')

        >>> dti
        DatetimeIndex(['2014-08-01 09:00:00+02:00',
                       '2014-08-01 10:00:00+02:00',
                       '2014-08-01 11:00:00+02:00'],
                        dtype='datetime64[ns, Europe/Berlin]', freq='H')

        >>> dti.tz_convert(None)
        DatetimeIndex(['2014-08-01 07:00:00',
                       '2014-08-01 08:00:00',
                       '2014-08-01 09:00:00'],
                        dtype='datetime64[ns]', freq='H')
        """
        tz = timezones.maybe_get_tz(tz)

        if self.tz is None:
            # tz naive, use tz_localize
            raise TypeError('Cannot convert tz-naive timestamps, use '
                            'tz_localize to localize')

        # No conversion since timestamps are all UTC to begin with
        return self._shallow_copy(tz=tz)

    def tz_localize(self, tz, ambiguous='raise', errors='raise'):
        """
        Localize tz-naive DatetimeIndex to tz-aware DatetimeIndex.

        This method takes a time zone (tz) naive DatetimeIndex object and
        makes this time zone aware. It does not move the time to another
        time zone.
        Time zone localization helps to switch from time zone aware to time
        zone unaware objects.

        Parameters
        ----------
        tz : string, pytz.timezone, dateutil.tz.tzfile or None
            Time zone to convert timestamps to. Passing ``None`` will
            remove the time zone information preserving local time.
        ambiguous : str {'infer', 'NaT', 'raise'} or bool array, \
default 'raise'
            - 'infer' will attempt to infer fall dst-transition hours based on
              order
            - bool-ndarray where True signifies a DST time, False signifies a
              non-DST time (note that this flag is only applicable for
              ambiguous times)
            - 'NaT' will return NaT where there are ambiguous times
            - 'raise' will raise an AmbiguousTimeError if there are ambiguous
              times
        errors : {'raise', 'coerce'}, default 'raise'
            - 'raise' will raise a NonExistentTimeError if a timestamp is not
               valid in the specified time zone (e.g. due to a transition from
               or to DST time)
            - 'coerce' will return NaT if the timestamp can not be converted
              to the specified time zone

            .. versionadded:: 0.19.0

        Returns
        -------
        DatetimeIndex
            Index converted to the specified time zone.

        Raises
        ------
        TypeError
            If the DatetimeIndex is tz-aware and tz is not None.

        See Also
        --------
        DatetimeIndex.tz_convert : Convert tz-aware DatetimeIndex from
            one time zone to another.

        Examples
        --------
        >>> tz_naive = pd.date_range('2018-03-01 09:00', periods=3)
        >>> tz_naive
        DatetimeIndex(['2018-03-01 09:00:00', '2018-03-02 09:00:00',
                       '2018-03-03 09:00:00'],
                      dtype='datetime64[ns]', freq='D')

        Localize DatetimeIndex in US/Eastern time zone:

        >>> tz_aware = tz_naive.tz_localize(tz='US/Eastern')
        >>> tz_aware
        DatetimeIndex(['2018-03-01 09:00:00-05:00',
                       '2018-03-02 09:00:00-05:00',
                       '2018-03-03 09:00:00-05:00'],
                      dtype='datetime64[ns, US/Eastern]', freq='D')

        With the ``tz=None``, we can remove the time zone information
        while keeping the local time (not converted to UTC):

        >>> tz_aware.tz_localize(None)
        DatetimeIndex(['2018-03-01 09:00:00', '2018-03-02 09:00:00',
                       '2018-03-03 09:00:00'],
                      dtype='datetime64[ns]', freq='D')
        """
        if self.tz is not None:
            if tz is None:
                new_dates = conversion.tz_convert(self.asi8, 'UTC', self.tz)
            else:
                raise TypeError("Already tz-aware, use tz_convert to convert.")
        else:
            tz = timezones.maybe_get_tz(tz)
            # Convert to UTC

            new_dates = conversion.tz_localize_to_utc(self.asi8, tz,
                                                      ambiguous=ambiguous,
                                                      errors=errors)
        new_dates = new_dates.view(_NS_DTYPE)
        return self._shallow_copy(new_dates, tz=tz)

    def indexer_at_time(self, time, asof=False):
        """
        Returns index locations of index values at particular time of day
        (e.g. 9:30AM).

        Parameters
        ----------
        time : datetime.time or string
            datetime.time or string in appropriate format ("%H:%M", "%H%M",
            "%I:%M%p", "%I%M%p", "%H:%M:%S", "%H%M%S", "%I:%M:%S%p",
            "%I%M%S%p").

        Returns
        -------
        values_at_time : array of integers

        See Also
        --------
        indexer_between_time, DataFrame.at_time
        """
        from dateutil.parser import parse

        if asof:
            raise NotImplementedError("'asof' argument is not supported")

        if isinstance(time, compat.string_types):
            time = parse(time).time()

        if time.tzinfo:
            # TODO
            raise NotImplementedError("argument 'time' with timezone info is "
                                      "not supported")

        time_micros = self._get_time_micros()
        micros = _time_to_micros(time)
        return (micros == time_micros).nonzero()[0]

    def indexer_between_time(self, start_time, end_time, include_start=True,
                             include_end=True):
        """
        Return index locations of values between particular times of day
        (e.g., 9:00-9:30AM).

        Parameters
        ----------
        start_time, end_time : datetime.time, str
            datetime.time or string in appropriate format ("%H:%M", "%H%M",
            "%I:%M%p", "%I%M%p", "%H:%M:%S", "%H%M%S", "%I:%M:%S%p",
            "%I%M%S%p").
        include_start : boolean, default True
        include_end : boolean, default True

        Returns
        -------
        values_between_time : array of integers

        See Also
        --------
        indexer_at_time, DataFrame.between_time
        """
        start_time = tools.to_time(start_time)
        end_time = tools.to_time(end_time)
        time_micros = self._get_time_micros()
        start_micros = _time_to_micros(start_time)
        end_micros = _time_to_micros(end_time)

        if include_start and include_end:
            lop = rop = operator.le
        elif include_start:
            lop = operator.le
            rop = operator.lt
        elif include_end:
            lop = operator.lt
            rop = operator.le
        else:
            lop = rop = operator.lt

        if start_time <= end_time:
            join_op = operator.and_
        else:
            join_op = operator.or_

        mask = join_op(lop(start_micros, time_micros),
                       rop(time_micros, end_micros))

        return mask.nonzero()[0]

    def to_julian_date(self):
        """
        Convert DatetimeIndex to Float64Index of Julian Dates.
        0 Julian date is noon January 1, 4713 BC.
        http://en.wikipedia.org/wiki/Julian_day
        """

        # http://mysite.verizon.net/aesir_research/date/jdalg2.htm
        year = np.asarray(self.year)
        month = np.asarray(self.month)
        day = np.asarray(self.day)
        testarr = month < 3
        year[testarr] -= 1
        month[testarr] += 12
        return Float64Index(day +
                            np.fix((153 * month - 457) / 5) +
                            365 * year +
                            np.floor(year / 4) -
                            np.floor(year / 100) +
                            np.floor(year / 400) +
                            1721118.5 +
                            (self.hour +
                             self.minute / 60.0 +
                             self.second / 3600.0 +
                             self.microsecond / 3600.0 / 1e+6 +
                             self.nanosecond / 3600.0 / 1e+9
                             ) / 24.0)

    def month_name(self, locale=None):
        """
        Return the month names of the DateTimeIndex with specified locale.

        Parameters
        ----------
        locale : string, default None (English locale)
            locale determining the language in which to return the month name

        Returns
        -------
        month_names : Index
            Index of month names

        .. versionadded:: 0.23.0
        """
        values = self.asi8
        if self.tz is not None:
            if self.tz is not utc:
                values = self._local_timestamps()

        result = fields.get_date_name_field(values, 'month_name',
                                            locale=locale)
        result = self._maybe_mask_results(result)
        return Index(result, name=self.name)

    def day_name(self, locale=None):
        """
        Return the day names of the DateTimeIndex with specified locale.

        Parameters
        ----------
        locale : string, default None (English locale)
            locale determining the language in which to return the day name

        Returns
        -------
        month_names : Index
            Index of day names

        .. versionadded:: 0.23.0
        """
        values = self.asi8
        if self.tz is not None:
            if self.tz is not utc:
                values = self._local_timestamps()

        result = fields.get_date_name_field(values, 'day_name',
                                            locale=locale)
        result = self._maybe_mask_results(result)
        return Index(result, name=self.name)


DatetimeIndex._add_comparison_methods()
DatetimeIndex._add_numeric_methods_disabled()
DatetimeIndex._add_logical_methods_disabled()
DatetimeIndex._add_datetimelike_methods()


def _generate_regular_range(start, end, periods, freq):
    if isinstance(freq, Tick):
        stride = freq.nanos
        if periods is None:
            b = Timestamp(start).value
            # cannot just use e = Timestamp(end) + 1 because arange breaks when
            # stride is too large, see GH10887
            e = (b + (Timestamp(end).value - b) // stride * stride +
                 stride // 2 + 1)
            # end.tz == start.tz by this point due to _generate implementation
            tz = start.tz
        elif start is not None:
            b = Timestamp(start).value
            e = b + np.int64(periods) * stride
            tz = start.tz
        elif end is not None:
            e = Timestamp(end).value + stride
            b = e - np.int64(periods) * stride
            tz = end.tz
        else:
            raise ValueError("at least 'start' or 'end' should be specified "
                             "if a 'period' is given.")

        data = np.arange(b, e, stride, dtype=np.int64)
        data = DatetimeIndex._simple_new(data, None, tz=tz)
    else:
        if isinstance(start, Timestamp):
            start = start.to_pydatetime()

        if isinstance(end, Timestamp):
            end = end.to_pydatetime()

        xdr = generate_range(start=start, end=end,
                             periods=periods, offset=freq)

        dates = list(xdr)
        # utc = len(dates) > 0 and dates[0].tzinfo is not None
        data = tools.to_datetime(dates)

    return data


def date_range(start=None, end=None, periods=None, freq=None, tz=None,
               normalize=False, name=None, closed=None, **kwargs):
    """
    Return a fixed frequency DatetimeIndex.

    Parameters
    ----------
    start : str or datetime-like, optional
        Left bound for generating dates.
    end : str or datetime-like, optional
        Right bound for generating dates.
    periods : integer, optional
        Number of periods to generate.
    freq : str or DateOffset, default 'D' (calendar daily)
        Frequency strings can have multiples, e.g. '5H'. See
        :ref:`here <timeseries.offset_aliases>` for a list of
        frequency aliases.
    tz : str or tzinfo, optional
        Time zone name for returning localized DatetimeIndex, for example
        'Asia/Hong_Kong'. By default, the resulting DatetimeIndex is
        timezone-naive.
    normalize : bool, default False
        Normalize start/end dates to midnight before generating date range.
    name : str, default None
        Name of the resulting DatetimeIndex.
    closed : {None, 'left', 'right'}, optional
        Make the interval closed with respect to the given frequency to
        the 'left', 'right', or both sides (None, the default).
    **kwargs
        For compatibility. Has no effect on the result.

    Returns
    -------
    rng : DatetimeIndex

    See Also
    --------
    pandas.DatetimeIndex : An immutable container for datetimes.
    pandas.timedelta_range : Return a fixed frequency TimedeltaIndex.
    pandas.period_range : Return a fixed frequency PeriodIndex.
    pandas.interval_range : Return a fixed frequency IntervalIndex.

    Notes
    -----
    Of the four parameters ``start``, ``end``, ``periods``, and ``freq``,
    exactly three must be specified. If ``freq`` is omitted, the resulting
    ``DatetimeIndex`` will have ``periods`` linearly spaced elements between
    ``start`` and ``end`` (closed on both sides).

    To learn more about the frequency strings, please see `this link
    <http://pandas.pydata.org/pandas-docs/stable/timeseries.html#offset-aliases>`__.

    Examples
    --------
    **Specifying the values**

    The next four examples generate the same `DatetimeIndex`, but vary
    the combination of `start`, `end` and `periods`.

    Specify `start` and `end`, with the default daily frequency.

    >>> pd.date_range(start='1/1/2018', end='1/08/2018')
    DatetimeIndex(['2018-01-01', '2018-01-02', '2018-01-03', '2018-01-04',
                   '2018-01-05', '2018-01-06', '2018-01-07', '2018-01-08'],
                  dtype='datetime64[ns]', freq='D')

    Specify `start` and `periods`, the number of periods (days).

    >>> pd.date_range(start='1/1/2018', periods=8)
    DatetimeIndex(['2018-01-01', '2018-01-02', '2018-01-03', '2018-01-04',
                   '2018-01-05', '2018-01-06', '2018-01-07', '2018-01-08'],
                  dtype='datetime64[ns]', freq='D')

    Specify `end` and `periods`, the number of periods (days).

    >>> pd.date_range(end='1/1/2018', periods=8)
    DatetimeIndex(['2017-12-25', '2017-12-26', '2017-12-27', '2017-12-28',
                   '2017-12-29', '2017-12-30', '2017-12-31', '2018-01-01'],
                  dtype='datetime64[ns]', freq='D')

    Specify `start`, `end`, and `periods`; the frequency is generated
    automatically (linearly spaced).

    >>> pd.date_range(start='2018-04-24', end='2018-04-27', periods=3)
    DatetimeIndex(['2018-04-24 00:00:00', '2018-04-25 12:00:00',
                   '2018-04-27 00:00:00'], freq=None)

    **Other Parameters**

    Changed the `freq` (frequency) to ``'M'`` (month end frequency).

    >>> pd.date_range(start='1/1/2018', periods=5, freq='M')
    DatetimeIndex(['2018-01-31', '2018-02-28', '2018-03-31', '2018-04-30',
                   '2018-05-31'],
                  dtype='datetime64[ns]', freq='M')

    Multiples are allowed

    >>> pd.date_range(start='1/1/2018', periods=5, freq='3M')
    DatetimeIndex(['2018-01-31', '2018-04-30', '2018-07-31', '2018-10-31',
                   '2019-01-31'],
                  dtype='datetime64[ns]', freq='3M')

    `freq` can also be specified as an Offset object.

    >>> pd.date_range(start='1/1/2018', periods=5, freq=pd.offsets.MonthEnd(3))
    DatetimeIndex(['2018-01-31', '2018-04-30', '2018-07-31', '2018-10-31',
                   '2019-01-31'],
                  dtype='datetime64[ns]', freq='3M')

    Specify `tz` to set the timezone.

    >>> pd.date_range(start='1/1/2018', periods=5, tz='Asia/Tokyo')
    DatetimeIndex(['2018-01-01 00:00:00+09:00', '2018-01-02 00:00:00+09:00',
                   '2018-01-03 00:00:00+09:00', '2018-01-04 00:00:00+09:00',
                   '2018-01-05 00:00:00+09:00'],
                  dtype='datetime64[ns, Asia/Tokyo]', freq='D')

    `closed` controls whether to include `start` and `end` that are on the
    boundary. The default includes boundary points on either end.

    >>> pd.date_range(start='2017-01-01', end='2017-01-04', closed=None)
    DatetimeIndex(['2017-01-01', '2017-01-02', '2017-01-03', '2017-01-04'],
                  dtype='datetime64[ns]', freq='D')

    Use ``closed='left'`` to exclude `end` if it falls on the boundary.

    >>> pd.date_range(start='2017-01-01', end='2017-01-04', closed='left')
    DatetimeIndex(['2017-01-01', '2017-01-02', '2017-01-03'],
                  dtype='datetime64[ns]', freq='D')

    Use ``closed='right'`` to exclude `start` if it falls on the boundary.

    >>> pd.date_range(start='2017-01-01', end='2017-01-04', closed='right')
    DatetimeIndex(['2017-01-02', '2017-01-03', '2017-01-04'],
                  dtype='datetime64[ns]', freq='D')
    """

    if freq is None and com._any_none(periods, start, end):
        freq = 'D'

    return DatetimeIndex(start=start, end=end, periods=periods,
                         freq=freq, tz=tz, normalize=normalize, name=name,
                         closed=closed, **kwargs)


def bdate_range(start=None, end=None, periods=None, freq='B', tz=None,
                normalize=True, name=None, weekmask=None, holidays=None,
                closed=None, **kwargs):
    """
    Return a fixed frequency DatetimeIndex, with business day as the default
    frequency

    Parameters
    ----------
    start : string or datetime-like, default None
        Left bound for generating dates
    end : string or datetime-like, default None
        Right bound for generating dates
    periods : integer, default None
        Number of periods to generate
    freq : string or DateOffset, default 'B' (business daily)
        Frequency strings can have multiples, e.g. '5H'
    tz : string or None
        Time zone name for returning localized DatetimeIndex, for example
        Asia/Beijing
    normalize : bool, default False
        Normalize start/end dates to midnight before generating date range
    name : string, default None
        Name of the resulting DatetimeIndex
    weekmask : string or None, default None
        Weekmask of valid business days, passed to ``numpy.busdaycalendar``,
        only used when custom frequency strings are passed.  The default
        value None is equivalent to 'Mon Tue Wed Thu Fri'

        .. versionadded:: 0.21.0

    holidays : list-like or None, default None
        Dates to exclude from the set of valid business days, passed to
        ``numpy.busdaycalendar``, only used when custom frequency strings
        are passed

        .. versionadded:: 0.21.0

    closed : string, default None
        Make the interval closed with respect to the given frequency to
        the 'left', 'right', or both sides (None)

    Notes
    -----
    Of the four parameters: ``start``, ``end``, ``periods``, and ``freq``,
    exactly three must be specified.  Specifying ``freq`` is a requirement
    for ``bdate_range``.  Use ``date_range`` if specifying ``freq`` is not
    desired.

    To learn more about the frequency strings, please see `this link
    <http://pandas.pydata.org/pandas-docs/stable/timeseries.html#offset-aliases>`__.

    Returns
    -------
    rng : DatetimeIndex
    """
    if freq is None:
        msg = 'freq must be specified for bdate_range; use date_range instead'
        raise TypeError(msg)

    if is_string_like(freq) and freq.startswith('C'):
        try:
            weekmask = weekmask or 'Mon Tue Wed Thu Fri'
            freq = prefix_mapping[freq](holidays=holidays, weekmask=weekmask)
        except (KeyError, TypeError):
            msg = 'invalid custom frequency string: {freq}'.format(freq=freq)
            raise ValueError(msg)
    elif holidays or weekmask:
        msg = ('a custom frequency string is required when holidays or '
               'weekmask are passed, got frequency {freq}').format(freq=freq)
        raise ValueError(msg)

    return DatetimeIndex(start=start, end=end, periods=periods,
                         freq=freq, tz=tz, normalize=normalize, name=name,
                         closed=closed, **kwargs)


def cdate_range(start=None, end=None, periods=None, freq='C', tz=None,
                normalize=True, name=None, closed=None, **kwargs):
    """
    Return a fixed frequency DatetimeIndex, with CustomBusinessDay as the
    default frequency

    .. deprecated:: 0.21.0

    Parameters
    ----------
    start : string or datetime-like, default None
        Left bound for generating dates
    end : string or datetime-like, default None
        Right bound for generating dates
    periods : integer, default None
        Number of periods to generate
    freq : string or DateOffset, default 'C' (CustomBusinessDay)
        Frequency strings can have multiples, e.g. '5H'
    tz : string, default None
        Time zone name for returning localized DatetimeIndex, for example
        Asia/Beijing
    normalize : bool, default False
        Normalize start/end dates to midnight before generating date range
    name : string, default None
        Name of the resulting DatetimeIndex
    weekmask : string, Default 'Mon Tue Wed Thu Fri'
        weekmask of valid business days, passed to ``numpy.busdaycalendar``
    holidays : list
        list/array of dates to exclude from the set of valid business days,
        passed to ``numpy.busdaycalendar``
    closed : string, default None
        Make the interval closed with respect to the given frequency to
        the 'left', 'right', or both sides (None)

    Notes
    -----
    Of the three parameters: ``start``, ``end``, and ``periods``, exactly two
    must be specified.

    To learn more about the frequency strings, please see `this link
    <http://pandas.pydata.org/pandas-docs/stable/timeseries.html#offset-aliases>`__.

    Returns
    -------
    rng : DatetimeIndex
    """
    warnings.warn("cdate_range is deprecated and will be removed in a future "
                  "version, instead use pd.bdate_range(..., freq='{freq}')"
                  .format(freq=freq), FutureWarning, stacklevel=2)

    if freq == 'C':
        holidays = kwargs.pop('holidays', [])
        weekmask = kwargs.pop('weekmask', 'Mon Tue Wed Thu Fri')
        freq = CDay(holidays=holidays, weekmask=weekmask)
    return DatetimeIndex(start=start, end=end, periods=periods, freq=freq,
                         tz=tz, normalize=normalize, name=name,
                         closed=closed, **kwargs)


def _to_m8(key, tz=None):
    """
    Timestamp-like => dt64
    """
    if not isinstance(key, Timestamp):
        # this also converts strings
        key = Timestamp(key, tz=tz)

    return np.int64(conversion.pydt_to_i8(key)).view(_NS_DTYPE)


_CACHE_START = Timestamp(datetime(1950, 1, 1))
_CACHE_END = Timestamp(datetime(2030, 1, 1))

_daterange_cache = {}


def _naive_in_cache_range(start, end):
    if start is None or end is None:
        return False
    else:
        if start.tzinfo is not None or end.tzinfo is not None:
            return False
        return _in_range(start, end, _CACHE_START, _CACHE_END)


def _in_range(start, end, rng_start, rng_end):
    return start > rng_start and end < rng_end


def _use_cached_range(freq, _normalized, start, end):
    return (freq._should_cache() and
            not (freq._normalize_cache and not _normalized) and
            _naive_in_cache_range(start, end))


def _time_to_micros(time):
    seconds = time.hour * 60 * 60 + 60 * time.minute + time.second
    return 1000000 * seconds + time.microsecond<|MERGE_RESOLUTION|>--- conflicted
+++ resolved
@@ -1675,25 +1675,6 @@
             else:
                 raise
 
-<<<<<<< HEAD
-=======
-    @property
-    def offset(self):
-        """get/set the frequency of the Index"""
-        msg = ('DatetimeIndex.offset has been deprecated and will be removed '
-               'in a future version; use DatetimeIndex.freq instead.')
-        warnings.warn(msg, FutureWarning, stacklevel=2)
-        return self.freq
-
-    @offset.setter
-    def offset(self, value):
-        """get/set the frequency of the Index"""
-        msg = ('DatetimeIndex.offset has been deprecated and will be removed '
-               'in a future version; use DatetimeIndex.freq instead.')
-        warnings.warn(msg, FutureWarning, stacklevel=2)
-        self.freq = value
-
->>>>>>> a3279206
     year = _field_accessor('year', 'Y', "The year of the datetime")
     month = _field_accessor('month', 'M',
                             "The month as January=1, December=12")
