--- conflicted
+++ resolved
@@ -386,14 +386,9 @@
     def tolist(self):
         return list(self._range)
 
-<<<<<<< HEAD
-    def _shallow_copy(self, values=None, **kwargs):
-=======
-    @Appender(Int64Index._shallow_copy.__doc__)
     def _shallow_copy(self, values=None, name: Label = no_default):
         name = self.name if name is no_default else name
 
->>>>>>> b512ed5c
         if values is None:
             return self._simple_new(self._range, name=name)
         else:
