--- conflicted
+++ resolved
@@ -13,20 +13,13 @@
 
 from pandas.core.dtypes import concat as _concat
 from pandas.core.dtypes.common import (
-<<<<<<< HEAD
-    is_int64_dtype, is_integer, is_scalar, is_timedelta64_dtype
-)
+    is_int64_dtype, is_integer, is_scalar, is_timedelta64_dtype)
 from pandas.core.dtypes.generic import (
-    ABCDataFrame, ABCSeries, ABCTimedeltaIndex
-)
-=======
-    is_int64_dtype, is_integer, is_scalar, is_timedelta64_dtype)
-from pandas.core.dtypes.generic import ABCSeries, ABCTimedeltaIndex
+    ABCDataFrame, ABCSeries, ABCTimedeltaIndex)
 
 from pandas.core import ops
 import pandas.core.common as com
 import pandas.core.indexes.base as ibase
->>>>>>> a2e59949
 from pandas.core.indexes.base import Index, _index_shared_docs
 from pandas.core.indexes.numeric import Int64Index
 
