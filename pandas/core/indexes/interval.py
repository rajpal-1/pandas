--- conflicted
+++ resolved
@@ -9,11 +9,7 @@
 from typing import (
     Any,
     Hashable,
-<<<<<<< HEAD
     Sequence,
-    cast,
-=======
->>>>>>> 3af1a4fa
 )
 
 import numpy as np
