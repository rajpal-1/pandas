--- conflicted
+++ resolved
@@ -727,20 +727,11 @@
                 if isinstance(locs, slice):
                     # Only needed for get_indexer_non_unique
                     locs = np.arange(locs.start, locs.stop, locs.step, dtype="intp")
-<<<<<<< HEAD
                 elif lib.is_integer(locs):
                     locs = np.array(locs, ndmin=1)
                 else:
-                    # FIXME: This is wrong; its boolean; not reached
-                    # error: Item "int" of "Union[int, ndarray[Any, Any]]"
-                    #  has no attribute "dtype"
-                    assert locs.dtype.kind == "i"  # type: ignore[union-attr]
-
-=======
-                elif not self.is_unique and not self.is_monotonic:
+                    # otherwise we have ndarray[bool]
                     locs = np.where(locs)[0]
-                locs = np.array(locs, ndmin=1)
->>>>>>> bc70099b
             except KeyError:
                 missing.append(i)
                 locs = np.array([-1])
