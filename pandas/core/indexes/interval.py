""" define the IntervalIndex """
from operator import le, lt
import textwrap
from typing import Any, Optional, Tuple, Union

import numpy as np

from pandas._config import get_option

from pandas._libs import Timedelta, Timestamp, lib
from pandas._libs.interval import Interval, IntervalMixin, IntervalTree
from pandas._typing import AnyArrayLike
from pandas.util._decorators import Appender, Substitution, cache_readonly
from pandas.util._exceptions import rewrite_exception

from pandas.core.dtypes.cast import (
    find_common_type,
    infer_dtype_from_scalar,
    maybe_downcast_to_dtype,
)
from pandas.core.dtypes.common import (
    ensure_platform_int,
    is_categorical,
    is_datetime64tz_dtype,
    is_datetime_or_timedelta_dtype,
    is_dtype_equal,
    is_float,
    is_float_dtype,
    is_integer,
    is_integer_dtype,
    is_interval_dtype,
    is_list_like,
    is_number,
    is_object_dtype,
    is_scalar,
)
from pandas.core.dtypes.generic import ABCSeries
from pandas.core.dtypes.missing import isna

from pandas.core import accessor
from pandas.core.algorithms import take_1d
from pandas.core.arrays.interval import IntervalArray, _interval_shared_docs
import pandas.core.common as com
import pandas.core.indexes.base as ibase
from pandas.core.indexes.base import (
    Index,
    InvalidIndexError,
    _index_shared_docs,
    default_pprint,
    ensure_index,
    maybe_extract_name,
)
from pandas.core.indexes.datetimes import DatetimeIndex, date_range
<<<<<<< HEAD
=======
from pandas.core.indexes.extension import (
    ExtensionIndex,
    inherit_names,
    make_wrapped_comparison_op,
)
>>>>>>> 77fd1cf4
from pandas.core.indexes.multi import MultiIndex
from pandas.core.indexes.timedeltas import TimedeltaIndex, timedelta_range
from pandas.core.ops import get_op_result_name

from pandas.tseries.frequencies import to_offset
from pandas.tseries.offsets import DateOffset

_VALID_CLOSED = {"left", "right", "both", "neither"}
_index_doc_kwargs = dict(ibase._index_doc_kwargs)

_index_doc_kwargs.update(
    dict(
        klass="IntervalIndex",
        qualname="IntervalIndex",
        target_klass="IntervalIndex or list of Intervals",
        name=textwrap.dedent(
            """\
         name : object, optional
              Name to be stored in the index.
         """
        ),
    )
)


def _get_next_label(label):
    dtype = getattr(label, "dtype", type(label))
    if isinstance(label, (Timestamp, Timedelta)):
        dtype = "datetime64"
    if is_datetime_or_timedelta_dtype(dtype) or is_datetime64tz_dtype(dtype):
        return label + np.timedelta64(1, "ns")
    elif is_integer_dtype(dtype):
        return label + 1
    elif is_float_dtype(dtype):
        return np.nextafter(label, np.infty)
    else:
        raise TypeError(f"cannot determine next label for type {repr(type(label))}")


def _get_prev_label(label):
    dtype = getattr(label, "dtype", type(label))
    if isinstance(label, (Timestamp, Timedelta)):
        dtype = "datetime64"
    if is_datetime_or_timedelta_dtype(dtype) or is_datetime64tz_dtype(dtype):
        return label - np.timedelta64(1, "ns")
    elif is_integer_dtype(dtype):
        return label - 1
    elif is_float_dtype(dtype):
        return np.nextafter(label, -np.infty)
    else:
        raise TypeError(f"cannot determine next label for type {repr(type(label))}")


def _new_IntervalIndex(cls, d):
    """
    This is called upon unpickling, rather than the default which doesn't have
    arguments and breaks __new__.
    """
    return cls.from_arrays(**d)


class SetopCheck:
    """
    This is called to decorate the set operations of IntervalIndex
    to perform the type check in advance.
    """

    def __init__(self, op_name):
        self.op_name = op_name

    def __call__(self, setop):
        def func(intvidx_self, other, sort=False):
            intvidx_self._assert_can_do_setop(other)
            other = ensure_index(other)

            if not isinstance(other, IntervalIndex):
                result = getattr(intvidx_self.astype(object), self.op_name)(other)
                if self.op_name in ("difference",):
                    result = result.astype(intvidx_self.dtype)
                return result
            elif intvidx_self.closed != other.closed:
                raise ValueError(
                    "can only do set operations between two IntervalIndex "
                    "objects that are closed on the same side"
                )

            # GH 19016: ensure set op will not return a prohibited dtype
            subtypes = [intvidx_self.dtype.subtype, other.dtype.subtype]
            common_subtype = find_common_type(subtypes)
            if is_object_dtype(common_subtype):
                raise TypeError(
                    f"can only do {self.op_name} between two IntervalIndex "
                    "objects that have compatible dtypes"
                )

            return setop(intvidx_self, other, sort)

        return func


@Appender(
    _interval_shared_docs["class"]
    % dict(
        klass="IntervalIndex",
        summary="Immutable index of intervals that are closed on the same side.",
        name=_index_doc_kwargs["name"],
        versionadded="0.20.0",
        extra_attributes="is_overlapping\nvalues\n",
        extra_methods="",
        examples=textwrap.dedent(
            """\
    Examples
    --------
    A new ``IntervalIndex`` is typically constructed using
    :func:`interval_range`:

    >>> pd.interval_range(start=0, end=5)
    IntervalIndex([(0, 1], (1, 2], (2, 3], (3, 4], (4, 5]],
                  closed='right',
                  dtype='interval[int64]')

    It may also be constructed using one of the constructor
    methods: :meth:`IntervalIndex.from_arrays`,
    :meth:`IntervalIndex.from_breaks`, and :meth:`IntervalIndex.from_tuples`.

    See further examples in the doc strings of ``interval_range`` and the
    mentioned constructor methods.
    """
        ),
    )
)
@accessor.delegate_names(
    delegate=IntervalArray,
    accessors=["length", "size", "left", "right", "mid", "closed", "dtype"],
    typ="property",
    overwrite=True,
)
@accessor.delegate_names(
    delegate=IntervalArray,
    accessors=[
        "__array__",
        "overlaps",
        "contains",
        "__len__",
        "set_closed",
        "to_tuples",
    ],
    typ="method",
    overwrite=True,
)
@inherit_names(
    ["is_non_overlapping_monotonic", "mid", "_ndarray_values"],
    IntervalArray,
    cache=True,
)
class IntervalIndex(IntervalMixin, ExtensionIndex, accessor.PandasDelegate):
    _typ = "intervalindex"
    _comparables = ["name"]
    _attributes = ["name", "closed"]

    # we would like our indexing holder to defer to us
    _defer_to_indexing = True

    # Immutable, so we are able to cache computations like isna in '_mask'
    _mask = None

    _raw_inherit = {"__array__", "overlaps", "contains"}

    # --------------------------------------------------------------------
    # Constructors

    def __new__(
        cls,
        data,
        closed=None,
        dtype=None,
        copy: bool = False,
        name=None,
        verify_integrity: bool = True,
    ):

        name = maybe_extract_name(name, data, cls)

        with rewrite_exception("IntervalArray", cls.__name__):
            array = IntervalArray(
                data,
                closed=closed,
                copy=copy,
                dtype=dtype,
                verify_integrity=verify_integrity,
            )

        return cls._simple_new(array, name)

    @classmethod
    def _simple_new(cls, array, name, closed=None):
        """
        Construct from an IntervalArray

        Parameters
        ----------
        array : IntervalArray
        name : str
            Attached as result.name
        closed : Any
            Ignored.
        """
        result = IntervalMixin.__new__(cls)
        result._data = array
        result.name = name
        result._no_setting_name = False
        result._reset_identity()
        return result

    @classmethod
    @Appender(
        _interval_shared_docs["from_breaks"]
        % dict(
            klass="IntervalIndex",
            examples=textwrap.dedent(
                """\
        Examples
        --------
        >>> pd.IntervalIndex.from_breaks([0, 1, 2, 3])
        IntervalIndex([(0, 1], (1, 2], (2, 3]],
                      closed='right',
                      dtype='interval[int64]')
        """
            ),
        )
    )
    def from_breaks(
        cls, breaks, closed: str = "right", name=None, copy: bool = False, dtype=None
    ):
        with rewrite_exception("IntervalArray", cls.__name__):
            array = IntervalArray.from_breaks(
                breaks, closed=closed, copy=copy, dtype=dtype
            )
        return cls._simple_new(array, name=name)

    @classmethod
    @Appender(
        _interval_shared_docs["from_arrays"]
        % dict(
            klass="IntervalIndex",
            examples=textwrap.dedent(
                """\
        Examples
        --------
        >>> pd.IntervalIndex.from_arrays([0, 1, 2], [1, 2, 3])
        IntervalIndex([(0, 1], (1, 2], (2, 3]],
                      closed='right',
                      dtype='interval[int64]')
        """
            ),
        )
    )
    def from_arrays(
        cls,
        left,
        right,
        closed: str = "right",
        name=None,
        copy: bool = False,
        dtype=None,
    ):
        with rewrite_exception("IntervalArray", cls.__name__):
            array = IntervalArray.from_arrays(
                left, right, closed, copy=copy, dtype=dtype
            )
        return cls._simple_new(array, name=name)

    @classmethod
    @Appender(
        _interval_shared_docs["from_tuples"]
        % dict(
            klass="IntervalIndex",
            examples=textwrap.dedent(
                """\
        Examples
        --------
        >>> pd.IntervalIndex.from_tuples([(0, 1), (1, 2)])
        IntervalIndex([(0, 1], (1, 2]],
                       closed='right',
                       dtype='interval[int64]')
        """
            ),
        )
    )
    def from_tuples(
        cls, data, closed: str = "right", name=None, copy: bool = False, dtype=None
    ):
        with rewrite_exception("IntervalArray", cls.__name__):
            arr = IntervalArray.from_tuples(data, closed=closed, copy=copy, dtype=dtype)
        return cls._simple_new(arr, name=name)

    # --------------------------------------------------------------------

    @Appender(_index_shared_docs["_shallow_copy"])
    def _shallow_copy(self, left=None, right=None, **kwargs):
        result = self._data._shallow_copy(left=left, right=right)
        attributes = self._get_attributes_dict()
        attributes.update(kwargs)
        return self._simple_new(result, **attributes)

    @cache_readonly
    def _isnan(self):
        """
        Return a mask indicating if each value is NA.
        """
        if self._mask is None:
            self._mask = isna(self.left)
        return self._mask

    @cache_readonly
    def _engine(self):
        left = self._maybe_convert_i8(self.left)
        right = self._maybe_convert_i8(self.right)
        return IntervalTree(left, right, closed=self.closed)

    def __contains__(self, key) -> bool:
        """
        return a boolean if this key is IN the index
        We *only* accept an Interval

        Parameters
        ----------
        key : Interval

        Returns
        -------
        bool
        """
        if not isinstance(key, Interval):
            return False

        try:
            self.get_loc(key)
            return True
        except KeyError:
            return False

    @cache_readonly
    def _multiindex(self):
        return MultiIndex.from_arrays([self.left, self.right], names=["left", "right"])

    @cache_readonly
    def values(self):
        """
        Return the IntervalIndex's data as an IntervalArray.
        """
        return self._data

    @cache_readonly
    def _values(self):
        return self._data

    def __array_wrap__(self, result, context=None):
        # we don't want the superclass implementation
        return result

    def __reduce__(self):
        d = dict(left=self.left, right=self.right)
        d.update(self._get_attributes_dict())
        return _new_IntervalIndex, (type(self), d), None

    @Appender(_index_shared_docs["astype"])
    def astype(self, dtype, copy=True):
        with rewrite_exception("IntervalArray", type(self).__name__):
            new_values = self.values.astype(dtype, copy=copy)
        if is_interval_dtype(new_values):
            return self._shallow_copy(new_values.left, new_values.right)
        return Index.astype(self, dtype, copy=copy)

    @property
    def inferred_type(self) -> str:
        """Return a string of the type inferred from the values"""
        return "interval"

    @Appender(Index.memory_usage.__doc__)
    def memory_usage(self, deep: bool = False) -> int:
        # we don't use an explicit engine
        # so return the bytes here
        return self.left.memory_usage(deep=deep) + self.right.memory_usage(deep=deep)

    @cache_readonly
    def is_monotonic(self) -> bool:
        """
        Return True if the IntervalIndex is monotonic increasing (only equal or
        increasing values), else False
        """
        return self.is_monotonic_increasing

    @cache_readonly
    def is_monotonic_increasing(self) -> bool:
        """
        Return True if the IntervalIndex is monotonic increasing (only equal or
        increasing values), else False
        """
        return self._engine.is_monotonic_increasing

    @cache_readonly
    def is_monotonic_decreasing(self) -> bool:
        """
        Return True if the IntervalIndex is monotonic decreasing (only equal or
        decreasing values), else False
        """
        return self[::-1].is_monotonic_increasing

    @cache_readonly
    def is_unique(self):
        """
        Return True if the IntervalIndex contains unique elements, else False.
        """
        left = self.left
        right = self.right

        if self.isna().sum() > 1:
            return False

        if left.is_unique or right.is_unique:
            return True

        seen_pairs = set()
        check_idx = np.where(left.duplicated(keep=False))[0]
        for idx in check_idx:
            pair = (left[idx], right[idx])
            if pair in seen_pairs:
                return False
            seen_pairs.add(pair)

        return True

    @property
    def is_overlapping(self):
        """
        Return True if the IntervalIndex has overlapping intervals, else False.

        Two intervals overlap if they share a common point, including closed
        endpoints. Intervals that only have an open endpoint in common do not
        overlap.

        .. versionadded:: 0.24.0

        Returns
        -------
        bool
            Boolean indicating if the IntervalIndex has overlapping intervals.

        See Also
        --------
        Interval.overlaps : Check whether two Interval objects overlap.
        IntervalIndex.overlaps : Check an IntervalIndex elementwise for
            overlaps.

        Examples
        --------
        >>> index = pd.IntervalIndex.from_tuples([(0, 2), (1, 3), (4, 5)])
        >>> index
        IntervalIndex([(0, 2], (1, 3], (4, 5]],
              closed='right',
              dtype='interval[int64]')
        >>> index.is_overlapping
        True

        Intervals that share closed endpoints overlap:

        >>> index = pd.interval_range(0, 3, closed='both')
        >>> index
        IntervalIndex([[0, 1], [1, 2], [2, 3]],
              closed='both',
              dtype='interval[int64]')
        >>> index.is_overlapping
        True

        Intervals that only have an open endpoint in common do not overlap:

        >>> index = pd.interval_range(0, 3, closed='left')
        >>> index
        IntervalIndex([[0, 1), [1, 2), [2, 3)],
              closed='left',
              dtype='interval[int64]')
        >>> index.is_overlapping
        False
        """
        # GH 23309
        return self._engine.is_overlapping

    @Appender(_index_shared_docs["_convert_scalar_indexer"])
    def _convert_scalar_indexer(self, key, kind=None):
        if kind == "iloc":
            return super()._convert_scalar_indexer(key, kind=kind)
        return key

    def _maybe_cast_slice_bound(self, label, side, kind):
        return getattr(self, side)._maybe_cast_slice_bound(label, side, kind)

    @Appender(_index_shared_docs["_convert_list_indexer"])
    def _convert_list_indexer(self, keyarr, kind=None):
        """
        we are passed a list-like indexer. Return the
        indexer for matching intervals.
        """
        locs = self.get_indexer_for(keyarr)

        # we have missing values
        if (locs == -1).any():
            raise KeyError

        return locs

    def _can_reindex(self, indexer: np.ndarray) -> None:
        """
        Check if we are allowing reindexing with this particular indexer.

        Parameters
        ----------
        indexer : an integer indexer

        Raises
        ------
        ValueError if its a duplicate axis
        """

        # trying to reindex on an axis with duplicates
        if self.is_overlapping and len(indexer):
            raise ValueError("cannot reindex from an overlapping axis")

    def _needs_i8_conversion(self, key):
        """
        Check if a given key needs i8 conversion. Conversion is necessary for
        Timestamp, Timedelta, DatetimeIndex, and TimedeltaIndex keys. An
        Interval-like requires conversion if it's endpoints are one of the
        aforementioned types.

        Assumes that any list-like data has already been cast to an Index.

        Parameters
        ----------
        key : scalar or Index-like
            The key that should be checked for i8 conversion

        Returns
        -------
        bool
        """
        if is_interval_dtype(key) or isinstance(key, Interval):
            return self._needs_i8_conversion(key.left)

        i8_types = (Timestamp, Timedelta, DatetimeIndex, TimedeltaIndex)
        return isinstance(key, i8_types)

    def _maybe_convert_i8(self, key):
        """
        Maybe convert a given key to it's equivalent i8 value(s). Used as a
        preprocessing step prior to IntervalTree queries (self._engine), which
        expects numeric data.

        Parameters
        ----------
        key : scalar or list-like
            The key that should maybe be converted to i8.

        Returns
        -------
        scalar or list-like
            The original key if no conversion occurred, int if converted scalar,
            Int64Index if converted list-like.
        """
        original = key
        if is_list_like(key):
            key = ensure_index(key)

        if not self._needs_i8_conversion(key):
            return original

        scalar = is_scalar(key)
        if is_interval_dtype(key) or isinstance(key, Interval):
            # convert left/right and reconstruct
            left = self._maybe_convert_i8(key.left)
            right = self._maybe_convert_i8(key.right)
            constructor = Interval if scalar else IntervalIndex.from_arrays
            return constructor(left, right, closed=self.closed)

        if scalar:
            # Timestamp/Timedelta
            key_dtype, key_i8 = infer_dtype_from_scalar(key, pandas_dtype=True)
        else:
            # DatetimeIndex/TimedeltaIndex
            key_dtype, key_i8 = key.dtype, Index(key.asi8)
            if key.hasnans:
                # convert NaT from it's i8 value to np.nan so it's not viewed
                # as a valid value, maybe causing errors (e.g. is_overlapping)
                key_i8 = key_i8.where(~key._isnan)

        # ensure consistency with IntervalIndex subtype
        subtype = self.dtype.subtype

        if not is_dtype_equal(subtype, key_dtype):
            raise ValueError(
                f"Cannot index an IntervalIndex of subtype {subtype} with "
                f"values of dtype {key_dtype}"
            )

        return key_i8

    def _check_method(self, method):
        if method is None:
            return

        if method in ["bfill", "backfill", "pad", "ffill", "nearest"]:
            raise NotImplementedError(
                f"method {method} not yet implemented for IntervalIndex"
            )

        raise ValueError("Invalid fill method")

    def _searchsorted_monotonic(self, label, side, exclude_label=False):
        if not self.is_non_overlapping_monotonic:
            raise KeyError(
                "can only get slices from an IntervalIndex if bounds are "
                "non-overlapping and all monotonic increasing or decreasing"
            )

        if isinstance(label, IntervalMixin):
            raise NotImplementedError("Interval objects are not currently supported")

        # GH 20921: "not is_monotonic_increasing" for the second condition
        # instead of "is_monotonic_decreasing" to account for single element
        # indexes being both increasing and decreasing
        if (side == "left" and self.left.is_monotonic_increasing) or (
            side == "right" and not self.left.is_monotonic_increasing
        ):
            sub_idx = self.right
            if self.open_right or exclude_label:
                label = _get_next_label(label)
        else:
            sub_idx = self.left
            if self.open_left or exclude_label:
                label = _get_prev_label(label)

        return sub_idx._searchsorted_monotonic(label, side)

    def get_loc(
        self, key: Any, method: Optional[str] = None, tolerance=None
    ) -> Union[int, slice, np.ndarray]:
        """
        Get integer location, slice or boolean mask for requested label.

        Parameters
        ----------
        key : label
        method : {None}, optional
            * default: matches where the label is within an interval only.

        Returns
        -------
        int if unique index, slice if monotonic index, else mask

        Examples
        --------
        >>> i1, i2 = pd.Interval(0, 1), pd.Interval(1, 2)
        >>> index = pd.IntervalIndex([i1, i2])
        >>> index.get_loc(1)
        0

        You can also supply a point inside an interval.

        >>> index.get_loc(1.5)
        1

        If a label is in several intervals, you get the locations of all the
        relevant intervals.

        >>> i3 = pd.Interval(0, 2)
        >>> overlapping_index = pd.IntervalIndex([i1, i2, i3])
        >>> overlapping_index.get_loc(0.5)
        array([ True, False,  True])

        Only exact matches will be returned if an interval is provided.

        >>> index.get_loc(pd.Interval(0, 1))
        0
        """
        self._check_method(method)

        # list-like are invalid labels for II but in some cases may work, e.g
        # single element array of comparable type, so guard against them early
        if is_list_like(key):
            raise KeyError(key)

        if isinstance(key, Interval):
            if self.closed != key.closed:
                raise KeyError(key)
            mask = (self.left == key.left) & (self.right == key.right)
        else:
            # assume scalar
            op_left = le if self.closed_left else lt
            op_right = le if self.closed_right else lt
            try:
                mask = op_left(self.left, key) & op_right(key, self.right)
            except TypeError:
                # scalar is not comparable to II subtype --> invalid label
                raise KeyError(key)

        matches = mask.sum()
        if matches == 0:
            raise KeyError(key)
        elif matches == 1:
            return mask.argmax()
        return lib.maybe_booleans_to_slice(mask.view("u1"))

    @Substitution(
        **dict(
            _index_doc_kwargs,
            **{
                "raises_section": textwrap.dedent(
                    """
        Raises
        ------
        NotImplementedError
            If any method argument other than the default of
            None is specified as these are not yet implemented.
        """
                )
            },
        )
    )
    @Appender(_index_shared_docs["get_indexer"])
    def get_indexer(
        self,
        target: AnyArrayLike,
        method: Optional[str] = None,
        limit: Optional[int] = None,
        tolerance: Optional[Any] = None,
    ) -> np.ndarray:

        self._check_method(method)

        if self.is_overlapping:
            raise InvalidIndexError(
                "cannot handle overlapping indices; "
                "use IntervalIndex.get_indexer_non_unique"
            )

        target_as_index = ensure_index(target)

        if isinstance(target_as_index, IntervalIndex):
            # equal indexes -> 1:1 positional match
            if self.equals(target_as_index):
                return np.arange(len(self), dtype="intp")

            # different closed or incompatible subtype -> no matches
            common_subtype = find_common_type(
                [self.dtype.subtype, target_as_index.dtype.subtype]
            )
            if self.closed != target_as_index.closed or is_object_dtype(common_subtype):
                return np.repeat(np.intp(-1), len(target_as_index))

            # non-overlapping -> at most one match per interval in target_as_index
            # want exact matches -> need both left/right to match, so defer to
            # left/right get_indexer, compare elementwise, equality -> match
            left_indexer = self.left.get_indexer(target_as_index.left)
            right_indexer = self.right.get_indexer(target_as_index.right)
            indexer = np.where(left_indexer == right_indexer, left_indexer, -1)
        elif is_categorical(target_as_index):
            # get an indexer for unique categories then propagate to codes via take_1d
            categories_indexer = self.get_indexer(target_as_index.categories)
            indexer = take_1d(categories_indexer, target_as_index.codes, fill_value=-1)
        elif not is_object_dtype(target_as_index):
            # homogeneous scalar index: use IntervalTree
            target_as_index = self._maybe_convert_i8(target_as_index)
            indexer = self._engine.get_indexer(target_as_index.values)
        else:
            # heterogeneous scalar index: defer elementwise to get_loc
            # (non-overlapping so get_loc guarantees scalar of KeyError)
            indexer = []
            for key in target_as_index:
                try:
                    loc = self.get_loc(key)
                except KeyError:
                    loc = -1
                indexer.append(loc)

        return ensure_platform_int(indexer)

    @Appender(_index_shared_docs["get_indexer_non_unique"] % _index_doc_kwargs)
    def get_indexer_non_unique(
        self, target: AnyArrayLike
    ) -> Tuple[np.ndarray, np.ndarray]:
        target_as_index = ensure_index(target)

        # check that target_as_index IntervalIndex is compatible
        if isinstance(target_as_index, IntervalIndex):
            common_subtype = find_common_type(
                [self.dtype.subtype, target_as_index.dtype.subtype]
            )
            if self.closed != target_as_index.closed or is_object_dtype(common_subtype):
                # different closed or incompatible subtype -> no matches
                return (
                    np.repeat(-1, len(target_as_index)),
                    np.arange(len(target_as_index)),
                )

        if is_object_dtype(target_as_index) or isinstance(
            target_as_index, IntervalIndex
        ):
            # target_as_index might contain intervals: defer elementwise to get_loc
            indexer, missing = [], []
            for i, key in enumerate(target_as_index):
                try:
                    locs = self.get_loc(key)
                    if isinstance(locs, slice):
                        locs = np.arange(locs.start, locs.stop, locs.step, dtype="intp")
                    locs = np.array(locs, ndmin=1)
                except KeyError:
                    missing.append(i)
                    locs = np.array([-1])
                indexer.append(locs)
            indexer = np.concatenate(indexer)
        else:
            target_as_index = self._maybe_convert_i8(target_as_index)
            indexer, missing = self._engine.get_indexer_non_unique(
                target_as_index.values
            )

        return ensure_platform_int(indexer), ensure_platform_int(missing)

    def get_indexer_for(self, target: AnyArrayLike, **kwargs) -> np.ndarray:
        """
        Guaranteed return of an indexer even when overlapping.

        This dispatches to get_indexer or get_indexer_non_unique
        as appropriate.

        Returns
        -------
        numpy.ndarray
            List of indices.
        """
        if self.is_overlapping:
            return self.get_indexer_non_unique(target)[0]
        return self.get_indexer(target, **kwargs)

    @Appender(_index_shared_docs["get_value"] % _index_doc_kwargs)
    def get_value(self, series: ABCSeries, key: Any) -> Any:

        if com.is_bool_indexer(key):
            loc = key
        elif is_list_like(key):
            if self.is_overlapping:
                loc, missing = self.get_indexer_non_unique(key)
                if len(missing):
                    raise KeyError
            else:
                loc = self.get_indexer(key)
        elif isinstance(key, slice):
            if not (key.step is None or key.step == 1):
                raise ValueError("cannot support not-default step in a slice")
            loc = self._convert_slice_indexer(key, kind="getitem")
        else:
            loc = self.get_loc(key)
        return series.iloc[loc]

    @Appender(_index_shared_docs["where"])
    def where(self, cond, other=None):
        if other is None:
            other = self._na_value
        values = np.where(cond, self.values, other)
        return self._shallow_copy(values)

    def delete(self, loc):
        """
        Return a new IntervalIndex with passed location(-s) deleted

        Returns
        -------
        IntervalIndex
        """
        new_left = self.left.delete(loc)
        new_right = self.right.delete(loc)
        return self._shallow_copy(new_left, new_right)

    def insert(self, loc, item):
        """
        Return a new IntervalIndex inserting new item at location. Follows
        Python list.append semantics for negative values.  Only Interval
        objects and NA can be inserted into an IntervalIndex

        Parameters
        ----------
        loc : int
        item : object

        Returns
        -------
        IntervalIndex
        """
        if isinstance(item, Interval):
            if item.closed != self.closed:
                raise ValueError(
                    "inserted item must be closed on the same side as the index"
                )
            left_insert = item.left
            right_insert = item.right
        elif is_scalar(item) and isna(item):
            # GH 18295
            left_insert = right_insert = item
        else:
            raise ValueError(
                "can only insert Interval objects and NA into an IntervalIndex"
            )

        new_left = self.left.insert(loc, left_insert)
        new_right = self.right.insert(loc, right_insert)
        return self._shallow_copy(new_left, new_right)

    def _concat_same_dtype(self, to_concat, name):
        """
        assert that we all have the same .closed
        we allow a 0-len index here as well
        """
        if not len({i.closed for i in to_concat if len(i)}) == 1:
            raise ValueError(
                "can only append two IntervalIndex objects "
                "that are closed on the same side"
            )
        return super()._concat_same_dtype(to_concat, name)

    @Appender(_index_shared_docs["take"] % _index_doc_kwargs)
    def take(self, indices, axis=0, allow_fill=True, fill_value=None, **kwargs):
        result = self._data.take(
            indices, axis=axis, allow_fill=allow_fill, fill_value=fill_value, **kwargs
        )
        return self._shallow_copy(result)

    def __getitem__(self, value):
        result = self._data[value]
        if isinstance(result, IntervalArray):
            return self._shallow_copy(result)
        else:
            # scalar
            return result

    # --------------------------------------------------------------------
    # Rendering Methods
    # __repr__ associated methods are based on MultiIndex

    def _format_with_header(self, header, **kwargs):
        return header + list(self._format_native_types(**kwargs))

    def _format_native_types(self, na_rep="NaN", quoting=None, **kwargs):
        # GH 28210: use base method but with different default na_rep
        return super()._format_native_types(na_rep=na_rep, quoting=quoting, **kwargs)

    def _format_data(self, name=None):

        # TODO: integrate with categorical and make generic
        # name argument is unused here; just for compat with base / categorical
        n = len(self)
        max_seq_items = min((get_option("display.max_seq_items") or n) // 10, 10)

        formatter = str

        if n == 0:
            summary = "[]"
        elif n == 1:
            first = formatter(self[0])
            summary = f"[{first}]"
        elif n == 2:
            first = formatter(self[0])
            last = formatter(self[-1])
            summary = f"[{first}, {last}]"
        else:

            if n > max_seq_items:
                n = min(max_seq_items // 2, 10)
                head = [formatter(x) for x in self[:n]]
                tail = [formatter(x) for x in self[-n:]]
                head_joined = ", ".join(head)
                tail_joined = ", ".join(tail)
                summary = f"[{head_joined} ... {tail_joined}]"
            else:
                tail = [formatter(x) for x in self]
                joined = ", ".join(tail)
                summary = f"[{joined}]"

        return summary + "," + self._format_space()

    def _format_attrs(self):
        attrs = [("closed", repr(self.closed))]
        if self.name is not None:
            attrs.append(("name", default_pprint(self.name)))
        attrs.append(("dtype", f"'{self.dtype}'"))
        return attrs

    def _format_space(self) -> str:
        space = " " * (len(type(self).__name__) + 1)
        return f"\n{space}"

    # --------------------------------------------------------------------

    def argsort(self, *args, **kwargs):
        return np.lexsort((self.right, self.left))

    def equals(self, other) -> bool:
        """
        Determines if two IntervalIndex objects contain the same elements.
        """
        if self.is_(other):
            return True

        # if we can coerce to an II
        # then we can compare
        if not isinstance(other, IntervalIndex):
            if not is_interval_dtype(other):
                return False
            other = Index(getattr(other, ".values", other))

        return (
            self.left.equals(other.left)
            and self.right.equals(other.right)
            and self.closed == other.closed
        )

    @Appender(_index_shared_docs["intersection"])
    @SetopCheck(op_name="intersection")
    def intersection(
        self, other: "IntervalIndex", sort: bool = False
    ) -> "IntervalIndex":
        if self.left.is_unique and self.right.is_unique:
            taken = self._intersection_unique(other)
        elif other.left.is_unique and other.right.is_unique and self.isna().sum() <= 1:
            # Swap other/self if other is unique and self does not have
            # multiple NaNs
            taken = other._intersection_unique(self)
        else:
            # duplicates
            taken = self._intersection_non_unique(other)

        if sort is None:
            taken = taken.sort_values()

        return taken

    def _intersection_unique(self, other: "IntervalIndex") -> "IntervalIndex":
        """
        Used when the IntervalIndex does not have any common endpoint,
        no mater left or right.
        Return the intersection with another IntervalIndex.

        Parameters
        ----------
        other : IntervalIndex

        Returns
        -------
        IntervalIndex
        """
        lindexer = self.left.get_indexer(other.left)
        rindexer = self.right.get_indexer(other.right)

        match = (lindexer == rindexer) & (lindexer != -1)
        indexer = lindexer.take(match.nonzero()[0])

        return self.take(indexer)

    def _intersection_non_unique(self, other: "IntervalIndex") -> "IntervalIndex":
        """
        Used when the IntervalIndex does have some common endpoints,
        on either sides.
        Return the intersection with another IntervalIndex.

        Parameters
        ----------
        other : IntervalIndex

        Returns
        -------
        IntervalIndex
        """
        mask = np.zeros(len(self), dtype=bool)

        if self.hasnans and other.hasnans:
            first_nan_loc = np.arange(len(self))[self.isna()][0]
            mask[first_nan_loc] = True

        other_tups = set(zip(other.left, other.right))
        for i, tup in enumerate(zip(self.left, self.right)):
            if tup in other_tups:
                mask[i] = True

        return self[mask]

    def _setop(op_name: str, sort=None):
        @SetopCheck(op_name=op_name)
        def func(self, other, sort=sort):
            result = getattr(self._multiindex, op_name)(other._multiindex, sort=sort)
            result_name = get_op_result_name(self, other)

            # GH 19101: ensure empty results have correct dtype
            if result.empty:
                result = result.values.astype(self.dtype.subtype)
            else:
                result = result.values

            return type(self).from_tuples(result, closed=self.closed, name=result_name)

        return func

    @property
    def is_all_dates(self) -> bool:
        """
        This is False even when left/right contain datetime-like objects,
        as the check is done on the Interval itself
        """
        return False

    union = _setop("union")
    difference = _setop("difference")
    symmetric_difference = _setop("symmetric_difference")

    # TODO: arithmetic operations

    def _delegate_property_get(self, name, *args, **kwargs):
        """ method delegation to the ._values """
        prop = getattr(self._data, name)
        return prop  # no wrapping for now

    def _delegate_method(self, name, *args, **kwargs):
        """ method delegation to the ._data """
        method = getattr(self._data, name)
        res = method(*args, **kwargs)
        if is_scalar(res) or name in self._raw_inherit:
            return res
        if isinstance(res, IntervalArray):
            return type(self)._simple_new(res, name=self.name)
        return Index(res)


IntervalIndex._add_logical_methods_disabled()


def _is_valid_endpoint(endpoint) -> bool:
    """
    Helper for interval_range to check if start/end are valid types.
    """
    return any(
        [
            is_number(endpoint),
            isinstance(endpoint, Timestamp),
            isinstance(endpoint, Timedelta),
            endpoint is None,
        ]
    )


def _is_type_compatible(a, b) -> bool:
    """
    Helper for interval_range to check type compat of start/end/freq.
    """
    is_ts_compat = lambda x: isinstance(x, (Timestamp, DateOffset))
    is_td_compat = lambda x: isinstance(x, (Timedelta, DateOffset))
    return (
        (is_number(a) and is_number(b))
        or (is_ts_compat(a) and is_ts_compat(b))
        or (is_td_compat(a) and is_td_compat(b))
        or com.any_none(a, b)
    )


def interval_range(
    start=None, end=None, periods=None, freq=None, name=None, closed="right"
):
    """
    Return a fixed frequency IntervalIndex.

    Parameters
    ----------
    start : numeric or datetime-like, default None
        Left bound for generating intervals.
    end : numeric or datetime-like, default None
        Right bound for generating intervals.
    periods : int, default None
        Number of periods to generate.
    freq : numeric, str, or DateOffset, default None
        The length of each interval. Must be consistent with the type of start
        and end, e.g. 2 for numeric, or '5H' for datetime-like.  Default is 1
        for numeric and 'D' for datetime-like.
    name : str, default None
        Name of the resulting IntervalIndex.
    closed : {'left', 'right', 'both', 'neither'}, default 'right'
        Whether the intervals are closed on the left-side, right-side, both
        or neither.

    Returns
    -------
    IntervalIndex

    See Also
    --------
    IntervalIndex : An Index of intervals that are all closed on the same side.

    Notes
    -----
    Of the four parameters ``start``, ``end``, ``periods``, and ``freq``,
    exactly three must be specified. If ``freq`` is omitted, the resulting
    ``IntervalIndex`` will have ``periods`` linearly spaced elements between
    ``start`` and ``end``, inclusively.

    To learn more about datetime-like frequency strings, please see `this link
    <https://pandas.pydata.org/pandas-docs/stable/user_guide/timeseries.html#offset-aliases>`__.

    Examples
    --------
    Numeric ``start`` and  ``end`` is supported.

    >>> pd.interval_range(start=0, end=5)
    IntervalIndex([(0, 1], (1, 2], (2, 3], (3, 4], (4, 5]],
                  closed='right', dtype='interval[int64]')

    Additionally, datetime-like input is also supported.

    >>> pd.interval_range(start=pd.Timestamp('2017-01-01'),
    ...                   end=pd.Timestamp('2017-01-04'))
    IntervalIndex([(2017-01-01, 2017-01-02], (2017-01-02, 2017-01-03],
                   (2017-01-03, 2017-01-04]],
                  closed='right', dtype='interval[datetime64[ns]]')

    The ``freq`` parameter specifies the frequency between the left and right.
    endpoints of the individual intervals within the ``IntervalIndex``.  For
    numeric ``start`` and ``end``, the frequency must also be numeric.

    >>> pd.interval_range(start=0, periods=4, freq=1.5)
    IntervalIndex([(0.0, 1.5], (1.5, 3.0], (3.0, 4.5], (4.5, 6.0]],
                  closed='right', dtype='interval[float64]')

    Similarly, for datetime-like ``start`` and ``end``, the frequency must be
    convertible to a DateOffset.

    >>> pd.interval_range(start=pd.Timestamp('2017-01-01'),
    ...                   periods=3, freq='MS')
    IntervalIndex([(2017-01-01, 2017-02-01], (2017-02-01, 2017-03-01],
                   (2017-03-01, 2017-04-01]],
                  closed='right', dtype='interval[datetime64[ns]]')

    Specify ``start``, ``end``, and ``periods``; the frequency is generated
    automatically (linearly spaced).

    >>> pd.interval_range(start=0, end=6, periods=4)
    IntervalIndex([(0.0, 1.5], (1.5, 3.0], (3.0, 4.5], (4.5, 6.0]],
              closed='right',
              dtype='interval[float64]')

    The ``closed`` parameter specifies which endpoints of the individual
    intervals within the ``IntervalIndex`` are closed.

    >>> pd.interval_range(end=5, periods=4, closed='both')
    IntervalIndex([[1, 2], [2, 3], [3, 4], [4, 5]],
                  closed='both', dtype='interval[int64]')
    """
    start = com.maybe_box_datetimelike(start)
    end = com.maybe_box_datetimelike(end)
    endpoint = start if start is not None else end

    if freq is None and com.any_none(periods, start, end):
        freq = 1 if is_number(endpoint) else "D"

    if com.count_not_none(start, end, periods, freq) != 3:
        raise ValueError(
            "Of the four parameters: start, end, periods, and "
            "freq, exactly three must be specified"
        )

    if not _is_valid_endpoint(start):
        raise ValueError(f"start must be numeric or datetime-like, got {start}")
    elif not _is_valid_endpoint(end):
        raise ValueError(f"end must be numeric or datetime-like, got {end}")

    if is_float(periods):
        periods = int(periods)
    elif not is_integer(periods) and periods is not None:
        raise TypeError(f"periods must be a number, got {periods}")

    if freq is not None and not is_number(freq):
        try:
            freq = to_offset(freq)
        except ValueError:
            raise ValueError(
                f"freq must be numeric or convertible to DateOffset, got {freq}"
            )

    # verify type compatibility
    if not all(
        [
            _is_type_compatible(start, end),
            _is_type_compatible(start, freq),
            _is_type_compatible(end, freq),
        ]
    ):
        raise TypeError("start, end, freq need to be type compatible")

    # +1 to convert interval count to breaks count (n breaks = n-1 intervals)
    if periods is not None:
        periods += 1

    if is_number(endpoint):
        # force consistency between start/end/freq (lower end if freq skips it)
        if com.all_not_none(start, end, freq):
            end -= (end - start) % freq

        # compute the period/start/end if unspecified (at most one)
        if periods is None:
            periods = int((end - start) // freq) + 1
        elif start is None:
            start = end - (periods - 1) * freq
        elif end is None:
            end = start + (periods - 1) * freq

        breaks = np.linspace(start, end, periods)
        if all(is_integer(x) for x in com.not_none(start, end, freq)):
            # np.linspace always produces float output
            breaks = maybe_downcast_to_dtype(breaks, "int64")
    else:
        # delegate to the appropriate range function
        if isinstance(endpoint, Timestamp):
            range_func = date_range
        else:
            range_func = timedelta_range

        breaks = range_func(start=start, end=end, periods=periods, freq=freq)

    return IntervalIndex.from_breaks(breaks, name=name, closed=closed)<|MERGE_RESOLUTION|>--- conflicted
+++ resolved
@@ -51,14 +51,7 @@
     maybe_extract_name,
 )
 from pandas.core.indexes.datetimes import DatetimeIndex, date_range
-<<<<<<< HEAD
-=======
-from pandas.core.indexes.extension import (
-    ExtensionIndex,
-    inherit_names,
-    make_wrapped_comparison_op,
-)
->>>>>>> 77fd1cf4
+from pandas.core.indexes.extension import ExtensionIndex, inherit_names
 from pandas.core.indexes.multi import MultiIndex
 from pandas.core.indexes.timedeltas import TimedeltaIndex, timedelta_range
 from pandas.core.ops import get_op_result_name
