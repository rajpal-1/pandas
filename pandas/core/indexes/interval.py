""" define the IntervalIndex """
import textwrap
import warnings

import numpy as np

from pandas._libs import Timedelta, Timestamp
from pandas._libs.interval import Interval, IntervalMixin, IntervalTree
from pandas.compat import add_metaclass
from pandas.util._decorators import Appender, cache_readonly
from pandas.util._doctools import _WritableDoc
from pandas.util._exceptions import rewrite_exception

from pandas.core.dtypes.cast import (
    find_common_type, infer_dtype_from_scalar, maybe_downcast_to_dtype)
from pandas.core.dtypes.common import (
    ensure_platform_int, is_datetime64tz_dtype, is_datetime_or_timedelta_dtype,
    is_dtype_equal, is_float, is_float_dtype, is_integer, is_integer_dtype,
    is_interval_dtype, is_list_like, is_number, is_object_dtype, is_scalar)
from pandas.core.dtypes.missing import isna

from pandas.core.arrays.interval import IntervalArray, _interval_shared_docs
import pandas.core.common as com
from pandas.core.config import get_option
import pandas.core.indexes.base as ibase
from pandas.core.indexes.base import (
    Index, _index_shared_docs, default_pprint, ensure_index)
from pandas.core.indexes.datetimes import DatetimeIndex, date_range
from pandas.core.indexes.multi import MultiIndex
from pandas.core.indexes.timedeltas import TimedeltaIndex, timedelta_range
from pandas.core.ops import get_op_result_name

from pandas.tseries.frequencies import to_offset
from pandas.tseries.offsets import DateOffset

_VALID_CLOSED = {'left', 'right', 'both', 'neither'}
_index_doc_kwargs = dict(ibase._index_doc_kwargs)

_index_doc_kwargs.update(
    dict(klass='IntervalIndex',
         qualname="IntervalIndex",
         target_klass='IntervalIndex or list of Intervals',
         name=textwrap.dedent("""\
         name : object, optional
              Name to be stored in the index.
         """),
         ))


def _get_next_label(label):
    dtype = getattr(label, 'dtype', type(label))
    if isinstance(label, (Timestamp, Timedelta)):
        dtype = 'datetime64'
    if is_datetime_or_timedelta_dtype(dtype) or is_datetime64tz_dtype(dtype):
        return label + np.timedelta64(1, 'ns')
    elif is_integer_dtype(dtype):
        return label + 1
    elif is_float_dtype(dtype):
        return np.nextafter(label, np.infty)
    else:
        raise TypeError('cannot determine next label for type {typ!r}'
                        .format(typ=type(label)))


def _get_prev_label(label):
    dtype = getattr(label, 'dtype', type(label))
    if isinstance(label, (Timestamp, Timedelta)):
        dtype = 'datetime64'
    if is_datetime_or_timedelta_dtype(dtype) or is_datetime64tz_dtype(dtype):
        return label - np.timedelta64(1, 'ns')
    elif is_integer_dtype(dtype):
        return label - 1
    elif is_float_dtype(dtype):
        return np.nextafter(label, -np.infty)
    else:
        raise TypeError('cannot determine next label for type {typ!r}'
                        .format(typ=type(label)))


def _get_interval_closed_bounds(interval):
    """
    Given an Interval or IntervalIndex, return the corresponding interval with
    closed bounds.
    """
    left, right = interval.left, interval.right
    if interval.open_left:
        left = _get_next_label(left)
    if interval.open_right:
        right = _get_prev_label(right)
    return left, right


def _new_IntervalIndex(cls, d):
    """
    This is called upon unpickling, rather than the default which doesn't have
    arguments and breaks __new__
    """
    return cls.from_arrays(**d)


@Appender(_interval_shared_docs['class'] % dict(
    klass="IntervalIndex",
    summary="Immutable index of intervals that are closed on the same side.",
    name=_index_doc_kwargs['name'],
    versionadded="0.20.0",
    extra_attributes="is_overlapping\nvalues\n",
    extra_methods="contains\n",
    examples=textwrap.dedent("""\
    Examples
    --------
    A new ``IntervalIndex`` is typically constructed using
    :func:`interval_range`:

    >>> pd.interval_range(start=0, end=5)
    IntervalIndex([(0, 1], (1, 2], (2, 3], (3, 4], (4, 5]],
                  closed='right',
                  dtype='interval[int64]')

    It may also be constructed using one of the constructor
    methods: :meth:`IntervalIndex.from_arrays`,
    :meth:`IntervalIndex.from_breaks`, and :meth:`IntervalIndex.from_tuples`.

    See further examples in the doc strings of ``interval_range`` and the
    mentioned constructor methods.
    """),

))
@add_metaclass(_WritableDoc)
class IntervalIndex(IntervalMixin, Index):
    _typ = 'intervalindex'
    _comparables = ['name']
    _attributes = ['name', 'closed']

    # we would like our indexing holder to defer to us
    _defer_to_indexing = True

    # Immutable, so we are able to cache computations like isna in '_mask'
    _mask = None

    # --------------------------------------------------------------------
    # Constructors

    def __new__(cls, data, closed=None, dtype=None, copy=False,
                name=None, verify_integrity=True):

        if name is None and hasattr(data, 'name'):
            name = data.name

        with rewrite_exception("IntervalArray", cls.__name__):
            array = IntervalArray(data, closed=closed, copy=copy, dtype=dtype,
                                  verify_integrity=verify_integrity)

        return cls._simple_new(array, name)

    @classmethod
    def _simple_new(cls, array, name, closed=None):
        """
        Construct from an IntervalArray

        Parameters
        ----------
        array : IntervalArray
        name : str
            Attached as result.name
        closed : Any
            Ignored.
        """
        result = IntervalMixin.__new__(cls)
        result._data = array
        result.name = name
        result._reset_identity()
        return result

    @classmethod
    @Appender(_interval_shared_docs['from_breaks'] % _index_doc_kwargs)
    def from_breaks(cls, breaks, closed='right', name=None, copy=False,
                    dtype=None):
        with rewrite_exception("IntervalArray", cls.__name__):
            array = IntervalArray.from_breaks(breaks, closed=closed, copy=copy,
                                              dtype=dtype)
        return cls._simple_new(array, name=name)

    @classmethod
    @Appender(_interval_shared_docs['from_arrays'] % _index_doc_kwargs)
    def from_arrays(cls, left, right, closed='right', name=None, copy=False,
                    dtype=None):
        with rewrite_exception("IntervalArray", cls.__name__):
            array = IntervalArray.from_arrays(left, right, closed, copy=copy,
                                              dtype=dtype)
        return cls._simple_new(array, name=name)

    @classmethod
    @Appender(_interval_shared_docs['from_intervals'] % _index_doc_kwargs)
    def from_intervals(cls, data, closed=None, name=None, copy=False,
                       dtype=None):
        msg = ('IntervalIndex.from_intervals is deprecated and will be '
               'removed in a future version; Use IntervalIndex(...) instead')
        warnings.warn(msg, FutureWarning, stacklevel=2)
        with rewrite_exception("IntervalArray", cls.__name__):
            array = IntervalArray(data, closed=closed, copy=copy, dtype=dtype)

        if name is None and isinstance(data, cls):
            name = data.name

        return cls._simple_new(array, name=name)

    @classmethod
    @Appender(_interval_shared_docs['from_tuples'] % _index_doc_kwargs)
    def from_tuples(cls, data, closed='right', name=None, copy=False,
                    dtype=None):
        with rewrite_exception("IntervalArray", cls.__name__):
            arr = IntervalArray.from_tuples(data, closed=closed, copy=copy,
                                            dtype=dtype)
        return cls._simple_new(arr, name=name)

    # --------------------------------------------------------------------

    @Appender(_index_shared_docs['_shallow_copy'])
    def _shallow_copy(self, left=None, right=None, **kwargs):
        result = self._data._shallow_copy(left=left, right=right)
        attributes = self._get_attributes_dict()
        attributes.update(kwargs)
        return self._simple_new(result, **attributes)

    @cache_readonly
    def _isnan(self):
        """Return a mask indicating if each value is NA"""
        if self._mask is None:
            self._mask = isna(self.left)
        return self._mask

    @cache_readonly
    def _engine(self):
        left = self._maybe_convert_i8(self.left)
        right = self._maybe_convert_i8(self.right)
        return IntervalTree(left, right, closed=self.closed)

    def __contains__(self, key):
        """
        return a boolean if this key is IN the index
        We *only* accept an Interval

        Parameters
        ----------
        key : Interval

        Returns
        -------
        boolean
        """
        if not isinstance(key, Interval):
            return False

        try:
            self.get_loc(key)
            return True
        except KeyError:
            return False

    def contains(self, key):
        """
        Return a boolean indicating if the key is IN the index

        We accept / allow keys to be not *just* actual
        objects.

        Parameters
        ----------
        key : int, float, Interval

        Returns
        -------
        boolean
        """
        try:
            self.get_loc(key)
            return True
        except KeyError:
            return False

    @Appender(_interval_shared_docs['to_tuples'] % dict(
        return_type="Index",
        examples="""
        Examples
        --------
        >>> idx = pd.IntervalIndex.from_arrays([0, np.nan, 2], [1, np.nan, 3])
        >>> idx.to_tuples()
        Index([(0.0, 1.0), (nan, nan), (2.0, 3.0)], dtype='object')
        >>> idx.to_tuples(na_tuple=False)
        Index([(0.0, 1.0), nan, (2.0, 3.0)], dtype='object')""",
    ))
    def to_tuples(self, na_tuple=True):
        tuples = self._data.to_tuples(na_tuple=na_tuple)
        return Index(tuples)

    @cache_readonly
    def _multiindex(self):
        return MultiIndex.from_arrays([self.left, self.right],
                                      names=['left', 'right'])

    @property
    def left(self):
        """
        Return the left endpoints of each Interval in the IntervalIndex as
        an Index
        """
        return self._data._left

    @property
    def right(self):
        """
        Return the right endpoints of each Interval in the IntervalIndex as
        an Index
        """
        return self._data._right

    @property
    def closed(self):
        """
        Whether the intervals are closed on the left-side, right-side, both or
        neither
        """
        return self._data._closed

    @Appender(_interval_shared_docs['set_closed'] % _index_doc_kwargs)
    def set_closed(self, closed):
        if closed not in _VALID_CLOSED:
            msg = "invalid option for 'closed': {closed}"
            raise ValueError(msg.format(closed=closed))

        # return self._shallow_copy(closed=closed)
        array = self._data.set_closed(closed)
        return self._simple_new(array, self.name)

    @property
    def length(self):
        """
        Return an Index with entries denoting the length of each Interval in
        the IntervalIndex
        """
        return self._data.length

    @property
    def size(self):
        # Avoid materializing ndarray[Interval]
        return self._data.size

    @property
    def shape(self):
        # Avoid materializing ndarray[Interval]
        return self._data.shape

    @property
    def itemsize(self):
        msg = ('IntervalIndex.itemsize is deprecated and will be removed in '
               'a future version')
        warnings.warn(msg, FutureWarning, stacklevel=2)

        # supress the warning from the underlying left/right itemsize
        with warnings.catch_warnings():
            warnings.simplefilter('ignore')
            return self.left.itemsize + self.right.itemsize

    def __len__(self):
        return len(self.left)

    @cache_readonly
    def values(self):
        """
        Return the IntervalIndex's data as an IntervalArray.
        """
        return self._data

    @cache_readonly
    def _values(self):
        return self._data

    @cache_readonly
    def _ndarray_values(self):
        return np.array(self._data)

    def __array__(self, result=None):
        """ the array interface, return my values """
        return self._ndarray_values

    def __array_wrap__(self, result, context=None):
        # we don't want the superclass implementation
        return result

    def __reduce__(self):
        d = dict(left=self.left,
                 right=self.right)
        d.update(self._get_attributes_dict())
        return _new_IntervalIndex, (self.__class__, d), None

    @Appender(_index_shared_docs['copy'])
    def copy(self, deep=False, name=None):
        array = self._data.copy(deep=deep)
        attributes = self._get_attributes_dict()
        if name is not None:
            attributes.update(name=name)

        return self._simple_new(array, **attributes)

    @Appender(_index_shared_docs['astype'])
    def astype(self, dtype, copy=True):
        with rewrite_exception('IntervalArray', self.__class__.__name__):
            new_values = self.values.astype(dtype, copy=copy)
        if is_interval_dtype(new_values):
            return self._shallow_copy(new_values.left, new_values.right)
        return super(IntervalIndex, self).astype(dtype, copy=copy)

    @cache_readonly
    def dtype(self):
        """Return the dtype object of the underlying data"""
        return self._data.dtype

    @property
    def inferred_type(self):
        """Return a string of the type inferred from the values"""
        return 'interval'

    @Appender(Index.memory_usage.__doc__)
    def memory_usage(self, deep=False):
        # we don't use an explicit engine
        # so return the bytes here
        return (self.left.memory_usage(deep=deep) +
                self.right.memory_usage(deep=deep))

    @cache_readonly
    def mid(self):
        """
        Return the midpoint of each Interval in the IntervalIndex as an Index
        """
        return self._data.mid

    @cache_readonly
    def is_monotonic(self):
        """
        Return True if the IntervalIndex is monotonic increasing (only equal or
        increasing values), else False
        """
        return self._multiindex.is_monotonic

    @cache_readonly
    def is_monotonic_increasing(self):
        """
        Return True if the IntervalIndex is monotonic increasing (only equal or
        increasing values), else False
        """
        return self._multiindex.is_monotonic_increasing

    @cache_readonly
    def is_monotonic_decreasing(self):
        """
        Return True if the IntervalIndex is monotonic decreasing (only equal or
        decreasing values), else False
        """
        return self._multiindex.is_monotonic_decreasing

    @cache_readonly
    def is_unique(self):
        """
        Return True if the IntervalIndex contains unique elements, else False
        """
        return self._multiindex.is_unique

    @cache_readonly
    @Appender(_interval_shared_docs['is_non_overlapping_monotonic']
              % _index_doc_kwargs)
    def is_non_overlapping_monotonic(self):
        return self._data.is_non_overlapping_monotonic

    @property
    def is_overlapping(self):
        """
        Return True if the IntervalIndex has overlapping intervals, else False.

        Two intervals overlap if they share a common point, including closed
        endpoints. Intervals that only have an open endpoint in common do not
        overlap.

        .. versionadded:: 0.24.0

        Returns
        -------
        bool
            Boolean indicating if the IntervalIndex has overlapping intervals.

        See Also
        --------
        Interval.overlaps : Check whether two Interval objects overlap.
        IntervalIndex.overlaps : Check an IntervalIndex elementwise for
            overlaps.

        Examples
        --------
        >>> index = pd.IntervalIndex.from_tuples([(0, 2), (1, 3), (4, 5)])
        >>> index
        IntervalIndex([(0, 2], (1, 3], (4, 5]],
              closed='right',
              dtype='interval[int64]')
        >>> index.is_overlapping
        True

        Intervals that share closed endpoints overlap:

        >>> index = pd.interval_range(0, 3, closed='both')
        >>> index
        IntervalIndex([[0, 1], [1, 2], [2, 3]],
              closed='both',
              dtype='interval[int64]')
        >>> index.is_overlapping
        True

        Intervals that only have an open endpoint in common do not overlap:

        >>> index = pd.interval_range(0, 3, closed='left')
        >>> index
        IntervalIndex([[0, 1), [1, 2), [2, 3)],
              closed='left',
              dtype='interval[int64]')
        >>> index.is_overlapping
        False
        """
        # GH 23309
        return self._engine.is_overlapping

    @Appender(_index_shared_docs['_convert_scalar_indexer'])
    def _convert_scalar_indexer(self, key, kind=None):
        if kind == 'iloc':
            return super(IntervalIndex, self)._convert_scalar_indexer(
                key, kind=kind)
        return key

    def _maybe_cast_slice_bound(self, label, side, kind):
        return getattr(self, side)._maybe_cast_slice_bound(label, side, kind)

    @Appender(_index_shared_docs['_convert_list_indexer'])
    def _convert_list_indexer(self, keyarr, kind=None):
        """
        we are passed a list-like indexer. Return the
        indexer for matching intervals.
        """
        locs = self.get_indexer_for(keyarr)

        # we have missing values
        if (locs == -1).any():
            raise KeyError

        return locs

    def _maybe_cast_indexed(self, key):
        """
        we need to cast the key, which could be a scalar
        or an array-like to the type of our subtype
        """
        if isinstance(key, IntervalIndex):
            return key

        subtype = self.dtype.subtype
        if is_float_dtype(subtype):
            if is_integer(key):
                key = float(key)
            elif isinstance(key, (np.ndarray, Index)):
                key = key.astype('float64')
        elif is_integer_dtype(subtype):
            if is_integer(key):
                key = int(key)

        return key

    def _needs_i8_conversion(self, key):
        """
        Check if a given key needs i8 conversion. Conversion is necessary for
        Timestamp, Timedelta, DatetimeIndex, and TimedeltaIndex keys. An
        Interval-like requires conversion if it's endpoints are one of the
        aforementioned types.

        Assumes that any list-like data has already been cast to an Index.

        Parameters
        ----------
        key : scalar or Index-like
            The key that should be checked for i8 conversion

        Returns
        -------
        boolean
        """
        if is_interval_dtype(key) or isinstance(key, Interval):
            return self._needs_i8_conversion(key.left)

        i8_types = (Timestamp, Timedelta, DatetimeIndex, TimedeltaIndex)
        return isinstance(key, i8_types)

    def _maybe_convert_i8(self, key):
        """
        Maybe convert a given key to it's equivalent i8 value(s). Used as a
        preprocessing step prior to IntervalTree queries (self._engine), which
        expects numeric data.

        Parameters
        ----------
        key : scalar or list-like
            The key that should maybe be converted to i8.

        Returns
        -------
        key: scalar or list-like
            The original key if no conversion occured, int if converted scalar,
            Int64Index if converted list-like.
        """
        original = key
        if is_list_like(key):
            key = ensure_index(key)

        if not self._needs_i8_conversion(key):
            return original

        scalar = is_scalar(key)
        if is_interval_dtype(key) or isinstance(key, Interval):
            # convert left/right and reconstruct
            left = self._maybe_convert_i8(key.left)
            right = self._maybe_convert_i8(key.right)
            constructor = Interval if scalar else IntervalIndex.from_arrays
            return constructor(left, right, closed=self.closed)

        if scalar:
            # Timestamp/Timedelta
            key_dtype, key_i8 = infer_dtype_from_scalar(key, pandas_dtype=True)
        else:
            # DatetimeIndex/TimedeltaIndex
            key_dtype, key_i8 = key.dtype, Index(key.asi8)
            if key.hasnans:
                # convert NaT from it's i8 value to np.nan so it's not viewed
                # as a valid value, maybe causing errors (e.g. is_overlapping)
                key_i8 = key_i8.where(~key._isnan)

        # ensure consistency with IntervalIndex subtype
        subtype = self.dtype.subtype
        msg = ('Cannot index an IntervalIndex of subtype {subtype} with '
               'values of dtype {other}')
        if not is_dtype_equal(subtype, key_dtype):
            raise ValueError(msg.format(subtype=subtype, other=key_dtype))

        return key_i8

    def _check_method(self, method):
        if method is None:
            return

        if method in ['bfill', 'backfill', 'pad', 'ffill', 'nearest']:
            msg = 'method {method} not yet implemented for IntervalIndex'
            raise NotImplementedError(msg.format(method=method))

        raise ValueError("Invalid fill method")

    def _searchsorted_monotonic(self, label, side, exclude_label=False):
        if not self.is_non_overlapping_monotonic:
            raise KeyError('can only get slices from an IntervalIndex if '
                           'bounds are non-overlapping and all monotonic '
                           'increasing or decreasing')

        if isinstance(label, IntervalMixin):
            raise NotImplementedError

        # GH 20921: "not is_monotonic_increasing" for the second condition
        # instead of "is_monotonic_decreasing" to account for single element
        # indexes being both increasing and decreasing
        if ((side == 'left' and self.left.is_monotonic_increasing) or
                (side == 'right' and not self.left.is_monotonic_increasing)):
            sub_idx = self.right
            if self.open_right or exclude_label:
                label = _get_next_label(label)
        else:
            sub_idx = self.left
            if self.open_left or exclude_label:
                label = _get_prev_label(label)

        return sub_idx._searchsorted_monotonic(label, side)

    def _get_loc_only_exact_matches(self, key):
        if isinstance(key, Interval):

            if not self.is_unique:
                raise ValueError("cannot index with a slice Interval"
                                 " and a non-unique index")

            # TODO: this expands to a tuple index, see if we can
            # do better
            return Index(self._multiindex.values).get_loc(key)
        raise KeyError

    def _find_non_overlapping_monotonic_bounds(self, key):
        if isinstance(key, IntervalMixin):
            start = self._searchsorted_monotonic(
                key.left, 'left', exclude_label=key.open_left)
            stop = self._searchsorted_monotonic(
                key.right, 'right', exclude_label=key.open_right)
        elif isinstance(key, slice):
            # slice
            start, stop = key.start, key.stop
            if (key.step or 1) != 1:
                raise NotImplementedError("cannot slice with a slice step")
            if start is None:
                start = 0
            else:
                start = self._searchsorted_monotonic(start, 'left')
            if stop is None:
                stop = len(self)
            else:
                stop = self._searchsorted_monotonic(stop, 'right')
        else:
            # scalar or index-like

            start = self._searchsorted_monotonic(key, 'left')
            stop = self._searchsorted_monotonic(key, 'right')
        return start, stop

    def get_loc(self, key, method=None):
        """Get integer location, slice or boolean mask for requested label.

        Parameters
        ----------
        key : label
        method : {None}, optional
            * default: matches where the label is within an interval only.

        Returns
        -------
        loc : int if unique index, slice if monotonic index, else mask

        Examples
        ---------
        >>> i1, i2 = pd.Interval(0, 1), pd.Interval(1, 2)
        >>> index = pd.IntervalIndex([i1, i2])
        >>> index.get_loc(1)
        0

        You can also supply an interval or an location for a point inside an
        interval.

        >>> index.get_loc(pd.Interval(0, 2))
        array([0, 1], dtype=int64)
        >>> index.get_loc(1.5)
        1

        If a label is in several intervals, you get the locations of all the
        relevant intervals.

        >>> i3 = pd.Interval(0, 2)
        >>> overlapping_index = pd.IntervalIndex([i2, i3])
        >>> overlapping_index.get_loc(1.5)
        array([0, 1], dtype=int64)
        """
        self._check_method(method)

        original_key = key
        key = self._maybe_cast_indexed(key)

        if self.is_non_overlapping_monotonic:
            if isinstance(key, Interval):
                left = self._maybe_cast_slice_bound(key.left, 'left', None)
                right = self._maybe_cast_slice_bound(key.right, 'right', None)
                key = Interval(left, right, key.closed)
            else:
                key = self._maybe_cast_slice_bound(key, 'left', None)

            start, stop = self._find_non_overlapping_monotonic_bounds(key)

            if start is None or stop is None:
                return slice(start, stop)
            elif start + 1 == stop:
                return start
            elif start < stop:
                return slice(start, stop)
            else:
                raise KeyError(original_key)

        else:
            # use the interval tree
            key = self._maybe_convert_i8(key)
            if isinstance(key, Interval):
                left, right = _get_interval_closed_bounds(key)
                return self._engine.get_loc_interval(left, right)
            else:
                return self._engine.get_loc(key)

    def get_value(self, series, key):
        if com.is_bool_indexer(key):
            loc = key
        elif is_list_like(key):
            loc = self.get_indexer(key)
        elif isinstance(key, slice):

            if not (key.step is None or key.step == 1):
                raise ValueError("cannot support not-default step in a slice")

            try:
                loc = self.get_loc(key)
            except TypeError:
                # we didn't find exact intervals or are non-unique
                msg = "unable to slice with this key: {key}".format(key=key)
                raise ValueError(msg)

        else:
            loc = self.get_loc(key)
        return series.iloc[loc]

    @Appender(_index_shared_docs['get_indexer'] % _index_doc_kwargs)
    def get_indexer(self, target, method=None, limit=None, tolerance=None):

        self._check_method(method)
        target = ensure_index(target)
        target = self._maybe_cast_indexed(target)

        if self.equals(target):
            return np.arange(len(self), dtype='intp')

        if self.is_non_overlapping_monotonic:
            start, stop = self._find_non_overlapping_monotonic_bounds(target)

            start_plus_one = start + 1
            if not ((start_plus_one < stop).any()):
                return np.where(start_plus_one == stop, start, -1)

        if not self.is_unique:
            raise ValueError("cannot handle non-unique indices")

        # IntervalIndex
        if isinstance(target, IntervalIndex):
            indexer = self._get_reindexer(target)

        # non IntervalIndex
        else:
            indexer = np.concatenate([self.get_loc(i) for i in target])

        return ensure_platform_int(indexer)

    def _get_reindexer(self, target):
        """
        Return an indexer for a target IntervalIndex with self
        """

        # find the left and right indexers
        left = self._maybe_convert_i8(target.left)
        right = self._maybe_convert_i8(target.right)
        lindexer = self._engine.get_indexer(left.values)
        rindexer = self._engine.get_indexer(right.values)

        # we want to return an indexer on the intervals
        # however, our keys could provide overlapping of multiple
        # intervals, so we iterate thru the indexers and construct
        # a set of indexers

        indexer = []
        n = len(self)

        for i, (lhs, rhs) in enumerate(zip(lindexer, rindexer)):

            target_value = target[i]

            # matching on the lhs bound
            if (lhs != -1 and
                    self.closed == 'right' and
                    target_value.left == self[lhs].right):
                lhs += 1

            # matching on the lhs bound
            if (rhs != -1 and
                    self.closed == 'left' and
                    target_value.right == self[rhs].left):
                rhs -= 1

            # not found
            if lhs == -1 and rhs == -1:
                indexer.append(np.array([-1]))

            elif rhs == -1:

                indexer.append(np.arange(lhs, n))

            elif lhs == -1:

                # care about left/right closed here
                value = self[i]

                # target.closed same as self.closed
                if self.closed == target.closed:
                    if target_value.left < value.left:
                        indexer.append(np.array([-1]))
                        continue

                # target.closed == 'left'
                elif self.closed == 'right':
                    if target_value.left <= value.left:
                        indexer.append(np.array([-1]))
                        continue

                # target.closed == 'right'
                elif self.closed == 'left':
                    if target_value.left <= value.left:
                        indexer.append(np.array([-1]))
                        continue

                indexer.append(np.arange(0, rhs + 1))

            else:
                indexer.append(np.arange(lhs, rhs + 1))

        return np.concatenate(indexer)

    @Appender(_index_shared_docs['get_indexer_non_unique'] % _index_doc_kwargs)
    def get_indexer_non_unique(self, target):
        target = self._maybe_cast_indexed(ensure_index(target))
        return super(IntervalIndex, self).get_indexer_non_unique(target)

    @Appender(_index_shared_docs['where'])
    def where(self, cond, other=None):
        if other is None:
            other = self._na_value
        values = np.where(cond, self.values, other)
        return self._shallow_copy(values)

    def delete(self, loc):
        """
        Return a new IntervalIndex with passed location(-s) deleted

        Returns
        -------
        new_index : IntervalIndex
        """
        new_left = self.left.delete(loc)
        new_right = self.right.delete(loc)
        return self._shallow_copy(new_left, new_right)

    def insert(self, loc, item):
        """
        Return a new IntervalIndex inserting new item at location. Follows
        Python list.append semantics for negative values.  Only Interval
        objects and NA can be inserted into an IntervalIndex

        Parameters
        ----------
        loc : int
        item : object

        Returns
        -------
        new_index : IntervalIndex
        """
        if isinstance(item, Interval):
            if item.closed != self.closed:
                raise ValueError('inserted item must be closed on the same '
                                 'side as the index')
            left_insert = item.left
            right_insert = item.right
        elif is_scalar(item) and isna(item):
            # GH 18295
            left_insert = right_insert = item
        else:
            raise ValueError('can only insert Interval objects and NA into '
                             'an IntervalIndex')

        new_left = self.left.insert(loc, left_insert)
        new_right = self.right.insert(loc, right_insert)
        return self._shallow_copy(new_left, new_right)

    def _concat_same_dtype(self, to_concat, name):
        """
        assert that we all have the same .closed
        we allow a 0-len index here as well
        """
        if not len({i.closed for i in to_concat if len(i)}) == 1:
            msg = ('can only append two IntervalIndex objects '
                   'that are closed on the same side')
            raise ValueError(msg)
        return super(IntervalIndex, self)._concat_same_dtype(to_concat, name)

    @Appender(_index_shared_docs['take'] % _index_doc_kwargs)
    def take(self, indices, axis=0, allow_fill=True,
             fill_value=None, **kwargs):
        result = self._data.take(indices, axis=axis, allow_fill=allow_fill,
                                 fill_value=fill_value, **kwargs)
        attributes = self._get_attributes_dict()
        return self._simple_new(result, **attributes)

    def __getitem__(self, value):
        result = self._data[value]
        if isinstance(result, IntervalArray):
            return self._shallow_copy(result)
        else:
            # scalar
            return result

    # --------------------------------------------------------------------
    # Rendering Methods
    # __repr__ associated methods are based on MultiIndex

    def _format_with_header(self, header, **kwargs):
        return header + list(self._format_native_types(**kwargs))

    def _format_native_types(self, na_rep='', quoting=None, **kwargs):
        """ actually format my specific types """
        from pandas.io.formats.format import ExtensionArrayFormatter
        return ExtensionArrayFormatter(values=self,
                                       na_rep=na_rep,
                                       justify='all',
                                       leading_space=False).get_result()

    def _format_data(self, name=None):

        # TODO: integrate with categorical and make generic
        # name argument is unused here; just for compat with base / categorical
        n = len(self)
        max_seq_items = min((get_option(
            'display.max_seq_items') or n) // 10, 10)

        formatter = str

        if n == 0:
            summary = '[]'
        elif n == 1:
            first = formatter(self[0])
            summary = '[{first}]'.format(first=first)
        elif n == 2:
            first = formatter(self[0])
            last = formatter(self[-1])
            summary = '[{first}, {last}]'.format(first=first, last=last)
        else:

            if n > max_seq_items:
                n = min(max_seq_items // 2, 10)
                head = [formatter(x) for x in self[:n]]
                tail = [formatter(x) for x in self[-n:]]
                summary = '[{head} ... {tail}]'.format(
                    head=', '.join(head), tail=', '.join(tail))
            else:
                tail = [formatter(x) for x in self]
                summary = '[{tail}]'.format(tail=', '.join(tail))

        return summary + ',' + self._format_space()

    def _format_attrs(self):
        attrs = [('closed', repr(self.closed))]
        if self.name is not None:
            attrs.append(('name', default_pprint(self.name)))
        attrs.append(('dtype', "'{dtype}'".format(dtype=self.dtype)))
        return attrs

    def _format_space(self):
        space = ' ' * (len(self.__class__.__name__) + 1)
        return "\n{space}".format(space=space)

    # --------------------------------------------------------------------

    def argsort(self, *args, **kwargs):
        return np.lexsort((self.right, self.left))

    def equals(self, other):
        """
        Determines if two IntervalIndex objects contain the same elements
        """
        if self.is_(other):
            return True

        # if we can coerce to an II
        # then we can compare
        if not isinstance(other, IntervalIndex):
            if not is_interval_dtype(other):
                return False
            other = Index(getattr(other, '.values', other))

        return (self.left.equals(other.left) and
                self.right.equals(other.right) and
                self.closed == other.closed)

    @Appender(_interval_shared_docs['overlaps'] % _index_doc_kwargs)
    def overlaps(self, other):
        return self._data.overlaps(other)

<<<<<<< HEAD
    def _setop(op_name):
        def func(self, other, sort=True):
            self._assert_can_do_setop(other)
            other = ensure_index(other)
            if not isinstance(other, IntervalIndex):
                result = getattr(self.astype(object), op_name)(other)
                if op_name in ('difference',):
                    result = result.astype(self.dtype)
                return result
            elif self.closed != other.closed:
                msg = ('can only do set operations between two IntervalIndex '
                       'objects that are closed on the same side')
                raise ValueError(msg)
=======
    def _setop(op_name, sort=None):
        def func(self, other, sort=sort):
            other = self._as_like_interval_index(other)
>>>>>>> 5f73594d

            # GH 19016: ensure set op will not return a prohibited dtype
            subtypes = [self.dtype.subtype, other.dtype.subtype]
            common_subtype = find_common_type(subtypes)
            if is_object_dtype(common_subtype):
                msg = ('can only do {op} between two IntervalIndex '
                       'objects that have compatible dtypes')
                raise TypeError(msg.format(op=op_name))

            result = getattr(self._multiindex, op_name)(other._multiindex,
                                                        sort=sort)
            result_name = get_op_result_name(self, other)

            # GH 19101: ensure empty results have correct dtype
            if result.empty:
                result = result.values.astype(self.dtype.subtype)
            else:
                result = result.values

            return type(self).from_tuples(result, closed=self.closed,
                                          name=result_name)

        return func

    @property
    def is_all_dates(self):
        """
        This is False even when left/right contain datetime-like objects,
        as the check is done on the Interval itself
        """
        return False

    union = _setop('union')
    intersection = _setop('intersection', sort=False)
    difference = _setop('difference')
    symmetric_difference = _setop('symmetric_difference')

    # TODO: arithmetic operations


IntervalIndex._add_logical_methods_disabled()


def _is_valid_endpoint(endpoint):
    """helper for interval_range to check if start/end are valid types"""
    return any([is_number(endpoint),
                isinstance(endpoint, Timestamp),
                isinstance(endpoint, Timedelta),
                endpoint is None])


def _is_type_compatible(a, b):
    """helper for interval_range to check type compat of start/end/freq"""
    is_ts_compat = lambda x: isinstance(x, (Timestamp, DateOffset))
    is_td_compat = lambda x: isinstance(x, (Timedelta, DateOffset))
    return ((is_number(a) and is_number(b)) or
            (is_ts_compat(a) and is_ts_compat(b)) or
            (is_td_compat(a) and is_td_compat(b)) or
            com._any_none(a, b))


def interval_range(start=None, end=None, periods=None, freq=None,
                   name=None, closed='right'):
    """
    Return a fixed frequency IntervalIndex

    Parameters
    ----------
    start : numeric or datetime-like, default None
        Left bound for generating intervals
    end : numeric or datetime-like, default None
        Right bound for generating intervals
    periods : integer, default None
        Number of periods to generate
    freq : numeric, string, or DateOffset, default None
        The length of each interval. Must be consistent with the type of start
        and end, e.g. 2 for numeric, or '5H' for datetime-like.  Default is 1
        for numeric and 'D' for datetime-like.
    name : string, default None
        Name of the resulting IntervalIndex
    closed : {'left', 'right', 'both', 'neither'}, default 'right'
        Whether the intervals are closed on the left-side, right-side, both
        or neither.

    Returns
    -------
    rng : IntervalIndex

    See Also
    --------
    IntervalIndex : An Index of intervals that are all closed on the same side.

    Notes
    -----
    Of the four parameters ``start``, ``end``, ``periods``, and ``freq``,
    exactly three must be specified. If ``freq`` is omitted, the resulting
    ``IntervalIndex`` will have ``periods`` linearly spaced elements between
    ``start`` and ``end``, inclusively.

    To learn more about datetime-like frequency strings, please see `this link
    <http://pandas.pydata.org/pandas-docs/stable/timeseries.html#offset-aliases>`__.

    Examples
    --------
    Numeric ``start`` and  ``end`` is supported.

    >>> pd.interval_range(start=0, end=5)
    IntervalIndex([(0, 1], (1, 2], (2, 3], (3, 4], (4, 5]],
                  closed='right', dtype='interval[int64]')

    Additionally, datetime-like input is also supported.

    >>> pd.interval_range(start=pd.Timestamp('2017-01-01'),
    ...                   end=pd.Timestamp('2017-01-04'))
    IntervalIndex([(2017-01-01, 2017-01-02], (2017-01-02, 2017-01-03],
                   (2017-01-03, 2017-01-04]],
                  closed='right', dtype='interval[datetime64[ns]]')

    The ``freq`` parameter specifies the frequency between the left and right.
    endpoints of the individual intervals within the ``IntervalIndex``.  For
    numeric ``start`` and ``end``, the frequency must also be numeric.

    >>> pd.interval_range(start=0, periods=4, freq=1.5)
    IntervalIndex([(0.0, 1.5], (1.5, 3.0], (3.0, 4.5], (4.5, 6.0]],
                  closed='right', dtype='interval[float64]')

    Similarly, for datetime-like ``start`` and ``end``, the frequency must be
    convertible to a DateOffset.

    >>> pd.interval_range(start=pd.Timestamp('2017-01-01'),
    ...                   periods=3, freq='MS')
    IntervalIndex([(2017-01-01, 2017-02-01], (2017-02-01, 2017-03-01],
                   (2017-03-01, 2017-04-01]],
                  closed='right', dtype='interval[datetime64[ns]]')

    Specify ``start``, ``end``, and ``periods``; the frequency is generated
    automatically (linearly spaced).

    >>> pd.interval_range(start=0, end=6, periods=4)
    IntervalIndex([(0.0, 1.5], (1.5, 3.0], (3.0, 4.5], (4.5, 6.0]],
              closed='right',
              dtype='interval[float64]')

    The ``closed`` parameter specifies which endpoints of the individual
    intervals within the ``IntervalIndex`` are closed.

    >>> pd.interval_range(end=5, periods=4, closed='both')
    IntervalIndex([[1, 2], [2, 3], [3, 4], [4, 5]],
                  closed='both', dtype='interval[int64]')
    """
    start = com.maybe_box_datetimelike(start)
    end = com.maybe_box_datetimelike(end)
    endpoint = start if start is not None else end

    if freq is None and com._any_none(periods, start, end):
        freq = 1 if is_number(endpoint) else 'D'

    if com.count_not_none(start, end, periods, freq) != 3:
        raise ValueError('Of the four parameters: start, end, periods, and '
                         'freq, exactly three must be specified')

    if not _is_valid_endpoint(start):
        msg = 'start must be numeric or datetime-like, got {start}'
        raise ValueError(msg.format(start=start))
    elif not _is_valid_endpoint(end):
        msg = 'end must be numeric or datetime-like, got {end}'
        raise ValueError(msg.format(end=end))

    if is_float(periods):
        periods = int(periods)
    elif not is_integer(periods) and periods is not None:
        msg = 'periods must be a number, got {periods}'
        raise TypeError(msg.format(periods=periods))

    if freq is not None and not is_number(freq):
        try:
            freq = to_offset(freq)
        except ValueError:
            raise ValueError('freq must be numeric or convertible to '
                             'DateOffset, got {freq}'.format(freq=freq))

    # verify type compatibility
    if not all([_is_type_compatible(start, end),
                _is_type_compatible(start, freq),
                _is_type_compatible(end, freq)]):
        raise TypeError("start, end, freq need to be type compatible")

    # +1 to convert interval count to breaks count (n breaks = n-1 intervals)
    if periods is not None:
        periods += 1

    if is_number(endpoint):
        # force consistency between start/end/freq (lower end if freq skips it)
        if com._all_not_none(start, end, freq):
            end -= (end - start) % freq

        # compute the period/start/end if unspecified (at most one)
        if periods is None:
            periods = int((end - start) // freq) + 1
        elif start is None:
            start = end - (periods - 1) * freq
        elif end is None:
            end = start + (periods - 1) * freq

        breaks = np.linspace(start, end, periods)
        if all(is_integer(x) for x in com._not_none(start, end, freq)):
            # np.linspace always produces float output
            breaks = maybe_downcast_to_dtype(breaks, 'int64')
    else:
        # delegate to the appropriate range function
        if isinstance(endpoint, Timestamp):
            range_func = date_range
        else:
            range_func = timedelta_range

        breaks = range_func(start=start, end=end, periods=periods, freq=freq)

    return IntervalIndex.from_breaks(breaks, name=name, closed=closed)<|MERGE_RESOLUTION|>--- conflicted
+++ resolved
@@ -1080,9 +1080,8 @@
     def overlaps(self, other):
         return self._data.overlaps(other)
 
-<<<<<<< HEAD
-    def _setop(op_name):
-        def func(self, other, sort=True):
+    def _setop(op_name, sort=None):
+        def func(self, other, sort=sort):
             self._assert_can_do_setop(other)
             other = ensure_index(other)
             if not isinstance(other, IntervalIndex):
@@ -1094,11 +1093,6 @@
                 msg = ('can only do set operations between two IntervalIndex '
                        'objects that are closed on the same side')
                 raise ValueError(msg)
-=======
-    def _setop(op_name, sort=None):
-        def func(self, other, sort=sort):
-            other = self._as_like_interval_index(other)
->>>>>>> 5f73594d
 
             # GH 19016: ensure set op will not return a prohibited dtype
             subtypes = [self.dtype.subtype, other.dtype.subtype]
