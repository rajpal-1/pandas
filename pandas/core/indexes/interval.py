""" define the IntervalIndex """
from operator import le, lt
import textwrap
from typing import Any, Optional, Tuple, Union

import numpy as np

from pandas._config import get_option

from pandas._libs import Timedelta, Timestamp, lib
from pandas._libs.interval import Interval, IntervalMixin, IntervalTree
from pandas._typing import AnyArrayLike
from pandas.util._decorators import Appender, Substitution, cache_readonly
from pandas.util._exceptions import rewrite_exception

from pandas.core.dtypes.cast import (
    find_common_type,
    infer_dtype_from_scalar,
    maybe_downcast_to_dtype,
)
from pandas.core.dtypes.common import (
    ensure_platform_int,
    is_categorical,
    is_datetime64tz_dtype,
    is_datetime_or_timedelta_dtype,
    is_dtype_equal,
    is_float,
    is_float_dtype,
    is_integer,
    is_integer_dtype,
    is_interval_dtype,
    is_list_like,
    is_number,
    is_object_dtype,
    is_scalar,
)
from pandas.core.dtypes.generic import ABCSeries
from pandas.core.dtypes.missing import isna

from pandas.core import accessor
from pandas.core.algorithms import take_1d
from pandas.core.arrays.interval import IntervalArray, _interval_shared_docs
import pandas.core.common as com
import pandas.core.indexes.base as ibase
from pandas.core.indexes.base import (
    Index,
    InvalidIndexError,
    _index_shared_docs,
    default_pprint,
    ensure_index,
    maybe_extract_name,
)
from pandas.core.indexes.datetimes import DatetimeIndex, date_range
from pandas.core.indexes.multi import MultiIndex
from pandas.core.indexes.timedeltas import TimedeltaIndex, timedelta_range
from pandas.core.ops import get_op_result_name

from pandas.tseries.frequencies import to_offset
from pandas.tseries.offsets import DateOffset

from .extension import inherit_names

_VALID_CLOSED = {"left", "right", "both", "neither"}
_index_doc_kwargs = dict(ibase._index_doc_kwargs)

_index_doc_kwargs.update(
    dict(
        klass="IntervalIndex",
        qualname="IntervalIndex",
        target_klass="IntervalIndex or list of Intervals",
        name=textwrap.dedent(
            """\
         name : object, optional
              Name to be stored in the index.
         """
        ),
    )
)


def _get_next_label(label):
    dtype = getattr(label, "dtype", type(label))
    if isinstance(label, (Timestamp, Timedelta)):
        dtype = "datetime64"
    if is_datetime_or_timedelta_dtype(dtype) or is_datetime64tz_dtype(dtype):
        return label + np.timedelta64(1, "ns")
    elif is_integer_dtype(dtype):
        return label + 1
    elif is_float_dtype(dtype):
        return np.nextafter(label, np.infty)
    else:
        raise TypeError(f"cannot determine next label for type {repr(type(label))}")


def _get_prev_label(label):
    dtype = getattr(label, "dtype", type(label))
    if isinstance(label, (Timestamp, Timedelta)):
        dtype = "datetime64"
    if is_datetime_or_timedelta_dtype(dtype) or is_datetime64tz_dtype(dtype):
        return label - np.timedelta64(1, "ns")
    elif is_integer_dtype(dtype):
        return label - 1
    elif is_float_dtype(dtype):
        return np.nextafter(label, -np.infty)
    else:
        raise TypeError(f"cannot determine next label for type {repr(type(label))}")


def _new_IntervalIndex(cls, d):
    """
    This is called upon unpickling, rather than the default which doesn't have
    arguments and breaks __new__.
    """
    return cls.from_arrays(**d)


class SetopCheck:
    """
    This is called to decorate the set operations of IntervalIndex
    to perform the type check in advance.
    """

    def __init__(self, op_name):
        self.op_name = op_name

    def __call__(self, setop):
        def func(intvidx_self, other, sort=False):
            intvidx_self._assert_can_do_setop(other)
            other = ensure_index(other)

            if not isinstance(other, IntervalIndex):
                result = getattr(intvidx_self.astype(object), self.op_name)(other)
                if self.op_name in ("difference",):
                    result = result.astype(intvidx_self.dtype)
                return result
            elif intvidx_self.closed != other.closed:
                raise ValueError(
                    "can only do set operations between two IntervalIndex "
                    "objects that are closed on the same side"
                )

            # GH 19016: ensure set op will not return a prohibited dtype
            subtypes = [intvidx_self.dtype.subtype, other.dtype.subtype]
            common_subtype = find_common_type(subtypes)
            if is_object_dtype(common_subtype):
                raise TypeError(
                    f"can only do {self.op_name} between two IntervalIndex "
                    "objects that have compatible dtypes"
                )

            return setop(intvidx_self, other, sort)

        return func


@Appender(
    _interval_shared_docs["class"]
    % dict(
        klass="IntervalIndex",
        summary="Immutable index of intervals that are closed on the same side.",
        name=_index_doc_kwargs["name"],
        versionadded="0.20.0",
        extra_attributes="is_overlapping\nvalues\n",
        extra_methods="",
        examples=textwrap.dedent(
            """\
    Examples
    --------
    A new ``IntervalIndex`` is typically constructed using
    :func:`interval_range`:

    >>> pd.interval_range(start=0, end=5)
    IntervalIndex([(0, 1], (1, 2], (2, 3], (3, 4], (4, 5]],
                  closed='right',
                  dtype='interval[int64]')

    It may also be constructed using one of the constructor
    methods: :meth:`IntervalIndex.from_arrays`,
    :meth:`IntervalIndex.from_breaks`, and :meth:`IntervalIndex.from_tuples`.

    See further examples in the doc strings of ``interval_range`` and the
    mentioned constructor methods.
    """
        ),
    )
)
@accessor.delegate_names(
    delegate=IntervalArray,
    accessors=[
        "_ndarray_values",
        "length",
        "size",
        "left",
        "right",
        "mid",
        "closed",
        "dtype",
    ],
    typ="property",
    overwrite=True,
)
@accessor.delegate_names(
    delegate=IntervalArray,
    accessors=[
        "__array__",
        "overlaps",
        "contains",
        "__len__",
        "set_closed",
<<<<<<< HEAD
        "__eq__",
        "__ne__",
=======
        "to_tuples",
>>>>>>> dd0d353f
    ],
    typ="method",
    overwrite=True,
)
@inherit_names(["is_non_overlapping_monotonic", "mid"], IntervalArray, cache=True)
class IntervalIndex(IntervalMixin, Index, accessor.PandasDelegate):
    _typ = "intervalindex"
    _comparables = ["name"]
    _attributes = ["name", "closed"]

    # we would like our indexing holder to defer to us
    _defer_to_indexing = True

    # Immutable, so we are able to cache computations like isna in '_mask'
    _mask = None

    _raw_inherit = {
        "_ndarray_values",
        "__array__",
        "overlaps",
        "contains",
        "__eq__",
        "__ne__",
    }

    # --------------------------------------------------------------------
    # Constructors

    def __new__(
        cls,
        data,
        closed=None,
        dtype=None,
        copy: bool = False,
        name=None,
        verify_integrity: bool = True,
    ):

        name = maybe_extract_name(name, data, cls)

        with rewrite_exception("IntervalArray", cls.__name__):
            array = IntervalArray(
                data,
                closed=closed,
                copy=copy,
                dtype=dtype,
                verify_integrity=verify_integrity,
            )

        return cls._simple_new(array, name)

    @classmethod
    def _simple_new(cls, array, name, closed=None):
        """
        Construct from an IntervalArray

        Parameters
        ----------
        array : IntervalArray
        name : str
            Attached as result.name
        closed : Any
            Ignored.
        """
        result = IntervalMixin.__new__(cls)
        result._data = array
        result.name = name
        result._no_setting_name = False
        result._reset_identity()
        return result

    @classmethod
    @Appender(
        _interval_shared_docs["from_breaks"]
        % dict(
            klass="IntervalIndex",
            examples=textwrap.dedent(
                """\
        Examples
        --------
        >>> pd.IntervalIndex.from_breaks([0, 1, 2, 3])
        IntervalIndex([(0, 1], (1, 2], (2, 3]],
                      closed='right',
                      dtype='interval[int64]')
        """
            ),
        )
    )
    def from_breaks(
        cls, breaks, closed: str = "right", name=None, copy: bool = False, dtype=None
    ):
        with rewrite_exception("IntervalArray", cls.__name__):
            array = IntervalArray.from_breaks(
                breaks, closed=closed, copy=copy, dtype=dtype
            )
        return cls._simple_new(array, name=name)

    @classmethod
    @Appender(
        _interval_shared_docs["from_arrays"]
        % dict(
            klass="IntervalIndex",
            examples=textwrap.dedent(
                """\
        Examples
        --------
        >>> pd.IntervalIndex.from_arrays([0, 1, 2], [1, 2, 3])
        IntervalIndex([(0, 1], (1, 2], (2, 3]],
                      closed='right',
                      dtype='interval[int64]')
        """
            ),
        )
    )
    def from_arrays(
        cls,
        left,
        right,
        closed: str = "right",
        name=None,
        copy: bool = False,
        dtype=None,
    ):
        with rewrite_exception("IntervalArray", cls.__name__):
            array = IntervalArray.from_arrays(
                left, right, closed, copy=copy, dtype=dtype
            )
        return cls._simple_new(array, name=name)

    @classmethod
    @Appender(
        _interval_shared_docs["from_tuples"]
        % dict(
            klass="IntervalIndex",
            examples=textwrap.dedent(
                """\
        Examples
        --------
        >>> pd.IntervalIndex.from_tuples([(0, 1), (1, 2)])
        IntervalIndex([(0, 1], (1, 2]],
                       closed='right',
                       dtype='interval[int64]')
        """
            ),
        )
    )
    def from_tuples(
        cls, data, closed: str = "right", name=None, copy: bool = False, dtype=None
    ):
        with rewrite_exception("IntervalArray", cls.__name__):
            arr = IntervalArray.from_tuples(data, closed=closed, copy=copy, dtype=dtype)
        return cls._simple_new(arr, name=name)

    # --------------------------------------------------------------------

    @Appender(_index_shared_docs["_shallow_copy"])
    def _shallow_copy(self, left=None, right=None, **kwargs):
        result = self._data._shallow_copy(left=left, right=right)
        attributes = self._get_attributes_dict()
        attributes.update(kwargs)
        return self._simple_new(result, **attributes)

    @cache_readonly
    def _isnan(self):
        """
        Return a mask indicating if each value is NA.
        """
        if self._mask is None:
            self._mask = isna(self.left)
        return self._mask

    @cache_readonly
    def _engine(self):
        left = self._maybe_convert_i8(self.left)
        right = self._maybe_convert_i8(self.right)
        return IntervalTree(left, right, closed=self.closed)

    def __contains__(self, key) -> bool:
        """
        return a boolean if this key is IN the index
        We *only* accept an Interval

        Parameters
        ----------
        key : Interval

        Returns
        -------
        bool
        """
        if not isinstance(key, Interval):
            return False

        try:
            self.get_loc(key)
            return True
        except KeyError:
            return False

    @cache_readonly
    def _multiindex(self):
        return MultiIndex.from_arrays([self.left, self.right], names=["left", "right"])

    @cache_readonly
    def values(self):
        """
        Return the IntervalIndex's data as an IntervalArray.
        """
        return self._data

    @cache_readonly
    def _values(self):
        return self._data

    def __array_wrap__(self, result, context=None):
        # we don't want the superclass implementation
        return result

    def __reduce__(self):
        d = dict(left=self.left, right=self.right)
        d.update(self._get_attributes_dict())
        return _new_IntervalIndex, (type(self), d), None

    @Appender(_index_shared_docs["astype"])
    def astype(self, dtype, copy=True):
        with rewrite_exception("IntervalArray", type(self).__name__):
            new_values = self.values.astype(dtype, copy=copy)
        if is_interval_dtype(new_values):
            return self._shallow_copy(new_values.left, new_values.right)
        return super().astype(dtype, copy=copy)

    @property
    def inferred_type(self) -> str:
        """Return a string of the type inferred from the values"""
        return "interval"

    @Appender(Index.memory_usage.__doc__)
    def memory_usage(self, deep: bool = False) -> int:
        # we don't use an explicit engine
        # so return the bytes here
        return self.left.memory_usage(deep=deep) + self.right.memory_usage(deep=deep)

    @cache_readonly
    def is_monotonic(self) -> bool:
        """
        Return True if the IntervalIndex is monotonic increasing (only equal or
        increasing values), else False
        """
        return self.is_monotonic_increasing

    @cache_readonly
    def is_monotonic_increasing(self) -> bool:
        """
        Return True if the IntervalIndex is monotonic increasing (only equal or
        increasing values), else False
        """
        return self._engine.is_monotonic_increasing

    @cache_readonly
    def is_monotonic_decreasing(self) -> bool:
        """
        Return True if the IntervalIndex is monotonic decreasing (only equal or
        decreasing values), else False
        """
        return self[::-1].is_monotonic_increasing

    @cache_readonly
    def is_unique(self):
        """
        Return True if the IntervalIndex contains unique elements, else False.
        """
        left = self.left
        right = self.right

        if self.isna().sum() > 1:
            return False

        if left.is_unique or right.is_unique:
            return True

        seen_pairs = set()
        check_idx = np.where(left.duplicated(keep=False))[0]
        for idx in check_idx:
            pair = (left[idx], right[idx])
            if pair in seen_pairs:
                return False
            seen_pairs.add(pair)

        return True

    @property
    def is_overlapping(self):
        """
        Return True if the IntervalIndex has overlapping intervals, else False.

        Two intervals overlap if they share a common point, including closed
        endpoints. Intervals that only have an open endpoint in common do not
        overlap.

        .. versionadded:: 0.24.0

        Returns
        -------
        bool
            Boolean indicating if the IntervalIndex has overlapping intervals.

        See Also
        --------
        Interval.overlaps : Check whether two Interval objects overlap.
        IntervalIndex.overlaps : Check an IntervalIndex elementwise for
            overlaps.

        Examples
        --------
        >>> index = pd.IntervalIndex.from_tuples([(0, 2), (1, 3), (4, 5)])
        >>> index
        IntervalIndex([(0, 2], (1, 3], (4, 5]],
              closed='right',
              dtype='interval[int64]')
        >>> index.is_overlapping
        True

        Intervals that share closed endpoints overlap:

        >>> index = pd.interval_range(0, 3, closed='both')
        >>> index
        IntervalIndex([[0, 1], [1, 2], [2, 3]],
              closed='both',
              dtype='interval[int64]')
        >>> index.is_overlapping
        True

        Intervals that only have an open endpoint in common do not overlap:

        >>> index = pd.interval_range(0, 3, closed='left')
        >>> index
        IntervalIndex([[0, 1), [1, 2), [2, 3)],
              closed='left',
              dtype='interval[int64]')
        >>> index.is_overlapping
        False
        """
        # GH 23309
        return self._engine.is_overlapping

    @Appender(_index_shared_docs["_convert_scalar_indexer"])
    def _convert_scalar_indexer(self, key, kind=None):
        if kind == "iloc":
            return super()._convert_scalar_indexer(key, kind=kind)
        return key

    def _maybe_cast_slice_bound(self, label, side, kind):
        return getattr(self, side)._maybe_cast_slice_bound(label, side, kind)

    @Appender(_index_shared_docs["_convert_list_indexer"])
    def _convert_list_indexer(self, keyarr, kind=None):
        """
        we are passed a list-like indexer. Return the
        indexer for matching intervals.
        """
        locs = self.get_indexer_for(keyarr)

        # we have missing values
        if (locs == -1).any():
            raise KeyError

        return locs

    def _can_reindex(self, indexer: np.ndarray) -> None:
        """
        Check if we are allowing reindexing with this particular indexer.

        Parameters
        ----------
        indexer : an integer indexer

        Raises
        ------
        ValueError if its a duplicate axis
        """

        # trying to reindex on an axis with duplicates
        if self.is_overlapping and len(indexer):
            raise ValueError("cannot reindex from an overlapping axis")

    def _needs_i8_conversion(self, key):
        """
        Check if a given key needs i8 conversion. Conversion is necessary for
        Timestamp, Timedelta, DatetimeIndex, and TimedeltaIndex keys. An
        Interval-like requires conversion if it's endpoints are one of the
        aforementioned types.

        Assumes that any list-like data has already been cast to an Index.

        Parameters
        ----------
        key : scalar or Index-like
            The key that should be checked for i8 conversion

        Returns
        -------
        bool
        """
        if is_interval_dtype(key) or isinstance(key, Interval):
            return self._needs_i8_conversion(key.left)

        i8_types = (Timestamp, Timedelta, DatetimeIndex, TimedeltaIndex)
        return isinstance(key, i8_types)

    def _maybe_convert_i8(self, key):
        """
        Maybe convert a given key to it's equivalent i8 value(s). Used as a
        preprocessing step prior to IntervalTree queries (self._engine), which
        expects numeric data.

        Parameters
        ----------
        key : scalar or list-like
            The key that should maybe be converted to i8.

        Returns
        -------
        scalar or list-like
            The original key if no conversion occurred, int if converted scalar,
            Int64Index if converted list-like.
        """
        original = key
        if is_list_like(key):
            key = ensure_index(key)

        if not self._needs_i8_conversion(key):
            return original

        scalar = is_scalar(key)
        if is_interval_dtype(key) or isinstance(key, Interval):
            # convert left/right and reconstruct
            left = self._maybe_convert_i8(key.left)
            right = self._maybe_convert_i8(key.right)
            constructor = Interval if scalar else IntervalIndex.from_arrays
            return constructor(left, right, closed=self.closed)

        if scalar:
            # Timestamp/Timedelta
            key_dtype, key_i8 = infer_dtype_from_scalar(key, pandas_dtype=True)
        else:
            # DatetimeIndex/TimedeltaIndex
            key_dtype, key_i8 = key.dtype, Index(key.asi8)
            if key.hasnans:
                # convert NaT from it's i8 value to np.nan so it's not viewed
                # as a valid value, maybe causing errors (e.g. is_overlapping)
                key_i8 = key_i8.where(~key._isnan)

        # ensure consistency with IntervalIndex subtype
        subtype = self.dtype.subtype

        if not is_dtype_equal(subtype, key_dtype):
            raise ValueError(
                f"Cannot index an IntervalIndex of subtype {subtype} with "
                f"values of dtype {key_dtype}"
            )

        return key_i8

    def _check_method(self, method):
        if method is None:
            return

        if method in ["bfill", "backfill", "pad", "ffill", "nearest"]:
            raise NotImplementedError(
                f"method {method} not yet implemented for IntervalIndex"
            )

        raise ValueError("Invalid fill method")

    def _searchsorted_monotonic(self, label, side, exclude_label=False):
        if not self.is_non_overlapping_monotonic:
            raise KeyError(
                "can only get slices from an IntervalIndex if bounds are "
                "non-overlapping and all monotonic increasing or decreasing"
            )

        if isinstance(label, IntervalMixin):
            raise NotImplementedError("Interval objects are not currently supported")

        # GH 20921: "not is_monotonic_increasing" for the second condition
        # instead of "is_monotonic_decreasing" to account for single element
        # indexes being both increasing and decreasing
        if (side == "left" and self.left.is_monotonic_increasing) or (
            side == "right" and not self.left.is_monotonic_increasing
        ):
            sub_idx = self.right
            if self.open_right or exclude_label:
                label = _get_next_label(label)
        else:
            sub_idx = self.left
            if self.open_left or exclude_label:
                label = _get_prev_label(label)

        return sub_idx._searchsorted_monotonic(label, side)

    def get_loc(
        self, key: Any, method: Optional[str] = None, tolerance=None
    ) -> Union[int, slice, np.ndarray]:
        """
        Get integer location, slice or boolean mask for requested label.

        Parameters
        ----------
        key : label
        method : {None}, optional
            * default: matches where the label is within an interval only.

        Returns
        -------
        int if unique index, slice if monotonic index, else mask

        Examples
        --------
        >>> i1, i2 = pd.Interval(0, 1), pd.Interval(1, 2)
        >>> index = pd.IntervalIndex([i1, i2])
        >>> index.get_loc(1)
        0

        You can also supply a point inside an interval.

        >>> index.get_loc(1.5)
        1

        If a label is in several intervals, you get the locations of all the
        relevant intervals.

        >>> i3 = pd.Interval(0, 2)
        >>> overlapping_index = pd.IntervalIndex([i1, i2, i3])
        >>> overlapping_index.get_loc(0.5)
        array([ True, False,  True])

        Only exact matches will be returned if an interval is provided.

        >>> index.get_loc(pd.Interval(0, 1))
        0
        """
        self._check_method(method)

        # list-like are invalid labels for II but in some cases may work, e.g
        # single element array of comparable type, so guard against them early
        if is_list_like(key):
            raise KeyError(key)

        if isinstance(key, Interval):
            if self.closed != key.closed:
                raise KeyError(key)
            mask = (self.left == key.left) & (self.right == key.right)
        else:
            # assume scalar
            op_left = le if self.closed_left else lt
            op_right = le if self.closed_right else lt
            try:
                mask = op_left(self.left, key) & op_right(key, self.right)
            except TypeError:
                # scalar is not comparable to II subtype --> invalid label
                raise KeyError(key)

        matches = mask.sum()
        if matches == 0:
            raise KeyError(key)
        elif matches == 1:
            return mask.argmax()
        return lib.maybe_booleans_to_slice(mask.view("u1"))

    @Substitution(
        **dict(
            _index_doc_kwargs,
            **{
                "raises_section": textwrap.dedent(
                    """
        Raises
        ------
        NotImplementedError
            If any method argument other than the default of
            None is specified as these are not yet implemented.
        """
                )
            },
        )
    )
    @Appender(_index_shared_docs["get_indexer"])
    def get_indexer(
        self,
        target: AnyArrayLike,
        method: Optional[str] = None,
        limit: Optional[int] = None,
        tolerance: Optional[Any] = None,
    ) -> np.ndarray:

        self._check_method(method)

        if self.is_overlapping:
            raise InvalidIndexError(
                "cannot handle overlapping indices; "
                "use IntervalIndex.get_indexer_non_unique"
            )

        target_as_index = ensure_index(target)

        if isinstance(target_as_index, IntervalIndex):
            # equal indexes -> 1:1 positional match
            if self.equals(target_as_index):
                return np.arange(len(self), dtype="intp")

            # different closed or incompatible subtype -> no matches
            common_subtype = find_common_type(
                [self.dtype.subtype, target_as_index.dtype.subtype]
            )
            if self.closed != target_as_index.closed or is_object_dtype(common_subtype):
                return np.repeat(np.intp(-1), len(target_as_index))

            # non-overlapping -> at most one match per interval in target_as_index
            # want exact matches -> need both left/right to match, so defer to
            # left/right get_indexer, compare elementwise, equality -> match
            left_indexer = self.left.get_indexer(target_as_index.left)
            right_indexer = self.right.get_indexer(target_as_index.right)
            indexer = np.where(left_indexer == right_indexer, left_indexer, -1)
        elif is_categorical(target_as_index):
            # get an indexer for unique categories then propagate to codes via take_1d
            categories_indexer = self.get_indexer(target_as_index.categories)
            indexer = take_1d(categories_indexer, target_as_index.codes, fill_value=-1)
        elif not is_object_dtype(target_as_index):
            # homogeneous scalar index: use IntervalTree
            target_as_index = self._maybe_convert_i8(target_as_index)
            indexer = self._engine.get_indexer(target_as_index.values)
        else:
            # heterogeneous scalar index: defer elementwise to get_loc
            # (non-overlapping so get_loc guarantees scalar of KeyError)
            indexer = []
            for key in target_as_index:
                try:
                    loc = self.get_loc(key)
                except KeyError:
                    loc = -1
                indexer.append(loc)

        return ensure_platform_int(indexer)

    @Appender(_index_shared_docs["get_indexer_non_unique"] % _index_doc_kwargs)
    def get_indexer_non_unique(
        self, target: AnyArrayLike
    ) -> Tuple[np.ndarray, np.ndarray]:
        target_as_index = ensure_index(target)

        # check that target_as_index IntervalIndex is compatible
        if isinstance(target_as_index, IntervalIndex):
            common_subtype = find_common_type(
                [self.dtype.subtype, target_as_index.dtype.subtype]
            )
            if self.closed != target_as_index.closed or is_object_dtype(common_subtype):
                # different closed or incompatible subtype -> no matches
                return (
                    np.repeat(-1, len(target_as_index)),
                    np.arange(len(target_as_index)),
                )

        if is_object_dtype(target_as_index) or isinstance(
            target_as_index, IntervalIndex
        ):
            # target_as_index might contain intervals: defer elementwise to get_loc
            indexer, missing = [], []
            for i, key in enumerate(target_as_index):
                try:
                    locs = self.get_loc(key)
                    if isinstance(locs, slice):
                        locs = np.arange(locs.start, locs.stop, locs.step, dtype="intp")
                    locs = np.array(locs, ndmin=1)
                except KeyError:
                    missing.append(i)
                    locs = np.array([-1])
                indexer.append(locs)
            indexer = np.concatenate(indexer)
        else:
            target_as_index = self._maybe_convert_i8(target_as_index)
            indexer, missing = self._engine.get_indexer_non_unique(
                target_as_index.values
            )

        return ensure_platform_int(indexer), ensure_platform_int(missing)

    def get_indexer_for(self, target: AnyArrayLike, **kwargs) -> np.ndarray:
        """
        Guaranteed return of an indexer even when overlapping.

        This dispatches to get_indexer or get_indexer_non_unique
        as appropriate.

        Returns
        -------
        numpy.ndarray
            List of indices.
        """
        if self.is_overlapping:
            return self.get_indexer_non_unique(target)[0]
        return self.get_indexer(target, **kwargs)

    @Appender(_index_shared_docs["get_value"] % _index_doc_kwargs)
    def get_value(self, series: ABCSeries, key: Any) -> Any:

        if com.is_bool_indexer(key):
            loc = key
        elif is_list_like(key):
            if self.is_overlapping:
                loc, missing = self.get_indexer_non_unique(key)
                if len(missing):
                    raise KeyError
            else:
                loc = self.get_indexer(key)
        elif isinstance(key, slice):
            if not (key.step is None or key.step == 1):
                raise ValueError("cannot support not-default step in a slice")
            loc = self._convert_slice_indexer(key, kind="getitem")
        else:
            loc = self.get_loc(key)
        return series.iloc[loc]

    @Appender(_index_shared_docs["where"])
    def where(self, cond, other=None):
        if other is None:
            other = self._na_value
        values = np.where(cond, self.values, other)
        return self._shallow_copy(values)

    def delete(self, loc):
        """
        Return a new IntervalIndex with passed location(-s) deleted

        Returns
        -------
        IntervalIndex
        """
        new_left = self.left.delete(loc)
        new_right = self.right.delete(loc)
        return self._shallow_copy(new_left, new_right)

    def insert(self, loc, item):
        """
        Return a new IntervalIndex inserting new item at location. Follows
        Python list.append semantics for negative values.  Only Interval
        objects and NA can be inserted into an IntervalIndex

        Parameters
        ----------
        loc : int
        item : object

        Returns
        -------
        IntervalIndex
        """
        if isinstance(item, Interval):
            if item.closed != self.closed:
                raise ValueError(
                    "inserted item must be closed on the same side as the index"
                )
            left_insert = item.left
            right_insert = item.right
        elif is_scalar(item) and isna(item):
            # GH 18295
            left_insert = right_insert = item
        else:
            raise ValueError(
                "can only insert Interval objects and NA into an IntervalIndex"
            )

        new_left = self.left.insert(loc, left_insert)
        new_right = self.right.insert(loc, right_insert)
        return self._shallow_copy(new_left, new_right)

    def _concat_same_dtype(self, to_concat, name):
        """
        assert that we all have the same .closed
        we allow a 0-len index here as well
        """
        if not len({i.closed for i in to_concat if len(i)}) == 1:
            raise ValueError(
                "can only append two IntervalIndex objects "
                "that are closed on the same side"
            )
        return super()._concat_same_dtype(to_concat, name)

    @Appender(_index_shared_docs["take"] % _index_doc_kwargs)
    def take(self, indices, axis=0, allow_fill=True, fill_value=None, **kwargs):
        result = self._data.take(
            indices, axis=axis, allow_fill=allow_fill, fill_value=fill_value, **kwargs
        )
        return self._shallow_copy(result)

    def __getitem__(self, value):
        result = self._data[value]
        if isinstance(result, IntervalArray):
            return self._shallow_copy(result)
        else:
            # scalar
            return result

    # --------------------------------------------------------------------
    # Rendering Methods
    # __repr__ associated methods are based on MultiIndex

    def _format_with_header(self, header, **kwargs):
        return header + list(self._format_native_types(**kwargs))

    def _format_native_types(self, na_rep="NaN", quoting=None, **kwargs):
        # GH 28210: use base method but with different default na_rep
        return super()._format_native_types(na_rep=na_rep, quoting=quoting, **kwargs)

    def _format_data(self, name=None):

        # TODO: integrate with categorical and make generic
        # name argument is unused here; just for compat with base / categorical
        n = len(self)
        max_seq_items = min((get_option("display.max_seq_items") or n) // 10, 10)

        formatter = str

        if n == 0:
            summary = "[]"
        elif n == 1:
            first = formatter(self[0])
            summary = f"[{first}]"
        elif n == 2:
            first = formatter(self[0])
            last = formatter(self[-1])
            summary = f"[{first}, {last}]"
        else:

            if n > max_seq_items:
                n = min(max_seq_items // 2, 10)
                head = [formatter(x) for x in self[:n]]
                tail = [formatter(x) for x in self[-n:]]
                head_joined = ", ".join(head)
                tail_joined = ", ".join(tail)
                summary = f"[{head_joined} ... {tail_joined}]"
            else:
                tail = [formatter(x) for x in self]
                joined = ", ".join(tail)
                summary = f"[{joined}]"

        return summary + "," + self._format_space()

    def _format_attrs(self):
        attrs = [("closed", repr(self.closed))]
        if self.name is not None:
            attrs.append(("name", default_pprint(self.name)))
        attrs.append(("dtype", f"'{self.dtype}'"))
        return attrs

    def _format_space(self) -> str:
        space = " " * (len(type(self).__name__) + 1)
        return f"\n{space}"

    # --------------------------------------------------------------------

    def argsort(self, *args, **kwargs):
        return np.lexsort((self.right, self.left))

    def equals(self, other) -> bool:
        """
        Determines if two IntervalIndex objects contain the same elements.
        """
        if self.is_(other):
            return True

        # if we can coerce to an II
        # then we can compare
        if not isinstance(other, IntervalIndex):
            if not is_interval_dtype(other):
                return False
            other = Index(getattr(other, ".values", other))

        return (
            self.left.equals(other.left)
            and self.right.equals(other.right)
            and self.closed == other.closed
        )

    @Appender(_index_shared_docs["intersection"])
    @SetopCheck(op_name="intersection")
    def intersection(
        self, other: "IntervalIndex", sort: bool = False
    ) -> "IntervalIndex":
        if self.left.is_unique and self.right.is_unique:
            taken = self._intersection_unique(other)
        elif other.left.is_unique and other.right.is_unique and self.isna().sum() <= 1:
            # Swap other/self if other is unique and self does not have
            # multiple NaNs
            taken = other._intersection_unique(self)
        else:
            # duplicates
            taken = self._intersection_non_unique(other)

        if sort is None:
            taken = taken.sort_values()

        return taken

    def _intersection_unique(self, other: "IntervalIndex") -> "IntervalIndex":
        """
        Used when the IntervalIndex does not have any common endpoint,
        no mater left or right.
        Return the intersection with another IntervalIndex.

        Parameters
        ----------
        other : IntervalIndex

        Returns
        -------
        IntervalIndex
        """
        lindexer = self.left.get_indexer(other.left)
        rindexer = self.right.get_indexer(other.right)

        match = (lindexer == rindexer) & (lindexer != -1)
        indexer = lindexer.take(match.nonzero()[0])

        return self.take(indexer)

    def _intersection_non_unique(self, other: "IntervalIndex") -> "IntervalIndex":
        """
        Used when the IntervalIndex does have some common endpoints,
        on either sides.
        Return the intersection with another IntervalIndex.

        Parameters
        ----------
        other : IntervalIndex

        Returns
        -------
        IntervalIndex
        """
        mask = np.zeros(len(self), dtype=bool)

        if self.hasnans and other.hasnans:
            first_nan_loc = np.arange(len(self))[self.isna()][0]
            mask[first_nan_loc] = True

        other_tups = set(zip(other.left, other.right))
        for i, tup in enumerate(zip(self.left, self.right)):
            if tup in other_tups:
                mask[i] = True

        return self[mask]

    def _setop(op_name: str, sort=None):
        @SetopCheck(op_name=op_name)
        def func(self, other, sort=sort):
            result = getattr(self._multiindex, op_name)(other._multiindex, sort=sort)
            result_name = get_op_result_name(self, other)

            # GH 19101: ensure empty results have correct dtype
            if result.empty:
                result = result.values.astype(self.dtype.subtype)
            else:
                result = result.values

            return type(self).from_tuples(result, closed=self.closed, name=result_name)

        return func

    @property
    def is_all_dates(self) -> bool:
        """
        This is False even when left/right contain datetime-like objects,
        as the check is done on the Interval itself
        """
        return False

    union = _setop("union")
    difference = _setop("difference")
    symmetric_difference = _setop("symmetric_difference")

    # TODO: arithmetic operations

    def _delegate_property_get(self, name, *args, **kwargs):
        """ method delegation to the ._values """
        prop = getattr(self._data, name)
        return prop  # no wrapping for now

    def _delegate_method(self, name, *args, **kwargs):
        """ method delegation to the ._data """
        method = getattr(self._data, name)
        res = method(*args, **kwargs)
        if is_scalar(res) or name in self._raw_inherit:
            return res
        if isinstance(res, IntervalArray):
            return type(self)._simple_new(res, name=self.name)
        return Index(res)


IntervalIndex._add_logical_methods_disabled()


def _is_valid_endpoint(endpoint) -> bool:
    """
    Helper for interval_range to check if start/end are valid types.
    """
    return any(
        [
            is_number(endpoint),
            isinstance(endpoint, Timestamp),
            isinstance(endpoint, Timedelta),
            endpoint is None,
        ]
    )


def _is_type_compatible(a, b) -> bool:
    """
    Helper for interval_range to check type compat of start/end/freq.
    """
    is_ts_compat = lambda x: isinstance(x, (Timestamp, DateOffset))
    is_td_compat = lambda x: isinstance(x, (Timedelta, DateOffset))
    return (
        (is_number(a) and is_number(b))
        or (is_ts_compat(a) and is_ts_compat(b))
        or (is_td_compat(a) and is_td_compat(b))
        or com.any_none(a, b)
    )


def interval_range(
    start=None, end=None, periods=None, freq=None, name=None, closed="right"
):
    """
    Return a fixed frequency IntervalIndex.

    Parameters
    ----------
    start : numeric or datetime-like, default None
        Left bound for generating intervals.
    end : numeric or datetime-like, default None
        Right bound for generating intervals.
    periods : int, default None
        Number of periods to generate.
    freq : numeric, str, or DateOffset, default None
        The length of each interval. Must be consistent with the type of start
        and end, e.g. 2 for numeric, or '5H' for datetime-like.  Default is 1
        for numeric and 'D' for datetime-like.
    name : str, default None
        Name of the resulting IntervalIndex.
    closed : {'left', 'right', 'both', 'neither'}, default 'right'
        Whether the intervals are closed on the left-side, right-side, both
        or neither.

    Returns
    -------
    IntervalIndex

    See Also
    --------
    IntervalIndex : An Index of intervals that are all closed on the same side.

    Notes
    -----
    Of the four parameters ``start``, ``end``, ``periods``, and ``freq``,
    exactly three must be specified. If ``freq`` is omitted, the resulting
    ``IntervalIndex`` will have ``periods`` linearly spaced elements between
    ``start`` and ``end``, inclusively.

    To learn more about datetime-like frequency strings, please see `this link
    <http://pandas.pydata.org/pandas-docs/stable/user_guide/timeseries.html#offset-aliases>`__.

    Examples
    --------
    Numeric ``start`` and  ``end`` is supported.

    >>> pd.interval_range(start=0, end=5)
    IntervalIndex([(0, 1], (1, 2], (2, 3], (3, 4], (4, 5]],
                  closed='right', dtype='interval[int64]')

    Additionally, datetime-like input is also supported.

    >>> pd.interval_range(start=pd.Timestamp('2017-01-01'),
    ...                   end=pd.Timestamp('2017-01-04'))
    IntervalIndex([(2017-01-01, 2017-01-02], (2017-01-02, 2017-01-03],
                   (2017-01-03, 2017-01-04]],
                  closed='right', dtype='interval[datetime64[ns]]')

    The ``freq`` parameter specifies the frequency between the left and right.
    endpoints of the individual intervals within the ``IntervalIndex``.  For
    numeric ``start`` and ``end``, the frequency must also be numeric.

    >>> pd.interval_range(start=0, periods=4, freq=1.5)
    IntervalIndex([(0.0, 1.5], (1.5, 3.0], (3.0, 4.5], (4.5, 6.0]],
                  closed='right', dtype='interval[float64]')

    Similarly, for datetime-like ``start`` and ``end``, the frequency must be
    convertible to a DateOffset.

    >>> pd.interval_range(start=pd.Timestamp('2017-01-01'),
    ...                   periods=3, freq='MS')
    IntervalIndex([(2017-01-01, 2017-02-01], (2017-02-01, 2017-03-01],
                   (2017-03-01, 2017-04-01]],
                  closed='right', dtype='interval[datetime64[ns]]')

    Specify ``start``, ``end``, and ``periods``; the frequency is generated
    automatically (linearly spaced).

    >>> pd.interval_range(start=0, end=6, periods=4)
    IntervalIndex([(0.0, 1.5], (1.5, 3.0], (3.0, 4.5], (4.5, 6.0]],
              closed='right',
              dtype='interval[float64]')

    The ``closed`` parameter specifies which endpoints of the individual
    intervals within the ``IntervalIndex`` are closed.

    >>> pd.interval_range(end=5, periods=4, closed='both')
    IntervalIndex([[1, 2], [2, 3], [3, 4], [4, 5]],
                  closed='both', dtype='interval[int64]')
    """
    start = com.maybe_box_datetimelike(start)
    end = com.maybe_box_datetimelike(end)
    endpoint = start if start is not None else end

    if freq is None and com.any_none(periods, start, end):
        freq = 1 if is_number(endpoint) else "D"

    if com.count_not_none(start, end, periods, freq) != 3:
        raise ValueError(
            "Of the four parameters: start, end, periods, and "
            "freq, exactly three must be specified"
        )

    if not _is_valid_endpoint(start):
        raise ValueError(f"start must be numeric or datetime-like, got {start}")
    elif not _is_valid_endpoint(end):
        raise ValueError(f"end must be numeric or datetime-like, got {end}")

    if is_float(periods):
        periods = int(periods)
    elif not is_integer(periods) and periods is not None:
        raise TypeError(f"periods must be a number, got {periods}")

    if freq is not None and not is_number(freq):
        try:
            freq = to_offset(freq)
        except ValueError:
            raise ValueError(
                f"freq must be numeric or convertible to DateOffset, got {freq}"
            )

    # verify type compatibility
    if not all(
        [
            _is_type_compatible(start, end),
            _is_type_compatible(start, freq),
            _is_type_compatible(end, freq),
        ]
    ):
        raise TypeError("start, end, freq need to be type compatible")

    # +1 to convert interval count to breaks count (n breaks = n-1 intervals)
    if periods is not None:
        periods += 1

    if is_number(endpoint):
        # force consistency between start/end/freq (lower end if freq skips it)
        if com.all_not_none(start, end, freq):
            end -= (end - start) % freq

        # compute the period/start/end if unspecified (at most one)
        if periods is None:
            periods = int((end - start) // freq) + 1
        elif start is None:
            start = end - (periods - 1) * freq
        elif end is None:
            end = start + (periods - 1) * freq

        breaks = np.linspace(start, end, periods)
        if all(is_integer(x) for x in com.not_none(start, end, freq)):
            # np.linspace always produces float output
            breaks = maybe_downcast_to_dtype(breaks, "int64")
    else:
        # delegate to the appropriate range function
        if isinstance(endpoint, Timestamp):
            range_func = date_range
        else:
            range_func = timedelta_range

        breaks = range_func(start=start, end=end, periods=periods, freq=freq)

    return IntervalIndex.from_breaks(breaks, name=name, closed=closed)<|MERGE_RESOLUTION|>--- conflicted
+++ resolved
@@ -205,14 +205,11 @@
         "__array__",
         "overlaps",
         "contains",
+        "__eq__",
         "__len__",
+        "__ne__",
         "set_closed",
-<<<<<<< HEAD
-        "__eq__",
-        "__ne__",
-=======
         "to_tuples",
->>>>>>> dd0d353f
     ],
     typ="method",
     overwrite=True,
