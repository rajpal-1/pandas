--- conflicted
+++ resolved
@@ -12,13 +12,10 @@
     is_datetime64_any_dtype,
     is_bool_dtype,
     pandas_dtype,
-<<<<<<< HEAD
+    ensure_object
 )
-=======
-    ensure_object)
 
 from pandas.tseries.frequencies import get_freq_code as _gfc
->>>>>>> a4482db4
 
 from pandas.core.accessor import PandasDelegate, delegate_names
 from pandas.core.indexes.datetimes import DatetimeIndex, Int64Index, Index
@@ -27,23 +24,15 @@
 )
 from pandas.core.tools.datetimes import parse_time_string
 
-<<<<<<< HEAD
 from pandas._libs import tslib, index as libindex
 from pandas._libs.tslibs.period import (Period, IncompatibleFrequency,
                                         DIFFERENT_FREQ_INDEX)
 from pandas._libs.tslibs import resolution
 
-from pandas.core.arrays.period import PeriodArray
-=======
-from pandas._libs.lib import infer_dtype
-from pandas._libs import tslib, index as libindex
-from pandas._libs.tslibs.period import (Period, IncompatibleFrequency,
-                                        DIFFERENT_FREQ_INDEX)
 from pandas._libs.tslibs import resolution, period
 
 from pandas.core.arrays import datetimelike as dtl
-from pandas.core.arrays.period import PeriodArrayMixin, dt64arr_to_periodarr
->>>>>>> a4482db4
+from pandas.core.arrays.period import PeriodArray, dt64arr_to_periodarr
 from pandas.core.base import _shared_docs
 from pandas.core.indexes.base import _index_shared_docs, ensure_index
 
@@ -67,10 +56,6 @@
     f.__doc__ = fget.__doc__
     return property(f)
 
-<<<<<<< HEAD
-=======
-
->>>>>>> a4482db4
 # --- Period index sketch
 
 
@@ -216,18 +201,6 @@
                 periods=None, tz=None, dtype=None, copy=False, name=None,
                 **fields):
 
-<<<<<<< HEAD
-=======
-        valid_field_set = {'year', 'month', 'day', 'quarter',
-                           'hour', 'minute', 'second'}
-
-        if not set(fields).issubset(valid_field_set):
-            raise TypeError('__new__() got an unexpected keyword argument {}'.
-                            format(list(set(fields) - valid_field_set)[0]))
-
-        periods = dtl.validate_periods(periods)
-
->>>>>>> a4482db4
         if name is None and hasattr(data, 'name'):
             name = data.name
 
@@ -530,7 +503,6 @@
         values = self.asi8
         return ((values[1:] - values[:-1]) < 2).all()
 
-<<<<<<< HEAD
     # # year = _wrap_field_accessor('year')
     # month = _wrap_field_accessor('month')
     # day = _wrap_field_accessor('day')
@@ -554,61 +526,10 @@
     # @property
     # def end_time(self):
     #     return self.to_timestamp(how='end')
-=======
-    year = _wrap_field_accessor('year')
-    month = _wrap_field_accessor('month')
-    day = _wrap_field_accessor('day')
-    hour = _wrap_field_accessor('hour')
-    minute = _wrap_field_accessor('minute')
-    second = _wrap_field_accessor('second')
-    weekofyear = _wrap_field_accessor('week')
-    week = weekofyear
-    dayofweek = _wrap_field_accessor('dayofweek')
-    weekday = dayofweek
-    dayofyear = day_of_year = _wrap_field_accessor('dayofyear')
-    quarter = _wrap_field_accessor('quarter')
-    qyear = _wrap_field_accessor('qyear')
-    days_in_month = _wrap_field_accessor('days_in_month')
-    daysinmonth = days_in_month
-
-    @property
-    @Appender(PeriodArrayMixin.start_time.__doc__)
-    def start_time(self):
-        return PeriodArrayMixin.start_time.fget(self)
-
-    @property
-    @Appender(PeriodArrayMixin.end_time.__doc__)
-    def end_time(self):
-        return PeriodArrayMixin.end_time.fget(self)
->>>>>>> a4482db4
 
     def _mpl_repr(self):
         # how to represent ourselves to matplotlib
         return self.astype(object).values
-
-    @Appender(PeriodArrayMixin.to_timestamp.__doc__)
-    def to_timestamp(self, freq=None, how='start'):
-<<<<<<< HEAD
-        """
-        Cast to DatetimeIndex
-
-        Parameters
-        ----------
-        freq : string or DateOffset, optional
-            Target frequency. The default is 'D' for week or longer,
-            'S' otherwise
-        how : {'s', 'e', 'start', 'end'}
-
-        Returns
-        -------
-        DatetimeIndex
-        """
-        result = self._data.to_timestamp(freq=freq, how=how)
-        return DatetimeIndex(result, freq='infer', name=self.name)
-=======
-        result = PeriodArrayMixin.to_timestamp(self, freq=freq, how=how)
-        return DatetimeIndex(result, name=self.name)
->>>>>>> a4482db4
 
     @property
     def inferred_type(self):
