from __future__ import annotations

from datetime import (
    datetime,
    timedelta,
)
<<<<<<< HEAD
from typing import (
    Any,
    Hashable,
    Optional,
)
=======
from typing import Any
>>>>>>> 757e1518
import warnings

import numpy as np

from pandas._libs import (
    index as libindex,
    lib,
)
from pandas._libs.tslibs import (
    BaseOffset,
    Period,
    Resolution,
    Tick,
)
from pandas._libs.tslibs.parsing import (
    DateParseError,
    parse_time_string,
)
from pandas._typing import (
    Dtype,
    DtypeObj,
)
from pandas.errors import InvalidIndexError
from pandas.util._decorators import doc

from pandas.core.dtypes.common import (
    is_bool_dtype,
    is_datetime64_any_dtype,
    is_float,
    is_integer,
    is_scalar,
    pandas_dtype,
)
from pandas.core.dtypes.dtypes import PeriodDtype

from pandas.core.arrays.period import (
    PeriodArray,
    period_array,
    raise_on_incompatible,
    validate_dtype_freq,
)
import pandas.core.common as com
import pandas.core.indexes.base as ibase
from pandas.core.indexes.base import maybe_extract_name
from pandas.core.indexes.datetimelike import DatetimeIndexOpsMixin
from pandas.core.indexes.datetimes import (
    DatetimeIndex,
    Index,
)
from pandas.core.indexes.extension import inherit_names
from pandas.core.indexes.numeric import Int64Index

_index_doc_kwargs = dict(ibase._index_doc_kwargs)
_index_doc_kwargs.update({"target_klass": "PeriodIndex or list of Periods"})
_shared_doc_kwargs = {
    "klass": "PeriodArray",
}

# --- Period index sketch


def _new_PeriodIndex(cls, **d):
    # GH13277 for unpickling
    values = d.pop("data")
    if values.dtype == "int64":
        freq = d.pop("freq", None)
        values = PeriodArray(values, freq=freq)
        return cls._simple_new(values, **d)
    else:
        return cls(values, **d)


@inherit_names(
    ["strftime", "start_time", "end_time"] + PeriodArray._field_ops,
    PeriodArray,
    wrap=True,
)
@inherit_names(["is_leap_year", "_format_native_types"], PeriodArray)
class PeriodIndex(DatetimeIndexOpsMixin):
    """
    Immutable ndarray holding ordinal values indicating regular periods in time.

    Index keys are boxed to Period objects which carries the metadata (eg,
    frequency information).

    Parameters
    ----------
    data : array-like (1d int np.ndarray or PeriodArray), optional
        Optional period-like data to construct index with.
    copy : bool
        Make a copy of input ndarray.
    freq : str or period object, optional
        One of pandas period strings or corresponding objects.
    year : int, array, or Series, default None
    month : int, array, or Series, default None
    quarter : int, array, or Series, default None
    day : int, array, or Series, default None
    hour : int, array, or Series, default None
    minute : int, array, or Series, default None
    second : int, array, or Series, default None
    dtype : str or PeriodDtype, default None

    Attributes
    ----------
    day
    dayofweek
    day_of_week
    dayofyear
    day_of_year
    days_in_month
    daysinmonth
    end_time
    freq
    freqstr
    hour
    is_leap_year
    minute
    month
    quarter
    qyear
    second
    start_time
    week
    weekday
    weekofyear
    year

    Methods
    -------
    asfreq
    strftime
    to_timestamp

    See Also
    --------
    Index : The base pandas Index type.
    Period : Represents a period of time.
    DatetimeIndex : Index with datetime64 data.
    TimedeltaIndex : Index of timedelta64 data.
    period_range : Create a fixed-frequency PeriodIndex.

    Examples
    --------
    >>> idx = pd.PeriodIndex(year=[2000, 2002], quarter=[1, 3])
    >>> idx
    PeriodIndex(['2000Q1', '2002Q3'], dtype='period[Q-DEC]', freq='Q-DEC')
    """

    _typ = "periodindex"
    _attributes = ["name", "freq"]

    # define my properties & methods for delegation
    _is_numeric_dtype = False

    _data: PeriodArray
    freq: BaseOffset

    _data_cls = PeriodArray
    _engine_type = libindex.PeriodEngine
    _supports_partial_string_indexing = True

    # --------------------------------------------------------------------
    # methods that dispatch to array and wrap result in Index
    # These are defined here instead of via inherit_names for mypy

    @doc(
        PeriodArray.asfreq,
        other="pandas.arrays.PeriodArray",
        other_name="PeriodArray",
        **_shared_doc_kwargs,
    )
    def asfreq(self, freq=None, how: str = "E") -> PeriodIndex:
        arr = self._data.asfreq(freq, how)
        return type(self)._simple_new(arr, name=self.name)

    @doc(PeriodArray.to_timestamp)
    def to_timestamp(self, freq=None, how="start") -> DatetimeIndex:
        arr = self._data.to_timestamp(freq, how)
        return DatetimeIndex._simple_new(arr, name=self.name)

    # https://github.com/python/mypy/issues/1362
    # error: Decorated property not supported
    @property  # type:ignore[misc]
    @doc(PeriodArray.hour.fget)
    def hour(self) -> Int64Index:
        return Int64Index(self._data.hour, name=self.name)

    # https://github.com/python/mypy/issues/1362
    # error: Decorated property not supported
    @property  # type:ignore[misc]
    @doc(PeriodArray.minute.fget)
    def minute(self) -> Int64Index:
        return Int64Index(self._data.minute, name=self.name)

    # https://github.com/python/mypy/issues/1362
    # error: Decorated property not supported
    @property  # type:ignore[misc]
    @doc(PeriodArray.second.fget)
    def second(self) -> Int64Index:
        return Int64Index(self._data.second, name=self.name)

    # ------------------------------------------------------------------------
    # Index Constructors

    def __new__(
        cls,
        data=None,
        ordinal=None,
        freq=None,
<<<<<<< HEAD
        dtype: Optional[Dtype] = None,
        copy: bool = False,
        name: Hashable = None,
=======
        dtype: Dtype | None = None,
        copy=False,
        name=None,
>>>>>>> 757e1518
        **fields,
    ) -> PeriodIndex:

        valid_field_set = {
            "year",
            "month",
            "day",
            "quarter",
            "hour",
            "minute",
            "second",
        }

        if not set(fields).issubset(valid_field_set):
            argument = list(set(fields) - valid_field_set)[0]
            raise TypeError(f"__new__() got an unexpected keyword argument {argument}")

        name = maybe_extract_name(name, data, cls)

        if data is None and ordinal is None:
            # range-based.
            data, freq2 = PeriodArray._generate_range(None, None, None, freq, fields)
            # PeriodArray._generate range does validation that fields is
            # empty when really using the range-based constructor.
            freq = freq2

            data = PeriodArray(data, freq=freq)
        else:
            freq = validate_dtype_freq(dtype, freq)

            # PeriodIndex allow PeriodIndex(period_index, freq=different)
            # Let's not encourage that kind of behavior in PeriodArray.

            if freq and isinstance(data, cls) and data.freq != freq:
                # TODO: We can do some of these with no-copy / coercion?
                # e.g. D -> 2D seems to be OK
                data = data.asfreq(freq)

            if data is None and ordinal is not None:
                # we strangely ignore `ordinal` if data is passed.
                ordinal = np.asarray(ordinal, dtype=np.int64)
                data = PeriodArray(ordinal, freq=freq)
            else:
                # don't pass copy here, since we copy later.
                data = period_array(data=data, freq=freq)

        if copy:
            data = data.copy()

        return cls._simple_new(data, name=name)

    # ------------------------------------------------------------------------
    # Data

    @property
    def values(self) -> np.ndarray:
        return np.asarray(self, dtype=object)

    def _maybe_convert_timedelta(self, other):
        """
        Convert timedelta-like input to an integer multiple of self.freq

        Parameters
        ----------
        other : timedelta, np.timedelta64, DateOffset, int, np.ndarray

        Returns
        -------
        converted : int, np.ndarray[int64]

        Raises
        ------
        IncompatibleFrequency : if the input cannot be written as a multiple
            of self.freq.  Note IncompatibleFrequency subclasses ValueError.
        """
        if isinstance(other, (timedelta, np.timedelta64, Tick, np.ndarray)):
            if isinstance(self.freq, Tick):
                # _check_timedeltalike_freq_compat will raise if incompatible
                delta = self._data._check_timedeltalike_freq_compat(other)
                return delta
        elif isinstance(other, BaseOffset):
            if other.base == self.freq.base:
                return other.n

            raise raise_on_incompatible(self, other)
        elif is_integer(other):
            # integer is passed to .shift via
            # _add_datetimelike_methods basically
            # but ufunc may pass integer to _add_delta
            return other

        # raise when input doesn't have freq
        raise raise_on_incompatible(self, None)

    def _is_comparable_dtype(self, dtype: DtypeObj) -> bool:
        """
        Can we compare values of the given dtype to our own?
        """
        if not isinstance(dtype, PeriodDtype):
            return False
        return dtype.freq == self.freq

    # ------------------------------------------------------------------------
    # Rendering Methods

    def _mpl_repr(self) -> np.ndarray:
        # how to represent ourselves to matplotlib
        return self.astype(object)._values

    # ------------------------------------------------------------------------
    # Indexing

    @doc(Index.__contains__)
    def __contains__(self, key: Any) -> bool:
        if isinstance(key, Period):
            if key.freq != self.freq:
                return False
            else:
                return key.ordinal in self._engine
        else:
            hash(key)
            try:
                self.get_loc(key)
                return True
            except KeyError:
                return False

    # ------------------------------------------------------------------------
    # Index Methods

    def __array_wrap__(self, result, context=None):
        """
        Gets called after a ufunc and other functions.

        Needs additional handling as PeriodIndex stores internal data as int
        dtype

        Replace this to __numpy_ufunc__ in future version and implement
        __array_function__ for Indexes
        """
        if isinstance(context, tuple) and len(context) > 0:
            func = context[0]
            if func is np.add:
                pass
            elif func is np.subtract:
                name = self.name
                left = context[1][0]
                right = context[1][1]
                if isinstance(left, PeriodIndex) and isinstance(right, PeriodIndex):
                    name = left.name if left.name == right.name else None
                    return Index(result, name=name)
                elif isinstance(left, Period) or isinstance(right, Period):
                    return Index(result, name=name)
            elif isinstance(func, np.ufunc):
                if "M->M" not in func.types:
                    msg = f"ufunc '{func.__name__}' not supported for the PeriodIndex"
                    # This should be TypeError, but TypeError cannot be raised
                    # from here because numpy catches.
                    raise ValueError(msg)

        if is_bool_dtype(result):
            return result
        # the result is object dtype array of Period
        # cannot pass _simple_new as it is
        return type(self)(result, freq=self.freq, name=self.name)

    def asof_locs(self, where: Index, mask: np.ndarray) -> np.ndarray:
        """
        where : array of timestamps
        mask : np.ndarray[bool]
            Array of booleans where data is not NA.
        """
        if isinstance(where, DatetimeIndex):
            where = PeriodIndex(where._values, freq=self.freq)
        elif not isinstance(where, PeriodIndex):
            raise TypeError("asof_locs `where` must be DatetimeIndex or PeriodIndex")

        return super().asof_locs(where, mask)

    @doc(Index.astype)
    def astype(self, dtype, copy: bool = True, how=lib.no_default):
        dtype = pandas_dtype(dtype)

        if how is not lib.no_default:
            # GH#37982
            warnings.warn(
                "The 'how' keyword in PeriodIndex.astype is deprecated and "
                "will be removed in a future version. "
                "Use index.to_timestamp(how=how) instead",
                FutureWarning,
                stacklevel=2,
            )
        else:
            how = "start"

        if is_datetime64_any_dtype(dtype):
            # 'how' is index-specific, isn't part of the EA interface.
            tz = getattr(dtype, "tz", None)
            return self.to_timestamp(how=how).tz_localize(tz)

        return super().astype(dtype, copy=copy)

    @property
    def is_full(self) -> bool:
        """
        Returns True if this PeriodIndex is range-like in that all Periods
        between start and end are present, in order.
        """
        if len(self) == 0:
            return True
        if not self.is_monotonic_increasing:
            raise ValueError("Index is not monotonic")
        values = self.asi8
        return ((values[1:] - values[:-1]) < 2).all()

    @property
    def inferred_type(self) -> str:
        # b/c data is represented as ints make sure we can't have ambiguous
        # indexing
        return "period"

    # ------------------------------------------------------------------------
    # Indexing Methods

    def _convert_tolerance(self, tolerance, target):
        # Returned tolerance must be in dtype/units so that
        #  `|self._get_engine_target() - target._engine_target()| <= tolerance`
        #  is meaningful.  Since PeriodIndex returns int64 for engine_target,
        #  we may need to convert timedelta64 tolerance to int64.
        tolerance = super()._convert_tolerance(tolerance, target)

        if self.dtype == target.dtype:
            # convert tolerance to i8
            tolerance = self._maybe_convert_timedelta(tolerance)

        return tolerance

    def get_loc(self, key, method=None, tolerance=None):
        """
        Get integer location for requested label.

        Parameters
        ----------
        key : Period, NaT, str, or datetime
            String or datetime key must be parsable as Period.

        Returns
        -------
        loc : int or ndarray[int64]

        Raises
        ------
        KeyError
            Key is not present in the index.
        TypeError
            If key is listlike or otherwise not hashable.
        """
        orig_key = key

        if not is_scalar(key):
            raise InvalidIndexError(key)

        if isinstance(key, str):

            try:
                loc = self._get_string_slice(key)
                return loc
            except (TypeError, ValueError):
                pass

            try:
                asdt, reso_str = parse_time_string(key, self.freq)
            except (ValueError, DateParseError) as err:
                # A string with invalid format
                raise KeyError(f"Cannot interpret '{key}' as period") from err

            reso = Resolution.from_attrname(reso_str)
            grp = reso.freq_group.value
            freqn = self.dtype.freq_group_code

            # _get_string_slice will handle cases where grp < freqn
            assert grp >= freqn

            # BusinessDay is a bit strange. It has a *lower* code, but we never parse
            # a string as "BusinessDay" resolution, just Day.
            if grp == freqn or (
                reso == Resolution.RESO_DAY and self.dtype.freq.name == "B"
            ):
                key = Period(asdt, freq=self.freq)
                loc = self.get_loc(key, method=method, tolerance=tolerance)
                return loc
            elif method is None:
                raise KeyError(key)
            else:
                key = asdt

        elif is_integer(key):
            # Period constructor will cast to string, which we dont want
            raise KeyError(key)

        try:
            key = Period(key, freq=self.freq)
        except ValueError as err:
            # we cannot construct the Period
            raise KeyError(orig_key) from err

        try:
            return Index.get_loc(self, key, method, tolerance)
        except KeyError as err:
            raise KeyError(orig_key) from err

    def _maybe_cast_slice_bound(self, label, side: str, kind: str):
        """
        If label is a string or a datetime, cast it to Period.ordinal according
        to resolution.

        Parameters
        ----------
        label : object
        side : {'left', 'right'}
        kind : {'loc', 'getitem'}

        Returns
        -------
        bound : Period or object

        Notes
        -----
        Value of `side` parameter should be validated in caller.

        """
        assert kind in ["loc", "getitem"]

        if isinstance(label, datetime):
            return Period(label, freq=self.freq)
        elif isinstance(label, str):
            try:
                parsed, reso_str = parse_time_string(label, self.freq)
                reso = Resolution.from_attrname(reso_str)
                bounds = self._parsed_string_to_bounds(reso, parsed)
                return bounds[0 if side == "left" else 1]
            except ValueError as err:
                # string cannot be parsed as datetime-like
                raise self._invalid_indexer("slice", label) from err
        elif is_integer(label) or is_float(label):
            raise self._invalid_indexer("slice", label)

        return label

    def _parsed_string_to_bounds(self, reso: Resolution, parsed: datetime):
        grp = reso.freq_group
        iv = Period(parsed, freq=grp.value)
        return (iv.asfreq(self.freq, how="start"), iv.asfreq(self.freq, how="end"))

    def _validate_partial_date_slice(self, reso: Resolution):
        assert isinstance(reso, Resolution), (type(reso), reso)
        grp = reso.freq_group
        freqn = self.dtype.freq_group_code

        if not grp.value < freqn:
            # TODO: we used to also check for
            #  reso in ["day", "hour", "minute", "second"]
            #  why is that check not needed?
            raise ValueError

    def _get_string_slice(self, key: str):
        parsed, reso_str = parse_time_string(key, self.freq)
        reso = Resolution.from_attrname(reso_str)
        try:
            return self._partial_date_slice(reso, parsed)
        except KeyError as err:
            raise KeyError(key) from err


def period_range(
    start=None, end=None, periods: int | None = None, freq=None, name=None
) -> PeriodIndex:
    """
    Return a fixed frequency PeriodIndex.

    The day (calendar) is the default frequency.

    Parameters
    ----------
    start : str or period-like, default None
        Left bound for generating periods.
    end : str or period-like, default None
        Right bound for generating periods.
    periods : int, default None
        Number of periods to generate.
    freq : str or DateOffset, optional
        Frequency alias. By default the freq is taken from `start` or `end`
        if those are Period objects. Otherwise, the default is ``"D"`` for
        daily frequency.
    name : str, default None
        Name of the resulting PeriodIndex.

    Returns
    -------
    PeriodIndex

    Notes
    -----
    Of the three parameters: ``start``, ``end``, and ``periods``, exactly two
    must be specified.

    To learn more about the frequency strings, please see `this link
    <https://pandas.pydata.org/pandas-docs/stable/user_guide/timeseries.html#offset-aliases>`__.

    Examples
    --------
    >>> pd.period_range(start='2017-01-01', end='2018-01-01', freq='M')
    PeriodIndex(['2017-01', '2017-02', '2017-03', '2017-04', '2017-05', '2017-06',
             '2017-07', '2017-08', '2017-09', '2017-10', '2017-11', '2017-12',
             '2018-01'],
            dtype='period[M]', freq='M')

    If ``start`` or ``end`` are ``Period`` objects, they will be used as anchor
    endpoints for a ``PeriodIndex`` with frequency matching that of the
    ``period_range`` constructor.

    >>> pd.period_range(start=pd.Period('2017Q1', freq='Q'),
    ...                 end=pd.Period('2017Q2', freq='Q'), freq='M')
    PeriodIndex(['2017-03', '2017-04', '2017-05', '2017-06'],
                dtype='period[M]', freq='M')
    """
    if com.count_not_none(start, end, periods) != 2:
        raise ValueError(
            "Of the three parameters: start, end, and periods, "
            "exactly two must be specified"
        )
    if freq is None and (not isinstance(start, Period) and not isinstance(end, Period)):
        freq = "D"

    data, freq = PeriodArray._generate_range(start, end, periods, freq, fields={})
    data = PeriodArray(data, freq=freq)
    return PeriodIndex(data, name=name)<|MERGE_RESOLUTION|>--- conflicted
+++ resolved
@@ -4,15 +4,10 @@
     datetime,
     timedelta,
 )
-<<<<<<< HEAD
 from typing import (
     Any,
     Hashable,
-    Optional,
-)
-=======
-from typing import Any
->>>>>>> 757e1518
+)
 import warnings
 
 import numpy as np
@@ -222,15 +217,9 @@
         data=None,
         ordinal=None,
         freq=None,
-<<<<<<< HEAD
-        dtype: Optional[Dtype] = None,
+        dtype: Dtype | None = None,
         copy: bool = False,
         name: Hashable = None,
-=======
-        dtype: Dtype | None = None,
-        copy=False,
-        name=None,
->>>>>>> 757e1518
         **fields,
     ) -> PeriodIndex:
 
