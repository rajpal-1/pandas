from functools import wraps
from sys import getsizeof
from typing import (
    TYPE_CHECKING,
    Any,
    Callable,
    Hashable,
    Iterable,
    List,
    Optional,
    Sequence,
    Tuple,
    Union,
)
import warnings

import numpy as np

from pandas._config import get_option

from pandas._libs import algos as libalgos, index as libindex, lib
from pandas._libs.hashtable import duplicated_int64
from pandas._typing import AnyArrayLike, Label, Scalar
from pandas.compat.numpy import function as nv
from pandas.errors import InvalidIndexError, PerformanceWarning, UnsortedIndexError
from pandas.util._decorators import Appender, cache_readonly, doc

from pandas.core.dtypes.cast import coerce_indexer_dtype
from pandas.core.dtypes.common import (
    ensure_int64,
    ensure_platform_int,
    is_categorical_dtype,
    is_hashable,
    is_integer,
    is_iterator,
    is_list_like,
    is_object_dtype,
    is_scalar,
    pandas_dtype,
)
from pandas.core.dtypes.dtypes import ExtensionDtype
from pandas.core.dtypes.generic import ABCDataFrame, ABCDatetimeIndex, ABCTimedeltaIndex
from pandas.core.dtypes.missing import array_equivalent, isna

import pandas.core.algorithms as algos
from pandas.core.arrays import Categorical
from pandas.core.arrays.categorical import factorize_from_iterables
import pandas.core.common as com
import pandas.core.indexes.base as ibase
from pandas.core.indexes.base import (
    Index,
    _index_shared_docs,
    ensure_index,
    get_unanimous_names,
)
from pandas.core.indexes.frozen import FrozenList
from pandas.core.indexes.numeric import Int64Index
import pandas.core.missing as missing
from pandas.core.ops.invalid import make_invalid_op
from pandas.core.sorting import (
    get_group_index,
    indexer_from_factorized,
    lexsort_indexer,
)

from pandas.io.formats.printing import (
    format_object_attrs,
    format_object_summary,
    pprint_thing,
)

if TYPE_CHECKING:
    from pandas import Series

_index_doc_kwargs = dict(ibase._index_doc_kwargs)
_index_doc_kwargs.update(
    dict(klass="MultiIndex", target_klass="MultiIndex or list of tuples")
)


class MultiIndexUIntEngine(libindex.BaseMultiIndexCodesEngine, libindex.UInt64Engine):
    """
    This class manages a MultiIndex by mapping label combinations to positive
    integers.
    """

    _base = libindex.UInt64Engine

    def _codes_to_ints(self, codes):
        """
        Transform combination(s) of uint64 in one uint64 (each), in a strictly
        monotonic way (i.e. respecting the lexicographic order of integer
        combinations): see BaseMultiIndexCodesEngine documentation.

        Parameters
        ----------
        codes : 1- or 2-dimensional array of dtype uint64
            Combinations of integers (one per row)

        Returns
        -------
        scalar or 1-dimensional array, of dtype uint64
            Integer(s) representing one combination (each).
        """
        # Shift the representation of each level by the pre-calculated number
        # of bits:
        codes <<= self.offsets

        # Now sum and OR are in fact interchangeable. This is a simple
        # composition of the (disjunct) significant bits of each level (i.e.
        # each column in "codes") in a single positive integer:
        if codes.ndim == 1:
            # Single key
            return np.bitwise_or.reduce(codes)

        # Multiple keys
        return np.bitwise_or.reduce(codes, axis=1)


class MultiIndexPyIntEngine(libindex.BaseMultiIndexCodesEngine, libindex.ObjectEngine):
    """
    This class manages those (extreme) cases in which the number of possible
    label combinations overflows the 64 bits integers, and uses an ObjectEngine
    containing Python integers.
    """

    _base = libindex.ObjectEngine

    def _codes_to_ints(self, codes):
        """
        Transform combination(s) of uint64 in one Python integer (each), in a
        strictly monotonic way (i.e. respecting the lexicographic order of
        integer combinations): see BaseMultiIndexCodesEngine documentation.

        Parameters
        ----------
        codes : 1- or 2-dimensional array of dtype uint64
            Combinations of integers (one per row)

        Returns
        -------
        int, or 1-dimensional array of dtype object
            Integer(s) representing one combination (each).
        """
        # Shift the representation of each level by the pre-calculated number
        # of bits. Since this can overflow uint64, first make sure we are
        # working with Python integers:
        codes = codes.astype("object") << self.offsets

        # Now sum and OR are in fact interchangeable. This is a simple
        # composition of the (disjunct) significant bits of each level (i.e.
        # each column in "codes") in a single positive integer (per row):
        if codes.ndim == 1:
            # Single key
            return np.bitwise_or.reduce(codes)

        # Multiple keys
        return np.bitwise_or.reduce(codes, axis=1)


def names_compat(meth):
    """
    A decorator to allow either `name` or `names` keyword but not both.

    This makes it easier to share code with base class.
    """

    @wraps(meth)
    def new_meth(self_or_cls, *args, **kwargs):
        if "name" in kwargs and "names" in kwargs:
            raise TypeError("Can only provide one of `names` and `name`")
        elif "name" in kwargs:
            kwargs["names"] = kwargs.pop("name")

        return meth(self_or_cls, *args, **kwargs)

    return new_meth


class MultiIndex(Index):
    """
    A multi-level, or hierarchical, index object for pandas objects.

    Parameters
    ----------
    levels : sequence of arrays
        The unique labels for each level.
    codes : sequence of arrays
        Integers for each level designating which label at each location.

        .. versionadded:: 0.24.0
    sortorder : optional int
        Level of sortedness (must be lexicographically sorted by that
        level).
    names : optional sequence of objects
        Names for each of the index levels. (name is accepted for compat).
    copy : bool, default False
        Copy the meta-data.
    verify_integrity : bool, default True
        Check that the levels/codes are consistent and valid.

    Attributes
    ----------
    names
    levels
    codes
    nlevels
    levshape

    Methods
    -------
    from_arrays
    from_tuples
    from_product
    from_frame
    set_levels
    set_codes
    to_frame
    to_flat_index
    is_lexsorted
    sortlevel
    droplevel
    swaplevel
    reorder_levels
    remove_unused_levels
    get_locs

    See Also
    --------
    MultiIndex.from_arrays  : Convert list of arrays to MultiIndex.
    MultiIndex.from_product : Create a MultiIndex from the cartesian product
                              of iterables.
    MultiIndex.from_tuples  : Convert list of tuples to a MultiIndex.
    MultiIndex.from_frame   : Make a MultiIndex from a DataFrame.
    Index : The base pandas Index type.

    Notes
    -----
    See the `user guide
    <https://pandas.pydata.org/pandas-docs/stable/user_guide/advanced.html>`_
    for more.

    Examples
    --------
    A new ``MultiIndex`` is typically constructed using one of the helper
    methods :meth:`MultiIndex.from_arrays`, :meth:`MultiIndex.from_product`
    and :meth:`MultiIndex.from_tuples`. For example (using ``.from_arrays``):

    >>> arrays = [[1, 1, 2, 2], ['red', 'blue', 'red', 'blue']]
    >>> pd.MultiIndex.from_arrays(arrays, names=('number', 'color'))
    MultiIndex([(1,  'red'),
                (1, 'blue'),
                (2,  'red'),
                (2, 'blue')],
               names=['number', 'color'])

    See further examples for how to construct a MultiIndex in the doc strings
    of the mentioned helper methods.
    """

    _deprecations = Index._deprecations | frozenset()

    # initialize to zero-length tuples to make everything work
    _typ = "multiindex"
    _names = FrozenList()
    _levels = FrozenList()
    _codes = FrozenList()
    _comparables = ["names"]
    rename = Index.set_names

    sortorder: Optional[int]

    # --------------------------------------------------------------------
    # Constructors

    def __new__(
        cls,
        levels=None,
        codes=None,
        sortorder=None,
        names=None,
        dtype=None,
        copy=False,
        name=None,
        verify_integrity: bool = True,
    ):

        # compat with Index
        if name is not None:
            names = name
        if levels is None or codes is None:
            raise TypeError("Must pass both levels and codes")
        if len(levels) != len(codes):
            raise ValueError("Length of levels and codes must be the same.")
        if len(levels) == 0:
            raise ValueError("Must pass non-zero number of levels/codes")

        result = object.__new__(MultiIndex)
        result._cache = {}

        # we've already validated levels and codes, so shortcut here
        result._set_levels(levels, copy=copy, validate=False)
        result._set_codes(codes, copy=copy, validate=False)

        result._names = [None] * len(levels)
        if names is not None:
            # handles name validation
            result._set_names(names)

        if sortorder is not None:
            result.sortorder = int(sortorder)
        else:
            result.sortorder = sortorder

        if verify_integrity:
            new_codes = result._verify_integrity()
            result._codes = new_codes

        return result._reset_identity()

    def _validate_codes(self, level: List, code: List):
        """
        Reassign code values as -1 if their corresponding levels are NaN.

        Parameters
        ----------
        code : list
            Code to reassign.
        level : list
            Level to check for missing values (NaN, NaT, None).

        Returns
        -------
        new code where code value = -1 if it corresponds
        to a level with missing values (NaN, NaT, None).
        """
        null_mask = isna(level)
        if np.any(null_mask):
            code = np.where(null_mask[code], -1, code)
        return code

    def _verify_integrity(
        self, codes: Optional[List] = None, levels: Optional[List] = None
    ):
        """
        Parameters
        ----------
        codes : optional list
            Codes to check for validity. Defaults to current codes.
        levels : optional list
            Levels to check for validity. Defaults to current levels.

        Raises
        ------
        ValueError
            If length of levels and codes don't match, if the codes for any
            level would exceed level bounds, or there are any duplicate levels.

        Returns
        -------
        new codes where code value = -1 if it corresponds to a
        NaN level.
        """
        # NOTE: Currently does not check, among other things, that cached
        # nlevels matches nor that sortorder matches actually sortorder.
        codes = codes or self.codes
        levels = levels or self.levels

        if len(levels) != len(codes):
            raise ValueError(
                "Length of levels and codes must match. NOTE: "
                "this index is in an inconsistent state."
            )
        codes_length = len(codes[0])
        for i, (level, level_codes) in enumerate(zip(levels, codes)):
            if len(level_codes) != codes_length:
                raise ValueError(
                    f"Unequal code lengths: {[len(code_) for code_ in codes]}"
                )
            if len(level_codes) and level_codes.max() >= len(level):
                raise ValueError(
                    f"On level {i}, code max ({level_codes.max()}) >= length of "
                    f"level ({len(level)}). NOTE: this index is in an "
                    "inconsistent state"
                )
            if len(level_codes) and level_codes.min() < -1:
                raise ValueError(f"On level {i}, code value ({level_codes.min()}) < -1")
            if not level.is_unique:
                raise ValueError(
                    f"Level values must be unique: {list(level)} on level {i}"
                )
        if self.sortorder is not None:
            if self.sortorder > self._lexsort_depth():
                raise ValueError(
                    "Value for sortorder must be inferior or equal to actual "
                    f"lexsort_depth: sortorder {self.sortorder} "
                    f"with lexsort_depth {self._lexsort_depth()}"
                )

        codes = [
            self._validate_codes(level, code) for level, code in zip(levels, codes)
        ]
        new_codes = FrozenList(codes)
        return new_codes

    @classmethod
    def from_arrays(cls, arrays, sortorder=None, names=lib.no_default) -> "MultiIndex":
        """
        Convert arrays to MultiIndex.

        Parameters
        ----------
        arrays : list / sequence of array-likes
            Each array-like gives one level's value for each data point.
            len(arrays) is the number of levels.
        sortorder : int or None
            Level of sortedness (must be lexicographically sorted by that
            level).
        names : list / sequence of str, optional
            Names for the levels in the index.

        Returns
        -------
        MultiIndex

        See Also
        --------
        MultiIndex.from_tuples : Convert list of tuples to MultiIndex.
        MultiIndex.from_product : Make a MultiIndex from cartesian product
                                  of iterables.
        MultiIndex.from_frame : Make a MultiIndex from a DataFrame.

        Examples
        --------
        >>> arrays = [[1, 1, 2, 2], ['red', 'blue', 'red', 'blue']]
        >>> pd.MultiIndex.from_arrays(arrays, names=('number', 'color'))
        MultiIndex([(1,  'red'),
                    (1, 'blue'),
                    (2,  'red'),
                    (2, 'blue')],
                   names=['number', 'color'])
        """
        error_msg = "Input must be a list / sequence of array-likes."
        if not is_list_like(arrays):
            raise TypeError(error_msg)
        elif is_iterator(arrays):
            arrays = list(arrays)

        # Check if elements of array are list-like
        for array in arrays:
            if not is_list_like(array):
                raise TypeError(error_msg)

        # Check if lengths of all arrays are equal or not,
        # raise ValueError, if not
        for i in range(1, len(arrays)):
            if len(arrays[i]) != len(arrays[i - 1]):
                raise ValueError("all arrays must be same length")

        codes, levels = factorize_from_iterables(arrays)
        if names is lib.no_default:
            names = [getattr(arr, "name", None) for arr in arrays]

        return MultiIndex(
            levels=levels,
            codes=codes,
            sortorder=sortorder,
            names=names,
            verify_integrity=False,
        )

    @classmethod
    @names_compat
    def from_tuples(
        cls,
        tuples,
        sortorder: Optional[int] = None,
        names: Optional[Sequence[Label]] = None,
    ):
        """
        Convert list of tuples to MultiIndex.

        Parameters
        ----------
        tuples : list / sequence of tuple-likes
            Each tuple is the index of one row/column.
        sortorder : int or None
            Level of sortedness (must be lexicographically sorted by that
            level).
        names : list / sequence of str, optional
            Names for the levels in the index.

        Returns
        -------
        MultiIndex

        See Also
        --------
        MultiIndex.from_arrays : Convert list of arrays to MultiIndex.
        MultiIndex.from_product : Make a MultiIndex from cartesian product
                                  of iterables.
        MultiIndex.from_frame : Make a MultiIndex from a DataFrame.

        Examples
        --------
        >>> tuples = [(1, 'red'), (1, 'blue'),
        ...           (2, 'red'), (2, 'blue')]
        >>> pd.MultiIndex.from_tuples(tuples, names=('number', 'color'))
        MultiIndex([(1,  'red'),
                    (1, 'blue'),
                    (2,  'red'),
                    (2, 'blue')],
                   names=['number', 'color'])
        """
        if not is_list_like(tuples):
            raise TypeError("Input must be a list / sequence of tuple-likes.")
        elif is_iterator(tuples):
            tuples = list(tuples)

        arrays: List[Sequence[Label]]
        if len(tuples) == 0:
            if names is None:
                raise TypeError("Cannot infer number of levels from empty list")
            arrays = [[]] * len(names)
        elif isinstance(tuples, (np.ndarray, Index)):
            if isinstance(tuples, Index):
                tuples = tuples._values

            arrays = list(lib.tuples_to_object_array(tuples).T)
        elif isinstance(tuples, list):
            arrays = list(lib.to_object_array_tuples(tuples).T)
        else:
            arrays = zip(*tuples)

        return MultiIndex.from_arrays(arrays, sortorder=sortorder, names=names)

    @classmethod
    def from_product(cls, iterables, sortorder=None, names=lib.no_default):
        """
        Make a MultiIndex from the cartesian product of multiple iterables.

        Parameters
        ----------
        iterables : list / sequence of iterables
            Each iterable has unique labels for each level of the index.
        sortorder : int or None
            Level of sortedness (must be lexicographically sorted by that
            level).
        names : list / sequence of str, optional
            Names for the levels in the index.

            .. versionchanged:: 1.0.0

               If not explicitly provided, names will be inferred from the
               elements of iterables if an element has a name attribute

        Returns
        -------
        MultiIndex

        See Also
        --------
        MultiIndex.from_arrays : Convert list of arrays to MultiIndex.
        MultiIndex.from_tuples : Convert list of tuples to MultiIndex.
        MultiIndex.from_frame : Make a MultiIndex from a DataFrame.

        Examples
        --------
        >>> numbers = [0, 1, 2]
        >>> colors = ['green', 'purple']
        >>> pd.MultiIndex.from_product([numbers, colors],
        ...                            names=['number', 'color'])
        MultiIndex([(0,  'green'),
                    (0, 'purple'),
                    (1,  'green'),
                    (1, 'purple'),
                    (2,  'green'),
                    (2, 'purple')],
                   names=['number', 'color'])
        """
        from pandas.core.reshape.util import cartesian_product

        if not is_list_like(iterables):
            raise TypeError("Input must be a list / sequence of iterables.")
        elif is_iterator(iterables):
            iterables = list(iterables)

        codes, levels = factorize_from_iterables(iterables)
        if names is lib.no_default:
            names = [getattr(it, "name", None) for it in iterables]

        # codes are all ndarrays, so cartesian_product is lossless
        codes = cartesian_product(codes)
        return MultiIndex(levels, codes, sortorder=sortorder, names=names)

    @classmethod
    def from_frame(cls, df, sortorder=None, names=None):
        """
        Make a MultiIndex from a DataFrame.

        .. versionadded:: 0.24.0

        Parameters
        ----------
        df : DataFrame
            DataFrame to be converted to MultiIndex.
        sortorder : int, optional
            Level of sortedness (must be lexicographically sorted by that
            level).
        names : list-like, optional
            If no names are provided, use the column names, or tuple of column
            names if the columns is a MultiIndex. If a sequence, overwrite
            names with the given sequence.

        Returns
        -------
        MultiIndex
            The MultiIndex representation of the given DataFrame.

        See Also
        --------
        MultiIndex.from_arrays : Convert list of arrays to MultiIndex.
        MultiIndex.from_tuples : Convert list of tuples to MultiIndex.
        MultiIndex.from_product : Make a MultiIndex from cartesian product
                                  of iterables.

        Examples
        --------
        >>> df = pd.DataFrame([['HI', 'Temp'], ['HI', 'Precip'],
        ...                    ['NJ', 'Temp'], ['NJ', 'Precip']],
        ...                   columns=['a', 'b'])
        >>> df
              a       b
        0    HI    Temp
        1    HI  Precip
        2    NJ    Temp
        3    NJ  Precip

        >>> pd.MultiIndex.from_frame(df)
        MultiIndex([('HI',   'Temp'),
                    ('HI', 'Precip'),
                    ('NJ',   'Temp'),
                    ('NJ', 'Precip')],
                   names=['a', 'b'])

        Using explicit names, instead of the column names

        >>> pd.MultiIndex.from_frame(df, names=['state', 'observation'])
        MultiIndex([('HI',   'Temp'),
                    ('HI', 'Precip'),
                    ('NJ',   'Temp'),
                    ('NJ', 'Precip')],
                   names=['state', 'observation'])
        """
        if not isinstance(df, ABCDataFrame):
            raise TypeError("Input must be a DataFrame")

        column_names, columns = zip(*df.items())
        names = column_names if names is None else names
        return cls.from_arrays(columns, sortorder=sortorder, names=names)

    # --------------------------------------------------------------------

    @cache_readonly
    def _values(self):
        # We override here, since our parent uses _data, which we don't use.
        values = []

        for i in range(self.nlevels):
            vals = self._get_level_values(i)
            if is_categorical_dtype(vals.dtype):
                vals = vals._internal_get_values()
            if isinstance(vals.dtype, ExtensionDtype) or isinstance(
                vals, (ABCDatetimeIndex, ABCTimedeltaIndex)
            ):
                vals = vals.astype(object)
            vals = np.array(vals, copy=False)
            values.append(vals)

        arr = lib.fast_zip(values)
        return arr

    @property
    def values(self):
        return self._values

    @property
    def array(self):
        """
        Raises a ValueError for `MultiIndex` because there's no single
        array backing a MultiIndex.

        Raises
        ------
        ValueError
        """
        raise ValueError(
            "MultiIndex has no single backing array. Use "
            "'MultiIndex.to_numpy()' to get a NumPy array of tuples."
        )

    @property
    def shape(self):
        """
        Return a tuple of the shape of the underlying data.
        """
        # overriding the base Index.shape definition to avoid materializing
        # the values (GH-27384, GH-27775)
        return (len(self),)

    def __len__(self) -> int:
        return len(self.codes[0])

    # --------------------------------------------------------------------
    # Levels Methods

    @cache_readonly
    def levels(self):
        # Use cache_readonly to ensure that self.get_locs doesn't repeatedly
        # create new IndexEngine
        # https://github.com/pandas-dev/pandas/issues/31648
        result = [
            x._shallow_copy(name=name) for x, name in zip(self._levels, self._names)
        ]
        for level in result:
            # disallow midx.levels[0].name = "foo"
            level._no_setting_name = True
        return FrozenList(result)

    def _set_levels(
        self,
        levels,
        level=None,
        copy: bool = False,
        validate: bool = True,
        verify_integrity: bool = False,
    ) -> None:
        # This is NOT part of the levels property because it should be
        # externally not allowed to set levels. User beware if you change
        # _levels directly
        if validate:
            if len(levels) == 0:
                raise ValueError("Must set non-zero number of levels.")
            if level is None and len(levels) != self.nlevels:
                raise ValueError("Length of levels must match number of levels.")
            if level is not None and len(levels) != len(level):
                raise ValueError("Length of levels must match length of level.")

        if level is None:
            new_levels = FrozenList(
                ensure_index(lev, copy=copy)._shallow_copy() for lev in levels
            )
        else:
            level_numbers = [self._get_level_number(lev) for lev in level]
            new_levels_list = list(self._levels)
            for lev_num, lev in zip(level_numbers, levels):
                new_levels_list[lev_num] = ensure_index(lev, copy=copy)._shallow_copy()
            new_levels = FrozenList(new_levels_list)

        if verify_integrity:
            new_codes = self._verify_integrity(levels=new_levels)
            self._codes = new_codes

        names = self.names
        self._levels = new_levels
        if any(names):
            self._set_names(names)

        self._reset_cache()

    def set_levels(self, levels, level=None, inplace=None, verify_integrity=True):
        """
        Set new levels on MultiIndex. Defaults to returning new index.

        Parameters
        ----------
        levels : sequence or list of sequence
            New level(s) to apply.
        level : int, level name, or sequence of int/level names (default None)
            Level(s) to set (None for all levels).
        inplace : bool
            If True, mutates in place.

            .. deprecated:: 1.2.0
        verify_integrity : bool, default True
            If True, checks that levels and codes are compatible.

        Returns
        -------
        new index (of same type and class...etc) or None
            The same type as the caller or None if ``inplace=True``.

        Examples
        --------
        >>> idx = pd.MultiIndex.from_tuples(
        ...     [
        ...         (1, "one"),
        ...         (1, "two"),
        ...         (2, "one"),
        ...         (2, "two"),
        ...         (3, "one"),
        ...         (3, "two")
        ...     ],
        ...     names=["foo", "bar"]
        ... )
        >>> idx
        MultiIndex([(1, 'one'),
            (1, 'two'),
            (2, 'one'),
            (2, 'two'),
            (3, 'one'),
            (3, 'two')],
           names=['foo', 'bar'])

        >>> idx.set_levels([['a', 'b', 'c'], [1, 2]])
        MultiIndex([('a', 1),
                    ('a', 2),
                    ('b', 1),
                    ('b', 2),
                    ('c', 1),
                    ('c', 2)],
                   names=['foo', 'bar'])
        >>> idx.set_levels(['a', 'b', 'c'], level=0)
        MultiIndex([('a', 'one'),
                    ('a', 'two'),
                    ('b', 'one'),
                    ('b', 'two'),
                    ('c', 'one'),
                    ('c', 'two')],
                   names=['foo', 'bar'])
        >>> idx.set_levels(['a', 'b'], level='bar')
        MultiIndex([(1, 'a'),
                    (1, 'b'),
                    (2, 'a'),
                    (2, 'b'),
                    (3, 'a'),
                    (3, 'b')],
                   names=['foo', 'bar'])

        If any of the levels passed to ``set_levels()`` exceeds the
        existing length, all of the values from that argument will
        be stored in the MultiIndex levels, though the values will
        be truncated in the MultiIndex output.

        >>> idx.set_levels([['a', 'b', 'c'], [1, 2, 3, 4]], level=[0, 1])
        MultiIndex([('a', 1),
            ('a', 2),
            ('b', 1),
            ('b', 2),
            ('c', 1),
            ('c', 2)],
           names=['foo', 'bar'])
        >>> idx.set_levels([['a', 'b', 'c'], [1, 2, 3, 4]], level=[0, 1]).levels
        FrozenList([['a', 'b', 'c'], [1, 2, 3, 4]])
        """
        if inplace is not None:
            warnings.warn(
                "inplace is deprecated and will be removed in a future version.",
                FutureWarning,
                stacklevel=2,
            )
        else:
            inplace = False

        if is_list_like(levels) and not isinstance(levels, Index):
            levels = list(levels)

        if level is not None and not is_list_like(level):
            if not is_list_like(levels):
                raise TypeError("Levels must be list-like")
            if is_list_like(levels[0]):
                raise TypeError("Levels must be list-like")
            level = [level]
            levels = [levels]
        elif level is None or is_list_like(level):
            if not is_list_like(levels) or not is_list_like(levels[0]):
                raise TypeError("Levels must be list of lists-like")

        if inplace:
            idx = self
        else:
            idx = self._shallow_copy()
        idx._reset_identity()
        idx._set_levels(
            levels, level=level, validate=True, verify_integrity=verify_integrity
        )
        if not inplace:
            return idx

    @property
    def nlevels(self) -> int:
        """
        Integer number of levels in this MultiIndex.
        """
        return len(self._levels)

    @property
    def levshape(self):
        """
        A tuple with the length of each level.
        """
        return tuple(len(x) for x in self.levels)

    # --------------------------------------------------------------------
    # Codes Methods

    @property
    def codes(self):
        return self._codes

    def _set_codes(
        self,
        codes,
        level=None,
        copy: bool = False,
        validate: bool = True,
        verify_integrity: bool = False,
    ) -> None:
        if validate:
            if level is None and len(codes) != self.nlevels:
                raise ValueError("Length of codes must match number of levels")
            if level is not None and len(codes) != len(level):
                raise ValueError("Length of codes must match length of levels.")

        if level is None:
            new_codes = FrozenList(
                _coerce_indexer_frozen(level_codes, lev, copy=copy).view()
                for lev, level_codes in zip(self._levels, codes)
            )
        else:
            level_numbers = [self._get_level_number(lev) for lev in level]
            new_codes_list = list(self._codes)
            for lev_num, level_codes in zip(level_numbers, codes):
                lev = self.levels[lev_num]
                new_codes_list[lev_num] = _coerce_indexer_frozen(
                    level_codes, lev, copy=copy
                )
            new_codes = FrozenList(new_codes_list)

        if verify_integrity:
            new_codes = self._verify_integrity(codes=new_codes)

        self._codes = new_codes

        self._reset_cache()

    def set_codes(self, codes, level=None, inplace=None, verify_integrity=True):
        """
        Set new codes on MultiIndex. Defaults to returning new index.

        .. versionadded:: 0.24.0

           New name for deprecated method `set_labels`.

        Parameters
        ----------
        codes : sequence or list of sequence
            New codes to apply.
        level : int, level name, or sequence of int/level names (default None)
            Level(s) to set (None for all levels).
        inplace : bool
            If True, mutates in place.

            .. deprecated:: 1.2.0
        verify_integrity : bool (default True)
            If True, checks that levels and codes are compatible.

        Returns
        -------
        new index (of same type and class...etc) or None
            The same type as the caller or None if ``inplace=True``.

        Examples
        --------
        >>> idx = pd.MultiIndex.from_tuples(
        ...     [(1, "one"), (1, "two"), (2, "one"), (2, "two")], names=["foo", "bar"]
        ... )
        >>> idx
        MultiIndex([(1, 'one'),
            (1, 'two'),
            (2, 'one'),
            (2, 'two')],
           names=['foo', 'bar'])

        >>> idx.set_codes([[1, 0, 1, 0], [0, 0, 1, 1]])
        MultiIndex([(2, 'one'),
                    (1, 'one'),
                    (2, 'two'),
                    (1, 'two')],
                   names=['foo', 'bar'])
        >>> idx.set_codes([1, 0, 1, 0], level=0)
        MultiIndex([(2, 'one'),
                    (1, 'two'),
                    (2, 'one'),
                    (1, 'two')],
                   names=['foo', 'bar'])
        >>> idx.set_codes([0, 0, 1, 1], level='bar')
        MultiIndex([(1, 'one'),
                    (1, 'one'),
                    (2, 'two'),
                    (2, 'two')],
                   names=['foo', 'bar'])
        >>> idx.set_codes([[1, 0, 1, 0], [0, 0, 1, 1]], level=[0, 1])
        MultiIndex([(2, 'one'),
                    (1, 'one'),
                    (2, 'two'),
                    (1, 'two')],
                   names=['foo', 'bar'])
        """
        if inplace is not None:
            warnings.warn(
                "inplace is deprecated and will be removed in a future version.",
                FutureWarning,
                stacklevel=2,
            )
        else:
            inplace = False

        if level is not None and not is_list_like(level):
            if not is_list_like(codes):
                raise TypeError("Codes must be list-like")
            if is_list_like(codes[0]):
                raise TypeError("Codes must be list-like")
            level = [level]
            codes = [codes]
        elif level is None or is_list_like(level):
            if not is_list_like(codes) or not is_list_like(codes[0]):
                raise TypeError("Codes must be list of lists-like")

        if inplace:
            idx = self
        else:
            idx = self._shallow_copy()
        idx._reset_identity()
        idx._set_codes(codes, level=level, verify_integrity=verify_integrity)
        if not inplace:
            return idx

    # --------------------------------------------------------------------
    # Index Internals

    @cache_readonly
    def _engine(self):
        # Calculate the number of bits needed to represent labels in each
        # level, as log2 of their sizes (including -1 for NaN):
        sizes = np.ceil(np.log2([len(l) + 1 for l in self.levels]))

        # Sum bit counts, starting from the _right_....
        lev_bits = np.cumsum(sizes[::-1])[::-1]

        # ... in order to obtain offsets such that sorting the combination of
        # shifted codes (one for each level, resulting in a unique integer) is
        # equivalent to sorting lexicographically the codes themselves. Notice
        # that each level needs to be shifted by the number of bits needed to
        # represent the _previous_ ones:
        offsets = np.concatenate([lev_bits[1:], [0]]).astype("uint64")

        # Check the total number of bits needed for our representation:
        if lev_bits[0] > 64:
            # The levels would overflow a 64 bit uint - use Python integers:
            return MultiIndexPyIntEngine(self.levels, self.codes, offsets)
        return MultiIndexUIntEngine(self.levels, self.codes, offsets)

    @property
    def _constructor(self):
        return MultiIndex.from_tuples

    @doc(Index._shallow_copy)
    def _shallow_copy(
        self,
        values=None,
        name=lib.no_default,
        levels=None,
        codes=None,
        sortorder=None,
        names=lib.no_default,
    ):
        if names is not lib.no_default and name is not lib.no_default:
            raise TypeError("Can only provide one of `names` and `name`")
        elif names is lib.no_default:
            names = name if name is not lib.no_default else self.names

        if values is not None:
            assert levels is None and codes is None
            return MultiIndex.from_tuples(values, sortorder=sortorder, names=names)

        levels = levels if levels is not None else self.levels
        codes = codes if codes is not None else self.codes

        result = MultiIndex(
            levels=levels,
            codes=codes,
            sortorder=sortorder,
            names=names,
            verify_integrity=False,
        )
        result._cache = self._cache.copy()
        result._cache.pop("levels", None)  # GH32669
        return result

    def symmetric_difference(self, other, result_name=None, sort=None):
        # On equal symmetric_difference MultiIndexes the difference is empty.
        # Therefore, an empty MultiIndex is returned GH13490
        tups = Index.symmetric_difference(self, other, result_name, sort)
        if len(tups) == 0:
            return MultiIndex(
                levels=[[] for _ in range(self.nlevels)],
                codes=[[] for _ in range(self.nlevels)],
                names=tups.name,
            )
        return type(self).from_tuples(tups, names=tups.name)

    # --------------------------------------------------------------------

    def copy(
        self,
        names=None,
        dtype=None,
        levels=None,
        codes=None,
        deep=False,
        name=None,
    ):
        """
        Make a copy of this object. Names, dtype, levels and codes can be
        passed and will be set on new copy.

        Parameters
        ----------
        names : sequence, optional
        dtype : numpy dtype or pandas type, optional

            .. deprecated:: 1.2.0
        levels : sequence, optional

            .. deprecated:: 1.2.0
        codes : sequence, optional

            .. deprecated:: 1.2.0
        deep : bool, default False
        name : Label
            Kept for compatibility with 1-dimensional Index. Should not be used.

        Returns
        -------
        MultiIndex

        Notes
        -----
        In most cases, there should be no functional difference from using
        ``deep``, but if ``deep`` is passed it will attempt to deepcopy.
        This could be potentially expensive on large MultiIndex objects.
        """
        names = self._validate_names(name=name, names=names, deep=deep)
        if levels is not None:
            warnings.warn(
                "parameter levels is deprecated and will be removed in a future "
                "version. Use the set_levels method instead.",
                FutureWarning,
                stacklevel=2,
            )
        if codes is not None:
            warnings.warn(
                "parameter codes is deprecated and will be removed in a future "
                "version. Use the set_codes method instead.",
                FutureWarning,
                stacklevel=2,
            )

        if deep:
            from copy import deepcopy

            if levels is None:
                levels = deepcopy(self.levels)
            if codes is None:
                codes = deepcopy(self.codes)

        new_index = self._shallow_copy(
            levels=levels,
            codes=codes,
            names=names,
            sortorder=self.sortorder,
        )

        if dtype:
            warnings.warn(
                "parameter dtype is deprecated and will be removed in a future "
                "version. Use the astype method instead.",
                FutureWarning,
                stacklevel=2,
            )
            new_index = new_index.astype(dtype)
        return new_index

    def __array__(self, dtype=None) -> np.ndarray:
        """ the array interface, return my values """
        return self.values

    def view(self, cls=None):
        """ this is defined as a copy with the same identity """
        result = self.copy()
        result._id = self._id
        return result

    @doc(Index.__contains__)
    def __contains__(self, key: Any) -> bool:
        hash(key)
        try:
            self.get_loc(key)
            return True
        except (LookupError, TypeError, ValueError):
            return False

    @cache_readonly
    def dtype(self) -> np.dtype:
        return np.dtype("O")

    def _is_memory_usage_qualified(self) -> bool:
        """ return a boolean if we need a qualified .info display """

        def f(l):
            return "mixed" in l or "string" in l or "unicode" in l

        return any(f(l) for l in self._inferred_type_levels)

    @doc(Index.memory_usage)
    def memory_usage(self, deep: bool = False) -> int:
        # we are overwriting our base class to avoid
        # computing .values here which could materialize
        # a tuple representation unnecessarily
        return self._nbytes(deep)

    @cache_readonly
    def nbytes(self) -> int:
        """ return the number of bytes in the underlying data """
        return self._nbytes(False)

    def _nbytes(self, deep: bool = False) -> int:
        """
        return the number of bytes in the underlying data
        deeply introspect the level data if deep=True

        include the engine hashtable

        *this is in internal routine*

        """
        # for implementations with no useful getsizeof (PyPy)
        objsize = 24

        level_nbytes = sum(i.memory_usage(deep=deep) for i in self.levels)
        label_nbytes = sum(i.nbytes for i in self.codes)
        names_nbytes = sum(getsizeof(i, objsize) for i in self.names)
        result = level_nbytes + label_nbytes + names_nbytes

        # include our engine hashtable
        result += self._engine.sizeof(deep=deep)
        return result

    # --------------------------------------------------------------------
    # Rendering Methods

    def _formatter_func(self, tup):
        """
        Formats each item in tup according to its level's formatter function.
        """
        formatter_funcs = [level._formatter_func for level in self.levels]
        return tuple(func(val) for func, val in zip(formatter_funcs, tup))

    def _format_data(self, name=None):
        """
        Return the formatted data as a unicode string
        """
        return format_object_summary(
            self, self._formatter_func, name=name, line_break_each_value=True
        )

    def _format_attrs(self):
        """
        Return a list of tuples of the (attr,formatted_value).
        """
        return format_object_attrs(self, include_dtype=False)

    def _format_native_types(self, na_rep="nan", **kwargs):
        new_levels = []
        new_codes = []

        # go through the levels and format them
        for level, level_codes in zip(self.levels, self.codes):
            level = level._format_native_types(na_rep=na_rep, **kwargs)
            # add nan values, if there are any
            mask = level_codes == -1
            if mask.any():
                nan_index = len(level)
                level = np.append(level, na_rep)
                assert not level_codes.flags.writeable  # i.e. copy is needed
                level_codes = level_codes.copy()  # make writeable
                level_codes[mask] = nan_index
            new_levels.append(level)
            new_codes.append(level_codes)

        if len(new_levels) == 1:
            # a single-level multi-index
            return Index(new_levels[0].take(new_codes[0]))._format_native_types()
        else:
            # reconstruct the multi-index
            mi = MultiIndex(
                levels=new_levels,
                codes=new_codes,
                names=self.names,
                sortorder=self.sortorder,
                verify_integrity=False,
            )
            return mi._values

    def format(
        self,
        name: Optional[bool] = None,
        formatter: Optional[Callable] = None,
        na_rep: Optional[str] = None,
        names: bool = False,
        space: int = 2,
        sparsify=None,
        adjoin: bool = True,
    ) -> List:
        if name is not None:
            names = name

        if len(self) == 0:
            return []

        stringified_levels = []
        for lev, level_codes in zip(self.levels, self.codes):
            na = na_rep if na_rep is not None else _get_na_rep(lev.dtype.type)

            if len(lev) > 0:

                formatted = lev.take(level_codes).format(formatter=formatter)

                # we have some NA
                mask = level_codes == -1
                if mask.any():
                    formatted = np.array(formatted, dtype=object)
                    formatted[mask] = na
                    formatted = formatted.tolist()

            else:
                # weird all NA case
                formatted = [
                    pprint_thing(na if isna(x) else x, escape_chars=("\t", "\r", "\n"))
                    for x in algos.take_1d(lev._values, level_codes)
                ]
            stringified_levels.append(formatted)

        result_levels = []
        for lev, lev_name in zip(stringified_levels, self.names):
            level = []

            if names:
                level.append(
                    pprint_thing(lev_name, escape_chars=("\t", "\r", "\n"))
                    if lev_name is not None
                    else ""
                )

            level.extend(np.array(lev, dtype=object))
            result_levels.append(level)

        if sparsify is None:
            sparsify = get_option("display.multi_sparse")

        if sparsify:
            sentinel = ""
            # GH3547 use value of sparsify as sentinel if it's "Falsey"
            assert isinstance(sparsify, bool) or sparsify is lib.no_default
            if sparsify in [False, lib.no_default]:
                sentinel = sparsify
            # little bit of a kludge job for #1217
            result_levels = sparsify_labels(
                result_levels, start=int(names), sentinel=sentinel
            )

        if adjoin:
            from pandas.io.formats.format import get_adjustment

            adj = get_adjustment()
            return adj.adjoin(space, *result_levels).split("\n")
        else:
            return result_levels

    # --------------------------------------------------------------------
    # Names Methods

    def _get_names(self):
        return FrozenList(self._names)

    def _set_names(self, names, level=None, validate=True):
        """
        Set new names on index. Each name has to be a hashable type.

        Parameters
        ----------
        values : str or sequence
            name(s) to set
        level : int, level name, or sequence of int/level names (default None)
            If the index is a MultiIndex (hierarchical), level(s) to set (None
            for all levels).  Otherwise level must be None
        validate : boolean, default True
            validate that the names match level lengths

        Raises
        ------
        TypeError if each name is not hashable.

        Notes
        -----
        sets names on levels. WARNING: mutates!

        Note that you generally want to set this *after* changing levels, so
        that it only acts on copies
        """
        # GH 15110
        # Don't allow a single string for names in a MultiIndex
        if names is not None and not is_list_like(names):
            raise ValueError("Names should be list-like for a MultiIndex")
        names = list(names)

        if validate:
            if level is not None and len(names) != len(level):
                raise ValueError("Length of names must match length of level.")
            if level is None and len(names) != self.nlevels:
                raise ValueError(
                    "Length of names must match number of levels in MultiIndex."
                )

        if level is None:
            level = range(self.nlevels)
        else:
            level = [self._get_level_number(lev) for lev in level]

        # set the name
        for lev, name in zip(level, names):
            if name is not None:
                # GH 20527
                # All items in 'names' need to be hashable:
                if not is_hashable(name):
                    raise TypeError(
                        f"{type(self).__name__}.name must be a hashable type"
                    )
            # pandas\core\indexes\multi.py:1448: error: Cannot determine type
            # of '__setitem__'  [has-type]
            self._names[lev] = name  # type: ignore[has-type]

        # If .levels has been accessed, the names in our cache will be stale.
        self._reset_cache()

    names = property(
        fset=_set_names, fget=_get_names, doc="""\nNames of levels in MultiIndex.\n"""
    )

    # --------------------------------------------------------------------

    @doc(Index._get_grouper_for_level)
    def _get_grouper_for_level(self, mapper, level):
        indexer = self.codes[level]
        level_index = self.levels[level]

        if mapper is not None:
            # Handle group mapping function and return
            level_values = self.levels[level].take(indexer)
            grouper = level_values.map(mapper)
            return grouper, None, None

        codes, uniques = algos.factorize(indexer, sort=True)

        if len(uniques) > 0 and uniques[0] == -1:
            # Handle NAs
            mask = indexer != -1
            ok_codes, uniques = algos.factorize(indexer[mask], sort=True)

            codes = np.empty(len(indexer), dtype=indexer.dtype)
            codes[mask] = ok_codes
            codes[~mask] = -1

        if len(uniques) < len(level_index):
            # Remove unobserved levels from level_index
            level_index = level_index.take(uniques)
        else:
            # break references back to us so that setting the name
            # on the output of a groupby doesn't reflect back here.
            level_index = level_index.copy()

        if level_index._can_hold_na:
            grouper = level_index.take(codes, fill_value=True)
        else:
            grouper = level_index.take(codes)

        return grouper, codes, level_index

    @cache_readonly
    def inferred_type(self) -> str:
        return "mixed"

    def _get_level_number(self, level) -> int:
        count = self.names.count(level)
        if (count > 1) and not is_integer(level):
            raise ValueError(
                f"The name {level} occurs multiple times, use a level number"
            )
        try:
            level = self.names.index(level)
        except ValueError as err:
            if not is_integer(level):
                raise KeyError(f"Level {level} not found") from err
            elif level < 0:
                level += self.nlevels
                if level < 0:
                    orig_level = level - self.nlevels
                    raise IndexError(
                        f"Too many levels: Index has only {self.nlevels} levels, "
                        f"{orig_level} is not a valid level number"
                    ) from err
            # Note: levels are zero-based
            elif level >= self.nlevels:
                raise IndexError(
                    f"Too many levels: Index has only {self.nlevels} levels, "
                    f"not {level + 1}"
                ) from err
        return level

    @property
    def _has_complex_internals(self) -> bool:
        # used to avoid libreduction code paths, which raise or require conversion
        return True

    @cache_readonly
    def is_monotonic_increasing(self) -> bool:
        """
        return if the index is monotonic increasing (only equal or
        increasing) values.
        """
        if all(x.is_monotonic for x in self.levels):
            # If each level is sorted, we can operate on the codes directly. GH27495
            return libalgos.is_lexsorted(
                [x.astype("int64", copy=False) for x in self.codes]
            )

        # reversed() because lexsort() wants the most significant key last.
        values = [
            self._get_level_values(i)._values for i in reversed(range(len(self.levels)))
        ]
        try:
            sort_order = np.lexsort(values)
            return Index(sort_order).is_monotonic
        except TypeError:

            # we have mixed types and np.lexsort is not happy
            return Index(self._values).is_monotonic

    @cache_readonly
    def is_monotonic_decreasing(self) -> bool:
        """
        return if the index is monotonic decreasing (only equal or
        decreasing) values.
        """
        # monotonic decreasing if and only if reverse is monotonic increasing
        return self[::-1].is_monotonic_increasing

    @cache_readonly
    def _inferred_type_levels(self):
        """ return a list of the inferred types, one for each level """
        return [i.inferred_type for i in self.levels]

    @doc(Index.duplicated)
    def duplicated(self, keep="first"):
        shape = map(len, self.levels)
        ids = get_group_index(self.codes, shape, sort=False, xnull=False)

        return duplicated_int64(ids, keep)

    def fillna(self, value=None, downcast=None):
        """
        fillna is not implemented for MultiIndex
        """
        raise NotImplementedError("isna is not defined for MultiIndex")

    @doc(Index.dropna)
    def dropna(self, how="any"):
        nans = [level_codes == -1 for level_codes in self.codes]
        if how == "any":
            indexer = np.any(nans, axis=0)
        elif how == "all":
            indexer = np.all(nans, axis=0)
        else:
            raise ValueError(f"invalid how option: {how}")

        new_codes = [level_codes[~indexer] for level_codes in self.codes]
        return self.set_codes(codes=new_codes)

    def _get_level_values(self, level, unique=False):
        """
        Return vector of label values for requested level,
        equal to the length of the index

        **this is an internal method**

        Parameters
        ----------
        level : int level
        unique : bool, default False
            if True, drop duplicated values

        Returns
        -------
        values : ndarray
        """
        lev = self.levels[level]
        level_codes = self.codes[level]
        name = self._names[level]
        if unique:
            level_codes = algos.unique(level_codes)
        filled = algos.take_1d(lev._values, level_codes, fill_value=lev._na_value)
        return lev._shallow_copy(filled, name=name)

    def get_level_values(self, level):
        """
        Return vector of label values for requested level.

        Length of returned vector is equal to the length of the index.

        Parameters
        ----------
        level : int or str
            ``level`` is either the integer position of the level in the
            MultiIndex, or the name of the level.

        Returns
        -------
        values : Index
            Values is a level of this MultiIndex converted to
            a single :class:`Index` (or subclass thereof).

        Examples
        --------
        Create a MultiIndex:

        >>> mi = pd.MultiIndex.from_arrays((list('abc'), list('def')))
        >>> mi.names = ['level_1', 'level_2']

        Get level values by supplying level as either integer or name:

        >>> mi.get_level_values(0)
        Index(['a', 'b', 'c'], dtype='object', name='level_1')
        >>> mi.get_level_values('level_2')
        Index(['d', 'e', 'f'], dtype='object', name='level_2')
        """
        level = self._get_level_number(level)
        values = self._get_level_values(level)
        return values

    @doc(Index.unique)
    def unique(self, level=None):

        if level is None:
            return super().unique()
        else:
            level = self._get_level_number(level)
            return self._get_level_values(level=level, unique=True)

    def _to_safe_for_reshape(self):
        """ convert to object if we are a categorical """
        return self.set_levels([i._to_safe_for_reshape() for i in self.levels])

    def to_frame(self, index=True, name=None):
        """
        Create a DataFrame with the levels of the MultiIndex as columns.

        Column ordering is determined by the DataFrame constructor with data as
        a dict.

        .. versionadded:: 0.24.0

        Parameters
        ----------
        index : bool, default True
            Set the index of the returned DataFrame as the original MultiIndex.

        name : list / sequence of str, optional
            The passed names should substitute index level names.

        Returns
        -------
        DataFrame : a DataFrame containing the original MultiIndex data.

        See Also
        --------
        DataFrame : Two-dimensional, size-mutable, potentially heterogeneous
            tabular data.
        """
        from pandas import DataFrame

        if name is not None:
            if not is_list_like(name):
                raise TypeError("'name' must be a list / sequence of column names.")

            if len(name) != len(self.levels):
                raise ValueError(
                    "'name' should have same length as number of levels on index."
                )
            idx_names = name
        else:
            idx_names = self.names

        # Guarantee resulting column order - PY36+ dict maintains insertion order
        result = DataFrame(
            {
                (level if lvlname is None else lvlname): self._get_level_values(level)
                for lvlname, level in zip(idx_names, range(len(self.levels)))
            },
            copy=False,
        )

        if index:
            result.index = self
        return result

    def to_flat_index(self):
        """
        Convert a MultiIndex to an Index of Tuples containing the level values.

        .. versionadded:: 0.24.0

        Returns
        -------
        pd.Index
            Index with the MultiIndex data represented in Tuples.

        Notes
        -----
        This method will simply return the caller if called by anything other
        than a MultiIndex.

        Examples
        --------
        >>> index = pd.MultiIndex.from_product(
        ...     [['foo', 'bar'], ['baz', 'qux']],
        ...     names=['a', 'b'])
        >>> index.to_flat_index()
        Index([('foo', 'baz'), ('foo', 'qux'),
               ('bar', 'baz'), ('bar', 'qux')],
              dtype='object')
        """
        return Index(self._values, tupleize_cols=False)

    @property
    def _is_all_dates(self) -> bool:
        return False

    def is_lexsorted(self) -> bool:
        """
        Return True if the codes are lexicographically sorted.

        Returns
        -------
        bool

        Examples
        --------
        In the below examples, the first level of the MultiIndex is sorted because
        a<b<c, so there is no need to look at the next level.

        >>> pd.MultiIndex.from_arrays([['a', 'b', 'c'], ['d', 'e', 'f']]).is_lexsorted()
        True
        >>> pd.MultiIndex.from_arrays([['a', 'b', 'c'], ['d', 'f', 'e']]).is_lexsorted()
        True

        In case there is a tie, the lexicographical sorting looks
        at the next level of the MultiIndex.

        >>> pd.MultiIndex.from_arrays([[0, 1, 1], ['a', 'b', 'c']]).is_lexsorted()
        True
        >>> pd.MultiIndex.from_arrays([[0, 1, 1], ['a', 'c', 'b']]).is_lexsorted()
        False
        >>> pd.MultiIndex.from_arrays([['a', 'a', 'b', 'b'],
        ...                            ['aa', 'bb', 'aa', 'bb']]).is_lexsorted()
        True
        >>> pd.MultiIndex.from_arrays([['a', 'a', 'b', 'b'],
        ...                            ['bb', 'aa', 'aa', 'bb']]).is_lexsorted()
        False
        """
        return self.lexsort_depth == self.nlevels

    @cache_readonly
    def lexsort_depth(self):
        if self.sortorder is not None:
            return self.sortorder

        return self._lexsort_depth()

    def _lexsort_depth(self) -> int:
        """
        Compute and return the lexsort_depth, the number of levels of the
        MultiIndex that are sorted lexically

        Returns
        -------
        int
        """
        int64_codes = [ensure_int64(level_codes) for level_codes in self.codes]
        for k in range(self.nlevels, 0, -1):
            if libalgos.is_lexsorted(int64_codes[:k]):
                return k
        return 0

    def _sort_levels_monotonic(self):
        """
        This is an *internal* function.

        Create a new MultiIndex from the current to monotonically sorted
        items IN the levels. This does not actually make the entire MultiIndex
        monotonic, JUST the levels.

        The resulting MultiIndex will have the same outward
        appearance, meaning the same .values and ordering. It will also
        be .equals() to the original.

        Returns
        -------
        MultiIndex

        Examples
        --------
        >>> mi = pd.MultiIndex(levels=[['a', 'b'], ['bb', 'aa']],
        ...                    codes=[[0, 0, 1, 1], [0, 1, 0, 1]])
        >>> mi
        MultiIndex([('a', 'bb'),
                    ('a', 'aa'),
                    ('b', 'bb'),
                    ('b', 'aa')],
                   )

        >>> mi.sort_values()
        MultiIndex([('a', 'aa'),
                    ('a', 'bb'),
                    ('b', 'aa'),
                    ('b', 'bb')],
                   )
        """
        if self.is_lexsorted() and self.is_monotonic:
            return self

        new_levels = []
        new_codes = []

        for lev, level_codes in zip(self.levels, self.codes):

            if not lev.is_monotonic:
                try:
                    # indexer to reorder the levels
                    indexer = lev.argsort()
                except TypeError:
                    pass
                else:
                    lev = lev.take(indexer)

                    # indexer to reorder the level codes
                    indexer = ensure_int64(indexer)
                    ri = lib.get_reverse_indexer(indexer, len(indexer))
                    level_codes = algos.take_1d(ri, level_codes)

            new_levels.append(lev)
            new_codes.append(level_codes)

        return MultiIndex(
            new_levels,
            new_codes,
            names=self.names,
            sortorder=self.sortorder,
            verify_integrity=False,
        )

    def remove_unused_levels(self):
        """
        Create new MultiIndex from current that removes unused levels.

        Unused level(s) means levels that are not expressed in the
        labels. The resulting MultiIndex will have the same outward
        appearance, meaning the same .values and ordering. It will
        also be .equals() to the original.

        Returns
        -------
        MultiIndex

        Examples
        --------
        >>> mi = pd.MultiIndex.from_product([range(2), list('ab')])
        >>> mi
        MultiIndex([(0, 'a'),
                    (0, 'b'),
                    (1, 'a'),
                    (1, 'b')],
                   )

        >>> mi[2:]
        MultiIndex([(1, 'a'),
                    (1, 'b')],
                   )

        The 0 from the first level is not represented
        and can be removed

        >>> mi2 = mi[2:].remove_unused_levels()
        >>> mi2.levels
        FrozenList([[1], ['a', 'b']])
        """
        new_levels = []
        new_codes = []

        changed = False
        for lev, level_codes in zip(self.levels, self.codes):

            # Since few levels are typically unused, bincount() is more
            # efficient than unique() - however it only accepts positive values
            # (and drops order):
            uniques = np.where(np.bincount(level_codes + 1) > 0)[0] - 1
            has_na = int(len(uniques) and (uniques[0] == -1))

            if len(uniques) != len(lev) + has_na:
                # We have unused levels
                changed = True

                # Recalculate uniques, now preserving order.
                # Can easily be cythonized by exploiting the already existing
                # "uniques" and stop parsing "level_codes" when all items
                # are found:
                uniques = algos.unique(level_codes)
                if has_na:
                    na_idx = np.where(uniques == -1)[0]
                    # Just ensure that -1 is in first position:
                    uniques[[0, na_idx[0]]] = uniques[[na_idx[0], 0]]

                # codes get mapped from uniques to 0:len(uniques)
                # -1 (if present) is mapped to last position
                code_mapping = np.zeros(len(lev) + has_na)
                # ... and reassigned value -1:
                code_mapping[uniques] = np.arange(len(uniques)) - has_na

                level_codes = code_mapping[level_codes]

                # new levels are simple
                lev = lev.take(uniques[has_na:])

            new_levels.append(lev)
            new_codes.append(level_codes)

        result = self.view()

        if changed:
            result._reset_identity()
            result._set_levels(new_levels, validate=False)
            result._set_codes(new_codes, validate=False)

        return result

    # --------------------------------------------------------------------
    # Pickling Methods

    def __reduce__(self):
        """Necessary for making this object picklable"""
        d = dict(
            levels=list(self.levels),
            codes=list(self.codes),
            sortorder=self.sortorder,
            names=list(self.names),
        )
        return ibase._new_Index, (type(self), d), None

    # --------------------------------------------------------------------

    def __getitem__(self, key):
        if is_scalar(key):
            key = com.cast_scalar_indexer(key, warn_float=True)

            retval = []
            for lev, level_codes in zip(self.levels, self.codes):
                if level_codes[key] == -1:
                    retval.append(np.nan)
                else:
                    retval.append(lev[level_codes[key]])

            return tuple(retval)
        else:
            if com.is_bool_indexer(key):
                key = np.asarray(key, dtype=bool)
                sortorder = self.sortorder
            else:
                # cannot be sure whether the result will be sorted
                sortorder = None

                if isinstance(key, Index):
                    key = np.asarray(key)

            new_codes = [level_codes[key] for level_codes in self.codes]

            return MultiIndex(
                levels=self.levels,
                codes=new_codes,
                names=self.names,
                sortorder=sortorder,
                verify_integrity=False,
            )

    @Appender(_index_shared_docs["take"] % _index_doc_kwargs)
    def take(self, indices, axis=0, allow_fill=True, fill_value=None, **kwargs):
        nv.validate_take(tuple(), kwargs)
        indices = ensure_platform_int(indices)
        taken = self._assert_take_fillable(
            self.codes,
            indices,
            allow_fill=allow_fill,
            fill_value=fill_value,
            na_value=-1,
        )
        return MultiIndex(
            levels=self.levels, codes=taken, names=self.names, verify_integrity=False
        )

    def _assert_take_fillable(
        self, values, indices, allow_fill=True, fill_value=None, na_value=None
    ):
        """ Internal method to handle NA filling of take """
        # only fill if we are passing a non-None fill_value
        if allow_fill and fill_value is not None:
            if (indices < -1).any():
                msg = (
                    "When allow_fill=True and fill_value is not None, "
                    "all indices must be >= -1"
                )
                raise ValueError(msg)
            taken = [lab.take(indices) for lab in self.codes]
            mask = indices == -1
            if mask.any():
                masked = []
                for new_label in taken:
                    label_values = new_label
                    label_values[mask] = na_value
                    masked.append(np.asarray(label_values))
                taken = masked
        else:
            taken = [lab.take(indices) for lab in self.codes]
        return taken

    def append(self, other):
        """
        Append a collection of Index options together

        Parameters
        ----------
        other : Index or list/tuple of indices

        Returns
        -------
        appended : Index
        """
        if not isinstance(other, (list, tuple)):
            other = [other]

        if all(
            (isinstance(o, MultiIndex) and o.nlevels >= self.nlevels) for o in other
        ):
            arrays = []
            for i in range(self.nlevels):
                label = self._get_level_values(i)
                appended = [o._get_level_values(i) for o in other]
                arrays.append(label.append(appended))
            return MultiIndex.from_arrays(arrays, names=self.names)

        to_concat = (self._values,) + tuple(k._values for k in other)
        new_tuples = np.concatenate(to_concat)

        # if all(isinstance(x, MultiIndex) for x in other):
        try:
            return MultiIndex.from_tuples(new_tuples, names=self.names)
        except (TypeError, IndexError):
            return Index(new_tuples)

    def argsort(self, *args, **kwargs) -> np.ndarray:
        return self._values.argsort(*args, **kwargs)

    @Appender(_index_shared_docs["repeat"] % _index_doc_kwargs)
    def repeat(self, repeats, axis=None):
        nv.validate_repeat(tuple(), dict(axis=axis))
        repeats = ensure_platform_int(repeats)
        return MultiIndex(
            levels=self.levels,
            codes=[
                level_codes.view(np.ndarray).astype(np.intp).repeat(repeats)
                for level_codes in self.codes
            ],
            names=self.names,
            sortorder=self.sortorder,
            verify_integrity=False,
        )

    def where(self, cond, other=None):
        raise NotImplementedError(".where is not supported for MultiIndex operations")

    def drop(self, codes, level=None, errors="raise"):
        """
        Make new MultiIndex with passed list of codes deleted

        Parameters
        ----------
        codes : array-like
            Must be a list of tuples
        level : int or level name, default None
        errors : str, default 'raise'

        Returns
        -------
        dropped : MultiIndex
        """
        if level is not None:
            return self._drop_from_level(codes, level, errors)

        if not isinstance(codes, (np.ndarray, Index)):
            try:
                codes = com.index_labels_to_array(codes, dtype=object)
            except ValueError:
                pass

        inds = []
        for level_codes in codes:
            try:
                loc = self.get_loc(level_codes)
                # get_loc returns either an integer, a slice, or a boolean
                # mask
                if isinstance(loc, int):
                    inds.append(loc)
                elif isinstance(loc, slice):
                    inds.extend(range(loc.start, loc.stop))
                elif com.is_bool_indexer(loc):
                    if self.lexsort_depth == 0:
                        warnings.warn(
                            "dropping on a non-lexsorted multi-index "
                            "without a level parameter may impact performance.",
                            PerformanceWarning,
                            stacklevel=3,
                        )
                    loc = loc.nonzero()[0]
                    inds.extend(loc)
                else:
                    msg = f"unsupported indexer of type {type(loc)}"
                    raise AssertionError(msg)
            except KeyError:
                if errors != "ignore":
                    raise

        return self.delete(inds)

    def _drop_from_level(self, codes, level, errors="raise"):
        codes = com.index_labels_to_array(codes)
        i = self._get_level_number(level)
        index = self.levels[i]
        values = index.get_indexer(codes)

        mask = ~algos.isin(self.codes[i], values)
        if mask.all() and errors != "ignore":
            raise KeyError(f"labels {codes} not found in level")

        return self[mask]

    def swaplevel(self, i=-2, j=-1):
        """
        Swap level i with level j.

        Calling this method does not change the ordering of the values.

        Parameters
        ----------
        i : int, str, default -2
            First level of index to be swapped. Can pass level name as string.
            Type of parameters can be mixed.
        j : int, str, default -1
            Second level of index to be swapped. Can pass level name as string.
            Type of parameters can be mixed.

        Returns
        -------
        MultiIndex
            A new MultiIndex.

        See Also
        --------
        Series.swaplevel : Swap levels i and j in a MultiIndex.
        Dataframe.swaplevel : Swap levels i and j in a MultiIndex on a
            particular axis.

        Examples
        --------
        >>> mi = pd.MultiIndex(levels=[['a', 'b'], ['bb', 'aa']],
        ...                    codes=[[0, 0, 1, 1], [0, 1, 0, 1]])
        >>> mi
        MultiIndex([('a', 'bb'),
                    ('a', 'aa'),
                    ('b', 'bb'),
                    ('b', 'aa')],
                   )
        >>> mi.swaplevel(0, 1)
        MultiIndex([('bb', 'a'),
                    ('aa', 'a'),
                    ('bb', 'b'),
                    ('aa', 'b')],
                   )
        """
        new_levels = list(self.levels)
        new_codes = list(self.codes)
        new_names = list(self.names)

        i = self._get_level_number(i)
        j = self._get_level_number(j)

        new_levels[i], new_levels[j] = new_levels[j], new_levels[i]
        new_codes[i], new_codes[j] = new_codes[j], new_codes[i]
        new_names[i], new_names[j] = new_names[j], new_names[i]

        return MultiIndex(
            levels=new_levels, codes=new_codes, names=new_names, verify_integrity=False
        )

    def reorder_levels(self, order):
        """
        Rearrange levels using input order. May not drop or duplicate levels.

        Parameters
        ----------
        order : list of int or list of str
            List representing new level order. Reference level by number
            (position) or by key (label).

        Returns
        -------
        MultiIndex
        """
        order = [self._get_level_number(i) for i in order]
        if len(order) != self.nlevels:
            raise AssertionError(
                f"Length of order must be same as number of levels ({self.nlevels}), "
                f"got {len(order)}"
            )
        new_levels = [self.levels[i] for i in order]
        new_codes = [self.codes[i] for i in order]
        new_names = [self.names[i] for i in order]

        return MultiIndex(
            levels=new_levels, codes=new_codes, names=new_names, verify_integrity=False
        )

    def _get_codes_for_sorting(self):
        """
        we categorizing our codes by using the
        available categories (all, not just observed)
        excluding any missing ones (-1); this is in preparation
        for sorting, where we need to disambiguate that -1 is not
        a valid valid
        """

        def cats(level_codes):
            return np.arange(
                np.array(level_codes).max() + 1 if len(level_codes) else 0,
                dtype=level_codes.dtype,
            )

        return [
            Categorical.from_codes(level_codes, cats(level_codes), ordered=True)
            for level_codes in self.codes
        ]

    def sortlevel(self, level=0, ascending=True, sort_remaining=True):
        """
        Sort MultiIndex at the requested level.

        The result will respect the original ordering of the associated
        factor at that level.

        Parameters
        ----------
        level : list-like, int or str, default 0
            If a string is given, must be a name of the level.
            If list-like must be names or ints of levels.
        ascending : bool, default True
            False to sort in descending order.
            Can also be a list to specify a directed ordering.
        sort_remaining : sort by the remaining levels after level

        Returns
        -------
        sorted_index : pd.MultiIndex
            Resulting index.
        indexer : np.ndarray
            Indices of output values in original index.
        """
        if isinstance(level, (str, int)):
            level = [level]
        level = [self._get_level_number(lev) for lev in level]
        sortorder = None

        # we have a directed ordering via ascending
        if isinstance(ascending, list):
            if not len(level) == len(ascending):
                raise ValueError("level must have same length as ascending")

            indexer = lexsort_indexer(
                [self.codes[lev] for lev in level], orders=ascending
            )

        # level ordering
        else:

            codes = list(self.codes)
            shape = list(self.levshape)

            # partition codes and shape
            primary = tuple(codes[lev] for lev in level)
            primshp = tuple(shape[lev] for lev in level)

            # Reverse sorted to retain the order of
            # smaller indices that needs to be removed
            for lev in sorted(level, reverse=True):
                codes.pop(lev)
                shape.pop(lev)

            if sort_remaining:
                primary += primary + tuple(codes)
                primshp += primshp + tuple(shape)
            else:
                sortorder = level[0]

            indexer = indexer_from_factorized(primary, primshp, compress=False)

            if not ascending:
                indexer = indexer[::-1]

        indexer = ensure_platform_int(indexer)
        new_codes = [level_codes.take(indexer) for level_codes in self.codes]

        new_index = MultiIndex(
            codes=new_codes,
            levels=self.levels,
            names=self.names,
            sortorder=sortorder,
            verify_integrity=False,
        )

        return new_index, indexer

    def reindex(self, target, method=None, level=None, limit=None, tolerance=None):
        """
        Create index with target's values (move/add/delete values as necessary)

        Returns
        -------
        new_index : pd.MultiIndex
            Resulting index
        indexer : np.ndarray or None
            Indices of output values in original index.

        """
        # GH6552: preserve names when reindexing to non-named target
        # (i.e. neither Index nor Series).
        preserve_names = not hasattr(target, "names")

        if level is not None:
            if method is not None:
                raise TypeError("Fill method not supported if level passed")

            # GH7774: preserve dtype/tz if target is empty and not an Index.
            # target may be an iterator
            target = ibase.ensure_has_len(target)
            if len(target) == 0 and not isinstance(target, Index):
                idx = self.levels[level]
                attrs = idx._get_attributes_dict()
                attrs.pop("freq", None)  # don't preserve freq
                target = type(idx)._simple_new(np.empty(0, dtype=idx.dtype), **attrs)
            else:
                target = ensure_index(target)
            target, indexer, _ = self._join_level(
                target, level, how="right", return_indexers=True, keep_order=False
            )
        else:
            target = ensure_index(target)
            if self.equals(target):
                indexer = None
            else:
                if self.is_unique:
                    indexer = self.get_indexer(
                        target, method=method, limit=limit, tolerance=tolerance
                    )
                else:
                    raise ValueError("cannot handle a non-unique multi-index!")

        if not isinstance(target, MultiIndex):
            if indexer is None:
                target = self
            elif (indexer >= 0).all():
                target = self.take(indexer)
            else:
                # hopefully?
                target = MultiIndex.from_tuples(target)

        if (
            preserve_names
            and target.nlevels == self.nlevels
            and target.names != self.names
        ):
            target = target.copy(deep=False)
            target.names = self.names

        return target, indexer

    # --------------------------------------------------------------------
    # Indexing Methods

    def _check_indexing_error(self, key):
        if not is_hashable(key) or is_iterator(key):
            # We allow tuples if they are hashable, whereas other Index
            #  subclasses require scalar.
            # We have to explicitly exclude generators, as these are hashable.
            raise InvalidIndexError(key)

    def _should_fallback_to_positional(self) -> bool:
        """
        Should integer key(s) be treated as positional?
        """
        # GH#33355
        return self.levels[0]._should_fallback_to_positional()

    def _get_values_for_loc(self, series: "Series", loc, key):
        """
        Do a positional lookup on the given Series, returning either a scalar
        or a Series.

        Assumes that `series.index is self`
        """
        new_values = series._values[loc]
        if is_scalar(loc):
            return new_values

        new_index = self[loc]
        new_index = maybe_droplevels(new_index, key)
        new_ser = series._constructor(new_values, index=new_index, name=series.name)
        return new_ser.__finalize__(series)

    def _convert_listlike_indexer(self, keyarr):
        """
        Parameters
        ----------
        keyarr : list-like
            Indexer to convert.

        Returns
        -------
        tuple (indexer, keyarr)
            indexer is an ndarray or None if cannot convert
            keyarr are tuple-safe keys
        """
        indexer, keyarr = super()._convert_listlike_indexer(keyarr)

        # are we indexing a specific level
        if indexer is None and len(keyarr) and not isinstance(keyarr[0], tuple):
            level = 0
            _, indexer = self.reindex(keyarr, level=level)

            # take all
            if indexer is None:
                indexer = np.arange(len(self))

            check = self.levels[0].get_indexer(keyarr)
            mask = check == -1
            if mask.any():
                raise KeyError(f"{keyarr[mask]} not in index")

        return indexer, keyarr

    def _get_partial_string_timestamp_match_key(self, key):
        """
        Translate any partial string timestamp matches in key, returning the
        new key.

        Only relevant for MultiIndex.
        """
        # GH#10331
        if isinstance(key, str) and self.levels[0]._supports_partial_string_indexing:
            # Convert key '2016-01-01' to
            # ('2016-01-01'[, slice(None, None, None)]+)
            key = (key,) + (slice(None),) * (len(self.levels) - 1)

        if isinstance(key, tuple):
            # Convert (..., '2016-01-01', ...) in tuple to
            # (..., slice('2016-01-01', '2016-01-01', None), ...)
            new_key = []
            for i, component in enumerate(key):
                if (
                    isinstance(component, str)
                    and self.levels[i]._supports_partial_string_indexing
                ):
                    new_key.append(slice(component, component, None))
                else:
                    new_key.append(component)
            key = tuple(new_key)

        return key

    @Appender(_index_shared_docs["get_indexer"] % _index_doc_kwargs)
    def get_indexer(self, target, method=None, limit=None, tolerance=None):
        method = missing.clean_reindex_fill_method(method)
        target = ensure_index(target)

        # empty indexer
        if is_list_like(target) and not len(target):
            return ensure_platform_int(np.array([]))

        if not isinstance(target, MultiIndex):
            try:
                target = MultiIndex.from_tuples(target)
            except (TypeError, ValueError):

                # let's instead try with a straight Index
                if method is None:
                    return Index(self._values).get_indexer(
                        target, method=method, limit=limit, tolerance=tolerance
                    )

        if not self.is_unique:
            raise ValueError("Reindexing only valid with uniquely valued Index objects")

        if method == "pad" or method == "backfill":
            if tolerance is not None:
                raise NotImplementedError(
                    "tolerance not implemented yet for MultiIndex"
                )
            indexer = self._engine.get_indexer(
                values=self._values, target=target, method=method, limit=limit
            )
        elif method == "nearest":
            raise NotImplementedError(
                "method='nearest' not implemented yet "
                "for MultiIndex; see GitHub issue 9365"
            )
        else:
            indexer = self._engine.get_indexer(target)

        return ensure_platform_int(indexer)

    def get_slice_bound(
        self, label: Union[Hashable, Sequence[Hashable]], side: str, kind: str
    ) -> int:
        """
        For an ordered MultiIndex, compute slice bound
        that corresponds to given label.

        Returns leftmost (one-past-the-rightmost if `side=='right') position
        of given label.

        Parameters
        ----------
        label : object or tuple of objects
        side : {'left', 'right'}
        kind : {'loc', 'getitem'}

        Returns
        -------
        int
            Index of label.

        Notes
        -----
        This method only works if level 0 index of the MultiIndex is lexsorted.

        Examples
        --------
        >>> mi = pd.MultiIndex.from_arrays([list('abbc'), list('gefd')])

        Get the locations from the leftmost 'b' in the first level
        until the end of the multiindex:

        >>> mi.get_slice_bound('b', side="left", kind="loc")
        1

        Like above, but if you get the locations from the rightmost
        'b' in the first level and 'f' in the second level:

        >>> mi.get_slice_bound(('b','f'), side="right", kind="loc")
        3

        See Also
        --------
        MultiIndex.get_loc : Get location for a label or a tuple of labels.
        MultiIndex.get_locs : Get location for a label/slice/list/mask or a
                              sequence of such.
        """
        if not isinstance(label, tuple):
            label = (label,)
        return self._partial_tup_index(label, side=side)

    def slice_locs(self, start=None, end=None, step=None, kind=None):
        """
        For an ordered MultiIndex, compute the slice locations for input
        labels.

        The input labels can be tuples representing partial levels, e.g. for a
        MultiIndex with 3 levels, you can pass a single value (corresponding to
        the first level), or a 1-, 2-, or 3-tuple.

        Parameters
        ----------
        start : label or tuple, default None
            If None, defaults to the beginning
        end : label or tuple
            If None, defaults to the end
        step : int or None
            Slice step
        kind : string, optional, defaults None

        Returns
        -------
        (start, end) : (int, int)

        Notes
        -----
        This method only works if the MultiIndex is properly lexsorted. So,
        if only the first 2 levels of a 3-level MultiIndex are lexsorted,
        you can only pass two levels to ``.slice_locs``.

        Examples
        --------
        >>> mi = pd.MultiIndex.from_arrays([list('abbd'), list('deff')],
        ...                                names=['A', 'B'])

        Get the slice locations from the beginning of 'b' in the first level
        until the end of the multiindex:

        >>> mi.slice_locs(start='b')
        (1, 4)

        Like above, but stop at the end of 'b' in the first level and 'f' in
        the second level:

        >>> mi.slice_locs(start='b', end=('b', 'f'))
        (1, 3)

        See Also
        --------
        MultiIndex.get_loc : Get location for a label or a tuple of labels.
        MultiIndex.get_locs : Get location for a label/slice/list/mask or a
                              sequence of such.
        """
        # This function adds nothing to its parent implementation (the magic
        # happens in get_slice_bound method), but it adds meaningful doc.
        return super().slice_locs(start, end, step, kind=kind)

    def _partial_tup_index(self, tup, side="left"):
        if len(tup) > self.lexsort_depth:
            raise UnsortedIndexError(
                f"Key length ({len(tup)}) was greater than MultiIndex lexsort depth "
                f"({self.lexsort_depth})"
            )

        n = len(tup)
        start, end = 0, len(self)
        zipped = zip(tup, self.levels, self.codes)
        for k, (lab, lev, labs) in enumerate(zipped):
            section = labs[start:end]

            if lab not in lev and not isna(lab):
                if not lev.is_type_compatible(lib.infer_dtype([lab], skipna=False)):
                    raise TypeError(f"Level type mismatch: {lab}")

                # short circuit
                loc = lev.searchsorted(lab, side=side)
                if side == "right" and loc >= 0:
                    loc -= 1
                return start + section.searchsorted(loc, side=side)

            idx = self._get_loc_single_level_index(lev, lab)
            if k < n - 1:
                end = start + section.searchsorted(idx, side="right")
                start = start + section.searchsorted(idx, side="left")
            else:
                return start + section.searchsorted(idx, side=side)

    def _get_loc_single_level_index(self, level_index: Index, key: Hashable) -> int:
        """
        If key is NA value, location of index unify as -1.

        Parameters
        ----------
        level_index: Index
        key : label

        Returns
        -------
        loc : int
            If key is NA value, loc is -1
            Else, location of key in index.

        See Also
        --------
        Index.get_loc : The get_loc method for (single-level) index.
        """
        if is_scalar(key) and isna(key):
            return -1
        else:
            return level_index.get_loc(key)

    def get_loc(self, key, method=None):
        """
        Get location for a label or a tuple of labels.

        The location is returned as an integer/slice or boolean
        mask.

        Parameters
        ----------
        key : label or tuple of labels (one for each level)
        method : None

        Returns
        -------
        loc : int, slice object or boolean mask
            If the key is past the lexsort depth, the return may be a
            boolean mask array, otherwise it is always a slice or int.

        See Also
        --------
        Index.get_loc : The get_loc method for (single-level) index.
        MultiIndex.slice_locs : Get slice location given start label(s) and
                                end label(s).
        MultiIndex.get_locs : Get location for a label/slice/list/mask or a
                              sequence of such.

        Notes
        -----
        The key cannot be a slice, list of same-level labels, a boolean mask,
        or a sequence of such. If you want to use those, use
        :meth:`MultiIndex.get_locs` instead.

        Examples
        --------
        >>> mi = pd.MultiIndex.from_arrays([list('abb'), list('def')])

        >>> mi.get_loc('b')
        slice(1, 3, None)

        >>> mi.get_loc(('b', 'e'))
        1
        """
        if method is not None:
            raise NotImplementedError(
                "only the default get_loc method is "
                "currently supported for MultiIndex"
            )

        hash(key)

        def _maybe_to_slice(loc):
            """convert integer indexer to boolean mask or slice if possible"""
            if not isinstance(loc, np.ndarray) or loc.dtype != "int64":
                return loc

            loc = lib.maybe_indices_to_slice(loc, len(self))
            if isinstance(loc, slice):
                return loc

            mask = np.empty(len(self), dtype="bool")
            mask.fill(False)
            mask[loc] = True
            return mask

        if not isinstance(key, tuple):
            loc = self._get_level_indexer(key, level=0)
            return _maybe_to_slice(loc)

        keylen = len(key)
        if self.nlevels < keylen:
            raise KeyError(
                f"Key length ({keylen}) exceeds index depth ({self.nlevels})"
            )

        if keylen == self.nlevels and self.is_unique:
            return self._engine.get_loc(key)

        # -- partial selection or non-unique index
        # break the key into 2 parts based on the lexsort_depth of the index;
        # the first part returns a continuous slice of the index; the 2nd part
        # needs linear search within the slice
        i = self.lexsort_depth
        lead_key, follow_key = key[:i], key[i:]
        start, stop = (
            self.slice_locs(lead_key, lead_key) if lead_key else (0, len(self))
        )

        if start == stop:
            raise KeyError(key)

        if not follow_key:
            return slice(start, stop)

        warnings.warn(
            "indexing past lexsort depth may impact performance.",
            PerformanceWarning,
            stacklevel=10,
        )

        loc = np.arange(start, stop, dtype="int64")

        for i, k in enumerate(follow_key, len(lead_key)):
            mask = self.codes[i][loc] == self._get_loc_single_level_index(
                self.levels[i], k
            )
            if not mask.all():
                loc = loc[mask]
            if not len(loc):
                raise KeyError(key)

        return _maybe_to_slice(loc) if len(loc) != stop - start else slice(start, stop)

    def get_loc_level(self, key, level=0, drop_level: bool = True):
        """
        Get location and sliced index for requested label(s)/level(s).

        Parameters
        ----------
        key : label or sequence of labels
        level : int/level name or list thereof, optional
        drop_level : bool, default True
            If ``False``, the resulting index will not drop any level.

        Returns
        -------
        loc : A 2-tuple where the elements are:
              Element 0: int, slice object or boolean array
              Element 1: The resulting sliced multiindex/index. If the key
              contains all levels, this will be ``None``.

        See Also
        --------
        MultiIndex.get_loc  : Get location for a label or a tuple of labels.
        MultiIndex.get_locs : Get location for a label/slice/list/mask or a
                              sequence of such.

        Examples
        --------
        >>> mi = pd.MultiIndex.from_arrays([list('abb'), list('def')],
        ...                                names=['A', 'B'])

        >>> mi.get_loc_level('b')
        (slice(1, 3, None), Index(['e', 'f'], dtype='object', name='B'))

        >>> mi.get_loc_level('e', level='B')
        (array([False,  True, False]), Index(['b'], dtype='object', name='A'))

        >>> mi.get_loc_level(['b', 'e'])
        (1, None)
        """
        # different name to distinguish from maybe_droplevels
        def maybe_mi_droplevels(indexer, levels, drop_level: bool):
            if not drop_level:
                return self[indexer]
            # kludge around
            orig_index = new_index = self[indexer]
            levels = [self._get_level_number(i) for i in levels]
            for i in sorted(levels, reverse=True):
                try:
                    new_index = new_index.droplevel(i)
                except ValueError:

                    # no dropping here
                    return orig_index
            return new_index

        if isinstance(level, (tuple, list)):
            if len(key) != len(level):
                raise AssertionError(
                    "Key for location must have same length as number of levels"
                )
            result = None
            for lev, k in zip(level, key):
                loc, new_index = self.get_loc_level(k, level=lev)
                if isinstance(loc, slice):
                    mask = np.zeros(len(self), dtype=bool)
                    mask[loc] = True
                    loc = mask

                result = loc if result is None else result & loc

            return result, maybe_mi_droplevels(result, level, drop_level)

        level = self._get_level_number(level)

        # kludge for #1796
        if isinstance(key, list):
            key = tuple(key)

        if isinstance(key, tuple) and level == 0:

            try:
                if key in self.levels[0]:
                    indexer = self._get_level_indexer(key, level=level)
                    new_index = maybe_mi_droplevels(indexer, [0], drop_level)
                    return indexer, new_index
            except (TypeError, InvalidIndexError):
                pass

            if not any(isinstance(k, slice) for k in key):

                # partial selection
                # optionally get indexer to avoid re-calculation
                def partial_selection(key, indexer=None):
                    if indexer is None:
                        indexer = self.get_loc(key)
                    ilevels = [
                        i for i in range(len(key)) if key[i] != slice(None, None)
                    ]
                    return indexer, maybe_mi_droplevels(indexer, ilevels, drop_level)

                if len(key) == self.nlevels and self.is_unique:
                    # Complete key in unique index -> standard get_loc
                    try:
                        return (self._engine.get_loc(key), None)
                    except KeyError as e:
                        raise KeyError(key) from e
                else:
                    return partial_selection(key)
            else:
                indexer = None
                for i, k in enumerate(key):
                    if not isinstance(k, slice):
                        k = self._get_level_indexer(k, level=i)
                        if isinstance(k, slice):
                            # everything
                            if k.start == 0 and k.stop == len(self):
                                k = slice(None, None)
                        else:
                            k_index = k

                    if isinstance(k, slice):
                        if k == slice(None, None):
                            continue
                        else:
                            raise TypeError(key)

                    if indexer is None:
                        indexer = k_index
                    else:  # pragma: no cover
                        indexer &= k_index
                if indexer is None:
                    indexer = slice(None, None)
                ilevels = [i for i in range(len(key)) if key[i] != slice(None, None)]
                return indexer, maybe_mi_droplevels(indexer, ilevels, drop_level)
        else:
            indexer = self._get_level_indexer(key, level=level)
            return indexer, maybe_mi_droplevels(indexer, [level], drop_level)

    def _get_level_indexer(self, key, level=0, indexer=None):
        # return an indexer, boolean array or a slice showing where the key is
        # in the totality of values
        # if the indexer is provided, then use this

        level_index = self.levels[level]
        level_codes = self.codes[level]

        def convert_indexer(start, stop, step, indexer=indexer, codes=level_codes):
            # given the inputs and the codes/indexer, compute an indexer set
            # if we have a provided indexer, then this need not consider
            # the entire labels set

            r = np.arange(start, stop, step)
            if indexer is not None and len(indexer) != len(codes):

                # we have an indexer which maps the locations in the labels
                # that we have already selected (and is not an indexer for the
                # entire set) otherwise this is wasteful so we only need to
                # examine locations that are in this set the only magic here is
                # that the result are the mappings to the set that we have
                # selected
                from pandas import Series

                mapper = Series(indexer)
                indexer = codes.take(ensure_platform_int(indexer))
                result = Series(Index(indexer).isin(r).nonzero()[0])
                m = result.map(mapper)
                m = np.asarray(m)

            else:
                m = np.zeros(len(codes), dtype=bool)
                m[np.in1d(codes, r, assume_unique=Index(codes).is_unique)] = True

            return m

        if isinstance(key, slice):
            # handle a slice, returning a slice if we can
            # otherwise a boolean indexer

            try:
                if key.start is not None:
                    start = level_index.get_loc(key.start)
                else:
                    start = 0
                if key.stop is not None:
                    stop = level_index.get_loc(key.stop)
                else:
                    stop = len(level_index) - 1
                step = key.step
            except KeyError:

                # we have a partial slice (like looking up a partial date
                # string)
                start = stop = level_index.slice_indexer(
                    key.start, key.stop, key.step, kind="loc"
                )
                step = start.step

            if isinstance(start, slice) or isinstance(stop, slice):
                # we have a slice for start and/or stop
                # a partial date slicer on a DatetimeIndex generates a slice
                # note that the stop ALREADY includes the stopped point (if
                # it was a string sliced)
                start = getattr(start, "start", start)
                stop = getattr(stop, "stop", stop)
                return convert_indexer(start, stop, step)

            elif level > 0 or self.lexsort_depth == 0 or step is not None:
                # need to have like semantics here to right
                # searching as when we are using a slice
                # so include the stop+1 (so we include stop)
                return convert_indexer(start, stop + 1, step)
            else:
                # sorted, so can return slice object -> view
                i = level_codes.searchsorted(start, side="left")
                j = level_codes.searchsorted(stop, side="right")
                return slice(i, j, step)

        else:

            code = self._get_loc_single_level_index(level_index, key)

            if level > 0 or self.lexsort_depth == 0:
                # Desired level is not sorted
                locs = np.array(level_codes == code, dtype=bool, copy=False)
                if not locs.any():
                    # The label is present in self.levels[level] but unused:
                    raise KeyError(key)
                return locs

            i = level_codes.searchsorted(code, side="left")
            j = level_codes.searchsorted(code, side="right")
            if i == j:
                # The label is present in self.levels[level] but unused:
                raise KeyError(key)
            return slice(i, j)

    def get_locs(self, seq):
        """
        Get location for a sequence of labels.

        Parameters
        ----------
        seq : label, slice, list, mask or a sequence of such
           You should use one of the above for each level.
           If a level should not be used, set it to ``slice(None)``.

        Returns
        -------
        numpy.ndarray
            NumPy array of integers suitable for passing to iloc.

        See Also
        --------
        MultiIndex.get_loc : Get location for a label or a tuple of labels.
        MultiIndex.slice_locs : Get slice location given start label(s) and
                                end label(s).

        Examples
        --------
        >>> mi = pd.MultiIndex.from_arrays([list('abb'), list('def')])

        >>> mi.get_locs('b')  # doctest: +SKIP
        array([1, 2], dtype=int64)

        >>> mi.get_locs([slice(None), ['e', 'f']])  # doctest: +SKIP
        array([1, 2], dtype=int64)

        >>> mi.get_locs([[True, False, True], slice('e', 'f')])  # doctest: +SKIP
        array([2], dtype=int64)
        """
        from pandas.core.indexes.numeric import Int64Index

        # must be lexsorted to at least as many levels
        true_slices = [i for (i, s) in enumerate(com.is_true_slices(seq)) if s]
        if true_slices and true_slices[-1] >= self.lexsort_depth:
            raise UnsortedIndexError(
                "MultiIndex slicing requires the index to be lexsorted: slicing "
                f"on levels {true_slices}, lexsort depth {self.lexsort_depth}"
            )
        # indexer
        # this is the list of all values that we want to select
        n = len(self)
        indexer = None

        def _convert_to_indexer(r) -> Int64Index:
            # return an indexer
            if isinstance(r, slice):
                m = np.zeros(n, dtype=bool)
                m[r] = True
                r = m.nonzero()[0]
            elif com.is_bool_indexer(r):
                if len(r) != n:
                    raise ValueError(
                        "cannot index with a boolean indexer "
                        "that is not the same length as the "
                        "index"
                    )
                r = r.nonzero()[0]
            return Int64Index(r)

        def _update_indexer(idxr, indexer=indexer):
            if indexer is None:
                indexer = Index(np.arange(n))
            if idxr is None:
                return indexer
            return indexer & idxr

        for i, k in enumerate(seq):

            if com.is_bool_indexer(k):
                # a boolean indexer, must be the same length!
                k = np.asarray(k)
                indexer = _update_indexer(_convert_to_indexer(k), indexer=indexer)

            elif is_list_like(k):
                # a collection of labels to include from this level (these
                # are or'd)
                indexers: Optional[Int64Index] = None
                for x in k:
                    try:
                        idxrs = _convert_to_indexer(
                            self._get_level_indexer(x, level=i, indexer=indexer)
                        )
                        indexers = idxrs if indexers is None else indexers | idxrs
                    except KeyError:

                        # ignore not founds
                        continue

                if indexers is not None:
                    indexer = _update_indexer(indexers, indexer=indexer)
                else:
                    # no matches we are done
                    return np.array([], dtype=np.int64)

            elif com.is_null_slice(k):
                # empty slice
                indexer = _update_indexer(None, indexer=indexer)

            elif isinstance(k, slice):

                # a slice, include BOTH of the labels
                indexer = _update_indexer(
                    _convert_to_indexer(
                        self._get_level_indexer(k, level=i, indexer=indexer)
                    ),
                    indexer=indexer,
                )
            else:
                # a single label
                indexer = _update_indexer(
                    _convert_to_indexer(
                        self.get_loc_level(k, level=i, drop_level=False)[0]
                    ),
                    indexer=indexer,
                )

        # empty indexer
        if indexer is None:
            return np.array([], dtype=np.int64)

        assert isinstance(indexer, Int64Index), type(indexer)
        indexer = self._reorder_indexer(seq, indexer)

        return indexer._values

    # --------------------------------------------------------------------

    def _reorder_indexer(
        self,
        seq: Tuple[Union[Scalar, Iterable, AnyArrayLike], ...],
        indexer: Int64Index,
    ) -> Int64Index:
        """
        Reorder an indexer of a MultiIndex (self) so that the label are in the
        same order as given in seq

        Parameters
        ----------
        seq : label/slice/list/mask or a sequence of such
        indexer: an Int64Index indexer of self

        Returns
        -------
        indexer : a sorted Int64Index indexer of self ordered as seq
        """
        # If the index is lexsorted and the list_like label in seq are sorted
        # then we do not need to sort
        if self.is_lexsorted():
            need_sort = False
            for i, k in enumerate(seq):
                if is_list_like(k):
                    if not need_sort:
                        k_codes = self.levels[i].get_indexer(k)
                        k_codes = k_codes[k_codes >= 0]  # Filter absent keys
                        # True if the given codes are not ordered
                        need_sort = (k_codes[:-1] > k_codes[1:]).any()
            # Bail out if both index and seq are sorted
            if not need_sort:
                return indexer

        n = len(self)
        keys: Tuple[np.ndarray, ...] = tuple()
        # For each level of the sequence in seq, map the level codes with the
        # order they appears in a list-like sequence
        # This mapping is then use to reorder the indexer
        for i, k in enumerate(seq):
            if com.is_bool_indexer(k):
                new_order = np.arange(n)[indexer]
            elif is_list_like(k):
                # Generate a map with all level codes as sorted initially
                key_order_map = np.ones(len(self.levels[i]), dtype=np.uint64) * len(
                    self.levels[i]
                )
                # Set order as given in the indexer list
                level_indexer = self.levels[i].get_indexer(k)
                level_indexer = level_indexer[level_indexer >= 0]  # Filter absent keys
                key_order_map[level_indexer] = np.arange(len(level_indexer))

                new_order = key_order_map[self.codes[i][indexer]]
            else:
                # For all other case, use the same order as the level
                new_order = np.arange(n)[indexer]
            keys = (new_order,) + keys

        # Find the reordering using lexsort on the keys mapping
        ind = np.lexsort(keys)
        return indexer[ind]

    def truncate(self, before=None, after=None):
        """
        Slice index between two labels / tuples, return new MultiIndex

        Parameters
        ----------
        before : label or tuple, can be partial. Default None
            None defaults to start
        after : label or tuple, can be partial. Default None
            None defaults to end

        Returns
        -------
        truncated : MultiIndex
        """
        if after and before and after < before:
            raise ValueError("after < before")

        i, j = self.levels[0].slice_locs(before, after)
        left, right = self.slice_locs(before, after)

        new_levels = list(self.levels)
        new_levels[0] = new_levels[0][i:j]

        new_codes = [level_codes[left:right] for level_codes in self.codes]
        new_codes[0] = new_codes[0] - i

        return MultiIndex(
            levels=new_levels,
            codes=new_codes,
            names=self._names,
            verify_integrity=False,
        )

    def equals(self, other: object) -> bool:
        """
        Determines if two MultiIndex objects have the same labeling information
        (the levels themselves do not necessarily have to be the same)

        See Also
        --------
        equal_levels
        """
        if self.is_(other):
            return True

        if not isinstance(other, Index):
            return False

        if not isinstance(other, MultiIndex):
            # d-level MultiIndex can equal d-tuple Index
            if not is_object_dtype(other.dtype):
                # other cannot contain tuples, so cannot match self
                return False
            elif len(self) != len(other):
                return False
            return array_equivalent(self._values, other._values)

        if self.nlevels != other.nlevels:
            return False

        if len(self) != len(other):
            return False

        for i in range(self.nlevels):
            self_codes = self.codes[i]
            self_codes = self_codes[self_codes != -1]
            self_values = algos.take_nd(
                np.asarray(self.levels[i]._values), self_codes, allow_fill=False
            )

            other_codes = other.codes[i]
            other_codes = other_codes[other_codes != -1]
            other_values = algos.take_nd(
                np.asarray(other.levels[i]._values), other_codes, allow_fill=False
            )

            # since we use NaT both datetime64 and timedelta64 we can have a
            # situation where a level is typed say timedelta64 in self (IOW it
            # has other values than NaT) but types datetime64 in other (where
            # its all NaT) but these are equivalent
            if len(self_values) == 0 and len(other_values) == 0:
                continue

            if not array_equivalent(self_values, other_values):
                return False

        return True

    def equal_levels(self, other) -> bool:
        """
        Return True if the levels of both MultiIndex objects are the same

        """
        if self.nlevels != other.nlevels:
            return False

        for i in range(self.nlevels):
            if not self.levels[i].equals(other.levels[i]):
                return False
        return True

    # --------------------------------------------------------------------
    # Set Methods

    def union(self, other, sort=None):
        """
        Form the union of two MultiIndex objects

        Parameters
        ----------
        other : MultiIndex or array / Index of tuples
        sort : False or None, default None
            Whether to sort the resulting Index.

            * None : Sort the result, except when

              1. `self` and `other` are equal.
              2. `self` has length 0.
              3. Some values in `self` or `other` cannot be compared.
                 A RuntimeWarning is issued in this case.

            * False : do not sort the result.

            .. versionadded:: 0.24.0

            .. versionchanged:: 0.24.1

               Changed the default value from ``True`` to ``None``
               (without change in behaviour).

        Returns
        -------
        Index

        Examples
        --------
        >>> idx1 = pd.MultiIndex.from_arrays(
        ...     [[1, 1, 2, 2], ["Red", "Blue", "Red", "Blue"]]
        ... )
        >>> idx1
        MultiIndex([(1,  'Red'),
            (1, 'Blue'),
            (2,  'Red'),
            (2, 'Blue')],
           )
        >>> idx2 = pd.MultiIndex.from_arrays(
        ...     [[3, 3, 2, 2], ["Red", "Green", "Red", "Green"]]
        ... )
        >>> idx2
        MultiIndex([(3,   'Red'),
            (3, 'Green'),
            (2,   'Red'),
            (2, 'Green')],
           )

        >>> idx1.union(idx2)
        MultiIndex([(1,  'Blue'),
            (1,   'Red'),
            (2,  'Blue'),
            (2, 'Green'),
            (2,   'Red'),
            (3, 'Green'),
            (3,   'Red')],
           )

        >>> idx1.union(idx2, sort=False)
        MultiIndex([(1,   'Red'),
            (1,  'Blue'),
            (2,   'Red'),
            (2,  'Blue'),
            (3,   'Red'),
            (3, 'Green'),
            (2, 'Green')],
           )
        """
        self._validate_sort_keyword(sort)
        self._assert_can_do_setop(other)
        other, result_names = self._convert_can_do_setop(other)

        if len(other) == 0 or self.equals(other):
            return self.rename(result_names)

        # TODO: Index.union returns other when `len(self)` is 0.

        if not is_object_dtype(other.dtype):
            raise NotImplementedError(
                "Can only union MultiIndex with MultiIndex or Index of tuples, "
                "try mi.to_flat_index().union(other) instead."
            )

        uniq_tuples = lib.fast_unique_multiple([self._values, other._values], sort=sort)

        return MultiIndex.from_arrays(
            zip(*uniq_tuples), sortorder=0, names=result_names
        )

    def intersection(self, other, sort=False):
        """
        Form the intersection of two MultiIndex objects.

        Parameters
        ----------
        other : MultiIndex or array / Index of tuples
        sort : False or None, default False
            Sort the resulting MultiIndex if possible

            .. versionadded:: 0.24.0

            .. versionchanged:: 0.24.1

               Changed the default from ``True`` to ``False``, to match
               behaviour from before 0.24.0

        Returns
        -------
        Index
        """
        self._validate_sort_keyword(sort)
        self._assert_can_do_setop(other)
        other, result_names = self._convert_can_do_setop(other)

        if self.equals(other):
            return self.rename(result_names)

        if not is_object_dtype(other.dtype):
            # The intersection is empty
            # TODO: we have no tests that get here
            return MultiIndex(
                levels=self.levels,
                codes=[[]] * self.nlevels,
                names=result_names,
                verify_integrity=False,
            )

        lvals = self._values
        rvals = other._values

        uniq_tuples = None  # flag whether _inner_indexer was successful
        if self.is_monotonic and other.is_monotonic:
            try:
                uniq_tuples = self._inner_indexer(lvals, rvals)[0]
                sort = False  # uniq_tuples is already sorted
            except TypeError:
                pass

        if uniq_tuples is None:
            other_uniq = set(rvals)
            seen = set()
            # pandas\core\indexes\multi.py:3503: error: "add" of "set" does not
            # return a value  [func-returns-value]
            uniq_tuples = [
                x
                for x in lvals
                if x in other_uniq
                and not (x in seen or seen.add(x))  # type: ignore[func-returns-value]
            ]

        if sort is None:
            uniq_tuples = sorted(uniq_tuples)

        if len(uniq_tuples) == 0:
            return MultiIndex(
                levels=self.levels,
                codes=[[]] * self.nlevels,
                names=result_names,
                verify_integrity=False,
            )
        else:
            return MultiIndex.from_arrays(
                zip(*uniq_tuples), sortorder=0, names=result_names
            )

    def difference(self, other, sort=None):
        """
        Compute set difference of two MultiIndex objects

        Parameters
        ----------
        other : MultiIndex
        sort : False or None, default None
            Sort the resulting MultiIndex if possible

            .. versionadded:: 0.24.0

            .. versionchanged:: 0.24.1

               Changed the default value from ``True`` to ``None``
               (without change in behaviour).

        Returns
        -------
        diff : MultiIndex
        """
        self._validate_sort_keyword(sort)
        self._assert_can_do_setop(other)
        other, result_names = self._convert_can_do_setop(other)

        if len(other) == 0:
            return self.rename(result_names)

        if self.equals(other):
            return MultiIndex(
                levels=self.levels,
                codes=[[]] * self.nlevels,
                names=result_names,
                verify_integrity=False,
            )

        this = self._get_unique_index()

        indexer = this.get_indexer(other)
        indexer = indexer.take((indexer != -1).nonzero()[0])

        label_diff = np.setdiff1d(np.arange(this.size), indexer, assume_unique=True)
        difference = this._values.take(label_diff)
        if sort is None:
            difference = sorted(difference)

        if len(difference) == 0:
            return MultiIndex(
                levels=[[]] * self.nlevels,
                codes=[[]] * self.nlevels,
                names=result_names,
                verify_integrity=False,
            )
        else:
            return MultiIndex.from_tuples(difference, sortorder=0, names=result_names)

    def _convert_can_do_setop(self, other):
        result_names = self.names

        if not isinstance(other, Index):

            if len(other) == 0:
                other = MultiIndex(
                    levels=[[]] * self.nlevels,
                    codes=[[]] * self.nlevels,
                    verify_integrity=False,
                )
            else:
                msg = "other must be a MultiIndex or a list of tuples"
                try:
                    other = MultiIndex.from_tuples(other)
                except TypeError as err:
                    raise TypeError(msg) from err
        else:
            result_names = get_unanimous_names(self, other)

        return other, result_names

    # --------------------------------------------------------------------

    @doc(Index.astype)
    def astype(self, dtype, copy=True):
        dtype = pandas_dtype(dtype)
        if is_categorical_dtype(dtype):
            msg = "> 1 ndim Categorical are not supported at this time"
            raise NotImplementedError(msg)
        elif not is_object_dtype(dtype):
            raise TypeError(
                "Setting a MultiIndex dtype to anything other than object "
                "is not supported"
            )
        elif copy is True:
            return self._shallow_copy()
        return self

    def _validate_insert_value(self, item):
        if not isinstance(item, tuple):
            # Pad the key with empty strings if lower levels of the key
            # aren't specified:
            item = (item,) + ("",) * (self.nlevels - 1)
        elif len(item) != self.nlevels:
            raise ValueError("Item must have length equal to number of levels.")
        return item

    def insert(self, loc: int, item):
        """
        Make new MultiIndex inserting new item at location

        Parameters
        ----------
        loc : int
        item : tuple
            Must be same length as number of levels in the MultiIndex

        Returns
        -------
        new_index : Index
        """
        item = self._validate_insert_value(item)

        new_levels = []
        new_codes = []
        for k, level, level_codes in zip(item, self.levels, self.codes):
            if k not in level:
                # have to insert into level
                # must insert at end otherwise you have to recompute all the
                # other codes
                lev_loc = len(level)
                level = level.insert(lev_loc, k)
            else:
                lev_loc = level.get_loc(k)

            new_levels.append(level)
            new_codes.append(np.insert(ensure_int64(level_codes), loc, lev_loc))

        return MultiIndex(
            levels=new_levels, codes=new_codes, names=self.names, verify_integrity=False
        )

    def delete(self, loc):
        """
        Make new index with passed location deleted

        Returns
        -------
        new_index : MultiIndex
        """
        new_codes = [np.delete(level_codes, loc) for level_codes in self.codes]
        return MultiIndex(
            levels=self.levels,
            codes=new_codes,
            names=self.names,
            verify_integrity=False,
        )

    @doc(Index.isin)
    def isin(self, values, level=None):
        if level is None:
            values = MultiIndex.from_tuples(values, names=self.names)._values
            return algos.isin(self._values, values)
        else:
            num = self._get_level_number(level)
            levs = self.get_level_values(num)

            if levs.size == 0:
                return np.zeros(len(levs), dtype=np.bool_)
            return levs.isin(values)

<<<<<<< HEAD
    @classmethod
    def _add_numeric_methods_add_sub_disabled(cls):
        """
        Add in the numeric add/sub methods to disable.
        """
        cls.__add__ = make_invalid_op("__add__")  # type: ignore[assignment]
        cls.__radd__ = make_invalid_op("__radd__")  # type: ignore[assignment]
        cls.__iadd__ = make_invalid_op("__iadd__")  # type: ignore[assignment]
        cls.__sub__ = make_invalid_op("__sub__")  # type: ignore[assignment]
        cls.__rsub__ = make_invalid_op("__rsub__")  # type: ignore[assignment]
        cls.__isub__ = make_invalid_op("__isub__")  # type: ignore[attr-defined]

    @classmethod
    def _add_numeric_methods_disabled(cls):
        """
        Add in numeric methods to disable other than add/sub.
        """
        cls.__pow__ = make_invalid_op("__pow__")  # type: ignore[assignment]
        cls.__rpow__ = make_invalid_op("__rpow__")  # type: ignore[assignment]
        cls.__mul__ = make_invalid_op("__mul__")  # type: ignore[assignment]
        cls.__rmul__ = make_invalid_op("__rmul__")  # type: ignore[assignment]
        cls.__floordiv__ = make_invalid_op("__floordiv__")  # type: ignore[assignment]
        cls.__rfloordiv__ = make_invalid_op(  # type: ignore[assignment]
            "__rfloordiv__"
        )
        cls.__truediv__ = make_invalid_op("__truediv__")  # type: ignore[assignment]
        cls.__rtruediv__ = make_invalid_op("__rtruediv__")  # type: ignore[assignment]
        cls.__mod__ = make_invalid_op("__mod__")  # type: ignore[assignment]
        cls.__rmod__ = make_invalid_op("__rmod__")  # type: ignore[assignment]
        cls.__divmod__ = make_invalid_op("__divmod__")  # type: ignore[assignment]
        cls.__rdivmod__ = make_invalid_op("__rdivmod__")  # type: ignore[assignment]
        cls.__neg__ = make_invalid_op("__neg__")  # type: ignore[operator]
        cls.__pos__ = make_invalid_op("__pos__")  # type: ignore[operator]
        cls.__abs__ = make_invalid_op("__abs__")  # type: ignore[attr-defined]
        cls.__inv__ = make_invalid_op("__inv__")  # type: ignore[attr-defined]


MultiIndex._add_numeric_methods_disabled()
MultiIndex._add_numeric_methods_add_sub_disabled()
=======
    # ---------------------------------------------------------------
    # Arithmetic/Numeric Methods - Disabled

    __add__ = make_invalid_op("__add__")
    __radd__ = make_invalid_op("__radd__")
    __iadd__ = make_invalid_op("__iadd__")
    __sub__ = make_invalid_op("__sub__")
    __rsub__ = make_invalid_op("__rsub__")
    __isub__ = make_invalid_op("__isub__")
    __pow__ = make_invalid_op("__pow__")
    __rpow__ = make_invalid_op("__rpow__")
    __mul__ = make_invalid_op("__mul__")
    __rmul__ = make_invalid_op("__rmul__")
    __floordiv__ = make_invalid_op("__floordiv__")
    __rfloordiv__ = make_invalid_op("__rfloordiv__")
    __truediv__ = make_invalid_op("__truediv__")
    __rtruediv__ = make_invalid_op("__rtruediv__")
    __mod__ = make_invalid_op("__mod__")
    __rmod__ = make_invalid_op("__rmod__")
    __divmod__ = make_invalid_op("__divmod__")
    __rdivmod__ = make_invalid_op("__rdivmod__")
    # Unary methods disabled
    __neg__ = make_invalid_op("__neg__")
    __pos__ = make_invalid_op("__pos__")
    __abs__ = make_invalid_op("__abs__")
    __inv__ = make_invalid_op("__inv__")
>>>>>>> efa80f3f


def sparsify_labels(label_list, start: int = 0, sentinel=""):
    pivoted = list(zip(*label_list))
    k = len(label_list)

    result = pivoted[: start + 1]
    prev = pivoted[start]

    for cur in pivoted[start + 1 :]:
        sparse_cur = []

        for i, (p, t) in enumerate(zip(prev, cur)):
            if i == k - 1:
                sparse_cur.append(t)
                result.append(sparse_cur)
                break

            if p == t:
                sparse_cur.append(sentinel)
            else:
                sparse_cur.extend(cur[i:])
                result.append(sparse_cur)
                break

        prev = cur

    return list(zip(*result))


def _get_na_rep(dtype) -> str:
    return {np.datetime64: "NaT", np.timedelta64: "NaT"}.get(dtype, "NaN")


def maybe_droplevels(index, key):
    """
    Attempt to drop level or levels from the given index.

    Parameters
    ----------
    index: Index
    key : scalar or tuple

    Returns
    -------
    Index
    """
    # drop levels
    original_index = index
    if isinstance(key, tuple):
        for _ in key:
            try:
                index = index.droplevel(0)
            except ValueError:
                # we have dropped too much, so back out
                return original_index
    else:
        try:
            index = index.droplevel(0)
        except ValueError:
            pass

    return index


def _coerce_indexer_frozen(array_like, categories, copy: bool = False) -> np.ndarray:
    """
    Coerce the array_like indexer to the smallest integer dtype that can encode all
    of the given categories.

    Parameters
    ----------
    array_like : array-like
    categories : array-like
    copy : bool

    Returns
    -------
    np.ndarray
        Non-writeable.
    """
    array_like = coerce_indexer_dtype(array_like, categories)
    if copy:
        array_like = array_like.copy()
    array_like.flags.writeable = False
    return array_like<|MERGE_RESOLUTION|>--- conflicted
+++ resolved
@@ -3695,47 +3695,6 @@
                 return np.zeros(len(levs), dtype=np.bool_)
             return levs.isin(values)
 
-<<<<<<< HEAD
-    @classmethod
-    def _add_numeric_methods_add_sub_disabled(cls):
-        """
-        Add in the numeric add/sub methods to disable.
-        """
-        cls.__add__ = make_invalid_op("__add__")  # type: ignore[assignment]
-        cls.__radd__ = make_invalid_op("__radd__")  # type: ignore[assignment]
-        cls.__iadd__ = make_invalid_op("__iadd__")  # type: ignore[assignment]
-        cls.__sub__ = make_invalid_op("__sub__")  # type: ignore[assignment]
-        cls.__rsub__ = make_invalid_op("__rsub__")  # type: ignore[assignment]
-        cls.__isub__ = make_invalid_op("__isub__")  # type: ignore[attr-defined]
-
-    @classmethod
-    def _add_numeric_methods_disabled(cls):
-        """
-        Add in numeric methods to disable other than add/sub.
-        """
-        cls.__pow__ = make_invalid_op("__pow__")  # type: ignore[assignment]
-        cls.__rpow__ = make_invalid_op("__rpow__")  # type: ignore[assignment]
-        cls.__mul__ = make_invalid_op("__mul__")  # type: ignore[assignment]
-        cls.__rmul__ = make_invalid_op("__rmul__")  # type: ignore[assignment]
-        cls.__floordiv__ = make_invalid_op("__floordiv__")  # type: ignore[assignment]
-        cls.__rfloordiv__ = make_invalid_op(  # type: ignore[assignment]
-            "__rfloordiv__"
-        )
-        cls.__truediv__ = make_invalid_op("__truediv__")  # type: ignore[assignment]
-        cls.__rtruediv__ = make_invalid_op("__rtruediv__")  # type: ignore[assignment]
-        cls.__mod__ = make_invalid_op("__mod__")  # type: ignore[assignment]
-        cls.__rmod__ = make_invalid_op("__rmod__")  # type: ignore[assignment]
-        cls.__divmod__ = make_invalid_op("__divmod__")  # type: ignore[assignment]
-        cls.__rdivmod__ = make_invalid_op("__rdivmod__")  # type: ignore[assignment]
-        cls.__neg__ = make_invalid_op("__neg__")  # type: ignore[operator]
-        cls.__pos__ = make_invalid_op("__pos__")  # type: ignore[operator]
-        cls.__abs__ = make_invalid_op("__abs__")  # type: ignore[attr-defined]
-        cls.__inv__ = make_invalid_op("__inv__")  # type: ignore[attr-defined]
-
-
-MultiIndex._add_numeric_methods_disabled()
-MultiIndex._add_numeric_methods_add_sub_disabled()
-=======
     # ---------------------------------------------------------------
     # Arithmetic/Numeric Methods - Disabled
 
@@ -3762,7 +3721,6 @@
     __pos__ = make_invalid_op("__pos__")
     __abs__ = make_invalid_op("__abs__")
     __inv__ = make_invalid_op("__inv__")
->>>>>>> efa80f3f
 
 
 def sparsify_labels(label_list, start: int = 0, sentinel=""):
