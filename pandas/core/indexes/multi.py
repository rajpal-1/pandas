from __future__ import annotations

from functools import wraps
from sys import getsizeof
from typing import (
    TYPE_CHECKING,
    Any,
    Callable,
    Collection,
    Hashable,
    Iterable,
    List,
    Sequence,
    Tuple,
    cast,
)
import warnings

import numpy as np

from pandas._config import get_option

from pandas._libs import (
    algos as libalgos,
    index as libindex,
    lib,
)
from pandas._libs.hashtable import duplicated
from pandas._typing import (
    AnyArrayLike,
    DtypeObj,
    Scalar,
    Shape,
)
from pandas.compat.numpy import function as nv
from pandas.errors import (
    InvalidIndexError,
    PerformanceWarning,
    UnsortedIndexError,
)
from pandas.util._decorators import (
    Appender,
    cache_readonly,
    deprecate_nonkeyword_arguments,
    doc,
)

from pandas.core.dtypes.cast import coerce_indexer_dtype
from pandas.core.dtypes.common import (
    ensure_int64,
    ensure_platform_int,
    is_categorical_dtype,
    is_hashable,
    is_integer,
    is_iterator,
    is_list_like,
    is_object_dtype,
    is_scalar,
    pandas_dtype,
)
from pandas.core.dtypes.dtypes import ExtensionDtype
from pandas.core.dtypes.generic import (
    ABCDataFrame,
    ABCDatetimeIndex,
    ABCTimedeltaIndex,
)
from pandas.core.dtypes.missing import (
    array_equivalent,
    isna,
)

import pandas.core.algorithms as algos
from pandas.core.arrays import Categorical
from pandas.core.arrays.categorical import factorize_from_iterables
import pandas.core.common as com
from pandas.core.indexers import is_empty_indexer
import pandas.core.indexes.base as ibase
from pandas.core.indexes.base import (
    Index,
    _index_shared_docs,
    ensure_index,
    get_unanimous_names,
)
from pandas.core.indexes.frozen import FrozenList
from pandas.core.indexes.numeric import Int64Index
from pandas.core.ops.invalid import make_invalid_op
from pandas.core.sorting import (
    get_group_index,
    indexer_from_factorized,
    lexsort_indexer,
)

from pandas.io.formats.printing import pprint_thing

if TYPE_CHECKING:
    from pandas import (
        CategoricalIndex,
        DataFrame,
        Series,
    )

_index_doc_kwargs = dict(ibase._index_doc_kwargs)
_index_doc_kwargs.update(
    {"klass": "MultiIndex", "target_klass": "MultiIndex or list of tuples"}
)


class MultiIndexUIntEngine(libindex.BaseMultiIndexCodesEngine, libindex.UInt64Engine):
    """
    This class manages a MultiIndex by mapping label combinations to positive
    integers.
    """

    _base = libindex.UInt64Engine

    def _codes_to_ints(self, codes):
        """
        Transform combination(s) of uint64 in one uint64 (each), in a strictly
        monotonic way (i.e. respecting the lexicographic order of integer
        combinations): see BaseMultiIndexCodesEngine documentation.

        Parameters
        ----------
        codes : 1- or 2-dimensional array of dtype uint64
            Combinations of integers (one per row)

        Returns
        -------
        scalar or 1-dimensional array, of dtype uint64
            Integer(s) representing one combination (each).
        """
        # Shift the representation of each level by the pre-calculated number
        # of bits:
        codes <<= self.offsets

        # Now sum and OR are in fact interchangeable. This is a simple
        # composition of the (disjunct) significant bits of each level (i.e.
        # each column in "codes") in a single positive integer:
        if codes.ndim == 1:
            # Single key
            return np.bitwise_or.reduce(codes)

        # Multiple keys
        return np.bitwise_or.reduce(codes, axis=1)


class MultiIndexPyIntEngine(libindex.BaseMultiIndexCodesEngine, libindex.ObjectEngine):
    """
    This class manages those (extreme) cases in which the number of possible
    label combinations overflows the 64 bits integers, and uses an ObjectEngine
    containing Python integers.
    """

    _base = libindex.ObjectEngine

    def _codes_to_ints(self, codes):
        """
        Transform combination(s) of uint64 in one Python integer (each), in a
        strictly monotonic way (i.e. respecting the lexicographic order of
        integer combinations): see BaseMultiIndexCodesEngine documentation.

        Parameters
        ----------
        codes : 1- or 2-dimensional array of dtype uint64
            Combinations of integers (one per row)

        Returns
        -------
        int, or 1-dimensional array of dtype object
            Integer(s) representing one combination (each).
        """
        # Shift the representation of each level by the pre-calculated number
        # of bits. Since this can overflow uint64, first make sure we are
        # working with Python integers:
        codes = codes.astype("object") << self.offsets

        # Now sum and OR are in fact interchangeable. This is a simple
        # composition of the (disjunct) significant bits of each level (i.e.
        # each column in "codes") in a single positive integer (per row):
        if codes.ndim == 1:
            # Single key
            return np.bitwise_or.reduce(codes)

        # Multiple keys
        return np.bitwise_or.reduce(codes, axis=1)


def names_compat(meth):
    """
    A decorator to allow either `name` or `names` keyword but not both.

    This makes it easier to share code with base class.
    """

    @wraps(meth)
    def new_meth(self_or_cls, *args, **kwargs):
        if "name" in kwargs and "names" in kwargs:
            raise TypeError("Can only provide one of `names` and `name`")
        elif "name" in kwargs:
            kwargs["names"] = kwargs.pop("name")

        return meth(self_or_cls, *args, **kwargs)

    return new_meth


class MultiIndex(Index):
    """
    A multi-level, or hierarchical, index object for pandas objects.

    Parameters
    ----------
    levels : sequence of arrays
        The unique labels for each level.
    codes : sequence of arrays
        Integers for each level designating which label at each location.
    sortorder : optional int
        Level of sortedness (must be lexicographically sorted by that
        level).
    names : optional sequence of objects
        Names for each of the index levels. (name is accepted for compat).
    copy : bool, default False
        Copy the meta-data.
    verify_integrity : bool, default True
        Check that the levels/codes are consistent and valid.

    Attributes
    ----------
    names
    levels
    codes
    nlevels
    levshape

    Methods
    -------
    from_arrays
    from_tuples
    from_product
    from_frame
    set_levels
    set_codes
    to_frame
    to_flat_index
    sortlevel
    droplevel
    swaplevel
    reorder_levels
    remove_unused_levels
    get_locs

    See Also
    --------
    MultiIndex.from_arrays  : Convert list of arrays to MultiIndex.
    MultiIndex.from_product : Create a MultiIndex from the cartesian product
                              of iterables.
    MultiIndex.from_tuples  : Convert list of tuples to a MultiIndex.
    MultiIndex.from_frame   : Make a MultiIndex from a DataFrame.
    Index : The base pandas Index type.

    Notes
    -----
    See the `user guide
    <https://pandas.pydata.org/pandas-docs/stable/user_guide/advanced.html>`__
    for more.

    Examples
    --------
    A new ``MultiIndex`` is typically constructed using one of the helper
    methods :meth:`MultiIndex.from_arrays`, :meth:`MultiIndex.from_product`
    and :meth:`MultiIndex.from_tuples`. For example (using ``.from_arrays``):

    >>> arrays = [[1, 1, 2, 2], ['red', 'blue', 'red', 'blue']]
    >>> pd.MultiIndex.from_arrays(arrays, names=('number', 'color'))
    MultiIndex([(1,  'red'),
                (1, 'blue'),
                (2,  'red'),
                (2, 'blue')],
               names=['number', 'color'])

    See further examples for how to construct a MultiIndex in the doc strings
    of the mentioned helper methods.
    """

    _hidden_attrs = Index._hidden_attrs | frozenset()

    # initialize to zero-length tuples to make everything work
    _typ = "multiindex"
    _names = FrozenList()
    _levels = FrozenList()
    _codes = FrozenList()
    _comparables = ["names"]

    sortorder: int | None

    # --------------------------------------------------------------------
    # Constructors

    def __new__(
        cls,
        levels=None,
        codes=None,
        sortorder=None,
        names=None,
        dtype=None,
        copy=False,
        name=None,
        verify_integrity: bool = True,
    ):

        # compat with Index
        if name is not None:
            names = name
        if levels is None or codes is None:
            raise TypeError("Must pass both levels and codes")
        if len(levels) != len(codes):
            raise ValueError("Length of levels and codes must be the same.")
        if len(levels) == 0:
            raise ValueError("Must pass non-zero number of levels/codes")

        result = object.__new__(cls)
        result._cache = {}

        # we've already validated levels and codes, so shortcut here
        result._set_levels(levels, copy=copy, validate=False)
        result._set_codes(codes, copy=copy, validate=False)

        result._names = [None] * len(levels)
        if names is not None:
            # handles name validation
            result._set_names(names)

        if sortorder is not None:
            result.sortorder = int(sortorder)
        else:
            result.sortorder = sortorder

        if verify_integrity:
            new_codes = result._verify_integrity()
            result._codes = new_codes

        result._reset_identity()

        return result

    def _validate_codes(self, level: list, code: list):
        """
        Reassign code values as -1 if their corresponding levels are NaN.

        Parameters
        ----------
        code : list
            Code to reassign.
        level : list
            Level to check for missing values (NaN, NaT, None).

        Returns
        -------
        new code where code value = -1 if it corresponds
        to a level with missing values (NaN, NaT, None).
        """
        null_mask = isna(level)
        if np.any(null_mask):
            code = np.where(null_mask[code], -1, code)
        return code

    def _verify_integrity(self, codes: list | None = None, levels: list | None = None):
        """
        Parameters
        ----------
        codes : optional list
            Codes to check for validity. Defaults to current codes.
        levels : optional list
            Levels to check for validity. Defaults to current levels.

        Raises
        ------
        ValueError
            If length of levels and codes don't match, if the codes for any
            level would exceed level bounds, or there are any duplicate levels.

        Returns
        -------
        new codes where code value = -1 if it corresponds to a
        NaN level.
        """
        # NOTE: Currently does not check, among other things, that cached
        # nlevels matches nor that sortorder matches actually sortorder.
        codes = codes or self.codes
        levels = levels or self.levels

        if len(levels) != len(codes):
            raise ValueError(
                "Length of levels and codes must match. NOTE: "
                "this index is in an inconsistent state."
            )
        codes_length = len(codes[0])
        for i, (level, level_codes) in enumerate(zip(levels, codes)):
            if len(level_codes) != codes_length:
                raise ValueError(
                    f"Unequal code lengths: {[len(code_) for code_ in codes]}"
                )
            if len(level_codes) and level_codes.max() >= len(level):
                raise ValueError(
                    f"On level {i}, code max ({level_codes.max()}) >= length of "
                    f"level ({len(level)}). NOTE: this index is in an "
                    "inconsistent state"
                )
            if len(level_codes) and level_codes.min() < -1:
                raise ValueError(f"On level {i}, code value ({level_codes.min()}) < -1")
            if not level.is_unique:
                raise ValueError(
                    f"Level values must be unique: {list(level)} on level {i}"
                )
        if self.sortorder is not None:
            if self.sortorder > _lexsort_depth(self.codes, self.nlevels):
                raise ValueError(
                    "Value for sortorder must be inferior or equal to actual "
                    f"lexsort_depth: sortorder {self.sortorder} "
                    f"with lexsort_depth {_lexsort_depth(self.codes, self.nlevels)}"
                )

        codes = [
            self._validate_codes(level, code) for level, code in zip(levels, codes)
        ]
        new_codes = FrozenList(codes)
        return new_codes

    @classmethod
    def from_arrays(cls, arrays, sortorder=None, names=lib.no_default) -> MultiIndex:
        """
        Convert arrays to MultiIndex.

        Parameters
        ----------
        arrays : list / sequence of array-likes
            Each array-like gives one level's value for each data point.
            len(arrays) is the number of levels.
        sortorder : int or None
            Level of sortedness (must be lexicographically sorted by that
            level).
        names : list / sequence of str, optional
            Names for the levels in the index.

        Returns
        -------
        MultiIndex

        See Also
        --------
        MultiIndex.from_tuples : Convert list of tuples to MultiIndex.
        MultiIndex.from_product : Make a MultiIndex from cartesian product
                                  of iterables.
        MultiIndex.from_frame : Make a MultiIndex from a DataFrame.

        Examples
        --------
        >>> arrays = [[1, 1, 2, 2], ['red', 'blue', 'red', 'blue']]
        >>> pd.MultiIndex.from_arrays(arrays, names=('number', 'color'))
        MultiIndex([(1,  'red'),
                    (1, 'blue'),
                    (2,  'red'),
                    (2, 'blue')],
                   names=['number', 'color'])
        """
        error_msg = "Input must be a list / sequence of array-likes."
        if not is_list_like(arrays):
            raise TypeError(error_msg)
        elif is_iterator(arrays):
            arrays = list(arrays)

        # Check if elements of array are list-like
        for array in arrays:
            if not is_list_like(array):
                raise TypeError(error_msg)

        # Check if lengths of all arrays are equal or not,
        # raise ValueError, if not
        for i in range(1, len(arrays)):
            if len(arrays[i]) != len(arrays[i - 1]):
                raise ValueError("all arrays must be same length")

        codes, levels = factorize_from_iterables(arrays)
        if names is lib.no_default:
            names = [getattr(arr, "name", None) for arr in arrays]

        return cls(
            levels=levels,
            codes=codes,
            sortorder=sortorder,
            names=names,
            verify_integrity=False,
        )

    @classmethod
    @names_compat
    def from_tuples(
        cls,
        tuples: Iterable[tuple[Hashable, ...]],
        sortorder: int | None = None,
        names: Sequence[Hashable] | None = None,
    ) -> MultiIndex:
        """
        Convert list of tuples to MultiIndex.

        Parameters
        ----------
        tuples : list / sequence of tuple-likes
            Each tuple is the index of one row/column.
        sortorder : int or None
            Level of sortedness (must be lexicographically sorted by that
            level).
        names : list / sequence of str, optional
            Names for the levels in the index.

        Returns
        -------
        MultiIndex

        See Also
        --------
        MultiIndex.from_arrays : Convert list of arrays to MultiIndex.
        MultiIndex.from_product : Make a MultiIndex from cartesian product
                                  of iterables.
        MultiIndex.from_frame : Make a MultiIndex from a DataFrame.

        Examples
        --------
        >>> tuples = [(1, 'red'), (1, 'blue'),
        ...           (2, 'red'), (2, 'blue')]
        >>> pd.MultiIndex.from_tuples(tuples, names=('number', 'color'))
        MultiIndex([(1,  'red'),
                    (1, 'blue'),
                    (2,  'red'),
                    (2, 'blue')],
                   names=['number', 'color'])
        """
        if not is_list_like(tuples):
            raise TypeError("Input must be a list / sequence of tuple-likes.")
        elif is_iterator(tuples):
            tuples = list(tuples)
        tuples = cast(Collection[Tuple[Hashable, ...]], tuples)

        arrays: list[Sequence[Hashable]]
        if len(tuples) == 0:
            if names is None:
                raise TypeError("Cannot infer number of levels from empty list")
            arrays = [[]] * len(names)
        elif isinstance(tuples, (np.ndarray, Index)):
            if isinstance(tuples, Index):
                tuples = np.asarray(tuples._values)

            arrays = list(lib.tuples_to_object_array(tuples).T)
        elif isinstance(tuples, list):
            arrays = list(lib.to_object_array_tuples(tuples).T)
        else:
            arrs = zip(*tuples)
            arrays = cast(List[Sequence[Hashable]], arrs)

        return cls.from_arrays(arrays, sortorder=sortorder, names=names)

    @classmethod
    def from_product(
        cls, iterables, sortorder=None, names=lib.no_default
    ) -> MultiIndex:
        """
        Make a MultiIndex from the cartesian product of multiple iterables.

        Parameters
        ----------
        iterables : list / sequence of iterables
            Each iterable has unique labels for each level of the index.
        sortorder : int or None
            Level of sortedness (must be lexicographically sorted by that
            level).
        names : list / sequence of str, optional
            Names for the levels in the index.

            .. versionchanged:: 1.0.0

               If not explicitly provided, names will be inferred from the
               elements of iterables if an element has a name attribute

        Returns
        -------
        MultiIndex

        See Also
        --------
        MultiIndex.from_arrays : Convert list of arrays to MultiIndex.
        MultiIndex.from_tuples : Convert list of tuples to MultiIndex.
        MultiIndex.from_frame : Make a MultiIndex from a DataFrame.

        Examples
        --------
        >>> numbers = [0, 1, 2]
        >>> colors = ['green', 'purple']
        >>> pd.MultiIndex.from_product([numbers, colors],
        ...                            names=['number', 'color'])
        MultiIndex([(0,  'green'),
                    (0, 'purple'),
                    (1,  'green'),
                    (1, 'purple'),
                    (2,  'green'),
                    (2, 'purple')],
                   names=['number', 'color'])
        """
        from pandas.core.reshape.util import cartesian_product

        if not is_list_like(iterables):
            raise TypeError("Input must be a list / sequence of iterables.")
        elif is_iterator(iterables):
            iterables = list(iterables)

        codes, levels = factorize_from_iterables(iterables)
        if names is lib.no_default:
            names = [getattr(it, "name", None) for it in iterables]

        # codes are all ndarrays, so cartesian_product is lossless
        codes = cartesian_product(codes)
        return cls(levels, codes, sortorder=sortorder, names=names)

    @classmethod
    def from_frame(cls, df: DataFrame, sortorder=None, names=None) -> MultiIndex:
        """
        Make a MultiIndex from a DataFrame.

        Parameters
        ----------
        df : DataFrame
            DataFrame to be converted to MultiIndex.
        sortorder : int, optional
            Level of sortedness (must be lexicographically sorted by that
            level).
        names : list-like, optional
            If no names are provided, use the column names, or tuple of column
            names if the columns is a MultiIndex. If a sequence, overwrite
            names with the given sequence.

        Returns
        -------
        MultiIndex
            The MultiIndex representation of the given DataFrame.

        See Also
        --------
        MultiIndex.from_arrays : Convert list of arrays to MultiIndex.
        MultiIndex.from_tuples : Convert list of tuples to MultiIndex.
        MultiIndex.from_product : Make a MultiIndex from cartesian product
                                  of iterables.

        Examples
        --------
        >>> df = pd.DataFrame([['HI', 'Temp'], ['HI', 'Precip'],
        ...                    ['NJ', 'Temp'], ['NJ', 'Precip']],
        ...                   columns=['a', 'b'])
        >>> df
              a       b
        0    HI    Temp
        1    HI  Precip
        2    NJ    Temp
        3    NJ  Precip

        >>> pd.MultiIndex.from_frame(df)
        MultiIndex([('HI',   'Temp'),
                    ('HI', 'Precip'),
                    ('NJ',   'Temp'),
                    ('NJ', 'Precip')],
                   names=['a', 'b'])

        Using explicit names, instead of the column names

        >>> pd.MultiIndex.from_frame(df, names=['state', 'observation'])
        MultiIndex([('HI',   'Temp'),
                    ('HI', 'Precip'),
                    ('NJ',   'Temp'),
                    ('NJ', 'Precip')],
                   names=['state', 'observation'])
        """
        if not isinstance(df, ABCDataFrame):
            raise TypeError("Input must be a DataFrame")

        column_names, columns = zip(*df.items())
        names = column_names if names is None else names
        return cls.from_arrays(columns, sortorder=sortorder, names=names)

    # --------------------------------------------------------------------

    @cache_readonly
    def _values(self) -> np.ndarray:
        # We override here, since our parent uses _data, which we don't use.
        values = []

        for i in range(self.nlevels):
            vals = self._get_level_values(i)
            if is_categorical_dtype(vals.dtype):
                vals = cast("CategoricalIndex", vals)
                vals = vals._data._internal_get_values()
            if isinstance(vals.dtype, ExtensionDtype) or isinstance(
                vals, (ABCDatetimeIndex, ABCTimedeltaIndex)
            ):
                vals = vals.astype(object)
            # error: Incompatible types in assignment (expression has type "ndarray",
            # variable has type "Index")
            vals = np.array(vals, copy=False)  # type: ignore[assignment]
            values.append(vals)

        arr = lib.fast_zip(values)
        return arr

    @property
    def values(self) -> np.ndarray:
        return self._values

    @property
    def array(self):
        """
        Raises a ValueError for `MultiIndex` because there's no single
        array backing a MultiIndex.

        Raises
        ------
        ValueError
        """
        raise ValueError(
            "MultiIndex has no single backing array. Use "
            "'MultiIndex.to_numpy()' to get a NumPy array of tuples."
        )

    @cache_readonly
    def dtypes(self) -> Series:
        """
        Return the dtypes as a Series for the underlying MultiIndex
        """
        from pandas import Series

        return Series(
            {
                f"level_{idx}" if level.name is None else level.name: level.dtype
                for idx, level in enumerate(self.levels)
            }
        )

    def __len__(self) -> int:
        return len(self.codes[0])

    # --------------------------------------------------------------------
    # Levels Methods

    @cache_readonly
    def levels(self) -> FrozenList:
        # Use cache_readonly to ensure that self.get_locs doesn't repeatedly
        # create new IndexEngine
        # https://github.com/pandas-dev/pandas/issues/31648
        result = [x._rename(name=name) for x, name in zip(self._levels, self._names)]
        for level in result:
            # disallow midx.levels[0].name = "foo"
            level._no_setting_name = True
        return FrozenList(result)

    def _set_levels(
        self,
        levels,
        *,
        level=None,
        copy: bool = False,
        validate: bool = True,
        verify_integrity: bool = False,
    ) -> None:
        # This is NOT part of the levels property because it should be
        # externally not allowed to set levels. User beware if you change
        # _levels directly
        if validate:
            if len(levels) == 0:
                raise ValueError("Must set non-zero number of levels.")
            if level is None and len(levels) != self.nlevels:
                raise ValueError("Length of levels must match number of levels.")
            if level is not None and len(levels) != len(level):
                raise ValueError("Length of levels must match length of level.")

        if level is None:
            new_levels = FrozenList(
                ensure_index(lev, copy=copy)._view() for lev in levels
            )
        else:
            level_numbers = [self._get_level_number(lev) for lev in level]
            new_levels_list = list(self._levels)
            for lev_num, lev in zip(level_numbers, levels):
                new_levels_list[lev_num] = ensure_index(lev, copy=copy)._view()
            new_levels = FrozenList(new_levels_list)

        if verify_integrity:
            new_codes = self._verify_integrity(levels=new_levels)
            self._codes = new_codes

        names = self.names
        self._levels = new_levels
        if any(names):
            self._set_names(names)

        self._reset_cache()

    @deprecate_nonkeyword_arguments(version=None, allowed_args=["self", "levels"])
    def set_levels(
        self, levels, level=None, inplace=None, verify_integrity: bool = True
    ):
        """
        Set new levels on MultiIndex. Defaults to returning new index.

        Parameters
        ----------
        levels : sequence or list of sequence
            New level(s) to apply.
        level : int, level name, or sequence of int/level names (default None)
            Level(s) to set (None for all levels).
        inplace : bool
            If True, mutates in place.

            .. deprecated:: 1.2.0
        verify_integrity : bool, default True
            If True, checks that levels and codes are compatible.

        Returns
        -------
        new index (of same type and class...etc) or None
            The same type as the caller or None if ``inplace=True``.

        Examples
        --------
        >>> idx = pd.MultiIndex.from_tuples(
        ...     [
        ...         (1, "one"),
        ...         (1, "two"),
        ...         (2, "one"),
        ...         (2, "two"),
        ...         (3, "one"),
        ...         (3, "two")
        ...     ],
        ...     names=["foo", "bar"]
        ... )
        >>> idx
        MultiIndex([(1, 'one'),
            (1, 'two'),
            (2, 'one'),
            (2, 'two'),
            (3, 'one'),
            (3, 'two')],
           names=['foo', 'bar'])

        >>> idx.set_levels([['a', 'b', 'c'], [1, 2]])
        MultiIndex([('a', 1),
                    ('a', 2),
                    ('b', 1),
                    ('b', 2),
                    ('c', 1),
                    ('c', 2)],
                   names=['foo', 'bar'])
        >>> idx.set_levels(['a', 'b', 'c'], level=0)
        MultiIndex([('a', 'one'),
                    ('a', 'two'),
                    ('b', 'one'),
                    ('b', 'two'),
                    ('c', 'one'),
                    ('c', 'two')],
                   names=['foo', 'bar'])
        >>> idx.set_levels(['a', 'b'], level='bar')
        MultiIndex([(1, 'a'),
                    (1, 'b'),
                    (2, 'a'),
                    (2, 'b'),
                    (3, 'a'),
                    (3, 'b')],
                   names=['foo', 'bar'])

        If any of the levels passed to ``set_levels()`` exceeds the
        existing length, all of the values from that argument will
        be stored in the MultiIndex levels, though the values will
        be truncated in the MultiIndex output.

        >>> idx.set_levels([['a', 'b', 'c'], [1, 2, 3, 4]], level=[0, 1])
        MultiIndex([('a', 1),
            ('a', 2),
            ('b', 1),
            ('b', 2),
            ('c', 1),
            ('c', 2)],
           names=['foo', 'bar'])
        >>> idx.set_levels([['a', 'b', 'c'], [1, 2, 3, 4]], level=[0, 1]).levels
        FrozenList([['a', 'b', 'c'], [1, 2, 3, 4]])
        """
        if inplace is not None:
            warnings.warn(
                "inplace is deprecated and will be removed in a future version.",
                FutureWarning,
                stacklevel=3,
            )
        else:
            inplace = False

        if is_list_like(levels) and not isinstance(levels, Index):
            levels = list(levels)

        level, levels = _require_listlike(level, levels, "Levels")

        if inplace:
            idx = self
        else:
            idx = self._view()
        idx._reset_identity()
        idx._set_levels(
            levels, level=level, validate=True, verify_integrity=verify_integrity
        )
        if not inplace:
            return idx

    @property
    def nlevels(self) -> int:
        """
        Integer number of levels in this MultiIndex.

        Examples
        --------
        >>> mi = pd.MultiIndex.from_arrays([['a'], ['b'], ['c']])
        >>> mi
        MultiIndex([('a', 'b', 'c')],
                   )
        >>> mi.nlevels
        3
        """
        return len(self._levels)

    @property
    def levshape(self) -> Shape:
        """
        A tuple with the length of each level.

        Examples
        --------
        >>> mi = pd.MultiIndex.from_arrays([['a'], ['b'], ['c']])
        >>> mi
        MultiIndex([('a', 'b', 'c')],
                   )
        >>> mi.levshape
        (1, 1, 1)
        """
        return tuple(len(x) for x in self.levels)

    # --------------------------------------------------------------------
    # Codes Methods

    @property
    def codes(self):
        return self._codes

    def _set_codes(
        self,
        codes,
        *,
        level=None,
        copy: bool = False,
        validate: bool = True,
        verify_integrity: bool = False,
    ) -> None:
        if validate:
            if level is None and len(codes) != self.nlevels:
                raise ValueError("Length of codes must match number of levels")
            if level is not None and len(codes) != len(level):
                raise ValueError("Length of codes must match length of levels.")

        if level is None:
            new_codes = FrozenList(
                _coerce_indexer_frozen(level_codes, lev, copy=copy).view()
                for lev, level_codes in zip(self._levels, codes)
            )
        else:
            level_numbers = [self._get_level_number(lev) for lev in level]
            new_codes_list = list(self._codes)
            for lev_num, level_codes in zip(level_numbers, codes):
                lev = self.levels[lev_num]
                new_codes_list[lev_num] = _coerce_indexer_frozen(
                    level_codes, lev, copy=copy
                )
            new_codes = FrozenList(new_codes_list)

        if verify_integrity:
            new_codes = self._verify_integrity(codes=new_codes)

        self._codes = new_codes

        self._reset_cache()

    @deprecate_nonkeyword_arguments(version=None, allowed_args=["self", "codes"])
    def set_codes(self, codes, level=None, inplace=None, verify_integrity: bool = True):
        """
        Set new codes on MultiIndex. Defaults to returning new index.

        Parameters
        ----------
        codes : sequence or list of sequence
            New codes to apply.
        level : int, level name, or sequence of int/level names (default None)
            Level(s) to set (None for all levels).
        inplace : bool
            If True, mutates in place.

            .. deprecated:: 1.2.0
        verify_integrity : bool, default True
            If True, checks that levels and codes are compatible.

        Returns
        -------
        new index (of same type and class...etc) or None
            The same type as the caller or None if ``inplace=True``.

        Examples
        --------
        >>> idx = pd.MultiIndex.from_tuples(
        ...     [(1, "one"), (1, "two"), (2, "one"), (2, "two")], names=["foo", "bar"]
        ... )
        >>> idx
        MultiIndex([(1, 'one'),
            (1, 'two'),
            (2, 'one'),
            (2, 'two')],
           names=['foo', 'bar'])

        >>> idx.set_codes([[1, 0, 1, 0], [0, 0, 1, 1]])
        MultiIndex([(2, 'one'),
                    (1, 'one'),
                    (2, 'two'),
                    (1, 'two')],
                   names=['foo', 'bar'])
        >>> idx.set_codes([1, 0, 1, 0], level=0)
        MultiIndex([(2, 'one'),
                    (1, 'two'),
                    (2, 'one'),
                    (1, 'two')],
                   names=['foo', 'bar'])
        >>> idx.set_codes([0, 0, 1, 1], level='bar')
        MultiIndex([(1, 'one'),
                    (1, 'one'),
                    (2, 'two'),
                    (2, 'two')],
                   names=['foo', 'bar'])
        >>> idx.set_codes([[1, 0, 1, 0], [0, 0, 1, 1]], level=[0, 1])
        MultiIndex([(2, 'one'),
                    (1, 'one'),
                    (2, 'two'),
                    (1, 'two')],
                   names=['foo', 'bar'])
        """
        if inplace is not None:
            warnings.warn(
                "inplace is deprecated and will be removed in a future version.",
                FutureWarning,
                stacklevel=3,
            )
        else:
            inplace = False

        level, codes = _require_listlike(level, codes, "Codes")

        if inplace:
            idx = self
        else:
            idx = self._view()
        idx._reset_identity()
        idx._set_codes(codes, level=level, verify_integrity=verify_integrity)
        if not inplace:
            return idx

    # --------------------------------------------------------------------
    # Index Internals

    @cache_readonly
    def _engine(self):
        # Calculate the number of bits needed to represent labels in each
        # level, as log2 of their sizes (including -1 for NaN):
        sizes = np.ceil(np.log2([len(level) + 1 for level in self.levels]))

        # Sum bit counts, starting from the _right_....
        lev_bits = np.cumsum(sizes[::-1])[::-1]

        # ... in order to obtain offsets such that sorting the combination of
        # shifted codes (one for each level, resulting in a unique integer) is
        # equivalent to sorting lexicographically the codes themselves. Notice
        # that each level needs to be shifted by the number of bits needed to
        # represent the _previous_ ones:
        offsets = np.concatenate([lev_bits[1:], [0]]).astype("uint64")

        # Check the total number of bits needed for our representation:
        if lev_bits[0] > 64:
            # The levels would overflow a 64 bit uint - use Python integers:
            return MultiIndexPyIntEngine(self.levels, self.codes, offsets)
        return MultiIndexUIntEngine(self.levels, self.codes, offsets)

    @property
    def _constructor(self) -> Callable[..., MultiIndex]:
        return type(self).from_tuples

    @doc(Index._shallow_copy)
    def _shallow_copy(self, values: np.ndarray, name=lib.no_default) -> MultiIndex:
        names = name if name is not lib.no_default else self.names

        return type(self).from_tuples(values, sortorder=None, names=names)

    def _view(self) -> MultiIndex:
        result = type(self)(
            levels=self.levels,
            codes=self.codes,
            sortorder=self.sortorder,
            names=self.names,
            verify_integrity=False,
        )
        result._cache = self._cache.copy()
        result._cache.pop("levels", None)  # GH32669
        return result

    # --------------------------------------------------------------------

    def copy(
        self,
        names=None,
        dtype=None,
        levels=None,
        codes=None,
        deep=False,
        name=None,
    ):
        """
        Make a copy of this object. Names, dtype, levels and codes can be
        passed and will be set on new copy.

        Parameters
        ----------
        names : sequence, optional
        dtype : numpy dtype or pandas type, optional

            .. deprecated:: 1.2.0
        levels : sequence, optional

            .. deprecated:: 1.2.0
        codes : sequence, optional

            .. deprecated:: 1.2.0
        deep : bool, default False
        name : Label
            Kept for compatibility with 1-dimensional Index. Should not be used.

        Returns
        -------
        MultiIndex

        Notes
        -----
        In most cases, there should be no functional difference from using
        ``deep``, but if ``deep`` is passed it will attempt to deepcopy.
        This could be potentially expensive on large MultiIndex objects.
        """
        names = self._validate_names(name=name, names=names, deep=deep)
        if levels is not None:
            warnings.warn(
                "parameter levels is deprecated and will be removed in a future "
                "version. Use the set_levels method instead.",
                FutureWarning,
                stacklevel=2,
            )
        if codes is not None:
            warnings.warn(
                "parameter codes is deprecated and will be removed in a future "
                "version. Use the set_codes method instead.",
                FutureWarning,
                stacklevel=2,
            )

        if deep:
            from copy import deepcopy

            if levels is None:
                levels = deepcopy(self.levels)
            if codes is None:
                codes = deepcopy(self.codes)

        levels = levels if levels is not None else self.levels
        codes = codes if codes is not None else self.codes

        new_index = type(self)(
            levels=levels,
            codes=codes,
            sortorder=self.sortorder,
            names=names,
            verify_integrity=False,
        )
        new_index._cache = self._cache.copy()
        new_index._cache.pop("levels", None)  # GH32669

        if dtype:
            warnings.warn(
                "parameter dtype is deprecated and will be removed in a future "
                "version. Use the astype method instead.",
                FutureWarning,
                stacklevel=2,
            )
            new_index = new_index.astype(dtype)
        return new_index

    def __array__(self, dtype=None) -> np.ndarray:
        """the array interface, return my values"""
        return self.values

    def view(self, cls=None):
        """this is defined as a copy with the same identity"""
        result = self.copy()
        result._id = self._id
        return result

    @doc(Index.__contains__)
    def __contains__(self, key: Any) -> bool:
        hash(key)
        try:
            self.get_loc(key)
            return True
        except (LookupError, TypeError, ValueError):
            return False

    @cache_readonly
    def dtype(self) -> np.dtype:
        return np.dtype("O")

    def _is_memory_usage_qualified(self) -> bool:
        """return a boolean if we need a qualified .info display"""

        def f(level):
            return "mixed" in level or "string" in level or "unicode" in level

        return any(f(level) for level in self._inferred_type_levels)

    @doc(Index.memory_usage)
    def memory_usage(self, deep: bool = False) -> int:
        # we are overwriting our base class to avoid
        # computing .values here which could materialize
        # a tuple representation unnecessarily
        return self._nbytes(deep)

    @cache_readonly
    def nbytes(self) -> int:
        """return the number of bytes in the underlying data"""
        return self._nbytes(False)

    def _nbytes(self, deep: bool = False) -> int:
        """
        return the number of bytes in the underlying data
        deeply introspect the level data if deep=True

        include the engine hashtable

        *this is in internal routine*

        """
        # for implementations with no useful getsizeof (PyPy)
        objsize = 24

        level_nbytes = sum(i.memory_usage(deep=deep) for i in self.levels)
        label_nbytes = sum(i.nbytes for i in self.codes)
        names_nbytes = sum(getsizeof(i, objsize) for i in self.names)
        result = level_nbytes + label_nbytes + names_nbytes

        # include our engine hashtable
        result += self._engine.sizeof(deep=deep)
        return result

    # --------------------------------------------------------------------
    # Rendering Methods

    def _formatter_func(self, tup):
        """
        Formats each item in tup according to its level's formatter function.
        """
        formatter_funcs = [level._formatter_func for level in self.levels]
        return tuple(func(val) for func, val in zip(formatter_funcs, tup))

    def _format_native_types(self, na_rep="nan", **kwargs):
        new_levels = []
        new_codes = []

        # go through the levels and format them
        for level, level_codes in zip(self.levels, self.codes):
            level_strs = level._format_native_types(na_rep=na_rep, **kwargs)
            # add nan values, if there are any
            mask = level_codes == -1
            if mask.any():
                nan_index = len(level_strs)
                # numpy 1.21 deprecated implicit string casting
                level_strs = level_strs.astype(str)
                level_strs = np.append(level_strs, na_rep)
                assert not level_codes.flags.writeable  # i.e. copy is needed
                level_codes = level_codes.copy()  # make writeable
                level_codes[mask] = nan_index
            new_levels.append(level_strs)
            new_codes.append(level_codes)

        if len(new_levels) == 1:
            # a single-level multi-index
            return Index(new_levels[0].take(new_codes[0]))._format_native_types()
        else:
            # reconstruct the multi-index
            mi = MultiIndex(
                levels=new_levels,
                codes=new_codes,
                names=self.names,
                sortorder=self.sortorder,
                verify_integrity=False,
            )
            return mi._values

    def format(
        self,
        name: bool | None = None,
        formatter: Callable | None = None,
        na_rep: str | None = None,
        names: bool = False,
        space: int = 2,
        sparsify=None,
        adjoin: bool = True,
    ) -> list:
        if name is not None:
            names = name

        if len(self) == 0:
            return []

        stringified_levels = []
        for lev, level_codes in zip(self.levels, self.codes):
            na = na_rep if na_rep is not None else _get_na_rep(lev.dtype.type)

            if len(lev) > 0:

                formatted = lev.take(level_codes).format(formatter=formatter)

                # we have some NA
                mask = level_codes == -1
                if mask.any():
                    formatted = np.array(formatted, dtype=object)
                    formatted[mask] = na
                    formatted = formatted.tolist()

            else:
                # weird all NA case
                formatted = [
                    pprint_thing(na if isna(x) else x, escape_chars=("\t", "\r", "\n"))
                    for x in algos.take_nd(lev._values, level_codes)
                ]
            stringified_levels.append(formatted)

        result_levels = []
        for lev, lev_name in zip(stringified_levels, self.names):
            level = []

            if names:
                level.append(
                    pprint_thing(lev_name, escape_chars=("\t", "\r", "\n"))
                    if lev_name is not None
                    else ""
                )

            level.extend(np.array(lev, dtype=object))
            result_levels.append(level)

        if sparsify is None:
            sparsify = get_option("display.multi_sparse")

        if sparsify:
            sentinel = ""
            # GH3547 use value of sparsify as sentinel if it's "Falsey"
            assert isinstance(sparsify, bool) or sparsify is lib.no_default
            if sparsify in [False, lib.no_default]:
                sentinel = sparsify
            # little bit of a kludge job for #1217
            result_levels = sparsify_labels(
                result_levels, start=int(names), sentinel=sentinel
            )

        if adjoin:
            from pandas.io.formats.format import get_adjustment

            adj = get_adjustment()
            return adj.adjoin(space, *result_levels).split("\n")
        else:
            return result_levels

    # --------------------------------------------------------------------
    # Names Methods

    def _get_names(self) -> FrozenList:
        return FrozenList(self._names)

    def _set_names(self, names, *, level=None, validate: bool = True):
        """
        Set new names on index. Each name has to be a hashable type.

        Parameters
        ----------
        values : str or sequence
            name(s) to set
        level : int, level name, or sequence of int/level names (default None)
            If the index is a MultiIndex (hierarchical), level(s) to set (None
            for all levels).  Otherwise level must be None
        validate : bool, default True
            validate that the names match level lengths

        Raises
        ------
        TypeError if each name is not hashable.

        Notes
        -----
        sets names on levels. WARNING: mutates!

        Note that you generally want to set this *after* changing levels, so
        that it only acts on copies
        """
        # GH 15110
        # Don't allow a single string for names in a MultiIndex
        if names is not None and not is_list_like(names):
            raise ValueError("Names should be list-like for a MultiIndex")
        names = list(names)

        if validate:
            if level is not None and len(names) != len(level):
                raise ValueError("Length of names must match length of level.")
            if level is None and len(names) != self.nlevels:
                raise ValueError(
                    "Length of names must match number of levels in MultiIndex."
                )

        if level is None:
            level = range(self.nlevels)
        else:
            level = [self._get_level_number(lev) for lev in level]

        # set the name
        for lev, name in zip(level, names):
            if name is not None:
                # GH 20527
                # All items in 'names' need to be hashable:
                if not is_hashable(name):
                    raise TypeError(
                        f"{type(self).__name__}.name must be a hashable type"
                    )
            # error: Cannot determine type of '__setitem__'
            self._names[lev] = name  # type: ignore[has-type]

        # If .levels has been accessed, the names in our cache will be stale.
        self._reset_cache()

    names = property(
        fset=_set_names,
        fget=_get_names,
        doc="""
        Names of levels in MultiIndex.

        Examples
        --------
        >>> mi = pd.MultiIndex.from_arrays(
        ... [[1, 2], [3, 4], [5, 6]], names=['x', 'y', 'z'])
        >>> mi
        MultiIndex([(1, 3, 5),
                    (2, 4, 6)],
                   names=['x', 'y', 'z'])
        >>> mi.names
        FrozenList(['x', 'y', 'z'])
        """,
    )

    # --------------------------------------------------------------------

    @doc(Index._get_grouper_for_level)
    def _get_grouper_for_level(self, mapper, *, level):
        indexer = self.codes[level]
        level_index = self.levels[level]

        if mapper is not None:
            # Handle group mapping function and return
            level_values = self.levels[level].take(indexer)
            grouper = level_values.map(mapper)
            return grouper, None, None

        codes, uniques = algos.factorize(indexer, sort=True)

        if len(uniques) > 0 and uniques[0] == -1:
            # Handle NAs
            mask = indexer != -1
            ok_codes, uniques = algos.factorize(indexer[mask], sort=True)

            codes = np.empty(len(indexer), dtype=indexer.dtype)
            codes[mask] = ok_codes
            codes[~mask] = -1

        if len(uniques) < len(level_index):
            # Remove unobserved levels from level_index
            level_index = level_index.take(uniques)
        else:
            # break references back to us so that setting the name
            # on the output of a groupby doesn't reflect back here.
            level_index = level_index.copy()

        if level_index._can_hold_na:
            grouper = level_index.take(codes, fill_value=True)
        else:
            grouper = level_index.take(codes)

        return grouper, codes, level_index

    @cache_readonly
    def inferred_type(self) -> str:
        return "mixed"

    def _get_level_number(self, level) -> int:
        count = self.names.count(level)
        if (count > 1) and not is_integer(level):
            raise ValueError(
                f"The name {level} occurs multiple times, use a level number"
            )
        try:
            level = self.names.index(level)
        except ValueError as err:
            if not is_integer(level):
                raise KeyError(f"Level {level} not found") from err
            elif level < 0:
                level += self.nlevels
                if level < 0:
                    orig_level = level - self.nlevels
                    raise IndexError(
                        f"Too many levels: Index has only {self.nlevels} levels, "
                        f"{orig_level} is not a valid level number"
                    ) from err
            # Note: levels are zero-based
            elif level >= self.nlevels:
                raise IndexError(
                    f"Too many levels: Index has only {self.nlevels} levels, "
                    f"not {level + 1}"
                ) from err
        return level

    @property
    def _has_complex_internals(self) -> bool:
        # used to avoid libreduction code paths, which raise or require conversion
        return True

    @cache_readonly
    def is_monotonic_increasing(self) -> bool:
        """
        return if the index is monotonic increasing (only equal or
        increasing) values.
        """
        if any(-1 in code for code in self.codes):
            return False

        if all(level.is_monotonic for level in self.levels):
            # If each level is sorted, we can operate on the codes directly. GH27495
            return libalgos.is_lexsorted(
                [x.astype("int64", copy=False) for x in self.codes]
            )

        # reversed() because lexsort() wants the most significant key last.
        values = [
            self._get_level_values(i)._values for i in reversed(range(len(self.levels)))
        ]
        try:
            sort_order = np.lexsort(values)
            return Index(sort_order).is_monotonic
        except TypeError:

            # we have mixed types and np.lexsort is not happy
            return Index(self._values).is_monotonic

    @cache_readonly
    def is_monotonic_decreasing(self) -> bool:
        """
        return if the index is monotonic decreasing (only equal or
        decreasing) values.
        """
        # monotonic decreasing if and only if reverse is monotonic increasing
        return self[::-1].is_monotonic_increasing

    @cache_readonly
    def _inferred_type_levels(self) -> list[str]:
        """return a list of the inferred types, one for each level"""
        return [i.inferred_type for i in self.levels]

    @doc(Index.duplicated)
    def duplicated(self, keep="first") -> np.ndarray:
        shape = tuple(len(lev) for lev in self.levels)
        ids = get_group_index(self.codes, shape, sort=False, xnull=False)

        return duplicated(ids, keep)

    # error: Cannot override final attribute "_duplicated"
    # (previously declared in base class "IndexOpsMixin")
    _duplicated = duplicated  # type: ignore[misc]

    def fillna(self, value=None, downcast=None):
        """
        fillna is not implemented for MultiIndex
        """
        raise NotImplementedError("isna is not defined for MultiIndex")

    @doc(Index.dropna)
    def dropna(self, how: str = "any") -> MultiIndex:
        nans = [level_codes == -1 for level_codes in self.codes]
        if how == "any":
            indexer = np.any(nans, axis=0)
        elif how == "all":
            indexer = np.all(nans, axis=0)
        else:
            raise ValueError(f"invalid how option: {how}")

        new_codes = [level_codes[~indexer] for level_codes in self.codes]
        return self.set_codes(codes=new_codes)

    def _get_level_values(self, level: int, unique: bool = False) -> Index:
        """
        Return vector of label values for requested level,
        equal to the length of the index

        **this is an internal method**

        Parameters
        ----------
        level : int
        unique : bool, default False
            if True, drop duplicated values

        Returns
        -------
        Index
        """
        lev = self.levels[level]
        level_codes = self.codes[level]
        name = self._names[level]
        if unique:
            level_codes = algos.unique(level_codes)
        filled = algos.take_nd(lev._values, level_codes, fill_value=lev._na_value)
        return lev._shallow_copy(filled, name=name)

    def get_level_values(self, level):
        """
        Return vector of label values for requested level.

        Length of returned vector is equal to the length of the index.

        Parameters
        ----------
        level : int or str
            ``level`` is either the integer position of the level in the
            MultiIndex, or the name of the level.

        Returns
        -------
        values : Index
            Values is a level of this MultiIndex converted to
            a single :class:`Index` (or subclass thereof).

        Examples
        --------
        Create a MultiIndex:

        >>> mi = pd.MultiIndex.from_arrays((list('abc'), list('def')))
        >>> mi.names = ['level_1', 'level_2']

        Get level values by supplying level as either integer or name:

        >>> mi.get_level_values(0)
        Index(['a', 'b', 'c'], dtype='object', name='level_1')
        >>> mi.get_level_values('level_2')
        Index(['d', 'e', 'f'], dtype='object', name='level_2')
        """
        level = self._get_level_number(level)
        values = self._get_level_values(level)
        return values

    @doc(Index.unique)
    def unique(self, level=None):

        if level is None:
            return super().unique()
        else:
            level = self._get_level_number(level)
            return self._get_level_values(level=level, unique=True)

    def to_frame(self, index: bool = True, name=None) -> DataFrame:
        """
        Create a DataFrame with the levels of the MultiIndex as columns.

        Column ordering is determined by the DataFrame constructor with data as
        a dict.

        Parameters
        ----------
        index : bool, default True
            Set the index of the returned DataFrame as the original MultiIndex.

        name : list / sequence of str, optional
            The passed names should substitute index level names.

        Returns
        -------
        DataFrame : a DataFrame containing the original MultiIndex data.

        See Also
        --------
        DataFrame : Two-dimensional, size-mutable, potentially heterogeneous
            tabular data.

        Examples
        --------
        >>> mi = pd.MultiIndex.from_arrays([['a', 'b'], ['c', 'd']])
        >>> mi
        MultiIndex([('a', 'c'),
                    ('b', 'd')],
                   )

        >>> df = mi.to_frame()
        >>> df
             0  1
        a c  a  c
        b d  b  d

        >>> df = mi.to_frame(index=False)
        >>> df
           0  1
        0  a  c
        1  b  d

        >>> df = mi.to_frame(name=['x', 'y'])
        >>> df
             x  y
        a c  a  c
        b d  b  d
        """
        from pandas import DataFrame

        if name is not None:
            if not is_list_like(name):
                raise TypeError("'name' must be a list / sequence of column names.")

            if len(name) != len(self.levels):
                raise ValueError(
                    "'name' should have same length as number of levels on index."
                )
            idx_names = name
        else:
            idx_names = self.names

        # Guarantee resulting column order - PY36+ dict maintains insertion order
        result = DataFrame(
            {
                (level if lvlname is None else lvlname): self._get_level_values(level)
                for lvlname, level in zip(idx_names, range(len(self.levels)))
            },
            copy=False,
        )

        if index:
            result.index = self
        return result

    def to_flat_index(self) -> Index:
        """
        Convert a MultiIndex to an Index of Tuples containing the level values.

        Returns
        -------
        pd.Index
            Index with the MultiIndex data represented in Tuples.

        See Also
        --------
        MultiIndex.from_tuples : Convert flat index back to MultiIndex.

        Notes
        -----
        This method will simply return the caller if called by anything other
        than a MultiIndex.

        Examples
        --------
        >>> index = pd.MultiIndex.from_product(
        ...     [['foo', 'bar'], ['baz', 'qux']],
        ...     names=['a', 'b'])
        >>> index.to_flat_index()
        Index([('foo', 'baz'), ('foo', 'qux'),
               ('bar', 'baz'), ('bar', 'qux')],
              dtype='object')
        """
        return Index(self._values, tupleize_cols=False)

    @property
    def _is_all_dates(self) -> bool:
        return False

    def is_lexsorted(self) -> bool:
        warnings.warn(
            "MultiIndex.is_lexsorted is deprecated as a public function, "
            "users should use MultiIndex.is_monotonic_increasing instead.",
            FutureWarning,
            stacklevel=2,
        )
        return self._is_lexsorted()

    def _is_lexsorted(self) -> bool:
        """
        Return True if the codes are lexicographically sorted.

        Returns
        -------
        bool

        Examples
        --------
        In the below examples, the first level of the MultiIndex is sorted because
        a<b<c, so there is no need to look at the next level.

        >>> pd.MultiIndex.from_arrays([['a', 'b', 'c'], ['d', 'e', 'f']]).is_lexsorted()
        True
        >>> pd.MultiIndex.from_arrays([['a', 'b', 'c'], ['d', 'f', 'e']]).is_lexsorted()
        True

        In case there is a tie, the lexicographical sorting looks
        at the next level of the MultiIndex.

        >>> pd.MultiIndex.from_arrays([[0, 1, 1], ['a', 'b', 'c']]).is_lexsorted()
        True
        >>> pd.MultiIndex.from_arrays([[0, 1, 1], ['a', 'c', 'b']]).is_lexsorted()
        False
        >>> pd.MultiIndex.from_arrays([['a', 'a', 'b', 'b'],
        ...                            ['aa', 'bb', 'aa', 'bb']]).is_lexsorted()
        True
        >>> pd.MultiIndex.from_arrays([['a', 'a', 'b', 'b'],
        ...                            ['bb', 'aa', 'aa', 'bb']]).is_lexsorted()
        False
        """
        return self._lexsort_depth == self.nlevels

    @property
    def lexsort_depth(self):
        warnings.warn(
            "MultiIndex.is_lexsorted is deprecated as a public function, "
            "users should use MultiIndex.is_monotonic_increasing instead.",
            FutureWarning,
            stacklevel=2,
        )
        return self._lexsort_depth

    @cache_readonly
    def _lexsort_depth(self) -> int:
        """
        Compute and return the lexsort_depth, the number of levels of the
        MultiIndex that are sorted lexically

        Returns
        -------
        int
        """
        if self.sortorder is not None:
            return self.sortorder
        return _lexsort_depth(self.codes, self.nlevels)

    def _sort_levels_monotonic(self) -> MultiIndex:
        """
        This is an *internal* function.

        Create a new MultiIndex from the current to monotonically sorted
        items IN the levels. This does not actually make the entire MultiIndex
        monotonic, JUST the levels.

        The resulting MultiIndex will have the same outward
        appearance, meaning the same .values and ordering. It will also
        be .equals() to the original.

        Returns
        -------
        MultiIndex

        Examples
        --------
        >>> mi = pd.MultiIndex(levels=[['a', 'b'], ['bb', 'aa']],
        ...                    codes=[[0, 0, 1, 1], [0, 1, 0, 1]])
        >>> mi
        MultiIndex([('a', 'bb'),
                    ('a', 'aa'),
                    ('b', 'bb'),
                    ('b', 'aa')],
                   )

        >>> mi.sort_values()
        MultiIndex([('a', 'aa'),
                    ('a', 'bb'),
                    ('b', 'aa'),
                    ('b', 'bb')],
                   )
        """
        if self._is_lexsorted() and self.is_monotonic:
            return self

        new_levels = []
        new_codes = []

        for lev, level_codes in zip(self.levels, self.codes):

            if not lev.is_monotonic:
                try:
                    # indexer to reorder the levels
                    indexer = lev.argsort()
                except TypeError:
                    pass
                else:
                    lev = lev.take(indexer)

                    # indexer to reorder the level codes
                    indexer = ensure_platform_int(indexer)
                    ri = lib.get_reverse_indexer(indexer, len(indexer))
                    level_codes = algos.take_nd(ri, level_codes)

            new_levels.append(lev)
            new_codes.append(level_codes)

        return MultiIndex(
            new_levels,
            new_codes,
            names=self.names,
            sortorder=self.sortorder,
            verify_integrity=False,
        )

    def remove_unused_levels(self) -> MultiIndex:
        """
        Create new MultiIndex from current that removes unused levels.

        Unused level(s) means levels that are not expressed in the
        labels. The resulting MultiIndex will have the same outward
        appearance, meaning the same .values and ordering. It will
        also be .equals() to the original.

        Returns
        -------
        MultiIndex

        Examples
        --------
        >>> mi = pd.MultiIndex.from_product([range(2), list('ab')])
        >>> mi
        MultiIndex([(0, 'a'),
                    (0, 'b'),
                    (1, 'a'),
                    (1, 'b')],
                   )

        >>> mi[2:]
        MultiIndex([(1, 'a'),
                    (1, 'b')],
                   )

        The 0 from the first level is not represented
        and can be removed

        >>> mi2 = mi[2:].remove_unused_levels()
        >>> mi2.levels
        FrozenList([[1], ['a', 'b']])
        """
        new_levels = []
        new_codes = []

        changed = False
        for lev, level_codes in zip(self.levels, self.codes):

            # Since few levels are typically unused, bincount() is more
            # efficient than unique() - however it only accepts positive values
            # (and drops order):
            uniques = np.where(np.bincount(level_codes + 1) > 0)[0] - 1
            has_na = int(len(uniques) and (uniques[0] == -1))

            if len(uniques) != len(lev) + has_na:

                if lev.isna().any() and len(uniques) == len(lev):
                    break
                # We have unused levels
                changed = True

                # Recalculate uniques, now preserving order.
                # Can easily be cythonized by exploiting the already existing
                # "uniques" and stop parsing "level_codes" when all items
                # are found:
                uniques = algos.unique(level_codes)
                if has_na:
                    na_idx = np.where(uniques == -1)[0]
                    # Just ensure that -1 is in first position:
                    uniques[[0, na_idx[0]]] = uniques[[na_idx[0], 0]]

                # codes get mapped from uniques to 0:len(uniques)
                # -1 (if present) is mapped to last position
                code_mapping = np.zeros(len(lev) + has_na)
                # ... and reassigned value -1:
                code_mapping[uniques] = np.arange(len(uniques)) - has_na

                level_codes = code_mapping[level_codes]

                # new levels are simple
                lev = lev.take(uniques[has_na:])

            new_levels.append(lev)
            new_codes.append(level_codes)

        result = self.view()

        if changed:
            result._reset_identity()
            result._set_levels(new_levels, validate=False)
            result._set_codes(new_codes, validate=False)

        return result

    # --------------------------------------------------------------------
    # Pickling Methods

    def __reduce__(self):
        """Necessary for making this object picklable"""
        d = {
            "levels": list(self.levels),
            "codes": list(self.codes),
            "sortorder": self.sortorder,
            "names": list(self.names),
        }
        return ibase._new_Index, (type(self), d), None

    # --------------------------------------------------------------------

    def __getitem__(self, key):
        if is_scalar(key):
            key = com.cast_scalar_indexer(key, warn_float=True)

            retval = []
            for lev, level_codes in zip(self.levels, self.codes):
                if level_codes[key] == -1:
                    retval.append(np.nan)
                else:
                    retval.append(lev[level_codes[key]])

            return tuple(retval)
        else:
            # in general cannot be sure whether the result will be sorted
            sortorder = None
            if com.is_bool_indexer(key):
                key = np.asarray(key, dtype=bool)
                sortorder = self.sortorder
            elif isinstance(key, slice):
                if key.step is None or key.step > 0:
                    sortorder = self.sortorder
            elif isinstance(key, Index):
                key = np.asarray(key)

            new_codes = [level_codes[key] for level_codes in self.codes]

            return MultiIndex(
                levels=self.levels,
                codes=new_codes,
                names=self.names,
                sortorder=sortorder,
                verify_integrity=False,
            )

    def _getitem_slice(self: MultiIndex, slobj: slice) -> MultiIndex:
        """
        Fastpath for __getitem__ when we know we have a slice.
        """
        sortorder = None
        if slobj.step is None or slobj.step > 0:
            sortorder = self.sortorder

        new_codes = [level_codes[slobj] for level_codes in self.codes]

        return type(self)(
            levels=self.levels,
            codes=new_codes,
            names=self._names,
            sortorder=sortorder,
            verify_integrity=False,
        )

    @Appender(_index_shared_docs["take"] % _index_doc_kwargs)
    def take(
        self: MultiIndex,
        indices,
        axis: int = 0,
        allow_fill: bool = True,
        fill_value=None,
        **kwargs,
    ) -> MultiIndex:
        nv.validate_take((), kwargs)
        indices = ensure_platform_int(indices)

        # only fill if we are passing a non-None fill_value
        allow_fill = self._maybe_disallow_fill(allow_fill, fill_value, indices)

        na_value = -1

        taken = [lab.take(indices) for lab in self.codes]
        if allow_fill:
            mask = indices == -1
            if mask.any():
                masked = []
                for new_label in taken:
                    label_values = new_label
                    label_values[mask] = na_value
                    masked.append(np.asarray(label_values))
                taken = masked

        return MultiIndex(
            levels=self.levels, codes=taken, names=self.names, verify_integrity=False
        )

    def append(self, other):
        """
        Append a collection of Index options together

        Parameters
        ----------
        other : Index or list/tuple of indices

        Returns
        -------
        appended : Index
        """
        if not isinstance(other, (list, tuple)):
            other = [other]

        if all(
            (isinstance(o, MultiIndex) and o.nlevels >= self.nlevels) for o in other
        ):
            arrays = []
            for i in range(self.nlevels):
                label = self._get_level_values(i)
                appended = [o._get_level_values(i) for o in other]
                arrays.append(label.append(appended))
            return MultiIndex.from_arrays(arrays, names=self.names)

        to_concat = (self._values,) + tuple(k._values for k in other)
        new_tuples = np.concatenate(to_concat)

        # if all(isinstance(x, MultiIndex) for x in other):
        try:
            return MultiIndex.from_tuples(new_tuples, names=self.names)
        except (TypeError, IndexError):
            return Index(new_tuples)

    def argsort(self, *args, **kwargs) -> np.ndarray:
        return self._values.argsort(*args, **kwargs)

    @Appender(_index_shared_docs["repeat"] % _index_doc_kwargs)
    def repeat(self, repeats: int, axis=None) -> MultiIndex:
        nv.validate_repeat((), {"axis": axis})
        # error: Incompatible types in assignment (expression has type "ndarray",
        # variable has type "int")
        repeats = ensure_platform_int(repeats)  # type: ignore[assignment]
        return MultiIndex(
            levels=self.levels,
            codes=[
                level_codes.view(np.ndarray).astype(np.intp).repeat(repeats)
                for level_codes in self.codes
            ],
            names=self.names,
            sortorder=self.sortorder,
            verify_integrity=False,
        )

    def drop(self, codes, level=None, errors="raise"):
        """
        Make new MultiIndex with passed list of codes deleted

        Parameters
        ----------
        codes : array-like
            Must be a list of tuples when level is not specified
        level : int or level name, default None
        errors : str, default 'raise'

        Returns
        -------
        dropped : MultiIndex
        """
        if level is not None:
            return self._drop_from_level(codes, level, errors)

        if not isinstance(codes, (np.ndarray, Index)):
            try:
                codes = com.index_labels_to_array(codes, dtype=np.dtype("object"))
            except ValueError:
                pass

        inds = []
        for level_codes in codes:
            try:
                loc = self.get_loc(level_codes)
                # get_loc returns either an integer, a slice, or a boolean
                # mask
                if isinstance(loc, int):
                    inds.append(loc)
                elif isinstance(loc, slice):
                    step = loc.step if loc.step is not None else 1
                    inds.extend(range(loc.start, loc.stop, step))
                elif com.is_bool_indexer(loc):
                    if self._lexsort_depth == 0:
                        warnings.warn(
                            "dropping on a non-lexsorted multi-index "
                            "without a level parameter may impact performance.",
                            PerformanceWarning,
                            stacklevel=3,
                        )
                    loc = loc.nonzero()[0]
                    inds.extend(loc)
                else:
                    msg = f"unsupported indexer of type {type(loc)}"
                    raise AssertionError(msg)
            except KeyError:
                if errors != "ignore":
                    raise

        return self.delete(inds)

    def _drop_from_level(self, codes, level, errors="raise") -> MultiIndex:
        codes = com.index_labels_to_array(codes)
        i = self._get_level_number(level)
        index = self.levels[i]
        values = index.get_indexer(codes)
        # If nan should be dropped it will equal -1 here. We have to check which values
        # are not nan and equal -1, this means they are missing in the index
        nan_codes = isna(codes)
        values[(np.equal(nan_codes, False)) & (values == -1)] = -2
        if index.shape[0] == self.shape[0]:
            values[np.equal(nan_codes, True)] = -2

        not_found = codes[values == -2]
        if len(not_found) != 0 and errors != "ignore":
            raise KeyError(f"labels {not_found} not found in level")
        mask = ~algos.isin(self.codes[i], values)

        return self[mask]

    def swaplevel(self, i=-2, j=-1) -> MultiIndex:
        """
        Swap level i with level j.

        Calling this method does not change the ordering of the values.

        Parameters
        ----------
        i : int, str, default -2
            First level of index to be swapped. Can pass level name as string.
            Type of parameters can be mixed.
        j : int, str, default -1
            Second level of index to be swapped. Can pass level name as string.
            Type of parameters can be mixed.

        Returns
        -------
        MultiIndex
            A new MultiIndex.

        See Also
        --------
        Series.swaplevel : Swap levels i and j in a MultiIndex.
        Dataframe.swaplevel : Swap levels i and j in a MultiIndex on a
            particular axis.

        Examples
        --------
        >>> mi = pd.MultiIndex(levels=[['a', 'b'], ['bb', 'aa']],
        ...                    codes=[[0, 0, 1, 1], [0, 1, 0, 1]])
        >>> mi
        MultiIndex([('a', 'bb'),
                    ('a', 'aa'),
                    ('b', 'bb'),
                    ('b', 'aa')],
                   )
        >>> mi.swaplevel(0, 1)
        MultiIndex([('bb', 'a'),
                    ('aa', 'a'),
                    ('bb', 'b'),
                    ('aa', 'b')],
                   )
        """
        new_levels = list(self.levels)
        new_codes = list(self.codes)
        new_names = list(self.names)

        i = self._get_level_number(i)
        j = self._get_level_number(j)

        new_levels[i], new_levels[j] = new_levels[j], new_levels[i]
        new_codes[i], new_codes[j] = new_codes[j], new_codes[i]
        new_names[i], new_names[j] = new_names[j], new_names[i]

        return MultiIndex(
            levels=new_levels, codes=new_codes, names=new_names, verify_integrity=False
        )

    def reorder_levels(self, order) -> MultiIndex:
        """
        Rearrange levels using input order. May not drop or duplicate levels.

        Parameters
        ----------
        order : list of int or list of str
            List representing new level order. Reference level by number
            (position) or by key (label).

        Returns
        -------
        MultiIndex

        Examples
        --------
        >>> mi = pd.MultiIndex.from_arrays([[1, 2], [3, 4]], names=['x', 'y'])
        >>> mi
        MultiIndex([(1, 3),
                    (2, 4)],
                   names=['x', 'y'])

        >>> mi.reorder_levels(order=[1, 0])
        MultiIndex([(3, 1),
                    (4, 2)],
                   names=['y', 'x'])

        >>> mi.reorder_levels(order=['y', 'x'])
        MultiIndex([(3, 1),
                    (4, 2)],
                   names=['y', 'x'])
        """
        order = [self._get_level_number(i) for i in order]
        if len(order) != self.nlevels:
            raise AssertionError(
                f"Length of order must be same as number of levels ({self.nlevels}), "
                f"got {len(order)}"
            )
        new_levels = [self.levels[i] for i in order]
        new_codes = [self.codes[i] for i in order]
        new_names = [self.names[i] for i in order]

        return MultiIndex(
            levels=new_levels, codes=new_codes, names=new_names, verify_integrity=False
        )

    def _get_codes_for_sorting(self) -> list[Categorical]:
        """
        we are categorizing our codes by using the
        available categories (all, not just observed)
        excluding any missing ones (-1); this is in preparation
        for sorting, where we need to disambiguate that -1 is not
        a valid valid
        """

        def cats(level_codes):
            return np.arange(
                np.array(level_codes).max() + 1 if len(level_codes) else 0,
                dtype=level_codes.dtype,
            )

        return [
            Categorical.from_codes(level_codes, cats(level_codes), ordered=True)
            for level_codes in self.codes
        ]

    def sortlevel(
        self, level=0, ascending: bool = True, sort_remaining: bool = True
    ) -> tuple[MultiIndex, np.ndarray]:
        """
        Sort MultiIndex at the requested level.

        The result will respect the original ordering of the associated
        factor at that level.

        Parameters
        ----------
        level : list-like, int or str, default 0
            If a string is given, must be a name of the level.
            If list-like must be names or ints of levels.
        ascending : bool, default True
            False to sort in descending order.
            Can also be a list to specify a directed ordering.
        sort_remaining : sort by the remaining levels after level

        Returns
        -------
        sorted_index : pd.MultiIndex
            Resulting index.
        indexer : np.ndarray
            Indices of output values in original index.

        Examples
        --------
        >>> mi = pd.MultiIndex.from_arrays([[0, 0], [2, 1]])
        >>> mi
        MultiIndex([(0, 2),
                    (0, 1)],
                   )

        >>> mi.sortlevel()
        (MultiIndex([(0, 1),
                    (0, 2)],
                   ), array([1, 0]))

        >>> mi.sortlevel(sort_remaining=False)
        (MultiIndex([(0, 2),
                    (0, 1)],
                   ), array([0, 1]))

        >>> mi.sortlevel(1)
        (MultiIndex([(0, 1),
                    (0, 2)],
                   ), array([1, 0]))

        >>> mi.sortlevel(1, ascending=False)
        (MultiIndex([(0, 2),
                    (0, 1)],
                   ), array([0, 1]))
        """
        if isinstance(level, (str, int)):
            level = [level]
        level = [self._get_level_number(lev) for lev in level]
        sortorder = None

        # we have a directed ordering via ascending
        if isinstance(ascending, list):
            if not len(level) == len(ascending):
                raise ValueError("level must have same length as ascending")

            indexer = lexsort_indexer(
                [self.codes[lev] for lev in level], orders=ascending
            )

        # level ordering
        else:

            codes = list(self.codes)
            shape = list(self.levshape)

            # partition codes and shape
            primary = tuple(codes[lev] for lev in level)
            primshp = tuple(shape[lev] for lev in level)

            # Reverse sorted to retain the order of
            # smaller indices that needs to be removed
            for lev in sorted(level, reverse=True):
                codes.pop(lev)
                shape.pop(lev)

            if sort_remaining:
                primary += primary + tuple(codes)
                primshp += primshp + tuple(shape)
            else:
                sortorder = level[0]

            indexer = indexer_from_factorized(primary, primshp, compress=False)

            if not ascending:
                indexer = indexer[::-1]

        indexer = ensure_platform_int(indexer)
        new_codes = [level_codes.take(indexer) for level_codes in self.codes]

        new_index = MultiIndex(
            codes=new_codes,
            levels=self.levels,
            names=self.names,
            sortorder=sortorder,
            verify_integrity=False,
        )

        return new_index, indexer

    def _wrap_reindex_result(self, target, indexer, preserve_names: bool):
        if not isinstance(target, MultiIndex):
            if indexer is None:
                target = self
            elif (indexer >= 0).all():
                target = self.take(indexer)
            else:
                try:
                    target = MultiIndex.from_tuples(target)
                except TypeError:
                    # not all tuples, see test_constructor_dict_multiindex_reindex_flat
                    return target

        target = self._maybe_preserve_names(target, preserve_names)
        return target

    def _maybe_preserve_names(self, target: Index, preserve_names: bool):
        if (
            preserve_names
            and target.nlevels == self.nlevels
            and target.names != self.names
        ):
            target = target.copy(deep=False)
            target.names = self.names
        return target

    # --------------------------------------------------------------------
    # Indexing Methods

    def _check_indexing_error(self, key):
        if not is_hashable(key) or is_iterator(key):
            # We allow tuples if they are hashable, whereas other Index
            #  subclasses require scalar.
            # We have to explicitly exclude generators, as these are hashable.
            raise InvalidIndexError(key)

    @cache_readonly
    def _should_fallback_to_positional(self) -> bool:
        """
        Should integer key(s) be treated as positional?
        """
        # GH#33355
        return self.levels[0]._should_fallback_to_positional

    def _get_values_for_loc(self, series: Series, loc, key):
        """
        Do a positional lookup on the given Series, returning either a scalar
        or a Series.

        Assumes that `series.index is self`
        """
        new_values = series._values[loc]
        if is_scalar(loc):
            return new_values

        if len(new_values) == 1 and not self.nlevels > 1:
            # If more than one level left, we can not return a scalar
            return new_values[0]

        new_index = self[loc]
        new_index = maybe_droplevels(new_index, key)
        new_ser = series._constructor(new_values, index=new_index, name=series.name)
        return new_ser.__finalize__(series)

    def _convert_listlike_indexer(self, keyarr) -> np.ndarray | None:
        """
        Analogous to get_indexer when we are partial-indexing on our first level.

        Parameters
        ----------
        keyarr : Index, np.ndarray, or ExtensionArray
            Indexer to convert.

        Returns
        -------
        np.ndarray[intp] or None
        """
        indexer = None

        # are we indexing a specific level
        if len(keyarr) and not isinstance(keyarr[0], tuple):
            _, indexer = self.reindex(keyarr, level=0)

            # take all
            if indexer is None:
                indexer = np.arange(len(self), dtype=np.intp)
                return indexer

            check = self.levels[0].get_indexer(keyarr)
            mask = check == -1
            if mask.any():
                raise KeyError(f"{keyarr[mask]} not in index")
            elif is_empty_indexer(indexer, keyarr):
                # We get here when levels still contain values which are not
                # actually in Index anymore
                raise KeyError(f"{keyarr} not in index")

        return indexer

    def _get_partial_string_timestamp_match_key(self, key):
        """
        Translate any partial string timestamp matches in key, returning the
        new key.

        Only relevant for MultiIndex.
        """
        # GH#10331
        if isinstance(key, str) and self.levels[0]._supports_partial_string_indexing:
            # Convert key '2016-01-01' to
            # ('2016-01-01'[, slice(None, None, None)]+)
            key = (key,) + (slice(None),) * (len(self.levels) - 1)

        if isinstance(key, tuple):
            # Convert (..., '2016-01-01', ...) in tuple to
            # (..., slice('2016-01-01', '2016-01-01', None), ...)
            new_key = []
            for i, component in enumerate(key):
                if (
                    isinstance(component, str)
                    and self.levels[i]._supports_partial_string_indexing
                ):
                    new_key.append(slice(component, component, None))
                else:
                    new_key.append(component)
            key = tuple(new_key)

        return key

    def get_slice_bound(
        self, label: Hashable | Sequence[Hashable], side: str, kind: str | None = None
    ) -> int:
        """
        For an ordered MultiIndex, compute slice bound
        that corresponds to given label.

        Returns leftmost (one-past-the-rightmost if `side=='right') position
        of given label.

        Parameters
        ----------
        label : object or tuple of objects
        side : {'left', 'right'}
        kind : {'loc', 'getitem', None}

        Returns
        -------
        int
            Index of label.

        Notes
        -----
        This method only works if level 0 index of the MultiIndex is lexsorted.

        Examples
        --------
        >>> mi = pd.MultiIndex.from_arrays([list('abbc'), list('gefd')])

        Get the locations from the leftmost 'b' in the first level
        until the end of the multiindex:

        >>> mi.get_slice_bound('b', side="left")
        1

        Like above, but if you get the locations from the rightmost
        'b' in the first level and 'f' in the second level:

        >>> mi.get_slice_bound(('b','f'), side="right")
        3

        See Also
        --------
        MultiIndex.get_loc : Get location for a label or a tuple of labels.
        MultiIndex.get_locs : Get location for a label/slice/list/mask or a
                              sequence of such.
        """
        if not isinstance(label, tuple):
            label = (label,)
        return self._partial_tup_index(label, side=side)

    def slice_locs(self, start=None, end=None, step=None, kind=None):
        """
        For an ordered MultiIndex, compute the slice locations for input
        labels.

        The input labels can be tuples representing partial levels, e.g. for a
        MultiIndex with 3 levels, you can pass a single value (corresponding to
        the first level), or a 1-, 2-, or 3-tuple.

        Parameters
        ----------
        start : label or tuple, default None
            If None, defaults to the beginning
        end : label or tuple
            If None, defaults to the end
        step : int or None
            Slice step
        kind : string, optional, defaults None

        Returns
        -------
        (start, end) : (int, int)

        Notes
        -----
        This method only works if the MultiIndex is properly lexsorted. So,
        if only the first 2 levels of a 3-level MultiIndex are lexsorted,
        you can only pass two levels to ``.slice_locs``.

        Examples
        --------
        >>> mi = pd.MultiIndex.from_arrays([list('abbd'), list('deff')],
        ...                                names=['A', 'B'])

        Get the slice locations from the beginning of 'b' in the first level
        until the end of the multiindex:

        >>> mi.slice_locs(start='b')
        (1, 4)

        Like above, but stop at the end of 'b' in the first level and 'f' in
        the second level:

        >>> mi.slice_locs(start='b', end=('b', 'f'))
        (1, 3)

        See Also
        --------
        MultiIndex.get_loc : Get location for a label or a tuple of labels.
        MultiIndex.get_locs : Get location for a label/slice/list/mask or a
                              sequence of such.
        """
        # This function adds nothing to its parent implementation (the magic
        # happens in get_slice_bound method), but it adds meaningful doc.
        return super().slice_locs(start, end, step)

    def _partial_tup_index(self, tup: tuple, side="left"):
        if len(tup) > self._lexsort_depth:
            raise UnsortedIndexError(
                f"Key length ({len(tup)}) was greater than MultiIndex lexsort depth "
                f"({self._lexsort_depth})"
            )

        n = len(tup)
        start, end = 0, len(self)
        zipped = zip(tup, self.levels, self.codes)
        for k, (lab, lev, level_codes) in enumerate(zipped):
            section = level_codes[start:end]

            if lab not in lev and not isna(lab):
                # short circuit
                try:
                    loc = lev.searchsorted(lab, side=side)
                except TypeError as err:
                    # non-comparable e.g. test_slice_locs_with_type_mismatch
                    raise TypeError(f"Level type mismatch: {lab}") from err
                if not is_integer(loc):
                    # non-comparable level, e.g. test_groupby_example
                    raise TypeError(f"Level type mismatch: {lab}")
                if side == "right" and loc >= 0:
                    loc -= 1
                return start + section.searchsorted(loc, side=side)

            idx = self._get_loc_single_level_index(lev, lab)
            if isinstance(idx, slice) and k < n - 1:
                # Get start and end value from slice, necessary when a non-integer
                # interval is given as input GH#37707
                start = idx.start
                end = idx.stop
            elif k < n - 1:
                end = start + section.searchsorted(idx, side="right")
                start = start + section.searchsorted(idx, side="left")
            elif isinstance(idx, slice):
                idx = idx.start
                return start + section.searchsorted(idx, side=side)
            else:
                return start + section.searchsorted(idx, side=side)

    def _get_loc_single_level_index(self, level_index: Index, key: Hashable) -> int:
        """
        If key is NA value, location of index unify as -1.

        Parameters
        ----------
        level_index: Index
        key : label

        Returns
        -------
        loc : int
            If key is NA value, loc is -1
            Else, location of key in index.

        See Also
        --------
        Index.get_loc : The get_loc method for (single-level) index.
        """
        if is_scalar(key) and isna(key):
            return -1
        else:
            return level_index.get_loc(key)

    def get_loc(self, key, method=None):
        """
        Get location for a label or a tuple of labels.

        The location is returned as an integer/slice or boolean
        mask.

        Parameters
        ----------
        key : label or tuple of labels (one for each level)
        method : None

        Returns
        -------
        loc : int, slice object or boolean mask
            If the key is past the lexsort depth, the return may be a
            boolean mask array, otherwise it is always a slice or int.

        See Also
        --------
        Index.get_loc : The get_loc method for (single-level) index.
        MultiIndex.slice_locs : Get slice location given start label(s) and
                                end label(s).
        MultiIndex.get_locs : Get location for a label/slice/list/mask or a
                              sequence of such.

        Notes
        -----
        The key cannot be a slice, list of same-level labels, a boolean mask,
        or a sequence of such. If you want to use those, use
        :meth:`MultiIndex.get_locs` instead.

        Examples
        --------
        >>> mi = pd.MultiIndex.from_arrays([list('abb'), list('def')])

        >>> mi.get_loc('b')
        slice(1, 3, None)

        >>> mi.get_loc(('b', 'e'))
        1
        """
        if method is not None:
            raise NotImplementedError(
                "only the default get_loc method is "
                "currently supported for MultiIndex"
            )

        hash(key)

        def _maybe_to_slice(loc):
            """convert integer indexer to boolean mask or slice if possible"""
            if not isinstance(loc, np.ndarray) or loc.dtype != np.intp:
                return loc

            loc = lib.maybe_indices_to_slice(loc, len(self))
            if isinstance(loc, slice):
                return loc

            mask = np.empty(len(self), dtype="bool")
            mask.fill(False)
            mask[loc] = True
            return mask

        if not isinstance(key, tuple):
            loc = self._get_level_indexer(key, level=0)
            return _maybe_to_slice(loc)

        keylen = len(key)
        if self.nlevels < keylen:
            raise KeyError(
                f"Key length ({keylen}) exceeds index depth ({self.nlevels})"
            )

        if keylen == self.nlevels and self.is_unique:
            return self._engine.get_loc(key)

        # -- partial selection or non-unique index
        # break the key into 2 parts based on the lexsort_depth of the index;
        # the first part returns a continuous slice of the index; the 2nd part
        # needs linear search within the slice
        i = self._lexsort_depth
        lead_key, follow_key = key[:i], key[i:]
        start, stop = (
            self.slice_locs(lead_key, lead_key) if lead_key else (0, len(self))
        )

        if start == stop:
            raise KeyError(key)

        if not follow_key:
            return slice(start, stop)

        warnings.warn(
            "indexing past lexsort depth may impact performance.",
            PerformanceWarning,
            stacklevel=10,
        )

        loc = np.arange(start, stop, dtype=np.intp)

        for i, k in enumerate(follow_key, len(lead_key)):
            mask = self.codes[i][loc] == self._get_loc_single_level_index(
                self.levels[i], k
            )
            if not mask.all():
                loc = loc[mask]
            if not len(loc):
                raise KeyError(key)

        return _maybe_to_slice(loc) if len(loc) != stop - start else slice(start, stop)

    def get_loc_level(self, key, level=0, drop_level: bool = True):
        """
        Get location and sliced index for requested label(s)/level(s).

        Parameters
        ----------
        key : label or sequence of labels
        level : int/level name or list thereof, optional
        drop_level : bool, default True
            If ``False``, the resulting index will not drop any level.

        Returns
        -------
        loc : A 2-tuple where the elements are:
              Element 0: int, slice object or boolean array
              Element 1: The resulting sliced multiindex/index. If the key
              contains all levels, this will be ``None``.

        See Also
        --------
        MultiIndex.get_loc  : Get location for a label or a tuple of labels.
        MultiIndex.get_locs : Get location for a label/slice/list/mask or a
                              sequence of such.

        Examples
        --------
        >>> mi = pd.MultiIndex.from_arrays([list('abb'), list('def')],
        ...                                names=['A', 'B'])

        >>> mi.get_loc_level('b')
        (slice(1, 3, None), Index(['e', 'f'], dtype='object', name='B'))

        >>> mi.get_loc_level('e', level='B')
        (array([False,  True, False]), Index(['b'], dtype='object', name='A'))

        >>> mi.get_loc_level(['b', 'e'])
        (1, None)
        """
        if not isinstance(level, (list, tuple)):
            level = self._get_level_number(level)
        else:
            level = [self._get_level_number(lev) for lev in level]

        loc, mi = self._get_loc_level(key, level=level)
        if not drop_level:
            if lib.is_integer(loc):
                mi = self[loc : loc + 1]
            else:
                mi = self[loc]
        return loc, mi

    def _get_loc_level(self, key, level: int | list[int] = 0):
        """
        get_loc_level but with `level` known to be positional, not name-based.
        """

        # different name to distinguish from maybe_droplevels
        def maybe_mi_droplevels(indexer, levels):
            new_index = self[indexer]

            for i in sorted(levels, reverse=True):
                new_index = new_index._drop_level_numbers([i])

            return new_index

        if isinstance(level, (tuple, list)):
            if len(key) != len(level):
                raise AssertionError(
                    "Key for location must have same length as number of levels"
                )
            result = None
            for lev, k in zip(level, key):
                loc, new_index = self._get_loc_level(k, level=lev)
                if isinstance(loc, slice):
                    mask = np.zeros(len(self), dtype=bool)
                    mask[loc] = True
                    loc = mask
                result = loc if result is None else result & loc

            try:
                # FIXME: we should be only dropping levels on which we are
                #  scalar-indexing
                mi = maybe_mi_droplevels(result, level)
            except ValueError:
                # droplevel failed because we tried to drop all levels,
                #  i.e. len(level) == self.nlevels
                mi = self[result]

            return result, mi

        # kludge for #1796
        if isinstance(key, list):
            key = tuple(key)

        if isinstance(key, tuple) and level == 0:

            try:
                if key in self.levels[0]:
                    indexer = self._get_level_indexer(key, level=level)
                    new_index = maybe_mi_droplevels(indexer, [0])
                    return indexer, new_index
            except (TypeError, InvalidIndexError):
                pass

            if not any(isinstance(k, slice) for k in key):

                if len(key) == self.nlevels and self.is_unique:
                    # Complete key in unique index -> standard get_loc
                    try:
                        return (self._engine.get_loc(key), None)
                    except KeyError as err:
                        raise KeyError(key) from err

                # partial selection
                indexer = self.get_loc(key)
                ilevels = [i for i in range(len(key)) if key[i] != slice(None, None)]
                if len(ilevels) == self.nlevels:
                    if is_integer(indexer):
                        # we are dropping all levels
                        return indexer, None

                    # TODO: in some cases we still need to drop some levels,
                    #  e.g. test_multiindex_perf_warn
                    ilevels = []
                return indexer, maybe_mi_droplevels(indexer, ilevels)

            else:
                indexer = None
                for i, k in enumerate(key):
                    if not isinstance(k, slice):
                        k = self._get_level_indexer(k, level=i)
                        if isinstance(k, slice):
                            # everything
                            if k.start == 0 and k.stop == len(self):
                                k = slice(None, None)
                        else:
                            k_index = k

                    if isinstance(k, slice):
                        if k == slice(None, None):
                            continue
                        else:
                            raise TypeError(key)

                    if indexer is None:
                        indexer = k_index
                    else:
                        indexer &= k_index
                if indexer is None:
                    indexer = slice(None, None)
                ilevels = [i for i in range(len(key)) if key[i] != slice(None, None)]
                return indexer, maybe_mi_droplevels(indexer, ilevels)
        else:
            indexer = self._get_level_indexer(key, level=level)
            return indexer, maybe_mi_droplevels(indexer, [level])

    def _get_level_indexer(
        self, key, level: int = 0, indexer: Int64Index | None = None
    ):
        # `level` kwarg is _always_ positional, never name
        # return an indexer, boolean array or a slice showing where the key is
        # in the totality of values
        # if the indexer is provided, then use this

        level_index = self.levels[level]
        level_codes = self.codes[level]

        def convert_indexer(start, stop, step, indexer=indexer, codes=level_codes):
            # given the inputs and the codes/indexer, compute an indexer set
            # if we have a provided indexer, then this need not consider
            # the entire labels set
            if step is not None and step < 0:
                # Switch elements for negative step size
                start, stop = stop - 1, start - 1
            r = np.arange(start, stop, step)

            if indexer is not None and len(indexer) != len(codes):

                # we have an indexer which maps the locations in the labels
                # that we have already selected (and is not an indexer for the
                # entire set) otherwise this is wasteful so we only need to
                # examine locations that are in this set the only magic here is
                # that the result are the mappings to the set that we have
                # selected
                from pandas import Series

                mapper = Series(indexer)
                indexer = codes.take(ensure_platform_int(indexer))
                result = Series(Index(indexer).isin(r).nonzero()[0])
                m = result.map(mapper)
                # error: Incompatible types in assignment (expression has type
                # "ndarray", variable has type "Series")
                m = np.asarray(m)  # type: ignore[assignment]

            else:
                # error: Incompatible types in assignment (expression has type
                # "ndarray", variable has type "Series")
                m = np.zeros(len(codes), dtype=bool)  # type: ignore[assignment]
                m[np.in1d(codes, r, assume_unique=Index(codes).is_unique)] = True

            return m

        if isinstance(key, slice):
            # handle a slice, returning a slice if we can
            # otherwise a boolean indexer

            try:
                if key.start is not None:
                    start = level_index.get_loc(key.start)
                else:
                    start = 0
                if key.stop is not None:
                    stop = level_index.get_loc(key.stop)
                elif isinstance(start, slice):
                    stop = len(level_index)
                else:
                    stop = len(level_index) - 1
                step = key.step
            except KeyError:

                # we have a partial slice (like looking up a partial date
                # string)
                start = stop = level_index.slice_indexer(key.start, key.stop, key.step)
                step = start.step

            if isinstance(start, slice) or isinstance(stop, slice):
                # we have a slice for start and/or stop
                # a partial date slicer on a DatetimeIndex generates a slice
                # note that the stop ALREADY includes the stopped point (if
                # it was a string sliced)
                start = getattr(start, "start", start)
                stop = getattr(stop, "stop", stop)
                return convert_indexer(start, stop, step)

            elif level > 0 or self._lexsort_depth == 0 or step is not None:
                # need to have like semantics here to right
                # searching as when we are using a slice
                # so include the stop+1 (so we include stop)
                return convert_indexer(start, stop + 1, step)
            else:
                # sorted, so can return slice object -> view
                i = level_codes.searchsorted(start, side="left")
                j = level_codes.searchsorted(stop, side="right")
                return slice(i, j, step)

        else:

            idx = self._get_loc_single_level_index(level_index, key)

            if level > 0 or self._lexsort_depth == 0:
                # Desired level is not sorted
                locs = np.array(level_codes == idx, dtype=bool, copy=False)
                if not locs.any():
                    # The label is present in self.levels[level] but unused:
                    raise KeyError(key)
                return locs

            if isinstance(idx, slice):
                start = idx.start
                end = idx.stop
            else:
                start = level_codes.searchsorted(idx, side="left")
                end = level_codes.searchsorted(idx, side="right")

            if start == end:
                # The label is present in self.levels[level] but unused:
                raise KeyError(key)
            return slice(start, end)

    def get_locs(self, seq):
        """
        Get location for a sequence of labels.

        Parameters
        ----------
        seq : label, slice, list, mask or a sequence of such
           You should use one of the above for each level.
           If a level should not be used, set it to ``slice(None)``.

        Returns
        -------
        numpy.ndarray
            NumPy array of integers suitable for passing to iloc.

        See Also
        --------
        MultiIndex.get_loc : Get location for a label or a tuple of labels.
        MultiIndex.slice_locs : Get slice location given start label(s) and
                                end label(s).

        Examples
        --------
        >>> mi = pd.MultiIndex.from_arrays([list('abb'), list('def')])

        >>> mi.get_locs('b')  # doctest: +SKIP
        array([1, 2], dtype=int64)

        >>> mi.get_locs([slice(None), ['e', 'f']])  # doctest: +SKIP
        array([1, 2], dtype=int64)

        >>> mi.get_locs([[True, False, True], slice('e', 'f')])  # doctest: +SKIP
        array([2], dtype=int64)
        """

        # must be lexsorted to at least as many levels
        true_slices = [i for (i, s) in enumerate(com.is_true_slices(seq)) if s]
        if true_slices and true_slices[-1] >= self._lexsort_depth:
            raise UnsortedIndexError(
                "MultiIndex slicing requires the index to be lexsorted: slicing "
                f"on levels {true_slices}, lexsort depth {self._lexsort_depth}"
            )

        n = len(self)
        # indexer is the list of all positions that we want to take; we
        #  start with it being everything and narrow it down as we look at each
        #  entry in `seq`
        indexer = Index(np.arange(n))

        def _convert_to_indexer(r) -> Int64Index:
            # return an indexer
            if isinstance(r, slice):
                m = np.zeros(n, dtype=bool)
                m[r] = True
                r = m.nonzero()[0]
            elif com.is_bool_indexer(r):
                if len(r) != n:
                    raise ValueError(
                        "cannot index with a boolean indexer "
                        "that is not the same length as the "
                        "index"
                    )
                r = r.nonzero()[0]
            return Int64Index(r)

        def _update_indexer(idxr: Index, indexer: Index) -> Index:
            indexer_intersection = indexer.intersection(idxr)
            if indexer_intersection.empty and not idxr.empty and not indexer.empty:
                raise KeyError(seq)
            return indexer_intersection

        for i, k in enumerate(seq):

            if com.is_bool_indexer(k):
                # a boolean indexer, must be the same length!
                k = np.asarray(k)
                lvl_indexer = _convert_to_indexer(k)
                indexer = _update_indexer(lvl_indexer, indexer=indexer)

            elif is_list_like(k):
                # a collection of labels to include from this level (these
                # are or'd)

                indexers: Int64Index | None = None
<<<<<<< HEAD

                # GH#27591 check if this is a single tuple key in the level
                try:
                    lev_loc = self._get_level_indexer(k, level=i, indexer=indexer)
                except (InvalidIndexError, TypeError, KeyError) as err:
                    # InvalidIndexError e.g. non-hashable, fall back to treating
                    #  this as a sequence of labels
                    # KeyError it can be ambiguous if this is a label or sequence
                    #  of labels
                    #  github.com/pandas-dev/pandas/issues/39424#issuecomment-871626708
                    for x in k:
                        if not is_hashable(x):
                            # e.g. slice
                            raise err
                        try:
                            idxrs = _convert_to_indexer(
                                self._get_level_indexer(x, level=i, indexer=indexer)
                            )
                        except KeyError:
                            # ignore not founds
                            continue
                        else:
                            indexers = (idxrs if indexers is None else indexers).union(
                                idxrs, sort=False
                            )

                else:
                    idxrs = _convert_to_indexer(lev_loc)
                    indexers = (idxrs if indexers is None else indexers).union(
                        idxrs, sort=False
                    )
=======
                for x in k:
                    try:
                        # Argument "indexer" to "_get_level_indexer" of "MultiIndex"
                        # has incompatible type "Index"; expected "Optional[Int64Index]"
                        item_lvl_indexer = self._get_level_indexer(
                            x, level=i, indexer=indexer  # type: ignore[arg-type]
                        )
                    except KeyError:
                        # ignore not founds; see discussion in GH#39424
                        continue
                    else:
                        idxrs = _convert_to_indexer(item_lvl_indexer)

                        if indexers is None:
                            indexers = idxrs
                        else:
                            indexers = indexers.union(idxrs, sort=False)
>>>>>>> dad3e7fc

                if indexers is not None:
                    indexer = _update_indexer(indexers, indexer=indexer)
                else:
                    # no matches we are done
                    # test_loc_getitem_duplicates_multiindex_empty_indexer
                    return np.array([], dtype=np.intp)

            elif com.is_null_slice(k):
                # empty slice
                pass

            elif isinstance(k, slice):

                # a slice, include BOTH of the labels
                # Argument "indexer" to "_get_level_indexer" of "MultiIndex" has
                # incompatible type "Index"; expected "Optional[Int64Index]"
                lvl_indexer = self._get_level_indexer(
                    k,
                    level=i,
                    indexer=indexer,  # type: ignore[arg-type]
                )
                indexer = _update_indexer(
                    _convert_to_indexer(lvl_indexer),
                    indexer=indexer,
                )
            else:
                # a single label
                lvl_indexer = self._get_loc_level(k, level=i)[0]
                indexer = _update_indexer(
                    _convert_to_indexer(lvl_indexer),
                    indexer=indexer,
                )

        # empty indexer
        if indexer is None:
            return np.array([], dtype=np.intp)

        assert isinstance(indexer, Int64Index), type(indexer)
        indexer = self._reorder_indexer(seq, indexer)

        return indexer._values.astype(np.intp, copy=False)

    # --------------------------------------------------------------------

    def _reorder_indexer(
        self,
        seq: tuple[Scalar | Iterable | AnyArrayLike, ...],
        indexer: Int64Index,
    ) -> Int64Index:
        """
        Reorder an indexer of a MultiIndex (self) so that the label are in the
        same order as given in seq

        Parameters
        ----------
        seq : label/slice/list/mask or a sequence of such
        indexer: an Int64Index indexer of self

        Returns
        -------
        indexer : a sorted Int64Index indexer of self ordered as seq
        """
        # If the index is lexsorted and the list_like label in seq are sorted
        # then we do not need to sort
        if self._is_lexsorted():
            need_sort = False
            for i, k in enumerate(seq):
                if is_list_like(k):
                    if not need_sort:
                        k_codes = self.levels[i].get_indexer(k)
                        k_codes = k_codes[k_codes >= 0]  # Filter absent keys
                        # True if the given codes are not ordered
                        need_sort = (k_codes[:-1] > k_codes[1:]).any()
                elif isinstance(k, slice) and k.step is not None and k.step < 0:
                    need_sort = True
            # Bail out if both index and seq are sorted
            if not need_sort:
                return indexer

        n = len(self)
        keys: tuple[np.ndarray, ...] = ()
        # For each level of the sequence in seq, map the level codes with the
        # order they appears in a list-like sequence
        # This mapping is then use to reorder the indexer
        for i, k in enumerate(seq):
            if is_scalar(k):
                # GH#34603 we want to treat a scalar the same as an all equal list
                k = [k]
            if com.is_bool_indexer(k):
                new_order = np.arange(n)[indexer]
            elif is_list_like(k):
                # Generate a map with all level codes as sorted initially
                k = algos.unique(k)
                key_order_map = np.ones(len(self.levels[i]), dtype=np.uint64) * len(
                    self.levels[i]
                )
                # Set order as given in the indexer list
                level_indexer = self.levels[i].get_indexer(k)
                level_indexer = level_indexer[level_indexer >= 0]  # Filter absent keys
                key_order_map[level_indexer] = np.arange(len(level_indexer))

                new_order = key_order_map[self.codes[i][indexer]]
            elif isinstance(k, slice) and k.step is not None and k.step < 0:
                new_order = np.arange(n)[k][indexer]
            elif isinstance(k, slice) and k.start is None and k.stop is None:
                # slice(None) should not determine order GH#31330
                new_order = np.ones((n,))[indexer]
            else:
                # For all other case, use the same order as the level
                new_order = np.arange(n)[indexer]
            keys = (new_order,) + keys

        # Find the reordering using lexsort on the keys mapping
        ind = np.lexsort(keys)
        return indexer[ind]

    def truncate(self, before=None, after=None) -> MultiIndex:
        """
        Slice index between two labels / tuples, return new MultiIndex

        Parameters
        ----------
        before : label or tuple, can be partial. Default None
            None defaults to start
        after : label or tuple, can be partial. Default None
            None defaults to end

        Returns
        -------
        truncated : MultiIndex
        """
        if after and before and after < before:
            raise ValueError("after < before")

        i, j = self.levels[0].slice_locs(before, after)
        left, right = self.slice_locs(before, after)

        new_levels = list(self.levels)
        new_levels[0] = new_levels[0][i:j]

        new_codes = [level_codes[left:right] for level_codes in self.codes]
        new_codes[0] = new_codes[0] - i

        return MultiIndex(
            levels=new_levels,
            codes=new_codes,
            names=self._names,
            verify_integrity=False,
        )

    def equals(self, other: object) -> bool:
        """
        Determines if two MultiIndex objects have the same labeling information
        (the levels themselves do not necessarily have to be the same)

        See Also
        --------
        equal_levels
        """
        if self.is_(other):
            return True

        if not isinstance(other, Index):
            return False

        if len(self) != len(other):
            return False

        if not isinstance(other, MultiIndex):
            # d-level MultiIndex can equal d-tuple Index
            if not self._should_compare(other):
                # object Index or Categorical[object] may contain tuples
                return False
            return array_equivalent(self._values, other._values)

        if self.nlevels != other.nlevels:
            return False

        for i in range(self.nlevels):
            self_codes = self.codes[i]
            other_codes = other.codes[i]
            self_mask = self_codes == -1
            other_mask = other_codes == -1
            if not np.array_equal(self_mask, other_mask):
                return False
            self_codes = self_codes[~self_mask]
            self_values = self.levels[i]._values.take(self_codes)

            other_codes = other_codes[~other_mask]
            other_values = other.levels[i]._values.take(other_codes)

            # since we use NaT both datetime64 and timedelta64 we can have a
            # situation where a level is typed say timedelta64 in self (IOW it
            # has other values than NaT) but types datetime64 in other (where
            # its all NaT) but these are equivalent
            if len(self_values) == 0 and len(other_values) == 0:
                continue

            if not array_equivalent(self_values, other_values):
                return False

        return True

    def equal_levels(self, other: MultiIndex) -> bool:
        """
        Return True if the levels of both MultiIndex objects are the same

        """
        if self.nlevels != other.nlevels:
            return False

        for i in range(self.nlevels):
            if not self.levels[i].equals(other.levels[i]):
                return False
        return True

    # --------------------------------------------------------------------
    # Set Methods

    def _union(self, other, sort) -> MultiIndex:
        other, result_names = self._convert_can_do_setop(other)
        if (
            any(-1 in code for code in self.codes)
            and any(-1 in code for code in self.codes)
            or self.has_duplicates
            or other.has_duplicates
        ):
            # This is only necessary if both sides have nans or one has dups,
            # fast_unique_multiple is faster
            result = super()._union(other, sort)
        else:
            rvals = other._values.astype(object, copy=False)
            result = lib.fast_unique_multiple([self._values, rvals], sort=sort)

        return MultiIndex.from_arrays(zip(*result), sortorder=0, names=result_names)

    def _is_comparable_dtype(self, dtype: DtypeObj) -> bool:
        return is_object_dtype(dtype)

    def _get_reconciled_name_object(self, other) -> MultiIndex:
        """
        If the result of a set operation will be self,
        return self, unless the names change, in which
        case make a shallow copy of self.
        """
        names = self._maybe_match_names(other)
        if self.names != names:
            # Incompatible return value type (got "Optional[MultiIndex]", expected
            # "MultiIndex")
            return self.rename(names)  # type: ignore[return-value]
        return self

    def _maybe_match_names(self, other):
        """
        Try to find common names to attach to the result of an operation between
        a and b. Return a consensus list of names if they match at least partly
        or list of None if they have completely different names.
        """
        if len(self.names) != len(other.names):
            return [None] * len(self.names)
        names = []
        for a_name, b_name in zip(self.names, other.names):
            if a_name == b_name:
                names.append(a_name)
            else:
                # TODO: what if they both have np.nan for their names?
                names.append(None)
        return names

    def _wrap_intersection_result(self, other, result):
        _, result_names = self._convert_can_do_setop(other)

        if len(result) == 0:
            return MultiIndex(
                levels=self.levels,
                codes=[[]] * self.nlevels,
                names=result_names,
                verify_integrity=False,
            )
        else:
            return MultiIndex.from_arrays(zip(*result), sortorder=0, names=result_names)

    def _wrap_difference_result(self, other, result):
        _, result_names = self._convert_can_do_setop(other)

        if len(result) == 0:
            return MultiIndex(
                levels=[[]] * self.nlevels,
                codes=[[]] * self.nlevels,
                names=result_names,
                verify_integrity=False,
            )
        else:
            return MultiIndex.from_tuples(result, sortorder=0, names=result_names)

    def _convert_can_do_setop(self, other):
        result_names = self.names

        if not isinstance(other, Index):

            if len(other) == 0:
                return self[:0], self.names
            else:
                msg = "other must be a MultiIndex or a list of tuples"
                try:
                    other = MultiIndex.from_tuples(other, names=self.names)
                except (ValueError, TypeError) as err:
                    # ValueError raised by tuples_to_object_array if we
                    #  have non-object dtype
                    raise TypeError(msg) from err
        else:
            result_names = get_unanimous_names(self, other)

        return other, result_names

    # --------------------------------------------------------------------

    @doc(Index.astype)
    def astype(self, dtype, copy: bool = True):
        dtype = pandas_dtype(dtype)
        if is_categorical_dtype(dtype):
            msg = "> 1 ndim Categorical are not supported at this time"
            raise NotImplementedError(msg)
        elif not is_object_dtype(dtype):
            raise TypeError(
                "Setting a MultiIndex dtype to anything other than object "
                "is not supported"
            )
        elif copy is True:
            return self._view()
        return self

    def _validate_fill_value(self, item):
        if not isinstance(item, tuple):
            # Pad the key with empty strings if lower levels of the key
            # aren't specified:
            item = (item,) + ("",) * (self.nlevels - 1)
        elif len(item) != self.nlevels:
            raise ValueError("Item must have length equal to number of levels.")
        return item

    def insert(self, loc: int, item) -> MultiIndex:
        """
        Make new MultiIndex inserting new item at location

        Parameters
        ----------
        loc : int
        item : tuple
            Must be same length as number of levels in the MultiIndex

        Returns
        -------
        new_index : Index
        """
        item = self._validate_fill_value(item)

        new_levels = []
        new_codes = []
        for k, level, level_codes in zip(item, self.levels, self.codes):
            if k not in level:
                # have to insert into level
                # must insert at end otherwise you have to recompute all the
                # other codes
                lev_loc = len(level)
                level = level.insert(lev_loc, k)
            else:
                lev_loc = level.get_loc(k)

            new_levels.append(level)
            new_codes.append(np.insert(ensure_int64(level_codes), loc, lev_loc))

        return MultiIndex(
            levels=new_levels, codes=new_codes, names=self.names, verify_integrity=False
        )

    def delete(self, loc) -> MultiIndex:
        """
        Make new index with passed location deleted

        Returns
        -------
        new_index : MultiIndex
        """
        new_codes = [np.delete(level_codes, loc) for level_codes in self.codes]
        return MultiIndex(
            levels=self.levels,
            codes=new_codes,
            names=self.names,
            verify_integrity=False,
        )

    @doc(Index.isin)
    def isin(self, values, level=None) -> np.ndarray:
        if level is None:
            values = MultiIndex.from_tuples(values, names=self.names)._values
            return algos.isin(self._values, values)
        else:
            num = self._get_level_number(level)
            levs = self.get_level_values(num)

            if levs.size == 0:
                return np.zeros(len(levs), dtype=np.bool_)
            return levs.isin(values)

    @deprecate_nonkeyword_arguments(version=None, allowed_args=["self", "names"])
    def set_names(self, names, level=None, inplace: bool = False) -> MultiIndex | None:
        return super().set_names(names=names, level=level, inplace=inplace)

    rename = set_names

    @deprecate_nonkeyword_arguments(version=None, allowed_args=["self"])
    def drop_duplicates(self, keep: str | bool = "first") -> MultiIndex:
        return super().drop_duplicates(keep=keep)

    # ---------------------------------------------------------------
    # Arithmetic/Numeric Methods - Disabled

    __add__ = make_invalid_op("__add__")
    __radd__ = make_invalid_op("__radd__")
    __iadd__ = make_invalid_op("__iadd__")
    __sub__ = make_invalid_op("__sub__")
    __rsub__ = make_invalid_op("__rsub__")
    __isub__ = make_invalid_op("__isub__")
    __pow__ = make_invalid_op("__pow__")
    __rpow__ = make_invalid_op("__rpow__")
    __mul__ = make_invalid_op("__mul__")
    __rmul__ = make_invalid_op("__rmul__")
    __floordiv__ = make_invalid_op("__floordiv__")
    __rfloordiv__ = make_invalid_op("__rfloordiv__")
    __truediv__ = make_invalid_op("__truediv__")
    __rtruediv__ = make_invalid_op("__rtruediv__")
    __mod__ = make_invalid_op("__mod__")
    __rmod__ = make_invalid_op("__rmod__")
    __divmod__ = make_invalid_op("__divmod__")
    __rdivmod__ = make_invalid_op("__rdivmod__")
    # Unary methods disabled
    __neg__ = make_invalid_op("__neg__")
    __pos__ = make_invalid_op("__pos__")
    __abs__ = make_invalid_op("__abs__")
    __inv__ = make_invalid_op("__inv__")


def _lexsort_depth(codes: list[np.ndarray], nlevels: int) -> int:
    """Count depth (up to a maximum of `nlevels`) with which codes are lexsorted."""
    int64_codes = [ensure_int64(level_codes) for level_codes in codes]
    for k in range(nlevels, 0, -1):
        if libalgos.is_lexsorted(int64_codes[:k]):
            return k
    return 0


def sparsify_labels(label_list, start: int = 0, sentinel=""):
    pivoted = list(zip(*label_list))
    k = len(label_list)

    result = pivoted[: start + 1]
    prev = pivoted[start]

    for cur in pivoted[start + 1 :]:
        sparse_cur = []

        for i, (p, t) in enumerate(zip(prev, cur)):
            if i == k - 1:
                sparse_cur.append(t)
                result.append(sparse_cur)
                break

            if p == t:
                sparse_cur.append(sentinel)
            else:
                sparse_cur.extend(cur[i:])
                result.append(sparse_cur)
                break

        prev = cur

    return list(zip(*result))


def _get_na_rep(dtype) -> str:
    return {np.datetime64: "NaT", np.timedelta64: "NaT"}.get(dtype, "NaN")


def maybe_droplevels(index: Index, key) -> Index:
    """
    Attempt to drop level or levels from the given index.

    Parameters
    ----------
    index: Index
    key : scalar or tuple

    Returns
    -------
    Index
    """
    # drop levels
    original_index = index
    if isinstance(key, tuple):
        for _ in key:
            try:
                index = index._drop_level_numbers([0])
            except ValueError:
                # we have dropped too much, so back out
                return original_index
    else:
        try:
            index = index._drop_level_numbers([0])
        except ValueError:
            pass

    return index


def _coerce_indexer_frozen(array_like, categories, copy: bool = False) -> np.ndarray:
    """
    Coerce the array-like indexer to the smallest integer dtype that can encode all
    of the given categories.

    Parameters
    ----------
    array_like : array-like
    categories : array-like
    copy : bool

    Returns
    -------
    np.ndarray
        Non-writeable.
    """
    array_like = coerce_indexer_dtype(array_like, categories)
    if copy:
        array_like = array_like.copy()
    array_like.flags.writeable = False
    return array_like


def _require_listlike(level, arr, arrname: str):
    """
    Ensure that level is either None or listlike, and arr is list-of-listlike.
    """
    if level is not None and not is_list_like(level):
        if not is_list_like(arr):
            raise TypeError(f"{arrname} must be list-like")
        if is_list_like(arr[0]):
            raise TypeError(f"{arrname} must be list-like")
        level = [level]
        arr = [arr]
    elif level is None or is_list_like(level):
        if not is_list_like(arr) or not is_list_like(arr[0]):
            raise TypeError(f"{arrname} must be list of lists-like")
    return level, arr<|MERGE_RESOLUTION|>--- conflicted
+++ resolved
@@ -3244,11 +3244,14 @@
                 # are or'd)
 
                 indexers: Int64Index | None = None
-<<<<<<< HEAD
 
                 # GH#27591 check if this is a single tuple key in the level
                 try:
-                    lev_loc = self._get_level_indexer(k, level=i, indexer=indexer)
+                    # Argument "indexer" to "_get_level_indexer" of "MultiIndex"
+                    # has incompatible type "Index"; expected "Optional[Int64Index]"
+                    lev_loc = self._get_level_indexer(
+                        k, level=i, indexer=indexer  # type: ignore[arg-type]
+                    )
                 except (InvalidIndexError, TypeError, KeyError) as err:
                     # InvalidIndexError e.g. non-hashable, fall back to treating
                     #  this as a sequence of labels
@@ -3260,41 +3263,29 @@
                             # e.g. slice
                             raise err
                         try:
-                            idxrs = _convert_to_indexer(
-                                self._get_level_indexer(x, level=i, indexer=indexer)
+                            # Argument "indexer" to "_get_level_indexer" of "MultiIndex"
+                            # has incompatible type "Index"; expected
+                            # "Optional[Int64Index]"
+                            item_lvl_indexer = self._get_level_indexer(
+                                x, level=i, indexer=indexer  # type: ignore[arg-type]
                             )
                         except KeyError:
-                            # ignore not founds
+                            # ignore not founds; see discussion in GH#39424
                             continue
                         else:
-                            indexers = (idxrs if indexers is None else indexers).union(
-                                idxrs, sort=False
-                            )
+                            idxrs = _convert_to_indexer(item_lvl_indexer)
+
+                            if indexers is None:
+                                indexers = idxrs
+                            else:
+                                indexers = indexers.union(idxrs, sort=False)
 
                 else:
                     idxrs = _convert_to_indexer(lev_loc)
-                    indexers = (idxrs if indexers is None else indexers).union(
-                        idxrs, sort=False
-                    )
-=======
-                for x in k:
-                    try:
-                        # Argument "indexer" to "_get_level_indexer" of "MultiIndex"
-                        # has incompatible type "Index"; expected "Optional[Int64Index]"
-                        item_lvl_indexer = self._get_level_indexer(
-                            x, level=i, indexer=indexer  # type: ignore[arg-type]
-                        )
-                    except KeyError:
-                        # ignore not founds; see discussion in GH#39424
-                        continue
+                    if indexers is None:
+                        indexers = idxrs
                     else:
-                        idxrs = _convert_to_indexer(item_lvl_indexer)
-
-                        if indexers is None:
-                            indexers = idxrs
-                        else:
-                            indexers = indexers.union(idxrs, sort=False)
->>>>>>> dad3e7fc
+                        indexers = indexers.union(idxrs, sort=False)
 
                 if indexers is not None:
                     indexer = _update_indexer(indexers, indexer=indexer)
