import datetime
from sys import getsizeof
<<<<<<< HEAD
from typing import Hashable, List, Optional
=======
from typing import Hashable, List, Optional, Sequence, Union
>>>>>>> c5948d18
import warnings

import numpy as np

from pandas._config import get_option

from pandas._libs import Timestamp, algos as libalgos, index as libindex, lib, tslibs
from pandas._libs.hashtable import duplicated_int64
from pandas.compat.numpy import function as nv
from pandas.errors import PerformanceWarning, UnsortedIndexError
from pandas.util._decorators import Appender, cache_readonly

from pandas.core.dtypes.cast import coerce_indexer_dtype
from pandas.core.dtypes.common import (
    ensure_int64,
    ensure_platform_int,
    is_categorical_dtype,
    is_hashable,
    is_integer,
    is_iterator,
    is_list_like,
    is_object_dtype,
    is_scalar,
    pandas_dtype,
)
from pandas.core.dtypes.dtypes import ExtensionDtype
from pandas.core.dtypes.generic import ABCDataFrame
from pandas.core.dtypes.missing import array_equivalent, isna

import pandas.core.algorithms as algos
from pandas.core.arrays import Categorical
from pandas.core.arrays.categorical import factorize_from_iterables
import pandas.core.common as com
import pandas.core.indexes.base as ibase
from pandas.core.indexes.base import (
    Index,
    InvalidIndexError,
    _index_shared_docs,
    ensure_index,
)
from pandas.core.indexes.frozen import FrozenList
import pandas.core.missing as missing
from pandas.core.sorting import (
    get_group_index,
    indexer_from_factorized,
    lexsort_indexer,
)
from pandas.core.util.hashing import hash_tuple, hash_tuples

from pandas.io.formats.printing import (
    format_object_attrs,
    format_object_summary,
    pprint_thing,
)

_index_doc_kwargs = dict(ibase._index_doc_kwargs)
_index_doc_kwargs.update(
    dict(klass="MultiIndex", target_klass="MultiIndex or list of tuples")
)

_no_default_names = object()


class MultiIndexUIntEngine(libindex.BaseMultiIndexCodesEngine, libindex.UInt64Engine):
    """
    This class manages a MultiIndex by mapping label combinations to positive
    integers.
    """

    _base = libindex.UInt64Engine

    def _codes_to_ints(self, codes):
        """
        Transform combination(s) of uint64 in one uint64 (each), in a strictly
        monotonic way (i.e. respecting the lexicographic order of integer
        combinations): see BaseMultiIndexCodesEngine documentation.

        Parameters
        ----------
        codes : 1- or 2-dimensional array of dtype uint64
            Combinations of integers (one per row)

        Returns
        -------
        scalar or 1-dimensional array, of dtype uint64
            Integer(s) representing one combination (each).
        """
        # Shift the representation of each level by the pre-calculated number
        # of bits:
        codes <<= self.offsets

        # Now sum and OR are in fact interchangeable. This is a simple
        # composition of the (disjunct) significant bits of each level (i.e.
        # each column in "codes") in a single positive integer:
        if codes.ndim == 1:
            # Single key
            return np.bitwise_or.reduce(codes)

        # Multiple keys
        return np.bitwise_or.reduce(codes, axis=1)


class MultiIndexPyIntEngine(libindex.BaseMultiIndexCodesEngine, libindex.ObjectEngine):
    """
    This class manages those (extreme) cases in which the number of possible
    label combinations overflows the 64 bits integers, and uses an ObjectEngine
    containing Python integers.
    """

    _base = libindex.ObjectEngine

    def _codes_to_ints(self, codes):
        """
        Transform combination(s) of uint64 in one Python integer (each), in a
        strictly monotonic way (i.e. respecting the lexicographic order of
        integer combinations): see BaseMultiIndexCodesEngine documentation.

        Parameters
        ----------
        codes : 1- or 2-dimensional array of dtype uint64
            Combinations of integers (one per row)

        Returns
        -------
        int, or 1-dimensional array of dtype object
            Integer(s) representing one combination (each).
        """

        # Shift the representation of each level by the pre-calculated number
        # of bits. Since this can overflow uint64, first make sure we are
        # working with Python integers:
        codes = codes.astype("object") << self.offsets

        # Now sum and OR are in fact interchangeable. This is a simple
        # composition of the (disjunct) significant bits of each level (i.e.
        # each column in "codes") in a single positive integer (per row):
        if codes.ndim == 1:
            # Single key
            return np.bitwise_or.reduce(codes)

        # Multiple keys
        return np.bitwise_or.reduce(codes, axis=1)


class MultiIndex(Index):
    """
    A multi-level, or hierarchical, index object for pandas objects.

    Parameters
    ----------
    levels : sequence of arrays
        The unique labels for each level.
    codes : sequence of arrays
        Integers for each level designating which label at each location.

        .. versionadded:: 0.24.0
    sortorder : optional int
        Level of sortedness (must be lexicographically sorted by that
        level).
    names : optional sequence of objects
        Names for each of the index levels. (name is accepted for compat).
    copy : bool, default False
        Copy the meta-data.
    verify_integrity : bool, default True
        Check that the levels/codes are consistent and valid.

    Attributes
    ----------
    names
    levels
    codes
    nlevels
    levshape

    Methods
    -------
    from_arrays
    from_tuples
    from_product
    from_frame
    set_levels
    set_codes
    to_frame
    to_flat_index
    is_lexsorted
    sortlevel
    droplevel
    swaplevel
    reorder_levels
    remove_unused_levels
    get_locs

    See Also
    --------
    MultiIndex.from_arrays  : Convert list of arrays to MultiIndex.
    MultiIndex.from_product : Create a MultiIndex from the cartesian product
                              of iterables.
    MultiIndex.from_tuples  : Convert list of tuples to a MultiIndex.
    MultiIndex.from_frame   : Make a MultiIndex from a DataFrame.
    Index : The base pandas Index type.

    Notes
    -----
    See the `user guide
    <https://pandas.pydata.org/pandas-docs/stable/user_guide/advanced.html>`_
    for more.

    Examples
    --------
    A new ``MultiIndex`` is typically constructed using one of the helper
    methods :meth:`MultiIndex.from_arrays`, :meth:`MultiIndex.from_product`
    and :meth:`MultiIndex.from_tuples`. For example (using ``.from_arrays``):

    >>> arrays = [[1, 1, 2, 2], ['red', 'blue', 'red', 'blue']]
    >>> pd.MultiIndex.from_arrays(arrays, names=('number', 'color'))
    MultiIndex([(1,  'red'),
                (1, 'blue'),
                (2,  'red'),
                (2, 'blue')],
               names=['number', 'color'])

    See further examples for how to construct a MultiIndex in the doc strings
    of the mentioned helper methods.
    """

    _deprecations = Index._deprecations | frozenset()

    # initialize to zero-length tuples to make everything work
    _typ = "multiindex"
    _names = FrozenList()
    _levels = FrozenList()
    _codes = FrozenList()
    _comparables = ["names"]
    rename = Index.set_names

    # --------------------------------------------------------------------
    # Constructors

    def __new__(
        cls,
        levels=None,
        codes=None,
        sortorder=None,
        names=None,
        dtype=None,
        copy=False,
        name=None,
        verify_integrity: bool = True,
        _set_identity: bool = True,
    ):

        # compat with Index
        if name is not None:
            names = name
        if levels is None or codes is None:
            raise TypeError("Must pass both levels and codes")
        if len(levels) != len(codes):
            raise ValueError("Length of levels and codes must be the same.")
        if len(levels) == 0:
            raise ValueError("Must pass non-zero number of levels/codes")

        result = object.__new__(MultiIndex)

        # we've already validated levels and codes, so shortcut here
        result._set_levels(levels, copy=copy, validate=False)
        result._set_codes(codes, copy=copy, validate=False)

        result._names = [None] * len(levels)
        if names is not None:
            # handles name validation
            result._set_names(names)

        if sortorder is not None:
            result.sortorder = int(sortorder)
        else:
            result.sortorder = sortorder

        if verify_integrity:
            new_codes = result._verify_integrity()
            result._codes = new_codes

        if _set_identity:
            result._reset_identity()

        return result

    def _validate_codes(self, level: List, code: List):
        """
        Reassign code values as -1 if their corresponding levels are NaN.

        Parameters
        ----------
        code : list
            Code to reassign.
        level : list
            Level to check for missing values (NaN, NaT, None).

        Returns
        -------
        new code where code value = -1 if it corresponds
        to a level with missing values (NaN, NaT, None).
        """
        null_mask = isna(level)
        if np.any(null_mask):
            code = np.where(null_mask[code], -1, code)
        return code

    def _verify_integrity(
        self, codes: Optional[List] = None, levels: Optional[List] = None
    ):
        """
        Parameters
        ----------
        codes : optional list
            Codes to check for validity. Defaults to current codes.
        levels : optional list
            Levels to check for validity. Defaults to current levels.

        Raises
        ------
        ValueError
            If length of levels and codes don't match, if the codes for any
            level would exceed level bounds, or there are any duplicate levels.

        Returns
        -------
        new codes where code value = -1 if it corresponds to a
        NaN level.
        """
        # NOTE: Currently does not check, among other things, that cached
        # nlevels matches nor that sortorder matches actually sortorder.
        codes = codes or self.codes
        levels = levels or self.levels

        if len(levels) != len(codes):
            raise ValueError(
                "Length of levels and codes must match. NOTE: "
                "this index is in an inconsistent state."
            )
        codes_length = len(codes[0])
        for i, (level, level_codes) in enumerate(zip(levels, codes)):
            if len(level_codes) != codes_length:
                raise ValueError(
                    f"Unequal code lengths: {[len(code_) for code_ in codes]}"
                )
            if len(level_codes) and level_codes.max() >= len(level):
                raise ValueError(
                    f"On level {i}, code max ({level_codes.max()}) >= length of "
                    f"level ({len(level)}). NOTE: this index is in an "
                    "inconsistent state"
                )
            if len(level_codes) and level_codes.min() < -1:
                raise ValueError(f"On level {i}, code value ({level_codes.min()}) < -1")
            if not level.is_unique:
                raise ValueError(
                    f"Level values must be unique: {list(level)} on level {i}"
                )
        if self.sortorder is not None:
            if self.sortorder > self._lexsort_depth():
                raise ValueError(
                    "Value for sortorder must be inferior or equal to actual "
                    f"lexsort_depth: sortorder {self.sortorder} "
                    f"with lexsort_depth {self._lexsort_depth()}"
                )

        codes = [
            self._validate_codes(level, code) for level, code in zip(levels, codes)
        ]
        new_codes = FrozenList(codes)
        return new_codes

    @classmethod
    def from_arrays(cls, arrays, sortorder=None, names=_no_default_names):
        """
        Convert arrays to MultiIndex.

        Parameters
        ----------
        arrays : list / sequence of array-likes
            Each array-like gives one level's value for each data point.
            len(arrays) is the number of levels.
        sortorder : int or None
            Level of sortedness (must be lexicographically sorted by that
            level).
        names : list / sequence of str, optional
            Names for the levels in the index.

        Returns
        -------
        MultiIndex

        See Also
        --------
        MultiIndex.from_tuples : Convert list of tuples to MultiIndex.
        MultiIndex.from_product : Make a MultiIndex from cartesian product
                                  of iterables.
        MultiIndex.from_frame : Make a MultiIndex from a DataFrame.

        Examples
        --------
        >>> arrays = [[1, 1, 2, 2], ['red', 'blue', 'red', 'blue']]
        >>> pd.MultiIndex.from_arrays(arrays, names=('number', 'color'))
        MultiIndex([(1,  'red'),
                    (1, 'blue'),
                    (2,  'red'),
                    (2, 'blue')],
                   names=['number', 'color'])
        """
        error_msg = "Input must be a list / sequence of array-likes."
        if not is_list_like(arrays):
            raise TypeError(error_msg)
        elif is_iterator(arrays):
            arrays = list(arrays)

        # Check if elements of array are list-like
        for array in arrays:
            if not is_list_like(array):
                raise TypeError(error_msg)

        # Check if lengths of all arrays are equal or not,
        # raise ValueError, if not
        for i in range(1, len(arrays)):
            if len(arrays[i]) != len(arrays[i - 1]):
                raise ValueError("all arrays must be same length")

        codes, levels = factorize_from_iterables(arrays)
        if names is _no_default_names:
            names = [getattr(arr, "name", None) for arr in arrays]

        return MultiIndex(
            levels=levels,
            codes=codes,
            sortorder=sortorder,
            names=names,
            verify_integrity=False,
        )

    @classmethod
    def from_tuples(cls, tuples, sortorder=None, names=None):
        """
        Convert list of tuples to MultiIndex.

        Parameters
        ----------
        tuples : list / sequence of tuple-likes
            Each tuple is the index of one row/column.
        sortorder : int or None
            Level of sortedness (must be lexicographically sorted by that
            level).
        names : list / sequence of str, optional
            Names for the levels in the index.

        Returns
        -------
        MultiIndex

        See Also
        --------
        MultiIndex.from_arrays : Convert list of arrays to MultiIndex.
        MultiIndex.from_product : Make a MultiIndex from cartesian product
                                  of iterables.
        MultiIndex.from_frame : Make a MultiIndex from a DataFrame.

        Examples
        --------
        >>> tuples = [(1, 'red'), (1, 'blue'),
        ...           (2, 'red'), (2, 'blue')]
        >>> pd.MultiIndex.from_tuples(tuples, names=('number', 'color'))
        MultiIndex([(1,  'red'),
                    (1, 'blue'),
                    (2,  'red'),
                    (2, 'blue')],
                   names=['number', 'color'])
        """
        if not is_list_like(tuples):
            raise TypeError("Input must be a list / sequence of tuple-likes.")
        elif is_iterator(tuples):
            tuples = list(tuples)

        if len(tuples) == 0:
            if names is None:
                raise TypeError("Cannot infer number of levels from empty list")
            arrays = [[]] * len(names)
        elif isinstance(tuples, (np.ndarray, Index)):
            if isinstance(tuples, Index):
                tuples = tuples._values

            arrays = list(lib.tuples_to_object_array(tuples).T)
        elif isinstance(tuples, list):
            arrays = list(lib.to_object_array_tuples(tuples).T)
        else:
            arrays = zip(*tuples)

        return MultiIndex.from_arrays(arrays, sortorder=sortorder, names=names)

    @classmethod
    def from_product(cls, iterables, sortorder=None, names=_no_default_names):
        """
        Make a MultiIndex from the cartesian product of multiple iterables.

        Parameters
        ----------
        iterables : list / sequence of iterables
            Each iterable has unique labels for each level of the index.
        sortorder : int or None
            Level of sortedness (must be lexicographically sorted by that
            level).
        names : list / sequence of str, optional
            Names for the levels in the index.

            .. versionchanged:: 1.0.0

               If not explicitly provided, names will be inferred from the
               elements of iterables if an element has a name attribute

        Returns
        -------
        MultiIndex

        See Also
        --------
        MultiIndex.from_arrays : Convert list of arrays to MultiIndex.
        MultiIndex.from_tuples : Convert list of tuples to MultiIndex.
        MultiIndex.from_frame : Make a MultiIndex from a DataFrame.

        Examples
        --------
        >>> numbers = [0, 1, 2]
        >>> colors = ['green', 'purple']
        >>> pd.MultiIndex.from_product([numbers, colors],
        ...                            names=['number', 'color'])
        MultiIndex([(0,  'green'),
                    (0, 'purple'),
                    (1,  'green'),
                    (1, 'purple'),
                    (2,  'green'),
                    (2, 'purple')],
                   names=['number', 'color'])
        """
        from pandas.core.reshape.util import cartesian_product

        if not is_list_like(iterables):
            raise TypeError("Input must be a list / sequence of iterables.")
        elif is_iterator(iterables):
            iterables = list(iterables)

        codes, levels = factorize_from_iterables(iterables)
        if names is _no_default_names:
            names = [getattr(it, "name", None) for it in iterables]

        codes = cartesian_product(codes)
        return MultiIndex(levels, codes, sortorder=sortorder, names=names)

    @classmethod
    def from_frame(cls, df, sortorder=None, names=None):
        """
        Make a MultiIndex from a DataFrame.

        .. versionadded:: 0.24.0

        Parameters
        ----------
        df : DataFrame
            DataFrame to be converted to MultiIndex.
        sortorder : int, optional
            Level of sortedness (must be lexicographically sorted by that
            level).
        names : list-like, optional
            If no names are provided, use the column names, or tuple of column
            names if the columns is a MultiIndex. If a sequence, overwrite
            names with the given sequence.

        Returns
        -------
        MultiIndex
            The MultiIndex representation of the given DataFrame.

        See Also
        --------
        MultiIndex.from_arrays : Convert list of arrays to MultiIndex.
        MultiIndex.from_tuples : Convert list of tuples to MultiIndex.
        MultiIndex.from_product : Make a MultiIndex from cartesian product
                                  of iterables.

        Examples
        --------
        >>> df = pd.DataFrame([['HI', 'Temp'], ['HI', 'Precip'],
        ...                    ['NJ', 'Temp'], ['NJ', 'Precip']],
        ...                   columns=['a', 'b'])
        >>> df
              a       b
        0    HI    Temp
        1    HI  Precip
        2    NJ    Temp
        3    NJ  Precip

        >>> pd.MultiIndex.from_frame(df)
        MultiIndex([('HI',   'Temp'),
                    ('HI', 'Precip'),
                    ('NJ',   'Temp'),
                    ('NJ', 'Precip')],
                   names=['a', 'b'])

        Using explicit names, instead of the column names

        >>> pd.MultiIndex.from_frame(df, names=['state', 'observation'])
        MultiIndex([('HI',   'Temp'),
                    ('HI', 'Precip'),
                    ('NJ',   'Temp'),
                    ('NJ', 'Precip')],
                   names=['state', 'observation'])
        """
        if not isinstance(df, ABCDataFrame):
            raise TypeError("Input must be a DataFrame")

        column_names, columns = zip(*df.items())
        names = column_names if names is None else names
        return cls.from_arrays(columns, sortorder=sortorder, names=names)

    # --------------------------------------------------------------------

    @property
    def levels(self):
        result = [
            x._shallow_copy(name=name) for x, name in zip(self._levels, self._names)
        ]
        for level in result:
            # disallow midx.levels[0].name = "foo"
            level._no_setting_name = True
        return FrozenList(result)

    @property
    def _values(self):
        # We override here, since our parent uses _data, which we don't use.
        return self.values

    @property
    def shape(self):
        """
        Return a tuple of the shape of the underlying data.
        """
        # overriding the base Index.shape definition to avoid materializing
        # the values (GH-27384, GH-27775)
        return (len(self),)

    @property
    def array(self):
        """
        Raises a ValueError for `MultiIndex` because there's no single
        array backing a MultiIndex.

        Raises
        ------
        ValueError
        """
        raise ValueError(
            "MultiIndex has no single backing array. Use "
            "'MultiIndex.to_numpy()' to get a NumPy array of tuples."
        )

    def _set_levels(
        self, levels, level=None, copy=False, validate=True, verify_integrity=False
    ):
        # This is NOT part of the levels property because it should be
        # externally not allowed to set levels. User beware if you change
        # _levels directly
        if validate:
            if len(levels) == 0:
                raise ValueError("Must set non-zero number of levels.")
            if level is None and len(levels) != self.nlevels:
                raise ValueError("Length of levels must match number of levels.")
            if level is not None and len(levels) != len(level):
                raise ValueError("Length of levels must match length of level.")

        if level is None:
            new_levels = FrozenList(
                ensure_index(lev, copy=copy)._shallow_copy() for lev in levels
            )
        else:
            level_numbers = [self._get_level_number(lev) for lev in level]
            new_levels = list(self._levels)
            for lev_num, lev in zip(level_numbers, levels):
                new_levels[lev_num] = ensure_index(lev, copy=copy)._shallow_copy()
            new_levels = FrozenList(new_levels)

        if verify_integrity:
            new_codes = self._verify_integrity(levels=new_levels)
            self._codes = new_codes

        names = self.names
        self._levels = new_levels
        if any(names):
            self._set_names(names)

        self._tuples = None
        self._reset_cache()

    def set_levels(self, levels, level=None, inplace=False, verify_integrity=True):
        """
        Set new levels on MultiIndex. Defaults to returning new index.

        Parameters
        ----------
        levels : sequence or list of sequence
            New level(s) to apply.
        level : int, level name, or sequence of int/level names (default None)
            Level(s) to set (None for all levels).
        inplace : bool
            If True, mutates in place.
        verify_integrity : bool, default True
            If True, checks that levels and codes are compatible.

        Returns
        -------
        new index (of same type and class...etc)

        Examples
        --------
        >>> idx = pd.MultiIndex.from_tuples([(1, 'one'), (1, 'two'),
                                            (2, 'one'), (2, 'two'),
                                            (3, 'one'), (3, 'two')],
                                            names=['foo', 'bar'])
        >>> idx.set_levels([['a', 'b', 'c'], [1, 2]])
        MultiIndex([('a', 1),
                    ('a', 2),
                    ('b', 1),
                    ('b', 2),
                    ('c', 1),
                    ('c', 2)],
                   names=['foo', 'bar'])
        >>> idx.set_levels(['a', 'b', 'c'], level=0)
        MultiIndex([('a', 'one'),
                    ('a', 'two'),
                    ('b', 'one'),
                    ('b', 'two'),
                    ('c', 'one'),
                    ('c', 'two')],
                   names=['foo', 'bar'])
        >>> idx.set_levels(['a', 'b'], level='bar')
        MultiIndex([(1, 'a'),
                    (1, 'b'),
                    (2, 'a'),
                    (2, 'b'),
                    (3, 'a'),
                    (3, 'b')],
                   names=['foo', 'bar'])

        If any of the levels passed to ``set_levels()`` exceeds the
        existing length, all of the values from that argument will
        be stored in the MultiIndex levels, though the values will
        be truncated in the MultiIndex output.

        >>> idx.set_levels([['a', 'b', 'c'], [1, 2, 3, 4]], level=[0, 1])
        MultiIndex([('a', 1),
                    ('a', 2),
                    ('b', 1),
                    ('b', 2)],
                   names=['foo', 'bar'])
        >>> idx.set_levels([['a', 'b', 'c'], [1, 2, 3, 4]], level=[0, 1]).levels
        FrozenList([['a', 'b', 'c'], [1, 2, 3, 4]])
        """
        if is_list_like(levels) and not isinstance(levels, Index):
            levels = list(levels)

        if level is not None and not is_list_like(level):
            if not is_list_like(levels):
                raise TypeError("Levels must be list-like")
            if is_list_like(levels[0]):
                raise TypeError("Levels must be list-like")
            level = [level]
            levels = [levels]
        elif level is None or is_list_like(level):
            if not is_list_like(levels) or not is_list_like(levels[0]):
                raise TypeError("Levels must be list of lists-like")

        if inplace:
            idx = self
        else:
            idx = self._shallow_copy()
        idx._reset_identity()
        idx._set_levels(
            levels, level=level, validate=True, verify_integrity=verify_integrity
        )
        if not inplace:
            return idx

    @property
    def codes(self):
        return self._codes

    def _set_codes(
        self, codes, level=None, copy=False, validate=True, verify_integrity=False
    ):
        if validate:
            if level is None and len(codes) != self.nlevels:
                raise ValueError("Length of codes must match number of levels")
            if level is not None and len(codes) != len(level):
                raise ValueError("Length of codes must match length of levels.")

        if level is None:
            new_codes = FrozenList(
                _coerce_indexer_frozen(level_codes, lev, copy=copy).view()
                for lev, level_codes in zip(self._levels, codes)
            )
        else:
            level_numbers = [self._get_level_number(lev) for lev in level]
            new_codes = list(self._codes)
            for lev_num, level_codes in zip(level_numbers, codes):
                lev = self.levels[lev_num]
                new_codes[lev_num] = _coerce_indexer_frozen(level_codes, lev, copy=copy)
            new_codes = FrozenList(new_codes)

        if verify_integrity:
            new_codes = self._verify_integrity(codes=new_codes)

        self._codes = new_codes

        self._tuples = None
        self._reset_cache()

    def set_codes(self, codes, level=None, inplace=False, verify_integrity=True):
        """
        Set new codes on MultiIndex. Defaults to returning
        new index.

        .. versionadded:: 0.24.0

           New name for deprecated method `set_labels`.

        Parameters
        ----------
        codes : sequence or list of sequence
            New codes to apply.
        level : int, level name, or sequence of int/level names (default None)
            Level(s) to set (None for all levels).
        inplace : bool
            If True, mutates in place.
        verify_integrity : bool (default True)
            If True, checks that levels and codes are compatible.

        Returns
        -------
        new index (of same type and class...etc)

        Examples
        --------
        >>> idx = pd.MultiIndex.from_tuples([(1, 'one'),
                                             (1, 'two'),
                                             (2, 'one'),
                                             (2, 'two')],
                                            names=['foo', 'bar'])
        >>> idx.set_codes([[1, 0, 1, 0], [0, 0, 1, 1]])
        MultiIndex([(2, 'one'),
                    (1, 'one'),
                    (2, 'two'),
                    (1, 'two')],
                   names=['foo', 'bar'])
        >>> idx.set_codes([1, 0, 1, 0], level=0)
        MultiIndex([(2, 'one'),
                    (1, 'two'),
                    (2, 'one'),
                    (1, 'two')],
                   names=['foo', 'bar'])
        >>> idx.set_codes([0, 0, 1, 1], level='bar')
        MultiIndex([(1, 'one'),
                    (1, 'one'),
                    (2, 'two'),
                    (2, 'two')],
                   names=['foo', 'bar'])
        >>> idx.set_codes([[1, 0, 1, 0], [0, 0, 1, 1]], level=[0, 1])
        MultiIndex([(2, 'one'),
                    (1, 'one'),
                    (2, 'two'),
                    (1, 'two')],
                   names=['foo', 'bar'])
        """
        if level is not None and not is_list_like(level):
            if not is_list_like(codes):
                raise TypeError("Codes must be list-like")
            if is_list_like(codes[0]):
                raise TypeError("Codes must be list-like")
            level = [level]
            codes = [codes]
        elif level is None or is_list_like(level):
            if not is_list_like(codes) or not is_list_like(codes[0]):
                raise TypeError("Codes must be list of lists-like")

        if inplace:
            idx = self
        else:
            idx = self._shallow_copy()
        idx._reset_identity()
        idx._set_codes(codes, level=level, verify_integrity=verify_integrity)
        if not inplace:
            return idx

    def copy(
        self,
        names=None,
        dtype=None,
        levels=None,
        codes=None,
        deep=False,
        _set_identity=False,
        **kwargs,
    ):
        """
        Make a copy of this object. Names, dtype, levels and codes can be
        passed and will be set on new copy.

        Parameters
        ----------
        names : sequence, optional
        dtype : numpy dtype or pandas type, optional
        levels : sequence, optional
        codes : sequence, optional

        Returns
        -------
        copy : MultiIndex

        Notes
        -----
        In most cases, there should be no functional difference from using
        ``deep``, but if ``deep`` is passed it will attempt to deepcopy.
        This could be potentially expensive on large MultiIndex objects.
        """
        name = kwargs.get("name")
        names = self._validate_names(name=name, names=names, deep=deep)
        if "labels" in kwargs:
            raise TypeError("'labels' argument has been removed; use 'codes' instead")
        if deep:
            from copy import deepcopy

            if levels is None:
                levels = deepcopy(self.levels)
            if codes is None:
                codes = deepcopy(self.codes)
        else:
            if levels is None:
                levels = self.levels
            if codes is None:
                codes = self.codes
        return MultiIndex(
            levels=levels,
            codes=codes,
            names=names,
            sortorder=self.sortorder,
            verify_integrity=False,
            _set_identity=_set_identity,
        )

    def __array__(self, dtype=None):
        """ the array interface, return my values """
        return self.values

    def view(self, cls=None):
        """ this is defined as a copy with the same identity """
        result = self.copy()
        result._id = self._id
        return result

    def _shallow_copy_with_infer(self, values, **kwargs):
        # On equal MultiIndexes the difference is empty.
        # Therefore, an empty MultiIndex is returned GH13490
        if len(values) == 0:
            return MultiIndex(
                levels=[[] for _ in range(self.nlevels)],
                codes=[[] for _ in range(self.nlevels)],
                **kwargs,
            )
        return self._shallow_copy(values, **kwargs)

    @Appender(_index_shared_docs["contains"] % _index_doc_kwargs)
    def __contains__(self, key) -> bool:
        hash(key)
        try:
            self.get_loc(key)
            return True
        except (LookupError, TypeError, ValueError):
            return False

    @Appender(_index_shared_docs["_shallow_copy"])
    def _shallow_copy(self, values=None, **kwargs):
        if values is not None:
            names = kwargs.pop("names", kwargs.pop("name", self.names))
            # discards freq
            kwargs.pop("freq", None)
            return MultiIndex.from_tuples(values, names=names, **kwargs)
        return self.copy(**kwargs)

    @cache_readonly
    def dtype(self) -> np.dtype:
        return np.dtype("O")

    def _is_memory_usage_qualified(self) -> bool:
        """ return a boolean if we need a qualified .info display """

        def f(l):
            return "mixed" in l or "string" in l or "unicode" in l

        return any(f(l) for l in self._inferred_type_levels)

    @Appender(Index.memory_usage.__doc__)
    def memory_usage(self, deep: bool = False) -> int:
        # we are overwriting our base class to avoid
        # computing .values here which could materialize
        # a tuple representation unnecessarily
        return self._nbytes(deep)

    @cache_readonly
    def nbytes(self) -> int:
        """ return the number of bytes in the underlying data """
        return self._nbytes(False)

    def _nbytes(self, deep: bool = False) -> int:
        """
        return the number of bytes in the underlying data
        deeply introspect the level data if deep=True

        include the engine hashtable

        *this is in internal routine*

        """

        # for implementations with no useful getsizeof (PyPy)
        objsize = 24

        level_nbytes = sum(i.memory_usage(deep=deep) for i in self.levels)
        label_nbytes = sum(i.nbytes for i in self.codes)
        names_nbytes = sum(getsizeof(i, objsize) for i in self.names)
        result = level_nbytes + label_nbytes + names_nbytes

        # include our engine hashtable
        result += self._engine.sizeof(deep=deep)
        return result

    # --------------------------------------------------------------------
    # Rendering Methods
    def _formatter_func(self, tup):
        """
        Formats each item in tup according to its level's formatter function.
        """
        formatter_funcs = [level._formatter_func for level in self.levels]
        return tuple(func(val) for func, val in zip(formatter_funcs, tup))

    def _format_data(self, name=None):
        """
        Return the formatted data as a unicode string
        """
        return format_object_summary(
            self, self._formatter_func, name=name, line_break_each_value=True
        )

    def _format_attrs(self):
        """
        Return a list of tuples of the (attr,formatted_value).
        """
        return format_object_attrs(self, include_dtype=False)

    def _format_native_types(self, na_rep="nan", **kwargs):
        new_levels = []
        new_codes = []

        # go through the levels and format them
        for level, level_codes in zip(self.levels, self.codes):
            level = level._format_native_types(na_rep=na_rep, **kwargs)
            # add nan values, if there are any
            mask = level_codes == -1
            if mask.any():
                nan_index = len(level)
                level = np.append(level, na_rep)
                assert not level_codes.flags.writeable  # i.e. copy is needed
                level_codes = level_codes.copy()  # make writeable
                level_codes[mask] = nan_index
            new_levels.append(level)
            new_codes.append(level_codes)

        if len(new_levels) == 1:
            # a single-level multi-index
            return Index(new_levels[0].take(new_codes[0]))._format_native_types()
        else:
            # reconstruct the multi-index
            mi = MultiIndex(
                levels=new_levels,
                codes=new_codes,
                names=self.names,
                sortorder=self.sortorder,
                verify_integrity=False,
            )
            return mi.values

    def format(
        self,
        space=2,
        sparsify=None,
        adjoin=True,
        names=False,
        na_rep=None,
        formatter=None,
    ):
        if len(self) == 0:
            return []

        stringified_levels = []
        for lev, level_codes in zip(self.levels, self.codes):
            na = na_rep if na_rep is not None else _get_na_rep(lev.dtype.type)

            if len(lev) > 0:

                formatted = lev.take(level_codes).format(formatter=formatter)

                # we have some NA
                mask = level_codes == -1
                if mask.any():
                    formatted = np.array(formatted, dtype=object)
                    formatted[mask] = na
                    formatted = formatted.tolist()

            else:
                # weird all NA case
                formatted = [
                    pprint_thing(na if isna(x) else x, escape_chars=("\t", "\r", "\n"))
                    for x in algos.take_1d(lev._values, level_codes)
                ]
            stringified_levels.append(formatted)

        result_levels = []
        for lev, name in zip(stringified_levels, self.names):
            level = []

            if names:
                level.append(
                    pprint_thing(name, escape_chars=("\t", "\r", "\n"))
                    if name is not None
                    else ""
                )

            level.extend(np.array(lev, dtype=object))
            result_levels.append(level)

        if sparsify is None:
            sparsify = get_option("display.multi_sparse")

        if sparsify:
            sentinel = ""
            # GH3547
            # use value of sparsify as sentinel,  unless it's an obvious
            # "Truthy" value
            if sparsify not in [True, 1]:
                sentinel = sparsify
            # little bit of a kludge job for #1217
            result_levels = _sparsify(
                result_levels, start=int(names), sentinel=sentinel
            )

        if adjoin:
            from pandas.io.formats.format import _get_adjustment

            adj = _get_adjustment()
            return adj.adjoin(space, *result_levels).split("\n")
        else:
            return result_levels

    # --------------------------------------------------------------------

    def __len__(self) -> int:
        return len(self.codes[0])

    def _get_names(self):
        return FrozenList(self._names)

    def _set_names(self, names, level=None, validate=True):
        """
        Set new names on index. Each name has to be a hashable type.

        Parameters
        ----------
        values : str or sequence
            name(s) to set
        level : int, level name, or sequence of int/level names (default None)
            If the index is a MultiIndex (hierarchical), level(s) to set (None
            for all levels).  Otherwise level must be None
        validate : boolean, default True
            validate that the names match level lengths

        Raises
        ------
        TypeError if each name is not hashable.

        Notes
        -----
        sets names on levels. WARNING: mutates!

        Note that you generally want to set this *after* changing levels, so
        that it only acts on copies
        """
        # GH 15110
        # Don't allow a single string for names in a MultiIndex
        if names is not None and not is_list_like(names):
            raise ValueError("Names should be list-like for a MultiIndex")
        names = list(names)

        if validate:
            if level is not None and len(names) != len(level):
                raise ValueError("Length of names must match length of level.")
            if level is None and len(names) != self.nlevels:
                raise ValueError(
                    "Length of names must match number of levels in MultiIndex."
                )

        if level is None:
            level = range(self.nlevels)
        else:
            level = [self._get_level_number(lev) for lev in level]

        # set the name
        for lev, name in zip(level, names):
            if name is not None:
                # GH 20527
                # All items in 'names' need to be hashable:
                if not is_hashable(name):
                    raise TypeError(
                        f"{type(self).__name__}.name must be a hashable type"
                    )
            self._names[lev] = name

    names = property(
        fset=_set_names, fget=_get_names, doc="""\nNames of levels in MultiIndex.\n"""
    )

    @Appender(_index_shared_docs["_get_grouper_for_level"])
    def _get_grouper_for_level(self, mapper, level):
        indexer = self.codes[level]
        level_index = self.levels[level]

        if mapper is not None:
            # Handle group mapping function and return
            level_values = self.levels[level].take(indexer)
            grouper = level_values.map(mapper)
            return grouper, None, None

        codes, uniques = algos.factorize(indexer, sort=True)

        if len(uniques) > 0 and uniques[0] == -1:
            # Handle NAs
            mask = indexer != -1
            ok_codes, uniques = algos.factorize(indexer[mask], sort=True)

            codes = np.empty(len(indexer), dtype=indexer.dtype)
            codes[mask] = ok_codes
            codes[~mask] = -1

        if len(uniques) < len(level_index):
            # Remove unobserved levels from level_index
            level_index = level_index.take(uniques)

        if len(level_index):
            grouper = level_index.take(codes)
        else:
            grouper = level_index.take(codes, fill_value=True)

        return grouper, codes, level_index

    @property
    def _constructor(self):
        return MultiIndex.from_tuples

    @cache_readonly
    def inferred_type(self) -> str:
        return "mixed"

    def _get_level_number(self, level) -> int:
        count = self.names.count(level)
        if (count > 1) and not is_integer(level):
            raise ValueError(
                f"The name {level} occurs multiple times, use a level number"
            )
        try:
            level = self.names.index(level)
        except ValueError:
            if not is_integer(level):
                raise KeyError(f"Level {level} not found")
            elif level < 0:
                level += self.nlevels
                if level < 0:
                    orig_level = level - self.nlevels
                    raise IndexError(
                        f"Too many levels: Index has only {self.nlevels} levels,"
                        f" {orig_level} is not a valid level number"
                    )
            # Note: levels are zero-based
            elif level >= self.nlevels:
                raise IndexError(
                    f"Too many levels: Index has only {self.nlevels} levels, "
                    f"not {level + 1}"
                )
        return level

    _tuples = None

    @cache_readonly
    def _engine(self):
        # Calculate the number of bits needed to represent labels in each
        # level, as log2 of their sizes (including -1 for NaN):
        sizes = np.ceil(np.log2([len(l) + 1 for l in self.levels]))

        # Sum bit counts, starting from the _right_....
        lev_bits = np.cumsum(sizes[::-1])[::-1]

        # ... in order to obtain offsets such that sorting the combination of
        # shifted codes (one for each level, resulting in a unique integer) is
        # equivalent to sorting lexicographically the codes themselves. Notice
        # that each level needs to be shifted by the number of bits needed to
        # represent the _previous_ ones:
        offsets = np.concatenate([lev_bits[1:], [0]]).astype("uint64")

        # Check the total number of bits needed for our representation:
        if lev_bits[0] > 64:
            # The levels would overflow a 64 bit uint - use Python integers:
            return MultiIndexPyIntEngine(self.levels, self.codes, offsets)
        return MultiIndexUIntEngine(self.levels, self.codes, offsets)

    @property
    def values(self):
        if self._tuples is not None:
            return self._tuples

        values = []

        for i in range(self.nlevels):
            vals = self._get_level_values(i)
            if is_categorical_dtype(vals):
                vals = vals._internal_get_values()
            if isinstance(vals.dtype, ExtensionDtype) or hasattr(vals, "_box_values"):
                vals = vals.astype(object)
            vals = np.array(vals, copy=False)
            values.append(vals)

        self._tuples = lib.fast_zip(values)
        return self._tuples

    @cache_readonly
    def is_monotonic_increasing(self) -> bool:
        """
        return if the index is monotonic increasing (only equal or
        increasing) values.
        """

        if all(x.is_monotonic for x in self.levels):
            # If each level is sorted, we can operate on the codes directly. GH27495
            return libalgos.is_lexsorted(
                [x.astype("int64", copy=False) for x in self.codes]
            )

        # reversed() because lexsort() wants the most significant key last.
        values = [
            self._get_level_values(i).values for i in reversed(range(len(self.levels)))
        ]
        try:
            sort_order = np.lexsort(values)
            return Index(sort_order).is_monotonic
        except TypeError:

            # we have mixed types and np.lexsort is not happy
            return Index(self.values).is_monotonic

    @cache_readonly
    def is_monotonic_decreasing(self) -> bool:
        """
        return if the index is monotonic decreasing (only equal or
        decreasing) values.
        """
        # monotonic decreasing if and only if reverse is monotonic increasing
        return self[::-1].is_monotonic_increasing

    @cache_readonly
    def _have_mixed_levels(self):
        """ return a boolean list indicated if we have mixed levels """
        return ["mixed" in l for l in self._inferred_type_levels]

    @cache_readonly
    def _inferred_type_levels(self):
        """ return a list of the inferred types, one for each level """
        return [i.inferred_type for i in self.levels]

    @cache_readonly
    def _hashed_values(self):
        """ return a uint64 ndarray of my hashed values """
        return hash_tuples(self)

    def _hashed_indexing_key(self, key):
        """
        validate and return the hash for the provided key

        *this is internal for use for the cython routines*

        Parameters
        ----------
        key : string or tuple

        Returns
        -------
        np.uint64

        Notes
        -----
        we need to stringify if we have mixed levels
        """

        if not isinstance(key, tuple):
            return hash_tuples(key)

        if not len(key) == self.nlevels:
            raise KeyError

        def f(k, stringify):
            if stringify and not isinstance(k, str):
                k = str(k)
            return k

        key = tuple(
            f(k, stringify) for k, stringify in zip(key, self._have_mixed_levels)
        )
        return hash_tuple(key)

    @Appender(Index.duplicated.__doc__)
    def duplicated(self, keep="first"):
        shape = map(len, self.levels)
        ids = get_group_index(self.codes, shape, sort=False, xnull=False)

        return duplicated_int64(ids, keep)

    def fillna(self, value=None, downcast=None):
        """
        fillna is not implemented for MultiIndex
        """
        raise NotImplementedError("isna is not defined for MultiIndex")

    @Appender(_index_shared_docs["dropna"])
    def dropna(self, how="any"):
        nans = [level_codes == -1 for level_codes in self.codes]
        if how == "any":
            indexer = np.any(nans, axis=0)
        elif how == "all":
            indexer = np.all(nans, axis=0)
        else:
            raise ValueError(f"invalid how option: {how}")

        new_codes = [level_codes[~indexer] for level_codes in self.codes]
        return self.copy(codes=new_codes, deep=True)

    def get_value(self, series, key):
        # Label-based
        s = com.values_from_object(series)
        k = com.values_from_object(key)

        def _try_mi(k):
            # TODO: what if a level contains tuples??
            loc = self.get_loc(k)
            new_values = series._values[loc]
            new_index = self[loc]
            new_index = maybe_droplevels(new_index, k)
            return series._constructor(
                new_values, index=new_index, name=series.name
            ).__finalize__(self)

        try:
            return self._engine.get_value(s, k)
        except KeyError as e1:
            try:
                return _try_mi(key)
            except KeyError:
                pass

            try:
                return libindex.get_value_at(s, k)
            except IndexError:
                raise
            except TypeError:
                # generator/iterator-like
                if is_iterator(key):
                    raise InvalidIndexError(key)
                else:
                    raise e1
            except Exception:  # pragma: no cover
                raise e1
        except TypeError:

            # a Timestamp will raise a TypeError in a multi-index
            # rather than a KeyError, try it here
            # note that a string that 'looks' like a Timestamp will raise
            # a KeyError! (GH5725)
            if isinstance(key, (datetime.datetime, np.datetime64, str)):
                try:
                    return _try_mi(key)
                except KeyError:
                    raise
                except (IndexError, ValueError, TypeError):
                    pass

                try:
                    return _try_mi(Timestamp(key))
                except (
                    KeyError,
                    TypeError,
                    IndexError,
                    ValueError,
                    tslibs.OutOfBoundsDatetime,
                ):
                    pass

            raise InvalidIndexError(key)

    def _get_level_values(self, level, unique=False):
        """
        Return vector of label values for requested level,
        equal to the length of the index

        **this is an internal method**

        Parameters
        ----------
        level : int level
        unique : bool, default False
            if True, drop duplicated values

        Returns
        -------
        values : ndarray
        """

        lev = self.levels[level]
        level_codes = self.codes[level]
        name = self._names[level]
        if unique:
            level_codes = algos.unique(level_codes)
        filled = algos.take_1d(lev._values, level_codes, fill_value=lev._na_value)
        return lev._shallow_copy(filled, name=name)

    def get_level_values(self, level):
        """
        Return vector of label values for requested level,
        equal to the length of the index.

        Parameters
        ----------
        level : int or str
            ``level`` is either the integer position of the level in the
            MultiIndex, or the name of the level.

        Returns
        -------
        values : Index
            Values is a level of this MultiIndex converted to
            a single :class:`Index` (or subclass thereof).

        Examples
        --------

        Create a MultiIndex:

        >>> mi = pd.MultiIndex.from_arrays((list('abc'), list('def')))
        >>> mi.names = ['level_1', 'level_2']

        Get level values by supplying level as either integer or name:

        >>> mi.get_level_values(0)
        Index(['a', 'b', 'c'], dtype='object', name='level_1')
        >>> mi.get_level_values('level_2')
        Index(['d', 'e', 'f'], dtype='object', name='level_2')
        """
        level = self._get_level_number(level)
        values = self._get_level_values(level)
        return values

    @Appender(_index_shared_docs["index_unique"] % _index_doc_kwargs)
    def unique(self, level=None):

        if level is None:
            return super().unique()
        else:
            level = self._get_level_number(level)
            return self._get_level_values(level=level, unique=True)

    def _to_safe_for_reshape(self):
        """ convert to object if we are a categorical """
        return self.set_levels([i._to_safe_for_reshape() for i in self.levels])

    def to_frame(self, index=True, name=None):
        """
        Create a DataFrame with the levels of the MultiIndex as columns.

        Column ordering is determined by the DataFrame constructor with data as
        a dict.

        .. versionadded:: 0.24.0

        Parameters
        ----------
        index : bool, default True
            Set the index of the returned DataFrame as the original MultiIndex.

        name : list / sequence of strings, optional
            The passed names should substitute index level names.

        Returns
        -------
        DataFrame : a DataFrame containing the original MultiIndex data.

        See Also
        --------
        DataFrame
        """

        from pandas import DataFrame

        if name is not None:
            if not is_list_like(name):
                raise TypeError("'name' must be a list / sequence of column names.")

            if len(name) != len(self.levels):
                raise ValueError(
                    "'name' should have same length as number of levels on index."
                )
            idx_names = name
        else:
            idx_names = self.names

        # Guarantee resulting column order - PY36+ dict maintains insertion order
        result = DataFrame(
            {
                (level if lvlname is None else lvlname): self._get_level_values(level)
                for lvlname, level in zip(idx_names, range(len(self.levels)))
            },
            copy=False,
        )

        if index:
            result.index = self
        return result

    def to_flat_index(self):
        """
        Convert a MultiIndex to an Index of Tuples containing the level values.

        .. versionadded:: 0.24.0

        Returns
        -------
        pd.Index
            Index with the MultiIndex data represented in Tuples.

        Notes
        -----
        This method will simply return the caller if called by anything other
        than a MultiIndex.

        Examples
        --------
        >>> index = pd.MultiIndex.from_product(
        ...     [['foo', 'bar'], ['baz', 'qux']],
        ...     names=['a', 'b'])
        >>> index.to_flat_index()
        Index([('foo', 'baz'), ('foo', 'qux'),
               ('bar', 'baz'), ('bar', 'qux')],
              dtype='object')
        """
        return Index(self.values, tupleize_cols=False)

    @property
    def is_all_dates(self) -> bool:
        return False

    def is_lexsorted(self) -> bool:
        """
        Return True if the codes are lexicographically sorted.

        Returns
        -------
        bool
        """
        return self.lexsort_depth == self.nlevels

    @cache_readonly
    def lexsort_depth(self):
        if self.sortorder is not None:
            return self.sortorder

        return self._lexsort_depth()

    def _lexsort_depth(self) -> int:
        """
        Compute and return the lexsort_depth, the number of levels of the
        MultiIndex that are sorted lexically

        Returns
        ------
        int
        """
        int64_codes = [ensure_int64(level_codes) for level_codes in self.codes]
        for k in range(self.nlevels, 0, -1):
            if libalgos.is_lexsorted(int64_codes[:k]):
                return k
        return 0

    def _sort_levels_monotonic(self):
        """
        This is an *internal* function.

        Create a new MultiIndex from the current to monotonically sorted
        items IN the levels. This does not actually make the entire MultiIndex
        monotonic, JUST the levels.

        The resulting MultiIndex will have the same outward
        appearance, meaning the same .values and ordering. It will also
        be .equals() to the original.

        Returns
        -------
        MultiIndex

        Examples
        --------

        >>> mi = pd.MultiIndex(levels=[['a', 'b'], ['bb', 'aa']],
        ...                    codes=[[0, 0, 1, 1], [0, 1, 0, 1]])
        >>> mi
        MultiIndex([('a', 'bb'),
                    ('a', 'aa'),
                    ('b', 'bb'),
                    ('b', 'aa')],
                   )

        >>> mi.sort_values()
        MultiIndex([('a', 'aa'),
                    ('a', 'bb'),
                    ('b', 'aa'),
                    ('b', 'bb')],
                   )
        """

        if self.is_lexsorted() and self.is_monotonic:
            return self

        new_levels = []
        new_codes = []

        for lev, level_codes in zip(self.levels, self.codes):

            if not lev.is_monotonic:
                try:
                    # indexer to reorder the levels
                    indexer = lev.argsort()
                except TypeError:
                    pass
                else:
                    lev = lev.take(indexer)

                    # indexer to reorder the level codes
                    indexer = ensure_int64(indexer)
                    ri = lib.get_reverse_indexer(indexer, len(indexer))
                    level_codes = algos.take_1d(ri, level_codes)

            new_levels.append(lev)
            new_codes.append(level_codes)

        return MultiIndex(
            new_levels,
            new_codes,
            names=self.names,
            sortorder=self.sortorder,
            verify_integrity=False,
        )

    def remove_unused_levels(self):
        """
        Create a new MultiIndex from the current that removes
        unused levels, meaning that they are not expressed in the labels.

        The resulting MultiIndex will have the same outward
        appearance, meaning the same .values and ordering. It will also
        be .equals() to the original.

        Returns
        -------
        MultiIndex

        Examples
        --------
        >>> mi = pd.MultiIndex.from_product([range(2), list('ab')])
        >>> mi
        MultiIndex([(0, 'a'),
                    (0, 'b'),
                    (1, 'a'),
                    (1, 'b')],
                   )

        >>> mi[2:]
        MultiIndex([(1, 'a'),
                    (1, 'b')],
                   )

        The 0 from the first level is not represented
        and can be removed

        >>> mi2 = mi[2:].remove_unused_levels()
        >>> mi2.levels
        FrozenList([[1], ['a', 'b']])
        """

        new_levels = []
        new_codes = []

        changed = False
        for lev, level_codes in zip(self.levels, self.codes):

            # Since few levels are typically unused, bincount() is more
            # efficient than unique() - however it only accepts positive values
            # (and drops order):
            uniques = np.where(np.bincount(level_codes + 1) > 0)[0] - 1
            has_na = int(len(uniques) and (uniques[0] == -1))

            if len(uniques) != len(lev) + has_na:
                # We have unused levels
                changed = True

                # Recalculate uniques, now preserving order.
                # Can easily be cythonized by exploiting the already existing
                # "uniques" and stop parsing "level_codes" when all items
                # are found:
                uniques = algos.unique(level_codes)
                if has_na:
                    na_idx = np.where(uniques == -1)[0]
                    # Just ensure that -1 is in first position:
                    uniques[[0, na_idx[0]]] = uniques[[na_idx[0], 0]]

                # codes get mapped from uniques to 0:len(uniques)
                # -1 (if present) is mapped to last position
                code_mapping = np.zeros(len(lev) + has_na)
                # ... and reassigned value -1:
                code_mapping[uniques] = np.arange(len(uniques)) - has_na

                level_codes = code_mapping[level_codes]

                # new levels are simple
                lev = lev.take(uniques[has_na:])

            new_levels.append(lev)
            new_codes.append(level_codes)

        result = self.view()

        if changed:
            result._reset_identity()
            result._set_levels(new_levels, validate=False)
            result._set_codes(new_codes, validate=False)

        return result

    @property
    def nlevels(self) -> int:
        """
        Integer number of levels in this MultiIndex.
        """
        return len(self._levels)

    @property
    def levshape(self):
        """
        A tuple with the length of each level.
        """
        return tuple(len(x) for x in self.levels)

    def __reduce__(self):
        """Necessary for making this object picklable"""
        d = dict(
            levels=list(self.levels),
            codes=list(self.codes),
            sortorder=self.sortorder,
            names=list(self.names),
        )
        return ibase._new_Index, (type(self), d), None

    def __setstate__(self, state):
        """Necessary for making this object picklable"""

        if isinstance(state, dict):
            levels = state.get("levels")
            codes = state.get("codes")
            sortorder = state.get("sortorder")
            names = state.get("names")

        elif isinstance(state, tuple):

            nd_state, own_state = state
            levels, codes, sortorder, names = own_state

        self._set_levels([Index(x) for x in levels], validate=False)
        self._set_codes(codes)
        new_codes = self._verify_integrity()
        self._set_codes(new_codes)
        self._set_names(names)
        self.sortorder = sortorder
        self._reset_identity()

    def __getitem__(self, key):
        if is_scalar(key):
            key = com.cast_scalar_indexer(key)

            retval = []
            for lev, level_codes in zip(self.levels, self.codes):
                if level_codes[key] == -1:
                    retval.append(np.nan)
                else:
                    retval.append(lev[level_codes[key]])

            return tuple(retval)
        else:
            if com.is_bool_indexer(key):
                key = np.asarray(key, dtype=bool)
                sortorder = self.sortorder
            else:
                # cannot be sure whether the result will be sorted
                sortorder = None

                if isinstance(key, Index):
                    key = np.asarray(key)

            new_codes = [level_codes[key] for level_codes in self.codes]

            return MultiIndex(
                levels=self.levels,
                codes=new_codes,
                names=self.names,
                sortorder=sortorder,
                verify_integrity=False,
            )

    @Appender(_index_shared_docs["take"] % _index_doc_kwargs)
    def take(self, indices, axis=0, allow_fill=True, fill_value=None, **kwargs):
        nv.validate_take(tuple(), kwargs)
        indices = ensure_platform_int(indices)
        taken = self._assert_take_fillable(
            self.codes,
            indices,
            allow_fill=allow_fill,
            fill_value=fill_value,
            na_value=-1,
        )
        return MultiIndex(
            levels=self.levels, codes=taken, names=self.names, verify_integrity=False
        )

    def _assert_take_fillable(
        self, values, indices, allow_fill=True, fill_value=None, na_value=None
    ):
        """ Internal method to handle NA filling of take """
        # only fill if we are passing a non-None fill_value
        if allow_fill and fill_value is not None:
            if (indices < -1).any():
                msg = (
                    "When allow_fill=True and fill_value is not None, "
                    "all indices must be >= -1"
                )
                raise ValueError(msg)
            taken = [lab.take(indices) for lab in self.codes]
            mask = indices == -1
            if mask.any():
                masked = []
                for new_label in taken:
                    label_values = new_label
                    label_values[mask] = na_value
                    masked.append(np.asarray(label_values))
                taken = masked
        else:
            taken = [lab.take(indices) for lab in self.codes]
        return taken

    def append(self, other):
        """
        Append a collection of Index options together

        Parameters
        ----------
        other : Index or list/tuple of indices

        Returns
        -------
        appended : Index
        """
        if not isinstance(other, (list, tuple)):
            other = [other]

        if all(
            (isinstance(o, MultiIndex) and o.nlevels >= self.nlevels) for o in other
        ):
            arrays = []
            for i in range(self.nlevels):
                label = self._get_level_values(i)
                appended = [o._get_level_values(i) for o in other]
                arrays.append(label.append(appended))
            return MultiIndex.from_arrays(arrays, names=self.names)

        to_concat = (self.values,) + tuple(k._values for k in other)
        new_tuples = np.concatenate(to_concat)

        # if all(isinstance(x, MultiIndex) for x in other):
        try:
            return MultiIndex.from_tuples(new_tuples, names=self.names)
        except (TypeError, IndexError):
            return Index(new_tuples)

    def argsort(self, *args, **kwargs):
        return self.values.argsort(*args, **kwargs)

    @Appender(_index_shared_docs["repeat"] % _index_doc_kwargs)
    def repeat(self, repeats, axis=None):
        nv.validate_repeat(tuple(), dict(axis=axis))
        repeats = ensure_platform_int(repeats)
        return MultiIndex(
            levels=self.levels,
            codes=[
                level_codes.view(np.ndarray).astype(np.intp).repeat(repeats)
                for level_codes in self.codes
            ],
            names=self.names,
            sortorder=self.sortorder,
            verify_integrity=False,
        )

    def where(self, cond, other=None):
        raise NotImplementedError(".where is not supported for MultiIndex operations")

    def drop(self, codes, level=None, errors="raise"):
        """
        Make new MultiIndex with passed list of codes deleted

        Parameters
        ----------
        codes : array-like
            Must be a list of tuples
        level : int or level name, default None
        errors : str, default 'raise'

        Returns
        -------
        dropped : MultiIndex
        """
        if level is not None:
            return self._drop_from_level(codes, level, errors)

        if not isinstance(codes, (np.ndarray, Index)):
            try:
                codes = com.index_labels_to_array(codes)
            except ValueError:
                pass

        inds = []
        for level_codes in codes:
            try:
                loc = self.get_loc(level_codes)
                # get_loc returns either an integer, a slice, or a boolean
                # mask
                if isinstance(loc, int):
                    inds.append(loc)
                elif isinstance(loc, slice):
                    inds.extend(range(loc.start, loc.stop))
                elif com.is_bool_indexer(loc):
                    if self.lexsort_depth == 0:
                        warnings.warn(
                            "dropping on a non-lexsorted multi-index "
                            "without a level parameter may impact performance.",
                            PerformanceWarning,
                            stacklevel=3,
                        )
                    loc = loc.nonzero()[0]
                    inds.extend(loc)
                else:
                    msg = f"unsupported indexer of type {type(loc)}"
                    raise AssertionError(msg)
            except KeyError:
                if errors != "ignore":
                    raise

        return self.delete(inds)

    def _drop_from_level(self, codes, level, errors="raise"):
        codes = com.index_labels_to_array(codes)
        i = self._get_level_number(level)
        index = self.levels[i]
        values = index.get_indexer(codes)

        mask = ~algos.isin(self.codes[i], values)
        if mask.all() and errors != "ignore":
            raise KeyError(f"labels {codes} not found in level")

        return self[mask]

    def swaplevel(self, i=-2, j=-1):
        """
        Swap level i with level j.

        Calling this method does not change the ordering of the values.

        Parameters
        ----------
        i : int, str, default -2
            First level of index to be swapped. Can pass level name as string.
            Type of parameters can be mixed.
        j : int, str, default -1
            Second level of index to be swapped. Can pass level name as string.
            Type of parameters can be mixed.

        Returns
        -------
        MultiIndex
            A new MultiIndex.

        See Also
        --------
        Series.swaplevel : Swap levels i and j in a MultiIndex.
        Dataframe.swaplevel : Swap levels i and j in a MultiIndex on a
            particular axis.

        Examples
        --------
        >>> mi = pd.MultiIndex(levels=[['a', 'b'], ['bb', 'aa']],
        ...                    codes=[[0, 0, 1, 1], [0, 1, 0, 1]])
        >>> mi
        MultiIndex([('a', 'bb'),
                    ('a', 'aa'),
                    ('b', 'bb'),
                    ('b', 'aa')],
                   )
        >>> mi.swaplevel(0, 1)
        MultiIndex([('bb', 'a'),
                    ('aa', 'a'),
                    ('bb', 'b'),
                    ('aa', 'b')],
                   )
        """
        new_levels = list(self.levels)
        new_codes = list(self.codes)
        new_names = list(self.names)

        i = self._get_level_number(i)
        j = self._get_level_number(j)

        new_levels[i], new_levels[j] = new_levels[j], new_levels[i]
        new_codes[i], new_codes[j] = new_codes[j], new_codes[i]
        new_names[i], new_names[j] = new_names[j], new_names[i]

        return MultiIndex(
            levels=new_levels, codes=new_codes, names=new_names, verify_integrity=False
        )

    def reorder_levels(self, order):
        """
        Rearrange levels using input order. May not drop or duplicate levels.

        Parameters
        ----------

        Returns
        -------
        MultiIndex
        """
        order = [self._get_level_number(i) for i in order]
        if len(order) != self.nlevels:
            raise AssertionError(
                f"Length of order must be same as number of levels ({self.nlevels}),"
                f" got {len(order)}"
            )
        new_levels = [self.levels[i] for i in order]
        new_codes = [self.codes[i] for i in order]
        new_names = [self.names[i] for i in order]

        return MultiIndex(
            levels=new_levels, codes=new_codes, names=new_names, verify_integrity=False
        )

    def _get_codes_for_sorting(self):
        """
        we categorizing our codes by using the
        available categories (all, not just observed)
        excluding any missing ones (-1); this is in preparation
        for sorting, where we need to disambiguate that -1 is not
        a valid valid
        """

        def cats(level_codes):
            return np.arange(
                np.array(level_codes).max() + 1 if len(level_codes) else 0,
                dtype=level_codes.dtype,
            )

        return [
            Categorical.from_codes(level_codes, cats(level_codes), ordered=True)
            for level_codes in self.codes
        ]

    def sortlevel(self, level=0, ascending=True, sort_remaining=True):
        """
        Sort MultiIndex at the requested level. The result will respect the
        original ordering of the associated factor at that level.

        Parameters
        ----------
        level : list-like, int or str, default 0
            If a string is given, must be a name of the level.
            If list-like must be names or ints of levels.
        ascending : bool, default True
            False to sort in descending order.
            Can also be a list to specify a directed ordering.
        sort_remaining : sort by the remaining levels after level

        Returns
        -------
        sorted_index : pd.MultiIndex
            Resulting index.
        indexer : np.ndarray
            Indices of output values in original index.
        """
        if isinstance(level, (str, int)):
            level = [level]
        level = [self._get_level_number(lev) for lev in level]
        sortorder = None

        # we have a directed ordering via ascending
        if isinstance(ascending, list):
            if not len(level) == len(ascending):
                raise ValueError("level must have same length as ascending")

            indexer = lexsort_indexer(
                [self.codes[lev] for lev in level], orders=ascending
            )

        # level ordering
        else:

            codes = list(self.codes)
            shape = list(self.levshape)

            # partition codes and shape
            primary = tuple(codes[lev] for lev in level)
            primshp = tuple(shape[lev] for lev in level)

            # Reverse sorted to retain the order of
            # smaller indices that needs to be removed
            for lev in sorted(level, reverse=True):
                codes.pop(lev)
                shape.pop(lev)

            if sort_remaining:
                primary += primary + tuple(codes)
                primshp += primshp + tuple(shape)
            else:
                sortorder = level[0]

            indexer = indexer_from_factorized(primary, primshp, compress=False)

            if not ascending:
                indexer = indexer[::-1]

        indexer = ensure_platform_int(indexer)
        new_codes = [level_codes.take(indexer) for level_codes in self.codes]

        new_index = MultiIndex(
            codes=new_codes,
            levels=self.levels,
            names=self.names,
            sortorder=sortorder,
            verify_integrity=False,
        )

        return new_index, indexer

    def _convert_listlike_indexer(self, keyarr, kind=None):
        """
        Parameters
        ----------
        keyarr : list-like
            Indexer to convert.

        Returns
        -------
        tuple (indexer, keyarr)
            indexer is an ndarray or None if cannot convert
            keyarr are tuple-safe keys
        """
        indexer, keyarr = super()._convert_listlike_indexer(keyarr, kind=kind)

        # are we indexing a specific level
        if indexer is None and len(keyarr) and not isinstance(keyarr[0], tuple):
            level = 0
            _, indexer = self.reindex(keyarr, level=level)

            # take all
            if indexer is None:
                indexer = np.arange(len(self))

            check = self.levels[0].get_indexer(keyarr)
            mask = check == -1
            if mask.any():
                raise KeyError(f"{keyarr[mask]} not in index")

        return indexer, keyarr

    @Appender(_index_shared_docs["get_indexer"] % _index_doc_kwargs)
    def get_indexer(self, target, method=None, limit=None, tolerance=None):
        method = missing.clean_reindex_fill_method(method)
        target = ensure_index(target)

        # empty indexer
        if is_list_like(target) and not len(target):
            return ensure_platform_int(np.array([]))

        if not isinstance(target, MultiIndex):
            try:
                target = MultiIndex.from_tuples(target)
            except (TypeError, ValueError):

                # let's instead try with a straight Index
                if method is None:
                    return Index(self.values).get_indexer(
                        target, method=method, limit=limit, tolerance=tolerance
                    )

        if not self.is_unique:
            raise ValueError("Reindexing only valid with uniquely valued Index objects")

        if method == "pad" or method == "backfill":
            if tolerance is not None:
                raise NotImplementedError(
                    "tolerance not implemented yet for MultiIndex"
                )
            indexer = self._engine.get_indexer(target, method, limit)
        elif method == "nearest":
            raise NotImplementedError(
                "method='nearest' not implemented yet "
                "for MultiIndex; see GitHub issue 9365"
            )
        else:
            indexer = self._engine.get_indexer(target)

        return ensure_platform_int(indexer)

    @Appender(_index_shared_docs["get_indexer_non_unique"] % _index_doc_kwargs)
    def get_indexer_non_unique(self, target):
        return super().get_indexer_non_unique(target)

    def reindex(self, target, method=None, level=None, limit=None, tolerance=None):
        """
        Create index with target's values (move/add/delete values as necessary)

        Returns
        -------
        new_index : pd.MultiIndex
            Resulting index
        indexer : np.ndarray or None
            Indices of output values in original index.

        """
        # GH6552: preserve names when reindexing to non-named target
        # (i.e. neither Index nor Series).
        preserve_names = not hasattr(target, "names")

        if level is not None:
            if method is not None:
                raise TypeError("Fill method not supported if level passed")

            # GH7774: preserve dtype/tz if target is empty and not an Index.
            # target may be an iterator
            target = ibase._ensure_has_len(target)
            if len(target) == 0 and not isinstance(target, Index):
                idx = self.levels[level]
                attrs = idx._get_attributes_dict()
                attrs.pop("freq", None)  # don't preserve freq
                target = type(idx)._simple_new(np.empty(0, dtype=idx.dtype), **attrs)
            else:
                target = ensure_index(target)
            target, indexer, _ = self._join_level(
                target, level, how="right", return_indexers=True, keep_order=False
            )
        else:
            target = ensure_index(target)
            if self.equals(target):
                indexer = None
            else:
                if self.is_unique:
                    indexer = self.get_indexer(
                        target, method=method, limit=limit, tolerance=tolerance
                    )
                else:
                    raise ValueError("cannot handle a non-unique multi-index!")

        if not isinstance(target, MultiIndex):
            if indexer is None:
                target = self
            elif (indexer >= 0).all():
                target = self.take(indexer)
            else:
                # hopefully?
                target = MultiIndex.from_tuples(target)

        if (
            preserve_names
            and target.nlevels == self.nlevels
            and target.names != self.names
        ):
            target = target.copy(deep=False)
            target.names = self.names

        return target, indexer

    def get_slice_bound(
        self, label: Union[Hashable, Sequence[Hashable]], side: str, kind: str
    ) -> int:
        """
        For an ordered MultiIndex, compute slice bound
        that corresponds to given label.

        Returns leftmost (one-past-the-rightmost if `side=='right') position
        of given label.

        Parameters
        ----------
        label : object or tuple of objects
        side : {'left', 'right'}
        kind : {'loc', 'getitem'}

        Returns
        -------
        int
            Index of label.

        Notes
        -----
        This method only works if level 0 index of the MultiIndex is lexsorted.

        Examples
        --------
        >>> mi = pd.MultiIndex.from_arrays([list('abbc'), list('gefd')])

        Get the locations from the leftmost 'b' in the first level
        until the end of the multiindex:

        >>> mi.get_slice_bound('b', side="left", kind="loc")
        1

        Like above, but if you get the locations from the rightmost
        'b' in the first level and 'f' in the second level:

        >>> mi.get_slice_bound(('b','f'), side="right", kind="loc")
        3

        See Also
        --------
        MultiIndex.get_loc : Get location for a label or a tuple of labels.
        MultiIndex.get_locs : Get location for a label/slice/list/mask or a
                              sequence of such.
        """

        if not isinstance(label, tuple):
            label = (label,)
        return self._partial_tup_index(label, side=side)

    def slice_locs(self, start=None, end=None, step=None, kind=None):
        """
        For an ordered MultiIndex, compute the slice locations for input
        labels.

        The input labels can be tuples representing partial levels, e.g. for a
        MultiIndex with 3 levels, you can pass a single value (corresponding to
        the first level), or a 1-, 2-, or 3-tuple.

        Parameters
        ----------
        start : label or tuple, default None
            If None, defaults to the beginning
        end : label or tuple
            If None, defaults to the end
        step : int or None
            Slice step
        kind : string, optional, defaults None

        Returns
        -------
        (start, end) : (int, int)

        Notes
        -----
        This method only works if the MultiIndex is properly lexsorted. So,
        if only the first 2 levels of a 3-level MultiIndex are lexsorted,
        you can only pass two levels to ``.slice_locs``.

        Examples
        --------
        >>> mi = pd.MultiIndex.from_arrays([list('abbd'), list('deff')],
        ...                                names=['A', 'B'])

        Get the slice locations from the beginning of 'b' in the first level
        until the end of the multiindex:

        >>> mi.slice_locs(start='b')
        (1, 4)

        Like above, but stop at the end of 'b' in the first level and 'f' in
        the second level:

        >>> mi.slice_locs(start='b', end=('b', 'f'))
        (1, 3)

        See Also
        --------
        MultiIndex.get_loc : Get location for a label or a tuple of labels.
        MultiIndex.get_locs : Get location for a label/slice/list/mask or a
                              sequence of such.
        """
        # This function adds nothing to its parent implementation (the magic
        # happens in get_slice_bound method), but it adds meaningful doc.
        return super().slice_locs(start, end, step, kind=kind)

    def _partial_tup_index(self, tup, side="left"):
        if len(tup) > self.lexsort_depth:
            raise UnsortedIndexError(
                f"Key length ({len(tup)}) was greater than MultiIndex lexsort depth"
                f" ({self.lexsort_depth})"
            )

        n = len(tup)
        start, end = 0, len(self)
        zipped = zip(tup, self.levels, self.codes)
        for k, (lab, lev, labs) in enumerate(zipped):
            section = labs[start:end]

            if lab not in lev and not isna(lab):
                if not lev.is_type_compatible(lib.infer_dtype([lab], skipna=False)):
                    raise TypeError(f"Level type mismatch: {lab}")

                # short circuit
                loc = lev.searchsorted(lab, side=side)
                if side == "right" and loc >= 0:
                    loc -= 1
                return start + section.searchsorted(loc, side=side)

            idx = self._get_loc_single_level_index(lev, lab)
            if k < n - 1:
                end = start + section.searchsorted(idx, side="right")
                start = start + section.searchsorted(idx, side="left")
            else:
                return start + section.searchsorted(idx, side=side)

    def _get_loc_single_level_index(self, level_index: Index, key: Hashable) -> int:
        """
        If key is NA value, location of index unify as -1.

        Parameters
        ----------
        level_index: Index
        key : label

        Returns
        -------
        loc : int
            If key is NA value, loc is -1
            Else, location of key in index.

        See Also
        --------
        Index.get_loc : The get_loc method for (single-level) index.
        """

        if is_scalar(key) and isna(key):
            return -1
        else:
            return level_index.get_loc(key)

    def get_loc(self, key, method=None):
        """
        Get location for a label or a tuple of labels as an integer, slice or
        boolean mask.

        Parameters
        ----------
        key : label or tuple of labels (one for each level)
        method : None

        Returns
        -------
        loc : int, slice object or boolean mask
            If the key is past the lexsort depth, the return may be a
            boolean mask array, otherwise it is always a slice or int.

        See Also
        --------
        Index.get_loc : The get_loc method for (single-level) index.
        MultiIndex.slice_locs : Get slice location given start label(s) and
                                end label(s).
        MultiIndex.get_locs : Get location for a label/slice/list/mask or a
                              sequence of such.

        Notes
        -----
        The key cannot be a slice, list of same-level labels, a boolean mask,
        or a sequence of such. If you want to use those, use
        :meth:`MultiIndex.get_locs` instead.

        Examples
        --------
        >>> mi = pd.MultiIndex.from_arrays([list('abb'), list('def')])

        >>> mi.get_loc('b')
        slice(1, 3, None)

        >>> mi.get_loc(('b', 'e'))
        1
        """
        if method is not None:
            raise NotImplementedError(
                "only the default get_loc method is "
                "currently supported for MultiIndex"
            )

        def _maybe_to_slice(loc):
            """convert integer indexer to boolean mask or slice if possible"""
            if not isinstance(loc, np.ndarray) or loc.dtype != "int64":
                return loc

            loc = lib.maybe_indices_to_slice(loc, len(self))
            if isinstance(loc, slice):
                return loc

            mask = np.empty(len(self), dtype="bool")
            mask.fill(False)
            mask[loc] = True
            return mask

        if not isinstance(key, tuple):
            loc = self._get_level_indexer(key, level=0)
            return _maybe_to_slice(loc)

        keylen = len(key)
        if self.nlevels < keylen:
            raise KeyError(
                f"Key length ({keylen}) exceeds index depth ({self.nlevels})"
            )

        if keylen == self.nlevels and self.is_unique:
            return self._engine.get_loc(key)

        # -- partial selection or non-unique index
        # break the key into 2 parts based on the lexsort_depth of the index;
        # the first part returns a continuous slice of the index; the 2nd part
        # needs linear search within the slice
        i = self.lexsort_depth
        lead_key, follow_key = key[:i], key[i:]
        start, stop = (
            self.slice_locs(lead_key, lead_key) if lead_key else (0, len(self))
        )

        if start == stop:
            raise KeyError(key)

        if not follow_key:
            return slice(start, stop)

        warnings.warn(
            "indexing past lexsort depth may impact performance.",
            PerformanceWarning,
            stacklevel=10,
        )

        loc = np.arange(start, stop, dtype="int64")

        for i, k in enumerate(follow_key, len(lead_key)):
            mask = self.codes[i][loc] == self._get_loc_single_level_index(
                self.levels[i], k
            )
            if not mask.all():
                loc = loc[mask]
            if not len(loc):
                raise KeyError(key)

        return _maybe_to_slice(loc) if len(loc) != stop - start else slice(start, stop)

    def get_loc_level(self, key, level=0, drop_level: bool = True):
        """
        Get both the location for the requested label(s) and the
        resulting sliced index.

        Parameters
        ----------
        key : label or sequence of labels
        level : int/level name or list thereof, optional
        drop_level : bool, default True
            If ``False``, the resulting index will not drop any level.

        Returns
        -------
        loc : A 2-tuple where the elements are:
              Element 0: int, slice object or boolean array
              Element 1: The resulting sliced multiindex/index. If the key
              contains all levels, this will be ``None``.

        See Also
        --------
        MultiIndex.get_loc  : Get location for a label or a tuple of labels.
        MultiIndex.get_locs : Get location for a label/slice/list/mask or a
                              sequence of such.

        Examples
        --------
        >>> mi = pd.MultiIndex.from_arrays([list('abb'), list('def')],
        ...                                names=['A', 'B'])

        >>> mi.get_loc_level('b')
        (slice(1, 3, None), Index(['e', 'f'], dtype='object', name='B'))

        >>> mi.get_loc_level('e', level='B')
        (array([False,  True, False], dtype=bool),
        Index(['b'], dtype='object', name='A'))

        >>> mi.get_loc_level(['b', 'e'])
        (1, None)
        """

        # different name to distinguish from maybe_droplevels
        def maybe_mi_droplevels(indexer, levels, drop_level: bool):
            if not drop_level:
                return self[indexer]
            # kludgearound
            orig_index = new_index = self[indexer]
            levels = [self._get_level_number(i) for i in levels]
            for i in sorted(levels, reverse=True):
                try:
                    new_index = new_index.droplevel(i)
                except ValueError:

                    # no dropping here
                    return orig_index
            return new_index

        if isinstance(level, (tuple, list)):
            if len(key) != len(level):
                raise AssertionError(
                    "Key for location must have same length as number of levels"
                )
            result = None
            for lev, k in zip(level, key):
                loc, new_index = self.get_loc_level(k, level=lev)
                if isinstance(loc, slice):
                    mask = np.zeros(len(self), dtype=bool)
                    mask[loc] = True
                    loc = mask

                result = loc if result is None else result & loc

            return result, maybe_mi_droplevels(result, level, drop_level)

        level = self._get_level_number(level)

        # kludge for #1796
        if isinstance(key, list):
            key = tuple(key)

        if isinstance(key, tuple) and level == 0:

            try:
                if key in self.levels[0]:
                    indexer = self._get_level_indexer(key, level=level)
                    new_index = maybe_mi_droplevels(indexer, [0], drop_level)
                    return indexer, new_index
            except TypeError:
                pass

            if not any(isinstance(k, slice) for k in key):

                # partial selection
                # optionally get indexer to avoid re-calculation
                def partial_selection(key, indexer=None):
                    if indexer is None:
                        indexer = self.get_loc(key)
                    ilevels = [
                        i for i in range(len(key)) if key[i] != slice(None, None)
                    ]
                    return indexer, maybe_mi_droplevels(indexer, ilevels, drop_level)

                if len(key) == self.nlevels and self.is_unique:
                    # Complete key in unique index -> standard get_loc
                    try:
                        return (self._engine.get_loc(key), None)
                    except KeyError as e:
                        raise KeyError(key) from e
                else:
                    return partial_selection(key)
            else:
                indexer = None
                for i, k in enumerate(key):
                    if not isinstance(k, slice):
                        k = self._get_level_indexer(k, level=i)
                        if isinstance(k, slice):
                            # everything
                            if k.start == 0 and k.stop == len(self):
                                k = slice(None, None)
                        else:
                            k_index = k

                    if isinstance(k, slice):
                        if k == slice(None, None):
                            continue
                        else:
                            raise TypeError(key)

                    if indexer is None:
                        indexer = k_index
                    else:  # pragma: no cover
                        indexer &= k_index
                if indexer is None:
                    indexer = slice(None, None)
                ilevels = [i for i in range(len(key)) if key[i] != slice(None, None)]
                return indexer, maybe_mi_droplevels(indexer, ilevels, drop_level)
        else:
            indexer = self._get_level_indexer(key, level=level)
            return indexer, maybe_mi_droplevels(indexer, [level], drop_level)

    def _get_level_indexer(self, key, level=0, indexer=None):
        # return an indexer, boolean array or a slice showing where the key is
        # in the totality of values
        # if the indexer is provided, then use this

        level_index = self.levels[level]
        level_codes = self.codes[level]

        def convert_indexer(start, stop, step, indexer=indexer, codes=level_codes):
            # given the inputs and the codes/indexer, compute an indexer set
            # if we have a provided indexer, then this need not consider
            # the entire labels set

            r = np.arange(start, stop, step)
            if indexer is not None and len(indexer) != len(codes):

                # we have an indexer which maps the locations in the labels
                # that we have already selected (and is not an indexer for the
                # entire set) otherwise this is wasteful so we only need to
                # examine locations that are in this set the only magic here is
                # that the result are the mappings to the set that we have
                # selected
                from pandas import Series

                mapper = Series(indexer)
                indexer = codes.take(ensure_platform_int(indexer))
                result = Series(Index(indexer).isin(r).nonzero()[0])
                m = result.map(mapper)._ndarray_values

            else:
                m = np.zeros(len(codes), dtype=bool)
                m[np.in1d(codes, r, assume_unique=Index(codes).is_unique)] = True

            return m

        if isinstance(key, slice):
            # handle a slice, returning a slice if we can
            # otherwise a boolean indexer

            try:
                if key.start is not None:
                    start = level_index.get_loc(key.start)
                else:
                    start = 0
                if key.stop is not None:
                    stop = level_index.get_loc(key.stop)
                else:
                    stop = len(level_index) - 1
                step = key.step
            except KeyError:

                # we have a partial slice (like looking up a partial date
                # string)
                start = stop = level_index.slice_indexer(
                    key.start, key.stop, key.step, kind="loc"
                )
                step = start.step

            if isinstance(start, slice) or isinstance(stop, slice):
                # we have a slice for start and/or stop
                # a partial date slicer on a DatetimeIndex generates a slice
                # note that the stop ALREADY includes the stopped point (if
                # it was a string sliced)
                start = getattr(start, "start", start)
                stop = getattr(stop, "stop", stop)
                return convert_indexer(start, stop, step)

            elif level > 0 or self.lexsort_depth == 0 or step is not None:
                # need to have like semantics here to right
                # searching as when we are using a slice
                # so include the stop+1 (so we include stop)
                return convert_indexer(start, stop + 1, step)
            else:
                # sorted, so can return slice object -> view
                i = level_codes.searchsorted(start, side="left")
                j = level_codes.searchsorted(stop, side="right")
                return slice(i, j, step)

        else:

            code = self._get_loc_single_level_index(level_index, key)

            if level > 0 or self.lexsort_depth == 0:
                # Desired level is not sorted
                locs = np.array(level_codes == code, dtype=bool, copy=False)
                if not locs.any():
                    # The label is present in self.levels[level] but unused:
                    raise KeyError(key)
                return locs

            i = level_codes.searchsorted(code, side="left")
            j = level_codes.searchsorted(code, side="right")
            if i == j:
                # The label is present in self.levels[level] but unused:
                raise KeyError(key)
            return slice(i, j)

    def get_locs(self, seq):
        """
        Get location for a sequence of labels.

        Parameters
        ----------
        seq : label, slice, list, mask or a sequence of such
           You should use one of the above for each level.
           If a level should not be used, set it to ``slice(None)``.

        Returns
        -------
        numpy.ndarray
            NumPy array of integers suitable for passing to iloc.

        See Also
        --------
        MultiIndex.get_loc : Get location for a label or a tuple of labels.
        MultiIndex.slice_locs : Get slice location given start label(s) and
                                end label(s).

        Examples
        --------
        >>> mi = pd.MultiIndex.from_arrays([list('abb'), list('def')])

        >>> mi.get_locs('b')  # doctest: +SKIP
        array([1, 2], dtype=int64)

        >>> mi.get_locs([slice(None), ['e', 'f']])  # doctest: +SKIP
        array([1, 2], dtype=int64)

        >>> mi.get_locs([[True, False, True], slice('e', 'f')])  # doctest: +SKIP
        array([2], dtype=int64)
        """
        from .numeric import Int64Index

        # must be lexsorted to at least as many levels
        true_slices = [i for (i, s) in enumerate(com.is_true_slices(seq)) if s]
        if true_slices and true_slices[-1] >= self.lexsort_depth:
            raise UnsortedIndexError(
                "MultiIndex slicing requires the index to be lexsorted: slicing "
                f"on levels {true_slices}, lexsort depth {self.lexsort_depth}"
            )
        # indexer
        # this is the list of all values that we want to select
        n = len(self)
        indexer = None

        def _convert_to_indexer(r):
            # return an indexer
            if isinstance(r, slice):
                m = np.zeros(n, dtype=bool)
                m[r] = True
                r = m.nonzero()[0]
            elif com.is_bool_indexer(r):
                if len(r) != n:
                    raise ValueError(
                        "cannot index with a boolean indexer "
                        "that is not the same length as the "
                        "index"
                    )
                r = r.nonzero()[0]
            return Int64Index(r)

        def _update_indexer(idxr, indexer=indexer):
            if indexer is None:
                indexer = Index(np.arange(n))
            if idxr is None:
                return indexer
            return indexer & idxr

        for i, k in enumerate(seq):

            if com.is_bool_indexer(k):
                # a boolean indexer, must be the same length!
                k = np.asarray(k)
                indexer = _update_indexer(_convert_to_indexer(k), indexer=indexer)

            elif is_list_like(k):
                # a collection of labels to include from this level (these
                # are or'd)
                indexers = None
                for x in k:
                    try:
                        idxrs = _convert_to_indexer(
                            self._get_level_indexer(x, level=i, indexer=indexer)
                        )
                        indexers = idxrs if indexers is None else indexers | idxrs
                    except KeyError:

                        # ignore not founds
                        continue

                if indexers is not None:
                    indexer = _update_indexer(indexers, indexer=indexer)
                else:
                    # no matches we are done
                    return Int64Index([])._ndarray_values

            elif com.is_null_slice(k):
                # empty slice
                indexer = _update_indexer(None, indexer=indexer)

            elif isinstance(k, slice):

                # a slice, include BOTH of the labels
                indexer = _update_indexer(
                    _convert_to_indexer(
                        self._get_level_indexer(k, level=i, indexer=indexer)
                    ),
                    indexer=indexer,
                )
            else:
                # a single label
                indexer = _update_indexer(
                    _convert_to_indexer(
                        self.get_loc_level(k, level=i, drop_level=False)[0]
                    ),
                    indexer=indexer,
                )

        # empty indexer
        if indexer is None:
            return Int64Index([])._ndarray_values
        return indexer._ndarray_values

    def truncate(self, before=None, after=None):
        """
        Slice index between two labels / tuples, return new MultiIndex

        Parameters
        ----------
        before : label or tuple, can be partial. Default None
            None defaults to start
        after : label or tuple, can be partial. Default None
            None defaults to end

        Returns
        -------
        truncated : MultiIndex
        """
        if after and before and after < before:
            raise ValueError("after < before")

        i, j = self.levels[0].slice_locs(before, after)
        left, right = self.slice_locs(before, after)

        new_levels = list(self.levels)
        new_levels[0] = new_levels[0][i:j]

        new_codes = [level_codes[left:right] for level_codes in self.codes]
        new_codes[0] = new_codes[0] - i

        return MultiIndex(levels=new_levels, codes=new_codes, verify_integrity=False)

    def equals(self, other) -> bool:
        """
        Determines if two MultiIndex objects have the same labeling information
        (the levels themselves do not necessarily have to be the same)

        See Also
        --------
        equal_levels
        """
        if self.is_(other):
            return True

        if not isinstance(other, Index):
            return False

        if not isinstance(other, MultiIndex):
            # d-level MultiIndex can equal d-tuple Index
            if not is_object_dtype(other.dtype):
                if self.nlevels != other.nlevels:
                    return False

            other_vals = com.values_from_object(ensure_index(other))
            return array_equivalent(self._ndarray_values, other_vals)

        if self.nlevels != other.nlevels:
            return False

        if len(self) != len(other):
            return False

        for i in range(self.nlevels):
            self_codes = self.codes[i]
            self_codes = self_codes[self_codes != -1]
            self_values = algos.take_nd(
                np.asarray(self.levels[i]._values), self_codes, allow_fill=False
            )

            other_codes = other.codes[i]
            other_codes = other_codes[other_codes != -1]
            other_values = algos.take_nd(
                np.asarray(other.levels[i]._values), other_codes, allow_fill=False
            )

            # since we use NaT both datetime64 and timedelta64
            # we can have a situation where a level is typed say
            # timedelta64 in self (IOW it has other values than NaT)
            # but types datetime64 in other (where its all NaT)
            # but these are equivalent
            if len(self_values) == 0 and len(other_values) == 0:
                continue

            if not array_equivalent(self_values, other_values):
                return False

        return True

    def equal_levels(self, other):
        """
        Return True if the levels of both MultiIndex objects are the same

        """
        if self.nlevels != other.nlevels:
            return False

        for i in range(self.nlevels):
            if not self.levels[i].equals(other.levels[i]):
                return False
        return True

    def union(self, other, sort=None):
        """
        Form the union of two MultiIndex objects

        Parameters
        ----------
        other : MultiIndex or array / Index of tuples
        sort : False or None, default None
            Whether to sort the resulting Index.

            * None : Sort the result, except when

              1. `self` and `other` are equal.
              2. `self` has length 0.
              3. Some values in `self` or `other` cannot be compared.
                 A RuntimeWarning is issued in this case.

            * False : do not sort the result.

            .. versionadded:: 0.24.0

            .. versionchanged:: 0.24.1

               Changed the default value from ``True`` to ``None``
               (without change in behaviour).

        Returns
        -------
        Index

        >>> index.union(index2)
        """
        self._validate_sort_keyword(sort)
        self._assert_can_do_setop(other)
        other, result_names = self._convert_can_do_setop(other)

        if len(other) == 0 or self.equals(other):
            return self

        # TODO: Index.union returns other when `len(self)` is 0.

        uniq_tuples = lib.fast_unique_multiple(
            [self._ndarray_values, other._ndarray_values], sort=sort
        )

        return MultiIndex.from_arrays(
            zip(*uniq_tuples), sortorder=0, names=result_names
        )

    def intersection(self, other, sort=False):
        """
        Form the intersection of two MultiIndex objects.

        Parameters
        ----------
        other : MultiIndex or array / Index of tuples
        sort : False or None, default False
            Sort the resulting MultiIndex if possible

            .. versionadded:: 0.24.0

            .. versionchanged:: 0.24.1

               Changed the default from ``True`` to ``False``, to match
               behaviour from before 0.24.0

        Returns
        -------
        Index
        """
        self._validate_sort_keyword(sort)
        self._assert_can_do_setop(other)
        other, result_names = self._convert_can_do_setop(other)

        if self.equals(other):
            return self

        self_tuples = self._ndarray_values
        other_tuples = other._ndarray_values
        uniq_tuples = set(self_tuples) & set(other_tuples)

        if sort is None:
            uniq_tuples = sorted(uniq_tuples)

        if len(uniq_tuples) == 0:
            return MultiIndex(
                levels=self.levels,
                codes=[[]] * self.nlevels,
                names=result_names,
                verify_integrity=False,
            )
        else:
            return MultiIndex.from_arrays(
                zip(*uniq_tuples), sortorder=0, names=result_names
            )

    def difference(self, other, sort=None):
        """
        Compute set difference of two MultiIndex objects

        Parameters
        ----------
        other : MultiIndex
        sort : False or None, default None
            Sort the resulting MultiIndex if possible

            .. versionadded:: 0.24.0

            .. versionchanged:: 0.24.1

               Changed the default value from ``True`` to ``None``
               (without change in behaviour).

        Returns
        -------
        diff : MultiIndex
        """
        self._validate_sort_keyword(sort)
        self._assert_can_do_setop(other)
        other, result_names = self._convert_can_do_setop(other)

        if len(other) == 0:
            return self

        if self.equals(other):
            return MultiIndex(
                levels=self.levels,
                codes=[[]] * self.nlevels,
                names=result_names,
                verify_integrity=False,
            )

        this = self._get_unique_index()

        indexer = this.get_indexer(other)
        indexer = indexer.take((indexer != -1).nonzero()[0])

        label_diff = np.setdiff1d(np.arange(this.size), indexer, assume_unique=True)
        difference = this.values.take(label_diff)
        if sort is None:
            difference = sorted(difference)

        if len(difference) == 0:
            return MultiIndex(
                levels=[[]] * self.nlevels,
                codes=[[]] * self.nlevels,
                names=result_names,
                verify_integrity=False,
            )
        else:
            return MultiIndex.from_tuples(difference, sortorder=0, names=result_names)

    @Appender(_index_shared_docs["astype"])
    def astype(self, dtype, copy=True):
        dtype = pandas_dtype(dtype)
        if is_categorical_dtype(dtype):
            msg = "> 1 ndim Categorical are not supported at this time"
            raise NotImplementedError(msg)
        elif not is_object_dtype(dtype):
            raise TypeError(
                f"Setting {type(self)} dtype to anything other "
                "than object is not supported"
            )
        elif copy is True:
            return self._shallow_copy()
        return self

    def _convert_can_do_setop(self, other):
        result_names = self.names

        if not hasattr(other, "names"):
            if len(other) == 0:
                other = MultiIndex(
                    levels=[[]] * self.nlevels,
                    codes=[[]] * self.nlevels,
                    verify_integrity=False,
                )
            else:
                msg = "other must be a MultiIndex or a list of tuples"
                try:
                    other = MultiIndex.from_tuples(other)
                except TypeError:
                    raise TypeError(msg)
        else:
            result_names = self.names if self.names == other.names else None
        return other, result_names

    def insert(self, loc, item):
        """
        Make new MultiIndex inserting new item at location

        Parameters
        ----------
        loc : int
        item : tuple
            Must be same length as number of levels in the MultiIndex

        Returns
        -------
        new_index : Index
        """
        # Pad the key with empty strings if lower levels of the key
        # aren't specified:
        if not isinstance(item, tuple):
            item = (item,) + ("",) * (self.nlevels - 1)
        elif len(item) != self.nlevels:
            raise ValueError("Item must have length equal to number of levels.")

        new_levels = []
        new_codes = []
        for k, level, level_codes in zip(item, self.levels, self.codes):
            if k not in level:
                # have to insert into level
                # must insert at end otherwise you have to recompute all the
                # other codes
                lev_loc = len(level)
                level = level.insert(lev_loc, k)
            else:
                lev_loc = level.get_loc(k)

            new_levels.append(level)
            new_codes.append(np.insert(ensure_int64(level_codes), loc, lev_loc))

        return MultiIndex(
            levels=new_levels, codes=new_codes, names=self.names, verify_integrity=False
        )

    def delete(self, loc):
        """
        Make new index with passed location deleted

        Returns
        -------
        new_index : MultiIndex
        """
        new_codes = [np.delete(level_codes, loc) for level_codes in self.codes]
        return MultiIndex(
            levels=self.levels,
            codes=new_codes,
            names=self.names,
            verify_integrity=False,
        )

    def _wrap_joined_index(self, joined, other):
        names = self.names if self.names == other.names else None
        return MultiIndex.from_tuples(joined, names=names)

    @Appender(Index.isin.__doc__)
    def isin(self, values, level=None):
        if level is None:
            values = MultiIndex.from_tuples(values, names=self.names).values
            return algos.isin(self.values, values)
        else:
            num = self._get_level_number(level)
            levs = self.get_level_values(num)

            if levs.size == 0:
                return np.zeros(len(levs), dtype=np.bool_)
            return levs.isin(values)


MultiIndex._add_numeric_methods_disabled()
MultiIndex._add_numeric_methods_add_sub_disabled()
MultiIndex._add_logical_methods_disabled()


def _sparsify(label_list, start: int = 0, sentinel=""):
    pivoted = list(zip(*label_list))
    k = len(label_list)

    result = pivoted[: start + 1]
    prev = pivoted[start]

    for cur in pivoted[start + 1 :]:
        sparse_cur = []

        for i, (p, t) in enumerate(zip(prev, cur)):
            if i == k - 1:
                sparse_cur.append(t)
                result.append(sparse_cur)
                break

            if p == t:
                sparse_cur.append(sentinel)
            else:
                sparse_cur.extend(cur[i:])
                result.append(sparse_cur)
                break

        prev = cur

    return list(zip(*result))


def _get_na_rep(dtype) -> str:
    return {np.datetime64: "NaT", np.timedelta64: "NaT"}.get(dtype, "NaN")


def maybe_droplevels(index, key):
    """
    Attempt to drop level or levels from the given index.

    Parameters
    ----------
    index: Index
    key : scalar or tuple

    Returns
    -------
    Index
    """
    # drop levels
    original_index = index
    if isinstance(key, tuple):
        for _ in key:
            try:
                index = index.droplevel(0)
            except ValueError:
                # we have dropped too much, so back out
                return original_index
    else:
        try:
            index = index.droplevel(0)
        except ValueError:
            pass

    return index


def _coerce_indexer_frozen(array_like, categories, copy: bool = False) -> np.ndarray:
    """
    Coerce the array_like indexer to the smallest integer dtype that can encode all
    of the given categories.

    Parameters
    ----------
    array_like : array-like
    categories : array-like
    copy : bool

    Returns
    -------
    np.ndarray
        Non-writeable.
    """
    array_like = coerce_indexer_dtype(array_like, categories)
    if copy:
        array_like = array_like.copy()
    array_like.flags.writeable = False
    return array_like<|MERGE_RESOLUTION|>--- conflicted
+++ resolved
@@ -1,10 +1,6 @@
 import datetime
 from sys import getsizeof
-<<<<<<< HEAD
-from typing import Hashable, List, Optional
-=======
 from typing import Hashable, List, Optional, Sequence, Union
->>>>>>> c5948d18
 import warnings
 
 import numpy as np
