from functools import wraps
from sys import getsizeof
from typing import (
    TYPE_CHECKING,
    Any,
    Callable,
    Hashable,
    Iterable,
    List,
    Optional,
    Sequence,
    Tuple,
    Union,
)
import warnings

import numpy as np

from pandas._config import get_option

from pandas._libs import algos as libalgos, index as libindex, lib
from pandas._libs.hashtable import duplicated_int64
from pandas._typing import AnyArrayLike, Label, Scalar, Shape
from pandas.compat.numpy import function as nv
from pandas.errors import InvalidIndexError, PerformanceWarning, UnsortedIndexError
from pandas.util._decorators import Appender, cache_readonly, doc

from pandas.core.dtypes.cast import coerce_indexer_dtype
from pandas.core.dtypes.common import (
    ensure_int64,
    ensure_platform_int,
    is_categorical_dtype,
    is_hashable,
    is_integer,
    is_iterator,
    is_list_like,
    is_object_dtype,
    is_scalar,
    pandas_dtype,
)
from pandas.core.dtypes.dtypes import ExtensionDtype
from pandas.core.dtypes.generic import ABCDataFrame, ABCDatetimeIndex, ABCTimedeltaIndex
from pandas.core.dtypes.missing import array_equivalent, isna

import pandas.core.algorithms as algos
from pandas.core.arrays import Categorical
from pandas.core.arrays.categorical import factorize_from_iterables
import pandas.core.common as com
import pandas.core.indexes.base as ibase
from pandas.core.indexes.base import (
    Index,
    _index_shared_docs,
    ensure_index,
    get_unanimous_names,
)
from pandas.core.indexes.frozen import FrozenList
from pandas.core.indexes.numeric import Int64Index
import pandas.core.missing as missing
from pandas.core.ops.invalid import make_invalid_op
from pandas.core.sorting import (
    get_group_index,
    indexer_from_factorized,
    lexsort_indexer,
)

from pandas.io.formats.printing import (
    format_object_attrs,
    format_object_summary,
    pprint_thing,
)

if TYPE_CHECKING:
    from pandas import Series

_index_doc_kwargs = dict(ibase._index_doc_kwargs)
_index_doc_kwargs.update(
    dict(klass="MultiIndex", target_klass="MultiIndex or list of tuples")
)


class MultiIndexUIntEngine(libindex.BaseMultiIndexCodesEngine, libindex.UInt64Engine):
    """
    This class manages a MultiIndex by mapping label combinations to positive
    integers.
    """

    _base = libindex.UInt64Engine

    def _codes_to_ints(self, codes):
        """
        Transform combination(s) of uint64 in one uint64 (each), in a strictly
        monotonic way (i.e. respecting the lexicographic order of integer
        combinations): see BaseMultiIndexCodesEngine documentation.

        Parameters
        ----------
        codes : 1- or 2-dimensional array of dtype uint64
            Combinations of integers (one per row)

        Returns
        -------
        scalar or 1-dimensional array, of dtype uint64
            Integer(s) representing one combination (each).
        """
        # Shift the representation of each level by the pre-calculated number
        # of bits:
        codes <<= self.offsets

        # Now sum and OR are in fact interchangeable. This is a simple
        # composition of the (disjunct) significant bits of each level (i.e.
        # each column in "codes") in a single positive integer:
        if codes.ndim == 1:
            # Single key
            return np.bitwise_or.reduce(codes)

        # Multiple keys
        return np.bitwise_or.reduce(codes, axis=1)


class MultiIndexPyIntEngine(libindex.BaseMultiIndexCodesEngine, libindex.ObjectEngine):
    """
    This class manages those (extreme) cases in which the number of possible
    label combinations overflows the 64 bits integers, and uses an ObjectEngine
    containing Python integers.
    """

    _base = libindex.ObjectEngine

    def _codes_to_ints(self, codes):
        """
        Transform combination(s) of uint64 in one Python integer (each), in a
        strictly monotonic way (i.e. respecting the lexicographic order of
        integer combinations): see BaseMultiIndexCodesEngine documentation.

        Parameters
        ----------
        codes : 1- or 2-dimensional array of dtype uint64
            Combinations of integers (one per row)

        Returns
        -------
        int, or 1-dimensional array of dtype object
            Integer(s) representing one combination (each).
        """
        # Shift the representation of each level by the pre-calculated number
        # of bits. Since this can overflow uint64, first make sure we are
        # working with Python integers:
        codes = codes.astype("object") << self.offsets

        # Now sum and OR are in fact interchangeable. This is a simple
        # composition of the (disjunct) significant bits of each level (i.e.
        # each column in "codes") in a single positive integer (per row):
        if codes.ndim == 1:
            # Single key
            return np.bitwise_or.reduce(codes)

        # Multiple keys
        return np.bitwise_or.reduce(codes, axis=1)


def names_compat(meth):
    """
    A decorator to allow either `name` or `names` keyword but not both.

    This makes it easier to share code with base class.
    """

    @wraps(meth)
    def new_meth(self_or_cls, *args, **kwargs):
        if "name" in kwargs and "names" in kwargs:
            raise TypeError("Can only provide one of `names` and `name`")
        elif "name" in kwargs:
            kwargs["names"] = kwargs.pop("name")

        return meth(self_or_cls, *args, **kwargs)

    return new_meth


class MultiIndex(Index):
    """
    A multi-level, or hierarchical, index object for pandas objects.

    Parameters
    ----------
    levels : sequence of arrays
        The unique labels for each level.
    codes : sequence of arrays
        Integers for each level designating which label at each location.

        .. versionadded:: 0.24.0
    sortorder : optional int
        Level of sortedness (must be lexicographically sorted by that
        level).
    names : optional sequence of objects
        Names for each of the index levels. (name is accepted for compat).
    copy : bool, default False
        Copy the meta-data.
    verify_integrity : bool, default True
        Check that the levels/codes are consistent and valid.

    Attributes
    ----------
    names
    levels
    codes
    nlevels
    levshape

    Methods
    -------
    from_arrays
    from_tuples
    from_product
    from_frame
    set_levels
    set_codes
    to_frame
    to_flat_index
    is_lexsorted
    sortlevel
    droplevel
    swaplevel
    reorder_levels
    remove_unused_levels
    get_locs

    See Also
    --------
    MultiIndex.from_arrays  : Convert list of arrays to MultiIndex.
    MultiIndex.from_product : Create a MultiIndex from the cartesian product
                              of iterables.
    MultiIndex.from_tuples  : Convert list of tuples to a MultiIndex.
    MultiIndex.from_frame   : Make a MultiIndex from a DataFrame.
    Index : The base pandas Index type.

    Notes
    -----
    See the `user guide
    <https://pandas.pydata.org/pandas-docs/stable/user_guide/advanced.html>`_
    for more.

    Examples
    --------
    A new ``MultiIndex`` is typically constructed using one of the helper
    methods :meth:`MultiIndex.from_arrays`, :meth:`MultiIndex.from_product`
    and :meth:`MultiIndex.from_tuples`. For example (using ``.from_arrays``):

    >>> arrays = [[1, 1, 2, 2], ['red', 'blue', 'red', 'blue']]
    >>> pd.MultiIndex.from_arrays(arrays, names=('number', 'color'))
    MultiIndex([(1,  'red'),
                (1, 'blue'),
                (2,  'red'),
                (2, 'blue')],
               names=['number', 'color'])

    See further examples for how to construct a MultiIndex in the doc strings
    of the mentioned helper methods.
    """

    _hidden_attrs = Index._hidden_attrs | frozenset()

    # initialize to zero-length tuples to make everything work
    _typ = "multiindex"
    _names = FrozenList()
    _levels = FrozenList()
    _codes = FrozenList()
    _comparables = ["names"]
    rename = Index.set_names

    sortorder: Optional[int]

    # --------------------------------------------------------------------
    # Constructors

    def __new__(
        cls,
        levels=None,
        codes=None,
        sortorder=None,
        names=None,
        dtype=None,
        copy=False,
        name=None,
        verify_integrity: bool = True,
    ):

        # compat with Index
        if name is not None:
            names = name
        if levels is None or codes is None:
            raise TypeError("Must pass both levels and codes")
        if len(levels) != len(codes):
            raise ValueError("Length of levels and codes must be the same.")
        if len(levels) == 0:
            raise ValueError("Must pass non-zero number of levels/codes")

        result = object.__new__(MultiIndex)
        result._cache = {}

        # we've already validated levels and codes, so shortcut here
        result._set_levels(levels, copy=copy, validate=False)
        result._set_codes(codes, copy=copy, validate=False)

        result._names = [None] * len(levels)
        if names is not None:
            # handles name validation
            result._set_names(names)

        if sortorder is not None:
            result.sortorder = int(sortorder)
        else:
            result.sortorder = sortorder

        if verify_integrity:
            new_codes = result._verify_integrity()
            result._codes = new_codes

        result._reset_identity()

        return result

    def _validate_codes(self, level: List, code: List):
        """
        Reassign code values as -1 if their corresponding levels are NaN.

        Parameters
        ----------
        code : list
            Code to reassign.
        level : list
            Level to check for missing values (NaN, NaT, None).

        Returns
        -------
        new code where code value = -1 if it corresponds
        to a level with missing values (NaN, NaT, None).
        """
        null_mask = isna(level)
        if np.any(null_mask):
            code = np.where(null_mask[code], -1, code)
        return code

    def _verify_integrity(
        self, codes: Optional[List] = None, levels: Optional[List] = None
    ):
        """
        Parameters
        ----------
        codes : optional list
            Codes to check for validity. Defaults to current codes.
        levels : optional list
            Levels to check for validity. Defaults to current levels.

        Raises
        ------
        ValueError
            If length of levels and codes don't match, if the codes for any
            level would exceed level bounds, or there are any duplicate levels.

        Returns
        -------
        new codes where code value = -1 if it corresponds to a
        NaN level.
        """
        # NOTE: Currently does not check, among other things, that cached
        # nlevels matches nor that sortorder matches actually sortorder.
        codes = codes or self.codes
        levels = levels or self.levels

        if len(levels) != len(codes):
            raise ValueError(
                "Length of levels and codes must match. NOTE: "
                "this index is in an inconsistent state."
            )
        codes_length = len(codes[0])
        for i, (level, level_codes) in enumerate(zip(levels, codes)):
            if len(level_codes) != codes_length:
                raise ValueError(
                    f"Unequal code lengths: {[len(code_) for code_ in codes]}"
                )
            if len(level_codes) and level_codes.max() >= len(level):
                raise ValueError(
                    f"On level {i}, code max ({level_codes.max()}) >= length of "
                    f"level ({len(level)}). NOTE: this index is in an "
                    "inconsistent state"
                )
            if len(level_codes) and level_codes.min() < -1:
                raise ValueError(f"On level {i}, code value ({level_codes.min()}) < -1")
            if not level.is_unique:
                raise ValueError(
                    f"Level values must be unique: {list(level)} on level {i}"
                )
        if self.sortorder is not None:
            if self.sortorder > self._lexsort_depth():
                raise ValueError(
                    "Value for sortorder must be inferior or equal to actual "
                    f"lexsort_depth: sortorder {self.sortorder} "
                    f"with lexsort_depth {self._lexsort_depth()}"
                )

        codes = [
            self._validate_codes(level, code) for level, code in zip(levels, codes)
        ]
        new_codes = FrozenList(codes)
        return new_codes

    @classmethod
    def from_arrays(cls, arrays, sortorder=None, names=lib.no_default) -> "MultiIndex":
        """
        Convert arrays to MultiIndex.

        Parameters
        ----------
        arrays : list / sequence of array-likes
            Each array-like gives one level's value for each data point.
            len(arrays) is the number of levels.
        sortorder : int or None
            Level of sortedness (must be lexicographically sorted by that
            level).
        names : list / sequence of str, optional
            Names for the levels in the index.

        Returns
        -------
        MultiIndex

        See Also
        --------
        MultiIndex.from_tuples : Convert list of tuples to MultiIndex.
        MultiIndex.from_product : Make a MultiIndex from cartesian product
                                  of iterables.
        MultiIndex.from_frame : Make a MultiIndex from a DataFrame.

        Examples
        --------
        >>> arrays = [[1, 1, 2, 2], ['red', 'blue', 'red', 'blue']]
        >>> pd.MultiIndex.from_arrays(arrays, names=('number', 'color'))
        MultiIndex([(1,  'red'),
                    (1, 'blue'),
                    (2,  'red'),
                    (2, 'blue')],
                   names=['number', 'color'])
        """
        error_msg = "Input must be a list / sequence of array-likes."
        if not is_list_like(arrays):
            raise TypeError(error_msg)
        elif is_iterator(arrays):
            arrays = list(arrays)

        # Check if elements of array are list-like
        for array in arrays:
            if not is_list_like(array):
                raise TypeError(error_msg)

        # Check if lengths of all arrays are equal or not,
        # raise ValueError, if not
        for i in range(1, len(arrays)):
            if len(arrays[i]) != len(arrays[i - 1]):
                raise ValueError("all arrays must be same length")

        codes, levels = factorize_from_iterables(arrays)
        if names is lib.no_default:
            names = [getattr(arr, "name", None) for arr in arrays]

        return cls(
            levels=levels,
            codes=codes,
            sortorder=sortorder,
            names=names,
            verify_integrity=False,
        )

    @classmethod
    @names_compat
    def from_tuples(
        cls,
        tuples,
        sortorder: Optional[int] = None,
        names: Optional[Sequence[Label]] = None,
    ):
        """
        Convert list of tuples to MultiIndex.

        Parameters
        ----------
        tuples : list / sequence of tuple-likes
            Each tuple is the index of one row/column.
        sortorder : int or None
            Level of sortedness (must be lexicographically sorted by that
            level).
        names : list / sequence of str, optional
            Names for the levels in the index.

        Returns
        -------
        MultiIndex

        See Also
        --------
        MultiIndex.from_arrays : Convert list of arrays to MultiIndex.
        MultiIndex.from_product : Make a MultiIndex from cartesian product
                                  of iterables.
        MultiIndex.from_frame : Make a MultiIndex from a DataFrame.

        Examples
        --------
        >>> tuples = [(1, 'red'), (1, 'blue'),
        ...           (2, 'red'), (2, 'blue')]
        >>> pd.MultiIndex.from_tuples(tuples, names=('number', 'color'))
        MultiIndex([(1,  'red'),
                    (1, 'blue'),
                    (2,  'red'),
                    (2, 'blue')],
                   names=['number', 'color'])
        """
        if not is_list_like(tuples):
            raise TypeError("Input must be a list / sequence of tuple-likes.")
        elif is_iterator(tuples):
            tuples = list(tuples)

        arrays: List[Sequence[Label]]
        if len(tuples) == 0:
            if names is None:
                raise TypeError("Cannot infer number of levels from empty list")
            arrays = [[]] * len(names)
        elif isinstance(tuples, (np.ndarray, Index)):
            if isinstance(tuples, Index):
                tuples = tuples._values

            arrays = list(lib.tuples_to_object_array(tuples).T)
        elif isinstance(tuples, list):
            arrays = list(lib.to_object_array_tuples(tuples).T)
        else:
            arrays = zip(*tuples)

        return cls.from_arrays(arrays, sortorder=sortorder, names=names)

    @classmethod
    def from_product(cls, iterables, sortorder=None, names=lib.no_default):
        """
        Make a MultiIndex from the cartesian product of multiple iterables.

        Parameters
        ----------
        iterables : list / sequence of iterables
            Each iterable has unique labels for each level of the index.
        sortorder : int or None
            Level of sortedness (must be lexicographically sorted by that
            level).
        names : list / sequence of str, optional
            Names for the levels in the index.

            .. versionchanged:: 1.0.0

               If not explicitly provided, names will be inferred from the
               elements of iterables if an element has a name attribute

        Returns
        -------
        MultiIndex

        See Also
        --------
        MultiIndex.from_arrays : Convert list of arrays to MultiIndex.
        MultiIndex.from_tuples : Convert list of tuples to MultiIndex.
        MultiIndex.from_frame : Make a MultiIndex from a DataFrame.

        Examples
        --------
        >>> numbers = [0, 1, 2]
        >>> colors = ['green', 'purple']
        >>> pd.MultiIndex.from_product([numbers, colors],
        ...                            names=['number', 'color'])
        MultiIndex([(0,  'green'),
                    (0, 'purple'),
                    (1,  'green'),
                    (1, 'purple'),
                    (2,  'green'),
                    (2, 'purple')],
                   names=['number', 'color'])
        """
        from pandas.core.reshape.util import cartesian_product

        if not is_list_like(iterables):
            raise TypeError("Input must be a list / sequence of iterables.")
        elif is_iterator(iterables):
            iterables = list(iterables)

        codes, levels = factorize_from_iterables(iterables)
        if names is lib.no_default:
            names = [getattr(it, "name", None) for it in iterables]

        # codes are all ndarrays, so cartesian_product is lossless
        codes = cartesian_product(codes)
        return cls(levels, codes, sortorder=sortorder, names=names)

    @classmethod
    def from_frame(cls, df, sortorder=None, names=None):
        """
        Make a MultiIndex from a DataFrame.

        .. versionadded:: 0.24.0

        Parameters
        ----------
        df : DataFrame
            DataFrame to be converted to MultiIndex.
        sortorder : int, optional
            Level of sortedness (must be lexicographically sorted by that
            level).
        names : list-like, optional
            If no names are provided, use the column names, or tuple of column
            names if the columns is a MultiIndex. If a sequence, overwrite
            names with the given sequence.

        Returns
        -------
        MultiIndex
            The MultiIndex representation of the given DataFrame.

        See Also
        --------
        MultiIndex.from_arrays : Convert list of arrays to MultiIndex.
        MultiIndex.from_tuples : Convert list of tuples to MultiIndex.
        MultiIndex.from_product : Make a MultiIndex from cartesian product
                                  of iterables.

        Examples
        --------
        >>> df = pd.DataFrame([['HI', 'Temp'], ['HI', 'Precip'],
        ...                    ['NJ', 'Temp'], ['NJ', 'Precip']],
        ...                   columns=['a', 'b'])
        >>> df
              a       b
        0    HI    Temp
        1    HI  Precip
        2    NJ    Temp
        3    NJ  Precip

        >>> pd.MultiIndex.from_frame(df)
        MultiIndex([('HI',   'Temp'),
                    ('HI', 'Precip'),
                    ('NJ',   'Temp'),
                    ('NJ', 'Precip')],
                   names=['a', 'b'])

        Using explicit names, instead of the column names

        >>> pd.MultiIndex.from_frame(df, names=['state', 'observation'])
        MultiIndex([('HI',   'Temp'),
                    ('HI', 'Precip'),
                    ('NJ',   'Temp'),
                    ('NJ', 'Precip')],
                   names=['state', 'observation'])
        """
        if not isinstance(df, ABCDataFrame):
            raise TypeError("Input must be a DataFrame")

        column_names, columns = zip(*df.items())
        names = column_names if names is None else names
        return cls.from_arrays(columns, sortorder=sortorder, names=names)

    # --------------------------------------------------------------------

    @cache_readonly
    def _values(self):
        # We override here, since our parent uses _data, which we don't use.
        values = []

        for i in range(self.nlevels):
            vals = self._get_level_values(i)
            if is_categorical_dtype(vals.dtype):
                vals = vals._internal_get_values()
            if isinstance(vals.dtype, ExtensionDtype) or isinstance(
                vals, (ABCDatetimeIndex, ABCTimedeltaIndex)
            ):
                vals = vals.astype(object)
            vals = np.array(vals, copy=False)
            values.append(vals)

        arr = lib.fast_zip(values)
        return arr

    @property
    def values(self):
        return self._values

    @property
    def array(self):
        """
        Raises a ValueError for `MultiIndex` because there's no single
        array backing a MultiIndex.

        Raises
        ------
        ValueError
        """
        raise ValueError(
            "MultiIndex has no single backing array. Use "
            "'MultiIndex.to_numpy()' to get a NumPy array of tuples."
        )

    @property
    def shape(self) -> Shape:
        """
        Return a tuple of the shape of the underlying data.
        """
        # overriding the base Index.shape definition to avoid materializing
        # the values (GH-27384, GH-27775)
        return (len(self),)

    def __len__(self) -> int:
        return len(self.codes[0])

    # --------------------------------------------------------------------
    # Levels Methods

    @cache_readonly
    def levels(self):
        # Use cache_readonly to ensure that self.get_locs doesn't repeatedly
        # create new IndexEngine
        # https://github.com/pandas-dev/pandas/issues/31648
        result = [
            x._shallow_copy(name=name) for x, name in zip(self._levels, self._names)
        ]
        for level in result:
            # disallow midx.levels[0].name = "foo"
            level._no_setting_name = True
        return FrozenList(result)

    def _set_levels(
        self,
        levels,
        level=None,
        copy: bool = False,
        validate: bool = True,
        verify_integrity: bool = False,
    ) -> None:
        # This is NOT part of the levels property because it should be
        # externally not allowed to set levels. User beware if you change
        # _levels directly
        if validate:
            if len(levels) == 0:
                raise ValueError("Must set non-zero number of levels.")
            if level is None and len(levels) != self.nlevels:
                raise ValueError("Length of levels must match number of levels.")
            if level is not None and len(levels) != len(level):
                raise ValueError("Length of levels must match length of level.")

        if level is None:
            new_levels = FrozenList(
                ensure_index(lev, copy=copy)._shallow_copy() for lev in levels
            )
        else:
            level_numbers = [self._get_level_number(lev) for lev in level]
            new_levels_list = list(self._levels)
            for lev_num, lev in zip(level_numbers, levels):
                new_levels_list[lev_num] = ensure_index(lev, copy=copy)._shallow_copy()
            new_levels = FrozenList(new_levels_list)

        if verify_integrity:
            new_codes = self._verify_integrity(levels=new_levels)
            self._codes = new_codes

        names = self.names
        self._levels = new_levels
        if any(names):
            self._set_names(names)

        self._reset_cache()

    def set_levels(self, levels, level=None, inplace=None, verify_integrity=True):
        """
        Set new levels on MultiIndex. Defaults to returning new index.

        Parameters
        ----------
        levels : sequence or list of sequence
            New level(s) to apply.
        level : int, level name, or sequence of int/level names (default None)
            Level(s) to set (None for all levels).
        inplace : bool
            If True, mutates in place.

            .. deprecated:: 1.2.0
        verify_integrity : bool, default True
            If True, checks that levels and codes are compatible.

        Returns
        -------
        new index (of same type and class...etc) or None
            The same type as the caller or None if ``inplace=True``.

        Examples
        --------
        >>> idx = pd.MultiIndex.from_tuples(
        ...     [
        ...         (1, "one"),
        ...         (1, "two"),
        ...         (2, "one"),
        ...         (2, "two"),
        ...         (3, "one"),
        ...         (3, "two")
        ...     ],
        ...     names=["foo", "bar"]
        ... )
        >>> idx
        MultiIndex([(1, 'one'),
            (1, 'two'),
            (2, 'one'),
            (2, 'two'),
            (3, 'one'),
            (3, 'two')],
           names=['foo', 'bar'])

        >>> idx.set_levels([['a', 'b', 'c'], [1, 2]])
        MultiIndex([('a', 1),
                    ('a', 2),
                    ('b', 1),
                    ('b', 2),
                    ('c', 1),
                    ('c', 2)],
                   names=['foo', 'bar'])
        >>> idx.set_levels(['a', 'b', 'c'], level=0)
        MultiIndex([('a', 'one'),
                    ('a', 'two'),
                    ('b', 'one'),
                    ('b', 'two'),
                    ('c', 'one'),
                    ('c', 'two')],
                   names=['foo', 'bar'])
        >>> idx.set_levels(['a', 'b'], level='bar')
        MultiIndex([(1, 'a'),
                    (1, 'b'),
                    (2, 'a'),
                    (2, 'b'),
                    (3, 'a'),
                    (3, 'b')],
                   names=['foo', 'bar'])

        If any of the levels passed to ``set_levels()`` exceeds the
        existing length, all of the values from that argument will
        be stored in the MultiIndex levels, though the values will
        be truncated in the MultiIndex output.

        >>> idx.set_levels([['a', 'b', 'c'], [1, 2, 3, 4]], level=[0, 1])
        MultiIndex([('a', 1),
            ('a', 2),
            ('b', 1),
            ('b', 2),
            ('c', 1),
            ('c', 2)],
           names=['foo', 'bar'])
        >>> idx.set_levels([['a', 'b', 'c'], [1, 2, 3, 4]], level=[0, 1]).levels
        FrozenList([['a', 'b', 'c'], [1, 2, 3, 4]])
        """
        if inplace is not None:
            warnings.warn(
                "inplace is deprecated and will be removed in a future version.",
                FutureWarning,
                stacklevel=2,
            )
        else:
            inplace = False

        if is_list_like(levels) and not isinstance(levels, Index):
            levels = list(levels)

        if level is not None and not is_list_like(level):
            if not is_list_like(levels):
                raise TypeError("Levels must be list-like")
            if is_list_like(levels[0]):
                raise TypeError("Levels must be list-like")
            level = [level]
            levels = [levels]
        elif level is None or is_list_like(level):
            if not is_list_like(levels) or not is_list_like(levels[0]):
                raise TypeError("Levels must be list of lists-like")

        if inplace:
            idx = self
        else:
            idx = self._shallow_copy()
        idx._reset_identity()
        idx._set_levels(
            levels, level=level, validate=True, verify_integrity=verify_integrity
        )
        if not inplace:
            return idx

    @property
    def nlevels(self) -> int:
        """
        Integer number of levels in this MultiIndex.

        Examples
        --------
        >>> mi = pd.MultiIndex.from_arrays([['a'], ['b'], ['c']])
        >>> mi
        MultiIndex([('a', 'b', 'c')],
                   )
        >>> mi.nlevels
        3
        """
        return len(self._levels)

    @property
    def levshape(self):
        """
        A tuple with the length of each level.

        Examples
        --------
        >>> mi = pd.MultiIndex.from_arrays([['a'], ['b'], ['c']])
        >>> mi
        MultiIndex([('a', 'b', 'c')],
                   )
        >>> mi.levshape
        (1, 1, 1)
        """
        return tuple(len(x) for x in self.levels)

    # --------------------------------------------------------------------
    # Codes Methods

    @property
    def codes(self):
        return self._codes

    def _set_codes(
        self,
        codes,
        level=None,
        copy: bool = False,
        validate: bool = True,
        verify_integrity: bool = False,
    ) -> None:
        if validate:
            if level is None and len(codes) != self.nlevels:
                raise ValueError("Length of codes must match number of levels")
            if level is not None and len(codes) != len(level):
                raise ValueError("Length of codes must match length of levels.")

        if level is None:
            new_codes = FrozenList(
                _coerce_indexer_frozen(level_codes, lev, copy=copy).view()
                for lev, level_codes in zip(self._levels, codes)
            )
        else:
            level_numbers = [self._get_level_number(lev) for lev in level]
            new_codes_list = list(self._codes)
            for lev_num, level_codes in zip(level_numbers, codes):
                lev = self.levels[lev_num]
                new_codes_list[lev_num] = _coerce_indexer_frozen(
                    level_codes, lev, copy=copy
                )
            new_codes = FrozenList(new_codes_list)

        if verify_integrity:
            new_codes = self._verify_integrity(codes=new_codes)

        self._codes = new_codes

        self._reset_cache()

    def set_codes(self, codes, level=None, inplace=None, verify_integrity=True):
        """
        Set new codes on MultiIndex. Defaults to returning new index.

        .. versionadded:: 0.24.0

           New name for deprecated method `set_labels`.

        Parameters
        ----------
        codes : sequence or list of sequence
            New codes to apply.
        level : int, level name, or sequence of int/level names (default None)
            Level(s) to set (None for all levels).
        inplace : bool
            If True, mutates in place.

            .. deprecated:: 1.2.0
        verify_integrity : bool (default True)
            If True, checks that levels and codes are compatible.

        Returns
        -------
        new index (of same type and class...etc) or None
            The same type as the caller or None if ``inplace=True``.

        Examples
        --------
        >>> idx = pd.MultiIndex.from_tuples(
        ...     [(1, "one"), (1, "two"), (2, "one"), (2, "two")], names=["foo", "bar"]
        ... )
        >>> idx
        MultiIndex([(1, 'one'),
            (1, 'two'),
            (2, 'one'),
            (2, 'two')],
           names=['foo', 'bar'])

        >>> idx.set_codes([[1, 0, 1, 0], [0, 0, 1, 1]])
        MultiIndex([(2, 'one'),
                    (1, 'one'),
                    (2, 'two'),
                    (1, 'two')],
                   names=['foo', 'bar'])
        >>> idx.set_codes([1, 0, 1, 0], level=0)
        MultiIndex([(2, 'one'),
                    (1, 'two'),
                    (2, 'one'),
                    (1, 'two')],
                   names=['foo', 'bar'])
        >>> idx.set_codes([0, 0, 1, 1], level='bar')
        MultiIndex([(1, 'one'),
                    (1, 'one'),
                    (2, 'two'),
                    (2, 'two')],
                   names=['foo', 'bar'])
        >>> idx.set_codes([[1, 0, 1, 0], [0, 0, 1, 1]], level=[0, 1])
        MultiIndex([(2, 'one'),
                    (1, 'one'),
                    (2, 'two'),
                    (1, 'two')],
                   names=['foo', 'bar'])
        """
        if inplace is not None:
            warnings.warn(
                "inplace is deprecated and will be removed in a future version.",
                FutureWarning,
                stacklevel=2,
            )
        else:
            inplace = False

        if level is not None and not is_list_like(level):
            if not is_list_like(codes):
                raise TypeError("Codes must be list-like")
            if is_list_like(codes[0]):
                raise TypeError("Codes must be list-like")
            level = [level]
            codes = [codes]
        elif level is None or is_list_like(level):
            if not is_list_like(codes) or not is_list_like(codes[0]):
                raise TypeError("Codes must be list of lists-like")

        if inplace:
            idx = self
        else:
            idx = self._shallow_copy()
        idx._reset_identity()
        idx._set_codes(codes, level=level, verify_integrity=verify_integrity)
        if not inplace:
            return idx

    # --------------------------------------------------------------------
    # Index Internals

    @cache_readonly
    def _engine(self):
        # Calculate the number of bits needed to represent labels in each
        # level, as log2 of their sizes (including -1 for NaN):
        sizes = np.ceil(np.log2([len(level) + 1 for level in self.levels]))

        # Sum bit counts, starting from the _right_....
        lev_bits = np.cumsum(sizes[::-1])[::-1]

        # ... in order to obtain offsets such that sorting the combination of
        # shifted codes (one for each level, resulting in a unique integer) is
        # equivalent to sorting lexicographically the codes themselves. Notice
        # that each level needs to be shifted by the number of bits needed to
        # represent the _previous_ ones:
        offsets = np.concatenate([lev_bits[1:], [0]]).astype("uint64")

        # Check the total number of bits needed for our representation:
        if lev_bits[0] > 64:
            # The levels would overflow a 64 bit uint - use Python integers:
            return MultiIndexPyIntEngine(self.levels, self.codes, offsets)
        return MultiIndexUIntEngine(self.levels, self.codes, offsets)

    @property
    def _constructor(self):
        return type(self).from_tuples

    @doc(Index._shallow_copy)
    def _shallow_copy(self, values=None, name=lib.no_default):
        names = name if name is not lib.no_default else self.names

        if values is not None:
            return type(self).from_tuples(values, sortorder=None, names=names)

        result = type(self)(
            levels=self.levels,
            codes=self.codes,
            sortorder=None,
            names=names,
            verify_integrity=False,
        )
        result._cache = self._cache.copy()
        result._cache.pop("levels", None)  # GH32669
        return result

    # --------------------------------------------------------------------

    def copy(
        self,
        names=None,
        dtype=None,
        levels=None,
        codes=None,
        deep=False,
        name=None,
    ):
        """
        Make a copy of this object. Names, dtype, levels and codes can be
        passed and will be set on new copy.

        Parameters
        ----------
        names : sequence, optional
        dtype : numpy dtype or pandas type, optional

            .. deprecated:: 1.2.0
        levels : sequence, optional

            .. deprecated:: 1.2.0
        codes : sequence, optional

            .. deprecated:: 1.2.0
        deep : bool, default False
        name : Label
            Kept for compatibility with 1-dimensional Index. Should not be used.

        Returns
        -------
        MultiIndex

        Notes
        -----
        In most cases, there should be no functional difference from using
        ``deep``, but if ``deep`` is passed it will attempt to deepcopy.
        This could be potentially expensive on large MultiIndex objects.
        """
        names = self._validate_names(name=name, names=names, deep=deep)
        if levels is not None:
            warnings.warn(
                "parameter levels is deprecated and will be removed in a future "
                "version. Use the set_levels method instead.",
                FutureWarning,
                stacklevel=2,
            )
        if codes is not None:
            warnings.warn(
                "parameter codes is deprecated and will be removed in a future "
                "version. Use the set_codes method instead.",
                FutureWarning,
                stacklevel=2,
            )

        if deep:
            from copy import deepcopy

            if levels is None:
                levels = deepcopy(self.levels)
            if codes is None:
                codes = deepcopy(self.codes)

        levels = levels if levels is not None else self.levels
        codes = codes if codes is not None else self.codes

        new_index = type(self)(
            levels=levels,
            codes=codes,
            sortorder=self.sortorder,
            names=names,
            verify_integrity=False,
        )
        new_index._cache = self._cache.copy()
        new_index._cache.pop("levels", None)  # GH32669

        if dtype:
            warnings.warn(
                "parameter dtype is deprecated and will be removed in a future "
                "version. Use the astype method instead.",
                FutureWarning,
                stacklevel=2,
            )
            new_index = new_index.astype(dtype)
        return new_index

    def __array__(self, dtype=None) -> np.ndarray:
        """ the array interface, return my values """
        return self.values

    def view(self, cls=None):
        """ this is defined as a copy with the same identity """
        result = self.copy()
        result._id = self._id
        return result

    @doc(Index.__contains__)
    def __contains__(self, key: Any) -> bool:
        hash(key)
        try:
            self.get_loc(key)
            return True
        except (LookupError, TypeError, ValueError):
            return False

    @cache_readonly
    def dtype(self) -> np.dtype:
        return np.dtype("O")

    def _is_memory_usage_qualified(self) -> bool:
        """ return a boolean if we need a qualified .info display """

        def f(level):
            return "mixed" in level or "string" in level or "unicode" in level

        return any(f(level) for level in self._inferred_type_levels)

    @doc(Index.memory_usage)
    def memory_usage(self, deep: bool = False) -> int:
        # we are overwriting our base class to avoid
        # computing .values here which could materialize
        # a tuple representation unnecessarily
        return self._nbytes(deep)

    @cache_readonly
    def nbytes(self) -> int:
        """ return the number of bytes in the underlying data """
        return self._nbytes(False)

    def _nbytes(self, deep: bool = False) -> int:
        """
        return the number of bytes in the underlying data
        deeply introspect the level data if deep=True

        include the engine hashtable

        *this is in internal routine*

        """
        # for implementations with no useful getsizeof (PyPy)
        objsize = 24

        level_nbytes = sum(i.memory_usage(deep=deep) for i in self.levels)
        label_nbytes = sum(i.nbytes for i in self.codes)
        names_nbytes = sum(getsizeof(i, objsize) for i in self.names)
        result = level_nbytes + label_nbytes + names_nbytes

        # include our engine hashtable
        result += self._engine.sizeof(deep=deep)
        return result

    # --------------------------------------------------------------------
    # Rendering Methods

    def _formatter_func(self, tup):
        """
        Formats each item in tup according to its level's formatter function.
        """
        formatter_funcs = [level._formatter_func for level in self.levels]
        return tuple(func(val) for func, val in zip(formatter_funcs, tup))

    def _format_data(self, name=None):
        """
        Return the formatted data as a unicode string
        """
        return format_object_summary(
            self, self._formatter_func, name=name, line_break_each_value=True
        )

    def _format_attrs(self):
        """
        Return a list of tuples of the (attr,formatted_value).
        """
        return format_object_attrs(self, include_dtype=False)

    def _format_native_types(self, na_rep="nan", **kwargs):
        new_levels = []
        new_codes = []

        # go through the levels and format them
        for level, level_codes in zip(self.levels, self.codes):
            level = level._format_native_types(na_rep=na_rep, **kwargs)
            # add nan values, if there are any
            mask = level_codes == -1
            if mask.any():
                nan_index = len(level)
                level = np.append(level, na_rep)
                assert not level_codes.flags.writeable  # i.e. copy is needed
                level_codes = level_codes.copy()  # make writeable
                level_codes[mask] = nan_index
            new_levels.append(level)
            new_codes.append(level_codes)

        if len(new_levels) == 1:
            # a single-level multi-index
            return Index(new_levels[0].take(new_codes[0]))._format_native_types()
        else:
            # reconstruct the multi-index
            mi = MultiIndex(
                levels=new_levels,
                codes=new_codes,
                names=self.names,
                sortorder=self.sortorder,
                verify_integrity=False,
            )
            return mi._values

    def format(
        self,
        name: Optional[bool] = None,
        formatter: Optional[Callable] = None,
        na_rep: Optional[str] = None,
        names: bool = False,
        space: int = 2,
        sparsify=None,
        adjoin: bool = True,
    ) -> List:
        if name is not None:
            names = name

        if len(self) == 0:
            return []

        stringified_levels = []
        for lev, level_codes in zip(self.levels, self.codes):
            na = na_rep if na_rep is not None else _get_na_rep(lev.dtype.type)

            if len(lev) > 0:

                formatted = lev.take(level_codes).format(formatter=formatter)

                # we have some NA
                mask = level_codes == -1
                if mask.any():
                    formatted = np.array(formatted, dtype=object)
                    formatted[mask] = na
                    formatted = formatted.tolist()

            else:
                # weird all NA case
                formatted = [
                    pprint_thing(na if isna(x) else x, escape_chars=("\t", "\r", "\n"))
                    for x in algos.take_1d(lev._values, level_codes)
                ]
            stringified_levels.append(formatted)

        result_levels = []
        for lev, lev_name in zip(stringified_levels, self.names):
            level = []

            if names:
                level.append(
                    pprint_thing(lev_name, escape_chars=("\t", "\r", "\n"))
                    if lev_name is not None
                    else ""
                )

            level.extend(np.array(lev, dtype=object))
            result_levels.append(level)

        if sparsify is None:
            sparsify = get_option("display.multi_sparse")

        if sparsify:
            sentinel = ""
            # GH3547 use value of sparsify as sentinel if it's "Falsey"
            assert isinstance(sparsify, bool) or sparsify is lib.no_default
            if sparsify in [False, lib.no_default]:
                sentinel = sparsify
            # little bit of a kludge job for #1217
            result_levels = sparsify_labels(
                result_levels, start=int(names), sentinel=sentinel
            )

        if adjoin:
            from pandas.io.formats.format import get_adjustment

            adj = get_adjustment()
            return adj.adjoin(space, *result_levels).split("\n")
        else:
            return result_levels

    # --------------------------------------------------------------------
    # Names Methods

    def _get_names(self):
        return FrozenList(self._names)

    def _set_names(self, names, level=None, validate=True):
        """
        Set new names on index. Each name has to be a hashable type.

        Parameters
        ----------
        values : str or sequence
            name(s) to set
        level : int, level name, or sequence of int/level names (default None)
            If the index is a MultiIndex (hierarchical), level(s) to set (None
            for all levels).  Otherwise level must be None
        validate : boolean, default True
            validate that the names match level lengths

        Raises
        ------
        TypeError if each name is not hashable.

        Notes
        -----
        sets names on levels. WARNING: mutates!

        Note that you generally want to set this *after* changing levels, so
        that it only acts on copies
        """
        # GH 15110
        # Don't allow a single string for names in a MultiIndex
        if names is not None and not is_list_like(names):
            raise ValueError("Names should be list-like for a MultiIndex")
        names = list(names)

        if validate:
            if level is not None and len(names) != len(level):
                raise ValueError("Length of names must match length of level.")
            if level is None and len(names) != self.nlevels:
                raise ValueError(
                    "Length of names must match number of levels in MultiIndex."
                )

        if level is None:
            level = range(self.nlevels)
        else:
            level = [self._get_level_number(lev) for lev in level]

        # set the name
        for lev, name in zip(level, names):
            if name is not None:
                # GH 20527
                # All items in 'names' need to be hashable:
                if not is_hashable(name):
                    raise TypeError(
                        f"{type(self).__name__}.name must be a hashable type"
                    )
            # pandas\core\indexes\multi.py:1448: error: Cannot determine type
            # of '__setitem__'  [has-type]
            self._names[lev] = name  # type: ignore[has-type]

        # If .levels has been accessed, the names in our cache will be stale.
        self._reset_cache()

    names = property(
        fset=_set_names,
        fget=_get_names,
        doc="""
        Names of levels in MultiIndex.

        Examples
        --------
        >>> mi = pd.MultiIndex.from_arrays(
        ... [[1, 2], [3, 4], [5, 6]], names=['x', 'y', 'z'])
        >>> mi
        MultiIndex([(1, 3, 5),
                    (2, 4, 6)],
                   names=['x', 'y', 'z'])
        >>> mi.names
        FrozenList(['x', 'y', 'z'])
        """,
    )

    # --------------------------------------------------------------------

    @doc(Index._get_grouper_for_level)
    def _get_grouper_for_level(self, mapper, level):
        indexer = self.codes[level]
        level_index = self.levels[level]

        if mapper is not None:
            # Handle group mapping function and return
            level_values = self.levels[level].take(indexer)
            grouper = level_values.map(mapper)
            return grouper, None, None

        codes, uniques = algos.factorize(indexer, sort=True)

        if len(uniques) > 0 and uniques[0] == -1:
            # Handle NAs
            mask = indexer != -1
            ok_codes, uniques = algos.factorize(indexer[mask], sort=True)

            codes = np.empty(len(indexer), dtype=indexer.dtype)
            codes[mask] = ok_codes
            codes[~mask] = -1

        if len(uniques) < len(level_index):
            # Remove unobserved levels from level_index
            level_index = level_index.take(uniques)
        else:
            # break references back to us so that setting the name
            # on the output of a groupby doesn't reflect back here.
            level_index = level_index.copy()

        if level_index._can_hold_na:
            grouper = level_index.take(codes, fill_value=True)
        else:
            grouper = level_index.take(codes)

        return grouper, codes, level_index

    @cache_readonly
    def inferred_type(self) -> str:
        return "mixed"

    def _get_level_number(self, level) -> int:
        count = self.names.count(level)
        if (count > 1) and not is_integer(level):
            raise ValueError(
                f"The name {level} occurs multiple times, use a level number"
            )
        try:
            level = self.names.index(level)
        except ValueError as err:
            if not is_integer(level):
                raise KeyError(f"Level {level} not found") from err
            elif level < 0:
                level += self.nlevels
                if level < 0:
                    orig_level = level - self.nlevels
                    raise IndexError(
                        f"Too many levels: Index has only {self.nlevels} levels, "
                        f"{orig_level} is not a valid level number"
                    ) from err
            # Note: levels are zero-based
            elif level >= self.nlevels:
                raise IndexError(
                    f"Too many levels: Index has only {self.nlevels} levels, "
                    f"not {level + 1}"
                ) from err
        return level

    @property
    def _has_complex_internals(self) -> bool:
        # used to avoid libreduction code paths, which raise or require conversion
        return True

    @cache_readonly
    def is_monotonic_increasing(self) -> bool:
        """
        return if the index is monotonic increasing (only equal or
        increasing) values.
        """
        if any(-1 in code for code in self.codes):
            return False

        if all(level.is_monotonic for level in self.levels):
            # If each level is sorted, we can operate on the codes directly. GH27495
            return libalgos.is_lexsorted(
                [x.astype("int64", copy=False) for x in self.codes]
            )

        # reversed() because lexsort() wants the most significant key last.
        values = [
            self._get_level_values(i)._values for i in reversed(range(len(self.levels)))
        ]
        try:
            sort_order = np.lexsort(values)
            return Index(sort_order).is_monotonic
        except TypeError:

            # we have mixed types and np.lexsort is not happy
            return Index(self._values).is_monotonic

    @cache_readonly
    def is_monotonic_decreasing(self) -> bool:
        """
        return if the index is monotonic decreasing (only equal or
        decreasing) values.
        """
        # monotonic decreasing if and only if reverse is monotonic increasing
        return self[::-1].is_monotonic_increasing

    @cache_readonly
    def _inferred_type_levels(self):
        """ return a list of the inferred types, one for each level """
        return [i.inferred_type for i in self.levels]

    @doc(Index.duplicated)
    def duplicated(self, keep="first"):
        shape = map(len, self.levels)
        ids = get_group_index(self.codes, shape, sort=False, xnull=False)

        return duplicated_int64(ids, keep)

    def fillna(self, value=None, downcast=None):
        """
        fillna is not implemented for MultiIndex
        """
        raise NotImplementedError("isna is not defined for MultiIndex")

    @doc(Index.dropna)
    def dropna(self, how="any"):
        nans = [level_codes == -1 for level_codes in self.codes]
        if how == "any":
            indexer = np.any(nans, axis=0)
        elif how == "all":
            indexer = np.all(nans, axis=0)
        else:
            raise ValueError(f"invalid how option: {how}")

        new_codes = [level_codes[~indexer] for level_codes in self.codes]
        return self.set_codes(codes=new_codes)

    def _get_level_values(self, level, unique=False):
        """
        Return vector of label values for requested level,
        equal to the length of the index

        **this is an internal method**

        Parameters
        ----------
        level : int level
        unique : bool, default False
            if True, drop duplicated values

        Returns
        -------
        values : ndarray
        """
        lev = self.levels[level]
        level_codes = self.codes[level]
        name = self._names[level]
        if unique:
            level_codes = algos.unique(level_codes)
        filled = algos.take_1d(lev._values, level_codes, fill_value=lev._na_value)
        return lev._shallow_copy(filled, name=name)

    def get_level_values(self, level):
        """
        Return vector of label values for requested level.

        Length of returned vector is equal to the length of the index.

        Parameters
        ----------
        level : int or str
            ``level`` is either the integer position of the level in the
            MultiIndex, or the name of the level.

        Returns
        -------
        values : Index
            Values is a level of this MultiIndex converted to
            a single :class:`Index` (or subclass thereof).

        Examples
        --------
        Create a MultiIndex:

        >>> mi = pd.MultiIndex.from_arrays((list('abc'), list('def')))
        >>> mi.names = ['level_1', 'level_2']

        Get level values by supplying level as either integer or name:

        >>> mi.get_level_values(0)
        Index(['a', 'b', 'c'], dtype='object', name='level_1')
        >>> mi.get_level_values('level_2')
        Index(['d', 'e', 'f'], dtype='object', name='level_2')
        """
        level = self._get_level_number(level)
        values = self._get_level_values(level)
        return values

    @doc(Index.unique)
    def unique(self, level=None):

        if level is None:
            return super().unique()
        else:
            level = self._get_level_number(level)
            return self._get_level_values(level=level, unique=True)

    def _to_safe_for_reshape(self):
        """ convert to object if we are a categorical """
        return self.set_levels([i._to_safe_for_reshape() for i in self.levels])

    def to_frame(self, index=True, name=None):
        """
        Create a DataFrame with the levels of the MultiIndex as columns.

        Column ordering is determined by the DataFrame constructor with data as
        a dict.

        .. versionadded:: 0.24.0

        Parameters
        ----------
        index : bool, default True
            Set the index of the returned DataFrame as the original MultiIndex.

        name : list / sequence of str, optional
            The passed names should substitute index level names.

        Returns
        -------
        DataFrame : a DataFrame containing the original MultiIndex data.

        See Also
        --------
        DataFrame : Two-dimensional, size-mutable, potentially heterogeneous
            tabular data.

        Examples
        --------
        >>> mi = pd.MultiIndex.from_arrays([['a', 'b'], ['c', 'd']])
        >>> mi
        MultiIndex([('a', 'c'),
                    ('b', 'd')],
                   )

        >>> df = mi.to_frame()
        >>> df
             0  1
        a c  a  c
        b d  b  d

        >>> df = mi.to_frame(index=False)
        >>> df
           0  1
        0  a  c
        1  b  d

        >>> df = mi.to_frame(name=['x', 'y'])
        >>> df
             x  y
        a c  a  c
        b d  b  d
        """
        from pandas import DataFrame

        if name is not None:
            if not is_list_like(name):
                raise TypeError("'name' must be a list / sequence of column names.")

            if len(name) != len(self.levels):
                raise ValueError(
                    "'name' should have same length as number of levels on index."
                )
            idx_names = name
        else:
            idx_names = self.names

        # Guarantee resulting column order - PY36+ dict maintains insertion order
        result = DataFrame(
            {
                (level if lvlname is None else lvlname): self._get_level_values(level)
                for lvlname, level in zip(idx_names, range(len(self.levels)))
            },
            copy=False,
        )

        if index:
            result.index = self
        return result

    def to_flat_index(self):
        """
        Convert a MultiIndex to an Index of Tuples containing the level values.

        .. versionadded:: 0.24.0

        Returns
        -------
        pd.Index
            Index with the MultiIndex data represented in Tuples.

        Notes
        -----
        This method will simply return the caller if called by anything other
        than a MultiIndex.

        Examples
        --------
        >>> index = pd.MultiIndex.from_product(
        ...     [['foo', 'bar'], ['baz', 'qux']],
        ...     names=['a', 'b'])
        >>> index.to_flat_index()
        Index([('foo', 'baz'), ('foo', 'qux'),
               ('bar', 'baz'), ('bar', 'qux')],
              dtype='object')
        """
        return Index(self._values, tupleize_cols=False)

    @property
    def _is_all_dates(self) -> bool:
        return False

    def is_lexsorted(self) -> bool:
        """
        Return True if the codes are lexicographically sorted.

        Returns
        -------
        bool

        Examples
        --------
        In the below examples, the first level of the MultiIndex is sorted because
        a<b<c, so there is no need to look at the next level.

        >>> pd.MultiIndex.from_arrays([['a', 'b', 'c'], ['d', 'e', 'f']]).is_lexsorted()
        True
        >>> pd.MultiIndex.from_arrays([['a', 'b', 'c'], ['d', 'f', 'e']]).is_lexsorted()
        True

        In case there is a tie, the lexicographical sorting looks
        at the next level of the MultiIndex.

        >>> pd.MultiIndex.from_arrays([[0, 1, 1], ['a', 'b', 'c']]).is_lexsorted()
        True
        >>> pd.MultiIndex.from_arrays([[0, 1, 1], ['a', 'c', 'b']]).is_lexsorted()
        False
        >>> pd.MultiIndex.from_arrays([['a', 'a', 'b', 'b'],
        ...                            ['aa', 'bb', 'aa', 'bb']]).is_lexsorted()
        True
        >>> pd.MultiIndex.from_arrays([['a', 'a', 'b', 'b'],
        ...                            ['bb', 'aa', 'aa', 'bb']]).is_lexsorted()
        False
        """
        return self.lexsort_depth == self.nlevels

    @cache_readonly
    def lexsort_depth(self):
        if self.sortorder is not None:
            return self.sortorder

        return self._lexsort_depth()

    def _lexsort_depth(self) -> int:
        """
        Compute and return the lexsort_depth, the number of levels of the
        MultiIndex that are sorted lexically

        Returns
        -------
        int
        """
        int64_codes = [ensure_int64(level_codes) for level_codes in self.codes]
        for k in range(self.nlevels, 0, -1):
            if libalgos.is_lexsorted(int64_codes[:k]):
                return k
        return 0

    def _sort_levels_monotonic(self):
        """
        This is an *internal* function.

        Create a new MultiIndex from the current to monotonically sorted
        items IN the levels. This does not actually make the entire MultiIndex
        monotonic, JUST the levels.

        The resulting MultiIndex will have the same outward
        appearance, meaning the same .values and ordering. It will also
        be .equals() to the original.

        Returns
        -------
        MultiIndex

        Examples
        --------
        >>> mi = pd.MultiIndex(levels=[['a', 'b'], ['bb', 'aa']],
        ...                    codes=[[0, 0, 1, 1], [0, 1, 0, 1]])
        >>> mi
        MultiIndex([('a', 'bb'),
                    ('a', 'aa'),
                    ('b', 'bb'),
                    ('b', 'aa')],
                   )

        >>> mi.sort_values()
        MultiIndex([('a', 'aa'),
                    ('a', 'bb'),
                    ('b', 'aa'),
                    ('b', 'bb')],
                   )
        """
        if self.is_lexsorted() and self.is_monotonic:
            return self

        new_levels = []
        new_codes = []

        for lev, level_codes in zip(self.levels, self.codes):

            if not lev.is_monotonic:
                try:
                    # indexer to reorder the levels
                    indexer = lev.argsort()
                except TypeError:
                    pass
                else:
                    lev = lev.take(indexer)

                    # indexer to reorder the level codes
                    indexer = ensure_int64(indexer)
                    ri = lib.get_reverse_indexer(indexer, len(indexer))
                    level_codes = algos.take_1d(ri, level_codes)

            new_levels.append(lev)
            new_codes.append(level_codes)

        return MultiIndex(
            new_levels,
            new_codes,
            names=self.names,
            sortorder=self.sortorder,
            verify_integrity=False,
        )

    def remove_unused_levels(self):
        """
        Create new MultiIndex from current that removes unused levels.

        Unused level(s) means levels that are not expressed in the
        labels. The resulting MultiIndex will have the same outward
        appearance, meaning the same .values and ordering. It will
        also be .equals() to the original.

        Returns
        -------
        MultiIndex

        Examples
        --------
        >>> mi = pd.MultiIndex.from_product([range(2), list('ab')])
        >>> mi
        MultiIndex([(0, 'a'),
                    (0, 'b'),
                    (1, 'a'),
                    (1, 'b')],
                   )

        >>> mi[2:]
        MultiIndex([(1, 'a'),
                    (1, 'b')],
                   )

        The 0 from the first level is not represented
        and can be removed

        >>> mi2 = mi[2:].remove_unused_levels()
        >>> mi2.levels
        FrozenList([[1], ['a', 'b']])
        """
        new_levels = []
        new_codes = []

        changed = False
        for lev, level_codes in zip(self.levels, self.codes):

            # Since few levels are typically unused, bincount() is more
            # efficient than unique() - however it only accepts positive values
            # (and drops order):
            uniques = np.where(np.bincount(level_codes + 1) > 0)[0] - 1
            has_na = int(len(uniques) and (uniques[0] == -1))

            if len(uniques) != len(lev) + has_na:
                # We have unused levels
                changed = True

                # Recalculate uniques, now preserving order.
                # Can easily be cythonized by exploiting the already existing
                # "uniques" and stop parsing "level_codes" when all items
                # are found:
                uniques = algos.unique(level_codes)
                if has_na:
                    na_idx = np.where(uniques == -1)[0]
                    # Just ensure that -1 is in first position:
                    uniques[[0, na_idx[0]]] = uniques[[na_idx[0], 0]]

                # codes get mapped from uniques to 0:len(uniques)
                # -1 (if present) is mapped to last position
                code_mapping = np.zeros(len(lev) + has_na)
                # ... and reassigned value -1:
                code_mapping[uniques] = np.arange(len(uniques)) - has_na

                level_codes = code_mapping[level_codes]

                # new levels are simple
                lev = lev.take(uniques[has_na:])

            new_levels.append(lev)
            new_codes.append(level_codes)

        result = self.view()

        if changed:
            result._reset_identity()
            result._set_levels(new_levels, validate=False)
            result._set_codes(new_codes, validate=False)

        return result

    # --------------------------------------------------------------------
    # Pickling Methods

    def __reduce__(self):
        """Necessary for making this object picklable"""
        d = dict(
            levels=list(self.levels),
            codes=list(self.codes),
            sortorder=self.sortorder,
            names=list(self.names),
        )
        return ibase._new_Index, (type(self), d), None

    # --------------------------------------------------------------------

    def __getitem__(self, key):
        if is_scalar(key):
            key = com.cast_scalar_indexer(key, warn_float=True)

            retval = []
            for lev, level_codes in zip(self.levels, self.codes):
                if level_codes[key] == -1:
                    retval.append(np.nan)
                else:
                    retval.append(lev[level_codes[key]])

            return tuple(retval)
        else:
            if com.is_bool_indexer(key):
                key = np.asarray(key, dtype=bool)
                sortorder = self.sortorder
            else:
                # cannot be sure whether the result will be sorted
                sortorder = None

                if isinstance(key, Index):
                    key = np.asarray(key)

            new_codes = [level_codes[key] for level_codes in self.codes]

            return MultiIndex(
                levels=self.levels,
                codes=new_codes,
                names=self.names,
                sortorder=sortorder,
                verify_integrity=False,
            )

    @Appender(_index_shared_docs["take"] % _index_doc_kwargs)
    def take(self, indices, axis=0, allow_fill=True, fill_value=None, **kwargs):
        nv.validate_take(tuple(), kwargs)
        indices = ensure_platform_int(indices)

        # only fill if we are passing a non-None fill_value
        allow_fill = self._maybe_disallow_fill(allow_fill, fill_value, indices)

        na_value = -1

        if allow_fill:
            taken = [lab.take(indices) for lab in self.codes]
            mask = indices == -1
            if mask.any():
                masked = []
                for new_label in taken:
                    label_values = new_label
                    label_values[mask] = na_value
                    masked.append(np.asarray(label_values))
                taken = masked
        else:
            taken = [lab.take(indices) for lab in self.codes]

        return MultiIndex(
            levels=self.levels, codes=taken, names=self.names, verify_integrity=False
        )

    def append(self, other):
        """
        Append a collection of Index options together

        Parameters
        ----------
        other : Index or list/tuple of indices

        Returns
        -------
        appended : Index
        """
        if not isinstance(other, (list, tuple)):
            other = [other]

        if all(
            (isinstance(o, MultiIndex) and o.nlevels >= self.nlevels) for o in other
        ):
            arrays = []
            for i in range(self.nlevels):
                label = self._get_level_values(i)
                appended = [o._get_level_values(i) for o in other]
                arrays.append(label.append(appended))
            return MultiIndex.from_arrays(arrays, names=self.names)

        to_concat = (self._values,) + tuple(k._values for k in other)
        new_tuples = np.concatenate(to_concat)

        # if all(isinstance(x, MultiIndex) for x in other):
        try:
            return MultiIndex.from_tuples(new_tuples, names=self.names)
        except (TypeError, IndexError):
            return Index(new_tuples)

    def argsort(self, *args, **kwargs) -> np.ndarray:
        return self._values.argsort(*args, **kwargs)

    @Appender(_index_shared_docs["repeat"] % _index_doc_kwargs)
    def repeat(self, repeats, axis=None):
        nv.validate_repeat(tuple(), dict(axis=axis))
        repeats = ensure_platform_int(repeats)
        return MultiIndex(
            levels=self.levels,
            codes=[
                level_codes.view(np.ndarray).astype(np.intp).repeat(repeats)
                for level_codes in self.codes
            ],
            names=self.names,
            sortorder=self.sortorder,
            verify_integrity=False,
        )

    def where(self, cond, other=None):
        raise NotImplementedError(".where is not supported for MultiIndex operations")

    def drop(self, codes, level=None, errors="raise"):
        """
        Make new MultiIndex with passed list of codes deleted

        Parameters
        ----------
        codes : array-like
            Must be a list of tuples
        level : int or level name, default None
        errors : str, default 'raise'

        Returns
        -------
        dropped : MultiIndex
        """
        if level is not None:
            return self._drop_from_level(codes, level, errors)

        if not isinstance(codes, (np.ndarray, Index)):
            try:
                codes = com.index_labels_to_array(codes, dtype=object)
            except ValueError:
                pass

        inds = []
        for level_codes in codes:
            try:
                loc = self.get_loc(level_codes)
                # get_loc returns either an integer, a slice, or a boolean
                # mask
                if isinstance(loc, int):
                    inds.append(loc)
                elif isinstance(loc, slice):
                    inds.extend(range(loc.start, loc.stop))
                elif com.is_bool_indexer(loc):
                    if self.lexsort_depth == 0:
                        warnings.warn(
                            "dropping on a non-lexsorted multi-index "
                            "without a level parameter may impact performance.",
                            PerformanceWarning,
                            stacklevel=3,
                        )
                    loc = loc.nonzero()[0]
                    inds.extend(loc)
                else:
                    msg = f"unsupported indexer of type {type(loc)}"
                    raise AssertionError(msg)
            except KeyError:
                if errors != "ignore":
                    raise

        return self.delete(inds)

    def _drop_from_level(self, codes, level, errors="raise"):
        codes = com.index_labels_to_array(codes)
        i = self._get_level_number(level)
        index = self.levels[i]
        values = index.get_indexer(codes)
        # If nan should be dropped it will equal -1 here. We have to check which values
        # are not nan and equal -1, this means they are missing in the index
        nan_codes = isna(codes)
        values[(np.equal(nan_codes, False)) & (values == -1)] = -2

        mask = ~algos.isin(self.codes[i], values)
        if mask.all() and errors != "ignore":
            raise KeyError(f"labels {codes} not found in level")

        return self[mask]

    def swaplevel(self, i=-2, j=-1):
        """
        Swap level i with level j.

        Calling this method does not change the ordering of the values.

        Parameters
        ----------
        i : int, str, default -2
            First level of index to be swapped. Can pass level name as string.
            Type of parameters can be mixed.
        j : int, str, default -1
            Second level of index to be swapped. Can pass level name as string.
            Type of parameters can be mixed.

        Returns
        -------
        MultiIndex
            A new MultiIndex.

        See Also
        --------
        Series.swaplevel : Swap levels i and j in a MultiIndex.
        Dataframe.swaplevel : Swap levels i and j in a MultiIndex on a
            particular axis.

        Examples
        --------
        >>> mi = pd.MultiIndex(levels=[['a', 'b'], ['bb', 'aa']],
        ...                    codes=[[0, 0, 1, 1], [0, 1, 0, 1]])
        >>> mi
        MultiIndex([('a', 'bb'),
                    ('a', 'aa'),
                    ('b', 'bb'),
                    ('b', 'aa')],
                   )
        >>> mi.swaplevel(0, 1)
        MultiIndex([('bb', 'a'),
                    ('aa', 'a'),
                    ('bb', 'b'),
                    ('aa', 'b')],
                   )
        """
        new_levels = list(self.levels)
        new_codes = list(self.codes)
        new_names = list(self.names)

        i = self._get_level_number(i)
        j = self._get_level_number(j)

        new_levels[i], new_levels[j] = new_levels[j], new_levels[i]
        new_codes[i], new_codes[j] = new_codes[j], new_codes[i]
        new_names[i], new_names[j] = new_names[j], new_names[i]

        return MultiIndex(
            levels=new_levels, codes=new_codes, names=new_names, verify_integrity=False
        )

    def reorder_levels(self, order):
        """
        Rearrange levels using input order. May not drop or duplicate levels.

        Parameters
        ----------
        order : list of int or list of str
            List representing new level order. Reference level by number
            (position) or by key (label).

        Returns
        -------
        MultiIndex

        Examples
        --------
        >>> mi = pd.MultiIndex.from_arrays([[1, 2], [3, 4]], names=['x', 'y'])
        >>> mi
        MultiIndex([(1, 3),
                    (2, 4)],
                   names=['x', 'y'])

        >>> mi.reorder_levels(order=[1, 0])
        MultiIndex([(3, 1),
                    (4, 2)],
                   names=['y', 'x'])

        >>> mi.reorder_levels(order=['y', 'x'])
        MultiIndex([(3, 1),
                    (4, 2)],
                   names=['y', 'x'])
        """
        order = [self._get_level_number(i) for i in order]
        if len(order) != self.nlevels:
            raise AssertionError(
                f"Length of order must be same as number of levels ({self.nlevels}), "
                f"got {len(order)}"
            )
        new_levels = [self.levels[i] for i in order]
        new_codes = [self.codes[i] for i in order]
        new_names = [self.names[i] for i in order]

        return MultiIndex(
            levels=new_levels, codes=new_codes, names=new_names, verify_integrity=False
        )

    def _get_codes_for_sorting(self):
        """
        we categorizing our codes by using the
        available categories (all, not just observed)
        excluding any missing ones (-1); this is in preparation
        for sorting, where we need to disambiguate that -1 is not
        a valid valid
        """

        def cats(level_codes):
            return np.arange(
                np.array(level_codes).max() + 1 if len(level_codes) else 0,
                dtype=level_codes.dtype,
            )

        return [
            Categorical.from_codes(level_codes, cats(level_codes), ordered=True)
            for level_codes in self.codes
        ]

    def sortlevel(self, level=0, ascending=True, sort_remaining=True):
        """
        Sort MultiIndex at the requested level.

        The result will respect the original ordering of the associated
        factor at that level.

        Parameters
        ----------
        level : list-like, int or str, default 0
            If a string is given, must be a name of the level.
            If list-like must be names or ints of levels.
        ascending : bool, default True
            False to sort in descending order.
            Can also be a list to specify a directed ordering.
        sort_remaining : sort by the remaining levels after level

        Returns
        -------
        sorted_index : pd.MultiIndex
            Resulting index.
        indexer : np.ndarray
            Indices of output values in original index.

        Examples
        --------
        >>> mi = pd.MultiIndex.from_arrays([[0, 0], [2, 1]])
        >>> mi
        MultiIndex([(0, 2),
                    (0, 1)],
                   )

        >>> mi.sortlevel()
        (MultiIndex([(0, 1),
                    (0, 2)],
                   ), array([1, 0]))

        >>> mi.sortlevel(sort_remaining=False)
        (MultiIndex([(0, 2),
                    (0, 1)],
                   ), array([0, 1]))

        >>> mi.sortlevel(1)
        (MultiIndex([(0, 1),
                    (0, 2)],
                   ), array([1, 0]))

        >>> mi.sortlevel(1, ascending=False)
        (MultiIndex([(0, 2),
                    (0, 1)],
                   ), array([0, 1]))
        """
        if isinstance(level, (str, int)):
            level = [level]
        level = [self._get_level_number(lev) for lev in level]
        sortorder = None

        # we have a directed ordering via ascending
        if isinstance(ascending, list):
            if not len(level) == len(ascending):
                raise ValueError("level must have same length as ascending")

            indexer = lexsort_indexer(
                [self.codes[lev] for lev in level], orders=ascending
            )

        # level ordering
        else:

            codes = list(self.codes)
            shape = list(self.levshape)

            # partition codes and shape
            primary = tuple(codes[lev] for lev in level)
            primshp = tuple(shape[lev] for lev in level)

            # Reverse sorted to retain the order of
            # smaller indices that needs to be removed
            for lev in sorted(level, reverse=True):
                codes.pop(lev)
                shape.pop(lev)

            if sort_remaining:
                primary += primary + tuple(codes)
                primshp += primshp + tuple(shape)
            else:
                sortorder = level[0]

            indexer = indexer_from_factorized(primary, primshp, compress=False)

            if not ascending:
                indexer = indexer[::-1]

        indexer = ensure_platform_int(indexer)
        new_codes = [level_codes.take(indexer) for level_codes in self.codes]

        new_index = MultiIndex(
            codes=new_codes,
            levels=self.levels,
            names=self.names,
            sortorder=sortorder,
            verify_integrity=False,
        )

        return new_index, indexer

    def reindex(self, target, method=None, level=None, limit=None, tolerance=None):
        """
        Create index with target's values (move/add/delete values as necessary)

        Returns
        -------
        new_index : pd.MultiIndex
            Resulting index
        indexer : np.ndarray or None
            Indices of output values in original index.

        """
        # GH6552: preserve names when reindexing to non-named target
        # (i.e. neither Index nor Series).
        preserve_names = not hasattr(target, "names")

        if level is not None:
            if method is not None:
                raise TypeError("Fill method not supported if level passed")

            # GH7774: preserve dtype/tz if target is empty and not an Index.
            # target may be an iterator
            target = ibase.ensure_has_len(target)
            if len(target) == 0 and not isinstance(target, Index):
                idx = self.levels[level]
                attrs = idx._get_attributes_dict()
                attrs.pop("freq", None)  # don't preserve freq
                target = type(idx)._simple_new(np.empty(0, dtype=idx.dtype), **attrs)
            else:
                target = ensure_index(target)
            target, indexer, _ = self._join_level(
                target, level, how="right", return_indexers=True, keep_order=False
            )
        else:
            target = ensure_index(target)
            if self.equals(target):
                indexer = None
            else:
                if self.is_unique:
                    indexer = self.get_indexer(
                        target, method=method, limit=limit, tolerance=tolerance
                    )
                else:
                    raise ValueError("cannot handle a non-unique multi-index!")

        if not isinstance(target, MultiIndex):
            if indexer is None:
                target = self
            elif (indexer >= 0).all():
                target = self.take(indexer)
            else:
                # hopefully?
                target = MultiIndex.from_tuples(target)

        if (
            preserve_names
            and target.nlevels == self.nlevels
            and target.names != self.names
        ):
            target = target.copy(deep=False)
            target.names = self.names

        return target, indexer

    # --------------------------------------------------------------------
    # Indexing Methods

    def _check_indexing_error(self, key):
        if not is_hashable(key) or is_iterator(key):
            # We allow tuples if they are hashable, whereas other Index
            #  subclasses require scalar.
            # We have to explicitly exclude generators, as these are hashable.
            raise InvalidIndexError(key)

    def _should_fallback_to_positional(self) -> bool:
        """
        Should integer key(s) be treated as positional?
        """
        # GH#33355
        return self.levels[0]._should_fallback_to_positional()

    def _get_values_for_loc(self, series: "Series", loc, key):
        """
        Do a positional lookup on the given Series, returning either a scalar
        or a Series.

        Assumes that `series.index is self`
        """
        new_values = series._values[loc]
        if is_scalar(loc):
            return new_values

        new_index = self[loc]
        new_index = maybe_droplevels(new_index, key)
        new_ser = series._constructor(new_values, index=new_index, name=series.name)
        return new_ser.__finalize__(series)

    def _convert_listlike_indexer(self, keyarr):
        """
        Parameters
        ----------
        keyarr : list-like
            Indexer to convert.

        Returns
        -------
        tuple (indexer, keyarr)
            indexer is an ndarray or None if cannot convert
            keyarr are tuple-safe keys
        """
        indexer, keyarr = super()._convert_listlike_indexer(keyarr)

        # are we indexing a specific level
        if indexer is None and len(keyarr) and not isinstance(keyarr[0], tuple):
            level = 0
            _, indexer = self.reindex(keyarr, level=level)

            # take all
            if indexer is None:
                indexer = np.arange(len(self))

            check = self.levels[0].get_indexer(keyarr)
            mask = check == -1
            if mask.any():
                raise KeyError(f"{keyarr[mask]} not in index")

        return indexer, keyarr

    def _get_partial_string_timestamp_match_key(self, key):
        """
        Translate any partial string timestamp matches in key, returning the
        new key.

        Only relevant for MultiIndex.
        """
        # GH#10331
        if isinstance(key, str) and self.levels[0]._supports_partial_string_indexing:
            # Convert key '2016-01-01' to
            # ('2016-01-01'[, slice(None, None, None)]+)
            key = (key,) + (slice(None),) * (len(self.levels) - 1)

        if isinstance(key, tuple):
            # Convert (..., '2016-01-01', ...) in tuple to
            # (..., slice('2016-01-01', '2016-01-01', None), ...)
            new_key = []
            for i, component in enumerate(key):
                if (
                    isinstance(component, str)
                    and self.levels[i]._supports_partial_string_indexing
                ):
                    new_key.append(slice(component, component, None))
                else:
                    new_key.append(component)
            key = tuple(new_key)

        return key

    @Appender(_index_shared_docs["get_indexer"] % _index_doc_kwargs)
    def get_indexer(self, target, method=None, limit=None, tolerance=None):
        method = missing.clean_reindex_fill_method(method)
        target = ensure_index(target)

        # empty indexer
        if is_list_like(target) and not len(target):
            return ensure_platform_int(np.array([]))

        if not isinstance(target, MultiIndex):
            try:
                target = MultiIndex.from_tuples(target)
            except (TypeError, ValueError):

                # let's instead try with a straight Index
                if method is None:
                    return Index(self._values).get_indexer(
                        target, method=method, limit=limit, tolerance=tolerance
                    )

        if not self.is_unique:
            raise ValueError("Reindexing only valid with uniquely valued Index objects")

        if method == "pad" or method == "backfill":
            if tolerance is not None:
                raise NotImplementedError(
                    "tolerance not implemented yet for MultiIndex"
                )
            indexer = self._engine.get_indexer(
                values=self._values, target=target, method=method, limit=limit
            )
        elif method == "nearest":
            raise NotImplementedError(
                "method='nearest' not implemented yet "
                "for MultiIndex; see GitHub issue 9365"
            )
        else:
            indexer = self._engine.get_indexer(target)

        return ensure_platform_int(indexer)

    def get_slice_bound(
        self, label: Union[Hashable, Sequence[Hashable]], side: str, kind: str
    ) -> int:
        """
        For an ordered MultiIndex, compute slice bound
        that corresponds to given label.

        Returns leftmost (one-past-the-rightmost if `side=='right') position
        of given label.

        Parameters
        ----------
        label : object or tuple of objects
        side : {'left', 'right'}
        kind : {'loc', 'getitem'}

        Returns
        -------
        int
            Index of label.

        Notes
        -----
        This method only works if level 0 index of the MultiIndex is lexsorted.

        Examples
        --------
        >>> mi = pd.MultiIndex.from_arrays([list('abbc'), list('gefd')])

        Get the locations from the leftmost 'b' in the first level
        until the end of the multiindex:

        >>> mi.get_slice_bound('b', side="left", kind="loc")
        1

        Like above, but if you get the locations from the rightmost
        'b' in the first level and 'f' in the second level:

        >>> mi.get_slice_bound(('b','f'), side="right", kind="loc")
        3

        See Also
        --------
        MultiIndex.get_loc : Get location for a label or a tuple of labels.
        MultiIndex.get_locs : Get location for a label/slice/list/mask or a
                              sequence of such.
        """
        if not isinstance(label, tuple):
            label = (label,)
        return self._partial_tup_index(label, side=side)

    def slice_locs(self, start=None, end=None, step=None, kind=None):
        """
        For an ordered MultiIndex, compute the slice locations for input
        labels.

        The input labels can be tuples representing partial levels, e.g. for a
        MultiIndex with 3 levels, you can pass a single value (corresponding to
        the first level), or a 1-, 2-, or 3-tuple.

        Parameters
        ----------
        start : label or tuple, default None
            If None, defaults to the beginning
        end : label or tuple
            If None, defaults to the end
        step : int or None
            Slice step
        kind : string, optional, defaults None

        Returns
        -------
        (start, end) : (int, int)

        Notes
        -----
        This method only works if the MultiIndex is properly lexsorted. So,
        if only the first 2 levels of a 3-level MultiIndex are lexsorted,
        you can only pass two levels to ``.slice_locs``.

        Examples
        --------
        >>> mi = pd.MultiIndex.from_arrays([list('abbd'), list('deff')],
        ...                                names=['A', 'B'])

        Get the slice locations from the beginning of 'b' in the first level
        until the end of the multiindex:

        >>> mi.slice_locs(start='b')
        (1, 4)

        Like above, but stop at the end of 'b' in the first level and 'f' in
        the second level:

        >>> mi.slice_locs(start='b', end=('b', 'f'))
        (1, 3)

        See Also
        --------
        MultiIndex.get_loc : Get location for a label or a tuple of labels.
        MultiIndex.get_locs : Get location for a label/slice/list/mask or a
                              sequence of such.
        """
        # This function adds nothing to its parent implementation (the magic
        # happens in get_slice_bound method), but it adds meaningful doc.
        return super().slice_locs(start, end, step, kind=kind)

    def _partial_tup_index(self, tup, side="left"):
        if len(tup) > self.lexsort_depth:
            raise UnsortedIndexError(
                f"Key length ({len(tup)}) was greater than MultiIndex lexsort depth "
                f"({self.lexsort_depth})"
            )

        n = len(tup)
        start, end = 0, len(self)
        zipped = zip(tup, self.levels, self.codes)
        for k, (lab, lev, labs) in enumerate(zipped):
            section = labs[start:end]

            if lab not in lev and not isna(lab):
                if not lev.is_type_compatible(lib.infer_dtype([lab], skipna=False)):
                    raise TypeError(f"Level type mismatch: {lab}")

                # short circuit
                loc = lev.searchsorted(lab, side=side)
                if side == "right" and loc >= 0:
                    loc -= 1
                return start + section.searchsorted(loc, side=side)

            idx = self._get_loc_single_level_index(lev, lab)
            if isinstance(idx, slice) and k < n - 1:
                # Get start and end value from slice, necessary when a non-integer
                # interval is given as input GH#37707
                start = idx.start
                end = idx.stop
            elif k < n - 1:
                end = start + section.searchsorted(idx, side="right")
                start = start + section.searchsorted(idx, side="left")
            elif isinstance(idx, slice):
                idx = idx.start
                return start + section.searchsorted(idx, side=side)
            else:
                return start + section.searchsorted(idx, side=side)

    def _get_loc_single_level_index(self, level_index: Index, key: Hashable) -> int:
        """
        If key is NA value, location of index unify as -1.

        Parameters
        ----------
        level_index: Index
        key : label

        Returns
        -------
        loc : int
            If key is NA value, loc is -1
            Else, location of key in index.

        See Also
        --------
        Index.get_loc : The get_loc method for (single-level) index.
        """
        if is_scalar(key) and isna(key):
            return -1
        else:
            return level_index.get_loc(key)

    def get_loc(self, key, method=None):
        """
        Get location for a label or a tuple of labels.

        The location is returned as an integer/slice or boolean
        mask.

        Parameters
        ----------
        key : label or tuple of labels (one for each level)
        method : None

        Returns
        -------
        loc : int, slice object or boolean mask
            If the key is past the lexsort depth, the return may be a
            boolean mask array, otherwise it is always a slice or int.

        See Also
        --------
        Index.get_loc : The get_loc method for (single-level) index.
        MultiIndex.slice_locs : Get slice location given start label(s) and
                                end label(s).
        MultiIndex.get_locs : Get location for a label/slice/list/mask or a
                              sequence of such.

        Notes
        -----
        The key cannot be a slice, list of same-level labels, a boolean mask,
        or a sequence of such. If you want to use those, use
        :meth:`MultiIndex.get_locs` instead.

        Examples
        --------
        >>> mi = pd.MultiIndex.from_arrays([list('abb'), list('def')])

        >>> mi.get_loc('b')
        slice(1, 3, None)

        >>> mi.get_loc(('b', 'e'))
        1
        """
        if method is not None:
            raise NotImplementedError(
                "only the default get_loc method is "
                "currently supported for MultiIndex"
            )

        hash(key)

        def _maybe_to_slice(loc):
            """convert integer indexer to boolean mask or slice if possible"""
            if not isinstance(loc, np.ndarray) or loc.dtype != np.intp:
                return loc

            loc = lib.maybe_indices_to_slice(loc, len(self))
            if isinstance(loc, slice):
                return loc

            mask = np.empty(len(self), dtype="bool")
            mask.fill(False)
            mask[loc] = True
            return mask

        if not isinstance(key, tuple):
            loc = self._get_level_indexer(key, level=0)
            return _maybe_to_slice(loc)

        keylen = len(key)
        if self.nlevels < keylen:
            raise KeyError(
                f"Key length ({keylen}) exceeds index depth ({self.nlevels})"
            )

        if keylen == self.nlevels and self.is_unique:
            return self._engine.get_loc(key)

        # -- partial selection or non-unique index
        # break the key into 2 parts based on the lexsort_depth of the index;
        # the first part returns a continuous slice of the index; the 2nd part
        # needs linear search within the slice
        i = self.lexsort_depth
        lead_key, follow_key = key[:i], key[i:]
        start, stop = (
            self.slice_locs(lead_key, lead_key) if lead_key else (0, len(self))
        )

        if start == stop:
            raise KeyError(key)

        if not follow_key:
            return slice(start, stop)

        warnings.warn(
            "indexing past lexsort depth may impact performance.",
            PerformanceWarning,
            stacklevel=10,
        )

        loc = np.arange(start, stop, dtype=np.intp)

        for i, k in enumerate(follow_key, len(lead_key)):
            mask = self.codes[i][loc] == self._get_loc_single_level_index(
                self.levels[i], k
            )
            if not mask.all():
                loc = loc[mask]
            if not len(loc):
                raise KeyError(key)

        return _maybe_to_slice(loc) if len(loc) != stop - start else slice(start, stop)

    def get_loc_level(self, key, level=0, drop_level: bool = True):
        """
        Get location and sliced index for requested label(s)/level(s).

        Parameters
        ----------
        key : label or sequence of labels
        level : int/level name or list thereof, optional
        drop_level : bool, default True
            If ``False``, the resulting index will not drop any level.

        Returns
        -------
        loc : A 2-tuple where the elements are:
              Element 0: int, slice object or boolean array
              Element 1: The resulting sliced multiindex/index. If the key
              contains all levels, this will be ``None``.

        See Also
        --------
        MultiIndex.get_loc  : Get location for a label or a tuple of labels.
        MultiIndex.get_locs : Get location for a label/slice/list/mask or a
                              sequence of such.

        Examples
        --------
        >>> mi = pd.MultiIndex.from_arrays([list('abb'), list('def')],
        ...                                names=['A', 'B'])

        >>> mi.get_loc_level('b')
        (slice(1, 3, None), Index(['e', 'f'], dtype='object', name='B'))

        >>> mi.get_loc_level('e', level='B')
        (array([False,  True, False]), Index(['b'], dtype='object', name='A'))

        >>> mi.get_loc_level(['b', 'e'])
        (1, None)
        """
        if not isinstance(level, (list, tuple)):
            level = self._get_level_number(level)
        else:
            level = [self._get_level_number(lev) for lev in level]
        return self._get_loc_level(key, level=level, drop_level=drop_level)

    def _get_loc_level(
        self, key, level: Union[int, List[int]] = 0, drop_level: bool = True
    ):
        """
        get_loc_level but with `level` known to be positional, not name-based.
        """

        # different name to distinguish from maybe_droplevels
        def maybe_mi_droplevels(indexer, levels, drop_level: bool):
            if not drop_level:
                return self[indexer]
            # kludge around
            orig_index = new_index = self[indexer]

            for i in sorted(levels, reverse=True):
                try:
                    new_index = new_index._drop_level_numbers([i])
                except ValueError:

                    # no dropping here
                    return orig_index
            return new_index

        if isinstance(level, (tuple, list)):
            if len(key) != len(level):
                raise AssertionError(
                    "Key for location must have same length as number of levels"
                )
            result = None
            for lev, k in zip(level, key):
                loc, new_index = self._get_loc_level(k, level=lev)
                if isinstance(loc, slice):
                    mask = np.zeros(len(self), dtype=bool)
                    mask[loc] = True
                    loc = mask

                result = loc if result is None else result & loc

            return result, maybe_mi_droplevels(result, level, drop_level)

        # kludge for #1796
        if isinstance(key, list):
            key = tuple(key)

        if isinstance(key, tuple) and level == 0:

            try:
                if key in self.levels[0]:
                    indexer = self._get_level_indexer(key, level=level)
                    new_index = maybe_mi_droplevels(indexer, [0], drop_level)
                    return indexer, new_index
            except (TypeError, InvalidIndexError):
                pass

            if not any(isinstance(k, slice) for k in key):

                # partial selection
                # optionally get indexer to avoid re-calculation
                def partial_selection(key, indexer=None):
                    if indexer is None:
                        indexer = self.get_loc(key)
                    ilevels = [
                        i for i in range(len(key)) if key[i] != slice(None, None)
                    ]
                    return indexer, maybe_mi_droplevels(indexer, ilevels, drop_level)

                if len(key) == self.nlevels and self.is_unique:
                    # Complete key in unique index -> standard get_loc
                    try:
                        return (self._engine.get_loc(key), None)
                    except KeyError as e:
                        raise KeyError(key) from e
                else:
                    return partial_selection(key)
            else:
                indexer = None
                for i, k in enumerate(key):
                    if not isinstance(k, slice):
                        k = self._get_level_indexer(k, level=i)
                        if isinstance(k, slice):
                            # everything
                            if k.start == 0 and k.stop == len(self):
                                k = slice(None, None)
                        else:
                            k_index = k

                    if isinstance(k, slice):
                        if k == slice(None, None):
                            continue
                        else:
                            raise TypeError(key)

                    if indexer is None:
                        indexer = k_index
                    else:  # pragma: no cover
                        indexer &= k_index
                if indexer is None:
                    indexer = slice(None, None)
                ilevels = [i for i in range(len(key)) if key[i] != slice(None, None)]
                return indexer, maybe_mi_droplevels(indexer, ilevels, drop_level)
        else:
            indexer = self._get_level_indexer(key, level=level)
            return indexer, maybe_mi_droplevels(indexer, [level], drop_level)

    def _get_level_indexer(self, key, level: int = 0, indexer=None):
        # `level` kwarg is _always_ positional, never name
        # return an indexer, boolean array or a slice showing where the key is
        # in the totality of values
        # if the indexer is provided, then use this

        level_index = self.levels[level]
        level_codes = self.codes[level]

        def convert_indexer(start, stop, step, indexer=indexer, codes=level_codes):
            # given the inputs and the codes/indexer, compute an indexer set
            # if we have a provided indexer, then this need not consider
            # the entire labels set
            if step is not None and step < 0:
                r = np.arange(stop - 1, start - 1, step)
            else:
                r = np.arange(start, stop, step)
            if indexer is not None and len(indexer) != len(codes):

                # we have an indexer which maps the locations in the labels
                # that we have already selected (and is not an indexer for the
                # entire set) otherwise this is wasteful so we only need to
                # examine locations that are in this set the only magic here is
                # that the result are the mappings to the set that we have
                # selected
                from pandas import Series

                mapper = Series(indexer)
                indexer = codes.take(ensure_platform_int(indexer))
                result = Series(Index(indexer).isin(r).nonzero()[0])
                m = result.map(mapper)
                m = np.asarray(m)

            else:
                m = np.zeros(len(codes), dtype=bool)
                m[np.in1d(codes, r, assume_unique=Index(codes).is_unique)] = True

            return m

        if isinstance(key, slice):
            # handle a slice, returning a slice if we can
            # otherwise a boolean indexer

            try:
                if key.start is not None:
                    start = level_index.get_loc(key.start)
                else:
                    start = 0
                if key.stop is not None:
                    stop = level_index.get_loc(key.stop)
                elif isinstance(start, slice):
                    stop = len(level_index)
                else:
                    stop = len(level_index) - 1
                step = key.step
            except KeyError:

                # we have a partial slice (like looking up a partial date
                # string)
                start = stop = level_index.slice_indexer(
                    key.start, key.stop, key.step, kind="loc"
                )
                step = start.step

            if isinstance(start, slice) or isinstance(stop, slice):
                # we have a slice for start and/or stop
                # a partial date slicer on a DatetimeIndex generates a slice
                # note that the stop ALREADY includes the stopped point (if
                # it was a string sliced)
                start = getattr(start, "start", start)
                stop = getattr(stop, "stop", stop)
                return convert_indexer(start, stop, step)

            elif level > 0 or self.lexsort_depth == 0 or step is not None:
                # need to have like semantics here to right
                # searching as when we are using a slice
                # so include the stop+1 (so we include stop)
                return convert_indexer(start, stop + 1, step)
            else:
                # sorted, so can return slice object -> view
                i = level_codes.searchsorted(start, side="left")
                j = level_codes.searchsorted(stop, side="right")
                return slice(i, j, step)

        else:

            idx = self._get_loc_single_level_index(level_index, key)

            if level > 0 or self.lexsort_depth == 0:
                # Desired level is not sorted
                locs = np.array(level_codes == idx, dtype=bool, copy=False)
                if not locs.any():
                    # The label is present in self.levels[level] but unused:
                    raise KeyError(key)
                return locs

            if isinstance(idx, slice):
                start = idx.start
                end = idx.stop
            else:
                start = level_codes.searchsorted(idx, side="left")
                end = level_codes.searchsorted(idx, side="right")

            if start == end:
                # The label is present in self.levels[level] but unused:
                raise KeyError(key)
            return slice(start, end)

    def get_locs(self, seq):
        """
        Get location for a sequence of labels.

        Parameters
        ----------
        seq : label, slice, list, mask or a sequence of such
           You should use one of the above for each level.
           If a level should not be used, set it to ``slice(None)``.

        Returns
        -------
        numpy.ndarray
            NumPy array of integers suitable for passing to iloc.

        See Also
        --------
        MultiIndex.get_loc : Get location for a label or a tuple of labels.
        MultiIndex.slice_locs : Get slice location given start label(s) and
                                end label(s).

        Examples
        --------
        >>> mi = pd.MultiIndex.from_arrays([list('abb'), list('def')])

        >>> mi.get_locs('b')  # doctest: +SKIP
        array([1, 2], dtype=int64)

        >>> mi.get_locs([slice(None), ['e', 'f']])  # doctest: +SKIP
        array([1, 2], dtype=int64)

        >>> mi.get_locs([[True, False, True], slice('e', 'f')])  # doctest: +SKIP
        array([2], dtype=int64)
        """

        # must be lexsorted to at least as many levels
        true_slices = [i for (i, s) in enumerate(com.is_true_slices(seq)) if s]
        if true_slices and true_slices[-1] >= self.lexsort_depth:
            raise UnsortedIndexError(
                "MultiIndex slicing requires the index to be lexsorted: slicing "
                f"on levels {true_slices}, lexsort depth {self.lexsort_depth}"
            )
        # indexer
        # this is the list of all values that we want to select
        n = len(self)
        indexer = None

        def _convert_to_indexer(r) -> Int64Index:
            # return an indexer
            if isinstance(r, slice):
                m = np.zeros(n, dtype=bool)
                m[r] = True
                r = m.nonzero()[0]
            elif com.is_bool_indexer(r):
                if len(r) != n:
                    raise ValueError(
                        "cannot index with a boolean indexer "
                        "that is not the same length as the "
                        "index"
                    )
                r = r.nonzero()[0]
            return Int64Index(r)

        def _update_indexer(
            idxr: Optional[Index], indexer: Optional[Index], key
        ) -> Index:
            if indexer is None:
                indexer = Index(np.arange(n))
            if idxr is None:
                return indexer
            indexer_intersection = indexer.intersection(idxr)
            if indexer_intersection.empty and not idxr.empty and not indexer.empty:
                raise KeyError(key)
            return indexer_intersection

        for i, k in enumerate(seq):

            if com.is_bool_indexer(k):
                # a boolean indexer, must be the same length!
                k = np.asarray(k)
                indexer = _update_indexer(
                    _convert_to_indexer(k), indexer=indexer, key=seq
                )

            elif is_list_like(k):
                # a collection of labels to include from this level (these
                # are or'd)
                indexers: Optional[Int64Index] = None
                for x in k:
                    try:
                        idxrs = _convert_to_indexer(
                            self._get_level_indexer(x, level=i, indexer=indexer)
                        )
                        indexers = (idxrs if indexers is None else indexers).union(
                            idxrs, sort=False
                        )
                    except KeyError:

                        # ignore not founds
                        continue

                if indexers is not None:
                    indexer = _update_indexer(indexers, indexer=indexer, key=seq)
                else:
                    # no matches we are done
                    return np.array([], dtype=np.int64)

            elif com.is_null_slice(k):
                # empty slice
                indexer = _update_indexer(None, indexer=indexer, key=seq)

            elif isinstance(k, slice):

                # a slice, include BOTH of the labels
                indexer = _update_indexer(
                    _convert_to_indexer(
                        self._get_level_indexer(k, level=i, indexer=indexer)
                    ),
                    indexer=indexer,
                    key=seq,
                )
            else:
                # a single label
                indexer = _update_indexer(
                    _convert_to_indexer(
                        self.get_loc_level(k, level=i, drop_level=False)[0]
                    ),
                    indexer=indexer,
                    key=seq,
                )

        # empty indexer
        if indexer is None:
            return np.array([], dtype=np.int64)

        assert isinstance(indexer, Int64Index), type(indexer)
        indexer = self._reorder_indexer(seq, indexer)

        return indexer._values

    # --------------------------------------------------------------------

    def _reorder_indexer(
        self,
        seq: Tuple[Union[Scalar, Iterable, AnyArrayLike], ...],
        indexer: Int64Index,
    ) -> Int64Index:
        """
        Reorder an indexer of a MultiIndex (self) so that the label are in the
        same order as given in seq

        Parameters
        ----------
        seq : label/slice/list/mask or a sequence of such
        indexer: an Int64Index indexer of self

        Returns
        -------
        indexer : a sorted Int64Index indexer of self ordered as seq
        """
        # If the index is lexsorted and the list_like label in seq are sorted
        # then we do not need to sort
        if self.is_lexsorted():
            need_sort = False
            for i, k in enumerate(seq):
                if is_list_like(k):
                    if not need_sort:
                        k_codes = self.levels[i].get_indexer(k)
                        k_codes = k_codes[k_codes >= 0]  # Filter absent keys
                        # True if the given codes are not ordered
                        need_sort = (k_codes[:-1] > k_codes[1:]).any()
                elif isinstance(k, slice) and k.step is not None and k.step < 0:
                    need_sort = True
            # Bail out if both index and seq are sorted
            if not need_sort:
                return indexer

        n = len(self)
        keys: Tuple[np.ndarray, ...] = tuple()
        # For each level of the sequence in seq, map the level codes with the
        # order they appears in a list-like sequence
        # This mapping is then use to reorder the indexer
        for i, k in enumerate(seq):
            if is_scalar(k):
                # GH#34603 we want to treat a scalar the same as an all equal list
                k = [k]
            if com.is_bool_indexer(k):
                new_order = np.arange(n)[indexer]
            elif is_list_like(k):
                # Generate a map with all level codes as sorted initially
                key_order_map = np.ones(len(self.levels[i]), dtype=np.uint64) * len(
                    self.levels[i]
                )
                # Set order as given in the indexer list
                level_indexer = self.levels[i].get_indexer(k)
                level_indexer = level_indexer[level_indexer >= 0]  # Filter absent keys
                key_order_map[level_indexer] = np.arange(len(level_indexer))

                new_order = key_order_map[self.codes[i][indexer]]
<<<<<<< HEAD
            elif isinstance(k, slice) and k.step is not None and k.step < 0:
                new_order = np.arange(n)[k][indexer]
=======
>>>>>>> 08913f8a
            elif isinstance(k, slice) and k.start is None and k.stop is None:
                # slice(None) should not determine order GH#31330
                new_order = np.ones((n,))[indexer]
            else:
                # For all other case, use the same order as the level
                new_order = np.arange(n)[indexer]
            keys = (new_order,) + keys

        # Find the reordering using lexsort on the keys mapping
        ind = np.lexsort(keys)
        return indexer[ind]

    def truncate(self, before=None, after=None):
        """
        Slice index between two labels / tuples, return new MultiIndex

        Parameters
        ----------
        before : label or tuple, can be partial. Default None
            None defaults to start
        after : label or tuple, can be partial. Default None
            None defaults to end

        Returns
        -------
        truncated : MultiIndex
        """
        if after and before and after < before:
            raise ValueError("after < before")

        i, j = self.levels[0].slice_locs(before, after)
        left, right = self.slice_locs(before, after)

        new_levels = list(self.levels)
        new_levels[0] = new_levels[0][i:j]

        new_codes = [level_codes[left:right] for level_codes in self.codes]
        new_codes[0] = new_codes[0] - i

        return MultiIndex(
            levels=new_levels,
            codes=new_codes,
            names=self._names,
            verify_integrity=False,
        )

    def equals(self, other: object) -> bool:
        """
        Determines if two MultiIndex objects have the same labeling information
        (the levels themselves do not necessarily have to be the same)

        See Also
        --------
        equal_levels
        """
        if self.is_(other):
            return True

        if not isinstance(other, Index):
            return False

        if len(self) != len(other):
            return False

        if not isinstance(other, MultiIndex):
            # d-level MultiIndex can equal d-tuple Index
            if not is_object_dtype(other.dtype):
                # other cannot contain tuples, so cannot match self
                return False
            return array_equivalent(self._values, other._values)

        if self.nlevels != other.nlevels:
            return False

        for i in range(self.nlevels):
            self_codes = self.codes[i]
            self_codes = self_codes[self_codes != -1]
            self_values = algos.take_nd(
                np.asarray(self.levels[i]._values), self_codes, allow_fill=False
            )

            other_codes = other.codes[i]
            other_codes = other_codes[other_codes != -1]
            other_values = algos.take_nd(
                np.asarray(other.levels[i]._values), other_codes, allow_fill=False
            )

            # since we use NaT both datetime64 and timedelta64 we can have a
            # situation where a level is typed say timedelta64 in self (IOW it
            # has other values than NaT) but types datetime64 in other (where
            # its all NaT) but these are equivalent
            if len(self_values) == 0 and len(other_values) == 0:
                continue

            if not array_equivalent(self_values, other_values):
                return False

        return True

    def equal_levels(self, other) -> bool:
        """
        Return True if the levels of both MultiIndex objects are the same

        """
        if self.nlevels != other.nlevels:
            return False

        for i in range(self.nlevels):
            if not self.levels[i].equals(other.levels[i]):
                return False
        return True

    # --------------------------------------------------------------------
    # Set Methods

    def union(self, other, sort=None):
        """
        Form the union of two MultiIndex objects

        Parameters
        ----------
        other : MultiIndex or array / Index of tuples
        sort : False or None, default None
            Whether to sort the resulting Index.

            * None : Sort the result, except when

              1. `self` and `other` are equal.
              2. `self` has length 0.
              3. Some values in `self` or `other` cannot be compared.
                 A RuntimeWarning is issued in this case.

            * False : do not sort the result.

            .. versionadded:: 0.24.0

            .. versionchanged:: 0.24.1

               Changed the default value from ``True`` to ``None``
               (without change in behaviour).

        Returns
        -------
        Index

        Examples
        --------
        >>> idx1 = pd.MultiIndex.from_arrays(
        ...     [[1, 1, 2, 2], ["Red", "Blue", "Red", "Blue"]]
        ... )
        >>> idx1
        MultiIndex([(1,  'Red'),
            (1, 'Blue'),
            (2,  'Red'),
            (2, 'Blue')],
           )
        >>> idx2 = pd.MultiIndex.from_arrays(
        ...     [[3, 3, 2, 2], ["Red", "Green", "Red", "Green"]]
        ... )
        >>> idx2
        MultiIndex([(3,   'Red'),
            (3, 'Green'),
            (2,   'Red'),
            (2, 'Green')],
           )

        >>> idx1.union(idx2)
        MultiIndex([(1,  'Blue'),
            (1,   'Red'),
            (2,  'Blue'),
            (2, 'Green'),
            (2,   'Red'),
            (3, 'Green'),
            (3,   'Red')],
           )

        >>> idx1.union(idx2, sort=False)
        MultiIndex([(1,   'Red'),
            (1,  'Blue'),
            (2,   'Red'),
            (2,  'Blue'),
            (3,   'Red'),
            (3, 'Green'),
            (2, 'Green')],
           )
        """
        self._validate_sort_keyword(sort)
        self._assert_can_do_setop(other)
        other, result_names = self._convert_can_do_setop(other)

        if len(other) == 0 or self.equals(other):
            return self.rename(result_names)

        # TODO: Index.union returns other when `len(self)` is 0.

        if not is_object_dtype(other.dtype):
            raise NotImplementedError(
                "Can only union MultiIndex with MultiIndex or Index of tuples, "
                "try mi.to_flat_index().union(other) instead."
            )

        uniq_tuples = lib.fast_unique_multiple([self._values, other._values], sort=sort)

        return MultiIndex.from_arrays(
            zip(*uniq_tuples), sortorder=0, names=result_names
        )

    def intersection(self, other, sort=False):
        """
        Form the intersection of two MultiIndex objects.

        Parameters
        ----------
        other : MultiIndex or array / Index of tuples
        sort : False or None, default False
            Sort the resulting MultiIndex if possible

            .. versionadded:: 0.24.0

            .. versionchanged:: 0.24.1

               Changed the default from ``True`` to ``False``, to match
               behaviour from before 0.24.0

        Returns
        -------
        Index
        """
        self._validate_sort_keyword(sort)
        self._assert_can_do_setop(other)
        other, result_names = self._convert_can_do_setop(other)

        if self.equals(other):
            return self.rename(result_names)

        if not is_object_dtype(other.dtype):
            # The intersection is empty
            # TODO: we have no tests that get here
            return MultiIndex(
                levels=self.levels,
                codes=[[]] * self.nlevels,
                names=result_names,
                verify_integrity=False,
            )

        lvals = self._values
        rvals = other._values

        uniq_tuples = None  # flag whether _inner_indexer was successful
        if self.is_monotonic and other.is_monotonic:
            try:
                uniq_tuples = self._inner_indexer(lvals, rvals)[0]
                sort = False  # uniq_tuples is already sorted
            except TypeError:
                pass

        if uniq_tuples is None:
            other_uniq = set(rvals)
            seen = set()
            # pandas\core\indexes\multi.py:3503: error: "add" of "set" does not
            # return a value  [func-returns-value]
            uniq_tuples = [
                x
                for x in lvals
                if x in other_uniq
                and not (x in seen or seen.add(x))  # type: ignore[func-returns-value]
            ]

        if sort is None:
            uniq_tuples = sorted(uniq_tuples)

        if len(uniq_tuples) == 0:
            return MultiIndex(
                levels=self.levels,
                codes=[[]] * self.nlevels,
                names=result_names,
                verify_integrity=False,
            )
        else:
            return MultiIndex.from_arrays(
                zip(*uniq_tuples), sortorder=0, names=result_names
            )

    def difference(self, other, sort=None):
        """
        Compute set difference of two MultiIndex objects

        Parameters
        ----------
        other : MultiIndex
        sort : False or None, default None
            Sort the resulting MultiIndex if possible

            .. versionadded:: 0.24.0

            .. versionchanged:: 0.24.1

               Changed the default value from ``True`` to ``None``
               (without change in behaviour).

        Returns
        -------
        diff : MultiIndex
        """
        self._validate_sort_keyword(sort)
        self._assert_can_do_setop(other)
        other, result_names = self._convert_can_do_setop(other)

        if len(other) == 0:
            return self.rename(result_names)

        if self.equals(other):
            return MultiIndex(
                levels=self.levels,
                codes=[[]] * self.nlevels,
                names=result_names,
                verify_integrity=False,
            )

        this = self._get_unique_index()

        indexer = this.get_indexer(other)
        indexer = indexer.take((indexer != -1).nonzero()[0])

        label_diff = np.setdiff1d(np.arange(this.size), indexer, assume_unique=True)
        difference = this._values.take(label_diff)
        if sort is None:
            difference = sorted(difference)

        if len(difference) == 0:
            return MultiIndex(
                levels=[[]] * self.nlevels,
                codes=[[]] * self.nlevels,
                names=result_names,
                verify_integrity=False,
            )
        else:
            return MultiIndex.from_tuples(difference, sortorder=0, names=result_names)

    def _convert_can_do_setop(self, other):
        result_names = self.names

        if not isinstance(other, Index):

            if len(other) == 0:
                other = MultiIndex(
                    levels=[[]] * self.nlevels,
                    codes=[[]] * self.nlevels,
                    verify_integrity=False,
                )
            else:
                msg = "other must be a MultiIndex or a list of tuples"
                try:
                    other = MultiIndex.from_tuples(other)
                except TypeError as err:
                    raise TypeError(msg) from err
        else:
            result_names = get_unanimous_names(self, other)

        return other, result_names

    def symmetric_difference(self, other, result_name=None, sort=None):
        # On equal symmetric_difference MultiIndexes the difference is empty.
        # Therefore, an empty MultiIndex is returned GH13490
        tups = Index.symmetric_difference(self, other, result_name, sort)
        if len(tups) == 0:
            return type(self)(
                levels=[[] for _ in range(self.nlevels)],
                codes=[[] for _ in range(self.nlevels)],
                names=tups.name,
            )
        return type(self).from_tuples(tups, names=tups.name)

    # --------------------------------------------------------------------

    @doc(Index.astype)
    def astype(self, dtype, copy=True):
        dtype = pandas_dtype(dtype)
        if is_categorical_dtype(dtype):
            msg = "> 1 ndim Categorical are not supported at this time"
            raise NotImplementedError(msg)
        elif not is_object_dtype(dtype):
            raise TypeError(
                "Setting a MultiIndex dtype to anything other than object "
                "is not supported"
            )
        elif copy is True:
            return self._shallow_copy()
        return self

    def _validate_fill_value(self, item):
        if not isinstance(item, tuple):
            # Pad the key with empty strings if lower levels of the key
            # aren't specified:
            item = (item,) + ("",) * (self.nlevels - 1)
        elif len(item) != self.nlevels:
            raise ValueError("Item must have length equal to number of levels.")
        return item

    def insert(self, loc: int, item):
        """
        Make new MultiIndex inserting new item at location

        Parameters
        ----------
        loc : int
        item : tuple
            Must be same length as number of levels in the MultiIndex

        Returns
        -------
        new_index : Index
        """
        item = self._validate_fill_value(item)

        new_levels = []
        new_codes = []
        for k, level, level_codes in zip(item, self.levels, self.codes):
            if k not in level:
                # have to insert into level
                # must insert at end otherwise you have to recompute all the
                # other codes
                lev_loc = len(level)
                try:
                    level = level.insert(lev_loc, k)
                except TypeError:
                    # TODO: Should this be done inside insert?
                    # TODO: smarter casting rules?
                    level = level.astype(object).insert(lev_loc, k)
            else:
                lev_loc = level.get_loc(k)

            new_levels.append(level)
            new_codes.append(np.insert(ensure_int64(level_codes), loc, lev_loc))

        return MultiIndex(
            levels=new_levels, codes=new_codes, names=self.names, verify_integrity=False
        )

    def delete(self, loc):
        """
        Make new index with passed location deleted

        Returns
        -------
        new_index : MultiIndex
        """
        new_codes = [np.delete(level_codes, loc) for level_codes in self.codes]
        return MultiIndex(
            levels=self.levels,
            codes=new_codes,
            names=self.names,
            verify_integrity=False,
        )

    @doc(Index.isin)
    def isin(self, values, level=None):
        if level is None:
            values = MultiIndex.from_tuples(values, names=self.names)._values
            return algos.isin(self._values, values)
        else:
            num = self._get_level_number(level)
            levs = self.get_level_values(num)

            if levs.size == 0:
                return np.zeros(len(levs), dtype=np.bool_)
            return levs.isin(values)

    # ---------------------------------------------------------------
    # Arithmetic/Numeric Methods - Disabled

    __add__ = make_invalid_op("__add__")
    __radd__ = make_invalid_op("__radd__")
    __iadd__ = make_invalid_op("__iadd__")
    __sub__ = make_invalid_op("__sub__")
    __rsub__ = make_invalid_op("__rsub__")
    __isub__ = make_invalid_op("__isub__")
    __pow__ = make_invalid_op("__pow__")
    __rpow__ = make_invalid_op("__rpow__")
    __mul__ = make_invalid_op("__mul__")
    __rmul__ = make_invalid_op("__rmul__")
    __floordiv__ = make_invalid_op("__floordiv__")
    __rfloordiv__ = make_invalid_op("__rfloordiv__")
    __truediv__ = make_invalid_op("__truediv__")
    __rtruediv__ = make_invalid_op("__rtruediv__")
    __mod__ = make_invalid_op("__mod__")
    __rmod__ = make_invalid_op("__rmod__")
    __divmod__ = make_invalid_op("__divmod__")
    __rdivmod__ = make_invalid_op("__rdivmod__")
    # Unary methods disabled
    __neg__ = make_invalid_op("__neg__")
    __pos__ = make_invalid_op("__pos__")
    __abs__ = make_invalid_op("__abs__")
    __inv__ = make_invalid_op("__inv__")


def sparsify_labels(label_list, start: int = 0, sentinel=""):
    pivoted = list(zip(*label_list))
    k = len(label_list)

    result = pivoted[: start + 1]
    prev = pivoted[start]

    for cur in pivoted[start + 1 :]:
        sparse_cur = []

        for i, (p, t) in enumerate(zip(prev, cur)):
            if i == k - 1:
                sparse_cur.append(t)
                result.append(sparse_cur)
                break

            if p == t:
                sparse_cur.append(sentinel)
            else:
                sparse_cur.extend(cur[i:])
                result.append(sparse_cur)
                break

        prev = cur

    return list(zip(*result))


def _get_na_rep(dtype) -> str:
    return {np.datetime64: "NaT", np.timedelta64: "NaT"}.get(dtype, "NaN")


def maybe_droplevels(index, key):
    """
    Attempt to drop level or levels from the given index.

    Parameters
    ----------
    index: Index
    key : scalar or tuple

    Returns
    -------
    Index
    """
    # drop levels
    original_index = index
    if isinstance(key, tuple):
        for _ in key:
            try:
                index = index._drop_level_numbers([0])
            except ValueError:
                # we have dropped too much, so back out
                return original_index
    else:
        try:
            index = index._drop_level_numbers([0])
        except ValueError:
            pass

    return index


def _coerce_indexer_frozen(array_like, categories, copy: bool = False) -> np.ndarray:
    """
    Coerce the array_like indexer to the smallest integer dtype that can encode all
    of the given categories.

    Parameters
    ----------
    array_like : array-like
    categories : array-like
    copy : bool

    Returns
    -------
    np.ndarray
        Non-writeable.
    """
    array_like = coerce_indexer_dtype(array_like, categories)
    if copy:
        array_like = array_like.copy()
    array_like.flags.writeable = False
    return array_like<|MERGE_RESOLUTION|>--- conflicted
+++ resolved
@@ -3369,11 +3369,8 @@
                 key_order_map[level_indexer] = np.arange(len(level_indexer))
 
                 new_order = key_order_map[self.codes[i][indexer]]
-<<<<<<< HEAD
             elif isinstance(k, slice) and k.step is not None and k.step < 0:
                 new_order = np.arange(n)[k][indexer]
-=======
->>>>>>> 08913f8a
             elif isinstance(k, slice) and k.start is None and k.stop is None:
                 # slice(None) should not determine order GH#31330
                 new_order = np.ones((n,))[indexer]
