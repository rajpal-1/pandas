from copy import copy as copy_func
from datetime import datetime
from itertools import zip_longest
import operator
from typing import (
    TYPE_CHECKING,
    Any,
    Callable,
    FrozenSet,
    Hashable,
    List,
    Optional,
    Sequence,
    Tuple,
    TypeVar,
    Union,
)
import warnings

import numpy as np

from pandas._libs import algos as libalgos, index as libindex, lib
import pandas._libs.join as libjoin
from pandas._libs.lib import is_datetime_array, no_default
from pandas._libs.tslibs import OutOfBoundsDatetime, Timestamp
from pandas._libs.tslibs.period import IncompatibleFrequency
from pandas._libs.tslibs.timezones import tz_compare
from pandas._typing import AnyArrayLike, Dtype, DtypeObj, Label
from pandas.compat import set_function_name
from pandas.compat.numpy import function as nv
from pandas.errors import DuplicateLabelError, InvalidIndexError
from pandas.util._decorators import Appender, cache_readonly, doc

from pandas.core.dtypes import concat as _concat
from pandas.core.dtypes.cast import (
    maybe_cast_to_integer_array,
    validate_numeric_casting,
)
from pandas.core.dtypes.common import (
    ensure_int64,
    ensure_object,
    ensure_platform_int,
    is_bool,
    is_bool_dtype,
    is_categorical_dtype,
    is_datetime64_any_dtype,
    is_dtype_equal,
    is_extension_array_dtype,
    is_float,
    is_float_dtype,
    is_hashable,
    is_integer,
    is_integer_dtype,
    is_interval_dtype,
    is_iterator,
    is_list_like,
    is_object_dtype,
    is_period_dtype,
    is_scalar,
    is_signed_integer_dtype,
    is_timedelta64_dtype,
    is_unsigned_integer_dtype,
    needs_i8_conversion,
    pandas_dtype,
    validate_all_hashable,
)
from pandas.core.dtypes.concat import concat_compat
from pandas.core.dtypes.generic import (
    ABCCategorical,
    ABCDataFrame,
    ABCDatetimeIndex,
    ABCMultiIndex,
    ABCPandasArray,
    ABCPeriodIndex,
    ABCRangeIndex,
    ABCSeries,
    ABCTimedeltaIndex,
)
from pandas.core.dtypes.missing import array_equivalent, isna

from pandas.core import ops
from pandas.core.accessor import CachedAccessor
import pandas.core.algorithms as algos
from pandas.core.arrays import Categorical, ExtensionArray
from pandas.core.arrays.datetimes import tz_to_dtype, validate_tz_from_dtype
from pandas.core.base import IndexOpsMixin, PandasObject
import pandas.core.common as com
from pandas.core.indexers import deprecate_ndim_indexing
from pandas.core.indexes.frozen import FrozenList
import pandas.core.missing as missing
from pandas.core.ops import get_op_result_name
from pandas.core.ops.invalid import make_invalid_op
from pandas.core.sorting import ensure_key_mapped, nargsort
from pandas.core.strings import StringMethods

from pandas.io.formats.printing import (
    PrettyDict,
    default_pprint,
    format_object_attrs,
    format_object_summary,
    pprint_thing,
)

if TYPE_CHECKING:
    from pandas import RangeIndex, Series


__all__ = ["Index"]

_unsortable_types = frozenset(("mixed", "mixed-integer"))

_index_doc_kwargs = dict(
    klass="Index",
    inplace="",
    target_klass="Index",
    raises_section="",
    unique="Index",
    duplicated="np.ndarray",
)
_index_shared_docs = dict()
str_t = str


def _make_arithmetic_op(op, cls):
    def index_arithmetic_method(self, other):
        if isinstance(other, (ABCSeries, ABCDataFrame, ABCTimedeltaIndex)):
            return NotImplemented

        from pandas import Series

        result = op(Series(self), other)
        if isinstance(result, tuple):
            return (Index(result[0]), Index(result[1]))
        return Index(result)

    name = f"__{op.__name__}__"
    return set_function_name(index_arithmetic_method, name, cls)


_o_dtype = np.dtype(object)
_Identity = object


def _new_Index(cls, d):
    """
    This is called upon unpickling, rather than the default which doesn't
    have arguments and breaks __new__.
    """
    # required for backward compat, because PI can't be instantiated with
    # ordinals through __new__ GH #13277
    if issubclass(cls, ABCPeriodIndex):
        from pandas.core.indexes.period import _new_PeriodIndex

        return _new_PeriodIndex(cls, **d)

    if issubclass(cls, ABCMultiIndex):
        if "labels" in d and "codes" not in d:
            # GH#23752 "labels" kwarg has been replaced with "codes"
            d["codes"] = d.pop("labels")

    return cls.__new__(cls, **d)


_IndexT = TypeVar("_IndexT", bound="Index")


class Index(IndexOpsMixin, PandasObject):
    """
    Immutable sequence used for indexing and alignment. The basic object
    storing axis labels for all pandas objects.

    Parameters
    ----------
    data : array-like (1-dimensional)
    dtype : NumPy dtype (default: object)
        If dtype is None, we find the dtype that best fits the data.
        If an actual dtype is provided, we coerce to that dtype if it's safe.
        Otherwise, an error will be raised.
    copy : bool
        Make a copy of input ndarray.
    name : object
        Name to be stored in the index.
    tupleize_cols : bool (default: True)
        When True, attempt to create a MultiIndex if possible.

    See Also
    --------
    RangeIndex : Index implementing a monotonic integer range.
    CategoricalIndex : Index of :class:`Categorical` s.
    MultiIndex : A multi-level, or hierarchical Index.
    IntervalIndex : An Index of :class:`Interval` s.
    DatetimeIndex : Index of datetime64 data.
    TimedeltaIndex : Index of timedelta64 data.
    PeriodIndex : Index of Period data.
    Int64Index : A special case of :class:`Index` with purely integer labels.
    UInt64Index : A special case of :class:`Index` with purely unsigned integer labels.
    Float64Index : A special case of :class:`Index` with purely float labels.

    Notes
    -----
    An Index instance can **only** contain hashable objects

    Examples
    --------
    >>> pd.Index([1, 2, 3])
    Int64Index([1, 2, 3], dtype='int64')

    >>> pd.Index(list('abc'))
    Index(['a', 'b', 'c'], dtype='object')
    """

    # tolist is not actually deprecated, just suppressed in the __dir__
    _deprecations: FrozenSet[str] = (
        PandasObject._deprecations
        | IndexOpsMixin._deprecations
        | frozenset(["contains", "set_value"])
    )

    # To hand over control to subclasses
    _join_precedence = 1

    # Cython methods; see github.com/cython/cython/issues/2647
    #  for why we need to wrap these instead of making them class attributes
    # Moreover, cython will choose the appropriate-dtyped sub-function
    #  given the dtypes of the passed arguments
    def _left_indexer_unique(self, left, right):
        return libjoin.left_join_indexer_unique(left, right)

    def _left_indexer(self, left, right):
        return libjoin.left_join_indexer(left, right)

    def _inner_indexer(self, left, right):
        return libjoin.inner_join_indexer(left, right)

    def _outer_indexer(self, left, right):
        return libjoin.outer_join_indexer(left, right)

    _typ = "index"
    _data: Union[ExtensionArray, np.ndarray]
    _id = None
    _name: Label = None
    # MultiIndex.levels previously allowed setting the index name. We
    # don't allow this anymore, and raise if it happens rather than
    # failing silently.
    _no_setting_name: bool = False
    _comparables = ["name"]
    _attributes = ["name"]
    _is_numeric_dtype = False
    _can_hold_na = True

    # would we like our indexing holder to defer to us
    _defer_to_indexing = False

    _engine_type = libindex.ObjectEngine
    # whether we support partial string indexing. Overridden
    # in DatetimeIndex and PeriodIndex
    _supports_partial_string_indexing = False

    _accessors = {"str"}

    str = CachedAccessor("str", StringMethods)

    # --------------------------------------------------------------------
    # Constructors

    def __new__(
        cls, data=None, dtype=None, copy=False, name=None, tupleize_cols=True, **kwargs
    ) -> "Index":

        from pandas.core.indexes.range import RangeIndex

        name = maybe_extract_name(name, data, cls)

        if dtype is not None:
            dtype = pandas_dtype(dtype)
        if "tz" in kwargs:
            tz = kwargs.pop("tz")
            validate_tz_from_dtype(dtype, tz)
            dtype = tz_to_dtype(tz)

        if isinstance(data, ABCPandasArray):
            # ensure users don't accidentally put a PandasArray in an index.
            data = data.to_numpy()

        data_dtype = getattr(data, "dtype", None)

        # range
        if isinstance(data, RangeIndex):
            return RangeIndex(start=data, copy=copy, dtype=dtype, name=name)
        elif isinstance(data, range):
            return RangeIndex.from_range(data, dtype=dtype, name=name)

        # categorical
        elif is_categorical_dtype(data_dtype) or is_categorical_dtype(dtype):
            # Delay import for perf. https://github.com/pandas-dev/pandas/pull/31423
            from pandas.core.indexes.category import CategoricalIndex

            return _maybe_asobject(dtype, CategoricalIndex, data, copy, name, **kwargs)

        # interval
        elif is_interval_dtype(data_dtype) or is_interval_dtype(dtype):
            # Delay import for perf. https://github.com/pandas-dev/pandas/pull/31423
            from pandas.core.indexes.interval import IntervalIndex

            return _maybe_asobject(dtype, IntervalIndex, data, copy, name, **kwargs)

        elif is_datetime64_any_dtype(data_dtype) or is_datetime64_any_dtype(dtype):
            # Delay import for perf. https://github.com/pandas-dev/pandas/pull/31423
            from pandas import DatetimeIndex

            return _maybe_asobject(dtype, DatetimeIndex, data, copy, name, **kwargs)

        elif is_timedelta64_dtype(data_dtype) or is_timedelta64_dtype(dtype):
            # Delay import for perf. https://github.com/pandas-dev/pandas/pull/31423
            from pandas import TimedeltaIndex

            return _maybe_asobject(dtype, TimedeltaIndex, data, copy, name, **kwargs)

        elif is_period_dtype(data_dtype) or is_period_dtype(dtype):
            # Delay import for perf. https://github.com/pandas-dev/pandas/pull/31423
            from pandas import PeriodIndex

            return _maybe_asobject(dtype, PeriodIndex, data, copy, name, **kwargs)

        # extension dtype
        elif is_extension_array_dtype(data_dtype) or is_extension_array_dtype(dtype):
            if not (dtype is None or is_object_dtype(dtype)):
                # coerce to the provided dtype
                ea_cls = dtype.construct_array_type()
                data = ea_cls._from_sequence(data, dtype=dtype, copy=False)
            else:
                data = np.asarray(data, dtype=object)

            # coerce to the object dtype
            data = data.astype(object)
            return Index(data, dtype=object, copy=copy, name=name, **kwargs)

        # index-like
        elif isinstance(data, (np.ndarray, Index, ABCSeries)):
            # Delay import for perf. https://github.com/pandas-dev/pandas/pull/31423
            from pandas.core.indexes.numeric import (
                Float64Index,
                Int64Index,
                UInt64Index,
            )

            if dtype is not None:
                # we need to avoid having numpy coerce
                # things that look like ints/floats to ints unless
                # they are actually ints, e.g. '0' and 0.0
                # should not be coerced
                # GH 11836
                data = _maybe_cast_with_dtype(data, dtype, copy)
                dtype = data.dtype  # TODO: maybe not for object?

            # maybe coerce to a sub-class
            if is_signed_integer_dtype(data.dtype):
                return Int64Index(data, copy=copy, dtype=dtype, name=name)
            elif is_unsigned_integer_dtype(data.dtype):
                return UInt64Index(data, copy=copy, dtype=dtype, name=name)
            elif is_float_dtype(data.dtype):
                return Float64Index(data, copy=copy, dtype=dtype, name=name)
            elif issubclass(data.dtype.type, bool) or is_bool_dtype(data):
                subarr = data.astype("object")
            else:
                subarr = com.asarray_tuplesafe(data, dtype=object)

            # asarray_tuplesafe does not always copy underlying data,
            # so need to make sure that this happens
            if copy:
                subarr = subarr.copy()

            if dtype is None:
                new_data, new_dtype = _maybe_cast_data_without_dtype(subarr)
                if new_dtype is not None:
                    return cls(
                        new_data, dtype=new_dtype, copy=False, name=name, **kwargs
                    )

            if kwargs:
                raise TypeError(f"Unexpected keyword arguments {repr(set(kwargs))}")
            if subarr.ndim > 1:
                # GH#13601, GH#20285, GH#27125
                raise ValueError("Index data must be 1-dimensional")
            return cls._simple_new(subarr, name)

        elif data is None or is_scalar(data):
            raise cls._scalar_data_error(data)
        elif hasattr(data, "__array__"):
            return Index(np.asarray(data), dtype=dtype, copy=copy, name=name, **kwargs)
        else:
            if tupleize_cols and is_list_like(data):
                # GH21470: convert iterable to list before determining if empty
                if is_iterator(data):
                    data = list(data)

                if data and all(isinstance(e, tuple) for e in data):
                    # we must be all tuples, otherwise don't construct
                    # 10697
                    from pandas.core.indexes.multi import MultiIndex

                    return MultiIndex.from_tuples(
                        data, names=name or kwargs.get("names")
                    )
            # other iterable of some kind
            subarr = com.asarray_tuplesafe(data, dtype=object)
            return Index(subarr, dtype=dtype, copy=copy, name=name, **kwargs)

    """
    NOTE for new Index creation:

    - _simple_new: It returns new Index with the same type as the caller.
      All metadata (such as name) must be provided by caller's responsibility.
      Using _shallow_copy is recommended because it fills these metadata
      otherwise specified.

    - _shallow_copy: It returns new Index with the same type (using
      _simple_new), but fills caller's metadata otherwise specified. Passed
      kwargs will overwrite corresponding metadata.

    See each method's docstring.
    """

    @property
    def asi8(self):
        """
        Integer representation of the values.

        Returns
        -------
        ndarray
            An ndarray with int64 dtype.
        """
        return None

    @classmethod
    def _simple_new(cls, values, name: Label = None):
        """
        We require that we have a dtype compat for the values. If we are passed
        a non-dtype compat, then coerce using the constructor.

        Must be careful not to recurse.
        """
        assert isinstance(values, np.ndarray), type(values)

        result = object.__new__(cls)
        result._data = values
        # _index_data is a (temporary?) fix to ensure that the direct data
        # manipulation we do in `_libs/reduction.pyx` continues to work.
        # We need access to the actual ndarray, since we're messing with
        # data buffers and strides.
        result._index_data = values
        result._name = name
        result._cache = {}

        return result._reset_identity()

    @cache_readonly
    def _constructor(self):
        return type(self)

    def _maybe_check_unique(self):
        """
        Check that an Index has no duplicates.

        This is typically only called via
        `NDFrame.flags.allows_duplicate_labels.setter` when it's set to
        True (duplicates aren't allowed).

        Raises
        ------
        DuplicateLabelError
            When the index is not unique.
        """
        if not self.is_unique:
            msg = """Index has duplicates."""
            duplicates = self._format_duplicate_message()
            msg += f"\n{duplicates}"

            raise DuplicateLabelError(msg)

    def _format_duplicate_message(self):
        """
        Construct the DataFrame for a DuplicateLabelError.

        This returns a DataFrame indicating the labels and positions
        of duplicates in an index. This should only be called when it's
        already known that duplicates are present.

        Examples
        --------
        >>> idx = pd.Index(['a', 'b', 'a'])
        >>> idx._format_duplicate_message()
            positions
        label
        a        [0, 2]
        """
        from pandas import Series

        duplicates = self[self.duplicated(keep="first")].unique()
        assert len(duplicates)

        out = Series(np.arange(len(self))).groupby(self).agg(list)[duplicates]
        if self.nlevels == 1:
            out = out.rename_axis("label")
        return out.to_frame(name="positions")

    # --------------------------------------------------------------------
    # Index Internals Methods

    def _get_attributes_dict(self):
        """
        Return an attributes dict for my class.
        """
        return {k: getattr(self, k, None) for k in self._attributes}

    def _shallow_copy(self, values=None, name: Label = no_default):
        """
        Create a new Index with the same class as the caller, don't copy the
        data, use the same object attributes with passed in attributes taking
        precedence.

        *this is an internal non-public method*

        Parameters
        ----------
        values : the values to create the new Index, optional
        name : Label, defaults to self.name
        """
        name = self.name if name is no_default else name

        if values is not None:
            return self._simple_new(values, name=name)

        result = self._simple_new(self._values, name=name)
        result._cache = self._cache
        return result

    def is_(self, other) -> bool:
        """
        More flexible, faster check like ``is`` but that works through views.

        Note: this is *not* the same as ``Index.identical()``, which checks
        that metadata is also the same.

        Parameters
        ----------
        other : object
            Other object to compare against.

        Returns
        -------
        bool
            True if both have same underlying data, False otherwise.

        See Also
        --------
        Index.identical : Works like ``Index.is_`` but also checks metadata.
        """
        # use something other than None to be clearer
        return self._id is getattr(other, "_id", Ellipsis) and self._id is not None

    def _reset_identity(self):
        """
        Initializes or resets ``_id`` attribute with new object.
        """
        self._id = _Identity()
        return self

    def _cleanup(self):
        self._engine.clear_mapping()

    @cache_readonly
    def _engine(self):
        # property, for now, slow to look up

        # to avoid a reference cycle, bind `target_values` to a local variable, so
        # `self` is not passed into the lambda.
        target_values = self._get_engine_target()
        return self._engine_type(lambda: target_values, len(self))

    # --------------------------------------------------------------------
    # Array-Like Methods

    # ndarray compat
    def __len__(self) -> int:
        """
        Return the length of the Index.
        """
        return len(self._data)

    def __array__(self, dtype=None) -> np.ndarray:
        """
        The array interface, return my values.
        """
        return np.asarray(self._data, dtype=dtype)

    def __array_wrap__(self, result, context=None):
        """
        Gets called after a ufunc and other functions.
        """
        result = lib.item_from_zerodim(result)
        if is_bool_dtype(result) or lib.is_scalar(result) or np.ndim(result) > 1:
            return result

        attrs = self._get_attributes_dict()
        return Index(result, **attrs)

    @cache_readonly
    def dtype(self):
        """
        Return the dtype object of the underlying data.
        """
        return self._data.dtype

    def ravel(self, order="C"):
        """
        Return an ndarray of the flattened values of the underlying data.

        Returns
        -------
        numpy.ndarray
            Flattened array.

        See Also
        --------
        numpy.ndarray.ravel
        """
        warnings.warn(
            "Index.ravel returning ndarray is deprecated; in a future version "
            "this will return a view on self.",
            FutureWarning,
            stacklevel=2,
        )
        values = self._get_engine_target()
        return values.ravel(order=order)

    def view(self, cls=None):

        # we need to see if we are subclassing an
        # index type here
        if cls is not None and not hasattr(cls, "_typ"):
            result = self._data.view(cls)
        else:
            result = self._shallow_copy()
        if isinstance(result, Index):
            result._id = self._id
        return result

    def astype(self, dtype, copy=True):
        """
        Create an Index with values cast to dtypes.

        The class of a new Index is determined by dtype. When conversion is
        impossible, a ValueError exception is raised.

        Parameters
        ----------
        dtype : numpy dtype or pandas type
            Note that any signed integer `dtype` is treated as ``'int64'``,
            and any unsigned integer `dtype` is treated as ``'uint64'``,
            regardless of the size.
        copy : bool, default True
            By default, astype always returns a newly allocated object.
            If copy is set to False and internal requirements on dtype are
            satisfied, the original data is used to create a new Index
            or the original Index is returned.

        Returns
        -------
        Index
            Index with values cast to specified dtype.
        """
        if dtype is not None:
            dtype = pandas_dtype(dtype)

        if is_dtype_equal(self.dtype, dtype):
            return self.copy() if copy else self

        elif is_categorical_dtype(dtype):
            from pandas.core.indexes.category import CategoricalIndex

            return CategoricalIndex(
                self._values, name=self.name, dtype=dtype, copy=copy
            )

        elif is_extension_array_dtype(dtype):
            return Index(np.asarray(self), name=self.name, dtype=dtype, copy=copy)

        try:
            casted = self._values.astype(dtype, copy=copy)
        except (TypeError, ValueError) as err:
            raise TypeError(
                f"Cannot cast {type(self).__name__} to dtype {dtype}"
            ) from err
        return Index(casted, name=self.name, dtype=dtype)

    _index_shared_docs[
        "take"
    ] = """
        Return a new %(klass)s of the values selected by the indices.

        For internal compatibility with numpy arrays.

        Parameters
        ----------
        indices : list
            Indices to be taken.
        axis : int, optional
            The axis over which to select values, always 0.
        allow_fill : bool, default True
        fill_value : bool, default None
            If allow_fill=True and fill_value is not None, indices specified by
            -1 is regarded as NA. If Index doesn't hold NA, raise ValueError.

        Returns
        -------
        numpy.ndarray
            Elements of given indices.

        See Also
        --------
        numpy.ndarray.take
        """

    @Appender(_index_shared_docs["take"] % _index_doc_kwargs)
    def take(self, indices, axis=0, allow_fill=True, fill_value=None, **kwargs):
        if kwargs:
            nv.validate_take(tuple(), kwargs)
        indices = ensure_platform_int(indices)
        if self._can_hold_na:
            taken = self._assert_take_fillable(
                self._values,
                indices,
                allow_fill=allow_fill,
                fill_value=fill_value,
                na_value=self._na_value,
            )
        else:
            if allow_fill and fill_value is not None:
                cls_name = type(self).__name__
                raise ValueError(
                    f"Unable to fill values because {cls_name} cannot contain NA"
                )
            taken = self._values.take(indices)
        return self._shallow_copy(taken)

    def _assert_take_fillable(
        self, values, indices, allow_fill=True, fill_value=None, na_value=np.nan
    ):
        """
        Internal method to handle NA filling of take.
        """
        indices = ensure_platform_int(indices)

        # only fill if we are passing a non-None fill_value
        if allow_fill and fill_value is not None:
            if (indices < -1).any():
                raise ValueError(
                    "When allow_fill=True and fill_value is not None, "
                    "all indices must be >= -1"
                )
            taken = algos.take(
                values, indices, allow_fill=allow_fill, fill_value=na_value
            )
        else:
            taken = values.take(indices)
        return taken

    _index_shared_docs[
        "repeat"
    ] = """
        Repeat elements of a %(klass)s.

        Returns a new %(klass)s where each element of the current %(klass)s
        is repeated consecutively a given number of times.

        Parameters
        ----------
        repeats : int or array of ints
            The number of repetitions for each element. This should be a
            non-negative integer. Repeating 0 times will return an empty
            %(klass)s.
        axis : None
            Must be ``None``. Has no effect but is accepted for compatibility
            with numpy.

        Returns
        -------
        repeated_index : %(klass)s
            Newly created %(klass)s with repeated elements.

        See Also
        --------
        Series.repeat : Equivalent function for Series.
        numpy.repeat : Similar method for :class:`numpy.ndarray`.

        Examples
        --------
        >>> idx = pd.Index(['a', 'b', 'c'])
        >>> idx
        Index(['a', 'b', 'c'], dtype='object')
        >>> idx.repeat(2)
        Index(['a', 'a', 'b', 'b', 'c', 'c'], dtype='object')
        >>> idx.repeat([1, 2, 3])
        Index(['a', 'b', 'b', 'c', 'c', 'c'], dtype='object')
        """

    @Appender(_index_shared_docs["repeat"] % _index_doc_kwargs)
    def repeat(self, repeats, axis=None):
        repeats = ensure_platform_int(repeats)
        nv.validate_repeat(tuple(), dict(axis=axis))
        return self._shallow_copy(self._values.repeat(repeats))

    # --------------------------------------------------------------------
    # Copying Methods

    def copy(
        self: _IndexT,
        name: Optional[Label] = None,
        deep: bool = False,
        dtype: Optional[Dtype] = None,
        names: Optional[Sequence[Label]] = None,
    ) -> _IndexT:
        """
        Make a copy of this object.

        Name and dtype sets those attributes on the new object.

        Parameters
        ----------
        name : Label, optional
            Set name for new object.
        deep : bool, default False
        dtype : numpy dtype or pandas type, optional
            Set dtype for new object.

            .. deprecated:: 1.2.0
                use ``astype`` method instead.
        names : list-like, optional
            Kept for compatibility with MultiIndex. Should not be used.

        Returns
        -------
        Index
            Index refer to new object which is a copy of this object.

        Notes
        -----
        In most cases, there should be no functional difference from using
        ``deep``, but if ``deep`` is passed it will attempt to deepcopy.
        """
        name = self._validate_names(name=name, names=names, deep=deep)[0]
        if deep:
            new_index = self._shallow_copy(self._data.copy(), name=name)
        else:
            new_index = self._shallow_copy(name=name)

        if dtype:
            warnings.warn(
                "parameter dtype is deprecated and will be removed in a future "
                "version. Use the astype method instead.",
                FutureWarning,
                stacklevel=2,
            )
            new_index = new_index.astype(dtype)
        return new_index

    def __copy__(self, **kwargs):
        return self.copy(**kwargs)

    def __deepcopy__(self, memo=None):
        """
        Parameters
        ----------
        memo, default None
            Standard signature. Unused
        """
        return self.copy(deep=True)

    # --------------------------------------------------------------------
    # Rendering Methods

    def __repr__(self) -> str_t:
        """
        Return a string representation for this object.
        """
        klass_name = type(self).__name__
        data = self._format_data()
        attrs = self._format_attrs()
        space = self._format_space()
        attrs_str = [f"{k}={v}" for k, v in attrs]
        prepr = f",{space}".join(attrs_str)

        # no data provided, just attributes
        if data is None:
            data = ""

        res = f"{klass_name}({data}{prepr})"

        return res

    def _format_space(self) -> str_t:

        # using space here controls if the attributes
        # are line separated or not (the default)

        # max_seq_items = get_option('display.max_seq_items')
        # if len(self) > max_seq_items:
        #    space = "\n%s" % (' ' * (len(klass) + 1))
        return " "

    @property
    def _formatter_func(self):
        """
        Return the formatter function.
        """
        return default_pprint

    def _format_data(self, name=None) -> str_t:
        """
        Return the formatted data as a unicode string.
        """
        # do we want to justify (only do so for non-objects)
        is_justify = True

        if self.inferred_type == "string":
            is_justify = False
        elif self.inferred_type == "categorical":
            # error: "Index" has no attribute "categories"
            if is_object_dtype(self.categories):  # type: ignore[attr-defined]
                is_justify = False

        return format_object_summary(
            self, self._formatter_func, is_justify=is_justify, name=name
        )

    def _format_attrs(self):
        """
        Return a list of tuples of the (attr,formatted_value).
        """
        # pandas\core\indexes\base.py:969: error: Argument 1 to
        # "format_object_attrs" has incompatible type "Index"; expected
        # "Sequence[Any]"  [arg-type]
        return format_object_attrs(self)  # type: ignore[arg-type]

    def _mpl_repr(self):
        # how to represent ourselves to matplotlib
        return self.values

    def format(
        self,
        name: bool = False,
        formatter: Optional[Callable] = None,
        na_rep: str_t = "NaN",
    ) -> List[str_t]:
        """
        Render a string representation of the Index.
        """
        header = []
        if name:
            header.append(
                pprint_thing(self.name, escape_chars=("\t", "\r", "\n"))
                if self.name is not None
                else ""
            )

        if formatter is not None:
            return header + list(self.map(formatter))

        return self._format_with_header(header, na_rep=na_rep)

    def _format_with_header(
        self, header: List[str_t], na_rep: str_t = "NaN"
    ) -> List[str_t]:
        from pandas.io.formats.format import format_array

        values = self._values

        if is_object_dtype(values.dtype):
            values = lib.maybe_convert_objects(values, safe=1)

        if is_object_dtype(values.dtype):
            result = [pprint_thing(x, escape_chars=("\t", "\r", "\n")) for x in values]

            # could have nans
            mask = isna(values)
            if mask.any():
                result_arr = np.array(result)
                result_arr[mask] = na_rep
                result = result_arr.tolist()
        else:
            result = trim_front(format_array(values, None, justify="left"))
        return header + result

    def to_native_types(self, slicer=None, **kwargs):
        """
        Format specified values of `self` and return them.

        .. deprecated:: 1.2.0

        Parameters
        ----------
        slicer : int, array-like
            An indexer into `self` that specifies which values
            are used in the formatting process.
        kwargs : dict
            Options for specifying how the values should be formatted.
            These options include the following:

            1) na_rep : str
                The value that serves as a placeholder for NULL values
            2) quoting : bool or None
                Whether or not there are quoted values in `self`
            3) date_format : str
                The format used to represent date-like values.

        Returns
        -------
        numpy.ndarray
            Formatted values.
        """
        warnings.warn(
            "The 'to_native_types' method is deprecated and will be removed in "
            "a future version. Use 'astype(str)' instead.",
            FutureWarning,
            stacklevel=2,
        )
        values = self
        if slicer is not None:
            values = values[slicer]
        return values._format_native_types(**kwargs)

    def _format_native_types(self, na_rep="", quoting=None, **kwargs):
        """
        Actually format specific types of the index.
        """
        mask = isna(self)
        if not self.is_object() and not quoting:
            values = np.asarray(self).astype(str)
        else:
            values = np.array(self, dtype=object, copy=True)

        values[mask] = na_rep
        return values

    def _summary(self, name=None) -> str_t:
        """
        Return a summarized representation.

        Parameters
        ----------
        name : str
            name to use in the summary representation

        Returns
        -------
        String with a summarized representation of the index
        """
        if len(self) > 0:
            head = self[0]
            if hasattr(head, "format") and not isinstance(head, str):
                head = head.format()
            tail = self[-1]
            if hasattr(tail, "format") and not isinstance(tail, str):
                tail = tail.format()
            index_summary = f", {head} to {tail}"
        else:
            index_summary = ""

        if name is None:
            name = type(self).__name__
        return f"{name}: {len(self)} entries{index_summary}"

    # --------------------------------------------------------------------
    # Conversion Methods

    def to_flat_index(self):
        """
        Identity method.

        .. versionadded:: 0.24.0

        This is implemented for compatibility with subclass implementations
        when chaining.

        Returns
        -------
        pd.Index
            Caller.

        See Also
        --------
        MultiIndex.to_flat_index : Subclass implementation.
        """
        return self

    def to_series(self, index=None, name=None):
        """
        Create a Series with both index and values equal to the index keys.

        Useful with map for returning an indexer based on an index.

        Parameters
        ----------
        index : Index, optional
            Index of resulting Series. If None, defaults to original index.
        name : str, optional
            Name of resulting Series. If None, defaults to name of original
            index.

        Returns
        -------
        Series
            The dtype will be based on the type of the Index values.

        See Also
        --------
        Index.to_frame : Convert an Index to a DataFrame.
        Series.to_frame : Convert Series to DataFrame.

        Examples
        --------
        >>> idx = pd.Index(['Ant', 'Bear', 'Cow'], name='animal')

        By default, the original Index and original name is reused.

        >>> idx.to_series()
        animal
        Ant      Ant
        Bear    Bear
        Cow      Cow
        Name: animal, dtype: object

        To enforce a new Index, specify new labels to ``index``:

        >>> idx.to_series(index=[0, 1, 2])
        0     Ant
        1    Bear
        2     Cow
        Name: animal, dtype: object

        To override the name of the resulting column, specify `name`:

        >>> idx.to_series(name='zoo')
        animal
        Ant      Ant
        Bear    Bear
        Cow      Cow
        Name: zoo, dtype: object
        """
        from pandas import Series

        if index is None:
            index = self._shallow_copy()
        if name is None:
            name = self.name

        return Series(self.values.copy(), index=index, name=name)

    def to_frame(self, index: bool = True, name=None):
        """
        Create a DataFrame with a column containing the Index.

        .. versionadded:: 0.24.0

        Parameters
        ----------
        index : bool, default True
            Set the index of the returned DataFrame as the original Index.

        name : object, default None
            The passed name should substitute for the index name (if it has
            one).

        Returns
        -------
        DataFrame
            DataFrame containing the original Index data.

        See Also
        --------
        Index.to_series : Convert an Index to a Series.
        Series.to_frame : Convert Series to DataFrame.

        Examples
        --------
        >>> idx = pd.Index(['Ant', 'Bear', 'Cow'], name='animal')
        >>> idx.to_frame()
               animal
        animal
        Ant       Ant
        Bear     Bear
        Cow       Cow

        By default, the original Index is reused. To enforce a new Index:

        >>> idx.to_frame(index=False)
            animal
        0   Ant
        1  Bear
        2   Cow

        To override the name of the resulting column, specify `name`:

        >>> idx.to_frame(index=False, name='zoo')
            zoo
        0   Ant
        1  Bear
        2   Cow
        """
        from pandas import DataFrame

        if name is None:
            name = self.name or 0
        result = DataFrame({name: self._values.copy()})

        if index:
            result.index = self
        return result

    # --------------------------------------------------------------------
    # Name-Centric Methods

    @property
    def name(self):
        """
        Return Index or MultiIndex name.
        """
        return self._name

    @name.setter
    def name(self, value):
        if self._no_setting_name:
            # Used in MultiIndex.levels to avoid silently ignoring name updates.
            raise RuntimeError(
                "Cannot set name on a level of a MultiIndex. Use "
                "'MultiIndex.set_names' instead."
            )
        maybe_extract_name(value, None, type(self))
        self._name = value

    def _validate_names(self, name=None, names=None, deep: bool = False) -> List[Label]:
        """
        Handles the quirks of having a singular 'name' parameter for general
        Index and plural 'names' parameter for MultiIndex.
        """
        from copy import deepcopy

        if names is not None and name is not None:
            raise TypeError("Can only provide one of `names` and `name`")
        elif names is None and name is None:
            new_names = deepcopy(self.names) if deep else self.names
        elif names is not None:
            if not is_list_like(names):
                raise TypeError("Must pass list-like as `names`.")
            new_names = names
        elif not is_list_like(name):
            new_names = [name]
        else:
            new_names = name

        if len(new_names) != len(self.names):
            raise ValueError(
                f"Length of new names must be {len(self.names)}, got {len(new_names)}"
            )

        # All items in 'new_names' need to be hashable
        validate_all_hashable(*new_names, error_name=f"{type(self).__name__}.name")

        return new_names

    def _get_names(self):
        return FrozenList((self.name,))

    def _set_names(self, values, level=None):
        """
        Set new names on index. Each name has to be a hashable type.

        Parameters
        ----------
        values : str or sequence
            name(s) to set
        level : int, level name, or sequence of int/level names (default None)
            If the index is a MultiIndex (hierarchical), level(s) to set (None
            for all levels).  Otherwise level must be None

        Raises
        ------
        TypeError if each name is not hashable.
        """
        if not is_list_like(values):
            raise ValueError("Names must be a list-like")
        if len(values) != 1:
            raise ValueError(f"Length of new names must be 1, got {len(values)}")

        # GH 20527
        # All items in 'name' need to be hashable:
        validate_all_hashable(*values, error_name=f"{type(self).__name__}.name")

        self._name = values[0]

    names = property(fset=_set_names, fget=_get_names)

    def set_names(self, names, level=None, inplace: bool = False):
        """
        Set Index or MultiIndex name.

        Able to set new names partially and by level.

        Parameters
        ----------
        names : label or list of label
            Name(s) to set.
        level : int, label or list of int or label, optional
            If the index is a MultiIndex, level(s) to set (None for all
            levels). Otherwise level must be None.
        inplace : bool, default False
            Modifies the object directly, instead of creating a new Index or
            MultiIndex.

        Returns
        -------
        Index
            The same type as the caller or None if inplace is True.

        See Also
        --------
        Index.rename : Able to set new names without level.

        Examples
        --------
        >>> idx = pd.Index([1, 2, 3, 4])
        >>> idx
        Int64Index([1, 2, 3, 4], dtype='int64')
        >>> idx.set_names('quarter')
        Int64Index([1, 2, 3, 4], dtype='int64', name='quarter')

        >>> idx = pd.MultiIndex.from_product([['python', 'cobra'],
        ...                                   [2018, 2019]])
        >>> idx
        MultiIndex([('python', 2018),
                    ('python', 2019),
                    ( 'cobra', 2018),
                    ( 'cobra', 2019)],
                   )
        >>> idx.set_names(['kind', 'year'], inplace=True)
        >>> idx
        MultiIndex([('python', 2018),
                    ('python', 2019),
                    ( 'cobra', 2018),
                    ( 'cobra', 2019)],
                   names=['kind', 'year'])
        >>> idx.set_names('species', level=0)
        MultiIndex([('python', 2018),
                    ('python', 2019),
                    ( 'cobra', 2018),
                    ( 'cobra', 2019)],
                   names=['species', 'year'])
        """
        if level is not None and not isinstance(self, ABCMultiIndex):
            raise ValueError("Level must be None for non-MultiIndex")

        if level is not None and not is_list_like(level) and is_list_like(names):
            raise TypeError("Names must be a string when a single level is provided.")

        if not is_list_like(names) and level is None and self.nlevels > 1:
            raise TypeError("Must pass list-like as `names`.")

        if not is_list_like(names):
            names = [names]
        if level is not None and not is_list_like(level):
            level = [level]

        if inplace:
            idx = self
        else:
            idx = self._shallow_copy()
        idx._set_names(names, level=level)
        if not inplace:
            return idx

    def rename(self, name, inplace=False):
        """
        Alter Index or MultiIndex name.

        Able to set new names without level. Defaults to returning new index.
        Length of names must match number of levels in MultiIndex.

        Parameters
        ----------
        name : label or list of labels
            Name(s) to set.
        inplace : bool, default False
            Modifies the object directly, instead of creating a new Index or
            MultiIndex.

        Returns
        -------
        Index
            The same type as the caller or None if inplace is True.

        See Also
        --------
        Index.set_names : Able to set new names partially and by level.

        Examples
        --------
        >>> idx = pd.Index(['A', 'C', 'A', 'B'], name='score')
        >>> idx.rename('grade')
        Index(['A', 'C', 'A', 'B'], dtype='object', name='grade')

        >>> idx = pd.MultiIndex.from_product([['python', 'cobra'],
        ...                                   [2018, 2019]],
        ...                                   names=['kind', 'year'])
        >>> idx
        MultiIndex([('python', 2018),
                    ('python', 2019),
                    ( 'cobra', 2018),
                    ( 'cobra', 2019)],
                   names=['kind', 'year'])
        >>> idx.rename(['species', 'year'])
        MultiIndex([('python', 2018),
                    ('python', 2019),
                    ( 'cobra', 2018),
                    ( 'cobra', 2019)],
                   names=['species', 'year'])
        >>> idx.rename('species')
        Traceback (most recent call last):
        TypeError: Must pass list-like as `names`.
        """
        return self.set_names([name], inplace=inplace)

    # --------------------------------------------------------------------
    # Level-Centric Methods

    @property
    def nlevels(self) -> int:
        """
        Number of levels.
        """
        return 1

    def _sort_levels_monotonic(self):
        """
        Compat with MultiIndex.
        """
        return self

    def _validate_index_level(self, level):
        """
        Validate index level.

        For single-level Index getting level number is a no-op, but some
        verification must be done like in MultiIndex.

        """
        if isinstance(level, int):
            if level < 0 and level != -1:
                raise IndexError(
                    "Too many levels: Index has only 1 level, "
                    f"{level} is not a valid level number"
                )
            elif level > 0:
                raise IndexError(
                    f"Too many levels: Index has only 1 level, not {level + 1}"
                )
        elif level != self.name:
            raise KeyError(
                f"Requested level ({level}) does not match index name ({self.name})"
            )

    def _get_level_number(self, level) -> int:
        self._validate_index_level(level)
        return 0

    def sortlevel(self, level=None, ascending=True, sort_remaining=None):
        """
        For internal compatibility with with the Index API.

        Sort the Index. This is for compat with MultiIndex

        Parameters
        ----------
        ascending : bool, default True
            False to sort in descending order

        level, sort_remaining are compat parameters

        Returns
        -------
        Index
        """
        if not isinstance(ascending, (list, bool)):
            raise TypeError(
                "ascending must be a single bool value or"
                "a list of bool values of length 1"
            )

        if isinstance(ascending, list):
            if len(ascending) != 1:
                raise TypeError("ascending must be a list of bool values of length 1")
            ascending = ascending[0]

        if not isinstance(ascending, bool):
            raise TypeError("ascending must be a bool value")

        return self.sort_values(return_indexer=True, ascending=ascending)

    def _get_level_values(self, level):
        """
        Return an Index of values for requested level.

        This is primarily useful to get an individual level of values from a
        MultiIndex, but is provided on Index as well for compatibility.

        Parameters
        ----------
        level : int or str
            It is either the integer position or the name of the level.

        Returns
        -------
        Index
            Calling object, as there is only one level in the Index.

        See Also
        --------
        MultiIndex.get_level_values : Get values for a level of a MultiIndex.

        Notes
        -----
        For Index, level should be 0, since there are no multiple levels.

        Examples
        --------
        >>> idx = pd.Index(list('abc'))
        >>> idx
        Index(['a', 'b', 'c'], dtype='object')

        Get level values by supplying `level` as integer:

        >>> idx.get_level_values(0)
        Index(['a', 'b', 'c'], dtype='object')
        """
        self._validate_index_level(level)
        return self

    get_level_values = _get_level_values

    def droplevel(self, level=0):
        """
        Return index with requested level(s) removed.

        If resulting index has only 1 level left, the result will be
        of Index type, not MultiIndex.

        Parameters
        ----------
        level : int, str, or list-like, default 0
            If a string is given, must be the name of a level
            If list-like, elements must be names or indexes of levels.

        Returns
        -------
        Index or MultiIndex
        """
        if not isinstance(level, (tuple, list)):
            level = [level]

        levnums = sorted(self._get_level_number(lev) for lev in level)[::-1]

        if len(level) == 0:
            return self
        if len(level) >= self.nlevels:
            raise ValueError(
                f"Cannot remove {len(level)} levels from an index with {self.nlevels} "
                "levels: at least one level must be left."
            )
        # The two checks above guarantee that here self is a MultiIndex

        # pandas\core\indexes\base.py:1606: error: "Index" has no attribute
        # "levels"; maybe "nlevels"?  [attr-defined]
        new_levels = list(self.levels)  # type: ignore[attr-defined]
        # pandas\core\indexes\base.py:1607: error: "Index" has no attribute
        # "codes"  [attr-defined]
        new_codes = list(self.codes)  # type: ignore[attr-defined]
        new_names = list(self.names)

        for i in levnums:
            new_levels.pop(i)
            new_codes.pop(i)
            new_names.pop(i)

        if len(new_levels) == 1:

            # set nan if needed
            mask = new_codes[0] == -1
            result = new_levels[0].take(new_codes[0])
            if mask.any():
                result = result.putmask(mask, np.nan)

            result._name = new_names[0]
            return result
        else:
            from pandas.core.indexes.multi import MultiIndex

            return MultiIndex(
                levels=new_levels,
                codes=new_codes,
                names=new_names,
                verify_integrity=False,
            )

    def _get_grouper_for_level(self, mapper, level=None):
        """
        Get index grouper corresponding to an index level

        Parameters
        ----------
        mapper: Group mapping function or None
            Function mapping index values to groups
        level : int or None
            Index level

        Returns
        -------
        grouper : Index
            Index of values to group on.
        labels : ndarray of int or None
            Array of locations in level_index.
        uniques : Index or None
            Index of unique values for level.
        """
        assert level is None or level == 0
        if mapper is None:
            grouper = self
        else:
            grouper = self.map(mapper)

        return grouper, None, None

    # --------------------------------------------------------------------
    # Introspection Methods

    @property
    def is_monotonic(self) -> bool:
        """
        Alias for is_monotonic_increasing.
        """
        return self.is_monotonic_increasing

    @property
    def is_monotonic_increasing(self) -> bool:
        """
        Return if the index is monotonic increasing (only equal or
        increasing) values.

        Examples
        --------
        >>> Index([1, 2, 3]).is_monotonic_increasing
        True
        >>> Index([1, 2, 2]).is_monotonic_increasing
        True
        >>> Index([1, 3, 2]).is_monotonic_increasing
        False
        """
        return self._engine.is_monotonic_increasing

    @property
    def is_monotonic_decreasing(self) -> bool:
        """
        Return if the index is monotonic decreasing (only equal or
        decreasing) values.

        Examples
        --------
        >>> Index([3, 2, 1]).is_monotonic_decreasing
        True
        >>> Index([3, 2, 2]).is_monotonic_decreasing
        True
        >>> Index([3, 1, 2]).is_monotonic_decreasing
        False
        """
        return self._engine.is_monotonic_decreasing

    @property
    def _is_strictly_monotonic_increasing(self) -> bool:
        """
        Return if the index is strictly monotonic increasing
        (only increasing) values.

        Examples
        --------
        >>> Index([1, 2, 3])._is_strictly_monotonic_increasing
        True
        >>> Index([1, 2, 2])._is_strictly_monotonic_increasing
        False
        >>> Index([1, 3, 2])._is_strictly_monotonic_increasing
        False
        """
        return self.is_unique and self.is_monotonic_increasing

    @property
    def _is_strictly_monotonic_decreasing(self) -> bool:
        """
        Return if the index is strictly monotonic decreasing
        (only decreasing) values.

        Examples
        --------
        >>> Index([3, 2, 1])._is_strictly_monotonic_decreasing
        True
        >>> Index([3, 2, 2])._is_strictly_monotonic_decreasing
        False
        >>> Index([3, 1, 2])._is_strictly_monotonic_decreasing
        False
        """
        return self.is_unique and self.is_monotonic_decreasing

    @cache_readonly
    def is_unique(self) -> bool:
        """
        Return if the index has unique values.
        """
        return self._engine.is_unique

    @property
    def has_duplicates(self) -> bool:
        """
        Check if the Index has duplicate values.

        Returns
        -------
        bool
            Whether or not the Index has duplicate values.

        Examples
        --------
        >>> idx = pd.Index([1, 5, 7, 7])
        >>> idx.has_duplicates
        True

        >>> idx = pd.Index([1, 5, 7])
        >>> idx.has_duplicates
        False

        >>> idx = pd.Index(["Watermelon", "Orange", "Apple",
        ...                 "Watermelon"]).astype("category")
        >>> idx.has_duplicates
        True

        >>> idx = pd.Index(["Orange", "Apple",
        ...                 "Watermelon"]).astype("category")
        >>> idx.has_duplicates
        False
        """
        return not self.is_unique

    def is_boolean(self) -> bool:
        """
        Check if the Index only consists of booleans.

        Returns
        -------
        bool
            Whether or not the Index only consists of booleans.

        See Also
        --------
        is_integer : Check if the Index only consists of integers.
        is_floating : Check if the Index is a floating type.
        is_numeric : Check if the Index only consists of numeric data.
        is_object : Check if the Index is of the object dtype.
        is_categorical : Check if the Index holds categorical data.
        is_interval : Check if the Index holds Interval objects.
        is_mixed : Check if the Index holds data with mixed data types.

        Examples
        --------
        >>> idx = pd.Index([True, False, True])
        >>> idx.is_boolean()
        True

        >>> idx = pd.Index(["True", "False", "True"])
        >>> idx.is_boolean()
        False

        >>> idx = pd.Index([True, False, "True"])
        >>> idx.is_boolean()
        False
        """
        return self.inferred_type in ["boolean"]

    def is_integer(self) -> bool:
        """
        Check if the Index only consists of integers.

        Returns
        -------
        bool
            Whether or not the Index only consists of integers.

        See Also
        --------
        is_boolean : Check if the Index only consists of booleans.
        is_floating : Check if the Index is a floating type.
        is_numeric : Check if the Index only consists of numeric data.
        is_object : Check if the Index is of the object dtype.
        is_categorical : Check if the Index holds categorical data.
        is_interval : Check if the Index holds Interval objects.
        is_mixed : Check if the Index holds data with mixed data types.

        Examples
        --------
        >>> idx = pd.Index([1, 2, 3, 4])
        >>> idx.is_integer()
        True

        >>> idx = pd.Index([1.0, 2.0, 3.0, 4.0])
        >>> idx.is_integer()
        False

        >>> idx = pd.Index(["Apple", "Mango", "Watermelon"])
        >>> idx.is_integer()
        False
        """
        return self.inferred_type in ["integer"]

    def is_floating(self) -> bool:
        """
        Check if the Index is a floating type.

        The Index may consist of only floats, NaNs, or a mix of floats,
        integers, or NaNs.

        Returns
        -------
        bool
            Whether or not the Index only consists of only consists of floats, NaNs, or
            a mix of floats, integers, or NaNs.

        See Also
        --------
        is_boolean : Check if the Index only consists of booleans.
        is_integer : Check if the Index only consists of integers.
        is_numeric : Check if the Index only consists of numeric data.
        is_object : Check if the Index is of the object dtype.
        is_categorical : Check if the Index holds categorical data.
        is_interval : Check if the Index holds Interval objects.
        is_mixed : Check if the Index holds data with mixed data types.

        Examples
        --------
        >>> idx = pd.Index([1.0, 2.0, 3.0, 4.0])
        >>> idx.is_floating()
        True

        >>> idx = pd.Index([1.0, 2.0, np.nan, 4.0])
        >>> idx.is_floating()
        True

        >>> idx = pd.Index([1, 2, 3, 4, np.nan])
        >>> idx.is_floating()
        True

        >>> idx = pd.Index([1, 2, 3, 4])
        >>> idx.is_floating()
        False
        """
        return self.inferred_type in ["floating", "mixed-integer-float", "integer-na"]

    def is_numeric(self) -> bool:
        """
        Check if the Index only consists of numeric data.

        Returns
        -------
        bool
            Whether or not the Index only consists of numeric data.

        See Also
        --------
        is_boolean : Check if the Index only consists of booleans.
        is_integer : Check if the Index only consists of integers.
        is_floating : Check if the Index is a floating type.
        is_object : Check if the Index is of the object dtype.
        is_categorical : Check if the Index holds categorical data.
        is_interval : Check if the Index holds Interval objects.
        is_mixed : Check if the Index holds data with mixed data types.

        Examples
        --------
        >>> idx = pd.Index([1.0, 2.0, 3.0, 4.0])
        >>> idx.is_numeric()
        True

        >>> idx = pd.Index([1, 2, 3, 4.0])
        >>> idx.is_numeric()
        True

        >>> idx = pd.Index([1, 2, 3, 4])
        >>> idx.is_numeric()
        True

        >>> idx = pd.Index([1, 2, 3, 4.0, np.nan])
        >>> idx.is_numeric()
        True

        >>> idx = pd.Index([1, 2, 3, 4.0, np.nan, "Apple"])
        >>> idx.is_numeric()
        False
        """
        return self.inferred_type in ["integer", "floating"]

    def is_object(self) -> bool:
        """
        Check if the Index is of the object dtype.

        Returns
        -------
        bool
            Whether or not the Index is of the object dtype.

        See Also
        --------
        is_boolean : Check if the Index only consists of booleans.
        is_integer : Check if the Index only consists of integers.
        is_floating : Check if the Index is a floating type.
        is_numeric : Check if the Index only consists of numeric data.
        is_categorical : Check if the Index holds categorical data.
        is_interval : Check if the Index holds Interval objects.
        is_mixed : Check if the Index holds data with mixed data types.

        Examples
        --------
        >>> idx = pd.Index(["Apple", "Mango", "Watermelon"])
        >>> idx.is_object()
        True

        >>> idx = pd.Index(["Apple", "Mango", 2.0])
        >>> idx.is_object()
        True

        >>> idx = pd.Index(["Watermelon", "Orange", "Apple",
        ...                 "Watermelon"]).astype("category")
        >>> idx.is_object()
        False

        >>> idx = pd.Index([1.0, 2.0, 3.0, 4.0])
        >>> idx.is_object()
        False
        """
        return is_object_dtype(self.dtype)

    def is_categorical(self) -> bool:
        """
        Check if the Index holds categorical data.

        Returns
        -------
        bool
            True if the Index is categorical.

        See Also
        --------
        CategoricalIndex : Index for categorical data.
        is_boolean : Check if the Index only consists of booleans.
        is_integer : Check if the Index only consists of integers.
        is_floating : Check if the Index is a floating type.
        is_numeric : Check if the Index only consists of numeric data.
        is_object : Check if the Index is of the object dtype.
        is_interval : Check if the Index holds Interval objects.
        is_mixed : Check if the Index holds data with mixed data types.

        Examples
        --------
        >>> idx = pd.Index(["Watermelon", "Orange", "Apple",
        ...                 "Watermelon"]).astype("category")
        >>> idx.is_categorical()
        True

        >>> idx = pd.Index([1, 3, 5, 7])
        >>> idx.is_categorical()
        False

        >>> s = pd.Series(["Peter", "Victor", "Elisabeth", "Mar"])
        >>> s
        0        Peter
        1       Victor
        2    Elisabeth
        3          Mar
        dtype: object
        >>> s.index.is_categorical()
        False
        """
        return self.inferred_type in ["categorical"]

    def is_interval(self) -> bool:
        """
        Check if the Index holds Interval objects.

        Returns
        -------
        bool
            Whether or not the Index holds Interval objects.

        See Also
        --------
        IntervalIndex : Index for Interval objects.
        is_boolean : Check if the Index only consists of booleans.
        is_integer : Check if the Index only consists of integers.
        is_floating : Check if the Index is a floating type.
        is_numeric : Check if the Index only consists of numeric data.
        is_object : Check if the Index is of the object dtype.
        is_categorical : Check if the Index holds categorical data.
        is_mixed : Check if the Index holds data with mixed data types.

        Examples
        --------
        >>> idx = pd.Index([pd.Interval(left=0, right=5),
        ...                 pd.Interval(left=5, right=10)])
        >>> idx.is_interval()
        True

        >>> idx = pd.Index([1, 3, 5, 7])
        >>> idx.is_interval()
        False
        """
        return self.inferred_type in ["interval"]

    def is_mixed(self) -> bool:
        """
        Check if the Index holds data with mixed data types.

        Returns
        -------
        bool
            Whether or not the Index holds data with mixed data types.

        See Also
        --------
        is_boolean : Check if the Index only consists of booleans.
        is_integer : Check if the Index only consists of integers.
        is_floating : Check if the Index is a floating type.
        is_numeric : Check if the Index only consists of numeric data.
        is_object : Check if the Index is of the object dtype.
        is_categorical : Check if the Index holds categorical data.
        is_interval : Check if the Index holds Interval objects.

        Examples
        --------
        >>> idx = pd.Index(['a', np.nan, 'b'])
        >>> idx.is_mixed()
        True

        >>> idx = pd.Index([1.0, 2.0, 3.0, 5.0])
        >>> idx.is_mixed()
        False
        """
        warnings.warn(
            "Index.is_mixed is deprecated and will be removed in a future version. "
            "Check index.inferred_type directly instead.",
            FutureWarning,
            stacklevel=2,
        )
        return self.inferred_type in ["mixed"]

    def holds_integer(self) -> bool:
        """
        Whether the type is an integer type.
        """
        return self.inferred_type in ["integer", "mixed-integer"]

    @cache_readonly
    def inferred_type(self) -> str_t:
        """
        Return a string of the type inferred from the values.
        """
        return lib.infer_dtype(self._values, skipna=False)

    @cache_readonly
    def _is_all_dates(self) -> bool:
        """
        Whether or not the index values only consist of dates.
        """
        return is_datetime_array(ensure_object(self._values))

    @cache_readonly
    def is_all_dates(self):
        """
        Whether or not the index values only consist of dates.
        """
        warnings.warn(
            "Index.is_all_dates is deprecated, will be removed in a future version.  "
            "check index.inferred_type instead",
            FutureWarning,
            stacklevel=2,
        )
        return self._is_all_dates

    # --------------------------------------------------------------------
    # Pickle Methods

    def __reduce__(self):
        d = dict(data=self._data)
        d.update(self._get_attributes_dict())
        return _new_Index, (type(self), d), None

    # --------------------------------------------------------------------
    # Null Handling Methods

    _na_value = np.nan
    """The expected NA value to use with this index."""

    @cache_readonly
    def _isnan(self):
        """
        Return if each value is NaN.
        """
        if self._can_hold_na:
            return isna(self)
        else:
            # shouldn't reach to this condition by checking hasnans beforehand
            values = np.empty(len(self), dtype=np.bool_)
            values.fill(False)
            return values

    @cache_readonly
    def _nan_idxs(self):
        if self._can_hold_na:
            return self._isnan.nonzero()[0]
        else:
            return np.array([], dtype=np.int64)

    @cache_readonly
    def hasnans(self) -> bool:
        """
        Return if I have any nans; enables various perf speedups.
        """
        if self._can_hold_na:
            return bool(self._isnan.any())
        else:
            return False

    def isna(self):
        """
        Detect missing values.

        Return a boolean same-sized object indicating if the values are NA.
        NA values, such as ``None``, :attr:`numpy.NaN` or :attr:`pd.NaT`, get
        mapped to ``True`` values.
        Everything else get mapped to ``False`` values. Characters such as
        empty strings `''` or :attr:`numpy.inf` are not considered NA values
        (unless you set ``pandas.options.mode.use_inf_as_na = True``).

        Returns
        -------
        numpy.ndarray
            A boolean array of whether my values are NA.

        See Also
        --------
        Index.notna : Boolean inverse of isna.
        Index.dropna : Omit entries with missing values.
        isna : Top-level isna.
        Series.isna : Detect missing values in Series object.

        Examples
        --------
        Show which entries in a pandas.Index are NA. The result is an
        array.

        >>> idx = pd.Index([5.2, 6.0, np.NaN])
        >>> idx
        Float64Index([5.2, 6.0, nan], dtype='float64')
        >>> idx.isna()
        array([False, False,  True])

        Empty strings are not considered NA values. None is considered an NA
        value.

        >>> idx = pd.Index(['black', '', 'red', None])
        >>> idx
        Index(['black', '', 'red', None], dtype='object')
        >>> idx.isna()
        array([False, False, False,  True])

        For datetimes, `NaT` (Not a Time) is considered as an NA value.

        >>> idx = pd.DatetimeIndex([pd.Timestamp('1940-04-25'),
        ...                         pd.Timestamp(''), None, pd.NaT])
        >>> idx
        DatetimeIndex(['1940-04-25', 'NaT', 'NaT', 'NaT'],
                      dtype='datetime64[ns]', freq=None)
        >>> idx.isna()
        array([False,  True,  True,  True])
        """
        return self._isnan

    isnull = isna

    def notna(self):
        """
        Detect existing (non-missing) values.

        Return a boolean same-sized object indicating if the values are not NA.
        Non-missing values get mapped to ``True``. Characters such as empty
        strings ``''`` or :attr:`numpy.inf` are not considered NA values
        (unless you set ``pandas.options.mode.use_inf_as_na = True``).
        NA values, such as None or :attr:`numpy.NaN`, get mapped to ``False``
        values.

        Returns
        -------
        numpy.ndarray
            Boolean array to indicate which entries are not NA.

        See Also
        --------
        Index.notnull : Alias of notna.
        Index.isna: Inverse of notna.
        notna : Top-level notna.

        Examples
        --------
        Show which entries in an Index are not NA. The result is an
        array.

        >>> idx = pd.Index([5.2, 6.0, np.NaN])
        >>> idx
        Float64Index([5.2, 6.0, nan], dtype='float64')
        >>> idx.notna()
        array([ True,  True, False])

        Empty strings are not considered NA values. None is considered a NA
        value.

        >>> idx = pd.Index(['black', '', 'red', None])
        >>> idx
        Index(['black', '', 'red', None], dtype='object')
        >>> idx.notna()
        array([ True,  True,  True, False])
        """
        return ~self.isna()

    notnull = notna

    def fillna(self, value=None, downcast=None):
        """
        Fill NA/NaN values with the specified value.

        Parameters
        ----------
        value : scalar
            Scalar value to use to fill holes (e.g. 0).
            This value cannot be a list-likes.
        downcast : dict, default is None
            A dict of item->dtype of what to downcast if possible,
            or the string 'infer' which will try to downcast to an appropriate
            equal type (e.g. float64 to int64 if possible).

        Returns
        -------
        Index

        See Also
        --------
        DataFrame.fillna : Fill NaN values of a DataFrame.
        Series.fillna : Fill NaN Values of a Series.
        """
        value = self._validate_scalar(value)
        if self.hasnans:
            result = self.putmask(self._isnan, value)
            if downcast is None:
                # no need to care metadata other than name
                # because it can't have freq if
                return Index(result, name=self.name)
        return self._shallow_copy()

    def dropna(self, how="any"):
        """
        Return Index without NA/NaN values.

        Parameters
        ----------
        how : {'any', 'all'}, default 'any'
            If the Index is a MultiIndex, drop the value when any or all levels
            are NaN.

        Returns
        -------
        Index
        """
        if how not in ("any", "all"):
            raise ValueError(f"invalid how option: {how}")

        if self.hasnans:
            return self._shallow_copy(self._values[~self._isnan])
        return self._shallow_copy()

    # --------------------------------------------------------------------
    # Uniqueness Methods

    def unique(self, level=None):
        """
        Return unique values in the index.

        Unique values are returned in order of appearance, this does NOT sort.

        Parameters
        ----------
        level : int or str, optional, default None
            Only return values from specified level (for MultiIndex).

        Returns
        -------
        Index without duplicates

        See Also
        --------
        unique
        Series.unique
        """
        if level is not None:
            self._validate_index_level(level)
        result = super().unique()
        return self._shallow_copy(result)

    def drop_duplicates(self, keep="first"):
        """
        Return Index with duplicate values removed.

        Parameters
        ----------
        keep : {'first', 'last', ``False``}, default 'first'
            - 'first' : Drop duplicates except for the first occurrence.
            - 'last' : Drop duplicates except for the last occurrence.
            - ``False`` : Drop all duplicates.

        Returns
        -------
        deduplicated : Index

        See Also
        --------
        Series.drop_duplicates : Equivalent method on Series.
        DataFrame.drop_duplicates : Equivalent method on DataFrame.
        Index.duplicated : Related method on Index, indicating duplicate
            Index values.

        Examples
        --------
        Generate an pandas.Index with duplicate values.

        >>> idx = pd.Index(['lama', 'cow', 'lama', 'beetle', 'lama', 'hippo'])

        The `keep` parameter controls  which duplicate values are removed.
        The value 'first' keeps the first occurrence for each
        set of duplicated entries. The default value of keep is 'first'.

        >>> idx.drop_duplicates(keep='first')
        Index(['lama', 'cow', 'beetle', 'hippo'], dtype='object')

        The value 'last' keeps the last occurrence for each set of duplicated
        entries.

        >>> idx.drop_duplicates(keep='last')
        Index(['cow', 'beetle', 'lama', 'hippo'], dtype='object')

        The value ``False`` discards all sets of duplicated entries.

        >>> idx.drop_duplicates(keep=False)
        Index(['cow', 'beetle', 'hippo'], dtype='object')
        """
        return super().drop_duplicates(keep=keep)

    def duplicated(self, keep="first"):
        """
        Indicate duplicate index values.

        Duplicated values are indicated as ``True`` values in the resulting
        array. Either all duplicates, all except the first, or all except the
        last occurrence of duplicates can be indicated.

        Parameters
        ----------
        keep : {'first', 'last', False}, default 'first'
            The value or values in a set of duplicates to mark as missing.

            - 'first' : Mark duplicates as ``True`` except for the first
              occurrence.
            - 'last' : Mark duplicates as ``True`` except for the last
              occurrence.
            - ``False`` : Mark all duplicates as ``True``.

        Returns
        -------
        numpy.ndarray

        See Also
        --------
        Series.duplicated : Equivalent method on pandas.Series.
        DataFrame.duplicated : Equivalent method on pandas.DataFrame.
        Index.drop_duplicates : Remove duplicate values from Index.

        Examples
        --------
        By default, for each set of duplicated values, the first occurrence is
        set to False and all others to True:

        >>> idx = pd.Index(['lama', 'cow', 'lama', 'beetle', 'lama'])
        >>> idx.duplicated()
        array([False, False,  True, False,  True])

        which is equivalent to

        >>> idx.duplicated(keep='first')
        array([False, False,  True, False,  True])

        By using 'last', the last occurrence of each set of duplicated values
        is set on False and all others on True:

        >>> idx.duplicated(keep='last')
        array([ True, False,  True, False, False])

        By setting keep on ``False``, all duplicates are True:

        >>> idx.duplicated(keep=False)
        array([ True, False,  True, False,  True])
        """
        return super().duplicated(keep=keep)

    def _get_unique_index(self, dropna: bool = False):
        """
        Returns an index containing unique values.

        Parameters
        ----------
        dropna : bool, default False
            If True, NaN values are dropped.

        Returns
        -------
        uniques : index
        """
        if self.is_unique and not dropna:
            return self

        if not self.is_unique:
            values = self.unique()
            if not isinstance(self, ABCMultiIndex):
                # extract an array to pass to _shallow_copy
                values = values._data
        else:
            values = self._values

        if dropna:
            try:
                if self.hasnans:
                    values = values[~isna(values)]
            except NotImplementedError:
                pass

        return self._shallow_copy(values)

    # --------------------------------------------------------------------
    # Arithmetic & Logical Methods

    def __iadd__(self, other):
        # alias for __add__
        return self + other

    def __and__(self, other):
        return self.intersection(other)

    def __or__(self, other):
        return self.union(other)

    def __xor__(self, other):
        return self.symmetric_difference(other)

    def __nonzero__(self):
        raise ValueError(
            f"The truth value of a {type(self).__name__} is ambiguous. "
            "Use a.empty, a.bool(), a.item(), a.any() or a.all()."
        )

    __bool__ = __nonzero__

    # --------------------------------------------------------------------
    # Set Operation Methods

    def _get_reconciled_name_object(self, other):
        """
        If the result of a set operation will be self,
        return self, unless the name changes, in which
        case make a shallow copy of self.
        """
        name = get_op_result_name(self, other)
        if self.name != name:
            return self.rename(name)
        return self

    def _union_incompatible_dtypes(self, other, sort):
        """
        Casts this and other index to object dtype to allow the formation
        of a union between incompatible types.

        Parameters
        ----------
        other : Index or array-like
        sort : False or None, default False
            Whether to sort the resulting index.

            * False : do not sort the result.
            * None : sort the result, except when `self` and `other` are equal
              or when the values cannot be compared.

        Returns
        -------
        Index
        """
        this = self.astype(object, copy=False)
        # cast to Index for when `other` is list-like
        other = Index(other).astype(object, copy=False)
        return Index.union(this, other, sort=sort).astype(object, copy=False)

    def _can_union_without_object_cast(self, other) -> bool:
        """
        Check whether this and the other dtype are compatible with each other.
        Meaning a union can be formed between them without needing to be cast
        to dtype object.

        Parameters
        ----------
        other : Index or array-like

        Returns
        -------
        bool
        """
        return type(self) is type(other) and is_dtype_equal(self.dtype, other.dtype)

    def _validate_sort_keyword(self, sort):
        if sort not in [None, False]:
            raise ValueError(
                "The 'sort' keyword only takes the values of "
                f"None or False; {sort} was passed."
            )

    def union(self, other, sort=None):
        """
        Form the union of two Index objects.

        If the Index objects are incompatible, both Index objects will be
        cast to dtype('object') first.

            .. versionchanged:: 0.25.0

        Parameters
        ----------
        other : Index or array-like
        sort : bool or None, default None
            Whether to sort the resulting Index.

            * None : Sort the result, except when

              1. `self` and `other` are equal.
              2. `self` or `other` has length 0.
              3. Some values in `self` or `other` cannot be compared.
                 A RuntimeWarning is issued in this case.

            * False : do not sort the result.

            .. versionadded:: 0.24.0

            .. versionchanged:: 0.24.1

               Changed the default value from ``True`` to ``None``
               (without change in behaviour).

        Returns
        -------
        union : Index

        Examples
        --------
        Union matching dtypes

        >>> idx1 = pd.Index([1, 2, 3, 4])
        >>> idx2 = pd.Index([3, 4, 5, 6])
        >>> idx1.union(idx2)
        Int64Index([1, 2, 3, 4, 5, 6], dtype='int64')

        Union mismatched dtypes

        >>> idx1 = pd.Index(['a', 'b', 'c', 'd'])
        >>> idx2 = pd.Index([1, 2, 3, 4])
        >>> idx1.union(idx2)
        Index(['a', 'b', 'c', 'd', 1, 2, 3, 4], dtype='object')
        """
        self._validate_sort_keyword(sort)
        self._assert_can_do_setop(other)
        other = ensure_index(other)

        if not self._can_union_without_object_cast(other):
            return self._union_incompatible_dtypes(other, sort=sort)

        result = self._union(other, sort=sort)

        return self._wrap_setop_result(other, result)

    def _union(self, other, sort):
        """
        Specific union logic should go here. In subclasses, union behavior
        should be overwritten here rather than in `self.union`.

        Parameters
        ----------
        other : Index or array-like
        sort : False or None, default False
            Whether to sort the resulting index.

            * False : do not sort the result.
            * None : sort the result, except when `self` and `other` are equal
              or when the values cannot be compared.

        Returns
        -------
        Index
        """
        if not len(other) or self.equals(other):
            return self

        if not len(self):
            return other

        # TODO(EA): setops-refactor, clean all this up
        lvals = self._values
        rvals = other._values

        if sort is None and self.is_monotonic and other.is_monotonic:
            try:
                result = self._outer_indexer(lvals, rvals)[0]
            except TypeError:
                # incomparable objects
                result = list(lvals)

                # worth making this faster? a very unusual case
                value_set = set(lvals)
                result.extend([x for x in rvals if x not in value_set])
                result = Index(result)._values  # do type inference here
        else:
            # find indexes of things in "other" that are not in "self"
            if self.is_unique:
                indexer = self.get_indexer(other)
                indexer = (indexer == -1).nonzero()[0]
            else:
                indexer = algos.unique1d(self.get_indexer_non_unique(other)[1])

            if len(indexer) > 0:
                other_diff = algos.take_nd(rvals, indexer, allow_fill=False)
                result = concat_compat((lvals, other_diff))

            else:
                result = lvals

            if sort is None:
                try:
                    result = algos.safe_sort(result)
                except TypeError as err:
                    warnings.warn(
                        f"{err}, sort order is undefined for incomparable objects",
                        RuntimeWarning,
                        stacklevel=3,
                    )

        return self._shallow_copy(result)

    def _wrap_setop_result(self, other, result):
        name = get_op_result_name(self, other)
        if isinstance(result, Index):
            if result.name != name:
                return result.rename(name)
            return result
        else:
            return self._shallow_copy(result, name=name)

    # TODO: standardize return type of non-union setops type(self vs other)
    def intersection(self, other, sort=False):
        """
        Form the intersection of two Index objects.

        This returns a new Index with elements common to the index and `other`.

        Parameters
        ----------
        other : Index or array-like
        sort : False or None, default False
            Whether to sort the resulting index.

            * False : do not sort the result.
            * None : sort the result, except when `self` and `other` are equal
              or when the values cannot be compared.

            .. versionadded:: 0.24.0

            .. versionchanged:: 0.24.1

               Changed the default from ``True`` to ``False``, to match
               the behaviour of 0.23.4 and earlier.

        Returns
        -------
        intersection : Index

        Examples
        --------
        >>> idx1 = pd.Index([1, 2, 3, 4])
        >>> idx2 = pd.Index([3, 4, 5, 6])
        >>> idx1.intersection(idx2)
        Int64Index([3, 4], dtype='int64')
        """
        self._validate_sort_keyword(sort)
        self._assert_can_do_setop(other)
        other = ensure_index(other)

        if self.equals(other):
            return self._get_reconciled_name_object(other)

        if not is_dtype_equal(self.dtype, other.dtype):
            this = self.astype("O")
            other = other.astype("O")
            return this.intersection(other, sort=sort)

        # TODO(EA): setops-refactor, clean all this up
        lvals = self._values
        rvals = other._values

        if self.is_monotonic and other.is_monotonic:
            try:
                result = self._inner_indexer(lvals, rvals)[0]
            except TypeError:
                pass
            else:
                return self._wrap_setop_result(other, result)

        try:
            indexer = Index(rvals).get_indexer(lvals)
            indexer = indexer.take((indexer != -1).nonzero()[0])
        except (InvalidIndexError, IncompatibleFrequency):
            # InvalidIndexError raised by get_indexer if non-unique
            # IncompatibleFrequency raised by PeriodIndex.get_indexer
            indexer = algos.unique1d(Index(rvals).get_indexer_non_unique(lvals)[0])
            indexer = indexer[indexer != -1]

        result = other.take(indexer)

        if sort is None:
            result = algos.safe_sort(result.values)

        return self._wrap_setop_result(other, result)

    def difference(self, other, sort=None):
        """
        Return a new Index with elements of index not in `other`.

        This is the set difference of two Index objects.

        Parameters
        ----------
        other : Index or array-like
        sort : False or None, default None
            Whether to sort the resulting index. By default, the
            values are attempted to be sorted, but any TypeError from
            incomparable elements is caught by pandas.

            * None : Attempt to sort the result, but catch any TypeErrors
              from comparing incomparable elements.
            * False : Do not sort the result.

            .. versionadded:: 0.24.0

            .. versionchanged:: 0.24.1

               Changed the default value from ``True`` to ``None``
               (without change in behaviour).

        Returns
        -------
        difference : Index

        Examples
        --------
        >>> idx1 = pd.Index([2, 1, 3, 4])
        >>> idx2 = pd.Index([3, 4, 5, 6])
        >>> idx1.difference(idx2)
        Int64Index([1, 2], dtype='int64')
        >>> idx1.difference(idx2, sort=False)
        Int64Index([2, 1], dtype='int64')
        """
        self._validate_sort_keyword(sort)
        self._assert_can_do_setop(other)

        if self.equals(other):
            # pass an empty np.ndarray with the appropriate dtype
            return self._shallow_copy(self._data[:0])

        other, result_name = self._convert_can_do_setop(other)

        this = self._get_unique_index()

        indexer = this.get_indexer(other)
        indexer = indexer.take((indexer != -1).nonzero()[0])

        label_diff = np.setdiff1d(np.arange(this.size), indexer, assume_unique=True)
        the_diff = this.values.take(label_diff)
        if sort is None:
            try:
                the_diff = algos.safe_sort(the_diff)
            except TypeError:
                pass

        return this._shallow_copy(the_diff, name=result_name)

    def symmetric_difference(self, other, result_name=None, sort=None):
        """
        Compute the symmetric difference of two Index objects.

        Parameters
        ----------
        other : Index or array-like
        result_name : str
        sort : False or None, default None
            Whether to sort the resulting index. By default, the
            values are attempted to be sorted, but any TypeError from
            incomparable elements is caught by pandas.

            * None : Attempt to sort the result, but catch any TypeErrors
              from comparing incomparable elements.
            * False : Do not sort the result.

            .. versionadded:: 0.24.0

            .. versionchanged:: 0.24.1

               Changed the default value from ``True`` to ``None``
               (without change in behaviour).

        Returns
        -------
        symmetric_difference : Index

        Notes
        -----
        ``symmetric_difference`` contains elements that appear in either
        ``idx1`` or ``idx2`` but not both. Equivalent to the Index created by
        ``idx1.difference(idx2) | idx2.difference(idx1)`` with duplicates
        dropped.

        Examples
        --------
        >>> idx1 = pd.Index([1, 2, 3, 4])
        >>> idx2 = pd.Index([2, 3, 4, 5])
        >>> idx1.symmetric_difference(idx2)
        Int64Index([1, 5], dtype='int64')

        You can also use the ``^`` operator:

        >>> idx1 ^ idx2
        Int64Index([1, 5], dtype='int64')
        """
        self._validate_sort_keyword(sort)
        self._assert_can_do_setop(other)
        other, result_name_update = self._convert_can_do_setop(other)
        if result_name is None:
            result_name = result_name_update

        this = self._get_unique_index()
        other = other._get_unique_index()
        indexer = this.get_indexer(other)

        # {this} minus {other}
        common_indexer = indexer.take((indexer != -1).nonzero()[0])
        left_indexer = np.setdiff1d(
            np.arange(this.size), common_indexer, assume_unique=True
        )
        left_diff = this._values.take(left_indexer)

        # {other} minus {this}
        right_indexer = (indexer == -1).nonzero()[0]
        right_diff = other._values.take(right_indexer)

        the_diff = concat_compat([left_diff, right_diff])
        if sort is None:
            try:
                the_diff = algos.safe_sort(the_diff)
            except TypeError:
                pass

        return Index(the_diff, dtype=self.dtype, name=result_name)

    def _assert_can_do_setop(self, other):
        if not is_list_like(other):
            raise TypeError("Input must be Index or array-like")
        return True

    def _convert_can_do_setop(self, other):
        if not isinstance(other, Index):
            other = Index(other, name=self.name)
            result_name = self.name
        else:
            result_name = get_op_result_name(self, other)
        return other, result_name

    # --------------------------------------------------------------------
    # Indexing Methods

    def get_loc(self, key, method=None, tolerance=None):
        """
        Get integer location, slice or boolean mask for requested label.

        Parameters
        ----------
        key : label
        method : {None, 'pad'/'ffill', 'backfill'/'bfill', 'nearest'}, optional
            * default: exact matches only.
            * pad / ffill: find the PREVIOUS index value if no exact match.
            * backfill / bfill: use NEXT index value if no exact match
            * nearest: use the NEAREST index value if no exact match. Tied
              distances are broken by preferring the larger index value.
        tolerance : int or float, optional
            Maximum distance from index value for inexact matches. The value of
            the index at the matching location must satisfy the equation
            ``abs(index[loc] - key) <= tolerance``.

        Returns
        -------
        loc : int if unique index, slice if monotonic index, else mask

        Examples
        --------
        >>> unique_index = pd.Index(list('abc'))
        >>> unique_index.get_loc('b')
        1

        >>> monotonic_index = pd.Index(list('abbc'))
        >>> monotonic_index.get_loc('b')
        slice(1, 3, None)

        >>> non_monotonic_index = pd.Index(list('abcb'))
        >>> non_monotonic_index.get_loc('b')
        array([False,  True, False,  True])
        """
        if method is None:
            if tolerance is not None:
                raise ValueError(
                    "tolerance argument only valid if using pad, "
                    "backfill or nearest lookups"
                )
            casted_key = self._maybe_cast_indexer(key)
            try:
                return self._engine.get_loc(casted_key)
            except KeyError as err:
                raise KeyError(key) from err

        if tolerance is not None:
            tolerance = self._convert_tolerance(tolerance, np.asarray(key))

        indexer = self.get_indexer([key], method=method, tolerance=tolerance)
        if indexer.ndim > 1 or indexer.size > 1:
            raise TypeError("get_loc requires scalar valued input")
        loc = indexer.item()
        if loc == -1:
            raise KeyError(key)
        return loc

    _index_shared_docs[
        "get_indexer"
    ] = """
        Compute indexer and mask for new index given the current index. The
        indexer should be then used as an input to ndarray.take to align the
        current data to the new index.

        Parameters
        ----------
        target : %(target_klass)s
        method : {None, 'pad'/'ffill', 'backfill'/'bfill', 'nearest'}, optional
            * default: exact matches only.
            * pad / ffill: find the PREVIOUS index value if no exact match.
            * backfill / bfill: use NEXT index value if no exact match
            * nearest: use the NEAREST index value if no exact match. Tied
              distances are broken by preferring the larger index value.
        limit : int, optional
            Maximum number of consecutive labels in ``target`` to match for
            inexact matches.
        tolerance : optional
            Maximum distance between original and new labels for inexact
            matches. The values of the index at the matching locations must
            satisfy the equation ``abs(index[indexer] - target) <= tolerance``.

            Tolerance may be a scalar value, which applies the same tolerance
            to all values, or list-like, which applies variable tolerance per
            element. List-like includes list, tuple, array, Series, and must be
            the same size as the index and its dtype must exactly match the
            index's type.

        Returns
        -------
        indexer : ndarray of int
            Integers from 0 to n - 1 indicating that the index at these
            positions matches the corresponding target values. Missing values
            in the target are marked by -1.
        %(raises_section)s
        Examples
        --------
        >>> index = pd.Index(['c', 'a', 'b'])
        >>> index.get_indexer(['a', 'b', 'x'])
        array([ 1,  2, -1])

        Notice that the return value is an array of locations in ``index``
        and ``x`` is marked by -1, as it is not in ``index``.
        """

    @Appender(_index_shared_docs["get_indexer"] % _index_doc_kwargs)
    def get_indexer(
        self, target, method=None, limit=None, tolerance=None
    ) -> np.ndarray:
        method = missing.clean_reindex_fill_method(method)
        target = ensure_index(target)
        if tolerance is not None:
            tolerance = self._convert_tolerance(tolerance, target)

        # Treat boolean labels passed to a numeric index as not found. Without
        # this fix False and True would be treated as 0 and 1 respectively.
        # (GH #16877)
        if target.is_boolean() and self.is_numeric():
            return ensure_platform_int(np.repeat(-1, target.size))

        pself, ptarget = self._maybe_promote(target)
        if pself is not self or ptarget is not target:
            return pself.get_indexer(
                ptarget, method=method, limit=limit, tolerance=tolerance
            )

        if not is_dtype_equal(self.dtype, target.dtype):
            this = self.astype(object)
            target = target.astype(object)
            return this.get_indexer(
                target, method=method, limit=limit, tolerance=tolerance
            )

        if not self.is_unique:
            raise InvalidIndexError(
                "Reindexing only valid with uniquely valued Index objects"
            )

        if method == "pad" or method == "backfill":
            indexer = self._get_fill_indexer(target, method, limit, tolerance)
        elif method == "nearest":
            indexer = self._get_nearest_indexer(target, limit, tolerance)
        else:
            if tolerance is not None:
                raise ValueError(
                    "tolerance argument only valid if doing pad, "
                    "backfill or nearest reindexing"
                )
            if limit is not None:
                raise ValueError(
                    "limit argument only valid if doing pad, "
                    "backfill or nearest reindexing"
                )

            indexer = self._engine.get_indexer(target._get_engine_target())

        return ensure_platform_int(indexer)

    def _convert_tolerance(self, tolerance, target):
        # override this method on subclasses
        tolerance = np.asarray(tolerance)
        if target.size != tolerance.size and tolerance.size > 1:
            raise ValueError("list-like tolerance size must match target index size")
        return tolerance

    def _get_fill_indexer(
        self, target: "Index", method: str_t, limit=None, tolerance=None
    ) -> np.ndarray:

        target_values = target._get_engine_target()

        if self.is_monotonic_increasing and target.is_monotonic_increasing:
            engine_method = (
                self._engine.get_pad_indexer
                if method == "pad"
                else self._engine.get_backfill_indexer
            )
            indexer = engine_method(target_values, limit)
        else:
            indexer = self._get_fill_indexer_searchsorted(target, method, limit)
        if tolerance is not None:
            indexer = self._filter_indexer_tolerance(target_values, indexer, tolerance)
        return indexer

    def _get_fill_indexer_searchsorted(
        self, target: "Index", method: str_t, limit=None
    ) -> np.ndarray:
        """
        Fallback pad/backfill get_indexer that works for monotonic decreasing
        indexes and non-monotonic targets.
        """
        if limit is not None:
            raise ValueError(
                f"limit argument for {repr(method)} method only well-defined "
                "if index and target are monotonic"
            )

        side = "left" if method == "pad" else "right"

        # find exact matches first (this simplifies the algorithm)
        indexer = self.get_indexer(target)
        nonexact = indexer == -1
        indexer[nonexact] = self._searchsorted_monotonic(target[nonexact], side)
        if side == "left":
            # searchsorted returns "indices into a sorted array such that,
            # if the corresponding elements in v were inserted before the
            # indices, the order of a would be preserved".
            # Thus, we need to subtract 1 to find values to the left.
            indexer[nonexact] -= 1
            # This also mapped not found values (values of 0 from
            # np.searchsorted) to -1, which conveniently is also our
            # sentinel for missing values
        else:
            # Mark indices to the right of the largest value as not found
            indexer[indexer == len(self)] = -1
        return indexer

    def _get_nearest_indexer(self, target: "Index", limit, tolerance) -> np.ndarray:
        """
        Get the indexer for the nearest index labels; requires an index with
        values that can be subtracted from each other (e.g., not strings or
        tuples).
        """
        left_indexer = self.get_indexer(target, "pad", limit=limit)
        right_indexer = self.get_indexer(target, "backfill", limit=limit)

        target_values = target._values
        left_distances = np.abs(self._values[left_indexer] - target_values)
        right_distances = np.abs(self._values[right_indexer] - target_values)

        op = operator.lt if self.is_monotonic_increasing else operator.le
        indexer = np.where(
            op(left_distances, right_distances) | (right_indexer == -1),
            left_indexer,
            right_indexer,
        )
        if tolerance is not None:
            indexer = self._filter_indexer_tolerance(target_values, indexer, tolerance)
        return indexer

    def _filter_indexer_tolerance(
        self,
        target: Union["Index", np.ndarray, ExtensionArray],
        indexer: np.ndarray,
        tolerance,
    ) -> np.ndarray:
        distance = abs(self._values[indexer] - target)
        indexer = np.where(distance <= tolerance, indexer, -1)
        return indexer

    # --------------------------------------------------------------------
    # Indexer Conversion Methods

    def _get_partial_string_timestamp_match_key(self, key):
        """
        Translate any partial string timestamp matches in key, returning the
        new key.

        Only relevant for MultiIndex.
        """
        # GH#10331
        return key

    def _validate_positional_slice(self, key: slice):
        """
        For positional indexing, a slice must have either int or None
        for each of start, stop, and step.
        """
        self._validate_indexer("positional", key.start, "iloc")
        self._validate_indexer("positional", key.stop, "iloc")
        self._validate_indexer("positional", key.step, "iloc")

    def _convert_slice_indexer(self, key: slice, kind: str_t):
        """
        Convert a slice indexer.

        By definition, these are labels unless 'iloc' is passed in.
        Floats are not allowed as the start, step, or stop of the slice.

        Parameters
        ----------
        key : label of the slice bound
        kind : {'loc', 'getitem'}
        """
        assert kind in ["loc", "getitem"], kind

        # potentially cast the bounds to integers
        start, stop, step = key.start, key.stop, key.step

        # figure out if this is a positional indexer
        def is_int(v):
            return v is None or is_integer(v)

        is_index_slice = is_int(start) and is_int(stop) and is_int(step)
        is_positional = is_index_slice and not (
            self.is_integer() or self.is_categorical()
        )

        if kind == "getitem":
            """
            called from the getitem slicers, validate that we are in fact
            integers
            """
            if self.is_integer() or is_index_slice:
                self._validate_indexer("slice", key.start, "getitem")
                self._validate_indexer("slice", key.stop, "getitem")
                self._validate_indexer("slice", key.step, "getitem")
                return key

        # convert the slice to an indexer here

        # if we are mixed and have integers
        if is_positional:
            try:
                # Validate start & stop
                if start is not None:
                    self.get_loc(start)
                if stop is not None:
                    self.get_loc(stop)
                is_positional = False
            except KeyError:
                pass

        if com.is_null_slice(key):
            # It doesn't matter if we are positional or label based
            indexer = key
        elif is_positional:
            if kind == "loc":
                # GH#16121, GH#24612, GH#31810
                warnings.warn(
                    "Slicing a positional slice with .loc is not supported, "
                    "and will raise TypeError in a future version.  "
                    "Use .loc with labels or .iloc with positions instead.",
                    FutureWarning,
                    stacklevel=6,
                )
            indexer = key
        else:
            indexer = self.slice_indexer(start, stop, step, kind=kind)

        return indexer

    def _convert_listlike_indexer(self, keyarr):
        """
        Parameters
        ----------
        keyarr : list-like
            Indexer to convert.

        Returns
        -------
        indexer : numpy.ndarray or None
            Return an ndarray or None if cannot convert.
        keyarr : numpy.ndarray
            Return tuple-safe keys.
        """
        if isinstance(keyarr, Index):
            pass
        else:
            keyarr = self._convert_arr_indexer(keyarr)

        indexer = self._convert_list_indexer(keyarr)
        return indexer, keyarr

    def _convert_arr_indexer(self, keyarr):
        """
        Convert an array-like indexer to the appropriate dtype.

        Parameters
        ----------
        keyarr : array-like
            Indexer to convert.

        Returns
        -------
        converted_keyarr : array-like
        """
        keyarr = com.asarray_tuplesafe(keyarr)
        return keyarr

    def _convert_list_indexer(self, keyarr):
        """
        Convert a list-like indexer to the appropriate dtype.

        Parameters
        ----------
        keyarr : Index (or sub-class)
            Indexer to convert.
        kind : iloc, loc, optional

        Returns
        -------
        positional indexer or None
        """
        return None

    def _invalid_indexer(self, form: str_t, key):
        """
        Consistent invalid indexer message.
        """
        raise TypeError(
            f"cannot do {form} indexing on {type(self).__name__} with these "
            f"indexers [{key}] of type {type(key).__name__}"
        )

    # --------------------------------------------------------------------
    # Reindex Methods

    def _can_reindex(self, indexer):
        """
        Check if we are allowing reindexing with this particular indexer.

        Parameters
        ----------
        indexer : an integer indexer

        Raises
        ------
        ValueError if its a duplicate axis
        """
        # trying to reindex on an axis with duplicates
        if not self._index_as_unique and len(indexer):
            raise ValueError("cannot reindex from a duplicate axis")

    def reindex(self, target, method=None, level=None, limit=None, tolerance=None):
        """
        Create index with target's values.

        Parameters
        ----------
        target : an iterable

        Returns
        -------
        new_index : pd.Index
            Resulting index.
        indexer : np.ndarray or None
            Indices of output values in original index.
        """
        # GH6552: preserve names when reindexing to non-named target
        # (i.e. neither Index nor Series).
        preserve_names = not hasattr(target, "name")

        # GH7774: preserve dtype/tz if target is empty and not an Index.
        target = ensure_has_len(target)  # target may be an iterator

        if not isinstance(target, Index) and len(target) == 0:
            if isinstance(self, ABCRangeIndex):
                values = range(0)
            else:
                values = self._data[:0]  # appropriately-dtyped empty array
            target = self._simple_new(values, name=self.name)
        else:
            target = ensure_index(target)

        if level is not None:
            if method is not None:
                raise TypeError("Fill method not supported if level passed")
            _, indexer, _ = self._join_level(
                target, level, how="right", return_indexers=True
            )
        else:
            if self.equals(target):
                indexer = None
            else:
                if self._index_as_unique:
                    indexer = self.get_indexer(
                        target, method=method, limit=limit, tolerance=tolerance
                    )
                else:
                    if method is not None or limit is not None:
                        raise ValueError(
                            "cannot reindex a non-unique index "
                            "with a method or limit"
                        )
                    indexer, missing = self.get_indexer_non_unique(target)

        if preserve_names and target.nlevels == 1 and target.name != self.name:
            target = target.copy()
            target.name = self.name

        return target, indexer

    def _reindex_non_unique(self, target):
        """
        Create a new index with target's values (move/add/delete values as
        necessary) use with non-unique Index and a possibly non-unique target.

        Parameters
        ----------
        target : an iterable

        Returns
        -------
        new_index : pd.Index
            Resulting index.
        indexer : np.ndarray or None
            Indices of output values in original index.

        """
        target = ensure_index(target)
        indexer, missing = self.get_indexer_non_unique(target)
        check = indexer != -1
        new_labels = self.take(indexer[check])
        new_indexer = None

        if len(missing):
            length = np.arange(len(indexer))

            missing = ensure_platform_int(missing)
            missing_labels = target.take(missing)
            missing_indexer = ensure_int64(length[~check])
            cur_labels = self.take(indexer[check]).values
            cur_indexer = ensure_int64(length[check])

            new_labels = np.empty(tuple([len(indexer)]), dtype=object)
            new_labels[cur_indexer] = cur_labels
            new_labels[missing_indexer] = missing_labels

            # a unique indexer
            if target.is_unique:

                # see GH5553, make sure we use the right indexer
                new_indexer = np.arange(len(indexer))
                new_indexer[cur_indexer] = np.arange(len(cur_labels))
                new_indexer[missing_indexer] = -1

            # we have a non_unique selector, need to use the original
            # indexer here
            else:

                # need to retake to have the same size as the indexer
                indexer[~check] = -1

                # reset the new indexer to account for the new size
                new_indexer = np.arange(len(self.take(indexer)))
                new_indexer[~check] = -1

        if isinstance(self, ABCMultiIndex):
            new_index = type(self).from_tuples(new_labels, names=self.names)
        else:
            new_index = Index(new_labels, name=self.name)
        return new_index, indexer, new_indexer

    # --------------------------------------------------------------------
    # Join Methods

    def join(self, other, how="left", level=None, return_indexers=False, sort=False):
        """
        Compute join_index and indexers to conform data
        structures to the new index.

        Parameters
        ----------
        other : Index
        how : {'left', 'right', 'inner', 'outer'}
        level : int or level name, default None
        return_indexers : bool, default False
        sort : bool, default False
            Sort the join keys lexicographically in the result Index. If False,
            the order of the join keys depends on the join type (how keyword).

        Returns
        -------
        join_index, (left_indexer, right_indexer)
        """
        other = ensure_index(other)
        self_is_mi = isinstance(self, ABCMultiIndex)
        other_is_mi = isinstance(other, ABCMultiIndex)

        # try to figure out the join level
        # GH3662
        if level is None and (self_is_mi or other_is_mi):

            # have the same levels/names so a simple join
            if self.names == other.names:
                pass
            else:
                return self._join_multi(other, how=how, return_indexers=return_indexers)

        # join on the level
        if level is not None and (self_is_mi or other_is_mi):
            return self._join_level(
                other, level, how=how, return_indexers=return_indexers
            )

        if len(other) == 0 and how in ("left", "outer"):
            join_index = self._shallow_copy()
            if return_indexers:
                rindexer = np.repeat(-1, len(join_index))
                return join_index, None, rindexer
            else:
                return join_index

        if len(self) == 0 and how in ("right", "outer"):
            join_index = other._shallow_copy()
            if return_indexers:
                lindexer = np.repeat(-1, len(join_index))
                return join_index, lindexer, None
            else:
                return join_index

        if self._join_precedence < other._join_precedence:
            how = {"right": "left", "left": "right"}.get(how, how)
            result = other.join(
                self, how=how, level=level, return_indexers=return_indexers
            )
            if return_indexers:
                x, y, z = result
                result = x, z, y
            return result

        if not is_dtype_equal(self.dtype, other.dtype):
            this = self.astype("O")
            other = other.astype("O")
            return this.join(other, how=how, return_indexers=return_indexers)

        _validate_join_method(how)

        if not self.is_unique and not other.is_unique:
            return self._join_non_unique(
                other, how=how, return_indexers=return_indexers
            )
        elif not self.is_unique or not other.is_unique:
            if self.is_monotonic and other.is_monotonic:
                return self._join_monotonic(
                    other, how=how, return_indexers=return_indexers
                )
            else:
                return self._join_non_unique(
                    other, how=how, return_indexers=return_indexers
                )
        elif self.is_monotonic and other.is_monotonic:
            try:
                return self._join_monotonic(
                    other, how=how, return_indexers=return_indexers
                )
            except TypeError:
                pass

        if how == "left":
            join_index = self
        elif how == "right":
            join_index = other
        elif how == "inner":
            # TODO: sort=False here for backwards compat. It may
            # be better to use the sort parameter passed into join
            join_index = self.intersection(other, sort=False)
        elif how == "outer":
            # TODO: sort=True here for backwards compat. It may
            # be better to use the sort parameter passed into join
            join_index = self.union(other)

        if sort:
            join_index = join_index.sort_values()

        if return_indexers:
            if join_index is self:
                lindexer = None
            else:
                lindexer = self.get_indexer(join_index)
            if join_index is other:
                rindexer = None
            else:
                rindexer = other.get_indexer(join_index)
            return join_index, lindexer, rindexer
        else:
            return join_index

    def _join_multi(self, other, how, return_indexers=True):
        from pandas.core.indexes.multi import MultiIndex
        from pandas.core.reshape.merge import restore_dropped_levels_multijoin

        # figure out join names
        self_names = set(com.not_none(*self.names))
        other_names = set(com.not_none(*other.names))
        overlap = self_names & other_names

        # need at least 1 in common
        if not overlap:
            raise ValueError("cannot join with no overlapping index names")

        if isinstance(self, MultiIndex) and isinstance(other, MultiIndex):

            # Drop the non-matching levels from left and right respectively
            ldrop_names = list(self_names - overlap)
            rdrop_names = list(other_names - overlap)

            # if only the order differs
            if not len(ldrop_names + rdrop_names):
                self_jnlevels = self
                other_jnlevels = other.reorder_levels(self.names)
            else:
                self_jnlevels = self.droplevel(ldrop_names)
                other_jnlevels = other.droplevel(rdrop_names)

            # Join left and right
            # Join on same leveled multi-index frames is supported
            join_idx, lidx, ridx = self_jnlevels.join(
                other_jnlevels, how, return_indexers=True
            )

            # Restore the dropped levels
            # Returned index level order is
            # common levels, ldrop_names, rdrop_names
            dropped_names = ldrop_names + rdrop_names

            levels, codes, names = restore_dropped_levels_multijoin(
                self, other, dropped_names, join_idx, lidx, ridx
            )

            # Re-create the multi-index
            multi_join_idx = MultiIndex(
                levels=levels, codes=codes, names=names, verify_integrity=False
            )

            multi_join_idx = multi_join_idx.remove_unused_levels()

            if return_indexers:
                return multi_join_idx, lidx, ridx
            else:
                return multi_join_idx

        jl = list(overlap)[0]

        # Case where only one index is multi
        # make the indices into mi's that match
        flip_order = False
        if isinstance(self, MultiIndex):
            self, other = other, self
            flip_order = True
            # flip if join method is right or left
            how = {"right": "left", "left": "right"}.get(how, how)

        level = other.names.index(jl)
        result = self._join_level(
            other, level, how=how, return_indexers=return_indexers
        )

        if flip_order:
            if isinstance(result, tuple):
                return result[0], result[2], result[1]
        return result

    def _join_non_unique(self, other, how="left", return_indexers=False):
        from pandas.core.reshape.merge import get_join_indexers

        # We only get here if dtypes match
        assert self.dtype == other.dtype

        lvalues = self._get_engine_target()
        rvalues = other._get_engine_target()

        left_idx, right_idx = get_join_indexers(
            [lvalues], [rvalues], how=how, sort=True
        )

        left_idx = ensure_platform_int(left_idx)
        right_idx = ensure_platform_int(right_idx)

        join_index = np.asarray(lvalues.take(left_idx))
        mask = left_idx == -1
        np.putmask(join_index, mask, rvalues.take(right_idx))

        join_index = self._wrap_joined_index(join_index, other)

        if return_indexers:
            return join_index, left_idx, right_idx
        else:
            return join_index

    def _join_level(
        self, other, level, how="left", return_indexers=False, keep_order=True
    ):
        """
        The join method *only* affects the level of the resulting
        MultiIndex. Otherwise it just exactly aligns the Index data to the
        labels of the level in the MultiIndex.

        If ```keep_order == True```, the order of the data indexed by the
        MultiIndex will not be changed; otherwise, it will tie out
        with `other`.
        """
        from pandas.core.indexes.multi import MultiIndex

        def _get_leaf_sorter(labels):
            """
            Returns sorter for the inner most level while preserving the
            order of higher levels.
            """
            if labels[0].size == 0:
                return np.empty(0, dtype="int64")

            if len(labels) == 1:
                lab = ensure_int64(labels[0])
                sorter, _ = libalgos.groupsort_indexer(lab, 1 + lab.max())
                return sorter

            # find indexers of beginning of each set of
            # same-key labels w.r.t all but last level
            tic = labels[0][:-1] != labels[0][1:]
            for lab in labels[1:-1]:
                tic |= lab[:-1] != lab[1:]

            starts = np.hstack(([True], tic, [True])).nonzero()[0]
            lab = ensure_int64(labels[-1])
            return lib.get_level_sorter(lab, ensure_int64(starts))

        if isinstance(self, MultiIndex) and isinstance(other, MultiIndex):
            raise TypeError("Join on level between two MultiIndex objects is ambiguous")

        left, right = self, other

        flip_order = not isinstance(self, MultiIndex)
        if flip_order:
            left, right = right, left
            how = {"right": "left", "left": "right"}.get(how, how)

        level = left._get_level_number(level)
        # pandas\core\indexes\base.py:3757: error: "Index" has no attribute
        # "levels"; maybe "nlevels"?  [attr-defined]
        old_level = left.levels[level]  # type: ignore[attr-defined]

        if not right.is_unique:
            raise NotImplementedError(
                "Index._join_level on non-unique index is not implemented"
            )

        new_level, left_lev_indexer, right_lev_indexer = old_level.join(
            right, how=how, return_indexers=True
        )

        if left_lev_indexer is None:
            if keep_order or len(left) == 0:
                left_indexer = None
                join_index = left
            else:  # sort the leaves
                # pandas\core\indexes\base.py:3773: error: "Index" has no
                # attribute "codes"  [attr-defined]
                left_indexer = _get_leaf_sorter(
                    left.codes[: level + 1]  # type: ignore[attr-defined]
                )
                join_index = left[left_indexer]

        else:
            left_lev_indexer = ensure_int64(left_lev_indexer)
            rev_indexer = lib.get_reverse_indexer(left_lev_indexer, len(old_level))

            # pandas\core\indexes\base.py:3781: error: "Index" has no attribute
            # "codes"  [attr-defined]
            new_lev_codes = algos.take_nd(
                rev_indexer,
                left.codes[level],  # type: ignore[attr-defined]
                allow_fill=False,
            )

            # pandas\core\indexes\base.py:3784: error: "Index" has no attribute
            # "codes"  [attr-defined]
            new_codes = list(left.codes)  # type: ignore[attr-defined]
            new_codes[level] = new_lev_codes

            # pandas\core\indexes\base.py:3787: error: "Index" has no attribute
            # "levels"; maybe "nlevels"?  [attr-defined]
            new_levels = list(left.levels)  # type: ignore[attr-defined]
            new_levels[level] = new_level

            if keep_order:  # just drop missing values. o.w. keep order
                left_indexer = np.arange(len(left), dtype=np.intp)
                mask = new_lev_codes != -1
                if not mask.all():
                    new_codes = [lab[mask] for lab in new_codes]
                    left_indexer = left_indexer[mask]

            else:  # tie out the order with other
                if level == 0:  # outer most level, take the fast route
                    ngroups = 1 + new_lev_codes.max()
                    left_indexer, counts = libalgos.groupsort_indexer(
                        new_lev_codes, ngroups
                    )

                    # missing values are placed first; drop them!
                    left_indexer = left_indexer[counts[0] :]
                    new_codes = [lab[left_indexer] for lab in new_codes]

                else:  # sort the leaves
                    mask = new_lev_codes != -1
                    mask_all = mask.all()
                    if not mask_all:
                        new_codes = [lab[mask] for lab in new_codes]

                    left_indexer = _get_leaf_sorter(new_codes[: level + 1])
                    new_codes = [lab[left_indexer] for lab in new_codes]

                    # left_indexers are w.r.t masked frame.
                    # reverse to original frame!
                    if not mask_all:
                        left_indexer = mask.nonzero()[0][left_indexer]

            join_index = MultiIndex(
                levels=new_levels,
                codes=new_codes,
                names=left.names,
                verify_integrity=False,
            )

        if right_lev_indexer is not None:
            # pandas\core\indexes\base.py:3831: error: "Index" has no attribute
            # "codes"  [attr-defined]
            right_indexer = algos.take_nd(
                right_lev_indexer,
                join_index.codes[level],  # type: ignore[attr-defined]
                allow_fill=False,
            )
        else:
            # pandas\core\indexes\base.py:3834: error: "Index" has no attribute
            # "codes"  [attr-defined]
            right_indexer = join_index.codes[level]  # type: ignore[attr-defined]

        if flip_order:
            left_indexer, right_indexer = right_indexer, left_indexer

        if return_indexers:
            left_indexer = (
                None if left_indexer is None else ensure_platform_int(left_indexer)
            )
            right_indexer = (
                None if right_indexer is None else ensure_platform_int(right_indexer)
            )
            return join_index, left_indexer, right_indexer
        else:
            return join_index

    def _join_monotonic(self, other, how="left", return_indexers=False):
        # We only get here with matching dtypes
        assert other.dtype == self.dtype

        if self.equals(other):
            ret_index = other if how == "right" else self
            if return_indexers:
                return ret_index, None, None
            else:
                return ret_index

        sv = self._get_engine_target()
        ov = other._get_engine_target()

        if self.is_unique and other.is_unique:
            # We can perform much better than the general case
            if how == "left":
                join_index = self
                lidx = None
                ridx = self._left_indexer_unique(sv, ov)
            elif how == "right":
                join_index = other
                lidx = self._left_indexer_unique(ov, sv)
                ridx = None
            elif how == "inner":
                join_index, lidx, ridx = self._inner_indexer(sv, ov)
                join_index = self._wrap_joined_index(join_index, other)
            elif how == "outer":
                join_index, lidx, ridx = self._outer_indexer(sv, ov)
                join_index = self._wrap_joined_index(join_index, other)
        else:
            if how == "left":
                join_index, lidx, ridx = self._left_indexer(sv, ov)
            elif how == "right":
                join_index, ridx, lidx = self._left_indexer(ov, sv)
            elif how == "inner":
                join_index, lidx, ridx = self._inner_indexer(sv, ov)
            elif how == "outer":
                join_index, lidx, ridx = self._outer_indexer(sv, ov)
            join_index = self._wrap_joined_index(join_index, other)

        if return_indexers:
            lidx = None if lidx is None else ensure_platform_int(lidx)
            ridx = None if ridx is None else ensure_platform_int(ridx)
            return join_index, lidx, ridx
        else:
            return join_index

    def _wrap_joined_index(self, joined, other):
        if isinstance(self, ABCMultiIndex):
            name = self.names if self.names == other.names else None
        else:
            name = get_op_result_name(self, other)
        return self._constructor(joined, name=name)

    # --------------------------------------------------------------------
    # Uncategorized Methods

    @property
    def values(self) -> np.ndarray:
        """
        Return an array representing the data in the Index.

        .. warning::

           We recommend using :attr:`Index.array` or
           :meth:`Index.to_numpy`, depending on whether you need
           a reference to the underlying data or a NumPy array.

        Returns
        -------
        array: numpy.ndarray or ExtensionArray

        See Also
        --------
        Index.array : Reference to the underlying data.
        Index.to_numpy : A NumPy array representing the underlying data.
        """
        return self._data.view(np.ndarray)

    @cache_readonly
    @doc(IndexOpsMixin.array)
    def array(self) -> ExtensionArray:
        array = self._data
        if isinstance(array, np.ndarray):
            from pandas.core.arrays.numpy_ import PandasArray

            array = PandasArray(array)
        return array

    @property
    def _values(self) -> Union[ExtensionArray, np.ndarray]:
        """
        The best array representation.

        This is an ndarray or ExtensionArray.

        ``_values`` are consistent between``Series`` and ``Index``.

        It may differ from the public '.values' method.

        index             | values          | _values       |
        ----------------- | --------------- | ------------- |
        Index             | ndarray         | ndarray       |
        CategoricalIndex  | Categorical     | Categorical   |
        DatetimeIndex     | ndarray[M8ns]   | DatetimeArray |
        DatetimeIndex[tz] | ndarray[M8ns]   | DatetimeArray |
        PeriodIndex       | ndarray[object] | PeriodArray   |
        IntervalIndex     | IntervalArray   | IntervalArray |

        See Also
        --------
        values
        """
        return self._data

    def _get_engine_target(self) -> np.ndarray:
        """
        Get the ndarray that we can pass to the IndexEngine constructor.
        """
        return self._values

    @doc(IndexOpsMixin.memory_usage)
    def memory_usage(self, deep: bool = False) -> int:
        result = super().memory_usage(deep=deep)

        # include our engine hashtable
        result += self._engine.sizeof(deep=deep)
        return result

    def where(self, cond, other=None):
        """
        Replace values where the condition is False.

        The replacement is taken from other.

        Parameters
        ----------
        cond : bool array-like with the same length as self
            Condition to select the values on.
        other : scalar, or array-like, default None
            Replacement if the condition is False.

        Returns
        -------
        pandas.Index
            A copy of self with values replaced from other
            where the condition is False.

        See Also
        --------
        Series.where : Same method for Series.
        DataFrame.where : Same method for DataFrame.

        Examples
        --------
        >>> idx = pd.Index(['car', 'bike', 'train', 'tractor'])
        >>> idx
        Index(['car', 'bike', 'train', 'tractor'], dtype='object')
        >>> idx.where(idx.isin(['car', 'train']), 'other')
        Index(['car', 'other', 'train', 'other'], dtype='object')
        """
        if other is None:
            other = self._na_value

        dtype = self.dtype
        values = self.values

        if is_bool(other) or is_bool_dtype(other):

            # bools force casting
            values = values.astype(object)
            dtype = None

        values = np.where(cond, values, other)

        if self._is_numeric_dtype and np.any(isna(values)):
            # We can't coerce to the numeric dtype of "self" (unless
            # it's float) if there are NaN values in our output.
            dtype = None

        return Index(values, dtype=dtype, name=self.name)

    # construction helpers
    @classmethod
    def _scalar_data_error(cls, data):
        # We return the TypeError so that we can raise it from the constructor
        #  in order to keep mypy happy
        return TypeError(
            f"{cls.__name__}(...) must be called with a collection of some "
            f"kind, {repr(data)} was passed"
        )

    @classmethod
    def _string_data_error(cls, data):
        raise TypeError(
            "String dtype not supported, you may need "
            "to explicitly cast to a numeric type"
        )

    def _coerce_scalar_to_index(self, item):
        """
        We need to coerce a scalar to a compat for our index type.

        Parameters
        ----------
        item : scalar item to coerce
        """
        dtype = self.dtype

        if self._is_numeric_dtype and isna(item):
            # We can't coerce to the numeric dtype of "self" (unless
            # it's float) if there are NaN values in our output.
            dtype = None

        return Index([item], dtype=dtype, **self._get_attributes_dict())

    def _to_safe_for_reshape(self):
        """
        Convert to object if we are a categorical.
        """
        return self

    def _validate_fill_value(self, value):
        """
        Check if the value can be inserted into our array, and convert
        it to an appropriate native type if necessary.
        """
        return value

    def _validate_scalar(self, value):
        """
        Check that this is a scalar value that we can use for setitem-like
        operations without changing dtype.
        """
        if not is_scalar(value):
            raise TypeError(f"'value' must be a scalar, passed: {type(value).__name__}")
        return value

    @property
    def _has_complex_internals(self) -> bool:
        """
        Indicates if an index is not directly backed by a numpy array
        """
        # used to avoid libreduction code paths, which raise or require conversion
        return False

    def _is_memory_usage_qualified(self) -> bool:
        """
        Return a boolean if we need a qualified .info display.
        """
        return self.is_object()

    def is_type_compatible(self, kind) -> bool:
        """
        Whether the index type is compatible with the provided type.
        """
        return kind == self.inferred_type

    def __contains__(self, key: Any) -> bool:
        """
        Return a boolean indicating whether the provided key is in the index.

        Parameters
        ----------
        key : label
            The key to check if it is present in the index.

        Returns
        -------
        bool
            Whether the key search is in the index.

        Raises
        ------
        TypeError
            If the key is not hashable.

        See Also
        --------
        Index.isin : Returns an ndarray of boolean dtype indicating whether the
            list-like key is in the index.

        Examples
        --------
        >>> idx = pd.Index([1, 2, 3, 4])
        >>> idx
        Int64Index([1, 2, 3, 4], dtype='int64')

        >>> 2 in idx
        True
        >>> 6 in idx
        False
        """
        hash(key)
        try:
            return key in self._engine
        except (OverflowError, TypeError, ValueError):
            return False

    def __hash__(self):
        raise TypeError(f"unhashable type: {repr(type(self).__name__)}")

    def __setitem__(self, key, value):
        raise TypeError("Index does not support mutable operations")

    def __getitem__(self, key):
        """
        Override numpy.ndarray's __getitem__ method to work as desired.

        This function adds lists and Series as valid boolean indexers
        (ndarrays only supports ndarray with dtype=bool).

        If resulting ndim != 1, plain ndarray is returned instead of
        corresponding `Index` subclass.

        """
        # There's no custom logic to be implemented in __getslice__, so it's
        # not overloaded intentionally.
        getitem = self._data.__getitem__
        promote = self._shallow_copy

        if is_scalar(key):
            key = com.cast_scalar_indexer(key, warn_float=True)
            return getitem(key)

        if isinstance(key, slice):
            # This case is separated from the conditional above to avoid
            # pessimization of basic indexing.
            return promote(getitem(key))

        if com.is_bool_indexer(key):
            key = np.asarray(key, dtype=bool)

        result = getitem(key)
        if not is_scalar(result):
            if np.ndim(result) > 1:
                deprecate_ndim_indexing(result)
                return result
            return promote(result)
        else:
            return result

    def _can_hold_identifiers_and_holds_name(self, name) -> bool:
        """
        Faster check for ``name in self`` when we know `name` is a Python
        identifier (e.g. in NDFrame.__getattr__, which hits this to support
        . key lookup). For indexes that can't hold identifiers (everything
        but object & categorical) we just return False.

        https://github.com/pandas-dev/pandas/issues/19764
        """
        if self.is_object() or self.is_categorical():
            return name in self
        return False

    def append(self, other):
        """
        Append a collection of Index options together.

        Parameters
        ----------
        other : Index or list/tuple of indices

        Returns
        -------
        appended : Index
        """
        to_concat = [self]

        if isinstance(other, (list, tuple)):
            to_concat = to_concat + list(other)
        else:
            to_concat.append(other)

        for obj in to_concat:
            if not isinstance(obj, Index):
                raise TypeError("all inputs must be Index")

        names = {obj.name for obj in to_concat}
        name = None if len(names) > 1 else self.name

        return self._concat(to_concat, name)

    def _concat(self, to_concat, name):
        """
        Concatenate multiple Index objects.
        """
        to_concat = [x._values if isinstance(x, Index) else x for x in to_concat]

        result = _concat.concat_compat(to_concat)
        return Index(result, name=name)

    def putmask(self, mask, value):
        """
        Return a new Index of the values set with the mask.

        Returns
        -------
        Index

        See Also
        --------
        numpy.ndarray.putmask
        """
        values = self.values.copy()
        try:
            converted = self._validate_fill_value(value)
            np.putmask(values, mask, converted)
            return self._shallow_copy(values)
        except (ValueError, TypeError) as err:
            if is_object_dtype(self):
                raise err

            # coerces to object
            return self.astype(object).putmask(mask, value)

    def equals(self, other: object) -> bool:
        """
        Determine if two Index object are equal.

        The things that are being compared are:

        * The elements inside the Index object.
        * The order of the elements inside the Index object.

        Parameters
        ----------
        other : Any
            The other object to compare against.

        Returns
        -------
        bool
            True if "other" is an Index and it has the same elements and order
            as the calling index; False otherwise.

        Examples
        --------
        >>> idx1 = pd.Index([1, 2, 3])
        >>> idx1
        Int64Index([1, 2, 3], dtype='int64')
        >>> idx1.equals(pd.Index([1, 2, 3]))
        True

        The elements inside are compared

        >>> idx2 = pd.Index(["1", "2", "3"])
        >>> idx2
        Index(['1', '2', '3'], dtype='object')

        >>> idx1.equals(idx2)
        False

        The order is compared

        >>> ascending_idx = pd.Index([1, 2, 3])
        >>> ascending_idx
        Int64Index([1, 2, 3], dtype='int64')
        >>> descending_idx = pd.Index([3, 2, 1])
        >>> descending_idx
        Int64Index([3, 2, 1], dtype='int64')
        >>> ascending_idx.equals(descending_idx)
        False

        The dtype is *not* compared

        >>> int64_idx = pd.Int64Index([1, 2, 3])
        >>> int64_idx
        Int64Index([1, 2, 3], dtype='int64')
        >>> uint64_idx = pd.UInt64Index([1, 2, 3])
        >>> uint64_idx
        UInt64Index([1, 2, 3], dtype='uint64')
        >>> int64_idx.equals(uint64_idx)
        True
        """
        if self.is_(other):
            return True

        if not isinstance(other, Index):
            return False

        # If other is a subclass of self and defines it's own equals method, we
        # dispatch to the subclass method. For instance for a MultiIndex,
        # a d-level MultiIndex can equal d-tuple Index.
        # Note: All EA-backed Index subclasses override equals
        if (
            isinstance(other, type(self))
            and type(other) is not type(self)
            and other.equals is not self.equals
        ):
            return other.equals(self)

        return array_equivalent(self._values, other._values)

    def identical(self, other) -> bool:
        """
        Similar to equals, but checks that object attributes and types are also equal.

        Returns
        -------
        bool
            If two Index objects have equal elements and same type True,
            otherwise False.
        """
        return (
            self.equals(other)
            and all(
                getattr(self, c, None) == getattr(other, c, None)
                for c in self._comparables
            )
            and type(self) == type(other)
        )

    def asof(self, label):
        """
        Return the label from the index, or, if not present, the previous one.

        Assuming that the index is sorted, return the passed index label if it
        is in the index, or return the previous index label if the passed one
        is not in the index.

        Parameters
        ----------
        label : object
            The label up to which the method returns the latest index label.

        Returns
        -------
        object
            The passed label if it is in the index. The previous label if the
            passed label is not in the sorted index or `NaN` if there is no
            such label.

        See Also
        --------
        Series.asof : Return the latest value in a Series up to the
            passed index.
        merge_asof : Perform an asof merge (similar to left join but it
            matches on nearest key rather than equal key).
        Index.get_loc : An `asof` is a thin wrapper around `get_loc`
            with method='pad'.

        Examples
        --------
        `Index.asof` returns the latest index label up to the passed label.

        >>> idx = pd.Index(['2013-12-31', '2014-01-02', '2014-01-03'])
        >>> idx.asof('2014-01-01')
        '2013-12-31'

        If the label is in the index, the method returns the passed label.

        >>> idx.asof('2014-01-02')
        '2014-01-02'

        If all of the labels in the index are later than the passed label,
        NaN is returned.

        >>> idx.asof('1999-01-02')
        nan

        If the index is not sorted, an error is raised.

        >>> idx_not_sorted = pd.Index(['2013-12-31', '2015-01-02',
        ...                            '2014-01-03'])
        >>> idx_not_sorted.asof('2013-12-31')
        Traceback (most recent call last):
        ValueError: index must be monotonic increasing or decreasing
        """
        try:
            loc = self.get_loc(label, method="pad")
        except KeyError:
            return self._na_value
        else:
            if isinstance(loc, slice):
                loc = loc.indices(len(self))[-1]
            return self[loc]

    def asof_locs(self, where, mask):
        """
        Return the locations (indices) of labels in the index.

        As in the `asof` function, if the label (a particular entry in
        `where`) is not in the index, the latest index label up to the
        passed label is chosen and its index returned.

        If all of the labels in the index are later than a label in `where`,
        -1 is returned.

        `mask` is used to ignore NA values in the index during calculation.

        Parameters
        ----------
        where : Index
            An Index consisting of an array of timestamps.
        mask : array-like
            Array of booleans denoting where values in the original
            data are not NA.

        Returns
        -------
        numpy.ndarray
            An array of locations (indices) of the labels from the Index
            which correspond to the return values of the `asof` function
            for every element in `where`.
        """
        locs = self.values[mask].searchsorted(where.values, side="right")
        locs = np.where(locs > 0, locs - 1, 0)

        result = np.arange(len(self))[mask].take(locs)

        first = mask.argmax()
        result[(locs == 0) & (where.values < self.values[first])] = -1

        return result

    def sort_values(
        self,
        return_indexer: bool = False,
        ascending: bool = True,
        na_position: str_t = "last",
        key: Optional[Callable] = None,
    ):
        """
        Return a sorted copy of the index.

        Return a sorted copy of the index, and optionally return the indices
        that sorted the index itself.

        Parameters
        ----------
        return_indexer : bool, default False
            Should the indices that would sort the index be returned.
        ascending : bool, default True
            Should the index values be sorted in an ascending order.
        na_position : {'first' or 'last'}, default 'last'
            Argument 'first' puts NaNs at the beginning, 'last' puts NaNs at
            the end.

            .. versionadded:: 1.2.0

        key : callable, optional
            If not None, apply the key function to the index values
            before sorting. This is similar to the `key` argument in the
            builtin :meth:`sorted` function, with the notable difference that
            this `key` function should be *vectorized*. It should expect an
            ``Index`` and return an ``Index`` of the same shape.

            .. versionadded:: 1.1.0

        Returns
        -------
        sorted_index : pandas.Index
            Sorted copy of the index.
        indexer : numpy.ndarray, optional
            The indices that the index itself was sorted by.

        See Also
        --------
        Series.sort_values : Sort values of a Series.
        DataFrame.sort_values : Sort values in a DataFrame.

        Examples
        --------
        >>> idx = pd.Index([10, 100, 1, 1000])
        >>> idx
        Int64Index([10, 100, 1, 1000], dtype='int64')

        Sort values in ascending order (default behavior).

        >>> idx.sort_values()
        Int64Index([1, 10, 100, 1000], dtype='int64')

        Sort values in descending order, and also get the indices `idx` was
        sorted by.

        >>> idx.sort_values(ascending=False, return_indexer=True)
        (Int64Index([1000, 100, 10, 1], dtype='int64'), array([3, 1, 0, 2]))
        """
        idx = ensure_key_mapped(self, key)

        # GH 35584. Sort missing values according to na_position kwarg
        # ignore na_position for MultiIndex
        if not isinstance(
            self, (ABCMultiIndex, ABCDatetimeIndex, ABCTimedeltaIndex, ABCPeriodIndex)
        ):
            _as = nargsort(
                items=idx, ascending=ascending, na_position=na_position, key=key
            )
        else:
            _as = idx.argsort()
            if not ascending:
                _as = _as[::-1]

        sorted_index = self.take(_as)

        if return_indexer:
            return sorted_index, _as
        else:
            return sorted_index

    def sort(self, *args, **kwargs):
        """
        Use sort_values instead.
        """
        raise TypeError("cannot sort an Index object in-place, use sort_values instead")

    def shift(self, periods=1, freq=None):
        """
        Shift index by desired number of time frequency increments.

        This method is for shifting the values of datetime-like indexes
        by a specified time increment a given number of times.

        Parameters
        ----------
        periods : int, default 1
            Number of periods (or increments) to shift by,
            can be positive or negative.
        freq : pandas.DateOffset, pandas.Timedelta or str, optional
            Frequency increment to shift by.
            If None, the index is shifted by its own `freq` attribute.
            Offset aliases are valid strings, e.g., 'D', 'W', 'M' etc.

        Returns
        -------
        pandas.Index
            Shifted index.

        See Also
        --------
        Series.shift : Shift values of Series.

        Notes
        -----
        This method is only implemented for datetime-like index classes,
        i.e., DatetimeIndex, PeriodIndex and TimedeltaIndex.

        Examples
        --------
        Put the first 5 month starts of 2011 into an index.

        >>> month_starts = pd.date_range('1/1/2011', periods=5, freq='MS')
        >>> month_starts
        DatetimeIndex(['2011-01-01', '2011-02-01', '2011-03-01', '2011-04-01',
                       '2011-05-01'],
                      dtype='datetime64[ns]', freq='MS')

        Shift the index by 10 days.

        >>> month_starts.shift(10, freq='D')
        DatetimeIndex(['2011-01-11', '2011-02-11', '2011-03-11', '2011-04-11',
                       '2011-05-11'],
                      dtype='datetime64[ns]', freq=None)

        The default value of `freq` is the `freq` attribute of the index,
        which is 'MS' (month start) in this example.

        >>> month_starts.shift(10)
        DatetimeIndex(['2011-11-01', '2011-12-01', '2012-01-01', '2012-02-01',
                       '2012-03-01'],
                      dtype='datetime64[ns]', freq='MS')
        """
        raise NotImplementedError(f"Not supported for type {type(self).__name__}")

    def argsort(self, *args, **kwargs) -> np.ndarray:
        """
        Return the integer indices that would sort the index.

        Parameters
        ----------
        *args
            Passed to `numpy.ndarray.argsort`.
        **kwargs
            Passed to `numpy.ndarray.argsort`.

        Returns
        -------
        numpy.ndarray
            Integer indices that would sort the index if used as
            an indexer.

        See Also
        --------
        numpy.argsort : Similar method for NumPy arrays.
        Index.sort_values : Return sorted copy of Index.

        Examples
        --------
        >>> idx = pd.Index(['b', 'a', 'd', 'c'])
        >>> idx
        Index(['b', 'a', 'd', 'c'], dtype='object')

        >>> order = idx.argsort()
        >>> order
        array([1, 0, 3, 2])

        >>> idx[order]
        Index(['a', 'b', 'c', 'd'], dtype='object')
        """
        result = self.asi8

        if result is None:
            result = np.array(self)

        return result.argsort(*args, **kwargs)

    def get_value(self, series: "Series", key):
        """
        Fast lookup of value from 1-dimensional ndarray.

        Only use this if you know what you're doing.

        Returns
        -------
        scalar or Series
        """
        warnings.warn(
            "get_value is deprecated and will be removed in a future version. "
            "Use Series[key] instead",
            FutureWarning,
            stacklevel=2,
        )

        self._check_indexing_error(key)

        try:
            # GH 20882, 21257
            # First try to convert the key to a location
            # If that fails, raise a KeyError if an integer
            # index, otherwise, see if key is an integer, and
            # try that
            loc = self.get_loc(key)
        except KeyError:
            if not self._should_fallback_to_positional():
                raise
            elif is_integer(key):
                # If the Index cannot hold integer, then this is unambiguously
                #  a locational lookup.
                loc = key
            else:
                raise

        return self._get_values_for_loc(series, loc, key)

    def _check_indexing_error(self, key):
        if not is_scalar(key):
            # if key is not a scalar, directly raise an error (the code below
            # would convert to numpy arrays and raise later any way) - GH29926
            raise InvalidIndexError(key)

    def _should_fallback_to_positional(self) -> bool:
        """
        Should an integer key be treated as positional?
        """
        if self.holds_integer() or self.is_boolean():
            return False
        return True

    def _get_values_for_loc(self, series: "Series", loc, key):
        """
        Do a positional lookup on the given Series, returning either a scalar
        or a Series.

        Assumes that `series.index is self`

        key is included for MultiIndex compat.
        """
        if is_integer(loc):
            return series._values[loc]

        return series.iloc[loc]

    def set_value(self, arr, key, value):
        """
        Fast lookup of value from 1-dimensional ndarray.

        .. deprecated:: 1.0

        Notes
        -----
        Only use this if you know what you're doing.
        """
        warnings.warn(
            (
                "The 'set_value' method is deprecated, and "
                "will be removed in a future version."
            ),
            FutureWarning,
            stacklevel=2,
        )
        loc = self._engine.get_loc(key)
        validate_numeric_casting(arr.dtype, value)
        arr[loc] = value

    _index_shared_docs[
        "get_indexer_non_unique"
    ] = """
        Compute indexer and mask for new index given the current index. The
        indexer should be then used as an input to ndarray.take to align the
        current data to the new index.

        Parameters
        ----------
        target : %(target_klass)s

        Returns
        -------
        indexer : ndarray of int
            Integers from 0 to n - 1 indicating that the index at these
            positions matches the corresponding target values. Missing values
            in the target are marked by -1.
        missing : ndarray of int
            An indexer into the target of the values not found.
            These correspond to the -1 in the indexer array.
        """

    @Appender(_index_shared_docs["get_indexer_non_unique"] % _index_doc_kwargs)
    def get_indexer_non_unique(self, target):
        target = ensure_index(target)
        pself, ptarget = self._maybe_promote(target)
        if pself is not self or ptarget is not target:
            return pself.get_indexer_non_unique(ptarget)

        if not self._is_comparable_dtype(target.dtype):
            no_matches = -1 * np.ones(self.shape, dtype=np.intp)
            return no_matches, no_matches

        if is_categorical_dtype(target.dtype):
            tgt_values = np.asarray(target)
        else:
            tgt_values = target._get_engine_target()

        indexer, missing = self._engine.get_indexer_non_unique(tgt_values)
        return ensure_platform_int(indexer), missing

    def get_indexer_for(self, target, **kwargs):
        """
        Guaranteed return of an indexer even when non-unique.

        This dispatches to get_indexer or get_indexer_non_unique
        as appropriate.

        Returns
        -------
        numpy.ndarray
            List of indices.
        """
        if self._index_as_unique:
            return self.get_indexer(target, **kwargs)
        # pandas\core\indexes\base.py:4801: error: Too many arguments for
        # "get_indexer_non_unique" of "Index"  [call-arg]
        indexer, _ = self.get_indexer_non_unique(
            target, **kwargs  # type: ignore[call-arg]
        )
        return indexer

    @property
    def _index_as_unique(self):
        """
        Whether we should treat this as unique for the sake of
        get_indexer vs get_indexer_non_unique.

        For IntervalIndex compat.
        """
        return self.is_unique

    def _maybe_promote(self, other: "Index"):
        """
        When dealing with an object-dtype Index and a non-object Index, see
        if we can upcast the object-dtype one to improve performance.
        """

        if self.inferred_type == "date" and isinstance(other, ABCDatetimeIndex):
            try:
                return type(other)(self), other
            except OutOfBoundsDatetime:
                return self, other
        elif self.inferred_type == "timedelta" and isinstance(other, ABCTimedeltaIndex):
            # TODO: we dont have tests that get here
            return type(other)(self), other
        elif self.inferred_type == "boolean":
            if not is_object_dtype(self.dtype):
                return self.astype("object"), other.astype("object")

        if not is_object_dtype(self.dtype) and is_object_dtype(other.dtype):
            # Reverse op so we dont need to re-implement on the subclasses
            other, self = other._maybe_promote(self)

        return self, other

    def _is_comparable_dtype(self, dtype: DtypeObj) -> bool:
        """
        Can we compare values of the given dtype to our own?
        """
        return True

    def groupby(self, values) -> PrettyDict[Hashable, np.ndarray]:
        """
        Group the index labels by a given array of values.

        Parameters
        ----------
        values : array
            Values used to determine the groups.

        Returns
        -------
        dict
            {group name -> group labels}
        """
        # TODO: if we are a MultiIndex, we can do better
        # that converting to tuples
        if isinstance(values, ABCMultiIndex):
            values = values._values
        values = Categorical(values)
        result = values._reverse_indexer()

        # map to the label
        result = {k: self.take(v) for k, v in result.items()}

        return PrettyDict(result)

    def map(self, mapper, na_action=None):
        """
        Map values using input correspondence (a dict, Series, or function).

        Parameters
        ----------
        mapper : function, dict, or Series
            Mapping correspondence.
        na_action : {None, 'ignore'}
            If 'ignore', propagate NA values, without passing them to the
            mapping correspondence.

        Returns
        -------
        applied : Union[Index, MultiIndex], inferred
            The output of the mapping function applied to the index.
            If the function returns a tuple with more than one element
            a MultiIndex will be returned.
        """
        from pandas.core.indexes.multi import MultiIndex

        new_values = super()._map_values(mapper, na_action=na_action)

        attributes = self._get_attributes_dict()

        # we can return a MultiIndex
        if new_values.size and isinstance(new_values[0], tuple):
            if isinstance(self, MultiIndex):
                names = self.names
            elif attributes.get("name"):
                names = [attributes.get("name")] * len(new_values[0])
            else:
                names = None
            return MultiIndex.from_tuples(new_values, names=names)

        attributes["copy"] = False
        if not new_values.size:
            # empty
            attributes["dtype"] = self.dtype

        return Index(new_values, **attributes)

    # TODO: De-duplicate with map, xref GH#32349
    def _transform_index(self, func, level=None) -> "Index":
        """
        Apply function to all values found in index.

        This includes transforming multiindex entries separately.
        Only apply function to one level of the MultiIndex if level is specified.
        """
        if isinstance(self, ABCMultiIndex):
            if level is not None:
                items = [
                    tuple(func(y) if i == level else y for i, y in enumerate(x))
                    for x in self
                ]
            else:
                items = [tuple(func(y) for y in x) for x in self]
            return type(self).from_tuples(items, names=self.names)
        else:
            items = [func(x) for x in self]
            return Index(items, name=self.name, tupleize_cols=False)

    def isin(self, values, level=None):
        """
        Return a boolean array where the index values are in `values`.

        Compute boolean array of whether each index value is found in the
        passed set of values. The length of the returned boolean array matches
        the length of the index.

        Parameters
        ----------
        values : set or list-like
            Sought values.
        level : str or int, optional
            Name or position of the index level to use (if the index is a
            `MultiIndex`).

        Returns
        -------
        is_contained : ndarray
            NumPy array of boolean values.

        See Also
        --------
        Series.isin : Same for Series.
        DataFrame.isin : Same method for DataFrames.

        Notes
        -----
        In the case of `MultiIndex` you must either specify `values` as a
        list-like object containing tuples that are the same length as the
        number of levels, or specify `level`. Otherwise it will raise a
        ``ValueError``.

        If `level` is specified:

        - if it is the name of one *and only one* index level, use that level;
        - otherwise it should be a number indicating level position.

        Examples
        --------
        >>> idx = pd.Index([1,2,3])
        >>> idx
        Int64Index([1, 2, 3], dtype='int64')

        Check whether each index value in a list of values.

        >>> idx.isin([1, 4])
        array([ True, False, False])

        >>> midx = pd.MultiIndex.from_arrays([[1,2,3],
        ...                                  ['red', 'blue', 'green']],
        ...                                  names=('number', 'color'))
        >>> midx
        MultiIndex([(1,   'red'),
                    (2,  'blue'),
                    (3, 'green')],
                   names=['number', 'color'])

        Check whether the strings in the 'color' level of the MultiIndex
        are in a list of colors.

        >>> midx.isin(['red', 'orange', 'yellow'], level='color')
        array([ True, False, False])

        To check across the levels of a MultiIndex, pass a list of tuples:

        >>> midx.isin([(1, 'red'), (3, 'red')])
        array([ True, False, False])

        For a DatetimeIndex, string values in `values` are converted to
        Timestamps.

        >>> dates = ['2000-03-11', '2000-03-12', '2000-03-13']
        >>> dti = pd.to_datetime(dates)
        >>> dti
        DatetimeIndex(['2000-03-11', '2000-03-12', '2000-03-13'],
        dtype='datetime64[ns]', freq=None)

        >>> dti.isin(['2000-03-11'])
        array([ True, False, False])
        """
        if level is not None:
            self._validate_index_level(level)
        return algos.isin(self, values)

    def _get_string_slice(self, key: str_t, use_lhs: bool = True, use_rhs: bool = True):
        # this is for partial string indexing,
        # overridden in DatetimeIndex, TimedeltaIndex and PeriodIndex
        raise NotImplementedError

    def slice_indexer(
        self,
        start: Optional[Label] = None,
        end: Optional[Label] = None,
        step: Optional[int] = None,
        kind: Optional[str_t] = None,
    ) -> slice:
        """
        Compute the slice indexer for input labels and step.

        Index needs to be ordered and unique.

        Parameters
        ----------
        start : label, default None
            If None, defaults to the beginning.
        end : label, default None
            If None, defaults to the end.
        step : int, default None
        kind : str, default None

        Returns
        -------
        indexer : slice

        Raises
        ------
        KeyError : If key does not exist, or key is not unique and index is
            not ordered.

        Notes
        -----
        This function assumes that the data is sorted, so use at your own peril

        Examples
        --------
        This is a method on all index types. For example you can do:

        >>> idx = pd.Index(list('abcd'))
        >>> idx.slice_indexer(start='b', end='c')
        slice(1, 3, None)

        >>> idx = pd.MultiIndex.from_arrays([list('abcd'), list('efgh')])
        >>> idx.slice_indexer(start='b', end=('c', 'g'))
        slice(1, 3, None)
        """
        start_slice, end_slice = self.slice_locs(start, end, step=step, kind=kind)

        # return a slice
        if not is_scalar(start_slice):
            raise AssertionError("Start slice bound is non-scalar")
        if not is_scalar(end_slice):
            raise AssertionError("End slice bound is non-scalar")

        return slice(start_slice, end_slice, step)

    def _maybe_cast_indexer(self, key):
        """
        If we have a float key and are not a floating index, then try to cast
        to an int if equivalent.
        """
        if not self.is_floating():
            return com.cast_scalar_indexer(key)
        return key

    def _validate_indexer(self, form: str_t, key, kind: str_t):
        """
        If we are positional indexer, validate that we have appropriate
        typed bounds must be an integer.
        """
        assert kind in ["getitem", "iloc"]

        if key is None:
            pass
        elif is_integer(key):
            pass
        else:
            self._invalid_indexer(form, key)

    def _maybe_cast_slice_bound(self, label, side: str_t, kind):
        """
        This function should be overloaded in subclasses that allow non-trivial
        casting on label-slice bounds, e.g. datetime-like indices allowing
        strings containing formatted datetimes.

        Parameters
        ----------
        label : object
        side : {'left', 'right'}
        kind : {'loc', 'getitem'} or None

        Returns
        -------
        label : object

        Notes
        -----
        Value of `side` parameter should be validated in caller.
        """
        assert kind in ["loc", "getitem", None]

        # We are a plain index here (sub-class override this method if they
        # wish to have special treatment for floats/ints, e.g. Float64Index and
        # datetimelike Indexes
        # reject them
        if is_float(label):
            self._invalid_indexer("slice", label)

        # we are trying to find integer bounds on a non-integer based index
        # this is rejected (generally .loc gets you here)
        elif is_integer(label):
            self._invalid_indexer("slice", label)

        return label

    def _searchsorted_monotonic(self, label, side="left"):
        if self.is_monotonic_increasing:
            return self.searchsorted(label, side=side)
        elif self.is_monotonic_decreasing:
            # np.searchsorted expects ascending sort order, have to reverse
            # everything for it to work (element ordering, search side and
            # resulting value).
            pos = self[::-1].searchsorted(
                label, side="right" if side == "left" else "left"
            )
            return len(self) - pos

        raise ValueError("index must be monotonic increasing or decreasing")

    def get_slice_bound(self, label, side: str_t, kind) -> int:
        """
        Calculate slice bound that corresponds to given label.

        Returns leftmost (one-past-the-rightmost if ``side=='right'``) position
        of given label.

        Parameters
        ----------
        label : object
        side : {'left', 'right'}
        kind : {'loc', 'getitem'} or None

        Returns
        -------
        int
            Index of label.
        """
        assert kind in ["loc", "getitem", None]

        if side not in ("left", "right"):
            raise ValueError(
                "Invalid value for side kwarg, must be either "
                f"'left' or 'right': {side}"
            )

        original_label = label

        # For datetime indices label may be a string that has to be converted
        # to datetime boundary according to its resolution.
        label = self._maybe_cast_slice_bound(label, side, kind)

        # we need to look up the label
        try:
            slc = self.get_loc(label)
        except KeyError as err:
            try:
                return self._searchsorted_monotonic(label, side)
            except ValueError:
                # raise the original KeyError
                raise err

        if isinstance(slc, np.ndarray):
            # get_loc may return a boolean array or an array of indices, which
            # is OK as long as they are representable by a slice.
            if is_bool_dtype(slc):
                slc = lib.maybe_booleans_to_slice(slc.view("u1"))
            else:
                slc = lib.maybe_indices_to_slice(slc.astype("i8"), len(self))
            if isinstance(slc, np.ndarray):
                raise KeyError(
                    f"Cannot get {side} slice bound for non-unique "
                    f"label: {repr(original_label)}"
                )

        if isinstance(slc, slice):
            if side == "left":
                return slc.start
            else:
                return slc.stop
        else:
            if side == "right":
                return slc + 1
            else:
                return slc

    def slice_locs(self, start=None, end=None, step=None, kind=None):
        """
        Compute slice locations for input labels.

        Parameters
        ----------
        start : label, default None
            If None, defaults to the beginning.
        end : label, default None
            If None, defaults to the end.
        step : int, defaults None
            If None, defaults to 1.
        kind : {'loc', 'getitem'} or None

        Returns
        -------
        start, end : int

        See Also
        --------
        Index.get_loc : Get location for a single label.

        Notes
        -----
        This method only works if the index is monotonic or unique.

        Examples
        --------
        >>> idx = pd.Index(list('abcd'))
        >>> idx.slice_locs(start='b', end='c')
        (1, 3)
        """
        inc = step is None or step >= 0

        if not inc:
            # If it's a reverse slice, temporarily swap bounds.
            start, end = end, start

        # GH 16785: If start and end happen to be date strings with UTC offsets
        # attempt to parse and check that the offsets are the same
        if isinstance(start, (str, datetime)) and isinstance(end, (str, datetime)):
            try:
                ts_start = Timestamp(start)
                ts_end = Timestamp(end)
            except (ValueError, TypeError):
                pass
            else:
                if not tz_compare(ts_start.tzinfo, ts_end.tzinfo):
                    raise ValueError("Both dates must have the same UTC offset")

        start_slice = None
        if start is not None:
            start_slice = self.get_slice_bound(start, "left", kind)
        if start_slice is None:
            start_slice = 0

        end_slice = None
        if end is not None:
            end_slice = self.get_slice_bound(end, "right", kind)
        if end_slice is None:
            end_slice = len(self)

        if not inc:
            # Bounds at this moment are swapped, swap them back and shift by 1.
            #
            # slice_locs('B', 'A', step=-1): s='B', e='A'
            #
            #              s='A'                 e='B'
            # AFTER SWAP:    |                     |
            #                v ------------------> V
            #           -----------------------------------
            #           | | |A|A|A|A| | | | | |B|B| | | | |
            #           -----------------------------------
            #              ^ <------------------ ^
            # SHOULD BE:   |                     |
            #           end=s-1              start=e-1
            #
            end_slice, start_slice = start_slice - 1, end_slice - 1

            # i == -1 triggers ``len(self) + i`` selection that points to the
            # last element, not before-the-first one, subtracting len(self)
            # compensates that.
            if end_slice == -1:
                end_slice -= len(self)
            if start_slice == -1:
                start_slice -= len(self)

        return start_slice, end_slice

    def delete(self, loc):
        """
        Make new Index with passed location(-s) deleted.

        Parameters
        ----------
        loc : int or list of int
            Location of item(-s) which will be deleted.
            Use a list of locations to delete more than one value at the same time.

        Returns
        -------
        Index
            New Index with passed location(-s) deleted.

        See Also
        --------
        numpy.delete : Delete any rows and column from NumPy array (ndarray).

        Examples
        --------
        >>> idx = pd.Index(['a', 'b', 'c'])
        >>> idx.delete(1)
        Index(['a', 'c'], dtype='object')

        >>> idx = pd.Index(['a', 'b', 'c'])
        >>> idx.delete([0, 2])
        Index(['b'], dtype='object')
        """
        return self._shallow_copy(np.delete(self._data, loc))

    def insert(self, loc: int, item):
        """
        Make new Index inserting new item at location.

        Follows Python list.append semantics for negative values.

        Parameters
        ----------
        loc : int
        item : object

        Returns
        -------
        new_index : Index
        """
        # Note: this method is overridden by all ExtensionIndex subclasses,
        #  so self is never backed by an EA.
        arr = np.asarray(self)
        item = self._coerce_scalar_to_index(item)._values
        idx = np.concatenate((arr[:loc], item, arr[loc:]))
        return Index(idx, name=self.name)

    def drop(self, labels, errors: str_t = "raise"):
        """
        Make new Index with passed list of labels deleted.

        Parameters
        ----------
        labels : array-like
        errors : {'ignore', 'raise'}, default 'raise'
            If 'ignore', suppress error and existing labels are dropped.

        Returns
        -------
        dropped : Index

        Raises
        ------
        KeyError
            If not all of the labels are found in the selected axis
        """
        arr_dtype = "object" if self.dtype == "object" else None
        labels = com.index_labels_to_array(labels, dtype=arr_dtype)
        indexer = self.get_indexer(labels)
        mask = indexer == -1
        if mask.any():
            if errors != "ignore":
                raise KeyError(f"{labels[mask]} not found in axis")
            indexer = indexer[~mask]
        return self.delete(indexer)

    # --------------------------------------------------------------------
    # Generated Arithmetic, Comparison, and Unary Methods

    def _cmp_method(self, other, op):
        """
        Wrapper used to dispatch comparison operations.
        """
        if isinstance(other, (np.ndarray, Index, ABCSeries, ExtensionArray)):
            if other.ndim > 0 and len(self) != len(other):
                raise ValueError("Lengths must match to compare")

        if is_object_dtype(self.dtype) and isinstance(other, ABCCategorical):
            left = type(other)(self._values, dtype=other.dtype)
            return op(left, other)
        elif is_object_dtype(self.dtype) and isinstance(other, ExtensionArray):
            # e.g. PeriodArray
            with np.errstate(all="ignore"):
                result = op(self._values, other)

        elif is_object_dtype(self.dtype) and not isinstance(self, ABCMultiIndex):
            # don't pass MultiIndex
            with np.errstate(all="ignore"):
                result = ops.comp_method_OBJECT_ARRAY(op, self._values, other)

        elif is_interval_dtype(self.dtype):
            with np.errstate(all="ignore"):
                result = op(self._values, np.asarray(other))

        else:
            with np.errstate(all="ignore"):
                result = ops.comparison_op(self._values, np.asarray(other), op)

        if is_bool_dtype(result):
            return result
        return ops.invalid_comparison(self, other, op)

    @classmethod
    def _add_numeric_methods_binary(cls):
        """
        Add in numeric methods.
        """
        # pandas\core\indexes\base.py:5409: error: Unsupported left operand
        # type for + ("Type[Index]")  [operator]
        cls.__add__ = _make_arithmetic_op(operator.add, cls)  # type: ignore[operator]
        # pandas\core\indexes\base.py:5410: error: "Type[Index]" has no
        # attribute "__radd__"  [attr-defined]
        cls.__radd__ = _make_arithmetic_op(ops.radd, cls)  # type: ignore[attr-defined]
        # pandas\core\indexes\base.py:5411: error: Unsupported left operand
        # type for - ("Type[Index]")  [operator]
        cls.__sub__ = _make_arithmetic_op(operator.sub, cls)  # type: ignore[operator]
        # pandas\core\indexes\base.py:5412: error: "Type[Index]" has no
        # attribute "__rsub__"  [attr-defined]
        cls.__rsub__ = _make_arithmetic_op(ops.rsub, cls)  # type: ignore[attr-defined]
        # pandas\core\indexes\base.py:5413: error: "Type[Index]" has no
        # attribute "__rpow__"  [attr-defined]
        cls.__rpow__ = _make_arithmetic_op(ops.rpow, cls)  # type: ignore[attr-defined]
        # pandas\core\indexes\base.py:5414: error: Unsupported left operand
        # type for ** ("Type[Index]")  [operator]
        cls.__pow__ = _make_arithmetic_op(operator.pow, cls)  # type: ignore[operator]

        # pandas\core\indexes\base.py:5416: error: Unsupported left operand
        # type for / ("Type[Index]")  [operator]
        cls.__truediv__ = _make_arithmetic_op(  # type: ignore[operator]
            operator.truediv, cls
        )
        # pandas\core\indexes\base.py:5417: error: "Type[Index]" has no
        # attribute "__rtruediv__"  [attr-defined]
        cls.__rtruediv__ = _make_arithmetic_op(  # type: ignore[attr-defined]
            ops.rtruediv, cls
        )

        # pandas\core\indexes\base.py:5419: error: Unsupported left operand
        # type for % ("Type[Index]")  [operator]
        cls.__mod__ = _make_arithmetic_op(operator.mod, cls)  # type: ignore[operator]
        # pandas\core\indexes\base.py:5420: error: "Type[Index]" has no
        # attribute "__rmod__"  [attr-defined]
        cls.__rmod__ = _make_arithmetic_op(ops.rmod, cls)  # type: ignore[attr-defined]
        # pandas\core\indexes\base.py:5421: error: Unsupported left operand
        # type for // ("Type[Index]")  [operator]
        cls.__floordiv__ = _make_arithmetic_op(  # type: ignore[operator]
            operator.floordiv, cls
        )
        # pandas\core\indexes\base.py:5422: error: "Type[Index]" has no
        # attribute "__rfloordiv__"  [attr-defined]
        cls.__rfloordiv__ = _make_arithmetic_op(  # type: ignore[attr-defined]
            ops.rfloordiv, cls
        )
        # pandas\core\indexes\base.py:5423: error: Unsupported left operand
        # type for divmod ("Type[Index]")  [operator]
        cls.__divmod__ = _make_arithmetic_op(divmod, cls)  # type: ignore[operator]
        # pandas\core\indexes\base.py:5424: error: "Type[Index]" has no
        # attribute "__rdivmod__"  [attr-defined]
        cls.__rdivmod__ = _make_arithmetic_op(  # type: ignore[attr-defined]
            ops.rdivmod, cls
        )
        # pandas\core\indexes\base.py:5425: error: Unsupported left operand
        # type for * ("Type[Index]")  [operator]
        cls.__mul__ = _make_arithmetic_op(operator.mul, cls)  # type: ignore[operator]
        # pandas\core\indexes\base.py:5426: error: "Type[Index]" has no
        # attribute "__rmul__"  [attr-defined]
        cls.__rmul__ = _make_arithmetic_op(ops.rmul, cls)  # type: ignore[attr-defined]

    @classmethod
    def _add_numeric_methods_unary(cls):
        """
        Add in numeric unary methods.
        """

        def _make_evaluate_unary(op, opstr: str_t):
            def _evaluate_numeric_unary(self):

                attrs = self._get_attributes_dict()
                return Index(op(self.values), **attrs)

            _evaluate_numeric_unary.__name__ = opstr
            return _evaluate_numeric_unary

        # pandas\core\indexes\base.py:5443: error: Unsupported operand type for
        # unary - ("Type[Index]")  [operator]
        cls.__neg__ = _make_evaluate_unary(  # type: ignore[operator]
            operator.neg, "__neg__"
        )
        # pandas\core\indexes\base.py:5444: error: Unsupported operand type for
        # unary + ("Type[Index]")  [operator]
        cls.__pos__ = _make_evaluate_unary(  # type: ignore[operator]
            operator.pos, "__pos__"
        )
        # pandas\core\indexes\base.py:5445: error: "Type[Index]" has no
        # attribute "__abs__"  [attr-defined]
        cls.__abs__ = _make_evaluate_unary(  # type: ignore[attr-defined]
            np.abs, "__abs__"
        )
        # pandas\core\indexes\base.py:5446: error: "Type[Index]" has no
        # attribute "__inv__"  [attr-defined]
        cls.__inv__ = _make_evaluate_unary(  # type: ignore[attr-defined]
            lambda x: -x, "__inv__"
        )

    @classmethod
    def _add_numeric_methods(cls):
        cls._add_numeric_methods_unary()
        cls._add_numeric_methods_binary()

    def any(self, *args, **kwargs):
        """
        Return whether any element is Truthy.

        Parameters
        ----------
        *args
            These parameters will be passed to numpy.any.
        **kwargs
            These parameters will be passed to numpy.any.

        Returns
        -------
        any : bool or array_like (if axis is specified)
            A single element array_like may be converted to bool.

        See Also
        --------
        Index.all : Return whether all elements are True.
        Series.all : Return whether all elements are True.

        Notes
        -----
        Not a Number (NaN), positive infinity and negative infinity
        evaluate to True because these are not equal to zero.

        Examples
        --------
        >>> index = pd.Index([0, 1, 2])
        >>> index.any()
        True

        >>> index = pd.Index([0, 0, 0])
        >>> index.any()
        False
        """
        # FIXME: docstr inaccurate, args/kwargs not passed
        self._maybe_disable_logical_methods("any")
        return np.any(self.values)

    def all(self):
        """
        Return whether all elements are Truthy.

        Parameters
        ----------
        *args
            These parameters will be passed to numpy.all.
        **kwargs
            These parameters will be passed to numpy.all.

        Returns
        -------
        all : bool or array_like (if axis is specified)
            A single element array_like may be converted to bool.

        See Also
        --------
        Index.any : Return whether any element in an Index is True.
        Series.any : Return whether any element in a Series is True.
        Series.all : Return whether all elements in a Series are True.

        Notes
        -----
        Not a Number (NaN), positive infinity and negative infinity
        evaluate to True because these are not equal to zero.

        Examples
        --------
        **all**

        True, because nonzero integers are considered True.

        >>> pd.Index([1, 2, 3]).all()
        True

        False, because ``0`` is considered False.

        >>> pd.Index([0, 1, 2]).all()
        False

        **any**

        True, because ``1`` is considered True.

        >>> pd.Index([0, 0, 1]).any()
        True

        False, because ``0`` is considered False.

        >>> pd.Index([0, 0, 0]).any()
        False
        """
        # FIXME: docstr inaccurate, args/kwargs not passed

        self._maybe_disable_logical_methods("all")
        return np.all(self.values)

    def _maybe_disable_logical_methods(self, opname: str_t):
        """
<<<<<<< HEAD
        )

        def _make_logical_function(name: str_t, desc: str_t, f):
            @Substitution(outname=name, desc=desc)
            @Appender(_index_shared_docs["index_" + name])
            @Appender(_doc)
            def logical_func(self, *args, **kwargs):
                result = f(self.values)
                if (
                    isinstance(result, (np.ndarray, ABCSeries, Index))
                    and result.ndim == 0
                ):
                    # return NumPy type
                    return result.dtype.type(result.item())
                else:  # pragma: no cover
                    return result

            logical_func.__name__ = name
            return logical_func

        # pandas\core\indexes\base.py:5558: error: "Type[Index]" has no
        # attribute "all"  [attr-defined]
        cls.all = _make_logical_function(  # type: ignore[attr-defined]
            "all", "Return whether all elements are True.", np.all
        )
        # pandas\core\indexes\base.py:5561: error: "Type[Index]" has no
        # attribute "any"  [attr-defined]
        cls.any = _make_logical_function(  # type: ignore[attr-defined]
            "any", "Return whether any element is True.", np.any
        )

    @classmethod
    def _add_logical_methods_disabled(cls):
        """
        Add in logical methods to disable.
        """
        # pandas\core\indexes\base.py:5570: error: "Type[Index]" has no
        # attribute "all"  [attr-defined]
        cls.all = make_invalid_op("all")  # type: ignore[attr-defined]
        # pandas\core\indexes\base.py:5571: error: "Type[Index]" has no
        # attribute "any"  [attr-defined]
        cls.any = make_invalid_op("any")  # type: ignore[attr-defined]
=======
        raise if this Index subclass does not support any or all.
        """
        if (
            isinstance(self, ABCMultiIndex)
            or needs_i8_conversion(self.dtype)
            or is_interval_dtype(self.dtype)
            or is_categorical_dtype(self.dtype)
            or is_float_dtype(self.dtype)
        ):
            # This call will raise
            make_invalid_op(opname)(self)
>>>>>>> c04e2316

    @property
    def shape(self):
        """
        Return a tuple of the shape of the underlying data.
        """
        # not using "(len(self), )" to return "correct" shape if the values
        # consists of a >1 D array (see GH-27775)
        # overridden in MultiIndex.shape to avoid materializing the values
        return self._values.shape


Index._add_numeric_methods()


def ensure_index_from_sequences(sequences, names=None):
    """
    Construct an index from sequences of data.

    A single sequence returns an Index. Many sequences returns a
    MultiIndex.

    Parameters
    ----------
    sequences : sequence of sequences
    names : sequence of str

    Returns
    -------
    index : Index or MultiIndex

    Examples
    --------
    >>> ensure_index_from_sequences([[1, 2, 3]], names=["name"])
    Int64Index([1, 2, 3], dtype='int64', name='name')

    >>> ensure_index_from_sequences([["a", "a"], ["a", "b"]], names=["L1", "L2"])
    MultiIndex([('a', 'a'),
                ('a', 'b')],
               names=['L1', 'L2'])

    See Also
    --------
    ensure_index
    """
    from pandas.core.indexes.multi import MultiIndex

    if len(sequences) == 1:
        if names is not None:
            names = names[0]
        return Index(sequences[0], name=names)
    else:
        return MultiIndex.from_arrays(sequences, names=names)


def ensure_index(
    index_like: Union[AnyArrayLike, Sequence], copy: bool = False
) -> Index:
    """
    Ensure that we have an index from some index-like object.

    Parameters
    ----------
    index_like : sequence
        An Index or other sequence
    copy : bool, default False

    Returns
    -------
    index : Index or MultiIndex

    See Also
    --------
    ensure_index_from_sequences

    Examples
    --------
    >>> ensure_index(['a', 'b'])
    Index(['a', 'b'], dtype='object')

    >>> ensure_index([('a', 'a'),  ('b', 'c')])
    Index([('a', 'a'), ('b', 'c')], dtype='object')

    >>> ensure_index([['a', 'a'], ['b', 'c']])
    MultiIndex([('a', 'b'),
            ('a', 'c')],
           )
    """
    if isinstance(index_like, Index):
        if copy:
            index_like = index_like.copy()
        return index_like
    if hasattr(index_like, "name"):
        # https://github.com/python/mypy/issues/1424
        # error: Item "ExtensionArray" of "Union[ExtensionArray,
        # Sequence[Any]]" has no attribute "name"  [union-attr]
        # error: Item "Sequence[Any]" of "Union[ExtensionArray, Sequence[Any]]"
        # has no attribute "name"  [union-attr]
        # error: "Sequence[Any]" has no attribute "name"  [attr-defined]
        # error: Item "Sequence[Any]" of "Union[Series, Sequence[Any]]" has no
        # attribute "name"  [union-attr]
        # error: Item "Sequence[Any]" of "Union[Any, Sequence[Any]]" has no
        # attribute "name"  [union-attr]
        name = index_like.name  # type: ignore[union-attr, attr-defined]
        return Index(index_like, name=name, copy=copy)

    if is_iterator(index_like):
        index_like = list(index_like)

    # must check for exactly list here because of strict type
    # check in clean_index_list
    if isinstance(index_like, list):
        if type(index_like) != list:
            index_like = list(index_like)

        converted, all_arrays = lib.clean_index_list(index_like)

        if len(converted) > 0 and all_arrays:
            from pandas.core.indexes.multi import MultiIndex

            return MultiIndex.from_arrays(converted)
        else:
            if isinstance(converted, np.ndarray) and converted.dtype == np.int64:
                # Check for overflows if we should actually be uint64
                # xref GH#35481
                alt = np.asarray(index_like)
                if alt.dtype == np.uint64:
                    converted = alt

            index_like = converted
    else:
        # clean_index_list does the equivalent of copying
        # so only need to do this if not list instance
        if copy:
            index_like = copy_func(index_like)

    return Index(index_like)


def ensure_has_len(seq):
    """
    If seq is an iterator, put its values into a list.
    """
    try:
        len(seq)
    except TypeError:
        return list(seq)
    else:
        return seq


def trim_front(strings: List[str]) -> List[str]:
    """
    Trims zeros and decimal points.
    """
    trimmed = strings
    while len(strings) > 0 and all(x[0] == " " for x in trimmed):
        trimmed = [x[1:] for x in trimmed]
    return trimmed


def _validate_join_method(method: str):
    if method not in ["left", "right", "inner", "outer"]:
        raise ValueError(f"do not recognize join method {method}")


def default_index(n: int) -> "RangeIndex":
    from pandas.core.indexes.range import RangeIndex

    return RangeIndex(0, n, name=None)


def maybe_extract_name(name, obj, cls) -> Label:
    """
    If no name is passed, then extract it from data, validating hashability.
    """
    if name is None and isinstance(obj, (Index, ABCSeries)):
        # Note we don't just check for "name" attribute since that would
        #  pick up e.g. dtype.name
        name = obj.name

    # GH#29069
    if not is_hashable(name):
        raise TypeError(f"{cls.__name__}.name must be a hashable type")

    return name


def _maybe_cast_with_dtype(data: np.ndarray, dtype: np.dtype, copy: bool) -> np.ndarray:
    """
    If a dtype is passed, cast to the closest matching dtype that is supported
    by Index.

    Parameters
    ----------
    data : np.ndarray
    dtype : np.dtype
    copy : bool

    Returns
    -------
    np.ndarray
    """
    # we need to avoid having numpy coerce
    # things that look like ints/floats to ints unless
    # they are actually ints, e.g. '0' and 0.0
    # should not be coerced
    # GH 11836
    if is_integer_dtype(dtype):
        inferred = lib.infer_dtype(data, skipna=False)
        if inferred == "integer":
            data = maybe_cast_to_integer_array(data, dtype, copy=copy)
        elif inferred in ["floating", "mixed-integer-float"]:
            if isna(data).any():
                raise ValueError("cannot convert float NaN to integer")

            if inferred == "mixed-integer-float":
                data = maybe_cast_to_integer_array(data, dtype)

            # If we are actually all equal to integers,
            # then coerce to integer.
            try:
                data = _try_convert_to_int_array(data, copy, dtype)
            except ValueError:
                data = np.array(data, dtype=np.float64, copy=copy)

        elif inferred == "string":
            pass
        else:
            data = data.astype(dtype)
    elif is_float_dtype(dtype):
        inferred = lib.infer_dtype(data, skipna=False)
        if inferred == "string":
            pass
        else:
            data = data.astype(dtype)
    else:
        data = np.array(data, dtype=dtype, copy=copy)

    return data


def _maybe_cast_data_without_dtype(subarr):
    """
    If we have an arraylike input but no passed dtype, try to infer
    a supported dtype.

    Parameters
    ----------
    subarr : np.ndarray, Index, or Series

    Returns
    -------
    converted : np.ndarray or ExtensionArray
    dtype : np.dtype or ExtensionDtype
    """
    # Runtime import needed bc IntervalArray imports Index
    from pandas.core.arrays import (
        DatetimeArray,
        IntervalArray,
        PeriodArray,
        TimedeltaArray,
    )

    inferred = lib.infer_dtype(subarr, skipna=False)

    if inferred == "integer":
        try:
            data = _try_convert_to_int_array(subarr, False, None)
            return data, data.dtype
        except ValueError:
            pass

        return subarr, object

    elif inferred in ["floating", "mixed-integer-float", "integer-na"]:
        # TODO: Returns IntegerArray for integer-na case in the future
        return subarr, np.float64

    elif inferred == "interval":
        try:
            data = IntervalArray._from_sequence(subarr, copy=False)
            return data, data.dtype
        except ValueError:
            # GH27172: mixed closed Intervals --> object dtype
            pass
    elif inferred == "boolean":
        # don't support boolean explicitly ATM
        pass
    elif inferred != "string":
        if inferred.startswith("datetime"):
            try:
                data = DatetimeArray._from_sequence(subarr, copy=False)
                return data, data.dtype
            except (ValueError, OutOfBoundsDatetime):
                # GH 27011
                # If we have mixed timezones, just send it
                # down the base constructor
                pass

        elif inferred.startswith("timedelta"):
            data = TimedeltaArray._from_sequence(subarr, copy=False)
            return data, data.dtype
        elif inferred == "period":
            try:
                data = PeriodArray._from_sequence(subarr)
                return data, data.dtype
            except IncompatibleFrequency:
                pass

    return subarr, subarr.dtype


def _try_convert_to_int_array(
    data: np.ndarray, copy: bool, dtype: np.dtype
) -> np.ndarray:
    """
    Attempt to convert an array of data into an integer array.

    Parameters
    ----------
    data : The data to convert.
    copy : bool
        Whether to copy the data or not.
    dtype : np.dtype

    Returns
    -------
    int_array : data converted to either an ndarray[int64] or ndarray[uint64]

    Raises
    ------
    ValueError if the conversion was not successful.
    """
    if not is_unsigned_integer_dtype(dtype):
        # skip int64 conversion attempt if uint-like dtype is passed, as
        # this could return Int64Index when UInt64Index is what's desired
        try:
            res = data.astype("i8", copy=False)
            if (res == data).all():
                return res  # TODO: might still need to copy
        except (OverflowError, TypeError, ValueError):
            pass

    # Conversion to int64 failed (possibly due to overflow) or was skipped,
    # so let's try now with uint64.
    try:
        res = data.astype("u8", copy=False)
        if (res == data).all():
            return res  # TODO: might still need to copy
    except (OverflowError, TypeError, ValueError):
        pass

    raise ValueError


def _maybe_asobject(dtype, klass, data, copy: bool, name: Label, **kwargs):
    """
    If an object dtype was specified, create the non-object Index
    and then convert it to object.

    Parameters
    ----------
    dtype : np.dtype, ExtensionDtype, str
    klass : Index subclass
    data : list-like
    copy : bool
    name : hashable
    **kwargs

    Returns
    -------
    Index

    Notes
    -----
    We assume that calling .astype(object) on this klass will make a copy.
    """

    # GH#23524 passing `dtype=object` to DatetimeIndex is invalid,
    #  will raise in the where `data` is already tz-aware.  So
    #  we leave it out of this step and cast to object-dtype after
    #  the DatetimeIndex construction.

    if is_dtype_equal(_o_dtype, dtype):
        # Note we can pass copy=False because the .astype below
        #  will always make a copy
        index = klass(data, copy=False, name=name, **kwargs)
        return index.astype(object)

    return klass(data, dtype=dtype, copy=copy, name=name, **kwargs)


def get_unanimous_names(*indexes: Index) -> Tuple[Label, ...]:
    """
    Return common name if all indices agree, otherwise None (level-by-level).

    Parameters
    ----------
    indexes : list of Index objects

    Returns
    -------
    list
        A list representing the unanimous 'names' found.
    """
    name_tups = [tuple(i.names) for i in indexes]
    name_sets = [{*ns} for ns in zip_longest(*name_tups)]
    names = tuple(ns.pop() if len(ns) == 1 else None for ns in name_sets)
    return names<|MERGE_RESOLUTION|>--- conflicted
+++ resolved
@@ -5636,50 +5636,6 @@
 
     def _maybe_disable_logical_methods(self, opname: str_t):
         """
-<<<<<<< HEAD
-        )
-
-        def _make_logical_function(name: str_t, desc: str_t, f):
-            @Substitution(outname=name, desc=desc)
-            @Appender(_index_shared_docs["index_" + name])
-            @Appender(_doc)
-            def logical_func(self, *args, **kwargs):
-                result = f(self.values)
-                if (
-                    isinstance(result, (np.ndarray, ABCSeries, Index))
-                    and result.ndim == 0
-                ):
-                    # return NumPy type
-                    return result.dtype.type(result.item())
-                else:  # pragma: no cover
-                    return result
-
-            logical_func.__name__ = name
-            return logical_func
-
-        # pandas\core\indexes\base.py:5558: error: "Type[Index]" has no
-        # attribute "all"  [attr-defined]
-        cls.all = _make_logical_function(  # type: ignore[attr-defined]
-            "all", "Return whether all elements are True.", np.all
-        )
-        # pandas\core\indexes\base.py:5561: error: "Type[Index]" has no
-        # attribute "any"  [attr-defined]
-        cls.any = _make_logical_function(  # type: ignore[attr-defined]
-            "any", "Return whether any element is True.", np.any
-        )
-
-    @classmethod
-    def _add_logical_methods_disabled(cls):
-        """
-        Add in logical methods to disable.
-        """
-        # pandas\core\indexes\base.py:5570: error: "Type[Index]" has no
-        # attribute "all"  [attr-defined]
-        cls.all = make_invalid_op("all")  # type: ignore[attr-defined]
-        # pandas\core\indexes\base.py:5571: error: "Type[Index]" has no
-        # attribute "any"  [attr-defined]
-        cls.any = make_invalid_op("any")  # type: ignore[attr-defined]
-=======
         raise if this Index subclass does not support any or all.
         """
         if (
@@ -5691,7 +5647,6 @@
         ):
             # This call will raise
             make_invalid_op(opname)(self)
->>>>>>> c04e2316
 
     @property
     def shape(self):
