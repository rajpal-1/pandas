--- conflicted
+++ resolved
@@ -6659,8 +6659,6 @@
         return result
 
     @final
-<<<<<<< HEAD
-=======
     def _logical_method(self, other, op):
         res_name = ops.get_op_result_name(self, other)
 
@@ -6671,7 +6669,6 @@
         return self._construct_result(res_values, name=res_name)
 
     @final
->>>>>>> ceebce6f
     def _construct_result(self, result, name):
         if isinstance(result, tuple):
             return (
