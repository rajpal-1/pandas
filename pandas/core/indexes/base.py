from __future__ import annotations

from datetime import datetime
import functools
from itertools import zip_longest
import operator
from typing import (
    TYPE_CHECKING,
    Any,
    Callable,
    Hashable,
    Literal,
    Sequence,
    TypeVar,
    cast,
    final,
    overload,
)
import warnings

import numpy as np

from pandas._config import get_option

from pandas._libs import (
    algos as libalgos,
    index as libindex,
    lib,
    missing as libmissing,
)
import pandas._libs.join as libjoin
from pandas._libs.lib import (
    is_datetime_array,
    no_default,
)
from pandas._libs.tslibs import (
    IncompatibleFrequency,
    NaTType,
    OutOfBoundsDatetime,
    Timestamp,
    tz_compare,
)
from pandas._typing import (
    AnyArrayLike,
    ArrayLike,
    Dtype,
    DtypeObj,
    F,
    Shape,
    npt,
)
from pandas.compat.numpy import function as nv
from pandas.errors import (
    DuplicateLabelError,
    InvalidIndexError,
)
from pandas.util._decorators import (
    Appender,
    cache_readonly,
    deprecate_nonkeyword_arguments,
    doc,
)
from pandas.util._exceptions import find_stack_level

from pandas.core.dtypes.cast import (
    can_hold_element,
    find_common_type,
    infer_dtype_from,
    validate_numeric_casting,
)
from pandas.core.dtypes.common import (
    ensure_int64,
    ensure_object,
    ensure_platform_int,
    is_bool_dtype,
    is_categorical_dtype,
    is_dtype_equal,
    is_ea_or_datetimelike_dtype,
    is_extension_array_dtype,
    is_float,
    is_float_dtype,
    is_hashable,
    is_integer,
    is_interval_dtype,
    is_iterator,
    is_list_like,
    is_numeric_dtype,
    is_object_dtype,
    is_scalar,
    is_signed_integer_dtype,
    is_unsigned_integer_dtype,
    needs_i8_conversion,
    pandas_dtype,
    validate_all_hashable,
)
from pandas.core.dtypes.concat import concat_compat
from pandas.core.dtypes.dtypes import (
    CategoricalDtype,
    DatetimeTZDtype,
    ExtensionDtype,
    IntervalDtype,
    PandasDtype,
    PeriodDtype,
)
from pandas.core.dtypes.generic import (
    ABCDataFrame,
    ABCDatetimeIndex,
    ABCMultiIndex,
    ABCPeriodIndex,
    ABCSeries,
    ABCTimedeltaIndex,
)
from pandas.core.dtypes.inference import is_dict_like
from pandas.core.dtypes.missing import (
    array_equivalent,
    is_valid_na_for_dtype,
    isna,
)

from pandas.core import (
    arraylike,
    missing,
    ops,
)
from pandas.core.accessor import CachedAccessor
import pandas.core.algorithms as algos
from pandas.core.array_algos.putmask import (
    setitem_datetimelike_compat,
    validate_putmask,
)
from pandas.core.arrays import (
    Categorical,
    ExtensionArray,
)
from pandas.core.arrays.datetimes import (
    tz_to_dtype,
    validate_tz_from_dtype,
)
from pandas.core.arrays.masked import BaseMaskedArray
from pandas.core.arrays.sparse import SparseDtype
from pandas.core.base import (
    IndexOpsMixin,
    PandasObject,
)
import pandas.core.common as com
from pandas.core.construction import (
    ensure_wrapped_if_datetimelike,
    extract_array,
    sanitize_array,
)
from pandas.core.indexers import deprecate_ndim_indexing
from pandas.core.indexes.frozen import FrozenList
from pandas.core.ops import get_op_result_name
from pandas.core.ops.invalid import make_invalid_op
from pandas.core.sorting import (
    ensure_key_mapped,
    get_group_index_sorter,
    nargsort,
)
from pandas.core.strings import StringMethods

from pandas.io.formats.printing import (
    PrettyDict,
    default_pprint,
    format_object_summary,
    pprint_thing,
)

if TYPE_CHECKING:
    from pandas import (
        CategoricalIndex,
        DataFrame,
        IntervalIndex,
        MultiIndex,
        Series,
    )
    from pandas.core.arrays import PeriodArray


__all__ = ["Index"]

_unsortable_types = frozenset(("mixed", "mixed-integer"))

_index_doc_kwargs: dict[str, str] = {
    "klass": "Index",
    "inplace": "",
    "target_klass": "Index",
    "raises_section": "",
    "unique": "Index",
    "duplicated": "np.ndarray",
}
_index_shared_docs: dict[str, str] = {}
str_t = str


_o_dtype = np.dtype("object")


def _maybe_return_indexers(meth: F) -> F:
    """
    Decorator to simplify 'return_indexers' checks in Index.join.
    """

    @functools.wraps(meth)
    def join(
        self,
        other,
        how: str_t = "left",
        level=None,
        return_indexers: bool = False,
        sort: bool = False,
    ):
        join_index, lidx, ridx = meth(self, other, how=how, level=level, sort=sort)
        if not return_indexers:
            return join_index

        if lidx is not None:
            lidx = ensure_platform_int(lidx)
        if ridx is not None:
            ridx = ensure_platform_int(ridx)
        return join_index, lidx, ridx

    return cast(F, join)


def disallow_kwargs(kwargs: dict[str, Any]) -> None:
    if kwargs:
        raise TypeError(f"Unexpected keyword arguments {repr(set(kwargs))}")


def _new_Index(cls, d):
    """
    This is called upon unpickling, rather than the default which doesn't
    have arguments and breaks __new__.
    """
    # required for backward compat, because PI can't be instantiated with
    # ordinals through __new__ GH #13277
    if issubclass(cls, ABCPeriodIndex):
        from pandas.core.indexes.period import _new_PeriodIndex

        return _new_PeriodIndex(cls, **d)

    if issubclass(cls, ABCMultiIndex):
        if "labels" in d and "codes" not in d:
            # GH#23752 "labels" kwarg has been replaced with "codes"
            d["codes"] = d.pop("labels")

    elif "dtype" not in d and "data" in d:
        # Prevent Index.__new__ from conducting inference;
        #  "data" key not in RangeIndex
        d["dtype"] = d["data"].dtype
    return cls.__new__(cls, **d)


_IndexT = TypeVar("_IndexT", bound="Index")


class Index(IndexOpsMixin, PandasObject):
    """
    Immutable sequence used for indexing and alignment. The basic object
    storing axis labels for all pandas objects.

    Parameters
    ----------
    data : array-like (1-dimensional)
    dtype : NumPy dtype (default: object)
        If dtype is None, we find the dtype that best fits the data.
        If an actual dtype is provided, we coerce to that dtype if it's safe.
        Otherwise, an error will be raised.
    copy : bool
        Make a copy of input ndarray.
    name : object
        Name to be stored in the index.
    tupleize_cols : bool (default: True)
        When True, attempt to create a MultiIndex if possible.

    See Also
    --------
    RangeIndex : Index implementing a monotonic integer range.
    CategoricalIndex : Index of :class:`Categorical` s.
    MultiIndex : A multi-level, or hierarchical Index.
    IntervalIndex : An Index of :class:`Interval` s.
    DatetimeIndex : Index of datetime64 data.
    TimedeltaIndex : Index of timedelta64 data.
    PeriodIndex : Index of Period data.
    NumericIndex : Index of numpy int/uint/float data.
    Int64Index : Index of purely int64 labels (deprecated).
    UInt64Index : Index of purely uint64 labels (deprecated).
    Float64Index : Index of  purely float64 labels (deprecated).

    Notes
    -----
    An Index instance can **only** contain hashable objects

    Examples
    --------
    >>> pd.Index([1, 2, 3])
    Int64Index([1, 2, 3], dtype='int64')

    >>> pd.Index(list('abc'))
    Index(['a', 'b', 'c'], dtype='object')
    """

    # tolist is not actually deprecated, just suppressed in the __dir__
    _hidden_attrs: frozenset[str] = (
        PandasObject._hidden_attrs
        | IndexOpsMixin._hidden_attrs
        | frozenset(["contains", "set_value"])
    )

    # To hand over control to subclasses
    _join_precedence = 1

    # Cython methods; see github.com/cython/cython/issues/2647
    #  for why we need to wrap these instead of making them class attributes
    # Moreover, cython will choose the appropriate-dtyped sub-function
    #  given the dtypes of the passed arguments

    @final
    def _left_indexer_unique(self: _IndexT, other: _IndexT) -> npt.NDArray[np.intp]:
        # Caller is responsible for ensuring other.dtype == self.dtype
        sv = self._get_engine_target()
        ov = other._get_engine_target()
        return libjoin.left_join_indexer_unique(sv, ov)

    @final
    def _left_indexer(
        self: _IndexT, other: _IndexT
    ) -> tuple[ArrayLike, npt.NDArray[np.intp], npt.NDArray[np.intp]]:
        # Caller is responsible for ensuring other.dtype == self.dtype
        sv = self._get_engine_target()
        ov = other._get_engine_target()
        joined_ndarray, lidx, ridx = libjoin.left_join_indexer(sv, ov)
        joined = self._from_join_target(joined_ndarray)
        return joined, lidx, ridx

    @final
    def _inner_indexer(
        self: _IndexT, other: _IndexT
    ) -> tuple[ArrayLike, npt.NDArray[np.intp], npt.NDArray[np.intp]]:
        # Caller is responsible for ensuring other.dtype == self.dtype
        sv = self._get_engine_target()
        ov = other._get_engine_target()
        joined_ndarray, lidx, ridx = libjoin.inner_join_indexer(sv, ov)
        joined = self._from_join_target(joined_ndarray)
        return joined, lidx, ridx

    @final
    def _outer_indexer(
        self: _IndexT, other: _IndexT
    ) -> tuple[ArrayLike, npt.NDArray[np.intp], npt.NDArray[np.intp]]:
        # Caller is responsible for ensuring other.dtype == self.dtype
        sv = self._get_engine_target()
        ov = other._get_engine_target()
        joined_ndarray, lidx, ridx = libjoin.outer_join_indexer(sv, ov)
        joined = self._from_join_target(joined_ndarray)
        return joined, lidx, ridx

    _typ: str = "index"
    _data: ExtensionArray | np.ndarray
    _data_cls: type[np.ndarray] | type[ExtensionArray] = np.ndarray
    _id: object | None = None
    _name: Hashable = None
    # MultiIndex.levels previously allowed setting the index name. We
    # don't allow this anymore, and raise if it happens rather than
    # failing silently.
    _no_setting_name: bool = False
    _comparables: list[str] = ["name"]
    _attributes: list[str] = ["name"]
    _is_numeric_dtype: bool = False
    _can_hold_na: bool = True
    _can_hold_strings: bool = True

    # Whether this index is a NumericIndex, but not a Int64Index, Float64Index,
    # UInt64Index or RangeIndex. Needed for backwards compat. Remove this attribute and
    # associated code in pandas 2.0.
    _is_backward_compat_public_numeric_index: bool = False

    _engine_type: type[libindex.IndexEngine] = libindex.ObjectEngine
    # whether we support partial string indexing. Overridden
    # in DatetimeIndex and PeriodIndex
    _supports_partial_string_indexing = False

    _accessors = {"str"}

    str = CachedAccessor("str", StringMethods)

    # --------------------------------------------------------------------
    # Constructors

    def __new__(
        cls, data=None, dtype=None, copy=False, name=None, tupleize_cols=True, **kwargs
    ) -> Index:

        if kwargs:
            warnings.warn(
                "Passing keywords other than 'data', 'dtype', 'copy', 'name', "
                "'tupleize_cols' is deprecated and will raise TypeError in a "
                "future version.  Use the specific Index subclass directly instead.",
                FutureWarning,
                stacklevel=2,
            )

        from pandas.core.arrays import PandasArray
        from pandas.core.indexes.range import RangeIndex

        name = maybe_extract_name(name, data, cls)

        if dtype is not None:
            dtype = pandas_dtype(dtype)
        if "tz" in kwargs:
            tz = kwargs.pop("tz")
            validate_tz_from_dtype(dtype, tz)
            dtype = tz_to_dtype(tz)

        if type(data) is PandasArray:
            # ensure users don't accidentally put a PandasArray in an index,
            #  but don't unpack StringArray
            data = data.to_numpy()
        if isinstance(dtype, PandasDtype):
            dtype = dtype.numpy_dtype

        data_dtype = getattr(data, "dtype", None)

        # range
        if isinstance(data, (range, RangeIndex)):
            result = RangeIndex(start=data, copy=copy, name=name)
            if dtype is not None:
                return result.astype(dtype, copy=False)
            return result

        elif is_ea_or_datetimelike_dtype(dtype):
            # non-EA dtype indexes have special casting logic, so we punt here
            klass = cls._dtype_to_subclass(dtype)
            if klass is not Index:
                return klass(data, dtype=dtype, copy=copy, name=name, **kwargs)

            ea_cls = dtype.construct_array_type()
            data = ea_cls._from_sequence(data, dtype=dtype, copy=copy)
            disallow_kwargs(kwargs)
            return Index._simple_new(data, name=name)

        elif is_ea_or_datetimelike_dtype(data_dtype):
            klass = cls._dtype_to_subclass(data_dtype)
            if klass is not Index:
                result = klass(data, copy=copy, name=name, **kwargs)
                if dtype is not None:
                    return result.astype(dtype, copy=False)
                return result

            disallow_kwargs(kwargs)
            data = extract_array(data, extract_numpy=True)
            return Index._simple_new(data, name=name)

        # index-like
        elif (
            isinstance(data, Index)
            and data._is_backward_compat_public_numeric_index
            and dtype is None
        ):
            return data._constructor(data, name=name, copy=copy)
        elif isinstance(data, (np.ndarray, Index, ABCSeries)):

            if isinstance(data, ABCMultiIndex):
                data = data._values

            if dtype is not None:
                # we need to avoid having numpy coerce
                # things that look like ints/floats to ints unless
                # they are actually ints, e.g. '0' and 0.0
                # should not be coerced
                # GH 11836
                data = sanitize_array(data, None, dtype=dtype, copy=copy)

                dtype = data.dtype

            if data.dtype.kind in ["i", "u", "f"]:
                # maybe coerce to a sub-class
                arr = data
            else:
                arr = com.asarray_tuplesafe(data, dtype=np.dtype("object"))

                if dtype is None:
                    arr = _maybe_cast_data_without_dtype(
                        arr, cast_numeric_deprecated=True
                    )
                    dtype = arr.dtype

                    if kwargs:
                        return cls(arr, dtype, copy=copy, name=name, **kwargs)

            klass = cls._dtype_to_subclass(arr.dtype)
            arr = klass._ensure_array(arr, dtype, copy)
            disallow_kwargs(kwargs)
            return klass._simple_new(arr, name)

        elif is_scalar(data):
            raise cls._scalar_data_error(data)
        elif hasattr(data, "__array__"):
            return Index(np.asarray(data), dtype=dtype, copy=copy, name=name, **kwargs)
        else:

            if tupleize_cols and is_list_like(data):
                # GH21470: convert iterable to list before determining if empty
                if is_iterator(data):
                    data = list(data)

                if data and all(isinstance(e, tuple) for e in data):
                    # we must be all tuples, otherwise don't construct
                    # 10697
                    from pandas.core.indexes.multi import MultiIndex

                    return MultiIndex.from_tuples(
                        data, names=name or kwargs.get("names")
                    )
            # other iterable of some kind

            subarr = com.asarray_tuplesafe(data, dtype=np.dtype("object"))
            if dtype is None:
                # with e.g. a list [1, 2, 3] casting to numeric is _not_ deprecated
                # error: Incompatible types in assignment (expression has type
                # "Union[ExtensionArray, ndarray[Any, Any]]", variable has type
                # "ndarray[Any, Any]")
                subarr = _maybe_cast_data_without_dtype(  # type: ignore[assignment]
                    subarr, cast_numeric_deprecated=False
                )
                dtype = subarr.dtype
            return Index(subarr, dtype=dtype, copy=copy, name=name, **kwargs)

    @classmethod
    def _ensure_array(cls, data, dtype, copy: bool):
        """
        Ensure we have a valid array to pass to _simple_new.
        """
        if data.ndim > 1:
            # GH#13601, GH#20285, GH#27125
            raise ValueError("Index data must be 1-dimensional")
        if copy:
            # asarray_tuplesafe does not always copy underlying data,
            #  so need to make sure that this happens
            data = data.copy()
        return data

    @final
    @classmethod
    def _dtype_to_subclass(cls, dtype: DtypeObj):
        # Delay import for perf. https://github.com/pandas-dev/pandas/pull/31423

        if isinstance(dtype, ExtensionDtype):
            if isinstance(dtype, DatetimeTZDtype):
                from pandas import DatetimeIndex

                return DatetimeIndex
            elif isinstance(dtype, CategoricalDtype):
                from pandas import CategoricalIndex

                return CategoricalIndex
            elif isinstance(dtype, IntervalDtype):
                from pandas import IntervalIndex

                return IntervalIndex
            elif isinstance(dtype, PeriodDtype):
                from pandas import PeriodIndex

                return PeriodIndex

            elif isinstance(dtype, SparseDtype):
                return cls._dtype_to_subclass(dtype.subtype)

            return Index

        if dtype.kind == "M":
            from pandas import DatetimeIndex

            return DatetimeIndex

        elif dtype.kind == "m":
            from pandas import TimedeltaIndex

            return TimedeltaIndex

        elif is_float_dtype(dtype):
            from pandas.core.api import Float64Index

            return Float64Index
        elif is_unsigned_integer_dtype(dtype):
            from pandas.core.api import UInt64Index

            return UInt64Index
        elif is_signed_integer_dtype(dtype):
            from pandas.core.api import Int64Index

            return Int64Index

        # error: Non-overlapping equality check (left operand type: "dtype[Any]", right
        # operand type: "Type[object]")
        elif dtype == object:  # type: ignore[comparison-overlap]
            # NB: assuming away MultiIndex
            return Index

        elif issubclass(dtype.type, (str, bool, np.bool_)):
            return Index

        raise NotImplementedError(dtype)

    """
    NOTE for new Index creation:

    - _simple_new: It returns new Index with the same type as the caller.
      All metadata (such as name) must be provided by caller's responsibility.
      Using _shallow_copy is recommended because it fills these metadata
      otherwise specified.

    - _shallow_copy: It returns new Index with the same type (using
      _simple_new), but fills caller's metadata otherwise specified. Passed
      kwargs will overwrite corresponding metadata.

    See each method's docstring.
    """

    @property
    def asi8(self):
        """
        Integer representation of the values.

        Returns
        -------
        ndarray
            An ndarray with int64 dtype.
        """
        warnings.warn(
            "Index.asi8 is deprecated and will be removed in a future version.",
            FutureWarning,
            stacklevel=2,
        )
        return None

    @classmethod
    def _simple_new(cls: type[_IndexT], values, name: Hashable = None) -> _IndexT:
        """
        We require that we have a dtype compat for the values. If we are passed
        a non-dtype compat, then coerce using the constructor.

        Must be careful not to recurse.
        """
<<<<<<< HEAD
        assert isinstance(values, (np.ndarray, ExtensionArray))
=======
        assert isinstance(values, cls._data_cls), type(values)
>>>>>>> b80f8eff

        result = object.__new__(cls)
        result._data = values
        result._name = name
        result._cache = {}
        result._reset_identity()

        return result

    @classmethod
    def _with_infer(cls, *args, **kwargs):
        """
        Constructor that uses the 1.0.x behavior inferring numeric dtypes
        for ndarray[object] inputs.
        """

        with warnings.catch_warnings():
            warnings.filterwarnings("ignore", ".*the Index constructor", FutureWarning)
            result = cls(*args, **kwargs)

        if result.dtype == object and not result._is_multi:
            # error: Argument 1 to "maybe_convert_objects" has incompatible type
            # "Union[ExtensionArray, ndarray[Any, Any]]"; expected
            # "ndarray[Any, Any]"
            values = lib.maybe_convert_objects(result._values)  # type: ignore[arg-type]
            if values.dtype.kind in ["i", "u", "f"]:
                return Index(values, name=result.name)

        return result

    @cache_readonly
    def _constructor(self: _IndexT) -> type[_IndexT]:
        return type(self)

    @final
    def _maybe_check_unique(self) -> None:
        """
        Check that an Index has no duplicates.

        This is typically only called via
        `NDFrame.flags.allows_duplicate_labels.setter` when it's set to
        True (duplicates aren't allowed).

        Raises
        ------
        DuplicateLabelError
            When the index is not unique.
        """
        if not self.is_unique:
            msg = """Index has duplicates."""
            duplicates = self._format_duplicate_message()
            msg += f"\n{duplicates}"

            raise DuplicateLabelError(msg)

    @final
    def _format_duplicate_message(self) -> DataFrame:
        """
        Construct the DataFrame for a DuplicateLabelError.

        This returns a DataFrame indicating the labels and positions
        of duplicates in an index. This should only be called when it's
        already known that duplicates are present.

        Examples
        --------
        >>> idx = pd.Index(['a', 'b', 'a'])
        >>> idx._format_duplicate_message()
            positions
        label
        a        [0, 2]
        """
        from pandas import Series

        duplicates = self[self.duplicated(keep="first")].unique()
        assert len(duplicates)

        out = Series(np.arange(len(self))).groupby(self).agg(list)[duplicates]
        if self._is_multi:
            # test_format_duplicate_labels_message_multi
            # error: "Type[Index]" has no attribute "from_tuples"  [attr-defined]
            out.index = type(self).from_tuples(out.index)  # type: ignore[attr-defined]

        if self.nlevels == 1:
            out = out.rename_axis("label")
        return out.to_frame(name="positions")

    # --------------------------------------------------------------------
    # Index Internals Methods

    def _shallow_copy(self: _IndexT, values, name: Hashable = no_default) -> _IndexT:
        """
        Create a new Index with the same class as the caller, don't copy the
        data, use the same object attributes with passed in attributes taking
        precedence.

        *this is an internal non-public method*

        Parameters
        ----------
        values : the values to create the new Index, optional
        name : Label, defaults to self.name
        """
        name = self._name if name is no_default else name

        return self._simple_new(values, name=name)

    def _view(self: _IndexT) -> _IndexT:
        """
        fastpath to make a shallow copy, i.e. new object with same data.
        """
        result = self._simple_new(self._values, name=self._name)

        result._cache = self._cache
        return result

    @final
    def _rename(self: _IndexT, name: Hashable) -> _IndexT:
        """
        fastpath for rename if new name is already validated.
        """
        result = self._view()
        result._name = name
        return result

    @final
    def is_(self, other) -> bool:
        """
        More flexible, faster check like ``is`` but that works through views.

        Note: this is *not* the same as ``Index.identical()``, which checks
        that metadata is also the same.

        Parameters
        ----------
        other : object
            Other object to compare against.

        Returns
        -------
        bool
            True if both have same underlying data, False otherwise.

        See Also
        --------
        Index.identical : Works like ``Index.is_`` but also checks metadata.
        """
        if self is other:
            return True
        elif not hasattr(other, "_id"):
            return False
        elif self._id is None or other._id is None:
            return False
        else:
            return self._id is other._id

    @final
    def _reset_identity(self) -> None:
        """
        Initializes or resets ``_id`` attribute with new object.
        """
        self._id = object()

    @final
    def _cleanup(self) -> None:
        self._engine.clear_mapping()

    @cache_readonly
    def _engine(self) -> libindex.IndexEngine:
        # For base class (object dtype) we get ObjectEngine

        if isinstance(self._values, BaseMaskedArray):
            return libindex.NullableEngine(self._values)
        elif (
            isinstance(self._values, ExtensionArray)
            and self._engine_type is libindex.ObjectEngine
        ):
            return libindex.ExtensionEngine(self._values)

        assert self.dtype != "boolean"
        # to avoid a reference cycle, bind `target_values` to a local variable, so
        # `self` is not passed into the lambda.
        target_values = self._get_engine_target()
        return self._engine_type(target_values)

    @final
    @cache_readonly
    def _dir_additions_for_owner(self) -> set[str_t]:
        """
        Add the string-like labels to the owner dataframe/series dir output.

        If this is a MultiIndex, it's first level values are used.
        """
        return {
            c
            for c in self.unique(level=0)[:100]
            if isinstance(c, str) and c.isidentifier()
        }

    # --------------------------------------------------------------------
    # Array-Like Methods

    # ndarray compat
    def __len__(self) -> int:
        """
        Return the length of the Index.
        """
        return len(self._data)

    def __array__(self, dtype=None) -> np.ndarray:
        """
        The array interface, return my values.
        """
        return np.asarray(self._data, dtype=dtype)

    def __array_ufunc__(self, ufunc: np.ufunc, method: str_t, *inputs, **kwargs):
        if any(isinstance(other, (ABCSeries, ABCDataFrame)) for other in inputs):
            return NotImplemented

        result = arraylike.maybe_dispatch_ufunc_to_dunder_op(
            self, ufunc, method, *inputs, **kwargs
        )
        if result is not NotImplemented:
            return result

        new_inputs = [x if x is not self else x._values for x in inputs]
        result = getattr(ufunc, method)(*new_inputs, **kwargs)
        if ufunc.nout == 2:
            # i.e. np.divmod, np.modf, np.frexp
            return tuple(self.__array_wrap__(x) for x in result)

        return self.__array_wrap__(result)

    def __array_wrap__(self, result, context=None):
        """
        Gets called after a ufunc and other functions.
        """
        result = lib.item_from_zerodim(result)
        if is_bool_dtype(result) or lib.is_scalar(result) or np.ndim(result) > 1:
            return result

        return Index(result, name=self.name)

    @cache_readonly
    def dtype(self) -> DtypeObj:
        """
        Return the dtype object of the underlying data.
        """
        return self._data.dtype

    @final
    def ravel(self, order="C"):
        """
        Return an ndarray of the flattened values of the underlying data.

        Returns
        -------
        numpy.ndarray
            Flattened array.

        See Also
        --------
        numpy.ndarray.ravel : Return a flattened array.
        """
        warnings.warn(
            "Index.ravel returning ndarray is deprecated; in a future version "
            "this will return a view on self.",
            FutureWarning,
            stacklevel=2,
        )
        if needs_i8_conversion(self.dtype):
            # Item "ndarray[Any, Any]" of "Union[ExtensionArray, ndarray[Any, Any]]"
            # has no attribute "_ndarray"
            values = self._data._ndarray  # type: ignore[union-attr]
        elif is_interval_dtype(self.dtype):
            values = np.asarray(self._data)
        else:
            values = self._get_engine_target()
        return values.ravel(order=order)

    def view(self, cls=None):

        # we need to see if we are subclassing an
        # index type here
        if cls is not None and not hasattr(cls, "_typ"):
            dtype = cls
            if isinstance(cls, str):
                dtype = pandas_dtype(cls)

            if isinstance(dtype, (np.dtype, ExtensionDtype)) and needs_i8_conversion(
                dtype
            ):
                if dtype.kind == "m" and dtype != "m8[ns]":
                    # e.g. m8[s]
                    return self._data.view(cls)

                arr = self._data.view("i8")
                idx_cls = self._dtype_to_subclass(dtype)
                arr_cls = idx_cls._data_cls
                arr = arr_cls(self._data.view("i8"), dtype=dtype)
                return idx_cls._simple_new(arr, name=self.name)

            result = self._data.view(cls)
        else:
            result = self._view()
        if isinstance(result, Index):
            result._id = self._id
        return result

    def astype(self, dtype, copy=True):
        """
        Create an Index with values cast to dtypes.

        The class of a new Index is determined by dtype. When conversion is
        impossible, a TypeError exception is raised.

        Parameters
        ----------
        dtype : numpy dtype or pandas type
            Note that any signed integer `dtype` is treated as ``'int64'``,
            and any unsigned integer `dtype` is treated as ``'uint64'``,
            regardless of the size.
        copy : bool, default True
            By default, astype always returns a newly allocated object.
            If copy is set to False and internal requirements on dtype are
            satisfied, the original data is used to create a new Index
            or the original Index is returned.

        Returns
        -------
        Index
            Index with values cast to specified dtype.
        """
        if dtype is not None:
            dtype = pandas_dtype(dtype)

        if is_dtype_equal(self.dtype, dtype):
            return self.copy() if copy else self

        elif isinstance(dtype, ExtensionDtype):
            cls = dtype.construct_array_type()
            new_values = cls._from_sequence(self, dtype=dtype, copy=False)
            return Index(new_values, dtype=dtype, copy=copy, name=self.name)

        try:
            casted = self._values.astype(dtype, copy=copy)
        except (TypeError, ValueError) as err:
            raise TypeError(
                f"Cannot cast {type(self).__name__} to dtype {dtype}"
            ) from err
        return Index(casted, name=self.name, dtype=dtype)

    _index_shared_docs[
        "take"
    ] = """
        Return a new %(klass)s of the values selected by the indices.

        For internal compatibility with numpy arrays.

        Parameters
        ----------
        indices : array-like
            Indices to be taken.
        axis : int, optional
            The axis over which to select values, always 0.
        allow_fill : bool, default True
        fill_value : scalar, default None
            If allow_fill=True and fill_value is not None, indices specified by
            -1 are regarded as NA. If Index doesn't hold NA, raise ValueError.

        Returns
        -------
        Index
            An index formed of elements at the given indices. Will be the same
            type as self, except for RangeIndex.

        See Also
        --------
        numpy.ndarray.take: Return an array formed from the
            elements of a at the given indices.
        """

    @Appender(_index_shared_docs["take"] % _index_doc_kwargs)
    def take(
        self, indices, axis: int = 0, allow_fill: bool = True, fill_value=None, **kwargs
    ):
        if kwargs:
            nv.validate_take((), kwargs)
        indices = ensure_platform_int(indices)
        allow_fill = self._maybe_disallow_fill(allow_fill, fill_value, indices)

        # Note: we discard fill_value and use self._na_value, only relevant
        #  in the case where allow_fill is True and fill_value is not None
        values = self._values
        if isinstance(values, np.ndarray):
            taken = algos.take(
                values, indices, allow_fill=allow_fill, fill_value=self._na_value
            )
        else:
            taken = values.take(
                indices, allow_fill=allow_fill, fill_value=self._na_value
            )
        # _constructor so RangeIndex->Int64Index
        return self._constructor._simple_new(taken, name=self.name)

    @final
    def _maybe_disallow_fill(self, allow_fill: bool, fill_value, indices) -> bool:
        """
        We only use pandas-style take when allow_fill is True _and_
        fill_value is not None.
        """
        if allow_fill and fill_value is not None:
            # only fill if we are passing a non-None fill_value
            if self._can_hold_na:
                if (indices < -1).any():
                    raise ValueError(
                        "When allow_fill=True and fill_value is not None, "
                        "all indices must be >= -1"
                    )
            else:
                cls_name = type(self).__name__
                raise ValueError(
                    f"Unable to fill values because {cls_name} cannot contain NA"
                )
        else:
            allow_fill = False
        return allow_fill

    _index_shared_docs[
        "repeat"
    ] = """
        Repeat elements of a %(klass)s.

        Returns a new %(klass)s where each element of the current %(klass)s
        is repeated consecutively a given number of times.

        Parameters
        ----------
        repeats : int or array of ints
            The number of repetitions for each element. This should be a
            non-negative integer. Repeating 0 times will return an empty
            %(klass)s.
        axis : None
            Must be ``None``. Has no effect but is accepted for compatibility
            with numpy.

        Returns
        -------
        repeated_index : %(klass)s
            Newly created %(klass)s with repeated elements.

        See Also
        --------
        Series.repeat : Equivalent function for Series.
        numpy.repeat : Similar method for :class:`numpy.ndarray`.

        Examples
        --------
        >>> idx = pd.Index(['a', 'b', 'c'])
        >>> idx
        Index(['a', 'b', 'c'], dtype='object')
        >>> idx.repeat(2)
        Index(['a', 'a', 'b', 'b', 'c', 'c'], dtype='object')
        >>> idx.repeat([1, 2, 3])
        Index(['a', 'b', 'b', 'c', 'c', 'c'], dtype='object')
        """

    @Appender(_index_shared_docs["repeat"] % _index_doc_kwargs)
    def repeat(self, repeats, axis=None):
        repeats = ensure_platform_int(repeats)
        nv.validate_repeat((), {"axis": axis})
        res_values = self._values.repeat(repeats)

        # _constructor so RangeIndex->Int64Index
        return self._constructor._simple_new(res_values, name=self.name)

    # --------------------------------------------------------------------
    # Copying Methods

    def copy(
        self: _IndexT,
        name: Hashable | None = None,
        deep: bool = False,
        dtype: Dtype | None = None,
        names: Sequence[Hashable] | None = None,
    ) -> _IndexT:
        """
        Make a copy of this object.

        Name and dtype sets those attributes on the new object.

        Parameters
        ----------
        name : Label, optional
            Set name for new object.
        deep : bool, default False
        dtype : numpy dtype or pandas type, optional
            Set dtype for new object.

            .. deprecated:: 1.2.0
                use ``astype`` method instead.
        names : list-like, optional
            Kept for compatibility with MultiIndex. Should not be used.

        Returns
        -------
        Index
            Index refer to new object which is a copy of this object.

        Notes
        -----
        In most cases, there should be no functional difference from using
        ``deep``, but if ``deep`` is passed it will attempt to deepcopy.
        """
        name = self._validate_names(name=name, names=names, deep=deep)[0]
        if deep:
            new_data = self._data.copy()
            new_index = type(self)._simple_new(new_data, name=name)
        else:
            new_index = self._rename(name=name)

        if dtype:
            warnings.warn(
                "parameter dtype is deprecated and will be removed in a future "
                "version. Use the astype method instead.",
                FutureWarning,
                stacklevel=2,
            )
            new_index = new_index.astype(dtype)
        return new_index

    @final
    def __copy__(self: _IndexT, **kwargs) -> _IndexT:
        return self.copy(**kwargs)

    @final
    def __deepcopy__(self: _IndexT, memo=None) -> _IndexT:
        """
        Parameters
        ----------
        memo, default None
            Standard signature. Unused
        """
        return self.copy(deep=True)

    # --------------------------------------------------------------------
    # Rendering Methods

    @final
    def __repr__(self) -> str_t:
        """
        Return a string representation for this object.
        """
        klass_name = type(self).__name__
        data = self._format_data()
        attrs = self._format_attrs()
        space = self._format_space()
        attrs_str = [f"{k}={v}" for k, v in attrs]
        prepr = f",{space}".join(attrs_str)

        # no data provided, just attributes
        if data is None:
            data = ""

        return f"{klass_name}({data}{prepr})"

    def _format_space(self) -> str_t:

        # using space here controls if the attributes
        # are line separated or not (the default)

        # max_seq_items = get_option('display.max_seq_items')
        # if len(self) > max_seq_items:
        #    space = "\n%s" % (' ' * (len(klass) + 1))
        return " "

    @property
    def _formatter_func(self):
        """
        Return the formatter function.
        """
        return default_pprint

    def _format_data(self, name=None) -> str_t:
        """
        Return the formatted data as a unicode string.
        """
        # do we want to justify (only do so for non-objects)
        is_justify = True

        if self.inferred_type == "string":
            is_justify = False
        elif self.inferred_type == "categorical":
            self = cast("CategoricalIndex", self)
            if is_object_dtype(self.categories):
                is_justify = False

        return format_object_summary(
            self,
            self._formatter_func,
            is_justify=is_justify,
            name=name,
            line_break_each_value=self._is_multi,
        )

    def _format_attrs(self) -> list[tuple[str_t, str_t | int]]:
        """
        Return a list of tuples of the (attr,formatted_value).
        """
        attrs: list[tuple[str_t, str_t | int]] = []

        if not self._is_multi:
            attrs.append(("dtype", f"'{self.dtype}'"))

        if self.name is not None:
            attrs.append(("name", default_pprint(self.name)))
        elif self._is_multi and any(x is not None for x in self.names):
            attrs.append(("names", default_pprint(self.names)))

        max_seq_items = get_option("display.max_seq_items") or len(self)
        if len(self) > max_seq_items:
            attrs.append(("length", len(self)))
        return attrs

    @final
    def _mpl_repr(self) -> np.ndarray:
        # how to represent ourselves to matplotlib
        if isinstance(self.dtype, np.dtype) and self.dtype.kind != "M":
            return cast(np.ndarray, self.values)
        return self.astype(object, copy=False)._values

    def format(
        self,
        name: bool = False,
        formatter: Callable | None = None,
        na_rep: str_t = "NaN",
    ) -> list[str_t]:
        """
        Render a string representation of the Index.
        """
        header = []
        if name:
            header.append(
                pprint_thing(self.name, escape_chars=("\t", "\r", "\n"))
                if self.name is not None
                else ""
            )

        if formatter is not None:
            return header + list(self.map(formatter))

        return self._format_with_header(header, na_rep=na_rep)

    def _format_with_header(
        self, header: list[str_t], na_rep: str_t = "NaN"
    ) -> list[str_t]:
        from pandas.io.formats.format import format_array

        values = self._values

        if is_object_dtype(values.dtype):
            values = cast(np.ndarray, values)
            values = lib.maybe_convert_objects(values, safe=True)

            result = [pprint_thing(x, escape_chars=("\t", "\r", "\n")) for x in values]

            # could have nans
            mask = isna(values)
            if mask.any():
                result_arr = np.array(result)
                result_arr[mask] = na_rep
                result = result_arr.tolist()
        else:
            result = trim_front(format_array(values, None, justify="left"))
        return header + result

    @final
    def to_native_types(self, slicer=None, **kwargs) -> np.ndarray:
        """
        Format specified values of `self` and return them.

        .. deprecated:: 1.2.0

        Parameters
        ----------
        slicer : int, array-like
            An indexer into `self` that specifies which values
            are used in the formatting process.
        kwargs : dict
            Options for specifying how the values should be formatted.
            These options include the following:

            1) na_rep : str
                The value that serves as a placeholder for NULL values
            2) quoting : bool or None
                Whether or not there are quoted values in `self`
            3) date_format : str
                The format used to represent date-like values.

        Returns
        -------
        numpy.ndarray
            Formatted values.
        """
        warnings.warn(
            "The 'to_native_types' method is deprecated and will be removed in "
            "a future version. Use 'astype(str)' instead.",
            FutureWarning,
            stacklevel=2,
        )
        values = self
        if slicer is not None:
            values = values[slicer]
        return values._format_native_types(**kwargs)

    def _format_native_types(self, na_rep="", quoting=None, **kwargs):
        """
        Actually format specific types of the index.
        """
        mask = isna(self)
        if not self.is_object() and not quoting:
            values = np.asarray(self).astype(str)
        else:
            values = np.array(self, dtype=object, copy=True)

        values[mask] = na_rep
        return values

    def _summary(self, name=None) -> str_t:
        """
        Return a summarized representation.

        Parameters
        ----------
        name : str
            name to use in the summary representation

        Returns
        -------
        String with a summarized representation of the index
        """
        if len(self) > 0:
            head = self[0]
            if hasattr(head, "format") and not isinstance(head, str):
                head = head.format()
            tail = self[-1]
            if hasattr(tail, "format") and not isinstance(tail, str):
                tail = tail.format()
            index_summary = f", {head} to {tail}"
        else:
            index_summary = ""

        if name is None:
            name = type(self).__name__
        return f"{name}: {len(self)} entries{index_summary}"

    # --------------------------------------------------------------------
    # Conversion Methods

    def to_flat_index(self):
        """
        Identity method.

        This is implemented for compatibility with subclass implementations
        when chaining.

        Returns
        -------
        pd.Index
            Caller.

        See Also
        --------
        MultiIndex.to_flat_index : Subclass implementation.
        """
        return self

    def to_series(self, index=None, name: Hashable = None) -> Series:
        """
        Create a Series with both index and values equal to the index keys.

        Useful with map for returning an indexer based on an index.

        Parameters
        ----------
        index : Index, optional
            Index of resulting Series. If None, defaults to original index.
        name : str, optional
            Name of resulting Series. If None, defaults to name of original
            index.

        Returns
        -------
        Series
            The dtype will be based on the type of the Index values.

        See Also
        --------
        Index.to_frame : Convert an Index to a DataFrame.
        Series.to_frame : Convert Series to DataFrame.

        Examples
        --------
        >>> idx = pd.Index(['Ant', 'Bear', 'Cow'], name='animal')

        By default, the original Index and original name is reused.

        >>> idx.to_series()
        animal
        Ant      Ant
        Bear    Bear
        Cow      Cow
        Name: animal, dtype: object

        To enforce a new Index, specify new labels to ``index``:

        >>> idx.to_series(index=[0, 1, 2])
        0     Ant
        1    Bear
        2     Cow
        Name: animal, dtype: object

        To override the name of the resulting column, specify `name`:

        >>> idx.to_series(name='zoo')
        animal
        Ant      Ant
        Bear    Bear
        Cow      Cow
        Name: zoo, dtype: object
        """
        from pandas import Series

        if index is None:
            index = self._view()
        if name is None:
            name = self.name

        return Series(self._values.copy(), index=index, name=name)

    def to_frame(self, index: bool = True, name: Hashable = None) -> DataFrame:
        """
        Create a DataFrame with a column containing the Index.

        Parameters
        ----------
        index : bool, default True
            Set the index of the returned DataFrame as the original Index.

        name : object, default None
            The passed name should substitute for the index name (if it has
            one).

        Returns
        -------
        DataFrame
            DataFrame containing the original Index data.

        See Also
        --------
        Index.to_series : Convert an Index to a Series.
        Series.to_frame : Convert Series to DataFrame.

        Examples
        --------
        >>> idx = pd.Index(['Ant', 'Bear', 'Cow'], name='animal')
        >>> idx.to_frame()
               animal
        animal
        Ant       Ant
        Bear     Bear
        Cow       Cow

        By default, the original Index is reused. To enforce a new Index:

        >>> idx.to_frame(index=False)
            animal
        0   Ant
        1  Bear
        2   Cow

        To override the name of the resulting column, specify `name`:

        >>> idx.to_frame(index=False, name='zoo')
            zoo
        0   Ant
        1  Bear
        2   Cow
        """
        from pandas import DataFrame

        if name is None:
            name = self.name or 0
        result = DataFrame({name: self._values.copy()})

        if index:
            result.index = self
        return result

    # --------------------------------------------------------------------
    # Name-Centric Methods

    @property
    def name(self):
        """
        Return Index or MultiIndex name.
        """
        return self._name

    @name.setter
    def name(self, value: Hashable):
        if self._no_setting_name:
            # Used in MultiIndex.levels to avoid silently ignoring name updates.
            raise RuntimeError(
                "Cannot set name on a level of a MultiIndex. Use "
                "'MultiIndex.set_names' instead."
            )
        maybe_extract_name(value, None, type(self))
        self._name = value

    @final
    def _validate_names(
        self, name=None, names=None, deep: bool = False
    ) -> list[Hashable]:
        """
        Handles the quirks of having a singular 'name' parameter for general
        Index and plural 'names' parameter for MultiIndex.
        """
        from copy import deepcopy

        if names is not None and name is not None:
            raise TypeError("Can only provide one of `names` and `name`")
        elif names is None and name is None:
            new_names = deepcopy(self.names) if deep else self.names
        elif names is not None:
            if not is_list_like(names):
                raise TypeError("Must pass list-like as `names`.")
            new_names = names
        elif not is_list_like(name):
            new_names = [name]
        else:
            new_names = name

        if len(new_names) != len(self.names):
            raise ValueError(
                f"Length of new names must be {len(self.names)}, got {len(new_names)}"
            )

        # All items in 'new_names' need to be hashable
        validate_all_hashable(*new_names, error_name=f"{type(self).__name__}.name")

        return new_names

    def _get_names(self) -> FrozenList:
        return FrozenList((self.name,))

    def _set_names(self, values, *, level=None) -> None:
        """
        Set new names on index. Each name has to be a hashable type.

        Parameters
        ----------
        values : str or sequence
            name(s) to set
        level : int, level name, or sequence of int/level names (default None)
            If the index is a MultiIndex (hierarchical), level(s) to set (None
            for all levels).  Otherwise level must be None

        Raises
        ------
        TypeError if each name is not hashable.
        """
        if not is_list_like(values):
            raise ValueError("Names must be a list-like")
        if len(values) != 1:
            raise ValueError(f"Length of new names must be 1, got {len(values)}")

        # GH 20527
        # All items in 'name' need to be hashable:
        validate_all_hashable(*values, error_name=f"{type(self).__name__}.name")

        self._name = values[0]

    names = property(fset=_set_names, fget=_get_names)

    @deprecate_nonkeyword_arguments(version=None, allowed_args=["self", "names"])
    def set_names(self, names, level=None, inplace: bool = False):
        """
        Set Index or MultiIndex name.

        Able to set new names partially and by level.

        Parameters
        ----------

        names : label or list of label or dict-like for MultiIndex
            Name(s) to set.

            .. versionchanged:: 1.3.0

        level : int, label or list of int or label, optional
            If the index is a MultiIndex and names is not dict-like, level(s) to set
            (None for all levels). Otherwise level must be None.

            .. versionchanged:: 1.3.0

        inplace : bool, default False
            Modifies the object directly, instead of creating a new Index or
            MultiIndex.

        Returns
        -------
        Index or None
            The same type as the caller or None if ``inplace=True``.

        See Also
        --------
        Index.rename : Able to set new names without level.

        Examples
        --------
        >>> idx = pd.Index([1, 2, 3, 4])
        >>> idx
        Int64Index([1, 2, 3, 4], dtype='int64')
        >>> idx.set_names('quarter')
        Int64Index([1, 2, 3, 4], dtype='int64', name='quarter')

        >>> idx = pd.MultiIndex.from_product([['python', 'cobra'],
        ...                                   [2018, 2019]])
        >>> idx
        MultiIndex([('python', 2018),
                    ('python', 2019),
                    ( 'cobra', 2018),
                    ( 'cobra', 2019)],
                   )
        >>> idx.set_names(['kind', 'year'], inplace=True)
        >>> idx
        MultiIndex([('python', 2018),
                    ('python', 2019),
                    ( 'cobra', 2018),
                    ( 'cobra', 2019)],
                   names=['kind', 'year'])
        >>> idx.set_names('species', level=0)
        MultiIndex([('python', 2018),
                    ('python', 2019),
                    ( 'cobra', 2018),
                    ( 'cobra', 2019)],
                   names=['species', 'year'])

        When renaming levels with a dict, levels can not be passed.

        >>> idx.set_names({'kind': 'snake'})
        MultiIndex([('python', 2018),
                    ('python', 2019),
                    ( 'cobra', 2018),
                    ( 'cobra', 2019)],
                   names=['snake', 'year'])
        """
        if level is not None and not isinstance(self, ABCMultiIndex):
            raise ValueError("Level must be None for non-MultiIndex")

        elif level is not None and not is_list_like(level) and is_list_like(names):
            raise TypeError("Names must be a string when a single level is provided.")

        elif not is_list_like(names) and level is None and self.nlevels > 1:
            raise TypeError("Must pass list-like as `names`.")

        elif is_dict_like(names) and not isinstance(self, ABCMultiIndex):
            raise TypeError("Can only pass dict-like as `names` for MultiIndex.")

        elif is_dict_like(names) and level is not None:
            raise TypeError("Can not pass level for dictlike `names`.")

        if isinstance(self, ABCMultiIndex) and is_dict_like(names) and level is None:
            # Transform dict to list of new names and corresponding levels
            level, names_adjusted = [], []
            for i, name in enumerate(self.names):
                if name in names.keys():
                    level.append(i)
                    names_adjusted.append(names[name])
            names = names_adjusted

        if not is_list_like(names):
            names = [names]
        if level is not None and not is_list_like(level):
            level = [level]

        if inplace:
            idx = self
        else:
            idx = self._view()

        idx._set_names(names, level=level)
        if not inplace:
            return idx

    def rename(self, name, inplace=False):
        """
        Alter Index or MultiIndex name.

        Able to set new names without level. Defaults to returning new index.
        Length of names must match number of levels in MultiIndex.

        Parameters
        ----------
        name : label or list of labels
            Name(s) to set.
        inplace : bool, default False
            Modifies the object directly, instead of creating a new Index or
            MultiIndex.

        Returns
        -------
        Index or None
            The same type as the caller or None if ``inplace=True``.

        See Also
        --------
        Index.set_names : Able to set new names partially and by level.

        Examples
        --------
        >>> idx = pd.Index(['A', 'C', 'A', 'B'], name='score')
        >>> idx.rename('grade')
        Index(['A', 'C', 'A', 'B'], dtype='object', name='grade')

        >>> idx = pd.MultiIndex.from_product([['python', 'cobra'],
        ...                                   [2018, 2019]],
        ...                                   names=['kind', 'year'])
        >>> idx
        MultiIndex([('python', 2018),
                    ('python', 2019),
                    ( 'cobra', 2018),
                    ( 'cobra', 2019)],
                   names=['kind', 'year'])
        >>> idx.rename(['species', 'year'])
        MultiIndex([('python', 2018),
                    ('python', 2019),
                    ( 'cobra', 2018),
                    ( 'cobra', 2019)],
                   names=['species', 'year'])
        >>> idx.rename('species')
        Traceback (most recent call last):
        TypeError: Must pass list-like as `names`.
        """
        return self.set_names([name], inplace=inplace)

    # --------------------------------------------------------------------
    # Level-Centric Methods

    @property
    def nlevels(self) -> int:
        """
        Number of levels.
        """
        return 1

    def _sort_levels_monotonic(self: _IndexT) -> _IndexT:
        """
        Compat with MultiIndex.
        """
        return self

    @final
    def _validate_index_level(self, level) -> None:
        """
        Validate index level.

        For single-level Index getting level number is a no-op, but some
        verification must be done like in MultiIndex.

        """
        if isinstance(level, int):
            if level < 0 and level != -1:
                raise IndexError(
                    "Too many levels: Index has only 1 level, "
                    f"{level} is not a valid level number"
                )
            elif level > 0:
                raise IndexError(
                    f"Too many levels: Index has only 1 level, not {level + 1}"
                )
        elif level != self.name:
            raise KeyError(
                f"Requested level ({level}) does not match index name ({self.name})"
            )

    def _get_level_number(self, level) -> int:
        self._validate_index_level(level)
        return 0

    def sortlevel(self, level=None, ascending=True, sort_remaining=None):
        """
        For internal compatibility with the Index API.

        Sort the Index. This is for compat with MultiIndex

        Parameters
        ----------
        ascending : bool, default True
            False to sort in descending order

        level, sort_remaining are compat parameters

        Returns
        -------
        Index
        """
        if not isinstance(ascending, (list, bool)):
            raise TypeError(
                "ascending must be a single bool value or"
                "a list of bool values of length 1"
            )

        if isinstance(ascending, list):
            if len(ascending) != 1:
                raise TypeError("ascending must be a list of bool values of length 1")
            ascending = ascending[0]

        if not isinstance(ascending, bool):
            raise TypeError("ascending must be a bool value")

        return self.sort_values(return_indexer=True, ascending=ascending)

    def _get_level_values(self, level) -> Index:
        """
        Return an Index of values for requested level.

        This is primarily useful to get an individual level of values from a
        MultiIndex, but is provided on Index as well for compatibility.

        Parameters
        ----------
        level : int or str
            It is either the integer position or the name of the level.

        Returns
        -------
        Index
            Calling object, as there is only one level in the Index.

        See Also
        --------
        MultiIndex.get_level_values : Get values for a level of a MultiIndex.

        Notes
        -----
        For Index, level should be 0, since there are no multiple levels.

        Examples
        --------
        >>> idx = pd.Index(list('abc'))
        >>> idx
        Index(['a', 'b', 'c'], dtype='object')

        Get level values by supplying `level` as integer:

        >>> idx.get_level_values(0)
        Index(['a', 'b', 'c'], dtype='object')
        """
        self._validate_index_level(level)
        return self

    get_level_values = _get_level_values

    @final
    def droplevel(self, level=0):
        """
        Return index with requested level(s) removed.

        If resulting index has only 1 level left, the result will be
        of Index type, not MultiIndex.

        Parameters
        ----------
        level : int, str, or list-like, default 0
            If a string is given, must be the name of a level
            If list-like, elements must be names or indexes of levels.

        Returns
        -------
        Index or MultiIndex

        Examples
        --------
        >>> mi = pd.MultiIndex.from_arrays(
        ... [[1, 2], [3, 4], [5, 6]], names=['x', 'y', 'z'])
        >>> mi
        MultiIndex([(1, 3, 5),
                    (2, 4, 6)],
                   names=['x', 'y', 'z'])

        >>> mi.droplevel()
        MultiIndex([(3, 5),
                    (4, 6)],
                   names=['y', 'z'])

        >>> mi.droplevel(2)
        MultiIndex([(1, 3),
                    (2, 4)],
                   names=['x', 'y'])

        >>> mi.droplevel('z')
        MultiIndex([(1, 3),
                    (2, 4)],
                   names=['x', 'y'])

        >>> mi.droplevel(['x', 'y'])
        Int64Index([5, 6], dtype='int64', name='z')
        """
        if not isinstance(level, (tuple, list)):
            level = [level]

        levnums = sorted(self._get_level_number(lev) for lev in level)[::-1]

        return self._drop_level_numbers(levnums)

    @final
    def _drop_level_numbers(self, levnums: list[int]):
        """
        Drop MultiIndex levels by level _number_, not name.
        """

        if not levnums and not isinstance(self, ABCMultiIndex):
            return self
        if len(levnums) >= self.nlevels:
            raise ValueError(
                f"Cannot remove {len(levnums)} levels from an index with "
                f"{self.nlevels} levels: at least one level must be left."
            )
        # The two checks above guarantee that here self is a MultiIndex
        self = cast("MultiIndex", self)

        new_levels = list(self.levels)
        new_codes = list(self.codes)
        new_names = list(self.names)

        for i in levnums:
            new_levels.pop(i)
            new_codes.pop(i)
            new_names.pop(i)

        if len(new_levels) == 1:
            lev = new_levels[0]

            if len(lev) == 0:
                # If lev is empty, lev.take will fail GH#42055
                res_values = algos.take(lev._values, new_codes[0], allow_fill=True)
                result = type(lev)._simple_new(res_values, name=new_names[0])
            else:
                # set nan if needed
                mask = new_codes[0] == -1
                result = new_levels[0].take(new_codes[0])
                if mask.any():
                    result = result.putmask(mask, np.nan)

                result._name = new_names[0]

            return result
        else:
            from pandas.core.indexes.multi import MultiIndex

            return MultiIndex(
                levels=new_levels,
                codes=new_codes,
                names=new_names,
                verify_integrity=False,
            )

    def _get_grouper_for_level(self, mapper, *, level=None):
        """
        Get index grouper corresponding to an index level

        Parameters
        ----------
        mapper: Group mapping function or None
            Function mapping index values to groups
        level : int or None
            Index level, positional

        Returns
        -------
        grouper : Index
            Index of values to group on.
        labels : ndarray of int or None
            Array of locations in level_index.
        uniques : Index or None
            Index of unique values for level.
        """
        assert level is None or level == 0
        if mapper is None:
            grouper = self
        else:
            grouper = self.map(mapper)

        return grouper, None, None

    # --------------------------------------------------------------------
    # Introspection Methods

    @final
    @property
    def is_monotonic(self) -> bool:
        """
        Alias for is_monotonic_increasing.
        """
        return self.is_monotonic_increasing

    @property
    def is_monotonic_increasing(self) -> bool:
        """
        Return if the index is monotonic increasing (only equal or
        increasing) values.

        Examples
        --------
        >>> Index([1, 2, 3]).is_monotonic_increasing
        True
        >>> Index([1, 2, 2]).is_monotonic_increasing
        True
        >>> Index([1, 3, 2]).is_monotonic_increasing
        False
        """
        return self._engine.is_monotonic_increasing

    @property
    def is_monotonic_decreasing(self) -> bool:
        """
        Return if the index is monotonic decreasing (only equal or
        decreasing) values.

        Examples
        --------
        >>> Index([3, 2, 1]).is_monotonic_decreasing
        True
        >>> Index([3, 2, 2]).is_monotonic_decreasing
        True
        >>> Index([3, 1, 2]).is_monotonic_decreasing
        False
        """
        return self._engine.is_monotonic_decreasing

    @final
    @property
    def _is_strictly_monotonic_increasing(self) -> bool:
        """
        Return if the index is strictly monotonic increasing
        (only increasing) values.

        Examples
        --------
        >>> Index([1, 2, 3])._is_strictly_monotonic_increasing
        True
        >>> Index([1, 2, 2])._is_strictly_monotonic_increasing
        False
        >>> Index([1, 3, 2])._is_strictly_monotonic_increasing
        False
        """
        return self.is_unique and self.is_monotonic_increasing

    @final
    @property
    def _is_strictly_monotonic_decreasing(self) -> bool:
        """
        Return if the index is strictly monotonic decreasing
        (only decreasing) values.

        Examples
        --------
        >>> Index([3, 2, 1])._is_strictly_monotonic_decreasing
        True
        >>> Index([3, 2, 2])._is_strictly_monotonic_decreasing
        False
        >>> Index([3, 1, 2])._is_strictly_monotonic_decreasing
        False
        """
        return self.is_unique and self.is_monotonic_decreasing

    @cache_readonly
    def is_unique(self) -> bool:
        """
        Return if the index has unique values.
        """
        return self._engine.is_unique

    @final
    @property
    def has_duplicates(self) -> bool:
        """
        Check if the Index has duplicate values.

        Returns
        -------
        bool
            Whether or not the Index has duplicate values.

        Examples
        --------
        >>> idx = pd.Index([1, 5, 7, 7])
        >>> idx.has_duplicates
        True

        >>> idx = pd.Index([1, 5, 7])
        >>> idx.has_duplicates
        False

        >>> idx = pd.Index(["Watermelon", "Orange", "Apple",
        ...                 "Watermelon"]).astype("category")
        >>> idx.has_duplicates
        True

        >>> idx = pd.Index(["Orange", "Apple",
        ...                 "Watermelon"]).astype("category")
        >>> idx.has_duplicates
        False
        """
        return not self.is_unique

    @final
    def is_boolean(self) -> bool:
        """
        Check if the Index only consists of booleans.

        Returns
        -------
        bool
            Whether or not the Index only consists of booleans.

        See Also
        --------
        is_integer : Check if the Index only consists of integers.
        is_floating : Check if the Index is a floating type.
        is_numeric : Check if the Index only consists of numeric data.
        is_object : Check if the Index is of the object dtype.
        is_categorical : Check if the Index holds categorical data.
        is_interval : Check if the Index holds Interval objects.
        is_mixed : Check if the Index holds data with mixed data types.

        Examples
        --------
        >>> idx = pd.Index([True, False, True])
        >>> idx.is_boolean()
        True

        >>> idx = pd.Index(["True", "False", "True"])
        >>> idx.is_boolean()
        False

        >>> idx = pd.Index([True, False, "True"])
        >>> idx.is_boolean()
        False
        """
        return self.inferred_type in ["boolean"]

    @final
    def is_integer(self) -> bool:
        """
        Check if the Index only consists of integers.

        Returns
        -------
        bool
            Whether or not the Index only consists of integers.

        See Also
        --------
        is_boolean : Check if the Index only consists of booleans.
        is_floating : Check if the Index is a floating type.
        is_numeric : Check if the Index only consists of numeric data.
        is_object : Check if the Index is of the object dtype.
        is_categorical : Check if the Index holds categorical data.
        is_interval : Check if the Index holds Interval objects.
        is_mixed : Check if the Index holds data with mixed data types.

        Examples
        --------
        >>> idx = pd.Index([1, 2, 3, 4])
        >>> idx.is_integer()
        True

        >>> idx = pd.Index([1.0, 2.0, 3.0, 4.0])
        >>> idx.is_integer()
        False

        >>> idx = pd.Index(["Apple", "Mango", "Watermelon"])
        >>> idx.is_integer()
        False
        """
        return self.inferred_type in ["integer"]

    @final
    def is_floating(self) -> bool:
        """
        Check if the Index is a floating type.

        The Index may consist of only floats, NaNs, or a mix of floats,
        integers, or NaNs.

        Returns
        -------
        bool
            Whether or not the Index only consists of only consists of floats, NaNs, or
            a mix of floats, integers, or NaNs.

        See Also
        --------
        is_boolean : Check if the Index only consists of booleans.
        is_integer : Check if the Index only consists of integers.
        is_numeric : Check if the Index only consists of numeric data.
        is_object : Check if the Index is of the object dtype.
        is_categorical : Check if the Index holds categorical data.
        is_interval : Check if the Index holds Interval objects.
        is_mixed : Check if the Index holds data with mixed data types.

        Examples
        --------
        >>> idx = pd.Index([1.0, 2.0, 3.0, 4.0])
        >>> idx.is_floating()
        True

        >>> idx = pd.Index([1.0, 2.0, np.nan, 4.0])
        >>> idx.is_floating()
        True

        >>> idx = pd.Index([1, 2, 3, 4, np.nan])
        >>> idx.is_floating()
        True

        >>> idx = pd.Index([1, 2, 3, 4])
        >>> idx.is_floating()
        False
        """
        return self.inferred_type in ["floating", "mixed-integer-float", "integer-na"]

    @final
    def is_numeric(self) -> bool:
        """
        Check if the Index only consists of numeric data.

        Returns
        -------
        bool
            Whether or not the Index only consists of numeric data.

        See Also
        --------
        is_boolean : Check if the Index only consists of booleans.
        is_integer : Check if the Index only consists of integers.
        is_floating : Check if the Index is a floating type.
        is_object : Check if the Index is of the object dtype.
        is_categorical : Check if the Index holds categorical data.
        is_interval : Check if the Index holds Interval objects.
        is_mixed : Check if the Index holds data with mixed data types.

        Examples
        --------
        >>> idx = pd.Index([1.0, 2.0, 3.0, 4.0])
        >>> idx.is_numeric()
        True

        >>> idx = pd.Index([1, 2, 3, 4.0])
        >>> idx.is_numeric()
        True

        >>> idx = pd.Index([1, 2, 3, 4])
        >>> idx.is_numeric()
        True

        >>> idx = pd.Index([1, 2, 3, 4.0, np.nan])
        >>> idx.is_numeric()
        True

        >>> idx = pd.Index([1, 2, 3, 4.0, np.nan, "Apple"])
        >>> idx.is_numeric()
        False
        """
        return self.inferred_type in ["integer", "floating"]

    @final
    def is_object(self) -> bool:
        """
        Check if the Index is of the object dtype.

        Returns
        -------
        bool
            Whether or not the Index is of the object dtype.

        See Also
        --------
        is_boolean : Check if the Index only consists of booleans.
        is_integer : Check if the Index only consists of integers.
        is_floating : Check if the Index is a floating type.
        is_numeric : Check if the Index only consists of numeric data.
        is_categorical : Check if the Index holds categorical data.
        is_interval : Check if the Index holds Interval objects.
        is_mixed : Check if the Index holds data with mixed data types.

        Examples
        --------
        >>> idx = pd.Index(["Apple", "Mango", "Watermelon"])
        >>> idx.is_object()
        True

        >>> idx = pd.Index(["Apple", "Mango", 2.0])
        >>> idx.is_object()
        True

        >>> idx = pd.Index(["Watermelon", "Orange", "Apple",
        ...                 "Watermelon"]).astype("category")
        >>> idx.is_object()
        False

        >>> idx = pd.Index([1.0, 2.0, 3.0, 4.0])
        >>> idx.is_object()
        False
        """
        return is_object_dtype(self.dtype)

    @final
    def is_categorical(self) -> bool:
        """
        Check if the Index holds categorical data.

        Returns
        -------
        bool
            True if the Index is categorical.

        See Also
        --------
        CategoricalIndex : Index for categorical data.
        is_boolean : Check if the Index only consists of booleans.
        is_integer : Check if the Index only consists of integers.
        is_floating : Check if the Index is a floating type.
        is_numeric : Check if the Index only consists of numeric data.
        is_object : Check if the Index is of the object dtype.
        is_interval : Check if the Index holds Interval objects.
        is_mixed : Check if the Index holds data with mixed data types.

        Examples
        --------
        >>> idx = pd.Index(["Watermelon", "Orange", "Apple",
        ...                 "Watermelon"]).astype("category")
        >>> idx.is_categorical()
        True

        >>> idx = pd.Index([1, 3, 5, 7])
        >>> idx.is_categorical()
        False

        >>> s = pd.Series(["Peter", "Victor", "Elisabeth", "Mar"])
        >>> s
        0        Peter
        1       Victor
        2    Elisabeth
        3          Mar
        dtype: object
        >>> s.index.is_categorical()
        False
        """
        return self.inferred_type in ["categorical"]

    @final
    def is_interval(self) -> bool:
        """
        Check if the Index holds Interval objects.

        Returns
        -------
        bool
            Whether or not the Index holds Interval objects.

        See Also
        --------
        IntervalIndex : Index for Interval objects.
        is_boolean : Check if the Index only consists of booleans.
        is_integer : Check if the Index only consists of integers.
        is_floating : Check if the Index is a floating type.
        is_numeric : Check if the Index only consists of numeric data.
        is_object : Check if the Index is of the object dtype.
        is_categorical : Check if the Index holds categorical data.
        is_mixed : Check if the Index holds data with mixed data types.

        Examples
        --------
        >>> idx = pd.Index([pd.Interval(left=0, right=5),
        ...                 pd.Interval(left=5, right=10)])
        >>> idx.is_interval()
        True

        >>> idx = pd.Index([1, 3, 5, 7])
        >>> idx.is_interval()
        False
        """
        return self.inferred_type in ["interval"]

    @final
    def is_mixed(self) -> bool:
        """
        Check if the Index holds data with mixed data types.

        Returns
        -------
        bool
            Whether or not the Index holds data with mixed data types.

        See Also
        --------
        is_boolean : Check if the Index only consists of booleans.
        is_integer : Check if the Index only consists of integers.
        is_floating : Check if the Index is a floating type.
        is_numeric : Check if the Index only consists of numeric data.
        is_object : Check if the Index is of the object dtype.
        is_categorical : Check if the Index holds categorical data.
        is_interval : Check if the Index holds Interval objects.

        Examples
        --------
        >>> idx = pd.Index(['a', np.nan, 'b'])
        >>> idx.is_mixed()
        True

        >>> idx = pd.Index([1.0, 2.0, 3.0, 5.0])
        >>> idx.is_mixed()
        False
        """
        warnings.warn(
            "Index.is_mixed is deprecated and will be removed in a future version. "
            "Check index.inferred_type directly instead.",
            FutureWarning,
            stacklevel=2,
        )
        return self.inferred_type in ["mixed"]

    @final
    def holds_integer(self) -> bool:
        """
        Whether the type is an integer type.
        """
        return self.inferred_type in ["integer", "mixed-integer"]

    @cache_readonly
    def inferred_type(self) -> str_t:
        """
        Return a string of the type inferred from the values.
        """
        return lib.infer_dtype(self._values, skipna=False)

    @cache_readonly
    def _is_all_dates(self) -> bool:
        """
        Whether or not the index values only consist of dates.
        """
        return is_datetime_array(ensure_object(self._values))

    @cache_readonly
    @final
    def is_all_dates(self) -> bool:
        """
        Whether or not the index values only consist of dates.
        """
        warnings.warn(
            "Index.is_all_dates is deprecated, will be removed in a future version. "
            "check index.inferred_type instead.",
            FutureWarning,
            stacklevel=2,
        )
        return self._is_all_dates

    @final
    @cache_readonly
    def _is_multi(self) -> bool:
        """
        Cached check equivalent to isinstance(self, MultiIndex)
        """
        return isinstance(self, ABCMultiIndex)

    # --------------------------------------------------------------------
    # Pickle Methods

    def __reduce__(self):
        d = {"data": self._data, "name": self.name}
        return _new_Index, (type(self), d), None

    # --------------------------------------------------------------------
    # Null Handling Methods

    _na_value: float | NaTType = np.nan
    """The expected NA value to use with this index."""

    @cache_readonly
    def _isnan(self) -> npt.NDArray[np.bool_]:
        """
        Return if each value is NaN.
        """
        if self._can_hold_na:
            return isna(self)
        else:
            # shouldn't reach to this condition by checking hasnans beforehand
            values = np.empty(len(self), dtype=np.bool_)
            values.fill(False)
            return values

    @cache_readonly
    def hasnans(self) -> bool:
        """
        Return if I have any nans; enables various perf speedups.
        """
        if self._can_hold_na:
            return bool(self._isnan.any())
        else:
            return False

    @final
    def isna(self) -> npt.NDArray[np.bool_]:
        """
        Detect missing values.

        Return a boolean same-sized object indicating if the values are NA.
        NA values, such as ``None``, :attr:`numpy.NaN` or :attr:`pd.NaT`, get
        mapped to ``True`` values.
        Everything else get mapped to ``False`` values. Characters such as
        empty strings `''` or :attr:`numpy.inf` are not considered NA values
        (unless you set ``pandas.options.mode.use_inf_as_na = True``).

        Returns
        -------
        numpy.ndarray[bool]
            A boolean array of whether my values are NA.

        See Also
        --------
        Index.notna : Boolean inverse of isna.
        Index.dropna : Omit entries with missing values.
        isna : Top-level isna.
        Series.isna : Detect missing values in Series object.

        Examples
        --------
        Show which entries in a pandas.Index are NA. The result is an
        array.

        >>> idx = pd.Index([5.2, 6.0, np.NaN])
        >>> idx
        Float64Index([5.2, 6.0, nan], dtype='float64')
        >>> idx.isna()
        array([False, False,  True])

        Empty strings are not considered NA values. None is considered an NA
        value.

        >>> idx = pd.Index(['black', '', 'red', None])
        >>> idx
        Index(['black', '', 'red', None], dtype='object')
        >>> idx.isna()
        array([False, False, False,  True])

        For datetimes, `NaT` (Not a Time) is considered as an NA value.

        >>> idx = pd.DatetimeIndex([pd.Timestamp('1940-04-25'),
        ...                         pd.Timestamp(''), None, pd.NaT])
        >>> idx
        DatetimeIndex(['1940-04-25', 'NaT', 'NaT', 'NaT'],
                      dtype='datetime64[ns]', freq=None)
        >>> idx.isna()
        array([False,  True,  True,  True])
        """
        return self._isnan

    isnull = isna

    @final
    def notna(self) -> npt.NDArray[np.bool_]:
        """
        Detect existing (non-missing) values.

        Return a boolean same-sized object indicating if the values are not NA.
        Non-missing values get mapped to ``True``. Characters such as empty
        strings ``''`` or :attr:`numpy.inf` are not considered NA values
        (unless you set ``pandas.options.mode.use_inf_as_na = True``).
        NA values, such as None or :attr:`numpy.NaN`, get mapped to ``False``
        values.

        Returns
        -------
        numpy.ndarray[bool]
            Boolean array to indicate which entries are not NA.

        See Also
        --------
        Index.notnull : Alias of notna.
        Index.isna: Inverse of notna.
        notna : Top-level notna.

        Examples
        --------
        Show which entries in an Index are not NA. The result is an
        array.

        >>> idx = pd.Index([5.2, 6.0, np.NaN])
        >>> idx
        Float64Index([5.2, 6.0, nan], dtype='float64')
        >>> idx.notna()
        array([ True,  True, False])

        Empty strings are not considered NA values. None is considered a NA
        value.

        >>> idx = pd.Index(['black', '', 'red', None])
        >>> idx
        Index(['black', '', 'red', None], dtype='object')
        >>> idx.notna()
        array([ True,  True,  True, False])
        """
        return ~self.isna()

    notnull = notna

    def fillna(self, value=None, downcast=None):
        """
        Fill NA/NaN values with the specified value.

        Parameters
        ----------
        value : scalar
            Scalar value to use to fill holes (e.g. 0).
            This value cannot be a list-likes.
        downcast : dict, default is None
            A dict of item->dtype of what to downcast if possible,
            or the string 'infer' which will try to downcast to an appropriate
            equal type (e.g. float64 to int64 if possible).

        Returns
        -------
        Index

        See Also
        --------
        DataFrame.fillna : Fill NaN values of a DataFrame.
        Series.fillna : Fill NaN Values of a Series.
        """
        value = self._require_scalar(value)
        if self.hasnans:
            result = self.putmask(self._isnan, value)
            if downcast is None:
                # no need to care metadata other than name
                # because it can't have freq if
                return Index._with_infer(result, name=self.name)
        return self._view()

    def dropna(self: _IndexT, how: str_t = "any") -> _IndexT:
        """
        Return Index without NA/NaN values.

        Parameters
        ----------
        how : {'any', 'all'}, default 'any'
            If the Index is a MultiIndex, drop the value when any or all levels
            are NaN.

        Returns
        -------
        Index
        """
        if how not in ("any", "all"):
            raise ValueError(f"invalid how option: {how}")

        if self.hasnans:
            res_values = self._values[~self._isnan]
            return type(self)._simple_new(res_values, name=self.name)
        return self._view()

    # --------------------------------------------------------------------
    # Uniqueness Methods

    def unique(self: _IndexT, level: Hashable | None = None) -> _IndexT:
        """
        Return unique values in the index.

        Unique values are returned in order of appearance, this does NOT sort.

        Parameters
        ----------
        level : int or hashable, optional
            Only return values from specified level (for MultiIndex).
            If int, gets the level by integer position, else by level name.

        Returns
        -------
        Index

        See Also
        --------
        unique : Numpy array of unique values in that column.
        Series.unique : Return unique values of Series object.
        """
        if level is not None:
            self._validate_index_level(level)

        if self.is_unique:
            return self._view()

        result = super().unique()
        return self._shallow_copy(result)

    @deprecate_nonkeyword_arguments(version=None, allowed_args=["self"])
    def drop_duplicates(self: _IndexT, keep: str_t | bool = "first") -> _IndexT:
        """
        Return Index with duplicate values removed.

        Parameters
        ----------
        keep : {'first', 'last', ``False``}, default 'first'
            - 'first' : Drop duplicates except for the first occurrence.
            - 'last' : Drop duplicates except for the last occurrence.
            - ``False`` : Drop all duplicates.

        Returns
        -------
        deduplicated : Index

        See Also
        --------
        Series.drop_duplicates : Equivalent method on Series.
        DataFrame.drop_duplicates : Equivalent method on DataFrame.
        Index.duplicated : Related method on Index, indicating duplicate
            Index values.

        Examples
        --------
        Generate an pandas.Index with duplicate values.

        >>> idx = pd.Index(['lama', 'cow', 'lama', 'beetle', 'lama', 'hippo'])

        The `keep` parameter controls  which duplicate values are removed.
        The value 'first' keeps the first occurrence for each
        set of duplicated entries. The default value of keep is 'first'.

        >>> idx.drop_duplicates(keep='first')
        Index(['lama', 'cow', 'beetle', 'hippo'], dtype='object')

        The value 'last' keeps the last occurrence for each set of duplicated
        entries.

        >>> idx.drop_duplicates(keep='last')
        Index(['cow', 'beetle', 'lama', 'hippo'], dtype='object')

        The value ``False`` discards all sets of duplicated entries.

        >>> idx.drop_duplicates(keep=False)
        Index(['cow', 'beetle', 'hippo'], dtype='object')
        """
        if self.is_unique:
            return self._view()

        return super().drop_duplicates(keep=keep)

    def duplicated(
        self, keep: Literal["first", "last", False] = "first"
    ) -> npt.NDArray[np.bool_]:
        """
        Indicate duplicate index values.

        Duplicated values are indicated as ``True`` values in the resulting
        array. Either all duplicates, all except the first, or all except the
        last occurrence of duplicates can be indicated.

        Parameters
        ----------
        keep : {'first', 'last', False}, default 'first'
            The value or values in a set of duplicates to mark as missing.

            - 'first' : Mark duplicates as ``True`` except for the first
              occurrence.
            - 'last' : Mark duplicates as ``True`` except for the last
              occurrence.
            - ``False`` : Mark all duplicates as ``True``.

        Returns
        -------
        np.ndarray[bool]

        See Also
        --------
        Series.duplicated : Equivalent method on pandas.Series.
        DataFrame.duplicated : Equivalent method on pandas.DataFrame.
        Index.drop_duplicates : Remove duplicate values from Index.

        Examples
        --------
        By default, for each set of duplicated values, the first occurrence is
        set to False and all others to True:

        >>> idx = pd.Index(['lama', 'cow', 'lama', 'beetle', 'lama'])
        >>> idx.duplicated()
        array([False, False,  True, False,  True])

        which is equivalent to

        >>> idx.duplicated(keep='first')
        array([False, False,  True, False,  True])

        By using 'last', the last occurrence of each set of duplicated values
        is set on False and all others on True:

        >>> idx.duplicated(keep='last')
        array([ True, False,  True, False, False])

        By setting keep on ``False``, all duplicates are True:

        >>> idx.duplicated(keep=False)
        array([ True, False,  True, False,  True])
        """
        if self.is_unique:
            # fastpath available bc we are immutable
            return np.zeros(len(self), dtype=bool)
        return self._duplicated(keep=keep)

    # --------------------------------------------------------------------
    # Arithmetic & Logical Methods

    def __iadd__(self, other):
        # alias for __add__
        return self + other

    @final
    def __and__(self, other):
        warnings.warn(
            "Index.__and__ operating as a set operation is deprecated, "
            "in the future this will be a logical operation matching "
            "Series.__and__.  Use index.intersection(other) instead.",
            FutureWarning,
            stacklevel=2,
        )
        return self.intersection(other)

    @final
    def __or__(self, other):
        warnings.warn(
            "Index.__or__ operating as a set operation is deprecated, "
            "in the future this will be a logical operation matching "
            "Series.__or__.  Use index.union(other) instead.",
            FutureWarning,
            stacklevel=2,
        )
        return self.union(other)

    @final
    def __xor__(self, other):
        warnings.warn(
            "Index.__xor__ operating as a set operation is deprecated, "
            "in the future this will be a logical operation matching "
            "Series.__xor__.  Use index.symmetric_difference(other) instead.",
            FutureWarning,
            stacklevel=2,
        )
        return self.symmetric_difference(other)

    @final
    def __nonzero__(self):
        raise ValueError(
            f"The truth value of a {type(self).__name__} is ambiguous. "
            "Use a.empty, a.bool(), a.item(), a.any() or a.all()."
        )

    __bool__ = __nonzero__

    # --------------------------------------------------------------------
    # Set Operation Methods

    def _get_reconciled_name_object(self, other):
        """
        If the result of a set operation will be self,
        return self, unless the name changes, in which
        case make a shallow copy of self.
        """
        name = get_op_result_name(self, other)
        if self.name != name:
            return self.rename(name)
        return self

    @final
    def _validate_sort_keyword(self, sort):
        if sort not in [None, False]:
            raise ValueError(
                "The 'sort' keyword only takes the values of "
                f"None or False; {sort} was passed."
            )

    @final
    def union(self, other, sort=None):
        """
        Form the union of two Index objects.

        If the Index objects are incompatible, both Index objects will be
        cast to dtype('object') first.

            .. versionchanged:: 0.25.0

        Parameters
        ----------
        other : Index or array-like
        sort : bool or None, default None
            Whether to sort the resulting Index.

            * None : Sort the result, except when

              1. `self` and `other` are equal.
              2. `self` or `other` has length 0.
              3. Some values in `self` or `other` cannot be compared.
                 A RuntimeWarning is issued in this case.

            * False : do not sort the result.

        Returns
        -------
        union : Index

        Examples
        --------
        Union matching dtypes

        >>> idx1 = pd.Index([1, 2, 3, 4])
        >>> idx2 = pd.Index([3, 4, 5, 6])
        >>> idx1.union(idx2)
        Int64Index([1, 2, 3, 4, 5, 6], dtype='int64')

        Union mismatched dtypes

        >>> idx1 = pd.Index(['a', 'b', 'c', 'd'])
        >>> idx2 = pd.Index([1, 2, 3, 4])
        >>> idx1.union(idx2)
        Index(['a', 'b', 'c', 'd', 1, 2, 3, 4], dtype='object')

        MultiIndex case

        >>> idx1 = pd.MultiIndex.from_arrays(
        ...     [[1, 1, 2, 2], ["Red", "Blue", "Red", "Blue"]]
        ... )
        >>> idx1
        MultiIndex([(1,  'Red'),
            (1, 'Blue'),
            (2,  'Red'),
            (2, 'Blue')],
           )
        >>> idx2 = pd.MultiIndex.from_arrays(
        ...     [[3, 3, 2, 2], ["Red", "Green", "Red", "Green"]]
        ... )
        >>> idx2
        MultiIndex([(3,   'Red'),
            (3, 'Green'),
            (2,   'Red'),
            (2, 'Green')],
           )
        >>> idx1.union(idx2)
        MultiIndex([(1,  'Blue'),
            (1,   'Red'),
            (2,  'Blue'),
            (2, 'Green'),
            (2,   'Red'),
            (3, 'Green'),
            (3,   'Red')],
           )
        >>> idx1.union(idx2, sort=False)
        MultiIndex([(1,   'Red'),
            (1,  'Blue'),
            (2,   'Red'),
            (2,  'Blue'),
            (3,   'Red'),
            (3, 'Green'),
            (2, 'Green')],
           )
        """
        self._validate_sort_keyword(sort)
        self._assert_can_do_setop(other)
        other, result_name = self._convert_can_do_setop(other)

        if not is_dtype_equal(self.dtype, other.dtype):
            if (
                isinstance(self, ABCMultiIndex)
                and not is_object_dtype(unpack_nested_dtype(other))
                and len(other) > 0
            ):
                raise NotImplementedError(
                    "Can only union MultiIndex with MultiIndex or Index of tuples, "
                    "try mi.to_flat_index().union(other) instead."
                )
            if (
                isinstance(self, ABCDatetimeIndex)
                and isinstance(other, ABCDatetimeIndex)
                and self.tz is not None
                and other.tz is not None
            ):
                # GH#39328
                warnings.warn(
                    "In a future version, the union of DatetimeIndex objects "
                    "with mismatched timezones will cast both to UTC instead of "
                    "object dtype. To retain the old behavior, "
                    "use `index.astype(object).union(other)`",
                    FutureWarning,
                    stacklevel=2,
                )

            dtype = self._find_common_type_compat(other)
            left = self.astype(dtype, copy=False)
            right = other.astype(dtype, copy=False)
            return left.union(right, sort=sort)

        elif not len(other) or self.equals(other):
            # NB: whether this (and the `if not len(self)` check below) come before
            #  or after the is_dtype_equal check above affects the returned dtype
            return self._get_reconciled_name_object(other)

        elif not len(self):
            return other._get_reconciled_name_object(self)

        result = self._union(other, sort=sort)

        return self._wrap_setop_result(other, result)

    def _union(self, other: Index, sort):
        """
        Specific union logic should go here. In subclasses, union behavior
        should be overwritten here rather than in `self.union`.

        Parameters
        ----------
        other : Index or array-like
        sort : False or None, default False
            Whether to sort the resulting index.

            * False : do not sort the result.
            * None : sort the result, except when `self` and `other` are equal
              or when the values cannot be compared.

        Returns
        -------
        Index
        """
        # TODO(EA): setops-refactor, clean all this up
        lvals = self._values
        rvals = other._values

        if (
            sort is None
            and self.is_monotonic
            and other.is_monotonic
            and not (self.has_duplicates and other.has_duplicates)
            and self._can_use_libjoin
        ):
            # Both are unique and monotonic, so can use outer join
            try:
                return self._outer_indexer(other)[0]
            except (TypeError, IncompatibleFrequency):
                # incomparable objects; should only be for object dtype
                value_list = list(lvals)

                # worth making this faster? a very unusual case
                value_set = set(lvals)
                value_list.extend([x for x in rvals if x not in value_set])
                # If objects are unorderable, we must have object dtype.
                return np.array(value_list, dtype=object)

        elif not other.is_unique:
            # other has duplicates
            result = algos.union_with_duplicates(lvals, rvals)
            return _maybe_try_sort(result, sort)

        # Self may have duplicates; other already checked as unique
        # find indexes of things in "other" that are not in "self"
        if self._index_as_unique:
            indexer = self.get_indexer(other)
            missing = (indexer == -1).nonzero()[0]
        else:
            missing = algos.unique1d(self.get_indexer_non_unique(other)[1])

        if len(missing) > 0:
            other_diff = rvals.take(missing)
            result = concat_compat((lvals, other_diff))
        else:
            result = lvals

        if not self.is_monotonic or not other.is_monotonic:
            # if both are monotonic then result should already be sorted
            result = _maybe_try_sort(result, sort)

        return result

    @final
    def _wrap_setop_result(self, other: Index, result) -> Index:
        name = get_op_result_name(self, other)
        if isinstance(result, Index):
            if result.name != name:
                return result.rename(name)
            return result
        else:
            return self._shallow_copy(result, name=name)

    # TODO: standardize return type of non-union setops type(self vs other)
    @final
    def intersection(self, other, sort=False):
        """
        Form the intersection of two Index objects.

        This returns a new Index with elements common to the index and `other`.

        Parameters
        ----------
        other : Index or array-like
        sort : False or None, default False
            Whether to sort the resulting index.

            * False : do not sort the result.
            * None : sort the result, except when `self` and `other` are equal
              or when the values cannot be compared.

        Returns
        -------
        intersection : Index

        Examples
        --------
        >>> idx1 = pd.Index([1, 2, 3, 4])
        >>> idx2 = pd.Index([3, 4, 5, 6])
        >>> idx1.intersection(idx2)
        Int64Index([3, 4], dtype='int64')
        """
        self._validate_sort_keyword(sort)
        self._assert_can_do_setop(other)
        other, result_name = self._convert_can_do_setop(other)

        if self.equals(other):
            if self.has_duplicates:
                return self.unique()._get_reconciled_name_object(other)
            return self._get_reconciled_name_object(other)

        if len(self) == 0 or len(other) == 0:
            # fastpath; we need to be careful about having commutativity

            if self._is_multi or other._is_multi:
                # _convert_can_do_setop ensures that we have both or neither
                # We retain self.levels
                return self[:0].rename(result_name)

            dtype = self._find_common_type_compat(other)
            if is_dtype_equal(self.dtype, dtype):
                # Slicing allows us to retain DTI/TDI.freq, RangeIndex

                # Note: self[:0] vs other[:0] affects
                #  1) which index's `freq` we get in DTI/TDI cases
                #     This may be a historical artifact, i.e. no documented
                #     reason for this choice.
                #  2) The `step` we get in RangeIndex cases
                if len(self) == 0:
                    return self[:0].rename(result_name)
                else:
                    return other[:0].rename(result_name)

            return Index([], dtype=dtype, name=result_name)

        elif not self._should_compare(other):
            # We can infer that the intersection is empty.
            if isinstance(self, ABCMultiIndex):
                return self[:0].rename(result_name)
            return Index([], name=result_name)

        elif not is_dtype_equal(self.dtype, other.dtype):
            dtype = self._find_common_type_compat(other)
            this = self.astype(dtype, copy=False)
            other = other.astype(dtype, copy=False)
            return this.intersection(other, sort=sort)

        result = self._intersection(other, sort=sort)
        return self._wrap_intersection_result(other, result)

    def _intersection(self, other: Index, sort=False):
        """
        intersection specialized to the case with matching dtypes.
        """
        if self.is_monotonic and other.is_monotonic and self._can_use_libjoin:
            try:
                result = self._inner_indexer(other)[0]
            except TypeError:
                # non-comparable; should only be for object dtype
                pass
            else:
                # TODO: algos.unique1d should preserve DTA/TDA
                res = algos.unique1d(result)
                return ensure_wrapped_if_datetimelike(res)

        res_values = self._intersection_via_get_indexer(other, sort=sort)
        res_values = _maybe_try_sort(res_values, sort)
        return res_values

    def _wrap_intersection_result(self, other, result):
        # We will override for MultiIndex to handle empty results
        return self._wrap_setop_result(other, result)

    @final
    def _intersection_via_get_indexer(self, other: Index, sort) -> ArrayLike:
        """
        Find the intersection of two Indexes using get_indexer.

        Returns
        -------
        np.ndarray or ExtensionArray
            The returned array will be unique.
        """
        left_unique = self.unique()
        right_unique = other.unique()

        # even though we are unique, we need get_indexer_for for IntervalIndex
        indexer = left_unique.get_indexer_for(right_unique)

        mask = indexer != -1

        taker = indexer.take(mask.nonzero()[0])
        if sort is False:
            # sort bc we want the elements in the same order they are in self
            # unnecessary in the case with sort=None bc we will sort later
            taker = np.sort(taker)

        result = left_unique.take(taker)._values
        return result

    @final
    def difference(self, other, sort=None):
        """
        Return a new Index with elements of index not in `other`.

        This is the set difference of two Index objects.

        Parameters
        ----------
        other : Index or array-like
        sort : False or None, default None
            Whether to sort the resulting index. By default, the
            values are attempted to be sorted, but any TypeError from
            incomparable elements is caught by pandas.

            * None : Attempt to sort the result, but catch any TypeErrors
              from comparing incomparable elements.
            * False : Do not sort the result.

        Returns
        -------
        difference : Index

        Examples
        --------
        >>> idx1 = pd.Index([2, 1, 3, 4])
        >>> idx2 = pd.Index([3, 4, 5, 6])
        >>> idx1.difference(idx2)
        Int64Index([1, 2], dtype='int64')
        >>> idx1.difference(idx2, sort=False)
        Int64Index([2, 1], dtype='int64')
        """
        self._validate_sort_keyword(sort)
        self._assert_can_do_setop(other)
        other, result_name = self._convert_can_do_setop(other)

        if self.equals(other):
            # Note: we do not (yet) sort even if sort=None GH#24959
            return self[:0].rename(result_name)

        if len(other) == 0:
            # Note: we do not (yet) sort even if sort=None GH#24959
            return self.rename(result_name)

        if not self._should_compare(other):
            # Nothing matches -> difference is everything
            return self.rename(result_name)

        result = self._difference(other, sort=sort)
        return self._wrap_difference_result(other, result)

    def _difference(self, other, sort):
        # overridden by RangeIndex

        this = self.unique()

        indexer = this.get_indexer_for(other)
        indexer = indexer.take((indexer != -1).nonzero()[0])

        label_diff = np.setdiff1d(np.arange(this.size), indexer, assume_unique=True)
        the_diff = this._values.take(label_diff)
        the_diff = _maybe_try_sort(the_diff, sort)

        return the_diff

    def _wrap_difference_result(self, other, result):
        # We will override for MultiIndex to handle empty results
        return self._wrap_setop_result(other, result)

    def symmetric_difference(self, other, result_name=None, sort=None):
        """
        Compute the symmetric difference of two Index objects.

        Parameters
        ----------
        other : Index or array-like
        result_name : str
        sort : False or None, default None
            Whether to sort the resulting index. By default, the
            values are attempted to be sorted, but any TypeError from
            incomparable elements is caught by pandas.

            * None : Attempt to sort the result, but catch any TypeErrors
              from comparing incomparable elements.
            * False : Do not sort the result.

        Returns
        -------
        symmetric_difference : Index

        Notes
        -----
        ``symmetric_difference`` contains elements that appear in either
        ``idx1`` or ``idx2`` but not both. Equivalent to the Index created by
        ``idx1.difference(idx2) | idx2.difference(idx1)`` with duplicates
        dropped.

        Examples
        --------
        >>> idx1 = pd.Index([1, 2, 3, 4])
        >>> idx2 = pd.Index([2, 3, 4, 5])
        >>> idx1.symmetric_difference(idx2)
        Int64Index([1, 5], dtype='int64')
        """
        self._validate_sort_keyword(sort)
        self._assert_can_do_setop(other)
        other, result_name_update = self._convert_can_do_setop(other)
        if result_name is None:
            result_name = result_name_update

        if not self._should_compare(other):
            return self.union(other, sort=sort).rename(result_name)

        elif not is_dtype_equal(self.dtype, other.dtype):
            dtype = self._find_common_type_compat(other)
            this = self.astype(dtype, copy=False)
            that = other.astype(dtype, copy=False)
            return this.symmetric_difference(that, sort=sort).rename(result_name)

        this = self.unique()
        other = other.unique()
        indexer = this.get_indexer_for(other)

        # {this} minus {other}
        common_indexer = indexer.take((indexer != -1).nonzero()[0])
        left_indexer = np.setdiff1d(
            np.arange(this.size), common_indexer, assume_unique=True
        )
        left_diff = this._values.take(left_indexer)

        # {other} minus {this}
        right_indexer = (indexer == -1).nonzero()[0]
        right_diff = other._values.take(right_indexer)

        res_values = concat_compat([left_diff, right_diff])
        res_values = _maybe_try_sort(res_values, sort)

        result = Index(res_values, name=result_name)

        if self._is_multi:
            self = cast("MultiIndex", self)
            if len(result) == 0:
                # On equal symmetric_difference MultiIndexes the difference is empty.
                # Therefore, an empty MultiIndex is returned GH#13490
                return type(self)(
                    levels=[[] for _ in range(self.nlevels)],
                    codes=[[] for _ in range(self.nlevels)],
                    names=result.name,
                )
            return type(self).from_tuples(result, names=result.name)

        return result

    @final
    def _assert_can_do_setop(self, other) -> bool:
        if not is_list_like(other):
            raise TypeError("Input must be Index or array-like")
        return True

    def _convert_can_do_setop(self, other) -> tuple[Index, Hashable]:
        if not isinstance(other, Index):
            other = Index(other, name=self.name)
            result_name = self.name
        else:
            result_name = get_op_result_name(self, other)
        return other, result_name

    # --------------------------------------------------------------------
    # Indexing Methods

    def get_loc(self, key, method=None, tolerance=None):
        """
        Get integer location, slice or boolean mask for requested label.

        Parameters
        ----------
        key : label
        method : {None, 'pad'/'ffill', 'backfill'/'bfill', 'nearest'}, optional
            * default: exact matches only.
            * pad / ffill: find the PREVIOUS index value if no exact match.
            * backfill / bfill: use NEXT index value if no exact match
            * nearest: use the NEAREST index value if no exact match. Tied
              distances are broken by preferring the larger index value.
        tolerance : int or float, optional
            Maximum distance from index value for inexact matches. The value of
            the index at the matching location must satisfy the equation
            ``abs(index[loc] - key) <= tolerance``.

        Returns
        -------
        loc : int if unique index, slice if monotonic index, else mask

        Examples
        --------
        >>> unique_index = pd.Index(list('abc'))
        >>> unique_index.get_loc('b')
        1

        >>> monotonic_index = pd.Index(list('abbc'))
        >>> monotonic_index.get_loc('b')
        slice(1, 3, None)

        >>> non_monotonic_index = pd.Index(list('abcb'))
        >>> non_monotonic_index.get_loc('b')
        array([False,  True, False,  True])
        """
        if method is None:
            if tolerance is not None:
                raise ValueError(
                    "tolerance argument only valid if using pad, "
                    "backfill or nearest lookups"
                )
            casted_key = self._maybe_cast_indexer(key)
            try:
                return self._engine.get_loc(casted_key)
            except KeyError as err:
                raise KeyError(key) from err

        # GH#42269
        warnings.warn(
            f"Passing method to {type(self).__name__}.get_loc is deprecated "
            "and will raise in a future version. Use "
            "index.get_indexer([item], method=...) instead.",
            FutureWarning,
            stacklevel=2,
        )

        if is_scalar(key) and isna(key) and not self.hasnans:
            raise KeyError(key)

        if tolerance is not None:
            tolerance = self._convert_tolerance(tolerance, np.asarray(key))

        indexer = self.get_indexer([key], method=method, tolerance=tolerance)
        if indexer.ndim > 1 or indexer.size > 1:
            raise TypeError("get_loc requires scalar valued input")
        loc = indexer.item()
        if loc == -1:
            raise KeyError(key)
        return loc

    _index_shared_docs[
        "get_indexer"
    ] = """
        Compute indexer and mask for new index given the current index. The
        indexer should be then used as an input to ndarray.take to align the
        current data to the new index.

        Parameters
        ----------
        target : %(target_klass)s
        method : {None, 'pad'/'ffill', 'backfill'/'bfill', 'nearest'}, optional
            * default: exact matches only.
            * pad / ffill: find the PREVIOUS index value if no exact match.
            * backfill / bfill: use NEXT index value if no exact match
            * nearest: use the NEAREST index value if no exact match. Tied
              distances are broken by preferring the larger index value.
        limit : int, optional
            Maximum number of consecutive labels in ``target`` to match for
            inexact matches.
        tolerance : optional
            Maximum distance between original and new labels for inexact
            matches. The values of the index at the matching locations must
            satisfy the equation ``abs(index[indexer] - target) <= tolerance``.

            Tolerance may be a scalar value, which applies the same tolerance
            to all values, or list-like, which applies variable tolerance per
            element. List-like includes list, tuple, array, Series, and must be
            the same size as the index and its dtype must exactly match the
            index's type.

        Returns
        -------
        indexer : np.ndarray[np.intp]
            Integers from 0 to n - 1 indicating that the index at these
            positions matches the corresponding target values. Missing values
            in the target are marked by -1.
        %(raises_section)s
        Examples
        --------
        >>> index = pd.Index(['c', 'a', 'b'])
        >>> index.get_indexer(['a', 'b', 'x'])
        array([ 1,  2, -1])

        Notice that the return value is an array of locations in ``index``
        and ``x`` is marked by -1, as it is not in ``index``.
        """

    @Appender(_index_shared_docs["get_indexer"] % _index_doc_kwargs)
    @final
    def get_indexer(
        self,
        target,
        method: str_t | None = None,
        limit: int | None = None,
        tolerance=None,
    ) -> npt.NDArray[np.intp]:
        method = missing.clean_reindex_fill_method(method)
        target = self._maybe_cast_listlike_indexer(target)

        self._check_indexing_method(method, limit, tolerance)

        if not self._index_as_unique:
            raise InvalidIndexError(self._requires_unique_msg)

        if len(target) == 0:
            return np.array([], dtype=np.intp)

        if not self._should_compare(target) and not self._should_partial_index(target):
            # IntervalIndex get special treatment bc numeric scalars can be
            #  matched to Interval scalars
            return self._get_indexer_non_comparable(target, method=method, unique=True)

        if is_categorical_dtype(self.dtype):
            # _maybe_cast_listlike_indexer ensures target has our dtype
            #  (could improve perf by doing _should_compare check earlier?)
            assert is_dtype_equal(self.dtype, target.dtype)

            indexer = self._engine.get_indexer(target.codes)
            if self.hasnans and target.hasnans:
                #loc = self.get_loc(libmissing.NA)
                loc = self.get_loc(np.nan)
                mask = target.isna()
                indexer[mask] = loc
            return indexer

        if is_categorical_dtype(target.dtype):
            # potential fastpath
            # get an indexer for unique categories then propagate to codes via take_nd
            # get_indexer instead of _get_indexer needed for MultiIndex cases
            #  e.g. test_append_different_columns_types
            categories_indexer = self.get_indexer(target.categories)

            indexer = algos.take_nd(categories_indexer, target.codes, fill_value=-1)

            if (not self._is_multi and self.hasnans) and target.hasnans:
                # Exclude MultiIndex because hasnans raises NotImplementedError
                # we should only get here if we are unique, so loc is an integer
                # GH#41934
                #loc = self.get_loc(libmissing.NA)
                loc = self.get_loc(np.nan)
                mask = target.isna()
                indexer[mask] = loc

            return ensure_platform_int(indexer)

        pself, ptarget = self._maybe_promote(target)
        if pself is not self or ptarget is not target:
            return pself.get_indexer(
                ptarget, method=method, limit=limit, tolerance=tolerance
            )

        if is_dtype_equal(self.dtype, target.dtype) and self.equals(target):
            # Only call equals if we have same dtype to avoid inference/casting
            return np.arange(len(target), dtype=np.intp)

        if not is_dtype_equal(self.dtype, target.dtype) and not is_interval_dtype(
            self.dtype
        ):
            # IntervalIndex gets special treatment for partial-indexing
            dtype = self._find_common_type_compat(target)

            this = self.astype(dtype, copy=False)
            target = target.astype(dtype, copy=False)
            return this._get_indexer(
                target, method=method, limit=limit, tolerance=tolerance
            )

        return self._get_indexer(target, method, limit, tolerance)

    def _get_indexer(
        self,
        target: Index,
        method: str_t | None = None,
        limit: int | None = None,
        tolerance=None,
    ) -> npt.NDArray[np.intp]:
        if tolerance is not None:
            tolerance = self._convert_tolerance(tolerance, target)

        if method in ["pad", "backfill"]:
            indexer = self._get_fill_indexer(target, method, limit, tolerance)
        elif method == "nearest":
            indexer = self._get_nearest_indexer(target, limit, tolerance)
        else:
            tgt_values = target._get_engine_target()
            if target._is_multi and self._is_multi:
                tgt_values = self._engine._extract_level_codes(target)

            indexer = self._engine.get_indexer(tgt_values)

        return ensure_platform_int(indexer)

    @final
    def _should_partial_index(self, target: Index) -> bool:
        """
        Should we attempt partial-matching indexing?
        """
        if is_interval_dtype(self.dtype):
            # "Index" has no attribute "left"
            return self.left._should_compare(target)  # type: ignore[attr-defined]
        return False

    @final
    def _check_indexing_method(
        self,
        method: str_t | None,
        limit: int | None = None,
        tolerance=None,
    ) -> None:
        """
        Raise if we have a get_indexer `method` that is not supported or valid.
        """
        if method not in [None, "bfill", "backfill", "pad", "ffill", "nearest"]:
            # in practice the clean_reindex_fill_method call would raise
            #  before we get here
            raise ValueError("Invalid fill method")  # pragma: no cover

        if self._is_multi:
            if method == "nearest":
                raise NotImplementedError(
                    "method='nearest' not implemented yet "
                    "for MultiIndex; see GitHub issue 9365"
                )
            elif method == "pad" or method == "backfill":
                if tolerance is not None:
                    raise NotImplementedError(
                        "tolerance not implemented yet for MultiIndex"
                    )

        if is_interval_dtype(self.dtype) or is_categorical_dtype(self.dtype):
            # GH#37871 for now this is only for IntervalIndex and CategoricalIndex
            if method is not None:
                raise NotImplementedError(
                    f"method {method} not yet implemented for {type(self).__name__}"
                )

        if method is None:
            if tolerance is not None:
                raise ValueError(
                    "tolerance argument only valid if doing pad, "
                    "backfill or nearest reindexing"
                )
            if limit is not None:
                raise ValueError(
                    "limit argument only valid if doing pad, "
                    "backfill or nearest reindexing"
                )

    def _convert_tolerance(self, tolerance, target: np.ndarray | Index) -> np.ndarray:
        # override this method on subclasses
        tolerance = np.asarray(tolerance)
        if target.size != tolerance.size and tolerance.size > 1:
            raise ValueError("list-like tolerance size must match target index size")
        return tolerance

    @final
    def _get_fill_indexer(
        self, target: Index, method: str_t, limit: int | None = None, tolerance=None
    ) -> npt.NDArray[np.intp]:

        if self._is_multi:
            # TODO: get_indexer_with_fill docstring says values must be _sorted_
            #  but that doesn't appear to be enforced
            return self._engine.get_indexer_with_fill(
                target=target._values, values=self._values, method=method, limit=limit
            )

        if self.is_monotonic_increasing and target.is_monotonic_increasing:
            target_values = target._get_engine_target()
            own_values = self._get_engine_target()

            if method == "pad":
                indexer = libalgos.pad(own_values, target_values, limit=limit)
            else:
                # i.e. "backfill"
                indexer = libalgos.backfill(own_values, target_values, limit=limit)
        else:
            indexer = self._get_fill_indexer_searchsorted(target, method, limit)
        if tolerance is not None and len(self):
            indexer = self._filter_indexer_tolerance(target, indexer, tolerance)
        return indexer

    @final
    def _get_fill_indexer_searchsorted(
        self, target: Index, method: str_t, limit: int | None = None
    ) -> npt.NDArray[np.intp]:
        """
        Fallback pad/backfill get_indexer that works for monotonic decreasing
        indexes and non-monotonic targets.
        """
        if limit is not None:
            raise ValueError(
                f"limit argument for {repr(method)} method only well-defined "
                "if index and target are monotonic"
            )

        side: Literal["left", "right"] = "left" if method == "pad" else "right"

        # find exact matches first (this simplifies the algorithm)
        indexer = self.get_indexer(target)
        nonexact = indexer == -1
        indexer[nonexact] = self._searchsorted_monotonic(target[nonexact], side)
        if side == "left":
            # searchsorted returns "indices into a sorted array such that,
            # if the corresponding elements in v were inserted before the
            # indices, the order of a would be preserved".
            # Thus, we need to subtract 1 to find values to the left.
            indexer[nonexact] -= 1
            # This also mapped not found values (values of 0 from
            # np.searchsorted) to -1, which conveniently is also our
            # sentinel for missing values
        else:
            # Mark indices to the right of the largest value as not found
            indexer[indexer == len(self)] = -1
        return indexer

    @final
    def _get_nearest_indexer(
        self, target: Index, limit: int | None, tolerance
    ) -> npt.NDArray[np.intp]:
        """
        Get the indexer for the nearest index labels; requires an index with
        values that can be subtracted from each other (e.g., not strings or
        tuples).
        """
        if not len(self):
            return self._get_fill_indexer(target, "pad")

        left_indexer = self.get_indexer(target, "pad", limit=limit)
        right_indexer = self.get_indexer(target, "backfill", limit=limit)

        left_distances = self._difference_compat(target, left_indexer)
        right_distances = self._difference_compat(target, right_indexer)

        op = operator.lt if self.is_monotonic_increasing else operator.le
        indexer = np.where(
            op(left_distances, right_distances) | (right_indexer == -1),
            left_indexer,
            right_indexer,
        )
        if tolerance is not None:
            indexer = self._filter_indexer_tolerance(target, indexer, tolerance)
        return indexer

    @final
    def _filter_indexer_tolerance(
        self,
        target: Index,
        indexer: npt.NDArray[np.intp],
        tolerance,
    ) -> npt.NDArray[np.intp]:

        distance = self._difference_compat(target, indexer)

        return np.where(distance <= tolerance, indexer, -1)

    @final
    def _difference_compat(
        self, target: Index, indexer: npt.NDArray[np.intp]
    ) -> ArrayLike:
        # Compatibility for PeriodArray, for which __sub__ returns an ndarray[object]
        #  of DateOffset objects, which do not support __abs__ (and would be slow
        #  if they did)

        if isinstance(self.dtype, PeriodDtype):
            # Note: we only get here with matching dtypes
            own_values = cast("PeriodArray", self._data)._ndarray
            target_values = cast("PeriodArray", target._data)._ndarray
            diff = own_values[indexer] - target_values
        else:
            # error: Unsupported left operand type for - ("ExtensionArray")
            diff = self._values[indexer] - target._values  # type: ignore[operator]
        return abs(diff)

    # --------------------------------------------------------------------
    # Indexer Conversion Methods

    @final
    def _validate_positional_slice(self, key: slice) -> None:
        """
        For positional indexing, a slice must have either int or None
        for each of start, stop, and step.
        """
        self._validate_indexer("positional", key.start, "iloc")
        self._validate_indexer("positional", key.stop, "iloc")
        self._validate_indexer("positional", key.step, "iloc")

    def _convert_slice_indexer(self, key: slice, kind: str_t):
        """
        Convert a slice indexer.

        By definition, these are labels unless 'iloc' is passed in.
        Floats are not allowed as the start, step, or stop of the slice.

        Parameters
        ----------
        key : label of the slice bound
        kind : {'loc', 'getitem'}
        """
        assert kind in ["loc", "getitem"], kind

        # potentially cast the bounds to integers
        start, stop, step = key.start, key.stop, key.step

        # figure out if this is a positional indexer
        def is_int(v):
            return v is None or is_integer(v)

        is_index_slice = is_int(start) and is_int(stop) and is_int(step)
        is_positional = is_index_slice and not (
            self.is_integer() or self.is_categorical()
        )

        if kind == "getitem":
            """
            called from the getitem slicers, validate that we are in fact
            integers
            """
            if self.is_integer() or is_index_slice:
                self._validate_indexer("slice", key.start, "getitem")
                self._validate_indexer("slice", key.stop, "getitem")
                self._validate_indexer("slice", key.step, "getitem")
                return key

        # convert the slice to an indexer here

        # if we are mixed and have integers
        if is_positional:
            try:
                # Validate start & stop
                if start is not None:
                    self.get_loc(start)
                if stop is not None:
                    self.get_loc(stop)
                is_positional = False
            except KeyError:
                pass

        if com.is_null_slice(key):
            # It doesn't matter if we are positional or label based
            indexer = key
        elif is_positional:
            if kind == "loc":
                # GH#16121, GH#24612, GH#31810
                warnings.warn(
                    "Slicing a positional slice with .loc is not supported, "
                    "and will raise TypeError in a future version.  "
                    "Use .loc with labels or .iloc with positions instead.",
                    FutureWarning,
                    stacklevel=5,
                )
            indexer = key
        else:
            indexer = self.slice_indexer(start, stop, step)

        return indexer

    @final
    def _invalid_indexer(self, form: str_t, key) -> TypeError:
        """
        Consistent invalid indexer message.
        """
        return TypeError(
            f"cannot do {form} indexing on {type(self).__name__} with these "
            f"indexers [{key}] of type {type(key).__name__}"
        )

    # --------------------------------------------------------------------
    # Reindex Methods

    @final
    def _validate_can_reindex(self, indexer: np.ndarray) -> None:
        """
        Check if we are allowing reindexing with this particular indexer.

        Parameters
        ----------
        indexer : an integer ndarray

        Raises
        ------
        ValueError if its a duplicate axis
        """
        # trying to reindex on an axis with duplicates
        if not self._index_as_unique and len(indexer):
            raise ValueError("cannot reindex on an axis with duplicate labels")

    def reindex(
        self, target, method=None, level=None, limit=None, tolerance=None
    ) -> tuple[Index, npt.NDArray[np.intp] | None]:
        """
        Create index with target's values.

        Parameters
        ----------
        target : an iterable

        Returns
        -------
        new_index : pd.Index
            Resulting index.
        indexer : np.ndarray[np.intp] or None
            Indices of output values in original index.
        """
        # GH6552: preserve names when reindexing to non-named target
        # (i.e. neither Index nor Series).
        preserve_names = not hasattr(target, "name")

        # GH7774: preserve dtype/tz if target is empty and not an Index.
        target = ensure_has_len(target)  # target may be an iterator

        if not isinstance(target, Index) and len(target) == 0:
            if level is not None and self._is_multi:
                # "Index" has no attribute "levels"; maybe "nlevels"?
                idx = self.levels[level]  # type: ignore[attr-defined]
            else:
                idx = self
            target = idx[:0]
        else:
            target = ensure_index(target)

        if level is not None:
            if method is not None:
                raise TypeError("Fill method not supported if level passed")

            # TODO: tests where passing `keep_order=not self._is_multi`
            #  makes a difference for non-MultiIndex case
            target, indexer, _ = self._join_level(
                target, level, how="right", keep_order=not self._is_multi
            )

        else:
            if self.equals(target):
                indexer = None
            else:
                if self._index_as_unique:
                    indexer = self.get_indexer(
                        target, method=method, limit=limit, tolerance=tolerance
                    )
                elif self._is_multi:
                    raise ValueError("cannot handle a non-unique multi-index!")
                else:
                    if method is not None or limit is not None:
                        raise ValueError(
                            "cannot reindex a non-unique index "
                            "with a method or limit"
                        )
                    indexer, _ = self.get_indexer_non_unique(target)

                if not self.is_unique:
                    # GH#42568
                    warnings.warn(
                        "reindexing with a non-unique Index is deprecated and "
                        "will raise in a future version.",
                        FutureWarning,
                        stacklevel=2,
                    )

        target = self._wrap_reindex_result(target, indexer, preserve_names)
        return target, indexer

    def _wrap_reindex_result(self, target, indexer, preserve_names: bool):
        target = self._maybe_preserve_names(target, preserve_names)
        return target

    def _maybe_preserve_names(self, target: Index, preserve_names: bool):
        if preserve_names and target.nlevels == 1 and target.name != self.name:
            target = target.copy(deep=False)
            target.name = self.name
        return target

    @final
    def _reindex_non_unique(
        self, target: Index
    ) -> tuple[Index, npt.NDArray[np.intp], npt.NDArray[np.intp] | None]:
        """
        Create a new index with target's values (move/add/delete values as
        necessary) use with non-unique Index and a possibly non-unique target.

        Parameters
        ----------
        target : an iterable

        Returns
        -------
        new_index : pd.Index
            Resulting index.
        indexer : np.ndarray[np.intp]
            Indices of output values in original index.
        new_indexer : np.ndarray[np.intp] or None

        """
        target = ensure_index(target)
        if len(target) == 0:
            # GH#13691
            return self[:0], np.array([], dtype=np.intp), None

        indexer, missing = self.get_indexer_non_unique(target)
        check = indexer != -1
        new_labels = self.take(indexer[check])
        new_indexer = None

        if len(missing):
            length = np.arange(len(indexer), dtype=np.intp)

            missing = ensure_platform_int(missing)
            missing_labels = target.take(missing)
            missing_indexer = length[~check]
            cur_labels = self.take(indexer[check]).values
            cur_indexer = length[check]

            # Index constructor below will do inference
            new_labels = np.empty((len(indexer),), dtype=object)
            new_labels[cur_indexer] = cur_labels
            new_labels[missing_indexer] = missing_labels

            # GH#38906
            if not len(self):

                new_indexer = np.arange(0, dtype=np.intp)

            # a unique indexer
            elif target.is_unique:

                # see GH5553, make sure we use the right indexer
                new_indexer = np.arange(len(indexer), dtype=np.intp)
                new_indexer[cur_indexer] = np.arange(len(cur_labels))
                new_indexer[missing_indexer] = -1

            # we have a non_unique selector, need to use the original
            # indexer here
            else:

                # need to retake to have the same size as the indexer
                indexer[~check] = -1

                # reset the new indexer to account for the new size
                new_indexer = np.arange(len(self.take(indexer)), dtype=np.intp)
                new_indexer[~check] = -1

        if isinstance(self, ABCMultiIndex):
            new_index = type(self).from_tuples(new_labels, names=self.names)
        else:
            new_index = Index._with_infer(new_labels, name=self.name)
        return new_index, indexer, new_indexer

    # --------------------------------------------------------------------
    # Join Methods

    @final
    @_maybe_return_indexers
    def join(
        self,
        other,
        how: str_t = "left",
        level=None,
        return_indexers: bool = False,
        sort: bool = False,
    ):
        """
        Compute join_index and indexers to conform data
        structures to the new index.

        Parameters
        ----------
        other : Index
        how : {'left', 'right', 'inner', 'outer'}
        level : int or level name, default None
        return_indexers : bool, default False
        sort : bool, default False
            Sort the join keys lexicographically in the result Index. If False,
            the order of the join keys depends on the join type (how keyword).

        Returns
        -------
        join_index, (left_indexer, right_indexer)
        """
        other = ensure_index(other)

        if isinstance(self, ABCDatetimeIndex) and isinstance(other, ABCDatetimeIndex):
            if (self.tz is None) ^ (other.tz is None):
                # Raise instead of casting to object below.
                raise TypeError("Cannot join tz-naive with tz-aware DatetimeIndex")

        if not self._is_multi and not other._is_multi:
            # We have specific handling for MultiIndex below
            pself, pother = self._maybe_promote(other)
            if pself is not self or pother is not other:
                return pself.join(
                    pother, how=how, level=level, return_indexers=True, sort=sort
                )

        lindexer: np.ndarray | None
        rindexer: np.ndarray | None

        # try to figure out the join level
        # GH3662
        if level is None and (self._is_multi or other._is_multi):

            # have the same levels/names so a simple join
            if self.names == other.names:
                pass
            else:
                return self._join_multi(other, how=how)

        # join on the level
        if level is not None and (self._is_multi or other._is_multi):
            return self._join_level(other, level, how=how)

        if len(other) == 0 and how in ("left", "outer"):
            join_index = self._view()
            rindexer = np.repeat(np.intp(-1), len(join_index))
            return join_index, None, rindexer

        if len(self) == 0 and how in ("right", "outer"):
            join_index = other._view()
            lindexer = np.repeat(np.intp(-1), len(join_index))
            return join_index, lindexer, None

        if self._join_precedence < other._join_precedence:
            how = {"right": "left", "left": "right"}.get(how, how)
            join_index, lidx, ridx = other.join(
                self, how=how, level=level, return_indexers=True
            )
            lidx, ridx = ridx, lidx
            return join_index, lidx, ridx

        if not is_dtype_equal(self.dtype, other.dtype):
            dtype = self._find_common_type_compat(other)
            this = self.astype(dtype, copy=False)
            other = other.astype(dtype, copy=False)
            return this.join(other, how=how, return_indexers=True)

        _validate_join_method(how)

        if not self.is_unique and not other.is_unique:
            return self._join_non_unique(other, how=how)
        elif not self.is_unique or not other.is_unique:
            if self.is_monotonic and other.is_monotonic:
                if self._can_use_libjoin:
                    # otherwise we will fall through to _join_via_get_indexer
                    return self._join_monotonic(other, how=how)
            else:
                return self._join_non_unique(other, how=how)
        elif (
            self.is_monotonic
            and other.is_monotonic
            and self._can_use_libjoin
            and (
                not isinstance(self, ABCMultiIndex)
                or not any(is_categorical_dtype(dtype) for dtype in self.dtypes)
            )
        ):
            # Categorical is monotonic if data are ordered as categories, but join can
            #  not handle this in case of not lexicographically monotonic GH#38502
            try:
                return self._join_monotonic(other, how=how)
            except TypeError:
                # object dtype; non-comparable objects
                pass

        return self._join_via_get_indexer(other, how, sort)

    @final
    def _join_via_get_indexer(
        self, other: Index, how: str_t, sort: bool
    ) -> tuple[Index, npt.NDArray[np.intp] | None, npt.NDArray[np.intp] | None]:
        # Fallback if we do not have any fastpaths available based on
        #  uniqueness/monotonicity

        # Note: at this point we have checked matching dtypes

        if how == "left":
            join_index = self
        elif how == "right":
            join_index = other
        elif how == "inner":
            # TODO: sort=False here for backwards compat. It may
            # be better to use the sort parameter passed into join
            join_index = self.intersection(other, sort=False)
        elif how == "outer":
            # TODO: sort=True here for backwards compat. It may
            # be better to use the sort parameter passed into join
            join_index = self.union(other)

        if sort:
            join_index = join_index.sort_values()

        if join_index is self:
            lindexer = None
        else:
            lindexer = self.get_indexer(join_index)
        if join_index is other:
            rindexer = None
        else:
            rindexer = other.get_indexer(join_index)
        return join_index, lindexer, rindexer

    @final
    def _join_multi(self, other: Index, how: str_t):
        from pandas.core.indexes.multi import MultiIndex
        from pandas.core.reshape.merge import restore_dropped_levels_multijoin

        # figure out join names
        self_names_list = list(com.not_none(*self.names))
        other_names_list = list(com.not_none(*other.names))
        self_names_order = self_names_list.index
        other_names_order = other_names_list.index
        self_names = set(self_names_list)
        other_names = set(other_names_list)
        overlap = self_names & other_names

        # need at least 1 in common
        if not overlap:
            raise ValueError("cannot join with no overlapping index names")

        if isinstance(self, MultiIndex) and isinstance(other, MultiIndex):

            # Drop the non-matching levels from left and right respectively
            ldrop_names = sorted(self_names - overlap, key=self_names_order)
            rdrop_names = sorted(other_names - overlap, key=other_names_order)

            # if only the order differs
            if not len(ldrop_names + rdrop_names):
                self_jnlevels = self
                other_jnlevels = other.reorder_levels(self.names)
            else:
                self_jnlevels = self.droplevel(ldrop_names)
                other_jnlevels = other.droplevel(rdrop_names)

            # Join left and right
            # Join on same leveled multi-index frames is supported
            join_idx, lidx, ridx = self_jnlevels.join(
                other_jnlevels, how, return_indexers=True
            )

            # Restore the dropped levels
            # Returned index level order is
            # common levels, ldrop_names, rdrop_names
            dropped_names = ldrop_names + rdrop_names

            levels, codes, names = restore_dropped_levels_multijoin(
                self, other, dropped_names, join_idx, lidx, ridx
            )

            # Re-create the multi-index
            multi_join_idx = MultiIndex(
                levels=levels, codes=codes, names=names, verify_integrity=False
            )

            multi_join_idx = multi_join_idx.remove_unused_levels()

            return multi_join_idx, lidx, ridx

        jl = list(overlap)[0]

        # Case where only one index is multi
        # make the indices into mi's that match
        flip_order = False
        if isinstance(self, MultiIndex):
            self, other = other, self
            flip_order = True
            # flip if join method is right or left
            how = {"right": "left", "left": "right"}.get(how, how)

        level = other.names.index(jl)
        result = self._join_level(other, level, how=how)

        if flip_order:
            return result[0], result[2], result[1]
        return result

    @final
    def _join_non_unique(
        self, other: Index, how: str_t = "left"
    ) -> tuple[Index, npt.NDArray[np.intp], npt.NDArray[np.intp]]:
        from pandas.core.reshape.merge import get_join_indexers

        # We only get here if dtypes match
        assert self.dtype == other.dtype

        left_idx, right_idx = get_join_indexers(
            [self._values], [other._values], how=how, sort=True
        )
        mask = left_idx == -1

        join_array = self._values.take(left_idx)
        right = other._values.take(right_idx)

        if isinstance(join_array, np.ndarray):
            np.putmask(join_array, mask, right)
        else:
            # error: "ExtensionArray" has no attribute "putmask"
            join_array.putmask(mask, right)  # type: ignore[attr-defined]

        join_index = self._wrap_joined_index(join_array, other)

        return join_index, left_idx, right_idx

    @final
    def _join_level(
        self, other: Index, level, how: str_t = "left", keep_order: bool = True
    ) -> tuple[MultiIndex, npt.NDArray[np.intp] | None, npt.NDArray[np.intp] | None]:
        """
        The join method *only* affects the level of the resulting
        MultiIndex. Otherwise it just exactly aligns the Index data to the
        labels of the level in the MultiIndex.

        If ```keep_order == True```, the order of the data indexed by the
        MultiIndex will not be changed; otherwise, it will tie out
        with `other`.
        """
        from pandas.core.indexes.multi import MultiIndex

        def _get_leaf_sorter(labels: list[np.ndarray]) -> npt.NDArray[np.intp]:
            """
            Returns sorter for the inner most level while preserving the
            order of higher levels.

            Parameters
            ----------
            labels : list[np.ndarray]
                Each ndarray has signed integer dtype, not necessarily identical.

            Returns
            -------
            np.ndarray[np.intp]
            """
            if labels[0].size == 0:
                return np.empty(0, dtype=np.intp)

            if len(labels) == 1:
                return get_group_index_sorter(ensure_platform_int(labels[0]))

            # find indexers of beginning of each set of
            # same-key labels w.r.t all but last level
            tic = labels[0][:-1] != labels[0][1:]
            for lab in labels[1:-1]:
                tic |= lab[:-1] != lab[1:]

            starts = np.hstack(([True], tic, [True])).nonzero()[0]
            lab = ensure_int64(labels[-1])
            return lib.get_level_sorter(lab, ensure_platform_int(starts))

        if isinstance(self, MultiIndex) and isinstance(other, MultiIndex):
            raise TypeError("Join on level between two MultiIndex objects is ambiguous")

        left, right = self, other

        flip_order = not isinstance(self, MultiIndex)
        if flip_order:
            left, right = right, left
            how = {"right": "left", "left": "right"}.get(how, how)

        assert isinstance(left, MultiIndex)

        level = left._get_level_number(level)
        old_level = left.levels[level]

        if not right.is_unique:
            raise NotImplementedError(
                "Index._join_level on non-unique index is not implemented"
            )

        new_level, left_lev_indexer, right_lev_indexer = old_level.join(
            right, how=how, return_indexers=True
        )

        if left_lev_indexer is None:
            if keep_order or len(left) == 0:
                left_indexer = None
                join_index = left
            else:  # sort the leaves
                left_indexer = _get_leaf_sorter(left.codes[: level + 1])
                join_index = left[left_indexer]

        else:
            left_lev_indexer = ensure_platform_int(left_lev_indexer)
            rev_indexer = lib.get_reverse_indexer(left_lev_indexer, len(old_level))
            old_codes = left.codes[level]

            taker = old_codes[old_codes != -1]
            new_lev_codes = rev_indexer.take(taker)

            new_codes = list(left.codes)
            new_codes[level] = new_lev_codes

            new_levels = list(left.levels)
            new_levels[level] = new_level

            if keep_order:  # just drop missing values. o.w. keep order
                left_indexer = np.arange(len(left), dtype=np.intp)
                left_indexer = cast(np.ndarray, left_indexer)
                mask = new_lev_codes != -1
                if not mask.all():
                    new_codes = [lab[mask] for lab in new_codes]
                    left_indexer = left_indexer[mask]

            else:  # tie out the order with other
                if level == 0:  # outer most level, take the fast route
                    max_new_lev = 0 if len(new_lev_codes) == 0 else new_lev_codes.max()
                    ngroups = 1 + max_new_lev
                    left_indexer, counts = libalgos.groupsort_indexer(
                        new_lev_codes, ngroups
                    )

                    # missing values are placed first; drop them!
                    left_indexer = left_indexer[counts[0] :]
                    new_codes = [lab[left_indexer] for lab in new_codes]

                else:  # sort the leaves
                    mask = new_lev_codes != -1
                    mask_all = mask.all()
                    if not mask_all:
                        new_codes = [lab[mask] for lab in new_codes]

                    left_indexer = _get_leaf_sorter(new_codes[: level + 1])
                    new_codes = [lab[left_indexer] for lab in new_codes]

                    # left_indexers are w.r.t masked frame.
                    # reverse to original frame!
                    if not mask_all:
                        left_indexer = mask.nonzero()[0][left_indexer]

            join_index = MultiIndex(
                levels=new_levels,
                codes=new_codes,
                names=left.names,
                verify_integrity=False,
            )

        if right_lev_indexer is not None:
            right_indexer = right_lev_indexer.take(join_index.codes[level])
        else:
            right_indexer = join_index.codes[level]

        if flip_order:
            left_indexer, right_indexer = right_indexer, left_indexer

        left_indexer = (
            None if left_indexer is None else ensure_platform_int(left_indexer)
        )
        right_indexer = (
            None if right_indexer is None else ensure_platform_int(right_indexer)
        )
        return join_index, left_indexer, right_indexer

    @final
    def _join_monotonic(
        self, other: Index, how: str_t = "left"
    ) -> tuple[Index, npt.NDArray[np.intp] | None, npt.NDArray[np.intp] | None]:
        # We only get here with matching dtypes and both monotonic increasing
        assert other.dtype == self.dtype

        if self.equals(other):
            ret_index = other if how == "right" else self
            return ret_index, None, None

        ridx: np.ndarray | None
        lidx: np.ndarray | None

        if self.is_unique and other.is_unique:
            # We can perform much better than the general case
            if how == "left":
                join_index = self
                lidx = None
                ridx = self._left_indexer_unique(other)
            elif how == "right":
                join_index = other
                lidx = other._left_indexer_unique(self)
                ridx = None
            elif how == "inner":
                join_array, lidx, ridx = self._inner_indexer(other)
                join_index = self._wrap_joined_index(join_array, other)
            elif how == "outer":
                join_array, lidx, ridx = self._outer_indexer(other)
                join_index = self._wrap_joined_index(join_array, other)
        else:
            if how == "left":
                join_array, lidx, ridx = self._left_indexer(other)
            elif how == "right":
                join_array, ridx, lidx = other._left_indexer(self)
            elif how == "inner":
                join_array, lidx, ridx = self._inner_indexer(other)
            elif how == "outer":
                join_array, lidx, ridx = self._outer_indexer(other)

            join_index = self._wrap_joined_index(join_array, other)

        lidx = None if lidx is None else ensure_platform_int(lidx)
        ridx = None if ridx is None else ensure_platform_int(ridx)
        return join_index, lidx, ridx

    def _wrap_joined_index(self: _IndexT, joined: ArrayLike, other: _IndexT) -> _IndexT:
        assert other.dtype == self.dtype

        if isinstance(self, ABCMultiIndex):
            name = self.names if self.names == other.names else None
            # error: Incompatible return value type (got "MultiIndex",
            # expected "_IndexT")
            return self._constructor(joined, name=name)  # type: ignore[return-value]
        else:
            name = get_op_result_name(self, other)
            return self._constructor._with_infer(joined, name=name)

    @cache_readonly
    def _can_use_libjoin(self) -> bool:
        """
        Whether we can use the fastpaths implement in _libs.join
        """
        # Note: this will need to be updated when e.g. Nullable dtypes
        #  are supported in Indexes.
        return not is_interval_dtype(self.dtype)

    # --------------------------------------------------------------------
    # Uncategorized Methods

    @property
    def values(self) -> ArrayLike:
        """
        Return an array representing the data in the Index.

        .. warning::

           We recommend using :attr:`Index.array` or
           :meth:`Index.to_numpy`, depending on whether you need
           a reference to the underlying data or a NumPy array.

        Returns
        -------
        array: numpy.ndarray or ExtensionArray

        See Also
        --------
        Index.array : Reference to the underlying data.
        Index.to_numpy : A NumPy array representing the underlying data.
        """
        return self._data

    @cache_readonly
    @doc(IndexOpsMixin.array)
    def array(self) -> ExtensionArray:
        array = self._data
        if isinstance(array, np.ndarray):
            from pandas.core.arrays.numpy_ import PandasArray

            array = PandasArray(array)
        return array

    @property
    def _values(self) -> ExtensionArray | np.ndarray:
        """
        The best array representation.

        This is an ndarray or ExtensionArray.

        ``_values`` are consistent between ``Series`` and ``Index``.

        It may differ from the public '.values' method.

        index             | values          | _values       |
        ----------------- | --------------- | ------------- |
        Index             | ndarray         | ndarray       |
        CategoricalIndex  | Categorical     | Categorical   |
        DatetimeIndex     | ndarray[M8ns]   | DatetimeArray |
        DatetimeIndex[tz] | ndarray[M8ns]   | DatetimeArray |
        PeriodIndex       | ndarray[object] | PeriodArray   |
        IntervalIndex     | IntervalArray   | IntervalArray |

        See Also
        --------
        values : Values
        """
        return self._data

    def _get_engine_target(self) -> np.ndarray:
        """
        Get the ndarray that we can pass to the IndexEngine constructor.
        """
        # error: Incompatible return value type (got "Union[ExtensionArray,
        # ndarray]", expected "ndarray")
        return self._values  # type: ignore[return-value]

    def _from_join_target(self, result: np.ndarray) -> ArrayLike:
        """
        Cast the ndarray returned from one of the libjoin.foo_indexer functions
        back to type(self)._data.
        """
        return result

    @doc(IndexOpsMixin._memory_usage)
    def memory_usage(self, deep: bool = False) -> int:
        result = self._memory_usage(deep=deep)

        # include our engine hashtable
        result += self._engine.sizeof(deep=deep)
        return result

    @final
    def where(self, cond, other=None) -> Index:
        """
        Replace values where the condition is False.

        The replacement is taken from other.

        Parameters
        ----------
        cond : bool array-like with the same length as self
            Condition to select the values on.
        other : scalar, or array-like, default None
            Replacement if the condition is False.

        Returns
        -------
        pandas.Index
            A copy of self with values replaced from other
            where the condition is False.

        See Also
        --------
        Series.where : Same method for Series.
        DataFrame.where : Same method for DataFrame.

        Examples
        --------
        >>> idx = pd.Index(['car', 'bike', 'train', 'tractor'])
        >>> idx
        Index(['car', 'bike', 'train', 'tractor'], dtype='object')
        >>> idx.where(idx.isin(['car', 'train']), 'other')
        Index(['car', 'other', 'train', 'other'], dtype='object')
        """
        if isinstance(self, ABCMultiIndex):
            raise NotImplementedError(
                ".where is not supported for MultiIndex operations"
            )
        cond = np.asarray(cond, dtype=bool)
        return self.putmask(~cond, other)

    # construction helpers
    @final
    @classmethod
    def _scalar_data_error(cls, data):
        # We return the TypeError so that we can raise it from the constructor
        #  in order to keep mypy happy
        return TypeError(
            f"{cls.__name__}(...) must be called with a collection of some "
            f"kind, {repr(data)} was passed"
        )

    @final
    @classmethod
    def _string_data_error(cls, data):
        raise TypeError(
            "String dtype not supported, you may need "
            "to explicitly cast to a numeric type"
        )

    def _validate_fill_value(self, value):
        """
        Check if the value can be inserted into our array without casting,
        and convert it to an appropriate native type if necessary.

        Raises
        ------
        TypeError
            If the value cannot be inserted into an array of this dtype.
        """
        if not can_hold_element(self._values, value):
            raise TypeError
        return value

    @final
    def _require_scalar(self, value):
        """
        Check that this is a scalar value that we can use for setitem-like
        operations without changing dtype.
        """
        if not is_scalar(value):
            raise TypeError(f"'value' must be a scalar, passed: {type(value).__name__}")
        return value

    def _is_memory_usage_qualified(self) -> bool:
        """
        Return a boolean if we need a qualified .info display.
        """
        return self.is_object()

    def is_type_compatible(self, kind: str_t) -> bool:
        """
        Whether the index type is compatible with the provided type.
        """
        warnings.warn(
            "Index.is_type_compatible is deprecated and will be removed in a "
            "future version.",
            FutureWarning,
            stacklevel=2,
        )
        return kind == self.inferred_type

    def __contains__(self, key: Any) -> bool:
        """
        Return a boolean indicating whether the provided key is in the index.

        Parameters
        ----------
        key : label
            The key to check if it is present in the index.

        Returns
        -------
        bool
            Whether the key search is in the index.

        Raises
        ------
        TypeError
            If the key is not hashable.

        See Also
        --------
        Index.isin : Returns an ndarray of boolean dtype indicating whether the
            list-like key is in the index.

        Examples
        --------
        >>> idx = pd.Index([1, 2, 3, 4])
        >>> idx
        Int64Index([1, 2, 3, 4], dtype='int64')

        >>> 2 in idx
        True
        >>> 6 in idx
        False
        """
        hash(key)
        try:
            return key in self._engine
        except (OverflowError, TypeError, ValueError):
            return False

    # https://github.com/python/typeshed/issues/2148#issuecomment-520783318
    # Incompatible types in assignment (expression has type "None", base class
    # "object" defined the type as "Callable[[object], int]")
    __hash__: None  # type: ignore[assignment]

    @final
    def __setitem__(self, key, value):
        raise TypeError("Index does not support mutable operations")

    def __getitem__(self, key):
        """
        Override numpy.ndarray's __getitem__ method to work as desired.

        This function adds lists and Series as valid boolean indexers
        (ndarrays only supports ndarray with dtype=bool).

        If resulting ndim != 1, plain ndarray is returned instead of
        corresponding `Index` subclass.

        """
        # There's no custom logic to be implemented in __getslice__, so it's
        # not overloaded intentionally.
        getitem = self._data.__getitem__

        if is_scalar(key):
            key = com.cast_scalar_indexer(key, warn_float=True)
            return getitem(key)

        if isinstance(key, slice):
            # This case is separated from the conditional above to avoid
            # pessimization of basic indexing.
            result = getitem(key)
            # Going through simple_new for performance.
            return type(self)._simple_new(result, name=self._name)

        if com.is_bool_indexer(key):
            key = np.asarray(key, dtype=bool)

        result = getitem(key)
        if not is_scalar(result):
            if np.ndim(result) > 1:
                deprecate_ndim_indexing(result)
                return result
            # NB: Using _constructor._simple_new would break if MultiIndex
            #  didn't override __getitem__
            return self._constructor._simple_new(result, name=self._name)
        else:
            return result

    def _getitem_slice(self: _IndexT, slobj: slice) -> _IndexT:
        """
        Fastpath for __getitem__ when we know we have a slice.
        """
        res = self._data[slobj]
        return type(self)._simple_new(res, name=self._name)

    @final
    def _can_hold_identifiers_and_holds_name(self, name) -> bool:
        """
        Faster check for ``name in self`` when we know `name` is a Python
        identifier (e.g. in NDFrame.__getattr__, which hits this to support
        . key lookup). For indexes that can't hold identifiers (everything
        but object & categorical) we just return False.

        https://github.com/pandas-dev/pandas/issues/19764
        """
        if self.is_object() or self.is_categorical():
            return name in self
        return False

    def append(self, other: Index | Sequence[Index]) -> Index:
        """
        Append a collection of Index options together.

        Parameters
        ----------
        other : Index or list/tuple of indices

        Returns
        -------
        Index
        """
        to_concat = [self]

        if isinstance(other, (list, tuple)):
            to_concat += list(other)
        else:
            # error: Argument 1 to "append" of "list" has incompatible type
            # "Union[Index, Sequence[Index]]"; expected "Index"
            to_concat.append(other)  # type: ignore[arg-type]

        for obj in to_concat:
            if not isinstance(obj, Index):
                raise TypeError("all inputs must be Index")

        names = {obj.name for obj in to_concat}
        name = None if len(names) > 1 else self.name

        return self._concat(to_concat, name)

    def _concat(self, to_concat: list[Index], name: Hashable) -> Index:
        """
        Concatenate multiple Index objects.
        """
        to_concat_vals = [x._values for x in to_concat]

        result = concat_compat(to_concat_vals)

        is_numeric = result.dtype.kind in ["i", "u", "f"]
        if self._is_backward_compat_public_numeric_index and is_numeric:
            return type(self)._simple_new(result, name=name)

        return Index._with_infer(result, name=name)

    @final
    def putmask(self, mask, value) -> Index:
        """
        Return a new Index of the values set with the mask.

        Returns
        -------
        Index

        See Also
        --------
        numpy.ndarray.putmask : Changes elements of an array
            based on conditional and input values.
        """
        mask, noop = validate_putmask(self._values, mask)
        if noop:
            return self.copy()

        if value is None and (self._is_numeric_dtype or self.dtype == object):
            value = self._na_value
        try:
            converted = self._validate_fill_value(value)
        except (ValueError, TypeError) as err:
            if is_object_dtype(self):  # pragma: no cover
                raise err

            dtype = self._find_common_type_compat(value)
            return self.astype(dtype).putmask(mask, value)

        values = self._values.copy()

        if isinstance(values, np.ndarray):
            converted = setitem_datetimelike_compat(values, mask.sum(), converted)
            np.putmask(values, mask, converted)

        else:
            # Note: we use the original value here, not converted, as
            #  _validate_fill_value is not idempotent
            # error: "ExtensionArray" has no attribute "putmask"
            values.putmask(mask, value)  # type: ignore[attr-defined]

        return self._shallow_copy(values)

    def equals(self, other: Any) -> bool:
        """
        Determine if two Index object are equal.

        The things that are being compared are:

        * The elements inside the Index object.
        * The order of the elements inside the Index object.

        Parameters
        ----------
        other : Any
            The other object to compare against.

        Returns
        -------
        bool
            True if "other" is an Index and it has the same elements and order
            as the calling index; False otherwise.

        Examples
        --------
        >>> idx1 = pd.Index([1, 2, 3])
        >>> idx1
        Int64Index([1, 2, 3], dtype='int64')
        >>> idx1.equals(pd.Index([1, 2, 3]))
        True

        The elements inside are compared

        >>> idx2 = pd.Index(["1", "2", "3"])
        >>> idx2
        Index(['1', '2', '3'], dtype='object')

        >>> idx1.equals(idx2)
        False

        The order is compared

        >>> ascending_idx = pd.Index([1, 2, 3])
        >>> ascending_idx
        Int64Index([1, 2, 3], dtype='int64')
        >>> descending_idx = pd.Index([3, 2, 1])
        >>> descending_idx
        Int64Index([3, 2, 1], dtype='int64')
        >>> ascending_idx.equals(descending_idx)
        False

        The dtype is *not* compared

        >>> int64_idx = pd.Int64Index([1, 2, 3])
        >>> int64_idx
        Int64Index([1, 2, 3], dtype='int64')
        >>> uint64_idx = pd.UInt64Index([1, 2, 3])
        >>> uint64_idx
        UInt64Index([1, 2, 3], dtype='uint64')
        >>> int64_idx.equals(uint64_idx)
        True
        """
        if self.is_(other):
            return True

        if not isinstance(other, Index):
            return False

        if is_object_dtype(self.dtype) and not is_object_dtype(other.dtype):
            # if other is not object, use other's logic for coercion
            return other.equals(self)

        if isinstance(other, ABCMultiIndex):
            # d-level MultiIndex can equal d-tuple Index
            return other.equals(self)

<<<<<<< HEAD
        if is_extension_array_dtype(self.dtype):
            return self._values.equals(other._values)
=======
        if isinstance(self._values, ExtensionArray):
            # Dispatch to the ExtensionArray's .equals method.
            if not isinstance(other, type(self)):
                return False

            earr = cast(ExtensionArray, self._data)
            return earr.equals(other._data)
>>>>>>> b80f8eff

        if is_extension_array_dtype(other.dtype):
            # All EA-backed Index subclasses override equals
            return other.equals(self)

        return array_equivalent(self._values, other._values)

    @final
    def identical(self, other) -> bool:
        """
        Similar to equals, but checks that object attributes and types are also equal.

        Returns
        -------
        bool
            If two Index objects have equal elements and same type True,
            otherwise False.
        """
        return (
            self.equals(other)
            and all(
                getattr(self, c, None) == getattr(other, c, None)
                for c in self._comparables
            )
            and type(self) == type(other)
        )

    @final
    def asof(self, label):
        """
        Return the label from the index, or, if not present, the previous one.

        Assuming that the index is sorted, return the passed index label if it
        is in the index, or return the previous index label if the passed one
        is not in the index.

        Parameters
        ----------
        label : object
            The label up to which the method returns the latest index label.

        Returns
        -------
        object
            The passed label if it is in the index. The previous label if the
            passed label is not in the sorted index or `NaN` if there is no
            such label.

        See Also
        --------
        Series.asof : Return the latest value in a Series up to the
            passed index.
        merge_asof : Perform an asof merge (similar to left join but it
            matches on nearest key rather than equal key).
        Index.get_loc : An `asof` is a thin wrapper around `get_loc`
            with method='pad'.

        Examples
        --------
        `Index.asof` returns the latest index label up to the passed label.

        >>> idx = pd.Index(['2013-12-31', '2014-01-02', '2014-01-03'])
        >>> idx.asof('2014-01-01')
        '2013-12-31'

        If the label is in the index, the method returns the passed label.

        >>> idx.asof('2014-01-02')
        '2014-01-02'

        If all of the labels in the index are later than the passed label,
        NaN is returned.

        >>> idx.asof('1999-01-02')
        nan

        If the index is not sorted, an error is raised.

        >>> idx_not_sorted = pd.Index(['2013-12-31', '2015-01-02',
        ...                            '2014-01-03'])
        >>> idx_not_sorted.asof('2013-12-31')
        Traceback (most recent call last):
        ValueError: index must be monotonic increasing or decreasing
        """
        self._searchsorted_monotonic(label)  # validate sortedness
        try:
            loc = self.get_loc(label)
        except (KeyError, TypeError):
            # KeyError -> No exact match, try for padded
            # TypeError -> passed e.g. non-hashable, fall through to get
            #  the tested exception message
            indexer = self.get_indexer([label], method="pad")
            if indexer.ndim > 1 or indexer.size > 1:
                raise TypeError("asof requires scalar valued input")
            loc = indexer.item()
            if loc == -1:
                return self._na_value
        else:
            if isinstance(loc, slice):
                loc = loc.indices(len(self))[-1]

        return self[loc]

    def asof_locs(self, where: Index, mask: np.ndarray) -> npt.NDArray[np.intp]:
        """
        Return the locations (indices) of labels in the index.

        As in the `asof` function, if the label (a particular entry in
        `where`) is not in the index, the latest index label up to the
        passed label is chosen and its index returned.

        If all of the labels in the index are later than a label in `where`,
        -1 is returned.

        `mask` is used to ignore NA values in the index during calculation.

        Parameters
        ----------
        where : Index
            An Index consisting of an array of timestamps.
        mask : np.ndarray[bool]
            Array of booleans denoting where values in the original
            data are not NA.

        Returns
        -------
        np.ndarray[np.intp]
            An array of locations (indices) of the labels from the Index
            which correspond to the return values of the `asof` function
            for every element in `where`.
        """
        # error: No overload variant of "searchsorted" of "ndarray" matches argument
        # types "Union[ExtensionArray, ndarray[Any, Any]]", "str"
        # TODO: will be fixed when ExtensionArray.searchsorted() is fixed
        locs = self._values[mask].searchsorted(
            where._values, side="right"  # type: ignore[call-overload]
        )
        locs = np.where(locs > 0, locs - 1, 0)

        result = np.arange(len(self), dtype=np.intp)[mask].take(locs)

        first_value = self._values[mask.argmax()]
        result[(locs == 0) & (where._values < first_value)] = -1

        return result

    @final
    def sort_values(
        self,
        return_indexer: bool = False,
        ascending: bool = True,
        na_position: str_t = "last",
        key: Callable | None = None,
    ):
        """
        Return a sorted copy of the index.

        Return a sorted copy of the index, and optionally return the indices
        that sorted the index itself.

        Parameters
        ----------
        return_indexer : bool, default False
            Should the indices that would sort the index be returned.
        ascending : bool, default True
            Should the index values be sorted in an ascending order.
        na_position : {'first' or 'last'}, default 'last'
            Argument 'first' puts NaNs at the beginning, 'last' puts NaNs at
            the end.

            .. versionadded:: 1.2.0

        key : callable, optional
            If not None, apply the key function to the index values
            before sorting. This is similar to the `key` argument in the
            builtin :meth:`sorted` function, with the notable difference that
            this `key` function should be *vectorized*. It should expect an
            ``Index`` and return an ``Index`` of the same shape.

            .. versionadded:: 1.1.0

        Returns
        -------
        sorted_index : pandas.Index
            Sorted copy of the index.
        indexer : numpy.ndarray, optional
            The indices that the index itself was sorted by.

        See Also
        --------
        Series.sort_values : Sort values of a Series.
        DataFrame.sort_values : Sort values in a DataFrame.

        Examples
        --------
        >>> idx = pd.Index([10, 100, 1, 1000])
        >>> idx
        Int64Index([10, 100, 1, 1000], dtype='int64')

        Sort values in ascending order (default behavior).

        >>> idx.sort_values()
        Int64Index([1, 10, 100, 1000], dtype='int64')

        Sort values in descending order, and also get the indices `idx` was
        sorted by.

        >>> idx.sort_values(ascending=False, return_indexer=True)
        (Int64Index([1000, 100, 10, 1], dtype='int64'), array([3, 1, 0, 2]))
        """
        idx = ensure_key_mapped(self, key)

        # GH 35584. Sort missing values according to na_position kwarg
        # ignore na_position for MultiIndex
        if not isinstance(self, ABCMultiIndex):
            _as = nargsort(
                items=idx, ascending=ascending, na_position=na_position, key=key
            )
        else:
            _as = idx.argsort()
            if not ascending:
                _as = _as[::-1]

        sorted_index = self.take(_as)

        if return_indexer:
            return sorted_index, _as
        else:
            return sorted_index

    @final
    def sort(self, *args, **kwargs):
        """
        Use sort_values instead.
        """
        raise TypeError("cannot sort an Index object in-place, use sort_values instead")

    def shift(self, periods=1, freq=None):
        """
        Shift index by desired number of time frequency increments.

        This method is for shifting the values of datetime-like indexes
        by a specified time increment a given number of times.

        Parameters
        ----------
        periods : int, default 1
            Number of periods (or increments) to shift by,
            can be positive or negative.
        freq : pandas.DateOffset, pandas.Timedelta or str, optional
            Frequency increment to shift by.
            If None, the index is shifted by its own `freq` attribute.
            Offset aliases are valid strings, e.g., 'D', 'W', 'M' etc.

        Returns
        -------
        pandas.Index
            Shifted index.

        See Also
        --------
        Series.shift : Shift values of Series.

        Notes
        -----
        This method is only implemented for datetime-like index classes,
        i.e., DatetimeIndex, PeriodIndex and TimedeltaIndex.

        Examples
        --------
        Put the first 5 month starts of 2011 into an index.

        >>> month_starts = pd.date_range('1/1/2011', periods=5, freq='MS')
        >>> month_starts
        DatetimeIndex(['2011-01-01', '2011-02-01', '2011-03-01', '2011-04-01',
                       '2011-05-01'],
                      dtype='datetime64[ns]', freq='MS')

        Shift the index by 10 days.

        >>> month_starts.shift(10, freq='D')
        DatetimeIndex(['2011-01-11', '2011-02-11', '2011-03-11', '2011-04-11',
                       '2011-05-11'],
                      dtype='datetime64[ns]', freq=None)

        The default value of `freq` is the `freq` attribute of the index,
        which is 'MS' (month start) in this example.

        >>> month_starts.shift(10)
        DatetimeIndex(['2011-11-01', '2011-12-01', '2012-01-01', '2012-02-01',
                       '2012-03-01'],
                      dtype='datetime64[ns]', freq='MS')
        """
        raise NotImplementedError(
            f"This method is only implemented for DatetimeIndex, PeriodIndex and "
            f"TimedeltaIndex; Got type {type(self).__name__}"
        )

    def argsort(self, *args, **kwargs) -> npt.NDArray[np.intp]:
        """
        Return the integer indices that would sort the index.

        Parameters
        ----------
        *args
            Passed to `numpy.ndarray.argsort`.
        **kwargs
            Passed to `numpy.ndarray.argsort`.

        Returns
        -------
        np.ndarray[np.intp]
            Integer indices that would sort the index if used as
            an indexer.

        See Also
        --------
        numpy.argsort : Similar method for NumPy arrays.
        Index.sort_values : Return sorted copy of Index.

        Examples
        --------
        >>> idx = pd.Index(['b', 'a', 'd', 'c'])
        >>> idx
        Index(['b', 'a', 'd', 'c'], dtype='object')

        >>> order = idx.argsort()
        >>> order
        array([1, 0, 3, 2])

        >>> idx[order]
        Index(['a', 'b', 'c', 'd'], dtype='object')
        """
        # This works for either ndarray or EA, is overridden
        #  by RangeIndex, MultIIndex
        return self._data.argsort(*args, **kwargs)

    @final
    def get_value(self, series: Series, key):
        """
        Fast lookup of value from 1-dimensional ndarray.

        Only use this if you know what you're doing.

        Returns
        -------
        scalar or Series
        """
        warnings.warn(
            "get_value is deprecated and will be removed in a future version. "
            "Use Series[key] instead.",
            FutureWarning,
            stacklevel=2,
        )

        self._check_indexing_error(key)

        try:
            # GH 20882, 21257
            # First try to convert the key to a location
            # If that fails, raise a KeyError if an integer
            # index, otherwise, see if key is an integer, and
            # try that
            loc = self.get_loc(key)
        except KeyError:
            if not self._should_fallback_to_positional:
                raise
            elif is_integer(key):
                # If the Index cannot hold integer, then this is unambiguously
                #  a locational lookup.
                loc = key
            else:
                raise

        return self._get_values_for_loc(series, loc, key)

    def _check_indexing_error(self, key):
        if not is_scalar(key):
            # if key is not a scalar, directly raise an error (the code below
            # would convert to numpy arrays and raise later any way) - GH29926
            raise InvalidIndexError(key)

    @cache_readonly
    def _should_fallback_to_positional(self) -> bool:
        """
        Should an integer key be treated as positional?
        """
        return not self.holds_integer() and not self.is_boolean()

    def _get_values_for_loc(self, series: Series, loc, key):
        """
        Do a positional lookup on the given Series, returning either a scalar
        or a Series.

        Assumes that `series.index is self`

        key is included for MultiIndex compat.
        """
        if is_integer(loc):
            return series._values[loc]

        return series.iloc[loc]

    @final
    def set_value(self, arr, key, value):
        """
        Fast lookup of value from 1-dimensional ndarray.

        .. deprecated:: 1.0

        Notes
        -----
        Only use this if you know what you're doing.
        """
        warnings.warn(
            (
                "The 'set_value' method is deprecated, and "
                "will be removed in a future version."
            ),
            FutureWarning,
            stacklevel=2,
        )
        loc = self._engine.get_loc(key)
        validate_numeric_casting(arr.dtype, value)
        arr[loc] = value

    _index_shared_docs[
        "get_indexer_non_unique"
    ] = """
        Compute indexer and mask for new index given the current index. The
        indexer should be then used as an input to ndarray.take to align the
        current data to the new index.

        Parameters
        ----------
        target : %(target_klass)s

        Returns
        -------
        indexer : np.ndarray[np.intp]
            Integers from 0 to n - 1 indicating that the index at these
            positions matches the corresponding target values. Missing values
            in the target are marked by -1.
        missing : np.ndarray[np.intp]
            An indexer into the target of the values not found.
            These correspond to the -1 in the indexer array.
        """

    @Appender(_index_shared_docs["get_indexer_non_unique"] % _index_doc_kwargs)
    def get_indexer_non_unique(
        self, target
    ) -> tuple[npt.NDArray[np.intp], npt.NDArray[np.intp]]:
        target = ensure_index(target)
        target = self._maybe_cast_listlike_indexer(target)

        if not self._should_compare(target) and not is_interval_dtype(self.dtype):
            # IntervalIndex get special treatment bc numeric scalars can be
            #  matched to Interval scalars
            return self._get_indexer_non_comparable(target, method=None, unique=False)

        pself, ptarget = self._maybe_promote(target)
        if pself is not self or ptarget is not target:
            return pself.get_indexer_non_unique(ptarget)

        if not is_dtype_equal(self.dtype, target.dtype):
            # TODO: if object, could use infer_dtype to preempt costly
            #  conversion if still non-comparable?
            dtype = self._find_common_type_compat(target)

            this = self.astype(dtype, copy=False)
            that = target.astype(dtype, copy=False)
            return this.get_indexer_non_unique(that)

        # Note: _maybe_promote ensures we never get here with MultiIndex
        #  self and non-Multi target
        tgt_values = target._get_engine_target()
        if self._is_multi and target._is_multi:
            tgt_values = self._engine._extract_level_codes(target)

        indexer, missing = self._engine.get_indexer_non_unique(tgt_values)
        return ensure_platform_int(indexer), ensure_platform_int(missing)

    @final
    def get_indexer_for(self, target) -> npt.NDArray[np.intp]:
        """
        Guaranteed return of an indexer even when non-unique.

        This dispatches to get_indexer or get_indexer_non_unique
        as appropriate.

        Returns
        -------
        np.ndarray[np.intp]
            List of indices.

        Examples
        --------
        >>> idx = pd.Index([np.nan, 'var1', np.nan])
        >>> idx.get_indexer_for([np.nan])
        array([0, 2])
        """
        if self._index_as_unique:
            return self.get_indexer(target)
        indexer, _ = self.get_indexer_non_unique(target)
        return indexer

    def _get_indexer_strict(self, key, axis_name: str_t) -> tuple[Index, np.ndarray]:
        """
        Analogue to get_indexer that raises if any elements are missing.
        """
        keyarr = key
        if not isinstance(keyarr, Index):
            keyarr = com.asarray_tuplesafe(keyarr)

        if self._index_as_unique:
            indexer = self.get_indexer_for(keyarr)
            keyarr = self.reindex(keyarr)[0]
        else:
            keyarr, indexer, new_indexer = self._reindex_non_unique(keyarr)

        self._raise_if_missing(keyarr, indexer, axis_name)

        keyarr = self.take(indexer)
        if isinstance(key, Index):
            # GH 42790 - Preserve name from an Index
            keyarr.name = key.name
        if keyarr.dtype.kind in ["m", "M"]:
            # DTI/TDI.take can infer a freq in some cases when we dont want one
            if isinstance(key, list) or (
                isinstance(key, type(self))
                # "Index" has no attribute "freq"
                and key.freq is None  # type: ignore[attr-defined]
            ):
                keyarr = keyarr._with_freq(None)

        return keyarr, indexer

    def _raise_if_missing(self, key, indexer, axis_name: str_t) -> None:
        """
        Check that indexer can be used to return a result.

        e.g. at least one element was found,
        unless the list of keys was actually empty.

        Parameters
        ----------
        key : list-like
            Targeted labels (only used to show correct error message).
        indexer: array-like of booleans
            Indices corresponding to the key,
            (with -1 indicating not found).
        axis_name : str

        Raises
        ------
        KeyError
            If at least one key was requested but none was found.
        """
        if len(key) == 0:
            return

        # Count missing values
        missing_mask = indexer < 0
        nmissing = missing_mask.sum()

        if nmissing:

            # TODO: remove special-case; this is just to keep exception
            #  message tests from raising while debugging
            use_interval_msg = is_interval_dtype(self.dtype) or (
                is_categorical_dtype(self.dtype)
                # "Index" has no attribute "categories"  [attr-defined]
                and is_interval_dtype(
                    self.categories.dtype  # type: ignore[attr-defined]
                )
            )

            if nmissing == len(indexer):
                if use_interval_msg:
                    key = list(key)
                raise KeyError(f"None of [{key}] are in the [{axis_name}]")

            not_found = list(ensure_index(key)[missing_mask.nonzero()[0]].unique())
            raise KeyError(f"{not_found} not in index")

    @overload
    def _get_indexer_non_comparable(
        self, target: Index, method, unique: Literal[True] = ...
    ) -> npt.NDArray[np.intp]:
        ...

    @overload
    def _get_indexer_non_comparable(
        self, target: Index, method, unique: Literal[False]
    ) -> tuple[npt.NDArray[np.intp], npt.NDArray[np.intp]]:
        ...

    @overload
    def _get_indexer_non_comparable(
        self, target: Index, method, unique: bool = True
    ) -> npt.NDArray[np.intp] | tuple[npt.NDArray[np.intp], npt.NDArray[np.intp]]:
        ...

    @final
    def _get_indexer_non_comparable(
        self, target: Index, method, unique: bool = True
    ) -> npt.NDArray[np.intp] | tuple[npt.NDArray[np.intp], npt.NDArray[np.intp]]:
        """
        Called from get_indexer or get_indexer_non_unique when the target
        is of a non-comparable dtype.

        For get_indexer lookups with method=None, get_indexer is an _equality_
        check, so non-comparable dtypes mean we will always have no matches.

        For get_indexer lookups with a method, get_indexer is an _inequality_
        check, so non-comparable dtypes mean we will always raise TypeError.

        Parameters
        ----------
        target : Index
        method : str or None
        unique : bool, default True
            * True if called from get_indexer.
            * False if called from get_indexer_non_unique.

        Raises
        ------
        TypeError
            If doing an inequality check, i.e. method is not None.
        """
        if method is not None:
            other = unpack_nested_dtype(target)
            raise TypeError(f"Cannot compare dtypes {self.dtype} and {other.dtype}")

        no_matches = -1 * np.ones(target.shape, dtype=np.intp)
        if unique:
            # This is for get_indexer
            return no_matches
        else:
            # This is for get_indexer_non_unique
            missing = np.arange(len(target), dtype=np.intp)
            return no_matches, missing

    @property
    def _index_as_unique(self) -> bool:
        """
        Whether we should treat this as unique for the sake of
        get_indexer vs get_indexer_non_unique.

        For IntervalIndex compat.
        """
        return self.is_unique

    _requires_unique_msg = "Reindexing only valid with uniquely valued Index objects"

    @final
    def _maybe_promote(self, other: Index) -> tuple[Index, Index]:
        """
        When dealing with an object-dtype Index and a non-object Index, see
        if we can upcast the object-dtype one to improve performance.
        """

        if isinstance(self, ABCDatetimeIndex) and isinstance(other, ABCDatetimeIndex):
            if (
                self.tz is not None
                and other.tz is not None
                and not tz_compare(self.tz, other.tz)
            ):
                # standardize on UTC
                return self.tz_convert("UTC"), other.tz_convert("UTC")

        elif self.inferred_type == "date" and isinstance(other, ABCDatetimeIndex):
            try:
                return type(other)(self), other
            except OutOfBoundsDatetime:
                return self, other
        elif self.inferred_type == "timedelta" and isinstance(other, ABCTimedeltaIndex):
            # TODO: we dont have tests that get here
            return type(other)(self), other
        elif self.inferred_type == "boolean":
            if not is_object_dtype(self.dtype):
                return self.astype("object"), other.astype("object")

        elif self.dtype.kind == "u" and other.dtype.kind == "i":
            # GH#41873
            if other.min() >= 0:
                # lookup min as it may be cached
                # TODO: may need itemsize check if we have non-64-bit Indexes
                return self, other.astype(self.dtype)

        elif self._is_multi and not other._is_multi:
            try:
                # "Type[Index]" has no attribute "from_tuples"
                other = type(self).from_tuples(other)  # type: ignore[attr-defined]
            except (TypeError, ValueError):
                # let's instead try with a straight Index
                self = Index(self._values)

        if not is_object_dtype(self.dtype) and is_object_dtype(other.dtype):
            # Reverse op so we dont need to re-implement on the subclasses
            other, self = other._maybe_promote(self)

        return self, other

    @final
    def _find_common_type_compat(self, target) -> DtypeObj:
        """
        Implementation of find_common_type that adjusts for Index-specific
        special cases.
        """
        if is_interval_dtype(self.dtype) and is_valid_na_for_dtype(target, self.dtype):
            # e.g. setting NA value into IntervalArray[int64]
            self = cast("IntervalIndex", self)
            return IntervalDtype(np.float64, closed=self.closed)

        target_dtype, _ = infer_dtype_from(target, pandas_dtype=True)

        # special case: if one dtype is uint64 and the other a signed int, return object
        # See https://github.com/pandas-dev/pandas/issues/26778 for discussion
        # Now it's:
        # * float | [u]int -> float
        # * uint64 | signed int  -> object
        # We may change union(float | [u]int) to go to object.
        if self.dtype == "uint64" or target_dtype == "uint64":
            if is_signed_integer_dtype(self.dtype) or is_signed_integer_dtype(
                target_dtype
            ):
                return np.dtype("object")

        dtype = find_common_type([self.dtype, target_dtype])

        if dtype.kind in ["i", "u"]:
            # TODO: what about reversed with self being categorical?
            if (
                isinstance(target, Index)
                and is_categorical_dtype(target.dtype)
                and target.hasnans
            ):
                # FIXME: find_common_type incorrect with Categorical GH#38240
                # FIXME: some cases where float64 cast can be lossy?
                dtype = np.dtype(np.float64)
        if dtype.kind == "c":
            dtype = np.dtype(object)
        return dtype

    @final
    def _should_compare(self, other: Index) -> bool:
        """
        Check if `self == other` can ever have non-False entries.
        """

        if (other.is_boolean() and self.is_numeric()) or (
            self.is_boolean() and other.is_numeric()
        ):
            # GH#16877 Treat boolean labels passed to a numeric index as not
            #  found. Without this fix False and True would be treated as 0 and 1
            #  respectively.
            return False

        other = unpack_nested_dtype(other)
        dtype = other.dtype
        return self._is_comparable_dtype(dtype) or is_object_dtype(dtype)

    def _is_comparable_dtype(self, dtype: DtypeObj) -> bool:
        """
        Can we compare values of the given dtype to our own?
        """
        return True

    @final
    def groupby(self, values) -> PrettyDict[Hashable, np.ndarray]:
        """
        Group the index labels by a given array of values.

        Parameters
        ----------
        values : array
            Values used to determine the groups.

        Returns
        -------
        dict
            {group name -> group labels}
        """
        # TODO: if we are a MultiIndex, we can do better
        # that converting to tuples
        if isinstance(values, ABCMultiIndex):
            values = values._values
        values = Categorical(values)
        result = values._reverse_indexer()

        # map to the label
        result = {k: self.take(v) for k, v in result.items()}

        return PrettyDict(result)

    def map(self, mapper, na_action=None):
        """
        Map values using input correspondence (a dict, Series, or function).

        Parameters
        ----------
        mapper : function, dict, or Series
            Mapping correspondence.
        na_action : {None, 'ignore'}
            If 'ignore', propagate NA values, without passing them to the
            mapping correspondence.

        Returns
        -------
        applied : Union[Index, MultiIndex], inferred
            The output of the mapping function applied to the index.
            If the function returns a tuple with more than one element
            a MultiIndex will be returned.
        """
        from pandas.core.indexes.multi import MultiIndex

        new_values = self._map_values(mapper, na_action=na_action)

        # we can return a MultiIndex
        if new_values.size and isinstance(new_values[0], tuple):
            if isinstance(self, MultiIndex):
                names = self.names
            elif self.name:
                names = [self.name] * len(new_values[0])
            else:
                names = None
            return MultiIndex.from_tuples(new_values, names=names)

        dtype = None
        if not new_values.size:
            # empty
            dtype = self.dtype

        if self._is_backward_compat_public_numeric_index and is_numeric_dtype(
            new_values.dtype
        ):
            return self._constructor(
                new_values, dtype=dtype, copy=False, name=self.name
            )

        return Index._with_infer(new_values, dtype=dtype, copy=False, name=self.name)

    # TODO: De-duplicate with map, xref GH#32349
    @final
    def _transform_index(self, func, *, level=None) -> Index:
        """
        Apply function to all values found in index.

        This includes transforming multiindex entries separately.
        Only apply function to one level of the MultiIndex if level is specified.
        """
        if isinstance(self, ABCMultiIndex):
            if level is not None:
                # Caller is responsible for ensuring level is positional.
                items = [
                    tuple(func(y) if i == level else y for i, y in enumerate(x))
                    for x in self
                ]
            else:
                items = [tuple(func(y) for y in x) for x in self]
            return type(self).from_tuples(items, names=self.names)
        else:
            items = [func(x) for x in self]
            return Index(items, name=self.name, tupleize_cols=False)

    def isin(self, values, level=None) -> np.ndarray:
        """
        Return a boolean array where the index values are in `values`.

        Compute boolean array of whether each index value is found in the
        passed set of values. The length of the returned boolean array matches
        the length of the index.

        Parameters
        ----------
        values : set or list-like
            Sought values.
        level : str or int, optional
            Name or position of the index level to use (if the index is a
            `MultiIndex`).

        Returns
        -------
        np.ndarray[bool]
            NumPy array of boolean values.

        See Also
        --------
        Series.isin : Same for Series.
        DataFrame.isin : Same method for DataFrames.

        Notes
        -----
        In the case of `MultiIndex` you must either specify `values` as a
        list-like object containing tuples that are the same length as the
        number of levels, or specify `level`. Otherwise it will raise a
        ``ValueError``.

        If `level` is specified:

        - if it is the name of one *and only one* index level, use that level;
        - otherwise it should be a number indicating level position.

        Examples
        --------
        >>> idx = pd.Index([1,2,3])
        >>> idx
        Int64Index([1, 2, 3], dtype='int64')

        Check whether each index value in a list of values.

        >>> idx.isin([1, 4])
        array([ True, False, False])

        >>> midx = pd.MultiIndex.from_arrays([[1,2,3],
        ...                                  ['red', 'blue', 'green']],
        ...                                  names=('number', 'color'))
        >>> midx
        MultiIndex([(1,   'red'),
                    (2,  'blue'),
                    (3, 'green')],
                   names=['number', 'color'])

        Check whether the strings in the 'color' level of the MultiIndex
        are in a list of colors.

        >>> midx.isin(['red', 'orange', 'yellow'], level='color')
        array([ True, False, False])

        To check across the levels of a MultiIndex, pass a list of tuples:

        >>> midx.isin([(1, 'red'), (3, 'red')])
        array([ True, False, False])

        For a DatetimeIndex, string values in `values` are converted to
        Timestamps.

        >>> dates = ['2000-03-11', '2000-03-12', '2000-03-13']
        >>> dti = pd.to_datetime(dates)
        >>> dti
        DatetimeIndex(['2000-03-11', '2000-03-12', '2000-03-13'],
        dtype='datetime64[ns]', freq=None)

        >>> dti.isin(['2000-03-11'])
        array([ True, False, False])
        """
        if level is not None:
            self._validate_index_level(level)
        return algos.isin(self._values, values)

    def _get_string_slice(self, key: str_t):
        # this is for partial string indexing,
        # overridden in DatetimeIndex, TimedeltaIndex and PeriodIndex
        raise NotImplementedError

    def slice_indexer(
        self,
        start: Hashable | None = None,
        end: Hashable | None = None,
        step: int | None = None,
        kind=no_default,
    ) -> slice:
        """
        Compute the slice indexer for input labels and step.

        Index needs to be ordered and unique.

        Parameters
        ----------
        start : label, default None
            If None, defaults to the beginning.
        end : label, default None
            If None, defaults to the end.
        step : int, default None
        kind : str, default None

            .. deprecated:: 1.4.0

        Returns
        -------
        indexer : slice

        Raises
        ------
        KeyError : If key does not exist, or key is not unique and index is
            not ordered.

        Notes
        -----
        This function assumes that the data is sorted, so use at your own peril

        Examples
        --------
        This is a method on all index types. For example you can do:

        >>> idx = pd.Index(list('abcd'))
        >>> idx.slice_indexer(start='b', end='c')
        slice(1, 3, None)

        >>> idx = pd.MultiIndex.from_arrays([list('abcd'), list('efgh')])
        >>> idx.slice_indexer(start='b', end=('c', 'g'))
        slice(1, 3, None)
        """
        self._deprecated_arg(kind, "kind", "slice_indexer")

        start_slice, end_slice = self.slice_locs(start, end, step=step)

        # return a slice
        if not is_scalar(start_slice):
            raise AssertionError("Start slice bound is non-scalar")
        if not is_scalar(end_slice):
            raise AssertionError("End slice bound is non-scalar")

        return slice(start_slice, end_slice, step)

    def _maybe_cast_indexer(self, key):
        """
        If we have a float key and are not a floating index, then try to cast
        to an int if equivalent.
        """
        if not self.is_floating():
            return com.cast_scalar_indexer(key)
        return key

    def _maybe_cast_listlike_indexer(self, target) -> Index:
        """
        Analogue to maybe_cast_indexer for get_indexer instead of get_loc.
        """
        return ensure_index(target)

    @final
    def _validate_indexer(self, form: str_t, key, kind: str_t):
        """
        If we are positional indexer, validate that we have appropriate
        typed bounds must be an integer.
        """
        assert kind in ["getitem", "iloc"]

        if key is not None and not is_integer(key):
            raise self._invalid_indexer(form, key)

    def _maybe_cast_slice_bound(self, label, side: str_t, kind=no_default):
        """
        This function should be overloaded in subclasses that allow non-trivial
        casting on label-slice bounds, e.g. datetime-like indices allowing
        strings containing formatted datetimes.

        Parameters
        ----------
        label : object
        side : {'left', 'right'}
        kind : {'loc', 'getitem'} or None

            .. deprecated:: 1.3.0

        Returns
        -------
        label : object

        Notes
        -----
        Value of `side` parameter should be validated in caller.
        """
        assert kind in ["loc", "getitem", None, no_default]
        self._deprecated_arg(kind, "kind", "_maybe_cast_slice_bound")

        # We are a plain index here (sub-class override this method if they
        # wish to have special treatment for floats/ints, e.g. Float64Index and
        # datetimelike Indexes
        # reject them, if index does not contain label
        if (is_float(label) or is_integer(label)) and label not in self._values:
            raise self._invalid_indexer("slice", label)

        return label

    def _searchsorted_monotonic(self, label, side: Literal["left", "right"] = "left"):
        if self.is_monotonic_increasing:
            return self.searchsorted(label, side=side)
        elif self.is_monotonic_decreasing:
            # np.searchsorted expects ascending sort order, have to reverse
            # everything for it to work (element ordering, search side and
            # resulting value).
            pos = self[::-1].searchsorted(
                label, side="right" if side == "left" else "left"
            )
            return len(self) - pos

        raise ValueError("index must be monotonic increasing or decreasing")

    def get_slice_bound(
        self, label, side: Literal["left", "right"], kind=no_default
    ) -> int:
        """
        Calculate slice bound that corresponds to given label.

        Returns leftmost (one-past-the-rightmost if ``side=='right'``) position
        of given label.

        Parameters
        ----------
        label : object
        side : {'left', 'right'}
        kind : {'loc', 'getitem'} or None

            .. deprecated:: 1.4.0

        Returns
        -------
        int
            Index of label.
        """
        assert kind in ["loc", "getitem", None, no_default]
        self._deprecated_arg(kind, "kind", "get_slice_bound")

        if side not in ("left", "right"):
            raise ValueError(
                "Invalid value for side kwarg, must be either "
                f"'left' or 'right': {side}"
            )

        original_label = label

        # For datetime indices label may be a string that has to be converted
        # to datetime boundary according to its resolution.
        label = self._maybe_cast_slice_bound(label, side)

        # we need to look up the label
        try:
            slc = self.get_loc(label)
        except KeyError as err:
            try:
                return self._searchsorted_monotonic(label, side)
            except ValueError:
                # raise the original KeyError
                raise err

        if isinstance(slc, np.ndarray):
            # get_loc may return a boolean array or an array of indices, which
            # is OK as long as they are representable by a slice.
            if is_bool_dtype(slc):
                slc = lib.maybe_booleans_to_slice(slc.view("u1"))
            else:
                slc = lib.maybe_indices_to_slice(
                    slc.astype(np.intp, copy=False), len(self)
                )
            if isinstance(slc, np.ndarray):
                raise KeyError(
                    f"Cannot get {side} slice bound for non-unique "
                    f"label: {repr(original_label)}"
                )

        if isinstance(slc, slice):
            if side == "left":
                return slc.start
            else:
                return slc.stop
        else:
            if side == "right":
                return slc + 1
            else:
                return slc

    def slice_locs(
        self, start=None, end=None, step=None, kind=no_default
    ) -> tuple[int, int]:
        """
        Compute slice locations for input labels.

        Parameters
        ----------
        start : label, default None
            If None, defaults to the beginning.
        end : label, default None
            If None, defaults to the end.
        step : int, defaults None
            If None, defaults to 1.
        kind : {'loc', 'getitem'} or None

            .. deprecated:: 1.4.0

        Returns
        -------
        start, end : int

        See Also
        --------
        Index.get_loc : Get location for a single label.

        Notes
        -----
        This method only works if the index is monotonic or unique.

        Examples
        --------
        >>> idx = pd.Index(list('abcd'))
        >>> idx.slice_locs(start='b', end='c')
        (1, 3)
        """
        self._deprecated_arg(kind, "kind", "slice_locs")
        inc = step is None or step >= 0

        if not inc:
            # If it's a reverse slice, temporarily swap bounds.
            start, end = end, start

        # GH 16785: If start and end happen to be date strings with UTC offsets
        # attempt to parse and check that the offsets are the same
        if isinstance(start, (str, datetime)) and isinstance(end, (str, datetime)):
            try:
                ts_start = Timestamp(start)
                ts_end = Timestamp(end)
            except (ValueError, TypeError):
                pass
            else:
                if not tz_compare(ts_start.tzinfo, ts_end.tzinfo):
                    raise ValueError("Both dates must have the same UTC offset")

        start_slice = None
        if start is not None:
            start_slice = self.get_slice_bound(start, "left")
        if start_slice is None:
            start_slice = 0

        end_slice = None
        if end is not None:
            end_slice = self.get_slice_bound(end, "right")
        if end_slice is None:
            end_slice = len(self)

        if not inc:
            # Bounds at this moment are swapped, swap them back and shift by 1.
            #
            # slice_locs('B', 'A', step=-1): s='B', e='A'
            #
            #              s='A'                 e='B'
            # AFTER SWAP:    |                     |
            #                v ------------------> V
            #           -----------------------------------
            #           | | |A|A|A|A| | | | | |B|B| | | | |
            #           -----------------------------------
            #              ^ <------------------ ^
            # SHOULD BE:   |                     |
            #           end=s-1              start=e-1
            #
            end_slice, start_slice = start_slice - 1, end_slice - 1

            # i == -1 triggers ``len(self) + i`` selection that points to the
            # last element, not before-the-first one, subtracting len(self)
            # compensates that.
            if end_slice == -1:
                end_slice -= len(self)
            if start_slice == -1:
                start_slice -= len(self)

        return start_slice, end_slice

    def delete(self: _IndexT, loc) -> _IndexT:
        """
        Make new Index with passed location(-s) deleted.

        Parameters
        ----------
        loc : int or list of int
            Location of item(-s) which will be deleted.
            Use a list of locations to delete more than one value at the same time.

        Returns
        -------
        Index
            Will be same type as self, except for RangeIndex.

        See Also
        --------
        numpy.delete : Delete any rows and column from NumPy array (ndarray).

        Examples
        --------
        >>> idx = pd.Index(['a', 'b', 'c'])
        >>> idx.delete(1)
        Index(['a', 'c'], dtype='object')

        >>> idx = pd.Index(['a', 'b', 'c'])
        >>> idx.delete([0, 2])
        Index(['b'], dtype='object')
        """
        values = self._values
        if isinstance(values, np.ndarray):
            # TODO(__array_function__): special casing will be unnecessary
            res_values = np.delete(values, loc)
        else:
            res_values = values.delete(loc)

        # _constructor so RangeIndex->Int64Index
        return self._constructor._simple_new(res_values, name=self.name)

    def insert(self, loc: int, item) -> Index:
        """
        Make new Index inserting new item at location.

        Follows Python list.append semantics for negative values.

        Parameters
        ----------
        loc : int
        item : object

        Returns
        -------
        new_index : Index
        """
        # Note: this method is overridden by all ExtensionIndex subclasses,
        #  so self is never backed by an EA.
        item = lib.item_from_zerodim(item)
        if is_valid_na_for_dtype(item, self.dtype) and self.dtype != object:
            item = self._na_value

        try:
            item = self._validate_fill_value(item)
        except TypeError:
            dtype = self._find_common_type_compat(item)
            return self.astype(dtype).insert(loc, item)

        arr = self._values

        if isinstance(arr, ExtensionArray):
            # TODO: need EA.insert
            try:
                arr2 = type(arr)._from_sequence([item], dtype=arr.dtype)
            except TypeError:
                # TODO: make this into _validate_fill_value
                dtype = self._find_common_type_compat(item)
                return self.astype(dtype).insert(loc, item)

            res_values = arr._concat_same_type([arr[:loc], arr2, arr[loc:]])
            return type(self)._simple_new(res_values, name=self.name)

        if arr.dtype != object or not isinstance(
            item, (tuple, np.datetime64, np.timedelta64)
        ):
            # with object-dtype we need to worry about numpy incorrectly casting
            # dt64/td64 to integer, also about treating tuples as sequences
            # special-casing dt64/td64 https://github.com/numpy/numpy/issues/12550
            casted = arr.dtype.type(item)
            new_values = np.insert(arr, loc, casted)

        else:
            new_values = np.insert(arr, loc, None)
            new_values[loc] = item

        # Use self._constructor instead of Index to retain NumericIndex GH#43921
        # TODO(2.0) can use Index instead of self._constructor
        return self._constructor._with_infer(new_values, name=self.name)

    def drop(self, labels, errors: str_t = "raise") -> Index:
        """
        Make new Index with passed list of labels deleted.

        Parameters
        ----------
        labels : array-like or scalar
        errors : {'ignore', 'raise'}, default 'raise'
            If 'ignore', suppress error and existing labels are dropped.

        Returns
        -------
        dropped : Index
            Will be same type as self, except for RangeIndex.

        Raises
        ------
        KeyError
            If not all of the labels are found in the selected axis
        """
        if not isinstance(labels, Index):
            # avoid materializing e.g. RangeIndex
            arr_dtype = "object" if self.dtype == "object" else None
            labels = com.index_labels_to_array(labels, dtype=arr_dtype)

        indexer = self.get_indexer_for(labels)
        mask = indexer == -1
        if mask.any():
            if errors != "ignore":
                raise KeyError(f"{list(labels[mask])} not found in axis")
            indexer = indexer[~mask]
        return self.delete(indexer)

    # --------------------------------------------------------------------
    # Generated Arithmetic, Comparison, and Unary Methods

    def _cmp_method(self, other, op):
        """
        Wrapper used to dispatch comparison operations.
        """
        if self.is_(other):
            # fastpath
            if op in {operator.eq, operator.le, operator.ge}:
                arr = np.ones(len(self), dtype=bool)
                if self._can_hold_na and not isinstance(self, ABCMultiIndex):
                    # TODO: should set MultiIndex._can_hold_na = False?
                    arr[self.isna()] = False
                return arr
            elif op in {operator.ne, operator.lt, operator.gt}:
                arr = np.zeros(len(self), dtype=bool)
                if self._can_hold_na and not isinstance(self, ABCMultiIndex):
                    arr[self.isna()] = True
                return arr

        if isinstance(other, (np.ndarray, Index, ABCSeries, ExtensionArray)) and len(
            self
        ) != len(other):
            raise ValueError("Lengths must match to compare")

        if not isinstance(other, ABCMultiIndex):
            other = extract_array(other, extract_numpy=True)
        else:
            other = np.asarray(other)

        if is_object_dtype(self.dtype) and isinstance(other, ExtensionArray):
            # e.g. PeriodArray, Categorical
            with np.errstate(all="ignore"):
                result = op(self._values, other)

        elif isinstance(self._values, ExtensionArray):
            result = op(self._values, other)

        elif is_object_dtype(self.dtype) and not isinstance(self, ABCMultiIndex):
            # don't pass MultiIndex
            with np.errstate(all="ignore"):
                result = ops.comp_method_OBJECT_ARRAY(op, self._values, other)

        else:
            with np.errstate(all="ignore"):
                result = ops.comparison_op(self._values, other, op)

        return result

    def _construct_result(self, result, name):
        if isinstance(result, tuple):
            return (
                Index._with_infer(result[0], name=name),
                Index._with_infer(result[1], name=name),
            )
        return Index._with_infer(result, name=name)

    def _arith_method(self, other, op):
        if (
            isinstance(other, Index)
            and is_object_dtype(other.dtype)
            and type(other) is not Index
        ):
            # We return NotImplemented for object-dtype index *subclasses* so they have
            # a chance to implement ops before we unwrap them.
            # See https://github.com/pandas-dev/pandas/issues/31109
            return NotImplemented

        return super()._arith_method(other, op)

    @final
    def _unary_method(self, op):
        result = op(self._values)
        return Index(result, name=self.name)

    def __abs__(self):
        return self._unary_method(operator.abs)

    def __neg__(self):
        return self._unary_method(operator.neg)

    def __pos__(self):
        return self._unary_method(operator.pos)

    def __inv__(self):
        # TODO: why not operator.inv?
        # TODO: __inv__ vs __invert__?
        return self._unary_method(lambda x: -x)

    # --------------------------------------------------------------------
    # Reductions

    def any(self, *args, **kwargs):
        """
        Return whether any element is Truthy.

        Parameters
        ----------
        *args
            Required for compatibility with numpy.
        **kwargs
            Required for compatibility with numpy.

        Returns
        -------
        any : bool or array-like (if axis is specified)
            A single element array-like may be converted to bool.

        See Also
        --------
        Index.all : Return whether all elements are True.
        Series.all : Return whether all elements are True.

        Notes
        -----
        Not a Number (NaN), positive infinity and negative infinity
        evaluate to True because these are not equal to zero.

        Examples
        --------
        >>> index = pd.Index([0, 1, 2])
        >>> index.any()
        True

        >>> index = pd.Index([0, 0, 0])
        >>> index.any()
        False
        """
        nv.validate_any(args, kwargs)
        self._maybe_disable_logical_methods("any")
        # error: Argument 1 to "any" has incompatible type "ArrayLike"; expected
        # "Union[Union[int, float, complex, str, bytes, generic], Sequence[Union[int,
        # float, complex, str, bytes, generic]], Sequence[Sequence[Any]],
        # _SupportsArray]"
        return np.any(self.values)  # type: ignore[arg-type]

    def all(self, *args, **kwargs):
        """
        Return whether all elements are Truthy.

        Parameters
        ----------
        *args
            Required for compatibility with numpy.
        **kwargs
            Required for compatibility with numpy.

        Returns
        -------
        all : bool or array-like (if axis is specified)
            A single element array-like may be converted to bool.

        See Also
        --------
        Index.any : Return whether any element in an Index is True.
        Series.any : Return whether any element in a Series is True.
        Series.all : Return whether all elements in a Series are True.

        Notes
        -----
        Not a Number (NaN), positive infinity and negative infinity
        evaluate to True because these are not equal to zero.

        Examples
        --------
        **all**

        True, because nonzero integers are considered True.

        >>> pd.Index([1, 2, 3]).all()
        True

        False, because ``0`` is considered False.

        >>> pd.Index([0, 1, 2]).all()
        False

        **any**

        True, because ``1`` is considered True.

        >>> pd.Index([0, 0, 1]).any()
        True

        False, because ``0`` is considered False.

        >>> pd.Index([0, 0, 0]).any()
        False
        """
        nv.validate_all(args, kwargs)
        self._maybe_disable_logical_methods("all")
        # error: Argument 1 to "all" has incompatible type "ArrayLike"; expected
        # "Union[Union[int, float, complex, str, bytes, generic], Sequence[Union[int,
        # float, complex, str, bytes, generic]], Sequence[Sequence[Any]],
        # _SupportsArray]"
        return np.all(self.values)  # type: ignore[arg-type]

    @final
    def _maybe_disable_logical_methods(self, opname: str_t) -> None:
        """
        raise if this Index subclass does not support any or all.
        """
        if (
            isinstance(self, ABCMultiIndex)
            or needs_i8_conversion(self.dtype)
            or is_interval_dtype(self.dtype)
            or is_categorical_dtype(self.dtype)
            or is_float_dtype(self.dtype)
        ):
            # This call will raise
            make_invalid_op(opname)(self)

    @Appender(IndexOpsMixin.argmin.__doc__)
    def argmin(self, axis=None, skipna=True, *args, **kwargs):
        nv.validate_argmin(args, kwargs)
        nv.validate_minmax_axis(axis)

        if not self._is_multi and self.hasnans:
            # Take advantage of cache
            mask = self._isnan
            if not skipna or mask.all():
                return -1
        return super().argmin(skipna=skipna)

    @Appender(IndexOpsMixin.argmax.__doc__)
    def argmax(self, axis=None, skipna=True, *args, **kwargs):
        nv.validate_argmax(args, kwargs)
        nv.validate_minmax_axis(axis)

        if not self._is_multi and self.hasnans:
            # Take advantage of cache
            mask = self._isnan
            if not skipna or mask.all():
                return -1
        return super().argmax(skipna=skipna)

    @doc(IndexOpsMixin.min)
    def min(self, axis=None, skipna=True, *args, **kwargs):
        nv.validate_min(args, kwargs)
        nv.validate_minmax_axis(axis)

        if not len(self):
            return self._na_value

        if len(self) and self.is_monotonic_increasing:
            # quick check
            first = self[0]
            if not isna(first):
                return first

        if not self._is_multi and self.hasnans:
            # Take advantage of cache
            mask = self._isnan
            if not skipna or mask.all():
                return self._na_value

        if not self._is_multi and not isinstance(self._values, np.ndarray):
            # "ExtensionArray" has no attribute "min"
            return self._values.min(skipna=skipna)  # type: ignore[attr-defined]

        return super().min(skipna=skipna)

    @doc(IndexOpsMixin.max)
    def max(self, axis=None, skipna=True, *args, **kwargs):
        nv.validate_max(args, kwargs)
        nv.validate_minmax_axis(axis)

        if not len(self):
            return self._na_value

        if len(self) and self.is_monotonic_increasing:
            # quick check
            last = self[-1]
            if not isna(last):
                return last

        if not self._is_multi and self.hasnans:
            # Take advantage of cache
            mask = self._isnan
            if not skipna or mask.all():
                return self._na_value

        if not self._is_multi and not isinstance(self._values, np.ndarray):
            # "ExtensionArray" has no attribute "max"
            return self._values.max(skipna=skipna)  # type: ignore[attr-defined]

        return super().max(skipna=skipna)

    # --------------------------------------------------------------------

    @final
    @property
    def shape(self) -> Shape:
        """
        Return a tuple of the shape of the underlying data.
        """
        # See GH#27775, GH#27384 for history/reasoning in how this is defined.
        return (len(self),)

    @final
    def _deprecated_arg(self, value, name: str_t, methodname: str_t) -> None:
        """
        Issue a FutureWarning if the arg/kwarg is not no_default.
        """
        if value is not no_default:
            warnings.warn(
                f"'{name}' argument in {methodname} is deprecated "
                "and will be removed in a future version.  Do not pass it.",
                FutureWarning,
                stacklevel=find_stack_level(),
            )


def ensure_index_from_sequences(sequences, names=None) -> Index:
    """
    Construct an index from sequences of data.

    A single sequence returns an Index. Many sequences returns a
    MultiIndex.

    Parameters
    ----------
    sequences : sequence of sequences
    names : sequence of str

    Returns
    -------
    index : Index or MultiIndex

    Examples
    --------
    >>> ensure_index_from_sequences([[1, 2, 3]], names=["name"])
    Int64Index([1, 2, 3], dtype='int64', name='name')

    >>> ensure_index_from_sequences([["a", "a"], ["a", "b"]], names=["L1", "L2"])
    MultiIndex([('a', 'a'),
                ('a', 'b')],
               names=['L1', 'L2'])

    See Also
    --------
    ensure_index
    """
    from pandas.core.indexes.multi import MultiIndex

    if len(sequences) == 1:
        if names is not None:
            names = names[0]
        return Index(sequences[0], name=names)
    else:
        return MultiIndex.from_arrays(sequences, names=names)


def ensure_index(index_like: AnyArrayLike | Sequence, copy: bool = False) -> Index:
    """
    Ensure that we have an index from some index-like object.

    Parameters
    ----------
    index_like : sequence
        An Index or other sequence
    copy : bool, default False

    Returns
    -------
    index : Index or MultiIndex

    See Also
    --------
    ensure_index_from_sequences

    Examples
    --------
    >>> ensure_index(['a', 'b'])
    Index(['a', 'b'], dtype='object')

    >>> ensure_index([('a', 'a'),  ('b', 'c')])
    Index([('a', 'a'), ('b', 'c')], dtype='object')

    >>> ensure_index([['a', 'a'], ['b', 'c']])
    MultiIndex([('a', 'b'),
            ('a', 'c')],
           )
    """
    if isinstance(index_like, Index):
        if copy:
            index_like = index_like.copy()
        return index_like

    if isinstance(index_like, ABCSeries):
        name = index_like.name
        return Index._with_infer(index_like, name=name, copy=copy)

    if is_iterator(index_like):
        index_like = list(index_like)

    if isinstance(index_like, list):
        if type(index_like) is not list:
            # must check for exactly list here because of strict type
            # check in clean_index_list
            index_like = list(index_like)

        if len(index_like) and lib.is_all_arraylike(index_like):
            from pandas.core.indexes.multi import MultiIndex

            return MultiIndex.from_arrays(index_like)
        else:
            return Index._with_infer(index_like, copy=copy, tupleize_cols=False)
    else:
        return Index._with_infer(index_like, copy=copy)


def ensure_has_len(seq):
    """
    If seq is an iterator, put its values into a list.
    """
    try:
        len(seq)
    except TypeError:
        return list(seq)
    else:
        return seq


def trim_front(strings: list[str]) -> list[str]:
    """
    Trims zeros and decimal points.

    Examples
    --------
    >>> trim_front([" a", " b"])
    ['a', 'b']

    >>> trim_front([" a", " "])
    ['a', '']
    """
    if not strings:
        return strings
    while all(strings) and all(x[0] == " " for x in strings):
        strings = [x[1:] for x in strings]
    return strings


def _validate_join_method(method: str) -> None:
    if method not in ["left", "right", "inner", "outer"]:
        raise ValueError(f"do not recognize join method {method}")


def maybe_extract_name(name, obj, cls) -> Hashable:
    """
    If no name is passed, then extract it from data, validating hashability.
    """
    if name is None and isinstance(obj, (Index, ABCSeries)):
        # Note we don't just check for "name" attribute since that would
        #  pick up e.g. dtype.name
        name = obj.name

    # GH#29069
    if not is_hashable(name):
        raise TypeError(f"{cls.__name__}.name must be a hashable type")

    return name


_cast_depr_msg = (
    "In a future version, passing an object-dtype arraylike to pd.Index will "
    "not infer numeric values to numeric dtype (matching the Series behavior). "
    "To retain the old behavior, explicitly pass the desired dtype or use the "
    "desired Index subclass"
)


def _maybe_cast_data_without_dtype(
    subarr: np.ndarray, cast_numeric_deprecated: bool = True
) -> ArrayLike:
    """
    If we have an arraylike input but no passed dtype, try to infer
    a supported dtype.

    Parameters
    ----------
    subarr : np.ndarray[object]
    cast_numeric_deprecated : bool, default True
        Whether to issue a FutureWarning when inferring numeric dtypes.

    Returns
    -------
    np.ndarray or ExtensionArray
    """

    result = lib.maybe_convert_objects(
        subarr,
        convert_datetime=True,
        convert_timedelta=True,
        convert_period=True,
        convert_interval=True,
        dtype_if_all_nat=np.dtype("datetime64[ns]"),
    )
    if result.dtype.kind in ["i", "u", "f"]:
        if not cast_numeric_deprecated:
            # i.e. we started with a list, not an ndarray[object]
            return result

        warnings.warn(
            "In a future version, the Index constructor will not infer numeric "
            "dtypes when passed object-dtype sequences (matching Series behavior)",
            FutureWarning,
            stacklevel=3,
        )
    if result.dtype.kind in ["b", "c"]:
        return subarr
    result = ensure_wrapped_if_datetimelike(result)
    return result


def get_unanimous_names(*indexes: Index) -> tuple[Hashable, ...]:
    """
    Return common name if all indices agree, otherwise None (level-by-level).

    Parameters
    ----------
    indexes : list of Index objects

    Returns
    -------
    list
        A list representing the unanimous 'names' found.
    """
    name_tups = [tuple(i.names) for i in indexes]
    name_sets = [{*ns} for ns in zip_longest(*name_tups)]
    names = tuple(ns.pop() if len(ns) == 1 else None for ns in name_sets)
    return names


def unpack_nested_dtype(other: _IndexT) -> _IndexT:
    """
    When checking if our dtype is comparable with another, we need
    to unpack CategoricalDtype to look at its categories.dtype.

    Parameters
    ----------
    other : Index

    Returns
    -------
    Index
    """
    dtype = other.dtype
    if is_categorical_dtype(dtype):
        # If there is ever a SparseIndex, this could get dispatched
        #  here too.
        return dtype.categories
    return other


def _maybe_try_sort(result, sort):
    if sort is None:
        try:
            result = algos.safe_sort(result)
        except TypeError as err:
            warnings.warn(
                f"{err}, sort order is undefined for incomparable objects.",
                RuntimeWarning,
                stacklevel=4,
            )
    return result<|MERGE_RESOLUTION|>--- conflicted
+++ resolved
@@ -643,11 +643,7 @@
 
         Must be careful not to recurse.
         """
-<<<<<<< HEAD
-        assert isinstance(values, (np.ndarray, ExtensionArray))
-=======
         assert isinstance(values, cls._data_cls), type(values)
->>>>>>> b80f8eff
 
         result = object.__new__(cls)
         result._data = values
@@ -5045,10 +5041,6 @@
             # d-level MultiIndex can equal d-tuple Index
             return other.equals(self)
 
-<<<<<<< HEAD
-        if is_extension_array_dtype(self.dtype):
-            return self._values.equals(other._values)
-=======
         if isinstance(self._values, ExtensionArray):
             # Dispatch to the ExtensionArray's .equals method.
             if not isinstance(other, type(self)):
@@ -5056,7 +5048,6 @@
 
             earr = cast(ExtensionArray, self._data)
             return earr.equals(other._data)
->>>>>>> b80f8eff
 
         if is_extension_array_dtype(other.dtype):
             # All EA-backed Index subclasses override equals
