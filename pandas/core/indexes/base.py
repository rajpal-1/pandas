--- conflicted
+++ resolved
@@ -5223,17 +5223,8 @@
         """
         assert kind in ["getitem", "iloc"]
 
-<<<<<<< HEAD
         if key is not None and not is_integer(key):
-            self._invalid_indexer(form, key)
-=======
-        if key is None:
-            pass
-        elif is_integer(key):
-            pass
-        else:
             raise self._invalid_indexer(form, key)
->>>>>>> 65319af6
 
     def _maybe_cast_slice_bound(self, label, side: str_t, kind):
         """
@@ -5526,12 +5517,6 @@
         """
         Wrapper used to dispatch comparison operations.
         """
-<<<<<<< HEAD
-        if isinstance(other, (np.ndarray, Index, ABCSeries, ExtensionArray)) and (
-            len(self) != len(other)
-        ):
-            raise ValueError("Lengths must match to compare")
-=======
         if self.is_(other):
             # fastpath
             if op in {operator.eq, operator.le, operator.ge}:
@@ -5543,10 +5528,10 @@
             elif op in {operator.ne, operator.lt, operator.gt}:
                 return np.zeros(len(self), dtype=bool)
 
-        if isinstance(other, (np.ndarray, Index, ABCSeries, ExtensionArray)):
-            if len(self) != len(other):
-                raise ValueError("Lengths must match to compare")
->>>>>>> 65319af6
+        if isinstance(other, (np.ndarray, Index, ABCSeries, ExtensionArray)) and len(
+            self
+        ) != len(other):
+            raise ValueError("Lengths must match to compare")
 
         if not isinstance(other, ABCMultiIndex):
             other = extract_array(other, extract_numpy=True)
