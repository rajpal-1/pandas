--- conflicted
+++ resolved
@@ -5536,13 +5536,9 @@
         return MultiIndex.from_arrays(sequences, names=names)
 
 
-<<<<<<< HEAD
 def ensure_index(
     index_like: Union[Index, ExtensionArray, "Series", Sequence], copy: bool = False
 ) -> Index:
-=======
-def ensure_index(index_like, copy: bool = False):
->>>>>>> 75fb640c
     """
     Ensure that we have an index from some index-like object.
 
@@ -5608,13 +5604,7 @@
         # clean_index_list does the equivalent of copying
         # so only need to do this if not list instance
         if copy:
-<<<<<<< HEAD
-            from copy import copy as copy_
-
-            index_like = copy_(index_like)
-=======
             index_like = copy_func(index_like)
->>>>>>> 75fb640c
 
     return Index(index_like)
 
