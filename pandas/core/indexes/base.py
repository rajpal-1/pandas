--- conflicted
+++ resolved
@@ -188,7 +188,6 @@
 _o_dtype = np.dtype("object")
 
 
-<<<<<<< HEAD
 def _maybe_return_indexers(meth: F) -> F:
     """
     Decorator to simplify 'return_indexers' checks in Index.join.
@@ -216,10 +215,7 @@
     return cast(F, join)
 
 
-def disallow_kwargs(kwargs: Dict[str, Any]):
-=======
 def disallow_kwargs(kwargs: dict[str, Any]):
->>>>>>> 757e1518
     if kwargs:
         raise TypeError(f"Unexpected keyword arguments {repr(set(kwargs))}")
 
