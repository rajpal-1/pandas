from datetime import datetime
import operator
from textwrap import dedent
from typing import TYPE_CHECKING, Any, FrozenSet, Hashable, Optional, Union
import warnings

import numpy as np

from pandas._libs import algos as libalgos, index as libindex, lib
import pandas._libs.join as libjoin
from pandas._libs.lib import is_datetime_array
from pandas._libs.tslibs import OutOfBoundsDatetime, Timestamp
from pandas._libs.tslibs.period import IncompatibleFrequency
from pandas._libs.tslibs.timezones import tz_compare
from pandas._typing import Label
from pandas.compat import set_function_name
from pandas.compat.numpy import function as nv
from pandas.util._decorators import Appender, Substitution, cache_readonly

from pandas.core.dtypes import concat as _concat
from pandas.core.dtypes.cast import (
    maybe_cast_to_integer_array,
    validate_numeric_casting,
)
from pandas.core.dtypes.common import (
    ensure_categorical,
    ensure_int64,
    ensure_object,
    ensure_platform_int,
    is_bool,
    is_bool_dtype,
    is_categorical,
    is_categorical_dtype,
    is_datetime64_any_dtype,
    is_datetime64tz_dtype,
    is_dtype_equal,
    is_extension_array_dtype,
    is_float,
    is_float_dtype,
    is_hashable,
    is_integer,
    is_integer_dtype,
    is_interval_dtype,
    is_iterator,
    is_list_like,
    is_object_dtype,
    is_period_dtype,
    is_scalar,
    is_signed_integer_dtype,
    is_timedelta64_dtype,
    is_unsigned_integer_dtype,
)
from pandas.core.dtypes.concat import concat_compat
from pandas.core.dtypes.generic import (
    ABCCategorical,
    ABCDataFrame,
    ABCDatetimeIndex,
    ABCIntervalIndex,
    ABCMultiIndex,
    ABCPandasArray,
    ABCPeriodIndex,
    ABCRangeIndex,
    ABCSeries,
    ABCTimedeltaIndex,
)
from pandas.core.dtypes.missing import array_equivalent, isna

from pandas.core import ops
from pandas.core.accessor import CachedAccessor
import pandas.core.algorithms as algos
from pandas.core.arrays import ExtensionArray
from pandas.core.base import IndexOpsMixin, PandasObject
import pandas.core.common as com
from pandas.core.indexers import deprecate_ndim_indexing
from pandas.core.indexes.frozen import FrozenList
import pandas.core.missing as missing
from pandas.core.ops import get_op_result_name
from pandas.core.ops.invalid import make_invalid_op
from pandas.core.strings import StringMethods

from pandas.io.formats.printing import (
    PrettyDict,
    default_pprint,
    format_object_attrs,
    format_object_summary,
    pprint_thing,
)

if TYPE_CHECKING:
    from pandas import Series


__all__ = ["Index"]

_unsortable_types = frozenset(("mixed", "mixed-integer"))

_index_doc_kwargs = dict(
    klass="Index",
    inplace="",
    target_klass="Index",
    raises_section="",
    unique="Index",
    duplicated="np.ndarray",
)
_index_shared_docs = dict()
str_t = str


def _make_comparison_op(op, cls):
    def cmp_method(self, other):
        if isinstance(other, (np.ndarray, Index, ABCSeries, ExtensionArray)):
            if other.ndim > 0 and len(self) != len(other):
                raise ValueError("Lengths must match to compare")

        if is_object_dtype(self) and isinstance(other, ABCCategorical):
            left = type(other)(self._values, dtype=other.dtype)
            return op(left, other)
        elif is_object_dtype(self) and isinstance(other, ExtensionArray):
            # e.g. PeriodArray
            with np.errstate(all="ignore"):
                result = op(self.values, other)

        elif is_object_dtype(self) and not isinstance(self, ABCMultiIndex):
            # don't pass MultiIndex
            with np.errstate(all="ignore"):
                result = ops.comp_method_OBJECT_ARRAY(op, self.values, other)

        else:
            with np.errstate(all="ignore"):
                result = op(self.values, np.asarray(other))

        if is_bool_dtype(result):
            return result
        return ops.invalid_comparison(self, other, op)

    name = f"__{op.__name__}__"
    return set_function_name(cmp_method, name, cls)


def _make_arithmetic_op(op, cls):
    def index_arithmetic_method(self, other):
        if isinstance(other, (ABCSeries, ABCDataFrame, ABCTimedeltaIndex)):
            return NotImplemented

        from pandas import Series

        result = op(Series(self), other)
        if isinstance(result, tuple):
            return (Index(result[0]), Index(result[1]))
        return Index(result)

    name = f"__{op.__name__}__"
    # TODO: docstring?
    return set_function_name(index_arithmetic_method, name, cls)


class InvalidIndexError(Exception):
    pass


_o_dtype = np.dtype(object)
_Identity = object


def _new_Index(cls, d):
    """
    This is called upon unpickling, rather than the default which doesn't
    have arguments and breaks __new__.
    """
    # required for backward compat, because PI can't be instantiated with
    # ordinals through __new__ GH #13277
    if issubclass(cls, ABCPeriodIndex):
        from pandas.core.indexes.period import _new_PeriodIndex

        return _new_PeriodIndex(cls, **d)

    if issubclass(cls, ABCMultiIndex):
        if "labels" in d and "codes" not in d:
            # GH#23752 "labels" kwarg has been replaced with "codes"
            d["codes"] = d.pop("labels")

    return cls.__new__(cls, **d)


class Index(IndexOpsMixin, PandasObject):
    """
    Immutable ndarray implementing an ordered, sliceable set. The basic object
    storing axis labels for all pandas objects.

    Parameters
    ----------
    data : array-like (1-dimensional)
    dtype : NumPy dtype (default: object)
        If dtype is None, we find the dtype that best fits the data.
        If an actual dtype is provided, we coerce to that dtype if it's safe.
        Otherwise, an error will be raised.
    copy : bool
        Make a copy of input ndarray.
    name : object
        Name to be stored in the index.
    tupleize_cols : bool (default: True)
        When True, attempt to create a MultiIndex if possible.

    See Also
    --------
    RangeIndex : Index implementing a monotonic integer range.
    CategoricalIndex : Index of :class:`Categorical` s.
    MultiIndex : A multi-level, or hierarchical, Index.
    IntervalIndex : An Index of :class:`Interval` s.
    DatetimeIndex, TimedeltaIndex, PeriodIndex
    Int64Index, UInt64Index,  Float64Index

    Notes
    -----
    An Index instance can **only** contain hashable objects

    Examples
    --------
    >>> pd.Index([1, 2, 3])
    Int64Index([1, 2, 3], dtype='int64')

    >>> pd.Index(list('abc'))
    Index(['a', 'b', 'c'], dtype='object')
    """

    # tolist is not actually deprecated, just suppressed in the __dir__
    _deprecations: FrozenSet[str] = (
        PandasObject._deprecations
        | IndexOpsMixin._deprecations
        | frozenset(["contains", "set_value"])
    )

    # To hand over control to subclasses
    _join_precedence = 1

    # Cython methods; see github.com/cython/cython/issues/2647
    #  for why we need to wrap these instead of making them class attributes
    # Moreover, cython will choose the appropriate-dtyped sub-function
    #  given the dtypes of the passed arguments
    def _left_indexer_unique(self, left, right):
        return libjoin.left_join_indexer_unique(left, right)

    def _left_indexer(self, left, right):
        return libjoin.left_join_indexer(left, right)

    def _inner_indexer(self, left, right):
        return libjoin.inner_join_indexer(left, right)

    def _outer_indexer(self, left, right):
        return libjoin.outer_join_indexer(left, right)

    _typ = "index"
    _data: Union[ExtensionArray, np.ndarray]
    _id = None
    _name: Label = None
    # MultiIndex.levels previously allowed setting the index name. We
    # don't allow this anymore, and raise if it happens rather than
    # failing silently.
    _no_setting_name: bool = False
    _comparables = ["name"]
    _attributes = ["name"]
    _is_numeric_dtype = False
    _can_hold_na = True

    # would we like our indexing holder to defer to us
    _defer_to_indexing = False

    # prioritize current class for _shallow_copy_with_infer,
    # used to infer integers as datetime-likes
    _infer_as_myclass = False

    _engine_type = libindex.ObjectEngine
    # whether we support partial string indexing. Overridden
    # in DatetimeIndex and PeriodIndex
    _supports_partial_string_indexing = False

    _accessors = {"str"}

    str = CachedAccessor("str", StringMethods)

    # --------------------------------------------------------------------
    # Constructors

    def __new__(
        cls, data=None, dtype=None, copy=False, name=None, tupleize_cols=True, **kwargs,
    ) -> "Index":

        from pandas.core.indexes.range import RangeIndex

        name = maybe_extract_name(name, data, cls)

        if isinstance(data, ABCPandasArray):
            # ensure users don't accidentally put a PandasArray in an index.
            data = data.to_numpy()

        # range
        if isinstance(data, RangeIndex):
            return RangeIndex(start=data, copy=copy, dtype=dtype, name=name)
        elif isinstance(data, range):
            return RangeIndex.from_range(data, dtype=dtype, name=name)

        # categorical
        elif is_categorical_dtype(data) or is_categorical_dtype(dtype):
            # Delay import for perf. https://github.com/pandas-dev/pandas/pull/31423
            from pandas.core.indexes.category import CategoricalIndex

            return CategoricalIndex(data, dtype=dtype, copy=copy, name=name, **kwargs)

        # interval
        elif is_interval_dtype(data) or is_interval_dtype(dtype):
            # Delay import for perf. https://github.com/pandas-dev/pandas/pull/31423
            from pandas.core.indexes.interval import IntervalIndex

            closed = kwargs.pop("closed", None)
            if is_dtype_equal(_o_dtype, dtype):
                return IntervalIndex(
                    data, name=name, copy=copy, closed=closed, **kwargs
                ).astype(object)
            return IntervalIndex(
                data, dtype=dtype, name=name, copy=copy, closed=closed, **kwargs
            )

        elif (
            is_datetime64_any_dtype(data)
            or is_datetime64_any_dtype(dtype)
            or "tz" in kwargs
        ):
            # Delay import for perf. https://github.com/pandas-dev/pandas/pull/31423
            from pandas import DatetimeIndex

            if is_dtype_equal(_o_dtype, dtype):
                # GH#23524 passing `dtype=object` to DatetimeIndex is invalid,
                #  will raise in the where `data` is already tz-aware.  So
                #  we leave it out of this step and cast to object-dtype after
                #  the DatetimeIndex construction.
                # Note we can pass copy=False because the .astype below
                #  will always make a copy
                return DatetimeIndex(data, copy=False, name=name, **kwargs).astype(
                    object
                )
            else:
                return DatetimeIndex(data, copy=copy, name=name, dtype=dtype, **kwargs)

        elif is_timedelta64_dtype(data) or is_timedelta64_dtype(dtype):
            # Delay import for perf. https://github.com/pandas-dev/pandas/pull/31423
            from pandas import TimedeltaIndex

            if is_dtype_equal(_o_dtype, dtype):
                # Note we can pass copy=False because the .astype below
                #  will always make a copy
                return TimedeltaIndex(data, copy=False, name=name, **kwargs).astype(
                    object
                )
            else:
                return TimedeltaIndex(data, copy=copy, name=name, dtype=dtype, **kwargs)

        elif is_period_dtype(data) or is_period_dtype(dtype):
            # Delay import for perf. https://github.com/pandas-dev/pandas/pull/31423
            from pandas import PeriodIndex

            if is_dtype_equal(_o_dtype, dtype):
                return PeriodIndex(data, copy=False, name=name, **kwargs).astype(object)
            return PeriodIndex(data, dtype=dtype, copy=copy, name=name, **kwargs)

        # extension dtype
        elif is_extension_array_dtype(data) or is_extension_array_dtype(dtype):
            if not (dtype is None or is_object_dtype(dtype)):
                # coerce to the provided dtype
                ea_cls = dtype.construct_array_type()
                data = ea_cls._from_sequence(data, dtype=dtype, copy=False)
            else:
                data = np.asarray(data, dtype=object)

            # coerce to the object dtype
            data = data.astype(object)
            return Index(data, dtype=object, copy=copy, name=name, **kwargs)

        # index-like
        elif isinstance(data, (np.ndarray, Index, ABCSeries)):
            # Delay import for perf. https://github.com/pandas-dev/pandas/pull/31423
            from pandas.core.indexes.numeric import (
                Float64Index,
                Int64Index,
                UInt64Index,
            )

            if dtype is not None:
                # we need to avoid having numpy coerce
                # things that look like ints/floats to ints unless
                # they are actually ints, e.g. '0' and 0.0
                # should not be coerced
                # GH 11836
                data = _maybe_cast_with_dtype(data, dtype, copy)
                dtype = data.dtype  # TODO: maybe not for object?

            # maybe coerce to a sub-class
            if is_signed_integer_dtype(data.dtype):
                return Int64Index(data, copy=copy, dtype=dtype, name=name)
            elif is_unsigned_integer_dtype(data.dtype):
                return UInt64Index(data, copy=copy, dtype=dtype, name=name)
            elif is_float_dtype(data.dtype):
                return Float64Index(data, copy=copy, dtype=dtype, name=name)
            elif issubclass(data.dtype.type, np.bool) or is_bool_dtype(data):
                subarr = data.astype("object")
            else:
                subarr = com.asarray_tuplesafe(data, dtype=object)

            # asarray_tuplesafe does not always copy underlying data,
            # so need to make sure that this happens
            if copy:
                subarr = subarr.copy()

            if dtype is None:
                new_data, new_dtype = _maybe_cast_data_without_dtype(subarr)
                if new_dtype is not None:
                    return cls(
                        new_data, dtype=new_dtype, copy=False, name=name, **kwargs
                    )

            if kwargs:
                raise TypeError(f"Unexpected keyword arguments {repr(set(kwargs))}")
            if subarr.ndim > 1:
                # GH#13601, GH#20285, GH#27125
                raise ValueError("Index data must be 1-dimensional")
            return cls._simple_new(subarr, name)

        elif hasattr(data, "__array__"):
            return Index(np.asarray(data), dtype=dtype, copy=copy, name=name, **kwargs)
        elif data is None or is_scalar(data):
            raise cls._scalar_data_error(data)
        else:
            if tupleize_cols and is_list_like(data):
                # GH21470: convert iterable to list before determining if empty
                if is_iterator(data):
                    data = list(data)

                if data and all(isinstance(e, tuple) for e in data):
                    # we must be all tuples, otherwise don't construct
                    # 10697
                    from pandas.core.indexes.multi import MultiIndex

                    return MultiIndex.from_tuples(
                        data, names=name or kwargs.get("names")
                    )
            # other iterable of some kind
            subarr = com.asarray_tuplesafe(data, dtype=object)
            return Index(subarr, dtype=dtype, copy=copy, name=name, **kwargs)

    """
    NOTE for new Index creation:

    - _simple_new: It returns new Index with the same type as the caller.
      All metadata (such as name) must be provided by caller's responsibility.
      Using _shallow_copy is recommended because it fills these metadata
      otherwise specified.

    - _shallow_copy: It returns new Index with the same type (using
      _simple_new), but fills caller's metadata otherwise specified. Passed
      kwargs will overwrite corresponding metadata.

    - _shallow_copy_with_infer: It returns new Index inferring its type
      from passed values. It fills caller's metadata otherwise specified as the
      same as _shallow_copy.

    See each method's docstring.
    """

    @property
    def asi8(self):
        """
        Integer representation of the values.

        Returns
        -------
        ndarray
            An ndarray with int64 dtype.
        """
        return None

    @classmethod
    def _simple_new(cls, values, name=None, dtype=None):
        """
        We require that we have a dtype compat for the values. If we are passed
        a non-dtype compat, then coerce using the constructor.

        Must be careful not to recurse.
        """
        assert isinstance(values, np.ndarray), type(values)

        result = object.__new__(cls)
        result._data = values
        # _index_data is a (temporary?) fix to ensure that the direct data
        # manipulation we do in `_libs/reduction.pyx` continues to work.
        # We need access to the actual ndarray, since we're messing with
        # data buffers and strides. We don't re-use `_ndarray_values`, since
        # we actually set this value too.
        result._index_data = values
        result._name = name

        return result._reset_identity()

    @cache_readonly
    def _constructor(self):
        return type(self)

    # --------------------------------------------------------------------
    # Index Internals Methods

    def _get_attributes_dict(self):
        """
        Return an attributes dict for my class.
        """
        return {k: getattr(self, k, None) for k in self._attributes}

    def _shallow_copy(self, values=None, **kwargs):
        """
        Create a new Index with the same class as the caller, don't copy the
        data, use the same object attributes with passed in attributes taking
        precedence.

        *this is an internal non-public method*

        Parameters
        ----------
        values : the values to create the new Index, optional
        kwargs : updates the default attributes for this Index
        """
        if values is None:
            values = self.values

        attributes = self._get_attributes_dict()

        attributes.update(kwargs)

        return self._simple_new(values, **attributes)

    def _shallow_copy_with_infer(self, values, **kwargs):
        """
        Create a new Index inferring the class with passed value, don't copy
        the data, use the same object attributes with passed in attributes
        taking precedence.

        *this is an internal non-public method*

        Parameters
        ----------
        values : the values to create the new Index, optional
        kwargs : updates the default attributes for this Index
        """
        attributes = self._get_attributes_dict()
        attributes.update(kwargs)
        attributes["copy"] = False
        if not len(values) and "dtype" not in kwargs:
            # TODO: what if hasattr(values, "dtype")?
            attributes["dtype"] = self.dtype
        if self._infer_as_myclass:
            try:
                return self._constructor(values, **attributes)
            except (TypeError, ValueError):
                pass
        return Index(values, **attributes)

    def _update_inplace(self, result, **kwargs):
        # guard when called from IndexOpsMixin
        raise TypeError("Index can't be updated inplace")

    def is_(self, other) -> bool:
        """
        More flexible, faster check like ``is`` but that works through views.

        Note: this is *not* the same as ``Index.identical()``, which checks
        that metadata is also the same.

        Parameters
        ----------
        other : object
            other object to compare against.

        Returns
        -------
        True if both have same underlying data, False otherwise : bool
        """
        # use something other than None to be clearer
        return self._id is getattr(other, "_id", Ellipsis) and self._id is not None

    def _reset_identity(self):
        """
        Initializes or resets ``_id`` attribute with new object.
        """
        self._id = _Identity()
        return self

    def _cleanup(self):
        self._engine.clear_mapping()

    @cache_readonly
    def _engine(self):
        # property, for now, slow to look up

        # to avoid a reference cycle, bind `_ndarray_values` to a local variable, so
        # `self` is not passed into the lambda.
        _ndarray_values = self._ndarray_values
        return self._engine_type(lambda: _ndarray_values, len(self))

    # --------------------------------------------------------------------
    # Array-Like Methods

    # ndarray compat
    def __len__(self) -> int:
        """
        Return the length of the Index.
        """
        return len(self._data)

    def __array__(self, dtype=None) -> np.ndarray:
        """
        The array interface, return my values.
        """
        return np.asarray(self._data, dtype=dtype)

    def __array_wrap__(self, result, context=None):
        """
        Gets called after a ufunc.
        """
        result = lib.item_from_zerodim(result)
        if is_bool_dtype(result) or lib.is_scalar(result) or np.ndim(result) > 1:
            return result

        attrs = self._get_attributes_dict()
        return Index(result, **attrs)

    @cache_readonly
    def dtype(self):
        """
        Return the dtype object of the underlying data.
        """
        return self._data.dtype

    def ravel(self, order="C"):
        """
        Return an ndarray of the flattened values of the underlying data.

        Returns
        -------
        numpy.ndarray
            Flattened array.

        See Also
        --------
        numpy.ndarray.ravel
        """
        return self._ndarray_values.ravel(order=order)

    def view(self, cls=None):

        # we need to see if we are subclassing an
        # index type here
        if cls is not None and not hasattr(cls, "_typ"):
            result = self._data.view(cls)
        else:
            result = self._shallow_copy()
        if isinstance(result, Index):
            result._id = self._id
        return result

    def astype(self, dtype, copy=True):
        """
        Create an Index with values cast to dtypes. The class of a new Index
        is determined by dtype. When conversion is impossible, a ValueError
        exception is raised.

        Parameters
        ----------
        dtype : numpy dtype or pandas type
            Note that any signed integer `dtype` is treated as ``'int64'``,
            and any unsigned integer `dtype` is treated as ``'uint64'``,
            regardless of the size.
        copy : bool, default True
            By default, astype always returns a newly allocated object.
            If copy is set to False and internal requirements on dtype are
            satisfied, the original data is used to create a new Index
            or the original Index is returned.

        Returns
        -------
        Index
            Index with values cast to specified dtype.
        """
        if is_dtype_equal(self.dtype, dtype):
            return self.copy() if copy else self

        elif is_categorical_dtype(dtype):
            from pandas.core.indexes.category import CategoricalIndex

            return CategoricalIndex(self.values, name=self.name, dtype=dtype, copy=copy)

        elif is_extension_array_dtype(dtype):
            return Index(np.asarray(self), dtype=dtype, copy=copy)

        try:
            casted = self.values.astype(dtype, copy=copy)
        except (TypeError, ValueError):
            raise TypeError(f"Cannot cast {type(self).__name__} to dtype {dtype}")
        return Index(casted, name=self.name, dtype=dtype)

    _index_shared_docs[
        "take"
    ] = """
        Return a new %(klass)s of the values selected by the indices.

        For internal compatibility with numpy arrays.

        Parameters
        ----------
        indices : list
            Indices to be taken.
        axis : int, optional
            The axis over which to select values, always 0.
        allow_fill : bool, default True
        fill_value : bool, default None
            If allow_fill=True and fill_value is not None, indices specified by
            -1 is regarded as NA. If Index doesn't hold NA, raise ValueError.

        Returns
        -------
        numpy.ndarray
            Elements of given indices.

        See Also
        --------
        numpy.ndarray.take
        """

    @Appender(_index_shared_docs["take"] % _index_doc_kwargs)
    def take(self, indices, axis=0, allow_fill=True, fill_value=None, **kwargs):
        if kwargs:
            nv.validate_take(tuple(), kwargs)
        indices = ensure_platform_int(indices)
        if self._can_hold_na:
            taken = self._assert_take_fillable(
                self.values,
                indices,
                allow_fill=allow_fill,
                fill_value=fill_value,
                na_value=self._na_value,
            )
        else:
            if allow_fill and fill_value is not None:
                cls_name = type(self).__name__
                raise ValueError(
                    f"Unable to fill values because {cls_name} cannot contain NA"
                )
            taken = self.values.take(indices)
        return self._shallow_copy(taken)

    def _assert_take_fillable(
        self, values, indices, allow_fill=True, fill_value=None, na_value=np.nan
    ):
        """
        Internal method to handle NA filling of take.
        """
        indices = ensure_platform_int(indices)

        # only fill if we are passing a non-None fill_value
        if allow_fill and fill_value is not None:
            if (indices < -1).any():
                raise ValueError(
                    "When allow_fill=True and fill_value is not None, "
                    "all indices must be >= -1"
                )
            taken = algos.take(
                values, indices, allow_fill=allow_fill, fill_value=na_value
            )
        else:
            taken = values.take(indices)
        return taken

    _index_shared_docs[
        "repeat"
    ] = """
        Repeat elements of a %(klass)s.

        Returns a new %(klass)s where each element of the current %(klass)s
        is repeated consecutively a given number of times.

        Parameters
        ----------
        repeats : int or array of ints
            The number of repetitions for each element. This should be a
            non-negative integer. Repeating 0 times will return an empty
            %(klass)s.
        axis : None
            Must be ``None``. Has no effect but is accepted for compatibility
            with numpy.

        Returns
        -------
        repeated_index : %(klass)s
            Newly created %(klass)s with repeated elements.

        See Also
        --------
        Series.repeat : Equivalent function for Series.
        numpy.repeat : Similar method for :class:`numpy.ndarray`.

        Examples
        --------
        >>> idx = pd.Index(['a', 'b', 'c'])
        >>> idx
        Index(['a', 'b', 'c'], dtype='object')
        >>> idx.repeat(2)
        Index(['a', 'a', 'b', 'b', 'c', 'c'], dtype='object')
        >>> idx.repeat([1, 2, 3])
        Index(['a', 'b', 'b', 'c', 'c', 'c'], dtype='object')
        """

    @Appender(_index_shared_docs["repeat"] % _index_doc_kwargs)
    def repeat(self, repeats, axis=None):
        repeats = ensure_platform_int(repeats)
        nv.validate_repeat(tuple(), dict(axis=axis))
        return self._shallow_copy(self._values.repeat(repeats))

    # --------------------------------------------------------------------
    # Copying Methods

    def copy(self, name=None, deep=False, dtype=None, names=None):
        """
        Make a copy of this object.  Name and dtype sets those attributes on
        the new object.

        Parameters
        ----------
        name : Label
        deep : bool, default False
        dtype : numpy dtype or pandas type, optional
        names : list-like, optional
            Kept for compatibility with MultiIndex. Should not be used.

        Returns
        -------
        Index

        Notes
        -----
        In most cases, there should be no functional difference from using
        ``deep``, but if ``deep`` is passed it will attempt to deepcopy.
        """
        if deep:
            new_index = self._shallow_copy(self._data.copy())
        else:
            new_index = self._shallow_copy()

        names = self._validate_names(name=name, names=names, deep=deep)
        new_index = new_index.set_names(names)

        if dtype:
            new_index = new_index.astype(dtype)
        return new_index

    def __copy__(self, **kwargs):
        return self.copy(**kwargs)

    def __deepcopy__(self, memo=None):
        """
        Parameters
        ----------
        memo, default None
            Standard signature. Unused
        """
        return self.copy(deep=True)

    # --------------------------------------------------------------------
    # Rendering Methods

    def __repr__(self) -> str_t:
        """
        Return a string representation for this object.
        """
        klass_name = type(self).__name__
        data = self._format_data()
        attrs = self._format_attrs()
        space = self._format_space()
        attrs_str = [f"{k}={v}" for k, v in attrs]
        prepr = f",{space}".join(attrs_str)

        # no data provided, just attributes
        if data is None:
            data = ""

        res = f"{klass_name}({data}{prepr})"

        return res

    def _format_space(self) -> str_t:

        # using space here controls if the attributes
        # are line separated or not (the default)

        # max_seq_items = get_option('display.max_seq_items')
        # if len(self) > max_seq_items:
        #    space = "\n%s" % (' ' * (len(klass) + 1))
        return " "

    @property
    def _formatter_func(self):
        """
        Return the formatter function.
        """
        return default_pprint

    def _format_data(self, name=None) -> str_t:
        """
        Return the formatted data as a unicode string.
        """

        # do we want to justify (only do so for non-objects)
        is_justify = True

        if self.inferred_type == "string":
            is_justify = False
        elif self.inferred_type == "categorical":
            if is_object_dtype(self.categories):  # type: ignore
                is_justify = False

        return format_object_summary(
            self, self._formatter_func, is_justify=is_justify, name=name
        )

    def _format_attrs(self):
        """
        Return a list of tuples of the (attr,formatted_value).
        """
        return format_object_attrs(self)

    def _mpl_repr(self):
        # how to represent ourselves to matplotlib
        return self.values

    def format(self, name: bool = False, formatter=None, **kwargs):
        """
        Render a string representation of the Index.
        """
        header = []
        if name:
            header.append(
                pprint_thing(self.name, escape_chars=("\t", "\r", "\n"))
                if self.name is not None
                else ""
            )

        if formatter is not None:
            return header + list(self.map(formatter))

        return self._format_with_header(header, **kwargs)

    def _format_with_header(self, header, na_rep="NaN", **kwargs):
        values = self.values

        from pandas.io.formats.format import format_array

        if is_categorical_dtype(values.dtype):
            values = np.array(values)

        elif is_object_dtype(values.dtype):
            values = lib.maybe_convert_objects(values, safe=1)

        if is_object_dtype(values.dtype):
            result = [pprint_thing(x, escape_chars=("\t", "\r", "\n")) for x in values]

            # could have nans
            mask = isna(values)
            if mask.any():
                result = np.array(result)
                result[mask] = na_rep
                result = result.tolist()

        else:
            result = _trim_front(format_array(values, None, justify="left"))
        return header + result

    def to_native_types(self, slicer=None, **kwargs):
        """
        Format specified values of `self` and return them.

        Parameters
        ----------
        slicer : int, array-like
            An indexer into `self` that specifies which values
            are used in the formatting process.
        kwargs : dict
            Options for specifying how the values should be formatted.
            These options include the following:

            1) na_rep : str
                The value that serves as a placeholder for NULL values
            2) quoting : bool or None
                Whether or not there are quoted values in `self`
            3) date_format : str
                The format used to represent date-like values.

        Returns
        -------
        numpy.ndarray
            Formatted values.
        """

        values = self
        if slicer is not None:
            values = values[slicer]
        return values._format_native_types(**kwargs)

    def _format_native_types(self, na_rep="", quoting=None, **kwargs):
        """
        Actually format specific types of the index.
        """
        mask = isna(self)
        if not self.is_object() and not quoting:
            values = np.asarray(self).astype(str)
        else:
            values = np.array(self, dtype=object, copy=True)

        values[mask] = na_rep
        return values

    def _summary(self, name=None) -> str_t:
        """
        Return a summarized representation.

        Parameters
        ----------
        name : str
            name to use in the summary representation

        Returns
        -------
        String with a summarized representation of the index
        """
        if len(self) > 0:
            head = self[0]
            if hasattr(head, "format") and not isinstance(head, str):
                head = head.format()
            tail = self[-1]
            if hasattr(tail, "format") and not isinstance(tail, str):
                tail = tail.format()
            index_summary = f", {head} to {tail}"
        else:
            index_summary = ""

        if name is None:
            name = type(self).__name__
        return f"{name}: {len(self)} entries{index_summary}"

    # --------------------------------------------------------------------
    # Conversion Methods

    def to_flat_index(self):
        """
        Identity method.

        .. versionadded:: 0.24.0

        This is implemented for compatibility with subclass implementations
        when chaining.

        Returns
        -------
        pd.Index
            Caller.

        See Also
        --------
        MultiIndex.to_flat_index : Subclass implementation.
        """
        return self

    def to_series(self, index=None, name=None):
        """
        Create a Series with both index and values equal to the index keys.

        Useful with map for returning an indexer based on an index.

        Parameters
        ----------
        index : Index, optional
            Index of resulting Series. If None, defaults to original index.
        name : str, optional
            Dame of resulting Series. If None, defaults to name of original
            index.

        Returns
        -------
        Series
            The dtype will be based on the type of the Index values.
        """

        from pandas import Series

        if index is None:
            index = self._shallow_copy()
        if name is None:
            name = self.name

        return Series(self.values.copy(), index=index, name=name)

    def to_frame(self, index: bool = True, name=None):
        """
        Create a DataFrame with a column containing the Index.

        .. versionadded:: 0.24.0

        Parameters
        ----------
        index : bool, default True
            Set the index of the returned DataFrame as the original Index.

        name : object, default None
            The passed name should substitute for the index name (if it has
            one).

        Returns
        -------
        DataFrame
            DataFrame containing the original Index data.

        See Also
        --------
        Index.to_series : Convert an Index to a Series.
        Series.to_frame : Convert Series to DataFrame.

        Examples
        --------
        >>> idx = pd.Index(['Ant', 'Bear', 'Cow'], name='animal')
        >>> idx.to_frame()
               animal
        animal
        Ant       Ant
        Bear     Bear
        Cow       Cow

        By default, the original Index is reused. To enforce a new Index:

        >>> idx.to_frame(index=False)
            animal
        0   Ant
        1  Bear
        2   Cow

        To override the name of the resulting column, specify `name`:

        >>> idx.to_frame(index=False, name='zoo')
            zoo
        0   Ant
        1  Bear
        2   Cow
        """

        from pandas import DataFrame

        if name is None:
            name = self.name or 0
        result = DataFrame({name: self._values.copy()})

        if index:
            result.index = self
        return result

    # --------------------------------------------------------------------
    # Name-Centric Methods

    @property
    def name(self):
        """
        Return Index or MultiIndex name.
        """
        return self._name

    @name.setter
    def name(self, value):
        if self._no_setting_name:
            # Used in MultiIndex.levels to avoid silently ignoring name updates.
            raise RuntimeError(
                "Cannot set name on a level of a MultiIndex. Use "
                "'MultiIndex.set_names' instead."
            )
        maybe_extract_name(value, None, type(self))
        self._name = value

    def _validate_names(self, name=None, names=None, deep: bool = False):
        """
        Handles the quirks of having a singular 'name' parameter for general
        Index and plural 'names' parameter for MultiIndex.
        """
        from copy import deepcopy

        if names is not None and name is not None:
            raise TypeError("Can only provide one of `names` and `name`")
        elif names is None and name is None:
            return deepcopy(self.names) if deep else self.names
        elif names is not None:
            if not is_list_like(names):
                raise TypeError("Must pass list-like as `names`.")
            return names
        else:
            if not is_list_like(name):
                return [name]
            return name

    def _get_names(self):
        return FrozenList((self.name,))

    def _set_names(self, values, level=None):
        """
        Set new names on index. Each name has to be a hashable type.

        Parameters
        ----------
        values : str or sequence
            name(s) to set
        level : int, level name, or sequence of int/level names (default None)
            If the index is a MultiIndex (hierarchical), level(s) to set (None
            for all levels).  Otherwise level must be None

        Raises
        ------
        TypeError if each name is not hashable.
        """
        if not is_list_like(values):
            raise ValueError("Names must be a list-like")
        if len(values) != 1:
            raise ValueError(f"Length of new names must be 1, got {len(values)}")

        # GH 20527
        # All items in 'name' need to be hashable:
        for name in values:
            if not is_hashable(name):
                raise TypeError(f"{type(self).__name__}.name must be a hashable type")
        self._name = values[0]

    names = property(fset=_set_names, fget=_get_names)

    def set_names(self, names, level=None, inplace: bool = False):
        """
        Set Index or MultiIndex name.

        Able to set new names partially and by level.

        Parameters
        ----------
        names : label or list of label
            Name(s) to set.
        level : int, label or list of int or label, optional
            If the index is a MultiIndex, level(s) to set (None for all
            levels). Otherwise level must be None.
        inplace : bool, default False
            Modifies the object directly, instead of creating a new Index or
            MultiIndex.

        Returns
        -------
        Index
            The same type as the caller or None if inplace is True.

        See Also
        --------
        Index.rename : Able to set new names without level.

        Examples
        --------
        >>> idx = pd.Index([1, 2, 3, 4])
        >>> idx
        Int64Index([1, 2, 3, 4], dtype='int64')
        >>> idx.set_names('quarter')
        Int64Index([1, 2, 3, 4], dtype='int64', name='quarter')

        >>> idx = pd.MultiIndex.from_product([['python', 'cobra'],
        ...                                   [2018, 2019]])
        >>> idx
        MultiIndex([('python', 2018),
                    ('python', 2019),
                    ( 'cobra', 2018),
                    ( 'cobra', 2019)],
                   )
        >>> idx.set_names(['kind', 'year'], inplace=True)
        >>> idx
        MultiIndex([('python', 2018),
                    ('python', 2019),
                    ( 'cobra', 2018),
                    ( 'cobra', 2019)],
                   names=['kind', 'year'])
        >>> idx.set_names('species', level=0)
        MultiIndex([('python', 2018),
                    ('python', 2019),
                    ( 'cobra', 2018),
                    ( 'cobra', 2019)],
                   names=['species', 'year'])
        """

        if level is not None and not isinstance(self, ABCMultiIndex):
            raise ValueError("Level must be None for non-MultiIndex")

        if level is not None and not is_list_like(level) and is_list_like(names):
            raise TypeError("Names must be a string when a single level is provided.")

        if not is_list_like(names) and level is None and self.nlevels > 1:
            raise TypeError("Must pass list-like as `names`.")

        if not is_list_like(names):
            names = [names]
        if level is not None and not is_list_like(level):
            level = [level]

        if inplace:
            idx = self
        else:
            idx = self._shallow_copy()
        idx._set_names(names, level=level)
        if not inplace:
            return idx

    def rename(self, name, inplace=False):
        """
        Alter Index or MultiIndex name.

        Able to set new names without level. Defaults to returning new index.
        Length of names must match number of levels in MultiIndex.

        Parameters
        ----------
        name : label or list of labels
            Name(s) to set.
        inplace : bool, default False
            Modifies the object directly, instead of creating a new Index or
            MultiIndex.

        Returns
        -------
        Index
            The same type as the caller or None if inplace is True.

        See Also
        --------
        Index.set_names : Able to set new names partially and by level.

        Examples
        --------
        >>> idx = pd.Index(['A', 'C', 'A', 'B'], name='score')
        >>> idx.rename('grade')
        Index(['A', 'C', 'A', 'B'], dtype='object', name='grade')

        >>> idx = pd.MultiIndex.from_product([['python', 'cobra'],
        ...                                   [2018, 2019]],
        ...                                   names=['kind', 'year'])
        >>> idx
        MultiIndex([('python', 2018),
                    ('python', 2019),
                    ( 'cobra', 2018),
                    ( 'cobra', 2019)],
                   names=['kind', 'year'])
        >>> idx.rename(['species', 'year'])
        MultiIndex([('python', 2018),
                    ('python', 2019),
                    ( 'cobra', 2018),
                    ( 'cobra', 2019)],
                   names=['species', 'year'])
        >>> idx.rename('species')
        Traceback (most recent call last):
        TypeError: Must pass list-like as `names`.
        """
        return self.set_names([name], inplace=inplace)

    # --------------------------------------------------------------------
    # Level-Centric Methods

    @property
    def nlevels(self) -> int:
        """
        Number of levels.
        """
        return 1

    def _sort_levels_monotonic(self):
        """
        Compat with MultiIndex.
        """
        return self

    def _validate_index_level(self, level):
        """
        Validate index level.

        For single-level Index getting level number is a no-op, but some
        verification must be done like in MultiIndex.

        """
        if isinstance(level, int):
            if level < 0 and level != -1:
                raise IndexError(
                    "Too many levels: Index has only 1 level, "
                    f"{level} is not a valid level number"
                )
            elif level > 0:
                raise IndexError(
                    f"Too many levels: Index has only 1 level, not {level + 1}"
                )
        elif level != self.name:
            raise KeyError(
                f"Requested level ({level}) does not match index name ({self.name})"
            )

    def _get_level_number(self, level) -> int:
        self._validate_index_level(level)
        return 0

    def sortlevel(self, level=None, ascending=True, sort_remaining=None):
        """
        For internal compatibility with with the Index API.

        Sort the Index. This is for compat with MultiIndex

        Parameters
        ----------
        ascending : bool, default True
            False to sort in descending order

        level, sort_remaining are compat parameters

        Returns
        -------
        Index
        """
        return self.sort_values(return_indexer=True, ascending=ascending)

    def _get_level_values(self, level):
        """
        Return an Index of values for requested level.

        This is primarily useful to get an individual level of values from a
        MultiIndex, but is provided on Index as well for compatibility.

        Parameters
        ----------
        level : int or str
            It is either the integer position or the name of the level.

        Returns
        -------
        Index
            Calling object, as there is only one level in the Index.

        See Also
        --------
        MultiIndex.get_level_values : Get values for a level of a MultiIndex.

        Notes
        -----
        For Index, level should be 0, since there are no multiple levels.

        Examples
        --------

        >>> idx = pd.Index(list('abc'))
        >>> idx
        Index(['a', 'b', 'c'], dtype='object')

        Get level values by supplying `level` as integer:

        >>> idx.get_level_values(0)
        Index(['a', 'b', 'c'], dtype='object')
        """
        self._validate_index_level(level)
        return self

    get_level_values = _get_level_values

    def droplevel(self, level=0):
        """
        Return index with requested level(s) removed.

        If resulting index has only 1 level left, the result will be
        of Index type, not MultiIndex.

        .. versionadded:: 0.23.1 (support for non-MultiIndex)

        Parameters
        ----------
        level : int, str, or list-like, default 0
            If a string is given, must be the name of a level
            If list-like, elements must be names or indexes of levels.

        Returns
        -------
        Index or MultiIndex
        """
        if not isinstance(level, (tuple, list)):
            level = [level]

        levnums = sorted(self._get_level_number(lev) for lev in level)[::-1]

        if len(level) == 0:
            return self
        if len(level) >= self.nlevels:
            raise ValueError(
                f"Cannot remove {len(level)} levels from an index with {self.nlevels} "
                "levels: at least one level must be left."
            )
        # The two checks above guarantee that here self is a MultiIndex

        new_levels = list(self.levels)
        new_codes = list(self.codes)
        new_names = list(self.names)

        for i in levnums:
            new_levels.pop(i)
            new_codes.pop(i)
            new_names.pop(i)

        if len(new_levels) == 1:

            # set nan if needed
            mask = new_codes[0] == -1
            result = new_levels[0].take(new_codes[0])
            if mask.any():
                result = result.putmask(mask, np.nan)

            result._name = new_names[0]
            return result
        else:
            from pandas.core.indexes.multi import MultiIndex

            return MultiIndex(
                levels=new_levels,
                codes=new_codes,
                names=new_names,
                verify_integrity=False,
            )

    def _get_grouper_for_level(self, mapper, level=None):
        """
        Get index grouper corresponding to an index level

        Parameters
        ----------
        mapper: Group mapping function or None
            Function mapping index values to groups
        level : int or None
            Index level

        Returns
        -------
        grouper : Index
            Index of values to group on.
        labels : ndarray of int or None
            Array of locations in level_index.
        uniques : Index or None
            Index of unique values for level.
        """
        assert level is None or level == 0
        if mapper is None:
            grouper = self
        else:
            grouper = self.map(mapper)

        return grouper, None, None

    # --------------------------------------------------------------------
    # Introspection Methods

    @property
    def is_monotonic(self) -> bool:
        """
        Alias for is_monotonic_increasing.
        """
        return self.is_monotonic_increasing

    @property
    def is_monotonic_increasing(self) -> bool:
        """
        Return if the index is monotonic increasing (only equal or
        increasing) values.

        Examples
        --------
        >>> Index([1, 2, 3]).is_monotonic_increasing
        True
        >>> Index([1, 2, 2]).is_monotonic_increasing
        True
        >>> Index([1, 3, 2]).is_monotonic_increasing
        False
        """
        return self._engine.is_monotonic_increasing

    @property
    def is_monotonic_decreasing(self) -> bool:
        """
        Return if the index is monotonic decreasing (only equal or
        decreasing) values.

        Examples
        --------
        >>> Index([3, 2, 1]).is_monotonic_decreasing
        True
        >>> Index([3, 2, 2]).is_monotonic_decreasing
        True
        >>> Index([3, 1, 2]).is_monotonic_decreasing
        False
        """
        return self._engine.is_monotonic_decreasing

    @property
    def _is_strictly_monotonic_increasing(self) -> bool:
        """
        Return if the index is strictly monotonic increasing
        (only increasing) values.

        Examples
        --------
        >>> Index([1, 2, 3])._is_strictly_monotonic_increasing
        True
        >>> Index([1, 2, 2])._is_strictly_monotonic_increasing
        False
        >>> Index([1, 3, 2])._is_strictly_monotonic_increasing
        False
        """
        return self.is_unique and self.is_monotonic_increasing

    @property
    def _is_strictly_monotonic_decreasing(self) -> bool:
        """
        Return if the index is strictly monotonic decreasing
        (only decreasing) values.

        Examples
        --------
        >>> Index([3, 2, 1])._is_strictly_monotonic_decreasing
        True
        >>> Index([3, 2, 2])._is_strictly_monotonic_decreasing
        False
        >>> Index([3, 1, 2])._is_strictly_monotonic_decreasing
        False
        """
        return self.is_unique and self.is_monotonic_decreasing

    @cache_readonly
    def is_unique(self) -> bool:
        """
        Return if the index has unique values.
        """
        return self._engine.is_unique

    @property
    def has_duplicates(self) -> bool:
        """
        Check if the Index has duplicate values.

        Returns
        -------
        bool
            Whether or not the Index has duplicate values.

        Examples
        --------
        >>> idx = pd.Index([1, 5, 7, 7])
        >>> idx.has_duplicates
        True

        >>> idx = pd.Index([1, 5, 7])
        >>> idx.has_duplicates
        False

        >>> idx = pd.Index(["Watermelon", "Orange", "Apple",
        ...                 "Watermelon"]).astype("category")
        >>> idx.has_duplicates
        True

        >>> idx = pd.Index(["Orange", "Apple",
        ...                 "Watermelon"]).astype("category")
        >>> idx.has_duplicates
        False
        """
        return not self.is_unique

    def is_boolean(self) -> bool:
        """
        Check if the Index only consists of booleans.

        Returns
        -------
        bool
            Whether or not the Index only consists of booleans.

        See Also
        --------
        is_integer : Check if the Index only consists of integers.
        is_floating : Check if the Index is a floating type.
        is_numeric : Check if the Index only consists of numeric data.
        is_object : Check if the Index is of the object dtype.
        is_categorical : Check if the Index holds categorical data.
        is_interval : Check if the Index holds Interval objects.
        is_mixed : Check if the Index holds data with mixed data types.

        Examples
        --------
        >>> idx = pd.Index([True, False, True])
        >>> idx.is_boolean()
        True

        >>> idx = pd.Index(["True", "False", "True"])
        >>> idx.is_boolean()
        False

        >>> idx = pd.Index([True, False, "True"])
        >>> idx.is_boolean()
        False
        """
        return self.inferred_type in ["boolean"]

    def is_integer(self) -> bool:
        """
        Check if the Index only consists of integers.

        Returns
        -------
        bool
            Whether or not the Index only consists of integers.

        See Also
        --------
        is_boolean : Check if the Index only consists of booleans.
        is_floating : Check if the Index is a floating type.
        is_numeric : Check if the Index only consists of numeric data.
        is_object : Check if the Index is of the object dtype.
        is_categorical : Check if the Index holds categorical data.
        is_interval : Check if the Index holds Interval objects.
        is_mixed : Check if the Index holds data with mixed data types.

        Examples
        --------
        >>> idx = pd.Index([1, 2, 3, 4])
        >>> idx.is_integer()
        True

        >>> idx = pd.Index([1.0, 2.0, 3.0, 4.0])
        >>> idx.is_integer()
        False

        >>> idx = pd.Index(["Apple", "Mango", "Watermelon"])
        >>> idx.is_integer()
        False
        """
        return self.inferred_type in ["integer"]

    def is_floating(self) -> bool:
        """
        Check if the Index is a floating type.

        The Index may consist of only floats, NaNs, or a mix of floats,
        integers, or NaNs.

        Returns
        -------
        bool
            Whether or not the Index only consists of only consists of floats, NaNs, or
            a mix of floats, integers, or NaNs.

        See Also
        --------
        is_boolean : Check if the Index only consists of booleans.
        is_integer : Check if the Index only consists of integers.
        is_numeric : Check if the Index only consists of numeric data.
        is_object : Check if the Index is of the object dtype.
        is_categorical : Check if the Index holds categorical data.
        is_interval : Check if the Index holds Interval objects.
        is_mixed : Check if the Index holds data with mixed data types.

        Examples
        --------
        >>> idx = pd.Index([1.0, 2.0, 3.0, 4.0])
        >>> idx.is_floating()
        True

        >>> idx = pd.Index([1.0, 2.0, np.nan, 4.0])
        >>> idx.is_floating()
        True

        >>> idx = pd.Index([1, 2, 3, 4, np.nan])
        >>> idx.is_floating()
        True

        >>> idx = pd.Index([1, 2, 3, 4])
        >>> idx.is_floating()
        False
        """
        return self.inferred_type in ["floating", "mixed-integer-float", "integer-na"]

    def is_numeric(self) -> bool:
        """
        Check if the Index only consists of numeric data.

        Returns
        -------
        bool
            Whether or not the Index only consists of numeric data.

        See Also
        --------
        is_boolean : Check if the Index only consists of booleans.
        is_integer : Check if the Index only consists of integers.
        is_floating : Check if the Index is a floating type.
        is_object : Check if the Index is of the object dtype.
        is_categorical : Check if the Index holds categorical data.
        is_interval : Check if the Index holds Interval objects.
        is_mixed : Check if the Index holds data with mixed data types.

        Examples
        --------
        >>> idx = pd.Index([1.0, 2.0, 3.0, 4.0])
        >>> idx.is_numeric()
        True

        >>> idx = pd.Index([1, 2, 3, 4.0])
        >>> idx.is_numeric()
        True

        >>> idx = pd.Index([1, 2, 3, 4])
        >>> idx.is_numeric()
        True

        >>> idx = pd.Index([1, 2, 3, 4.0, np.nan])
        >>> idx.is_numeric()
        True

        >>> idx = pd.Index([1, 2, 3, 4.0, np.nan, "Apple"])
        >>> idx.is_numeric()
        False
        """
        return self.inferred_type in ["integer", "floating"]

    def is_object(self) -> bool:
        """
        Check if the Index is of the object dtype.

        Returns
        -------
        bool
            Whether or not the Index is of the object dtype.

        See Also
        --------
        is_boolean : Check if the Index only consists of booleans.
        is_integer : Check if the Index only consists of integers.
        is_floating : Check if the Index is a floating type.
        is_numeric : Check if the Index only consists of numeric data.
        is_categorical : Check if the Index holds categorical data.
        is_interval : Check if the Index holds Interval objects.
        is_mixed : Check if the Index holds data with mixed data types.

        Examples
        --------
        >>> idx = pd.Index(["Apple", "Mango", "Watermelon"])
        >>> idx.is_object()
        True

        >>> idx = pd.Index(["Apple", "Mango", 2.0])
        >>> idx.is_object()
        True

        >>> idx = pd.Index(["Watermelon", "Orange", "Apple",
        ...                 "Watermelon"]).astype("category")
        >>> idx.object()
        False

        >>> idx = pd.Index([1.0, 2.0, 3.0, 4.0])
        >>> idx.is_object()
        False
        """
        return is_object_dtype(self.dtype)

    def is_categorical(self) -> bool:
        """
        Check if the Index holds categorical data.

        Returns
        -------
        bool
            True if the Index is categorical.

        See Also
        --------
        CategoricalIndex : Index for categorical data.
        is_boolean : Check if the Index only consists of booleans.
        is_integer : Check if the Index only consists of integers.
        is_floating : Check if the Index is a floating type.
        is_numeric : Check if the Index only consists of numeric data.
        is_object : Check if the Index is of the object dtype.
        is_interval : Check if the Index holds Interval objects.
        is_mixed : Check if the Index holds data with mixed data types.

        Examples
        --------
        >>> idx = pd.Index(["Watermelon", "Orange", "Apple",
        ...                 "Watermelon"]).astype("category")
        >>> idx.is_categorical()
        True

        >>> idx = pd.Index([1, 3, 5, 7])
        >>> idx.is_categorical()
        False

        >>> s = pd.Series(["Peter", "Victor", "Elisabeth", "Mar"])
        >>> s
        0        Peter
        1       Victor
        2    Elisabeth
        3          Mar
        dtype: object
        >>> s.index.is_categorical()
        False
        """
        return self.inferred_type in ["categorical"]

    def is_interval(self) -> bool:
        """
        Check if the Index holds Interval objects.

        Returns
        -------
        bool
            Whether or not the Index holds Interval objects.

        See Also
        --------
        IntervalIndex : Index for Interval objects.
        is_boolean : Check if the Index only consists of booleans.
        is_integer : Check if the Index only consists of integers.
        is_floating : Check if the Index is a floating type.
        is_numeric : Check if the Index only consists of numeric data.
        is_object : Check if the Index is of the object dtype.
        is_categorical : Check if the Index holds categorical data.
        is_mixed : Check if the Index holds data with mixed data types.

        Examples
        --------
        >>> idx = pd.Index([pd.Interval(left=0, right=5),
        ...                 pd.Interval(left=5, right=10)])
        >>> idx.is_interval()
        True

        >>> idx = pd.Index([1, 3, 5, 7])
        >>> idx.is_interval()
        False
        """
        return self.inferred_type in ["interval"]

    def is_mixed(self) -> bool:
        """
        Check if the Index holds data with mixed data types.

        Returns
        -------
        bool
            Whether or not the Index holds data with mixed data types.

        See Also
        --------
        is_boolean : Check if the Index only consists of booleans.
        is_integer : Check if the Index only consists of integers.
        is_floating : Check if the Index is a floating type.
        is_numeric : Check if the Index only consists of numeric data.
        is_object : Check if the Index is of the object dtype.
        is_categorical : Check if the Index holds categorical data.
        is_interval : Check if the Index holds Interval objects.

        Examples
        --------
        >>> idx = pd.Index(['a', np.nan, 'b'])
        >>> idx.is_mixed()
        True

        >>> idx = pd.Index([1.0, 2.0, 3.0, 5.0])
        >>> idx.is_mixed()
        False
        """
        return self.inferred_type in ["mixed"]

    def holds_integer(self) -> bool:
        """
        Whether the type is an integer type.
        """
        return self.inferred_type in ["integer", "mixed-integer"]

    @cache_readonly
    def inferred_type(self) -> str_t:
        """
        Return a string of the type inferred from the values.
        """
        return lib.infer_dtype(self, skipna=False)

    @cache_readonly
    def is_all_dates(self) -> bool:
        """
        Whether or not the index values only consist of dates.
        """
        return is_datetime_array(ensure_object(self.values))

    # --------------------------------------------------------------------
    # Pickle Methods

    def __reduce__(self):
        d = dict(data=self._data)
        d.update(self._get_attributes_dict())
        return _new_Index, (type(self), d), None

    # --------------------------------------------------------------------
    # Null Handling Methods

    _na_value = np.nan
    """The expected NA value to use with this index."""

    @cache_readonly
    def _isnan(self):
        """
        Return if each value is NaN.
        """
        if self._can_hold_na:
            return isna(self)
        else:
            # shouldn't reach to this condition by checking hasnans beforehand
            values = np.empty(len(self), dtype=np.bool_)
            values.fill(False)
            return values

    @cache_readonly
    def _nan_idxs(self):
        if self._can_hold_na:
            return self._isnan.nonzero()[0]
        else:
            return np.array([], dtype=np.int64)

    @cache_readonly
    def hasnans(self) -> bool:
        """
        Return if I have any nans; enables various perf speedups.
        """
        if self._can_hold_na:
            return bool(self._isnan.any())
        else:
            return False

    def isna(self):
        """
        Detect missing values.

        Return a boolean same-sized object indicating if the values are NA.
        NA values, such as ``None``, :attr:`numpy.NaN` or :attr:`pd.NaT`, get
        mapped to ``True`` values.
        Everything else get mapped to ``False`` values. Characters such as
        empty strings `''` or :attr:`numpy.inf` are not considered NA values
        (unless you set ``pandas.options.mode.use_inf_as_na = True``).

        Returns
        -------
        numpy.ndarray
            A boolean array of whether my values are NA.

        See Also
        --------
        Index.notna : Boolean inverse of isna.
        Index.dropna : Omit entries with missing values.
        isna : Top-level isna.
        Series.isna : Detect missing values in Series object.

        Examples
        --------
        Show which entries in a pandas.Index are NA. The result is an
        array.

        >>> idx = pd.Index([5.2, 6.0, np.NaN])
        >>> idx
        Float64Index([5.2, 6.0, nan], dtype='float64')
        >>> idx.isna()
        array([False, False,  True], dtype=bool)

        Empty strings are not considered NA values. None is considered an NA
        value.

        >>> idx = pd.Index(['black', '', 'red', None])
        >>> idx
        Index(['black', '', 'red', None], dtype='object')
        >>> idx.isna()
        array([False, False, False,  True], dtype=bool)

        For datetimes, `NaT` (Not a Time) is considered as an NA value.

        >>> idx = pd.DatetimeIndex([pd.Timestamp('1940-04-25'),
        ...                         pd.Timestamp(''), None, pd.NaT])
        >>> idx
        DatetimeIndex(['1940-04-25', 'NaT', 'NaT', 'NaT'],
                      dtype='datetime64[ns]', freq=None)
        >>> idx.isna()
        array([False,  True,  True,  True], dtype=bool)
        """
        return self._isnan

    isnull = isna

    def notna(self):
        """
        Detect existing (non-missing) values.

        Return a boolean same-sized object indicating if the values are not NA.
        Non-missing values get mapped to ``True``. Characters such as empty
        strings ``''`` or :attr:`numpy.inf` are not considered NA values
        (unless you set ``pandas.options.mode.use_inf_as_na = True``).
        NA values, such as None or :attr:`numpy.NaN`, get mapped to ``False``
        values.

        Returns
        -------
        numpy.ndarray
            Boolean array to indicate which entries are not NA.

        See Also
        --------
        Index.notnull : Alias of notna.
        Index.isna: Inverse of notna.
        notna : Top-level notna.

        Examples
        --------
        Show which entries in an Index are not NA. The result is an
        array.

        >>> idx = pd.Index([5.2, 6.0, np.NaN])
        >>> idx
        Float64Index([5.2, 6.0, nan], dtype='float64')
        >>> idx.notna()
        array([ True,  True, False])

        Empty strings are not considered NA values. None is considered a NA
        value.

        >>> idx = pd.Index(['black', '', 'red', None])
        >>> idx
        Index(['black', '', 'red', None], dtype='object')
        >>> idx.notna()
        array([ True,  True,  True, False])
        """
        return ~self.isna()

    notnull = notna

    def fillna(self, value=None, downcast=None):
        """
        Fill NA/NaN values with the specified value.

        Parameters
        ----------
        value : scalar
            Scalar value to use to fill holes (e.g. 0).
            This value cannot be a list-likes.
        downcast : dict, default is None
            a dict of item->dtype of what to downcast if possible,
            or the string 'infer' which will try to downcast to an appropriate
            equal type (e.g. float64 to int64 if possible).

        Returns
        -------
        filled : Index
        """
        self._assert_can_do_op(value)
        if self.hasnans:
            result = self.putmask(self._isnan, value)
            if downcast is None:
                # no need to care metadata other than name
                # because it can't have freq if
                return Index(result, name=self.name)
        return self._shallow_copy()

    def dropna(self, how="any"):
        """
        Return Index without NA/NaN values.

        Parameters
        ----------
        how : {'any', 'all'}, default 'any'
            If the Index is a MultiIndex, drop the value when any or all levels
            are NaN.

        Returns
        -------
        valid : Index
        """
        if how not in ("any", "all"):
            raise ValueError(f"invalid how option: {how}")

        if self.hasnans:
            return self._shallow_copy(self._values[~self._isnan])
        return self._shallow_copy()

    # --------------------------------------------------------------------
    # Uniqueness Methods

    def unique(self, level=None):
        """
        Return unique values in the index. Uniques are returned in order
        of appearance, this does NOT sort.

        Parameters
        ----------
        level : int or str, optional, default None
            Only return values from specified level (for MultiIndex).

            .. versionadded:: 0.23.0

        Returns
        -------
        Index without duplicates

        See Also
        --------
        unique
        Series.unique
        """
        if level is not None:
            self._validate_index_level(level)
        result = super().unique()
        return self._shallow_copy(result)

    def drop_duplicates(self, keep="first"):
        """
        Return Index with duplicate values removed.

        Parameters
        ----------
        keep : {'first', 'last', ``False``}, default 'first'
            - 'first' : Drop duplicates except for the first occurrence.
            - 'last' : Drop duplicates except for the last occurrence.
            - ``False`` : Drop all duplicates.

        Returns
        -------
        deduplicated : Index

        See Also
        --------
        Series.drop_duplicates : Equivalent method on Series.
        DataFrame.drop_duplicates : Equivalent method on DataFrame.
        Index.duplicated : Related method on Index, indicating duplicate
            Index values.

        Examples
        --------
        Generate an pandas.Index with duplicate values.

        >>> idx = pd.Index(['lama', 'cow', 'lama', 'beetle', 'lama', 'hippo'])

        The `keep` parameter controls  which duplicate values are removed.
        The value 'first' keeps the first occurrence for each
        set of duplicated entries. The default value of keep is 'first'.

        >>> idx.drop_duplicates(keep='first')
        Index(['lama', 'cow', 'beetle', 'hippo'], dtype='object')

        The value 'last' keeps the last occurrence for each set of duplicated
        entries.

        >>> idx.drop_duplicates(keep='last')
        Index(['cow', 'beetle', 'lama', 'hippo'], dtype='object')

        The value ``False`` discards all sets of duplicated entries.

        >>> idx.drop_duplicates(keep=False)
        Index(['cow', 'beetle', 'hippo'], dtype='object')
        """
        return super().drop_duplicates(keep=keep)

    def duplicated(self, keep="first"):
        """
        Indicate duplicate index values.

        Duplicated values are indicated as ``True`` values in the resulting
        array. Either all duplicates, all except the first, or all except the
        last occurrence of duplicates can be indicated.

        Parameters
        ----------
        keep : {'first', 'last', False}, default 'first'
            The value or values in a set of duplicates to mark as missing.

            - 'first' : Mark duplicates as ``True`` except for the first
              occurrence.
            - 'last' : Mark duplicates as ``True`` except for the last
              occurrence.
            - ``False`` : Mark all duplicates as ``True``.

        Returns
        -------
        numpy.ndarray

        See Also
        --------
        Series.duplicated : Equivalent method on pandas.Series.
        DataFrame.duplicated : Equivalent method on pandas.DataFrame.
        Index.drop_duplicates : Remove duplicate values from Index.

        Examples
        --------
        By default, for each set of duplicated values, the first occurrence is
        set to False and all others to True:

        >>> idx = pd.Index(['lama', 'cow', 'lama', 'beetle', 'lama'])
        >>> idx.duplicated()
        array([False, False,  True, False,  True])

        which is equivalent to

        >>> idx.duplicated(keep='first')
        array([False, False,  True, False,  True])

        By using 'last', the last occurrence of each set of duplicated values
        is set on False and all others on True:

        >>> idx.duplicated(keep='last')
        array([ True, False,  True, False, False])

        By setting keep on ``False``, all duplicates are True:

        >>> idx.duplicated(keep=False)
        array([ True, False,  True, False,  True])
        """
        return super().duplicated(keep=keep)

    def _get_unique_index(self, dropna: bool = False):
        """
        Returns an index containing unique values.

        Parameters
        ----------
        dropna : bool, default False
            If True, NaN values are dropped.

        Returns
        -------
        uniques : index
        """
        if self.is_unique and not dropna:
            return self

        values = self.values

        if not self.is_unique:
            values = self.unique()
            if not isinstance(self, ABCMultiIndex):
                # extract an array to pass to _shallow_copy
                values = values._data

        if dropna:
            try:
                if self.hasnans:
                    values = values[~isna(values)]
            except NotImplementedError:
                pass

        return self._shallow_copy(values)

    # --------------------------------------------------------------------
    # Arithmetic & Logical Methods

    def __add__(self, other):
        if isinstance(other, (ABCSeries, ABCDataFrame)):
            return NotImplemented
        from pandas import Series

        return Index(Series(self) + other)

    def __radd__(self, other):
        from pandas import Series

        return Index(other + Series(self))

    def __iadd__(self, other):
        # alias for __add__
        return self + other

    def __sub__(self, other):
        return Index(np.array(self) - other)

    def __rsub__(self, other):
        # wrap Series to ensure we pin name correctly
        from pandas import Series

        return Index(other - Series(self))

    def __and__(self, other):
        return self.intersection(other)

    def __or__(self, other):
        return self.union(other)

    def __xor__(self, other):
        return self.symmetric_difference(other)

    def __nonzero__(self):
        raise ValueError(
            f"The truth value of a {type(self).__name__} is ambiguous. "
            "Use a.empty, a.bool(), a.item(), a.any() or a.all()."
        )

    __bool__ = __nonzero__

    # --------------------------------------------------------------------
    # Set Operation Methods

    def _get_reconciled_name_object(self, other):
        """
        If the result of a set operation will be self,
        return self, unless the name changes, in which
        case make a shallow copy of self.
        """
        name = get_op_result_name(self, other)
        if self.name != name:
            return self._shallow_copy(name=name)
        return self

    def _union_incompatible_dtypes(self, other, sort):
        """
        Casts this and other index to object dtype to allow the formation
        of a union between incompatible types.

        Parameters
        ----------
        other : Index or array-like
        sort : False or None, default False
            Whether to sort the resulting index.

            * False : do not sort the result.
            * None : sort the result, except when `self` and `other` are equal
              or when the values cannot be compared.

        Returns
        -------
        Index
        """
        this = self.astype(object, copy=False)
        # cast to Index for when `other` is list-like
        other = Index(other).astype(object, copy=False)
        return Index.union(this, other, sort=sort).astype(object, copy=False)

    def _is_compatible_with_other(self, other) -> bool:
        """
        Check whether this and the other dtype are compatible with each other.
        Meaning a union can be formed between them without needing to be cast
        to dtype object.

        Parameters
        ----------
        other : Index or array-like

        Returns
        -------
        bool
        """
        return type(self) is type(other) and is_dtype_equal(self.dtype, other.dtype)

    def _validate_sort_keyword(self, sort):
        if sort not in [None, False]:
            raise ValueError(
                "The 'sort' keyword only takes the values of "
                f"None or False; {sort} was passed."
            )

    def union(self, other, sort=None):
        """
        Form the union of two Index objects.

        If the Index objects are incompatible, both Index objects will be
        cast to dtype('object') first.

            .. versionchanged:: 0.25.0

        Parameters
        ----------
        other : Index or array-like
        sort : bool or None, default None
            Whether to sort the resulting Index.

            * None : Sort the result, except when

              1. `self` and `other` are equal.
              2. `self` or `other` has length 0.
              3. Some values in `self` or `other` cannot be compared.
                 A RuntimeWarning is issued in this case.

            * False : do not sort the result.

            .. versionadded:: 0.24.0

            .. versionchanged:: 0.24.1

               Changed the default value from ``True`` to ``None``
               (without change in behaviour).

        Returns
        -------
        union : Index

        Examples
        --------

        Union matching dtypes

        >>> idx1 = pd.Index([1, 2, 3, 4])
        >>> idx2 = pd.Index([3, 4, 5, 6])
        >>> idx1.union(idx2)
        Int64Index([1, 2, 3, 4, 5, 6], dtype='int64')

        Union mismatched dtypes

        >>> idx1 = pd.Index(['a', 'b', 'c', 'd'])
        >>> idx2 = pd.Index([1, 2, 3, 4])
        >>> idx1.union(idx2)
        Index(['a', 'b', 'c', 'd', 1, 2, 3, 4], dtype='object')
        """
        self._validate_sort_keyword(sort)
        self._assert_can_do_setop(other)

        if not self._is_compatible_with_other(other):
            return self._union_incompatible_dtypes(other, sort=sort)

        return self._union(other, sort=sort)

    def _union(self, other, sort):
        """
        Specific union logic should go here. In subclasses, union behavior
        should be overwritten here rather than in `self.union`.

        Parameters
        ----------
        other : Index or array-like
        sort : False or None, default False
            Whether to sort the resulting index.

            * False : do not sort the result.
            * None : sort the result, except when `self` and `other` are equal
              or when the values cannot be compared.

        Returns
        -------
        Index
        """

        if not len(other) or self.equals(other):
            return self._get_reconciled_name_object(other)

        if not len(self):
            return other._get_reconciled_name_object(self)

        # TODO(EA): setops-refactor, clean all this up
        if is_datetime64tz_dtype(self):
            lvals = self._ndarray_values
        else:
            lvals = self._values
        if is_datetime64tz_dtype(other):
            rvals = other._ndarray_values
        else:
            rvals = other._values

        if sort is None and self.is_monotonic and other.is_monotonic:
            try:
                result = self._outer_indexer(lvals, rvals)[0]
            except TypeError:
                # incomparable objects
                result = list(lvals)

                # worth making this faster? a very unusual case
                value_set = set(lvals)
                result.extend([x for x in rvals if x not in value_set])
                result = Index(result)._values  # do type inference here
        else:
            # find indexes of things in "other" that are not in "self"
            if self.is_unique:
                indexer = self.get_indexer(other)
                indexer = (indexer == -1).nonzero()[0]
            else:
                indexer = algos.unique1d(self.get_indexer_non_unique(other)[1])

            if len(indexer) > 0:
                other_diff = algos.take_nd(rvals, indexer, allow_fill=False)
                result = concat_compat((lvals, other_diff))

            else:
                result = lvals

            if sort is None:
                try:
                    result = algos.safe_sort(result)
                except TypeError as err:
                    warnings.warn(
                        f"{err}, sort order is undefined for incomparable objects",
                        RuntimeWarning,
                        stacklevel=3,
                    )

        # for subclasses
        return self._wrap_setop_result(other, result)

    def _wrap_setop_result(self, other, result):
        name = get_op_result_name(self, other)
        return self._shallow_copy(result, name=name)

    # TODO: standardize return type of non-union setops type(self vs other)
    def intersection(self, other, sort=False):
        """
        Form the intersection of two Index objects.

        This returns a new Index with elements common to the index and `other`.

        Parameters
        ----------
        other : Index or array-like
        sort : False or None, default False
            Whether to sort the resulting index.

            * False : do not sort the result.
            * None : sort the result, except when `self` and `other` are equal
              or when the values cannot be compared.

            .. versionadded:: 0.24.0

            .. versionchanged:: 0.24.1

               Changed the default from ``True`` to ``False``, to match
               the behaviour of 0.23.4 and earlier.

        Returns
        -------
        intersection : Index

        Examples
        --------

        >>> idx1 = pd.Index([1, 2, 3, 4])
        >>> idx2 = pd.Index([3, 4, 5, 6])
        >>> idx1.intersection(idx2)
        Int64Index([3, 4], dtype='int64')
        """
        self._validate_sort_keyword(sort)
        self._assert_can_do_setop(other)
        other = ensure_index(other)

        if self.equals(other):
            return self._get_reconciled_name_object(other)

        if not is_dtype_equal(self.dtype, other.dtype):
            this = self.astype("O")
            other = other.astype("O")
            return this.intersection(other, sort=sort)

        # TODO(EA): setops-refactor, clean all this up
        lvals = self._values
        rvals = other._values

        if self.is_monotonic and other.is_monotonic:
            try:
                result = self._inner_indexer(lvals, rvals)[0]
            except TypeError:
                pass
            else:
                return self._wrap_setop_result(other, result)

        try:
            indexer = Index(rvals).get_indexer(lvals)
            indexer = indexer.take((indexer != -1).nonzero()[0])
        except (InvalidIndexError, IncompatibleFrequency):
            # InvalidIndexError raised by get_indexer if non-unique
            # IncompatibleFrequency raised by PeriodIndex.get_indexer
            indexer = algos.unique1d(Index(rvals).get_indexer_non_unique(lvals)[0])
            indexer = indexer[indexer != -1]

        taken = other.take(indexer)
        res_name = get_op_result_name(self, other)

        if sort is None:
            taken = algos.safe_sort(taken.values)
            return self._shallow_copy(taken, name=res_name)

        taken.name = res_name
        return taken

    def difference(self, other, sort=None):
        """
        Return a new Index with elements from the index that are not in
        `other`.

        This is the set difference of two Index objects.

        Parameters
        ----------
        other : Index or array-like
        sort : False or None, default None
            Whether to sort the resulting index. By default, the
            values are attempted to be sorted, but any TypeError from
            incomparable elements is caught by pandas.

            * None : Attempt to sort the result, but catch any TypeErrors
              from comparing incomparable elements.
            * False : Do not sort the result.

            .. versionadded:: 0.24.0

            .. versionchanged:: 0.24.1

               Changed the default value from ``True`` to ``None``
               (without change in behaviour).

        Returns
        -------
        difference : Index

        Examples
        --------

        >>> idx1 = pd.Index([2, 1, 3, 4])
        >>> idx2 = pd.Index([3, 4, 5, 6])
        >>> idx1.difference(idx2)
        Int64Index([1, 2], dtype='int64')
        >>> idx1.difference(idx2, sort=False)
        Int64Index([2, 1], dtype='int64')
        """
        self._validate_sort_keyword(sort)
        self._assert_can_do_setop(other)

        if self.equals(other):
            # pass an empty np.ndarray with the appropriate dtype
            return self._shallow_copy(self._data[:0])

        other, result_name = self._convert_can_do_setop(other)

        this = self._get_unique_index()

        indexer = this.get_indexer(other)
        indexer = indexer.take((indexer != -1).nonzero()[0])

        label_diff = np.setdiff1d(np.arange(this.size), indexer, assume_unique=True)
        the_diff = this.values.take(label_diff)
        if sort is None:
            try:
                the_diff = algos.safe_sort(the_diff)
            except TypeError:
                pass

        return this._shallow_copy(the_diff, name=result_name)

    def symmetric_difference(self, other, result_name=None, sort=None):
        """
        Compute the symmetric difference of two Index objects.

        Parameters
        ----------
        other : Index or array-like
        result_name : str
        sort : False or None, default None
            Whether to sort the resulting index. By default, the
            values are attempted to be sorted, but any TypeError from
            incomparable elements is caught by pandas.

            * None : Attempt to sort the result, but catch any TypeErrors
              from comparing incomparable elements.
            * False : Do not sort the result.

            .. versionadded:: 0.24.0

            .. versionchanged:: 0.24.1

               Changed the default value from ``True`` to ``None``
               (without change in behaviour).

        Returns
        -------
        symmetric_difference : Index

        Notes
        -----
        ``symmetric_difference`` contains elements that appear in either
        ``idx1`` or ``idx2`` but not both. Equivalent to the Index created by
        ``idx1.difference(idx2) | idx2.difference(idx1)`` with duplicates
        dropped.

        Examples
        --------
        >>> idx1 = pd.Index([1, 2, 3, 4])
        >>> idx2 = pd.Index([2, 3, 4, 5])
        >>> idx1.symmetric_difference(idx2)
        Int64Index([1, 5], dtype='int64')

        You can also use the ``^`` operator:

        >>> idx1 ^ idx2
        Int64Index([1, 5], dtype='int64')
        """
        self._validate_sort_keyword(sort)
        self._assert_can_do_setop(other)
        other, result_name_update = self._convert_can_do_setop(other)
        if result_name is None:
            result_name = result_name_update

        this = self._get_unique_index()
        other = other._get_unique_index()
        indexer = this.get_indexer(other)

        # {this} minus {other}
        common_indexer = indexer.take((indexer != -1).nonzero()[0])
        left_indexer = np.setdiff1d(
            np.arange(this.size), common_indexer, assume_unique=True
        )
        left_diff = this._values.take(left_indexer)

        # {other} minus {this}
        right_indexer = (indexer == -1).nonzero()[0]
        right_diff = other._values.take(right_indexer)

        the_diff = concat_compat([left_diff, right_diff])
        if sort is None:
            try:
                the_diff = algos.safe_sort(the_diff)
            except TypeError:
                pass

        attribs = self._get_attributes_dict()
        attribs["name"] = result_name
        if "freq" in attribs:
            attribs["freq"] = None
        return self._shallow_copy_with_infer(the_diff, **attribs)

    def _assert_can_do_setop(self, other):
        if not is_list_like(other):
            raise TypeError("Input must be Index or array-like")
        return True

    def _convert_can_do_setop(self, other):
        if not isinstance(other, Index):
            other = Index(other, name=self.name)
            result_name = self.name
        else:
            result_name = get_op_result_name(self, other)
        return other, result_name

    # --------------------------------------------------------------------
    # Indexing Methods

    def get_loc(self, key, method=None, tolerance=None):
        """
        Get integer location, slice or boolean mask for requested label.

        Parameters
        ----------
        key : label
        method : {None, 'pad'/'ffill', 'backfill'/'bfill', 'nearest'}, optional
            * default: exact matches only.
            * pad / ffill: find the PREVIOUS index value if no exact match.
            * backfill / bfill: use NEXT index value if no exact match
            * nearest: use the NEAREST index value if no exact match. Tied
              distances are broken by preferring the larger index value.
        tolerance : int or float, optional
            Maximum distance from index value for inexact matches. The value of
            the index at the matching location most satisfy the equation
            ``abs(index[loc] - key) <= tolerance``.

            .. versionadded:: 0.21.0 (list-like tolerance)

        Returns
        -------
        loc : int if unique index, slice if monotonic index, else mask

        Examples
        --------
        >>> unique_index = pd.Index(list('abc'))
        >>> unique_index.get_loc('b')
        1

        >>> monotonic_index = pd.Index(list('abbc'))
        >>> monotonic_index.get_loc('b')
        slice(1, 3, None)

        >>> non_monotonic_index = pd.Index(list('abcb'))
        >>> non_monotonic_index.get_loc('b')
        array([False,  True, False,  True], dtype=bool)
        """
        if method is None:
            if tolerance is not None:
                raise ValueError(
                    "tolerance argument only valid if using pad, "
                    "backfill or nearest lookups"
                )
            casted_key = self._maybe_cast_indexer(key)
            try:
                return self._engine.get_loc(casted_key)
            except KeyError:
                raise KeyError(key)

        if tolerance is not None:
            tolerance = self._convert_tolerance(tolerance, np.asarray(key))

        indexer = self.get_indexer([key], method=method, tolerance=tolerance)
        if indexer.ndim > 1 or indexer.size > 1:
            raise TypeError("get_loc requires scalar valued input")
        loc = indexer.item()
        if loc == -1:
            raise KeyError(key)
        return loc

    _index_shared_docs[
        "get_indexer"
    ] = """
        Compute indexer and mask for new index given the current index. The
        indexer should be then used as an input to ndarray.take to align the
        current data to the new index.

        Parameters
        ----------
        target : %(target_klass)s
        method : {None, 'pad'/'ffill', 'backfill'/'bfill', 'nearest'}, optional
            * default: exact matches only.
            * pad / ffill: find the PREVIOUS index value if no exact match.
            * backfill / bfill: use NEXT index value if no exact match
            * nearest: use the NEAREST index value if no exact match. Tied
              distances are broken by preferring the larger index value.
        limit : int, optional
            Maximum number of consecutive labels in ``target`` to match for
            inexact matches.
        tolerance : optional
            Maximum distance between original and new labels for inexact
            matches. The values of the index at the matching locations most
            satisfy the equation ``abs(index[indexer] - target) <= tolerance``.

            Tolerance may be a scalar value, which applies the same tolerance
            to all values, or list-like, which applies variable tolerance per
            element. List-like includes list, tuple, array, Series, and must be
            the same size as the index and its dtype must exactly match the
            index's type.

            .. versionadded:: 0.21.0 (list-like tolerance)

        Returns
        -------
        indexer : ndarray of int
            Integers from 0 to n - 1 indicating that the index at these
            positions matches the corresponding target values. Missing values
            in the target are marked by -1.
        %(raises_section)s
        Examples
        --------
        >>> index = pd.Index(['c', 'a', 'b'])
        >>> index.get_indexer(['a', 'b', 'x'])
        array([ 1,  2, -1])

        Notice that the return value is an array of locations in ``index``
        and ``x`` is marked by -1, as it is not in ``index``.
        """

    @Appender(_index_shared_docs["get_indexer"] % _index_doc_kwargs)
    def get_indexer(
        self, target, method=None, limit=None, tolerance=None
    ) -> np.ndarray:
        method = missing.clean_reindex_fill_method(method)
        target = ensure_index(target)
        if tolerance is not None:
            tolerance = self._convert_tolerance(tolerance, target)

        # Treat boolean labels passed to a numeric index as not found. Without
        # this fix False and True would be treated as 0 and 1 respectively.
        # (GH #16877)
        if target.is_boolean() and self.is_numeric():
            return ensure_platform_int(np.repeat(-1, target.size))

        pself, ptarget = self._maybe_promote(target)
        if pself is not self or ptarget is not target:
            return pself.get_indexer(
                ptarget, method=method, limit=limit, tolerance=tolerance
            )

        if not is_dtype_equal(self.dtype, target.dtype):
            this = self.astype(object)
            target = target.astype(object)
            return this.get_indexer(
                target, method=method, limit=limit, tolerance=tolerance
            )

        if not self.is_unique:
            raise InvalidIndexError(
                "Reindexing only valid with uniquely valued Index objects"
            )

        if method == "pad" or method == "backfill":
            indexer = self._get_fill_indexer(target, method, limit, tolerance)
        elif method == "nearest":
            indexer = self._get_nearest_indexer(target, limit, tolerance)
        else:
            if tolerance is not None:
                raise ValueError(
                    "tolerance argument only valid if doing pad, "
                    "backfill or nearest reindexing"
                )
            if limit is not None:
                raise ValueError(
                    "limit argument only valid if doing pad, "
                    "backfill or nearest reindexing"
                )

            indexer = self._engine.get_indexer(target._ndarray_values)

        return ensure_platform_int(indexer)

    def _convert_tolerance(self, tolerance, target):
        # override this method on subclasses
        tolerance = np.asarray(tolerance)
        if target.size != tolerance.size and tolerance.size > 1:
            raise ValueError("list-like tolerance size must match target index size")
        return tolerance

    def _get_fill_indexer(
        self, target: "Index", method: str_t, limit=None, tolerance=None
    ) -> np.ndarray:
        if self.is_monotonic_increasing and target.is_monotonic_increasing:
            engine_method = (
                self._engine.get_pad_indexer
                if method == "pad"
                else self._engine.get_backfill_indexer
            )
            indexer = engine_method(target._ndarray_values, limit)
        else:
            indexer = self._get_fill_indexer_searchsorted(target, method, limit)
        if tolerance is not None:
            indexer = self._filter_indexer_tolerance(
                target._ndarray_values, indexer, tolerance
            )
        return indexer

    def _get_fill_indexer_searchsorted(
        self, target: "Index", method: str_t, limit=None
    ) -> np.ndarray:
        """
        Fallback pad/backfill get_indexer that works for monotonic decreasing
        indexes and non-monotonic targets.
        """
        if limit is not None:
            raise ValueError(
                f"limit argument for {repr(method)} method only well-defined "
                "if index and target are monotonic"
            )

        side = "left" if method == "pad" else "right"

        # find exact matches first (this simplifies the algorithm)
        indexer = self.get_indexer(target)
        nonexact = indexer == -1
        indexer[nonexact] = self._searchsorted_monotonic(target[nonexact], side)
        if side == "left":
            # searchsorted returns "indices into a sorted array such that,
            # if the corresponding elements in v were inserted before the
            # indices, the order of a would be preserved".
            # Thus, we need to subtract 1 to find values to the left.
            indexer[nonexact] -= 1
            # This also mapped not found values (values of 0 from
            # np.searchsorted) to -1, which conveniently is also our
            # sentinel for missing values
        else:
            # Mark indices to the right of the largest value as not found
            indexer[indexer == len(self)] = -1
        return indexer

    def _get_nearest_indexer(self, target: "Index", limit, tolerance) -> np.ndarray:
        """
        Get the indexer for the nearest index labels; requires an index with
        values that can be subtracted from each other (e.g., not strings or
        tuples).
        """
        left_indexer = self.get_indexer(target, "pad", limit=limit)
        right_indexer = self.get_indexer(target, "backfill", limit=limit)

        left_distances = np.abs(self[left_indexer] - target)
        right_distances = np.abs(self[right_indexer] - target)

        op = operator.lt if self.is_monotonic_increasing else operator.le
        indexer = np.where(
            op(left_distances, right_distances) | (right_indexer == -1),
            left_indexer,
            right_indexer,
        )
        if tolerance is not None:
            indexer = self._filter_indexer_tolerance(target, indexer, tolerance)
        return indexer

    def _filter_indexer_tolerance(
        self, target: "Index", indexer: np.ndarray, tolerance
    ) -> np.ndarray:
        distance = abs(self.values[indexer] - target)
        indexer = np.where(distance <= tolerance, indexer, -1)
        return indexer

    # --------------------------------------------------------------------
    # Indexer Conversion Methods

    def _convert_scalar_indexer(self, key, kind: str_t):
        """
        Convert a scalar indexer.

        Parameters
        ----------
        key : label of the slice bound
        kind : {'loc', 'getitem'}
        """
        assert kind in ["loc", "getitem"]

        if len(self) and not isinstance(self, ABCMultiIndex):

            # we can raise here if we are definitive that this
            # is positional indexing (eg. .loc on with a float)
            # or label indexing if we are using a type able
            # to be represented in the index

            if kind == "getitem" and is_float(key):
                if not self.is_floating():
                    self._invalid_indexer("label", key)

            elif kind == "loc" and is_float(key):

                # we want to raise KeyError on string/mixed here
                # technically we *could* raise a TypeError
                # on anything but mixed though
                if self.inferred_type not in [
                    "floating",
                    "mixed-integer-float",
                    "integer-na",
                    "string",
                    "mixed",
                ]:
                    self._invalid_indexer("label", key)

            elif kind == "loc" and is_integer(key):
                if not self.holds_integer():
                    self._invalid_indexer("label", key)

        return key

    def _validate_positional_slice(self, key: slice):
        """
        For positional indexing, a slice must have either int or None
        for each of start, stop, and step.
        """
<<<<<<< HEAD
        self._validate_indexer("slice", key.start, "iloc")
        self._validate_indexer("slice", key.stop, "iloc")
        self._validate_indexer("slice", key.step, "iloc")
=======
        self._validate_indexer("positional", key.start, "iloc")
        self._validate_indexer("positional", key.stop, "iloc")
        self._validate_indexer("positional", key.step, "iloc")
>>>>>>> 980ab6be

    def _convert_slice_indexer(self, key: slice, kind=None):
        """
        Convert a slice indexer.

        By definition, these are labels unless 'iloc' is passed in.
        Floats are not allowed as the start, step, or stop of the slice.

        Parameters
        ----------
        key : label of the slice bound
        kind : {'loc', 'getitem'} or None
        """
        assert kind in ["loc", "getitem", None], kind

        # potentially cast the bounds to integers
        start, stop, step = key.start, key.stop, key.step

        # figure out if this is a positional indexer
        def is_int(v):
            return v is None or is_integer(v)

        is_null_slicer = start is None and stop is None
        is_index_slice = is_int(start) and is_int(stop)
        is_positional = is_index_slice and not (
            self.is_integer() or self.is_categorical()
        )

        if kind == "getitem":
            """
            called from the getitem slicers, validate that we are in fact
            integers
            """
            if self.is_integer() or is_index_slice:
                self._validate_indexer("slice", key.start, "getitem")
                self._validate_indexer("slice", key.stop, "getitem")
                self._validate_indexer("slice", key.step, "getitem")
                return key

        # convert the slice to an indexer here

        # if we are mixed and have integers
        try:
            if is_positional and self.is_mixed():
                # Validate start & stop
                if start is not None:
                    self.get_loc(start)
                if stop is not None:
                    self.get_loc(stop)
                is_positional = False
        except KeyError:
            if self.inferred_type in ["mixed-integer-float", "integer-na"]:
                raise

        if is_null_slicer:
            indexer = key
        elif is_positional:
            indexer = key
        else:
            indexer = self.slice_indexer(start, stop, step, kind=kind)

        return indexer

    def _convert_listlike_indexer(self, keyarr):
        """
        Parameters
        ----------
        keyarr : list-like
            Indexer to convert.

        Returns
        -------
        indexer : numpy.ndarray or None
            Return an ndarray or None if cannot convert.
        keyarr : numpy.ndarray
            Return tuple-safe keys.
        """
        if isinstance(keyarr, Index):
            keyarr = self._convert_index_indexer(keyarr)
        else:
            keyarr = self._convert_arr_indexer(keyarr)

        indexer = self._convert_list_indexer(keyarr)
        return indexer, keyarr

    def _convert_arr_indexer(self, keyarr):
        """
        Convert an array-like indexer to the appropriate dtype.

        Parameters
        ----------
        keyarr : array-like
            Indexer to convert.

        Returns
        -------
        converted_keyarr : array-like
        """
        keyarr = com.asarray_tuplesafe(keyarr)
        return keyarr

    def _convert_index_indexer(self, keyarr):
        """
        Convert an Index indexer to the appropriate dtype.

        Parameters
        ----------
        keyarr : Index (or sub-class)
            Indexer to convert.

        Returns
        -------
        converted_keyarr : Index (or sub-class)
        """
        return keyarr

    def _convert_list_indexer(self, keyarr):
        """
        Convert a list-like indexer to the appropriate dtype.

        Parameters
        ----------
        keyarr : Index (or sub-class)
            Indexer to convert.
        kind : iloc, loc, optional

        Returns
        -------
        positional indexer or None
        """
        return None

    def _invalid_indexer(self, form: str_t, key):
        """
        Consistent invalid indexer message.
        """
        raise TypeError(
            f"cannot do {form} indexing on {type(self).__name__} with these "
            f"indexers [{key}] of type {type(key).__name__}"
        )

    # --------------------------------------------------------------------
    # Reindex Methods

    def _can_reindex(self, indexer):
        """
        Check if we are allowing reindexing with this particular indexer.

        Parameters
        ----------
        indexer : an integer indexer

        Raises
        ------
        ValueError if its a duplicate axis
        """

        # trying to reindex on an axis with duplicates
        if not self.is_unique and len(indexer):
            raise ValueError("cannot reindex from a duplicate axis")

    def reindex(self, target, method=None, level=None, limit=None, tolerance=None):
        """
        Create index with target's values (move/add/delete values
        as necessary).

        Parameters
        ----------
        target : an iterable

        Returns
        -------
        new_index : pd.Index
            Resulting index.
        indexer : np.ndarray or None
            Indices of output values in original index.
        """
        # GH6552: preserve names when reindexing to non-named target
        # (i.e. neither Index nor Series).
        preserve_names = not hasattr(target, "name")

        # GH7774: preserve dtype/tz if target is empty and not an Index.
        target = _ensure_has_len(target)  # target may be an iterator

        if not isinstance(target, Index) and len(target) == 0:
            attrs = self._get_attributes_dict()
            attrs.pop("freq", None)  # don't preserve freq
            if isinstance(self, ABCRangeIndex):
                values = range(0)
            else:
                values = self._data[:0]  # appropriately-dtyped empty array
            target = self._simple_new(values, dtype=self.dtype, **attrs)
        else:
            target = ensure_index(target)

        if level is not None:
            if method is not None:
                raise TypeError("Fill method not supported if level passed")
            _, indexer, _ = self._join_level(
                target, level, how="right", return_indexers=True
            )
        else:
            if self.equals(target):
                indexer = None
            else:
                # check is_overlapping for IntervalIndex compat
                if self.is_unique and not getattr(self, "is_overlapping", False):
                    indexer = self.get_indexer(
                        target, method=method, limit=limit, tolerance=tolerance
                    )
                else:
                    if method is not None or limit is not None:
                        raise ValueError(
                            "cannot reindex a non-unique index "
                            "with a method or limit"
                        )
                    indexer, missing = self.get_indexer_non_unique(target)

        if preserve_names and target.nlevels == 1 and target.name != self.name:
            target = target.copy()
            target.name = self.name

        return target, indexer

    def _reindex_non_unique(self, target):
        """
        Create a new index with target's values (move/add/delete values as
        necessary) use with non-unique Index and a possibly non-unique target.

        Parameters
        ----------
        target : an iterable

        Returns
        -------
        new_index : pd.Index
            Resulting index.
        indexer : np.ndarray or None
            Indices of output values in original index.

        """

        target = ensure_index(target)
        indexer, missing = self.get_indexer_non_unique(target)
        check = indexer != -1
        new_labels = self.take(indexer[check])
        new_indexer = None

        if len(missing):
            length = np.arange(len(indexer))

            missing = ensure_platform_int(missing)
            missing_labels = target.take(missing)
            missing_indexer = ensure_int64(length[~check])
            cur_labels = self.take(indexer[check]).values
            cur_indexer = ensure_int64(length[check])

            new_labels = np.empty(tuple([len(indexer)]), dtype=object)
            new_labels[cur_indexer] = cur_labels
            new_labels[missing_indexer] = missing_labels

            # a unique indexer
            if target.is_unique:

                # see GH5553, make sure we use the right indexer
                new_indexer = np.arange(len(indexer))
                new_indexer[cur_indexer] = np.arange(len(cur_labels))
                new_indexer[missing_indexer] = -1

            # we have a non_unique selector, need to use the original
            # indexer here
            else:

                # need to retake to have the same size as the indexer
                indexer[~check] = -1

                # reset the new indexer to account for the new size
                new_indexer = np.arange(len(self.take(indexer)))
                new_indexer[~check] = -1

        new_index = self._shallow_copy_with_infer(new_labels)
        return new_index, indexer, new_indexer

    # --------------------------------------------------------------------
    # Join Methods

    def join(self, other, how="left", level=None, return_indexers=False, sort=False):
        """
        Compute join_index and indexers to conform data
        structures to the new index.

        Parameters
        ----------
        other : Index
        how : {'left', 'right', 'inner', 'outer'}
        level : int or level name, default None
        return_indexers : bool, default False
        sort : bool, default False
            Sort the join keys lexicographically in the result Index. If False,
            the order of the join keys depends on the join type (how keyword).

        Returns
        -------
        join_index, (left_indexer, right_indexer)
        """
        self_is_mi = isinstance(self, ABCMultiIndex)
        other_is_mi = isinstance(other, ABCMultiIndex)

        # try to figure out the join level
        # GH3662
        if level is None and (self_is_mi or other_is_mi):

            # have the same levels/names so a simple join
            if self.names == other.names:
                pass
            else:
                return self._join_multi(other, how=how, return_indexers=return_indexers)

        # join on the level
        if level is not None and (self_is_mi or other_is_mi):
            return self._join_level(
                other, level, how=how, return_indexers=return_indexers
            )

        other = ensure_index(other)

        if len(other) == 0 and how in ("left", "outer"):
            join_index = self._shallow_copy()
            if return_indexers:
                rindexer = np.repeat(-1, len(join_index))
                return join_index, None, rindexer
            else:
                return join_index

        if len(self) == 0 and how in ("right", "outer"):
            join_index = other._shallow_copy()
            if return_indexers:
                lindexer = np.repeat(-1, len(join_index))
                return join_index, lindexer, None
            else:
                return join_index

        if self._join_precedence < other._join_precedence:
            how = {"right": "left", "left": "right"}.get(how, how)
            result = other.join(
                self, how=how, level=level, return_indexers=return_indexers
            )
            if return_indexers:
                x, y, z = result
                result = x, z, y
            return result

        if not is_dtype_equal(self.dtype, other.dtype):
            this = self.astype("O")
            other = other.astype("O")
            return this.join(other, how=how, return_indexers=return_indexers)

        _validate_join_method(how)

        if not self.is_unique and not other.is_unique:
            return self._join_non_unique(
                other, how=how, return_indexers=return_indexers
            )
        elif not self.is_unique or not other.is_unique:
            if self.is_monotonic and other.is_monotonic:
                return self._join_monotonic(
                    other, how=how, return_indexers=return_indexers
                )
            else:
                return self._join_non_unique(
                    other, how=how, return_indexers=return_indexers
                )
        elif self.is_monotonic and other.is_monotonic:
            try:
                return self._join_monotonic(
                    other, how=how, return_indexers=return_indexers
                )
            except TypeError:
                pass

        if how == "left":
            join_index = self
        elif how == "right":
            join_index = other
        elif how == "inner":
            # TODO: sort=False here for backwards compat. It may
            # be better to use the sort parameter passed into join
            join_index = self.intersection(other, sort=False)
        elif how == "outer":
            # TODO: sort=True here for backwards compat. It may
            # be better to use the sort parameter passed into join
            join_index = self.union(other)

        if sort:
            join_index = join_index.sort_values()

        if return_indexers:
            if join_index is self:
                lindexer = None
            else:
                lindexer = self.get_indexer(join_index)
            if join_index is other:
                rindexer = None
            else:
                rindexer = other.get_indexer(join_index)
            return join_index, lindexer, rindexer
        else:
            return join_index

    def _join_multi(self, other, how, return_indexers=True):
        from pandas.core.indexes.multi import MultiIndex
        from pandas.core.reshape.merge import _restore_dropped_levels_multijoin

        # figure out join names
        self_names = set(com.not_none(*self.names))
        other_names = set(com.not_none(*other.names))
        overlap = self_names & other_names

        # need at least 1 in common
        if not overlap:
            raise ValueError("cannot join with no overlapping index names")

        self_is_mi = isinstance(self, ABCMultiIndex)
        other_is_mi = isinstance(other, ABCMultiIndex)

        if self_is_mi and other_is_mi:

            # Drop the non-matching levels from left and right respectively
            ldrop_names = list(self_names - overlap)
            rdrop_names = list(other_names - overlap)

            # if only the order differs
            if not len(ldrop_names + rdrop_names):
                self_jnlevels = self
                other_jnlevels = other.reorder_levels(self.names)
            else:
                self_jnlevels = self.droplevel(ldrop_names)
                other_jnlevels = other.droplevel(rdrop_names)

            # Join left and right
            # Join on same leveled multi-index frames is supported
            join_idx, lidx, ridx = self_jnlevels.join(
                other_jnlevels, how, return_indexers=True
            )

            # Restore the dropped levels
            # Returned index level order is
            # common levels, ldrop_names, rdrop_names
            dropped_names = ldrop_names + rdrop_names

            levels, codes, names = _restore_dropped_levels_multijoin(
                self, other, dropped_names, join_idx, lidx, ridx
            )

            # Re-create the multi-index
            multi_join_idx = MultiIndex(
                levels=levels, codes=codes, names=names, verify_integrity=False
            )

            multi_join_idx = multi_join_idx.remove_unused_levels()

            return multi_join_idx, lidx, ridx

        jl = list(overlap)[0]

        # Case where only one index is multi
        # make the indices into mi's that match
        flip_order = False
        if self_is_mi:
            self, other = other, self
            flip_order = True
            # flip if join method is right or left
            how = {"right": "left", "left": "right"}.get(how, how)

        level = other.names.index(jl)
        result = self._join_level(
            other, level, how=how, return_indexers=return_indexers
        )

        if flip_order:
            if isinstance(result, tuple):
                return result[0], result[2], result[1]
        return result

    def _join_non_unique(self, other, how="left", return_indexers=False):
        from pandas.core.reshape.merge import _get_join_indexers

        left_idx, right_idx = _get_join_indexers(
            [self._ndarray_values], [other._ndarray_values], how=how, sort=True
        )

        left_idx = ensure_platform_int(left_idx)
        right_idx = ensure_platform_int(right_idx)

        join_index = np.asarray(self._ndarray_values.take(left_idx))
        mask = left_idx == -1
        np.putmask(join_index, mask, other._ndarray_values.take(right_idx))

        join_index = self._wrap_joined_index(join_index, other)

        if return_indexers:
            return join_index, left_idx, right_idx
        else:
            return join_index

    def _join_level(
        self, other, level, how="left", return_indexers=False, keep_order=True
    ):
        """
        The join method *only* affects the level of the resulting
        MultiIndex. Otherwise it just exactly aligns the Index data to the
        labels of the level in the MultiIndex.

        If ```keep_order == True```, the order of the data indexed by the
        MultiIndex will not be changed; otherwise, it will tie out
        with `other`.
        """
        from pandas.core.indexes.multi import MultiIndex

        def _get_leaf_sorter(labels):
            """
            Returns sorter for the inner most level while preserving the
            order of higher levels.
            """
            if labels[0].size == 0:
                return np.empty(0, dtype="int64")

            if len(labels) == 1:
                lab = ensure_int64(labels[0])
                sorter, _ = libalgos.groupsort_indexer(lab, 1 + lab.max())
                return sorter

            # find indexers of beginning of each set of
            # same-key labels w.r.t all but last level
            tic = labels[0][:-1] != labels[0][1:]
            for lab in labels[1:-1]:
                tic |= lab[:-1] != lab[1:]

            starts = np.hstack(([True], tic, [True])).nonzero()[0]
            lab = ensure_int64(labels[-1])
            return lib.get_level_sorter(lab, ensure_int64(starts))

        if isinstance(self, MultiIndex) and isinstance(other, MultiIndex):
            raise TypeError("Join on level between two MultiIndex objects is ambiguous")

        left, right = self, other

        flip_order = not isinstance(self, MultiIndex)
        if flip_order:
            left, right = right, left
            how = {"right": "left", "left": "right"}.get(how, how)

        level = left._get_level_number(level)
        old_level = left.levels[level]

        if not right.is_unique:
            raise NotImplementedError(
                "Index._join_level on non-unique index is not implemented"
            )

        new_level, left_lev_indexer, right_lev_indexer = old_level.join(
            right, how=how, return_indexers=True
        )

        if left_lev_indexer is None:
            if keep_order or len(left) == 0:
                left_indexer = None
                join_index = left
            else:  # sort the leaves
                left_indexer = _get_leaf_sorter(left.codes[: level + 1])
                join_index = left[left_indexer]

        else:
            left_lev_indexer = ensure_int64(left_lev_indexer)
            rev_indexer = lib.get_reverse_indexer(left_lev_indexer, len(old_level))

            new_lev_codes = algos.take_nd(
                rev_indexer, left.codes[level], allow_fill=False
            )

            new_codes = list(left.codes)
            new_codes[level] = new_lev_codes

            new_levels = list(left.levels)
            new_levels[level] = new_level

            if keep_order:  # just drop missing values. o.w. keep order
                left_indexer = np.arange(len(left), dtype=np.intp)
                mask = new_lev_codes != -1
                if not mask.all():
                    new_codes = [lab[mask] for lab in new_codes]
                    left_indexer = left_indexer[mask]

            else:  # tie out the order with other
                if level == 0:  # outer most level, take the fast route
                    ngroups = 1 + new_lev_codes.max()
                    left_indexer, counts = libalgos.groupsort_indexer(
                        new_lev_codes, ngroups
                    )

                    # missing values are placed first; drop them!
                    left_indexer = left_indexer[counts[0] :]
                    new_codes = [lab[left_indexer] for lab in new_codes]

                else:  # sort the leaves
                    mask = new_lev_codes != -1
                    mask_all = mask.all()
                    if not mask_all:
                        new_codes = [lab[mask] for lab in new_codes]

                    left_indexer = _get_leaf_sorter(new_codes[: level + 1])
                    new_codes = [lab[left_indexer] for lab in new_codes]

                    # left_indexers are w.r.t masked frame.
                    # reverse to original frame!
                    if not mask_all:
                        left_indexer = mask.nonzero()[0][left_indexer]

            join_index = MultiIndex(
                levels=new_levels,
                codes=new_codes,
                names=left.names,
                verify_integrity=False,
            )

        if right_lev_indexer is not None:
            right_indexer = algos.take_nd(
                right_lev_indexer, join_index.codes[level], allow_fill=False
            )
        else:
            right_indexer = join_index.codes[level]

        if flip_order:
            left_indexer, right_indexer = right_indexer, left_indexer

        if return_indexers:
            left_indexer = (
                None if left_indexer is None else ensure_platform_int(left_indexer)
            )
            right_indexer = (
                None if right_indexer is None else ensure_platform_int(right_indexer)
            )
            return join_index, left_indexer, right_indexer
        else:
            return join_index

    def _join_monotonic(self, other, how="left", return_indexers=False):
        if self.equals(other):
            ret_index = other if how == "right" else self
            if return_indexers:
                return ret_index, None, None
            else:
                return ret_index

        sv = self._ndarray_values
        ov = other._ndarray_values

        if self.is_unique and other.is_unique:
            # We can perform much better than the general case
            if how == "left":
                join_index = self
                lidx = None
                ridx = self._left_indexer_unique(sv, ov)
            elif how == "right":
                join_index = other
                lidx = self._left_indexer_unique(ov, sv)
                ridx = None
            elif how == "inner":
                join_index, lidx, ridx = self._inner_indexer(sv, ov)
                join_index = self._wrap_joined_index(join_index, other)
            elif how == "outer":
                join_index, lidx, ridx = self._outer_indexer(sv, ov)
                join_index = self._wrap_joined_index(join_index, other)
        else:
            if how == "left":
                join_index, lidx, ridx = self._left_indexer(sv, ov)
            elif how == "right":
                join_index, ridx, lidx = self._left_indexer(ov, sv)
            elif how == "inner":
                join_index, lidx, ridx = self._inner_indexer(sv, ov)
            elif how == "outer":
                join_index, lidx, ridx = self._outer_indexer(sv, ov)
            join_index = self._wrap_joined_index(join_index, other)

        if return_indexers:
            lidx = None if lidx is None else ensure_platform_int(lidx)
            ridx = None if ridx is None else ensure_platform_int(ridx)
            return join_index, lidx, ridx
        else:
            return join_index

    def _wrap_joined_index(self, joined, other):
        name = get_op_result_name(self, other)
        return Index(joined, name=name)

    # --------------------------------------------------------------------
    # Uncategorized Methods

    @property
    def values(self) -> np.ndarray:
        """
        Return an array representing the data in the Index.

        .. warning::

           We recommend using :attr:`Index.array` or
           :meth:`Index.to_numpy`, depending on whether you need
           a reference to the underlying data or a NumPy array.

        Returns
        -------
        array: numpy.ndarray or ExtensionArray

        See Also
        --------
        Index.array : Reference to the underlying data.
        Index.to_numpy : A NumPy array representing the underlying data.
        """
        return self._data.view(np.ndarray)

    @cache_readonly
    @Appender(IndexOpsMixin.array.__doc__)  # type: ignore
    def array(self) -> ExtensionArray:
        array = self._data
        if isinstance(array, np.ndarray):
            from pandas.core.arrays.numpy_ import PandasArray

            array = PandasArray(array)
        return array

    @property
    def _values(self) -> Union[ExtensionArray, np.ndarray]:
        """
        The best array representation.

        This is an ndarray or ExtensionArray. This differs from
        ``_ndarray_values``, which always returns an ndarray.

        Both ``_values`` and ``_ndarray_values`` are consistent between
        ``Series`` and ``Index`` (except for datetime64[ns], which returns
        a DatetimeArray for _values on the Index, but ndarray[M8ns] on the
        Series).

        It may differ from the public '.values' method.

        index             | values          | _values       | _ndarray_values |
        ----------------- | --------------- | ------------- | --------------- |
        Index             | ndarray         | ndarray       | ndarray         |
        CategoricalIndex  | Categorical     | Categorical   | ndarray[int]    |
        DatetimeIndex     | ndarray[M8ns]   | DatetimeArray | ndarray[M8ns]   |
        DatetimeIndex[tz] | ndarray[M8ns]   | DatetimeArray | ndarray[M8ns]   |
        PeriodIndex       | ndarray[object] | PeriodArray   | ndarray[int]    |
        IntervalIndex     | IntervalArray   | IntervalArray | ndarray[object] |

        See Also
        --------
        values
        _ndarray_values
        """
        return self._data

    def _internal_get_values(self) -> np.ndarray:
        """
        Return `Index` data as an `numpy.ndarray`.

        Returns
        -------
        numpy.ndarray
            A one-dimensional numpy array of the `Index` values.

        See Also
        --------
        Index.values : The attribute that _internal_get_values wraps.

        Examples
        --------
        Getting the `Index` values of a `DataFrame`:

        >>> df = pd.DataFrame([[1, 2, 3], [4, 5, 6], [7, 8, 9]],
        ...                    index=['a', 'b', 'c'], columns=['A', 'B', 'C'])
        >>> df
           A  B  C
        a  1  2  3
        b  4  5  6
        c  7  8  9
        >>> df.index._internal_get_values()
        array(['a', 'b', 'c'], dtype=object)

        Standalone `Index` values:

        >>> idx = pd.Index(['1', '2', '3'])
        >>> idx._internal_get_values()
        array(['1', '2', '3'], dtype=object)

        `MultiIndex` arrays also have only one dimension:

        >>> midx = pd.MultiIndex.from_arrays([[1, 2, 3], ['a', 'b', 'c']],
        ...                                  names=('number', 'letter'))
        >>> midx._internal_get_values()
        array([(1, 'a'), (2, 'b'), (3, 'c')], dtype=object)
        >>> midx._internal_get_values().ndim
        1
        """
        return self.values

    @Appender(IndexOpsMixin.memory_usage.__doc__)
    def memory_usage(self, deep: bool = False) -> int:
        result = super().memory_usage(deep=deep)

        # include our engine hashtable
        result += self._engine.sizeof(deep=deep)
        return result

    def where(self, cond, other=None):
        """
        Return an Index of same shape as self and whose corresponding
        entries are from self where cond is True and otherwise are from
        other.

        Parameters
        ----------
        cond : bool array-like with the same length as self
        other : scalar, or array-like

        Returns
        -------
        Index
        """
        if other is None:
            other = self._na_value

        dtype = self.dtype
        values = self.values

        if is_bool(other) or is_bool_dtype(other):

            # bools force casting
            values = values.astype(object)
            dtype = None

        values = np.where(cond, values, other)

        if self._is_numeric_dtype and np.any(isna(values)):
            # We can't coerce to the numeric dtype of "self" (unless
            # it's float) if there are NaN values in our output.
            dtype = None

        return self._shallow_copy_with_infer(values, dtype=dtype)

    # construction helpers
    @classmethod
    def _scalar_data_error(cls, data):
        # We return the TypeError so that we can raise it from the constructor
        #  in order to keep mypy happy
        return TypeError(
            f"{cls.__name__}(...) must be called with a collection of some "
            f"kind, {repr(data)} was passed"
        )

    @classmethod
    def _string_data_error(cls, data):
        raise TypeError(
            "String dtype not supported, you may need "
            "to explicitly cast to a numeric type"
        )

    def _coerce_scalar_to_index(self, item):
        """
        We need to coerce a scalar to a compat for our index type.

        Parameters
        ----------
        item : scalar item to coerce
        """
        dtype = self.dtype

        if self._is_numeric_dtype and isna(item):
            # We can't coerce to the numeric dtype of "self" (unless
            # it's float) if there are NaN values in our output.
            dtype = None

        return Index([item], dtype=dtype, **self._get_attributes_dict())

    def _to_safe_for_reshape(self):
        """
        Convert to object if we are a categorical.
        """
        return self

    def _convert_for_op(self, value):
        """
        Convert value to be insertable to ndarray.
        """
        return value

    def _assert_can_do_op(self, value):
        """
        Check value is valid for scalar op.
        """
        if not is_scalar(value):
            raise TypeError(f"'value' must be a scalar, passed: {type(value).__name__}")

    @property
    def _has_complex_internals(self) -> bool:
        """
        Indicates if an index is not directly backed by a numpy array
        """
        # used to avoid libreduction code paths, which raise or require conversion
        return False

    def _is_memory_usage_qualified(self) -> bool:
        """
        Return a boolean if we need a qualified .info display.
        """
        return self.is_object()

    def is_type_compatible(self, kind) -> bool:
        """
        Whether the index type is compatible with the provided type.
        """
        return kind == self.inferred_type

    def __contains__(self, key: Any) -> bool:
        """
        Return a boolean indicating whether the provided key is in the index.

        Parameters
        ----------
        key : label
            The key to check if it is present in the index.

        Returns
        -------
        bool
            Whether the key search is in the index.

        Raises
        ------
        TypeError
            If the key is not hashable.

        See Also
        --------
        Index.isin : Returns an ndarray of boolean dtype indicating whether the
            list-like key is in the index.

        Examples
        --------
        >>> idx = pd.Index([1, 2, 3, 4])
        >>> idx
        Int64Index([1, 2, 3, 4], dtype='int64')

        >>> 2 in idx
        True
        >>> 6 in idx
        False
        """
        hash(key)
        try:
            return key in self._engine
        except (OverflowError, TypeError, ValueError):
            return False

    def __hash__(self):
        raise TypeError(f"unhashable type: {repr(type(self).__name__)}")

    def __setitem__(self, key, value):
        raise TypeError("Index does not support mutable operations")

    def __getitem__(self, key):
        """
        Override numpy.ndarray's __getitem__ method to work as desired.

        This function adds lists and Series as valid boolean indexers
        (ndarrays only supports ndarray with dtype=bool).

        If resulting ndim != 1, plain ndarray is returned instead of
        corresponding `Index` subclass.

        """
        # There's no custom logic to be implemented in __getslice__, so it's
        # not overloaded intentionally.
        getitem = self._data.__getitem__
        promote = self._shallow_copy

        if is_scalar(key):
            key = com.cast_scalar_indexer(key)
            return getitem(key)

        if isinstance(key, slice):
            # This case is separated from the conditional above to avoid
            # pessimization of basic indexing.
            return promote(getitem(key))

        if com.is_bool_indexer(key):
            key = np.asarray(key, dtype=bool)

        key = com.values_from_object(key)
        result = getitem(key)
        if not is_scalar(result):
            if np.ndim(result) > 1:
                deprecate_ndim_indexing(result)
                return result
            return promote(result)
        else:
            return result

    def _can_hold_identifiers_and_holds_name(self, name) -> bool:
        """
        Faster check for ``name in self`` when we know `name` is a Python
        identifier (e.g. in NDFrame.__getattr__, which hits this to support
        . key lookup). For indexes that can't hold identifiers (everything
        but object & categorical) we just return False.

        https://github.com/pandas-dev/pandas/issues/19764
        """
        if self.is_object() or self.is_categorical():
            return name in self
        return False

    def append(self, other):
        """
        Append a collection of Index options together.

        Parameters
        ----------
        other : Index or list/tuple of indices

        Returns
        -------
        appended : Index
        """

        to_concat = [self]

        if isinstance(other, (list, tuple)):
            to_concat = to_concat + list(other)
        else:
            to_concat.append(other)

        for obj in to_concat:
            if not isinstance(obj, Index):
                raise TypeError("all inputs must be Index")

        names = {obj.name for obj in to_concat}
        name = None if len(names) > 1 else self.name

        return self._concat(to_concat, name)

    def _concat(self, to_concat, name):

        typs = _concat.get_dtype_kinds(to_concat)

        if len(typs) == 1:
            return self._concat_same_dtype(to_concat, name=name)
        return Index._concat_same_dtype(self, to_concat, name=name)

    def _concat_same_dtype(self, to_concat, name):
        """
        Concatenate to_concat which has the same class.
        """
        # must be overridden in specific classes
        klasses = (
            ABCDatetimeIndex,
            ABCTimedeltaIndex,
            ABCPeriodIndex,
            ExtensionArray,
            ABCIntervalIndex,
        )
        to_concat = [
            x.astype(object) if isinstance(x, klasses) else x for x in to_concat
        ]

        self = to_concat[0]
        attribs = self._get_attributes_dict()
        attribs["name"] = name

        to_concat = [x._values if isinstance(x, Index) else x for x in to_concat]

        return self._shallow_copy_with_infer(np.concatenate(to_concat), **attribs)

    def putmask(self, mask, value):
        """
        Return a new Index of the values set with the mask.

        Returns
        -------
        Index

        See Also
        --------
        numpy.ndarray.putmask
        """
        values = self.values.copy()
        try:
            np.putmask(values, mask, self._convert_for_op(value))
            return self._shallow_copy(values)
        except (ValueError, TypeError) as err:
            if is_object_dtype(self):
                raise err

            # coerces to object
            return self.astype(object).putmask(mask, value)

    def equals(self, other) -> bool:
        """
        Determine if two Index objects contain the same elements.

        Returns
        -------
        bool
            True if "other" is an Index and it has the same elements as calling
            index; False otherwise.
        """
        if self.is_(other):
            return True

        if not isinstance(other, Index):
            return False

        if is_object_dtype(self) and not is_object_dtype(other):
            # if other is not object, use other's logic for coercion
            return other.equals(self)

        if isinstance(other, ABCMultiIndex):
            # d-level MultiIndex can equal d-tuple Index
            if not is_object_dtype(self.dtype):
                if self.nlevels != other.nlevels:
                    return False

        return array_equivalent(
            com.values_from_object(self), com.values_from_object(other)
        )

    def identical(self, other) -> bool:
        """
        Similar to equals, but check that other comparable attributes are
        also equal.

        Returns
        -------
        bool
            If two Index objects have equal elements and same type True,
            otherwise False.
        """
        return (
            self.equals(other)
            and all(
                (
                    getattr(self, c, None) == getattr(other, c, None)
                    for c in self._comparables
                )
            )
            and type(self) == type(other)
        )

    def asof(self, label):
        """
        Return the label from the index, or, if not present, the previous one.

        Assuming that the index is sorted, return the passed index label if it
        is in the index, or return the previous index label if the passed one
        is not in the index.

        Parameters
        ----------
        label : object
            The label up to which the method returns the latest index label.

        Returns
        -------
        object
            The passed label if it is in the index. The previous label if the
            passed label is not in the sorted index or `NaN` if there is no
            such label.

        See Also
        --------
        Series.asof : Return the latest value in a Series up to the
            passed index.
        merge_asof : Perform an asof merge (similar to left join but it
            matches on nearest key rather than equal key).
        Index.get_loc : An `asof` is a thin wrapper around `get_loc`
            with method='pad'.

        Examples
        --------
        `Index.asof` returns the latest index label up to the passed label.

        >>> idx = pd.Index(['2013-12-31', '2014-01-02', '2014-01-03'])
        >>> idx.asof('2014-01-01')
        '2013-12-31'

        If the label is in the index, the method returns the passed label.

        >>> idx.asof('2014-01-02')
        '2014-01-02'

        If all of the labels in the index are later than the passed label,
        NaN is returned.

        >>> idx.asof('1999-01-02')
        nan

        If the index is not sorted, an error is raised.

        >>> idx_not_sorted = pd.Index(['2013-12-31', '2015-01-02',
        ...                            '2014-01-03'])
        >>> idx_not_sorted.asof('2013-12-31')
        Traceback (most recent call last):
        ValueError: index must be monotonic increasing or decreasing
        """
        try:
            loc = self.get_loc(label, method="pad")
        except KeyError:
            return self._na_value
        else:
            if isinstance(loc, slice):
                loc = loc.indices(len(self))[-1]
            return self[loc]

    def asof_locs(self, where, mask):
        """
        Find the locations (indices) of the labels from the index for
        every entry in the `where` argument.

        As in the `asof` function, if the label (a particular entry in
        `where`) is not in the index, the latest index label up to the
        passed label is chosen and its index returned.

        If all of the labels in the index are later than a label in `where`,
        -1 is returned.

        `mask` is used to ignore NA values in the index during calculation.

        Parameters
        ----------
        where : Index
            An Index consisting of an array of timestamps.
        mask : array-like
            Array of booleans denoting where values in the original
            data are not NA.

        Returns
        -------
        numpy.ndarray
            An array of locations (indices) of the labels from the Index
            which correspond to the return values of the `asof` function
            for every element in `where`.
        """
        locs = self.values[mask].searchsorted(where.values, side="right")
        locs = np.where(locs > 0, locs - 1, 0)

        result = np.arange(len(self))[mask].take(locs)

        first = mask.argmax()
        result[(locs == 0) & (where.values < self.values[first])] = -1

        return result

    def sort_values(self, return_indexer: bool = False, ascending: bool = True):
        """
        Return a sorted copy of the index.

        Return a sorted copy of the index, and optionally return the indices
        that sorted the index itself.

        Parameters
        ----------
        return_indexer : bool, default False
            Should the indices that would sort the index be returned.
        ascending : bool, default True
            Should the index values be sorted in an ascending order.

        Returns
        -------
        sorted_index : pandas.Index
            Sorted copy of the index.
        indexer : numpy.ndarray, optional
            The indices that the index itself was sorted by.

        See Also
        --------
        Series.sort_values : Sort values of a Series.
        DataFrame.sort_values : Sort values in a DataFrame.

        Examples
        --------
        >>> idx = pd.Index([10, 100, 1, 1000])
        >>> idx
        Int64Index([10, 100, 1, 1000], dtype='int64')

        Sort values in ascending order (default behavior).

        >>> idx.sort_values()
        Int64Index([1, 10, 100, 1000], dtype='int64')

        Sort values in descending order, and also get the indices `idx` was
        sorted by.

        >>> idx.sort_values(ascending=False, return_indexer=True)
        (Int64Index([1000, 100, 10, 1], dtype='int64'), array([3, 1, 0, 2]))
        """
        _as = self.argsort()
        if not ascending:
            _as = _as[::-1]

        sorted_index = self.take(_as)

        if return_indexer:
            return sorted_index, _as
        else:
            return sorted_index

    def sort(self, *args, **kwargs):
        """
        Use sort_values instead.
        """
        raise TypeError("cannot sort an Index object in-place, use sort_values instead")

    def shift(self, periods=1, freq=None):
        """
        Shift index by desired number of time frequency increments.

        This method is for shifting the values of datetime-like indexes
        by a specified time increment a given number of times.

        Parameters
        ----------
        periods : int, default 1
            Number of periods (or increments) to shift by,
            can be positive or negative.
        freq : pandas.DateOffset, pandas.Timedelta or str, optional
            Frequency increment to shift by.
            If None, the index is shifted by its own `freq` attribute.
            Offset aliases are valid strings, e.g., 'D', 'W', 'M' etc.

        Returns
        -------
        pandas.Index
            Shifted index.

        See Also
        --------
        Series.shift : Shift values of Series.

        Notes
        -----
        This method is only implemented for datetime-like index classes,
        i.e., DatetimeIndex, PeriodIndex and TimedeltaIndex.

        Examples
        --------
        Put the first 5 month starts of 2011 into an index.

        >>> month_starts = pd.date_range('1/1/2011', periods=5, freq='MS')
        >>> month_starts
        DatetimeIndex(['2011-01-01', '2011-02-01', '2011-03-01', '2011-04-01',
                       '2011-05-01'],
                      dtype='datetime64[ns]', freq='MS')

        Shift the index by 10 days.

        >>> month_starts.shift(10, freq='D')
        DatetimeIndex(['2011-01-11', '2011-02-11', '2011-03-11', '2011-04-11',
                       '2011-05-11'],
                      dtype='datetime64[ns]', freq=None)

        The default value of `freq` is the `freq` attribute of the index,
        which is 'MS' (month start) in this example.

        >>> month_starts.shift(10)
        DatetimeIndex(['2011-11-01', '2011-12-01', '2012-01-01', '2012-02-01',
                       '2012-03-01'],
                      dtype='datetime64[ns]', freq='MS')
        """
        raise NotImplementedError(f"Not supported for type {type(self).__name__}")

    def argsort(self, *args, **kwargs) -> np.ndarray:
        """
        Return the integer indices that would sort the index.

        Parameters
        ----------
        *args
            Passed to `numpy.ndarray.argsort`.
        **kwargs
            Passed to `numpy.ndarray.argsort`.

        Returns
        -------
        numpy.ndarray
            Integer indices that would sort the index if used as
            an indexer.

        See Also
        --------
        numpy.argsort : Similar method for NumPy arrays.
        Index.sort_values : Return sorted copy of Index.

        Examples
        --------
        >>> idx = pd.Index(['b', 'a', 'd', 'c'])
        >>> idx
        Index(['b', 'a', 'd', 'c'], dtype='object')

        >>> order = idx.argsort()
        >>> order
        array([1, 0, 3, 2])

        >>> idx[order]
        Index(['a', 'b', 'c', 'd'], dtype='object')
        """
        result = self.asi8
        if result is None:
            result = np.array(self)
        return result.argsort(*args, **kwargs)

    def get_value(self, series: "Series", key):
        """
        Fast lookup of value from 1-dimensional ndarray. Only use this if you
        know what you're doing.

        Returns
        -------
        scalar or Series
        """
        if not is_scalar(key):
            # if key is not a scalar, directly raise an error (the code below
            # would convert to numpy arrays and raise later any way) - GH29926
            raise InvalidIndexError(key)

        try:
            # GH 20882, 21257
            # First try to convert the key to a location
            # If that fails, raise a KeyError if an integer
            # index, otherwise, see if key is an integer, and
            # try that
            loc = self.get_loc(key)
        except KeyError:
            if not self._should_fallback_to_positional():
                raise
            elif is_integer(key):
                # If the Index cannot hold integer, then this is unambiguously
                #  a locational lookup.
                loc = key
            else:
                raise

        return self._get_values_for_loc(series, loc, key)

    def _should_fallback_to_positional(self) -> bool:
        """
        If an integer key is not found, should we fall back to positional indexing?
        """
        if len(self) > 0 and (self.holds_integer() or self.is_boolean()):
            return False
        return True

    def _get_values_for_loc(self, series: "Series", loc, key):
        """
        Do a positional lookup on the given Series, returning either a scalar
        or a Series.

        Assumes that `series.index is self`

        key is included for MultiIndex compat.
        """
        if is_integer(loc):
            return series._values[loc]

        return series.iloc[loc]

    def set_value(self, arr, key, value):
        """
        Fast lookup of value from 1-dimensional ndarray.

        .. deprecated:: 1.0

        Notes
        -----
        Only use this if you know what you're doing.
        """
        warnings.warn(
            (
                "The 'set_value' method is deprecated, and "
                "will be removed in a future version."
            ),
            FutureWarning,
            stacklevel=2,
        )
        loc = self._engine.get_loc(key)
        validate_numeric_casting(arr.dtype, value)
        arr[loc] = value

    _index_shared_docs[
        "get_indexer_non_unique"
    ] = """
        Compute indexer and mask for new index given the current index. The
        indexer should be then used as an input to ndarray.take to align the
        current data to the new index.

        Parameters
        ----------
        target : %(target_klass)s

        Returns
        -------
        indexer : ndarray of int
            Integers from 0 to n - 1 indicating that the index at these
            positions matches the corresponding target values. Missing values
            in the target are marked by -1.
        missing : ndarray of int
            An indexer into the target of the values not found.
            These correspond to the -1 in the indexer array.
        """

    @Appender(_index_shared_docs["get_indexer_non_unique"] % _index_doc_kwargs)
    def get_indexer_non_unique(self, target):
        target = ensure_index(target)
        pself, ptarget = self._maybe_promote(target)
        if pself is not self or ptarget is not target:
            return pself.get_indexer_non_unique(ptarget)

        if is_categorical(target):
            tgt_values = np.asarray(target)
        elif self.is_all_dates and target.is_all_dates:  # GH 30399
            tgt_values = target.asi8
        else:
            tgt_values = target._ndarray_values

        indexer, missing = self._engine.get_indexer_non_unique(tgt_values)
        return ensure_platform_int(indexer), missing

    def get_indexer_for(self, target, **kwargs):
        """
        Guaranteed return of an indexer even when non-unique.

        This dispatches to get_indexer or get_indexer_non_unique
        as appropriate.

        Returns
        -------
        numpy.ndarray
            List of indices.
        """
        if self.is_unique:
            return self.get_indexer(target, **kwargs)
        indexer, _ = self.get_indexer_non_unique(target, **kwargs)
        return indexer

    def _maybe_promote(self, other):
        # A hack, but it works

        if self.inferred_type == "date" and isinstance(other, ABCDatetimeIndex):
            return type(other)(self), other
        elif self.inferred_type == "boolean":
            if not is_object_dtype(self.dtype):
                return self.astype("object"), other.astype("object")
        return self, other

    def groupby(self, values) -> PrettyDict[Hashable, np.ndarray]:
        """
        Group the index labels by a given array of values.

        Parameters
        ----------
        values : array
            Values used to determine the groups.

        Returns
        -------
        dict
            {group name -> group labels}
        """

        # TODO: if we are a MultiIndex, we can do better
        # that converting to tuples
        if isinstance(values, ABCMultiIndex):
            values = values.values
        values = ensure_categorical(values)
        result = values._reverse_indexer()

        # map to the label
        result = {k: self.take(v) for k, v in result.items()}

        return PrettyDict(result)

    def map(self, mapper, na_action=None):
        """
        Map values using input correspondence (a dict, Series, or function).

        Parameters
        ----------
        mapper : function, dict, or Series
            Mapping correspondence.
        na_action : {None, 'ignore'}
            If 'ignore', propagate NA values, without passing them to the
            mapping correspondence.

        Returns
        -------
        applied : Union[Index, MultiIndex], inferred
            The output of the mapping function applied to the index.
            If the function returns a tuple with more than one element
            a MultiIndex will be returned.
        """

        from pandas.core.indexes.multi import MultiIndex

        new_values = super()._map_values(mapper, na_action=na_action)

        attributes = self._get_attributes_dict()

        # we can return a MultiIndex
        if new_values.size and isinstance(new_values[0], tuple):
            if isinstance(self, MultiIndex):
                names = self.names
            elif attributes.get("name"):
                names = [attributes.get("name")] * len(new_values[0])
            else:
                names = None
            return MultiIndex.from_tuples(new_values, names=names)

        attributes["copy"] = False
        if not new_values.size:
            # empty
            attributes["dtype"] = self.dtype

        return Index(new_values, **attributes)

    def isin(self, values, level=None):
        """
        Return a boolean array where the index values are in `values`.

        Compute boolean array of whether each index value is found in the
        passed set of values. The length of the returned boolean array matches
        the length of the index.

        Parameters
        ----------
        values : set or list-like
            Sought values.
        level : str or int, optional
            Name or position of the index level to use (if the index is a
            `MultiIndex`).

        Returns
        -------
        is_contained : ndarray
            NumPy array of boolean values.

        See Also
        --------
        Series.isin : Same for Series.
        DataFrame.isin : Same method for DataFrames.

        Notes
        -----
        In the case of `MultiIndex` you must either specify `values` as a
        list-like object containing tuples that are the same length as the
        number of levels, or specify `level`. Otherwise it will raise a
        ``ValueError``.

        If `level` is specified:

        - if it is the name of one *and only one* index level, use that level;
        - otherwise it should be a number indicating level position.

        Examples
        --------
        >>> idx = pd.Index([1,2,3])
        >>> idx
        Int64Index([1, 2, 3], dtype='int64')

        Check whether each index value in a list of values.
        >>> idx.isin([1, 4])
        array([ True, False, False])

        >>> midx = pd.MultiIndex.from_arrays([[1,2,3],
        ...                                  ['red', 'blue', 'green']],
        ...                                  names=('number', 'color'))
        >>> midx
        MultiIndex(levels=[[1, 2, 3], ['blue', 'green', 'red']],
                   codes=[[0, 1, 2], [2, 0, 1]],
                   names=['number', 'color'])

        Check whether the strings in the 'color' level of the MultiIndex
        are in a list of colors.

        >>> midx.isin(['red', 'orange', 'yellow'], level='color')
        array([ True, False, False])

        To check across the levels of a MultiIndex, pass a list of tuples:

        >>> midx.isin([(1, 'red'), (3, 'red')])
        array([ True, False, False])

        For a DatetimeIndex, string values in `values` are converted to
        Timestamps.

        >>> dates = ['2000-03-11', '2000-03-12', '2000-03-13']
        >>> dti = pd.to_datetime(dates)
        >>> dti
        DatetimeIndex(['2000-03-11', '2000-03-12', '2000-03-13'],
        dtype='datetime64[ns]', freq=None)

        >>> dti.isin(['2000-03-11'])
        array([ True, False, False])
        """
        if level is not None:
            self._validate_index_level(level)
        return algos.isin(self, values)

    def _get_string_slice(self, key: str_t, use_lhs: bool = True, use_rhs: bool = True):
        # this is for partial string indexing,
        # overridden in DatetimeIndex, TimedeltaIndex and PeriodIndex
        raise NotImplementedError

    def slice_indexer(self, start=None, end=None, step=None, kind=None):
        """
        For an ordered or unique index, compute the slice indexer for input
        labels and step.

        Parameters
        ----------
        start : label, default None
            If None, defaults to the beginning.
        end : label, default None
            If None, defaults to the end.
        step : int, default None
        kind : str, default None

        Returns
        -------
        indexer : slice

        Raises
        ------
        KeyError : If key does not exist, or key is not unique and index is
            not ordered.

        Notes
        -----
        This function assumes that the data is sorted, so use at your own peril

        Examples
        --------
        This is a method on all index types. For example you can do:

        >>> idx = pd.Index(list('abcd'))
        >>> idx.slice_indexer(start='b', end='c')
        slice(1, 3)

        >>> idx = pd.MultiIndex.from_arrays([list('abcd'), list('efgh')])
        >>> idx.slice_indexer(start='b', end=('c', 'g'))
        slice(1, 3)
        """
        start_slice, end_slice = self.slice_locs(start, end, step=step, kind=kind)

        # return a slice
        if not is_scalar(start_slice):
            raise AssertionError("Start slice bound is non-scalar")
        if not is_scalar(end_slice):
            raise AssertionError("End slice bound is non-scalar")

        return slice(start_slice, end_slice, step)

    def _maybe_cast_indexer(self, key):
        """
        If we have a float key and are not a floating index, then try to cast
        to an int if equivalent.
        """

        if not self.is_floating():
            return com.cast_scalar_indexer(key)
        return key

    def _validate_indexer(self, form: str_t, key, kind: str_t):
        """
        If we are positional indexer, validate that we have appropriate
        typed bounds must be an integer.
        """
        assert kind in ["getitem", "iloc"]

        if key is None:
            pass
        elif is_integer(key):
            pass
        else:
            self._invalid_indexer(form, key)

    def _maybe_cast_slice_bound(self, label, side: str_t, kind):
        """
        This function should be overloaded in subclasses that allow non-trivial
        casting on label-slice bounds, e.g. datetime-like indices allowing
        strings containing formatted datetimes.

        Parameters
        ----------
        label : object
        side : {'left', 'right'}
        kind : {'loc', 'getitem'} or None

        Returns
        -------
        label : object

        Notes
        -----
        Value of `side` parameter should be validated in caller.
        """
        assert kind in ["loc", "getitem", None]

        # We are a plain index here (sub-class override this method if they
        # wish to have special treatment for floats/ints, e.g. Float64Index and
        # datetimelike Indexes
        # reject them
        if is_float(label):
            self._invalid_indexer("slice", label)

        # we are trying to find integer bounds on a non-integer based index
        # this is rejected (generally .loc gets you here)
        elif is_integer(label):
            self._invalid_indexer("slice", label)

        return label

    def _searchsorted_monotonic(self, label, side="left"):
        if self.is_monotonic_increasing:
            return self.searchsorted(label, side=side)
        elif self.is_monotonic_decreasing:
            # np.searchsorted expects ascending sort order, have to reverse
            # everything for it to work (element ordering, search side and
            # resulting value).
            pos = self[::-1].searchsorted(
                label, side="right" if side == "left" else "left"
            )
            return len(self) - pos

        raise ValueError("index must be monotonic increasing or decreasing")

    def get_slice_bound(self, label, side: str_t, kind) -> int:
        """
        Calculate slice bound that corresponds to given label.

        Returns leftmost (one-past-the-rightmost if ``side=='right'``) position
        of given label.

        Parameters
        ----------
        label : object
        side : {'left', 'right'}
        kind : {'loc', 'getitem'} or None

        Returns
        -------
        int
            Index of label.
        """
        assert kind in ["loc", "getitem", None]

        if side not in ("left", "right"):
            raise ValueError(
                "Invalid value for side kwarg, must be either "
                f"'left' or 'right': {side}"
            )

        original_label = label

        # For datetime indices label may be a string that has to be converted
        # to datetime boundary according to its resolution.
        label = self._maybe_cast_slice_bound(label, side, kind)

        # we need to look up the label
        try:
            slc = self.get_loc(label)
        except KeyError as err:
            try:
                return self._searchsorted_monotonic(label, side)
            except ValueError:
                # raise the original KeyError
                raise err

        if isinstance(slc, np.ndarray):
            # get_loc may return a boolean array or an array of indices, which
            # is OK as long as they are representable by a slice.
            if is_bool_dtype(slc):
                slc = lib.maybe_booleans_to_slice(slc.view("u1"))
            else:
                slc = lib.maybe_indices_to_slice(slc.astype("i8"), len(self))
            if isinstance(slc, np.ndarray):
                raise KeyError(
                    f"Cannot get {side} slice bound for non-unique "
                    f"label: {repr(original_label)}"
                )

        if isinstance(slc, slice):
            if side == "left":
                return slc.start
            else:
                return slc.stop
        else:
            if side == "right":
                return slc + 1
            else:
                return slc

    def slice_locs(self, start=None, end=None, step=None, kind=None):
        """
        Compute slice locations for input labels.

        Parameters
        ----------
        start : label, default None
            If None, defaults to the beginning.
        end : label, default None
            If None, defaults to the end.
        step : int, defaults None
            If None, defaults to 1.
        kind : {'loc', 'getitem'} or None

        Returns
        -------
        start, end : int

        See Also
        --------
        Index.get_loc : Get location for a single label.

        Notes
        -----
        This method only works if the index is monotonic or unique.

        Examples
        --------
        >>> idx = pd.Index(list('abcd'))
        >>> idx.slice_locs(start='b', end='c')
        (1, 3)
        """
        inc = step is None or step >= 0

        if not inc:
            # If it's a reverse slice, temporarily swap bounds.
            start, end = end, start

        # GH 16785: If start and end happen to be date strings with UTC offsets
        # attempt to parse and check that the offsets are the same
        if isinstance(start, (str, datetime)) and isinstance(end, (str, datetime)):
            try:
                ts_start = Timestamp(start)
                ts_end = Timestamp(end)
            except (ValueError, TypeError):
                pass
            else:
                if not tz_compare(ts_start.tzinfo, ts_end.tzinfo):
                    raise ValueError("Both dates must have the same UTC offset")

        start_slice = None
        if start is not None:
            start_slice = self.get_slice_bound(start, "left", kind)
        if start_slice is None:
            start_slice = 0

        end_slice = None
        if end is not None:
            end_slice = self.get_slice_bound(end, "right", kind)
        if end_slice is None:
            end_slice = len(self)

        if not inc:
            # Bounds at this moment are swapped, swap them back and shift by 1.
            #
            # slice_locs('B', 'A', step=-1): s='B', e='A'
            #
            #              s='A'                 e='B'
            # AFTER SWAP:    |                     |
            #                v ------------------> V
            #           -----------------------------------
            #           | | |A|A|A|A| | | | | |B|B| | | | |
            #           -----------------------------------
            #              ^ <------------------ ^
            # SHOULD BE:   |                     |
            #           end=s-1              start=e-1
            #
            end_slice, start_slice = start_slice - 1, end_slice - 1

            # i == -1 triggers ``len(self) + i`` selection that points to the
            # last element, not before-the-first one, subtracting len(self)
            # compensates that.
            if end_slice == -1:
                end_slice -= len(self)
            if start_slice == -1:
                start_slice -= len(self)

        return start_slice, end_slice

    def delete(self, loc):
        """
        Make new Index with passed location(-s) deleted.

        Returns
        -------
        new_index : Index
        """
        return self._shallow_copy(np.delete(self._data, loc))

    def insert(self, loc: int, item):
        """
        Make new Index inserting new item at location.

        Follows Python list.append semantics for negative values.

        Parameters
        ----------
        loc : int
        item : object

        Returns
        -------
        new_index : Index
        """
        _self = np.asarray(self)
        item = self._coerce_scalar_to_index(item)._ndarray_values
        idx = np.concatenate((_self[:loc], item, _self[loc:]))
        return self._shallow_copy_with_infer(idx)

    def drop(self, labels, errors: str_t = "raise"):
        """
        Make new Index with passed list of labels deleted.

        Parameters
        ----------
        labels : array-like
        errors : {'ignore', 'raise'}, default 'raise'
            If 'ignore', suppress error and existing labels are dropped.

        Returns
        -------
        dropped : Index

        Raises
        ------
        KeyError
            If not all of the labels are found in the selected axis
        """
        arr_dtype = "object" if self.dtype == "object" else None
        labels = com.index_labels_to_array(labels, dtype=arr_dtype)
        indexer = self.get_indexer(labels)
        mask = indexer == -1
        if mask.any():
            if errors != "ignore":
                raise KeyError(f"{labels[mask]} not found in axis")
            indexer = indexer[~mask]
        return self.delete(indexer)

    # --------------------------------------------------------------------
    # Generated Arithmetic, Comparison, and Unary Methods

    @classmethod
    def _add_comparison_methods(cls):
        """
        Add in comparison methods.
        """
        cls.__eq__ = _make_comparison_op(operator.eq, cls)
        cls.__ne__ = _make_comparison_op(operator.ne, cls)
        cls.__lt__ = _make_comparison_op(operator.lt, cls)
        cls.__gt__ = _make_comparison_op(operator.gt, cls)
        cls.__le__ = _make_comparison_op(operator.le, cls)
        cls.__ge__ = _make_comparison_op(operator.ge, cls)

    @classmethod
    def _add_numeric_methods_add_sub_disabled(cls):
        """
        Add in the numeric add/sub methods to disable.
        """
        cls.__add__ = make_invalid_op("__add__")
        cls.__radd__ = make_invalid_op("__radd__")
        cls.__iadd__ = make_invalid_op("__iadd__")
        cls.__sub__ = make_invalid_op("__sub__")
        cls.__rsub__ = make_invalid_op("__rsub__")
        cls.__isub__ = make_invalid_op("__isub__")

    @classmethod
    def _add_numeric_methods_disabled(cls):
        """
        Add in numeric methods to disable other than add/sub.
        """
        cls.__pow__ = make_invalid_op("__pow__")
        cls.__rpow__ = make_invalid_op("__rpow__")
        cls.__mul__ = make_invalid_op("__mul__")
        cls.__rmul__ = make_invalid_op("__rmul__")
        cls.__floordiv__ = make_invalid_op("__floordiv__")
        cls.__rfloordiv__ = make_invalid_op("__rfloordiv__")
        cls.__truediv__ = make_invalid_op("__truediv__")
        cls.__rtruediv__ = make_invalid_op("__rtruediv__")
        cls.__mod__ = make_invalid_op("__mod__")
        cls.__divmod__ = make_invalid_op("__divmod__")
        cls.__neg__ = make_invalid_op("__neg__")
        cls.__pos__ = make_invalid_op("__pos__")
        cls.__abs__ = make_invalid_op("__abs__")
        cls.__inv__ = make_invalid_op("__inv__")

    @classmethod
    def _add_numeric_methods_binary(cls):
        """
        Add in numeric methods.
        """
        cls.__add__ = _make_arithmetic_op(operator.add, cls)
        cls.__radd__ = _make_arithmetic_op(ops.radd, cls)
        cls.__sub__ = _make_arithmetic_op(operator.sub, cls)
        cls.__rsub__ = _make_arithmetic_op(ops.rsub, cls)
        cls.__rpow__ = _make_arithmetic_op(ops.rpow, cls)
        cls.__pow__ = _make_arithmetic_op(operator.pow, cls)

        cls.__truediv__ = _make_arithmetic_op(operator.truediv, cls)
        cls.__rtruediv__ = _make_arithmetic_op(ops.rtruediv, cls)

        # TODO: rmod? rdivmod?
        cls.__mod__ = _make_arithmetic_op(operator.mod, cls)
        cls.__floordiv__ = _make_arithmetic_op(operator.floordiv, cls)
        cls.__rfloordiv__ = _make_arithmetic_op(ops.rfloordiv, cls)
        cls.__divmod__ = _make_arithmetic_op(divmod, cls)
        cls.__mul__ = _make_arithmetic_op(operator.mul, cls)
        cls.__rmul__ = _make_arithmetic_op(ops.rmul, cls)

    @classmethod
    def _add_numeric_methods_unary(cls):
        """
        Add in numeric unary methods.
        """

        def _make_evaluate_unary(op, opstr):
            def _evaluate_numeric_unary(self):

                attrs = self._get_attributes_dict()
                return Index(op(self.values), **attrs)

            _evaluate_numeric_unary.__name__ = opstr
            return _evaluate_numeric_unary

        cls.__neg__ = _make_evaluate_unary(operator.neg, "__neg__")
        cls.__pos__ = _make_evaluate_unary(operator.pos, "__pos__")
        cls.__abs__ = _make_evaluate_unary(np.abs, "__abs__")
        cls.__inv__ = _make_evaluate_unary(lambda x: -x, "__inv__")

    @classmethod
    def _add_numeric_methods(cls):
        cls._add_numeric_methods_unary()
        cls._add_numeric_methods_binary()

    @classmethod
    def _add_logical_methods(cls):
        """
        Add in logical methods.
        """
        _doc = """
        %(desc)s

        Parameters
        ----------
        *args
            These parameters will be passed to numpy.%(outname)s.
        **kwargs
            These parameters will be passed to numpy.%(outname)s.

        Returns
        -------
        %(outname)s : bool or array_like (if axis is specified)
            A single element array_like may be converted to bool."""

        _index_shared_docs["index_all"] = dedent(
            """

        See Also
        --------
        Index.any : Return whether any element in an Index is True.
        Series.any : Return whether any element in a Series is True.
        Series.all : Return whether all elements in a Series are True.

        Notes
        -----
        Not a Number (NaN), positive infinity and negative infinity
        evaluate to True because these are not equal to zero.

        Examples
        --------
        **all**

        True, because nonzero integers are considered True.

        >>> pd.Index([1, 2, 3]).all()
        True

        False, because ``0`` is considered False.

        >>> pd.Index([0, 1, 2]).all()
        False

        **any**

        True, because ``1`` is considered True.

        >>> pd.Index([0, 0, 1]).any()
        True

        False, because ``0`` is considered False.

        >>> pd.Index([0, 0, 0]).any()
        False
        """
        )

        _index_shared_docs["index_any"] = dedent(
            """

        See Also
        --------
        Index.all : Return whether all elements are True.
        Series.all : Return whether all elements are True.

        Notes
        -----
        Not a Number (NaN), positive infinity and negative infinity
        evaluate to True because these are not equal to zero.

        Examples
        --------
        >>> index = pd.Index([0, 1, 2])
        >>> index.any()
        True

        >>> index = pd.Index([0, 0, 0])
        >>> index.any()
        False
        """
        )

        def _make_logical_function(name, desc, f):
            @Substitution(outname=name, desc=desc)
            @Appender(_index_shared_docs["index_" + name])
            @Appender(_doc)
            def logical_func(self, *args, **kwargs):
                result = f(self.values)
                if (
                    isinstance(result, (np.ndarray, ABCSeries, Index))
                    and result.ndim == 0
                ):
                    # return NumPy type
                    return result.dtype.type(result.item())
                else:  # pragma: no cover
                    return result

            logical_func.__name__ = name
            return logical_func

        cls.all = _make_logical_function(
            "all", "Return whether all elements are True.", np.all
        )
        cls.any = _make_logical_function(
            "any", "Return whether any element is True.", np.any
        )

    @classmethod
    def _add_logical_methods_disabled(cls):
        """
        Add in logical methods to disable.
        """
        cls.all = make_invalid_op("all")
        cls.any = make_invalid_op("any")

    @property
    def shape(self):
        """
        Return a tuple of the shape of the underlying data.
        """
        # not using "(len(self), )" to return "correct" shape if the values
        # consists of a >1 D array (see GH-27775)
        # overridden in MultiIndex.shape to avoid materializing the values
        return self._values.shape


Index._add_numeric_methods_disabled()
Index._add_logical_methods()
Index._add_comparison_methods()


def ensure_index_from_sequences(sequences, names=None):
    """
    Construct an index from sequences of data.

    A single sequence returns an Index. Many sequences returns a
    MultiIndex.

    Parameters
    ----------
    sequences : sequence of sequences
    names : sequence of str

    Returns
    -------
    index : Index or MultiIndex

    Examples
    --------
    >>> ensure_index_from_sequences([[1, 2, 3]], names=['name'])
    Int64Index([1, 2, 3], dtype='int64', name='name')

    >>> ensure_index_from_sequences([['a', 'a'], ['a', 'b']],
                                    names=['L1', 'L2'])
    MultiIndex([('a', 'a'),
                ('a', 'b')],
               names=['L1', 'L2'])

    See Also
    --------
    ensure_index
    """
    from pandas.core.indexes.multi import MultiIndex

    if len(sequences) == 1:
        if names is not None:
            names = names[0]
        return Index(sequences[0], name=names)
    else:
        return MultiIndex.from_arrays(sequences, names=names)


def ensure_index(index_like, copy=False):
    """
    Ensure that we have an index from some index-like object.

    Parameters
    ----------
    index : sequence
        An Index or other sequence
    copy : bool

    Returns
    -------
    index : Index or MultiIndex

    Examples
    --------
    >>> ensure_index(['a', 'b'])
    Index(['a', 'b'], dtype='object')

    >>> ensure_index([('a', 'a'),  ('b', 'c')])
    Index([('a', 'a'), ('b', 'c')], dtype='object')

    >>> ensure_index([['a', 'a'], ['b', 'c']])
    MultiIndex([('a', 'b'),
                ('a', 'c')],
               dtype='object')
               )

    See Also
    --------
    ensure_index_from_sequences
    """
    if isinstance(index_like, Index):
        if copy:
            index_like = index_like.copy()
        return index_like
    if hasattr(index_like, "name"):
        return Index(index_like, name=index_like.name, copy=copy)

    if is_iterator(index_like):
        index_like = list(index_like)

    # must check for exactly list here because of strict type
    # check in clean_index_list
    if isinstance(index_like, list):
        if type(index_like) != list:
            index_like = list(index_like)

        converted, all_arrays = lib.clean_index_list(index_like)

        if len(converted) > 0 and all_arrays:
            from pandas.core.indexes.multi import MultiIndex

            return MultiIndex.from_arrays(converted)
        else:
            index_like = converted
    else:
        # clean_index_list does the equivalent of copying
        # so only need to do this if not list instance
        if copy:
            from copy import copy

            index_like = copy(index_like)

    return Index(index_like)


def _ensure_has_len(seq):
    """
    If seq is an iterator, put its values into a list.
    """
    try:
        len(seq)
    except TypeError:
        return list(seq)
    else:
        return seq


def _trim_front(strings):
    """
    Trims zeros and decimal points.
    """
    trimmed = strings
    while len(strings) > 0 and all(x[0] == " " for x in trimmed):
        trimmed = [x[1:] for x in trimmed]
    return trimmed


def _validate_join_method(method):
    if method not in ["left", "right", "inner", "outer"]:
        raise ValueError(f"do not recognize join method {method}")


def default_index(n):
    from pandas.core.indexes.range import RangeIndex

    return RangeIndex(0, n, name=None)


def maybe_extract_name(name, obj, cls) -> Optional[Hashable]:
    """
    If no name is passed, then extract it from data, validating hashability.
    """
    if name is None and isinstance(obj, (Index, ABCSeries)):
        # Note we don't just check for "name" attribute since that would
        #  pick up e.g. dtype.name
        name = obj.name

    # GH#29069
    if not is_hashable(name):
        raise TypeError(f"{cls.__name__}.name must be a hashable type")

    return name


def _maybe_cast_with_dtype(data: np.ndarray, dtype: np.dtype, copy: bool) -> np.ndarray:
    """
    If a dtype is passed, cast to the closest matching dtype that is supported
    by Index.

    Parameters
    ----------
    data : np.ndarray
    dtype : np.dtype
    copy : bool

    Returns
    -------
    np.ndarray
    """
    # we need to avoid having numpy coerce
    # things that look like ints/floats to ints unless
    # they are actually ints, e.g. '0' and 0.0
    # should not be coerced
    # GH 11836
    if is_integer_dtype(dtype):
        inferred = lib.infer_dtype(data, skipna=False)
        if inferred == "integer":
            data = maybe_cast_to_integer_array(data, dtype, copy=copy)
        elif inferred in ["floating", "mixed-integer-float"]:
            if isna(data).any():
                raise ValueError("cannot convert float NaN to integer")

            if inferred == "mixed-integer-float":
                data = maybe_cast_to_integer_array(data, dtype)

            # If we are actually all equal to integers,
            # then coerce to integer.
            try:
                data = _try_convert_to_int_array(data, copy, dtype)
            except ValueError:
                data = np.array(data, dtype=np.float64, copy=copy)

        elif inferred == "string":
            pass
        else:
            data = data.astype(dtype)
    elif is_float_dtype(dtype):
        inferred = lib.infer_dtype(data, skipna=False)
        if inferred == "string":
            pass
        else:
            data = data.astype(dtype)
    else:
        data = np.array(data, dtype=dtype, copy=copy)

    return data


def _maybe_cast_data_without_dtype(subarr):
    """
    If we have an arraylike input but no passed dtype, try to infer
    a supported dtype.

    Parameters
    ----------
    subarr : np.ndarray, Index, or Series

    Returns
    -------
    converted : np.ndarray or ExtensionArray
    dtype : np.dtype or ExtensionDtype
    """
    # Runtime import needed bc IntervalArray imports Index
    from pandas.core.arrays import (
        IntervalArray,
        PeriodArray,
        DatetimeArray,
        TimedeltaArray,
    )

    inferred = lib.infer_dtype(subarr, skipna=False)

    if inferred == "integer":
        try:
            data = _try_convert_to_int_array(subarr, False, None)
            return data, data.dtype
        except ValueError:
            pass

        return subarr, object

    elif inferred in ["floating", "mixed-integer-float", "integer-na"]:
        # TODO: Returns IntegerArray for integer-na case in the future
        return subarr, np.float64

    elif inferred == "interval":
        try:
            data = IntervalArray._from_sequence(subarr, copy=False)
            return data, data.dtype
        except ValueError:
            # GH27172: mixed closed Intervals --> object dtype
            pass
    elif inferred == "boolean":
        # don't support boolean explicitly ATM
        pass
    elif inferred != "string":
        if inferred.startswith("datetime"):
            try:
                data = DatetimeArray._from_sequence(subarr, copy=False)
                return data, data.dtype
            except (ValueError, OutOfBoundsDatetime):
                # GH 27011
                # If we have mixed timezones, just send it
                # down the base constructor
                pass

        elif inferred.startswith("timedelta"):
            data = TimedeltaArray._from_sequence(subarr, copy=False)
            return data, data.dtype
        elif inferred == "period":
            try:
                data = PeriodArray._from_sequence(subarr)
                return data, data.dtype
            except IncompatibleFrequency:
                pass

    return subarr, subarr.dtype


def _try_convert_to_int_array(
    data: np.ndarray, copy: bool, dtype: np.dtype
) -> np.ndarray:
    """
    Attempt to convert an array of data into an integer array.

    Parameters
    ----------
    data : The data to convert.
    copy : bool
        Whether to copy the data or not.
    dtype : np.dtype

    Returns
    -------
    int_array : data converted to either an ndarray[int64] or ndarray[uint64]

    Raises
    ------
    ValueError if the conversion was not successful.
    """

    if not is_unsigned_integer_dtype(dtype):
        # skip int64 conversion attempt if uint-like dtype is passed, as
        # this could return Int64Index when UInt64Index is what's desired
        try:
            res = data.astype("i8", copy=False)
            if (res == data).all():
                return res  # TODO: might still need to copy
        except (OverflowError, TypeError, ValueError):
            pass

    # Conversion to int64 failed (possibly due to overflow) or was skipped,
    # so let's try now with uint64.
    try:
        res = data.astype("u8", copy=False)
        if (res == data).all():
            return res  # TODO: might still need to copy
    except (OverflowError, TypeError, ValueError):
        pass

    raise ValueError<|MERGE_RESOLUTION|>--- conflicted
+++ resolved
@@ -3148,15 +3148,9 @@
         For positional indexing, a slice must have either int or None
         for each of start, stop, and step.
         """
-<<<<<<< HEAD
-        self._validate_indexer("slice", key.start, "iloc")
-        self._validate_indexer("slice", key.stop, "iloc")
-        self._validate_indexer("slice", key.step, "iloc")
-=======
         self._validate_indexer("positional", key.start, "iloc")
         self._validate_indexer("positional", key.stop, "iloc")
         self._validate_indexer("positional", key.step, "iloc")
->>>>>>> 980ab6be
 
     def _convert_slice_indexer(self, key: slice, kind=None):
         """
