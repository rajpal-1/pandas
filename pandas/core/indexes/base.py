from __future__ import annotations

from datetime import datetime
import functools
from itertools import zip_longest
import operator
from typing import (
    TYPE_CHECKING,
    Any,
    Callable,
    Hashable,
    Literal,
    Sequence,
    TypeVar,
    cast,
    final,
    overload,
)
import warnings

import numpy as np

from pandas._config import get_option

from pandas._libs import (
    NaT,
    algos as libalgos,
    index as libindex,
    lib,
)
import pandas._libs.join as libjoin
from pandas._libs.lib import (
    is_datetime_array,
    no_default,
)
from pandas._libs.missing import is_float_nan
from pandas._libs.tslibs import (
    IncompatibleFrequency,
    OutOfBoundsDatetime,
    Timestamp,
    tz_compare,
)
from pandas._typing import (
    AnyArrayLike,
    ArrayLike,
    Dtype,
    DtypeObj,
    F,
    Shape,
    npt,
)
from pandas.compat.numpy import function as nv
from pandas.errors import (
    DuplicateLabelError,
    IntCastingNaNError,
    InvalidIndexError,
)
from pandas.util._decorators import (
    Appender,
    cache_readonly,
    deprecate_nonkeyword_arguments,
    doc,
)
from pandas.util._exceptions import (
    find_stack_level,
    rewrite_exception,
)

from pandas.core.dtypes.astype import astype_nansafe
from pandas.core.dtypes.cast import (
    LossySetitemError,
    can_hold_element,
    common_dtype_categorical_compat,
    ensure_dtype_can_hold_na,
    find_common_type,
    infer_dtype_from,
    maybe_cast_pointwise_result,
    np_can_hold_element,
)
from pandas.core.dtypes.common import (
    ensure_int64,
    ensure_object,
    ensure_platform_int,
    is_bool_dtype,
    is_categorical_dtype,
    is_dtype_equal,
    is_ea_or_datetimelike_dtype,
    is_extension_array_dtype,
    is_float,
    is_float_dtype,
    is_hashable,
    is_integer,
    is_interval_dtype,
    is_iterator,
    is_list_like,
    is_numeric_dtype,
    is_object_dtype,
    is_scalar,
    is_signed_integer_dtype,
    is_unsigned_integer_dtype,
    needs_i8_conversion,
    pandas_dtype,
    validate_all_hashable,
)
from pandas.core.dtypes.concat import concat_compat
from pandas.core.dtypes.dtypes import (
    CategoricalDtype,
    DatetimeTZDtype,
    ExtensionDtype,
    IntervalDtype,
    PandasDtype,
    PeriodDtype,
)
from pandas.core.dtypes.generic import (
    ABCDataFrame,
    ABCDatetimeIndex,
    ABCMultiIndex,
    ABCPeriodIndex,
    ABCRangeIndex,
    ABCSeries,
    ABCTimedeltaIndex,
)
from pandas.core.dtypes.inference import is_dict_like
from pandas.core.dtypes.missing import (
    array_equivalent,
    is_valid_na_for_dtype,
    isna,
)

from pandas.core import (
    arraylike,
    missing,
    ops,
)
from pandas.core.accessor import CachedAccessor
import pandas.core.algorithms as algos
from pandas.core.array_algos.putmask import (
    setitem_datetimelike_compat,
    validate_putmask,
)
from pandas.core.arrays import (
    Categorical,
    ExtensionArray,
)
from pandas.core.arrays.datetimes import (
    tz_to_dtype,
    validate_tz_from_dtype,
)
from pandas.core.arrays.sparse import SparseDtype
from pandas.core.base import (
    IndexOpsMixin,
    PandasObject,
)
import pandas.core.common as com
from pandas.core.construction import (
    ensure_wrapped_if_datetimelike,
    extract_array,
    sanitize_array,
)
from pandas.core.indexers import deprecate_ndim_indexing
from pandas.core.indexes.frozen import FrozenList
from pandas.core.ops import get_op_result_name
from pandas.core.ops.invalid import make_invalid_op
from pandas.core.sorting import (
    ensure_key_mapped,
    get_group_index_sorter,
    nargsort,
)
from pandas.core.strings import StringMethods

from pandas.io.formats.printing import (
    PrettyDict,
    default_pprint,
    format_object_summary,
    pprint_thing,
)

if TYPE_CHECKING:
    from pandas import (
        CategoricalIndex,
        DataFrame,
        MultiIndex,
        Series,
    )
    from pandas.core.arrays import PeriodArray


__all__ = ["Index"]

_unsortable_types = frozenset(("mixed", "mixed-integer"))

_index_doc_kwargs: dict[str, str] = {
    "klass": "Index",
    "inplace": "",
    "target_klass": "Index",
    "raises_section": "",
    "unique": "Index",
    "duplicated": "np.ndarray",
}
_index_shared_docs: dict[str, str] = {}
str_t = str


_dtype_obj = np.dtype("object")


def _maybe_return_indexers(meth: F) -> F:
    """
    Decorator to simplify 'return_indexers' checks in Index.join.
    """

    @functools.wraps(meth)
    def join(
        self,
        other,
        how: str_t = "left",
        level=None,
        return_indexers: bool = False,
        sort: bool = False,
    ):
        join_index, lidx, ridx = meth(self, other, how=how, level=level, sort=sort)
        if not return_indexers:
            return join_index

        if lidx is not None:
            lidx = ensure_platform_int(lidx)
        if ridx is not None:
            ridx = ensure_platform_int(ridx)
        return join_index, lidx, ridx

    return cast(F, join)


def disallow_kwargs(kwargs: dict[str, Any]) -> None:
    if kwargs:
        raise TypeError(f"Unexpected keyword arguments {repr(set(kwargs))}")


def _new_Index(cls, d):
    """
    This is called upon unpickling, rather than the default which doesn't
    have arguments and breaks __new__.
    """
    # required for backward compat, because PI can't be instantiated with
    # ordinals through __new__ GH #13277
    if issubclass(cls, ABCPeriodIndex):
        from pandas.core.indexes.period import _new_PeriodIndex

        return _new_PeriodIndex(cls, **d)

    if issubclass(cls, ABCMultiIndex):
        if "labels" in d and "codes" not in d:
            # GH#23752 "labels" kwarg has been replaced with "codes"
            d["codes"] = d.pop("labels")

    elif "dtype" not in d and "data" in d:
        # Prevent Index.__new__ from conducting inference;
        #  "data" key not in RangeIndex
        d["dtype"] = d["data"].dtype
    return cls.__new__(cls, **d)


_IndexT = TypeVar("_IndexT", bound="Index")


class Index(IndexOpsMixin, PandasObject):
    """
    Immutable sequence used for indexing and alignment. The basic object
    storing axis labels for all pandas objects.

    Parameters
    ----------
    data : array-like (1-dimensional)
    dtype : NumPy dtype (default: object)
        If dtype is None, we find the dtype that best fits the data.
        If an actual dtype is provided, we coerce to that dtype if it's safe.
        Otherwise, an error will be raised.
    copy : bool
        Make a copy of input ndarray.
    name : object
        Name to be stored in the index.
    tupleize_cols : bool (default: True)
        When True, attempt to create a MultiIndex if possible.

    See Also
    --------
    RangeIndex : Index implementing a monotonic integer range.
    CategoricalIndex : Index of :class:`Categorical` s.
    MultiIndex : A multi-level, or hierarchical Index.
    IntervalIndex : An Index of :class:`Interval` s.
    DatetimeIndex : Index of datetime64 data.
    TimedeltaIndex : Index of timedelta64 data.
    PeriodIndex : Index of Period data.
    NumericIndex : Index of numpy int/uint/float data.
    Int64Index : Index of purely int64 labels (deprecated).
    UInt64Index : Index of purely uint64 labels (deprecated).
    Float64Index : Index of  purely float64 labels (deprecated).

    Notes
    -----
    An Index instance can **only** contain hashable objects

    Examples
    --------
    >>> pd.Index([1, 2, 3])
    Int64Index([1, 2, 3], dtype='int64')

    >>> pd.Index(list('abc'))
    Index(['a', 'b', 'c'], dtype='object')
    """

    # tolist is not actually deprecated, just suppressed in the __dir__
    _hidden_attrs: frozenset[str] = (
        PandasObject._hidden_attrs
        | IndexOpsMixin._hidden_attrs
        | frozenset(["contains", "set_value"])
    )

    # To hand over control to subclasses
    _join_precedence = 1

    # Cython methods; see github.com/cython/cython/issues/2647
    #  for why we need to wrap these instead of making them class attributes
    # Moreover, cython will choose the appropriate-dtyped sub-function
    #  given the dtypes of the passed arguments

    @final
    def _left_indexer_unique(self: _IndexT, other: _IndexT) -> npt.NDArray[np.intp]:
        # Caller is responsible for ensuring other.dtype == self.dtype
        sv = self._get_engine_target()
        ov = other._get_engine_target()
        # can_use_libjoin assures sv and ov are ndarrays
        sv = cast(np.ndarray, sv)
        ov = cast(np.ndarray, ov)
        return libjoin.left_join_indexer_unique(sv, ov)

    @final
    def _left_indexer(
        self: _IndexT, other: _IndexT
    ) -> tuple[ArrayLike, npt.NDArray[np.intp], npt.NDArray[np.intp]]:
        # Caller is responsible for ensuring other.dtype == self.dtype
        sv = self._get_engine_target()
        ov = other._get_engine_target()
        # can_use_libjoin assures sv and ov are ndarrays
        sv = cast(np.ndarray, sv)
        ov = cast(np.ndarray, ov)
        joined_ndarray, lidx, ridx = libjoin.left_join_indexer(sv, ov)
        joined = self._from_join_target(joined_ndarray)
        return joined, lidx, ridx

    @final
    def _inner_indexer(
        self: _IndexT, other: _IndexT
    ) -> tuple[ArrayLike, npt.NDArray[np.intp], npt.NDArray[np.intp]]:
        # Caller is responsible for ensuring other.dtype == self.dtype
        sv = self._get_engine_target()
        ov = other._get_engine_target()
        # can_use_libjoin assures sv and ov are ndarrays
        sv = cast(np.ndarray, sv)
        ov = cast(np.ndarray, ov)
        joined_ndarray, lidx, ridx = libjoin.inner_join_indexer(sv, ov)
        joined = self._from_join_target(joined_ndarray)
        return joined, lidx, ridx

    @final
    def _outer_indexer(
        self: _IndexT, other: _IndexT
    ) -> tuple[ArrayLike, npt.NDArray[np.intp], npt.NDArray[np.intp]]:
        # Caller is responsible for ensuring other.dtype == self.dtype
        sv = self._get_engine_target()
        ov = other._get_engine_target()
        # can_use_libjoin assures sv and ov are ndarrays
        sv = cast(np.ndarray, sv)
        ov = cast(np.ndarray, ov)
        joined_ndarray, lidx, ridx = libjoin.outer_join_indexer(sv, ov)
        joined = self._from_join_target(joined_ndarray)
        return joined, lidx, ridx

    _typ: str = "index"
    _data: ExtensionArray | np.ndarray
    _data_cls: type[ExtensionArray] | tuple[type[np.ndarray], type[ExtensionArray]] = (
        np.ndarray,
        ExtensionArray,
    )
    _id: object | None = None
    _name: Hashable = None
    # MultiIndex.levels previously allowed setting the index name. We
    # don't allow this anymore, and raise if it happens rather than
    # failing silently.
    _no_setting_name: bool = False
    _comparables: list[str] = ["name"]
    _attributes: list[str] = ["name"]
    _is_numeric_dtype: bool = False
    _can_hold_strings: bool = True

    # Whether this index is a NumericIndex, but not a Int64Index, Float64Index,
    # UInt64Index or RangeIndex. Needed for backwards compat. Remove this attribute and
    # associated code in pandas 2.0.
    _is_backward_compat_public_numeric_index: bool = False

    _engine_type: type[libindex.IndexEngine] | type[
        libindex.ExtensionEngine
    ] = libindex.ObjectEngine
    # whether we support partial string indexing. Overridden
    # in DatetimeIndex and PeriodIndex
    _supports_partial_string_indexing = False

    _accessors = {"str"}

    str = CachedAccessor("str", StringMethods)

    # --------------------------------------------------------------------
    # Constructors

    def __new__(
        cls, data=None, dtype=None, copy=False, name=None, tupleize_cols=True, **kwargs
    ) -> Index:

        if kwargs:
            warnings.warn(
                "Passing keywords other than 'data', 'dtype', 'copy', 'name', "
                "'tupleize_cols' is deprecated and will raise TypeError in a "
                "future version.  Use the specific Index subclass directly instead.",
                FutureWarning,
                stacklevel=find_stack_level(),
            )

        from pandas.core.arrays import PandasArray
        from pandas.core.indexes.range import RangeIndex

        name = maybe_extract_name(name, data, cls)

        if dtype is not None:
            dtype = pandas_dtype(dtype)
        if "tz" in kwargs:
            tz = kwargs.pop("tz")
            validate_tz_from_dtype(dtype, tz)
            dtype = tz_to_dtype(tz)

        if type(data) is PandasArray:
            # ensure users don't accidentally put a PandasArray in an index,
            #  but don't unpack StringArray
            data = data.to_numpy()
        if isinstance(dtype, PandasDtype):
            dtype = dtype.numpy_dtype

        data_dtype = getattr(data, "dtype", None)

        # range
        if isinstance(data, (range, RangeIndex)):
            result = RangeIndex(start=data, copy=copy, name=name)
            if dtype is not None:
                return result.astype(dtype, copy=False)
            return result

        elif is_ea_or_datetimelike_dtype(dtype):
            # non-EA dtype indexes have special casting logic, so we punt here
            klass = cls._dtype_to_subclass(dtype)
            if klass is not Index:
                return klass(data, dtype=dtype, copy=copy, name=name, **kwargs)

            ea_cls = dtype.construct_array_type()
            data = ea_cls._from_sequence(data, dtype=dtype, copy=copy)
            disallow_kwargs(kwargs)
            return Index._simple_new(data, name=name)

        elif is_ea_or_datetimelike_dtype(data_dtype):
            data_dtype = cast(DtypeObj, data_dtype)
            klass = cls._dtype_to_subclass(data_dtype)
            if klass is not Index:
                result = klass(data, copy=copy, name=name, **kwargs)
                if dtype is not None:
                    return result.astype(dtype, copy=False)
                return result
            elif dtype is not None:
                # GH#45206
                data = data.astype(dtype, copy=False)

            disallow_kwargs(kwargs)
            data = extract_array(data, extract_numpy=True)
            return Index._simple_new(data, name=name)

        # index-like
        elif (
            isinstance(data, Index)
            and data._is_backward_compat_public_numeric_index
            and dtype is None
        ):
            return data._constructor(data, name=name, copy=copy)
        elif isinstance(data, (np.ndarray, Index, ABCSeries)):

            if isinstance(data, ABCMultiIndex):
                data = data._values

            if dtype is not None:
                # we need to avoid having numpy coerce
                # things that look like ints/floats to ints unless
                # they are actually ints, e.g. '0' and 0.0
                # should not be coerced
                # GH 11836
                data = sanitize_array(data, None, dtype=dtype, copy=copy)

                dtype = data.dtype

            if data.dtype.kind in ["i", "u", "f"]:
                # maybe coerce to a sub-class
                arr = data
            elif data.dtype.kind == "b":
                # No special subclass, and Index._ensure_array won't do this
                #  for us.
                arr = np.asarray(data)
            else:
                arr = com.asarray_tuplesafe(data, dtype=_dtype_obj)

                if dtype is None:
                    arr = _maybe_cast_data_without_dtype(
                        arr, cast_numeric_deprecated=True
                    )
                    dtype = arr.dtype

                    if kwargs:
                        return cls(arr, dtype, copy=copy, name=name, **kwargs)

            klass = cls._dtype_to_subclass(arr.dtype)
            arr = klass._ensure_array(arr, dtype, copy)
            disallow_kwargs(kwargs)
            return klass._simple_new(arr, name)

        elif is_scalar(data):
            raise cls._scalar_data_error(data)
        elif hasattr(data, "__array__"):
            return Index(np.asarray(data), dtype=dtype, copy=copy, name=name, **kwargs)
        else:

            if tupleize_cols and is_list_like(data):
                # GH21470: convert iterable to list before determining if empty
                if is_iterator(data):
                    data = list(data)

                if data and all(isinstance(e, tuple) for e in data):
                    # we must be all tuples, otherwise don't construct
                    # 10697
                    from pandas.core.indexes.multi import MultiIndex

                    return MultiIndex.from_tuples(
                        data, names=name or kwargs.get("names")
                    )
            # other iterable of some kind

            subarr = com.asarray_tuplesafe(data, dtype=_dtype_obj)
            if dtype is None:
                # with e.g. a list [1, 2, 3] casting to numeric is _not_ deprecated
                # error: Incompatible types in assignment (expression has type
                # "Union[ExtensionArray, ndarray[Any, Any]]", variable has type
                # "ndarray[Any, Any]")
                subarr = _maybe_cast_data_without_dtype(  # type: ignore[assignment]
                    subarr, cast_numeric_deprecated=False
                )
                dtype = subarr.dtype
            return Index(subarr, dtype=dtype, copy=copy, name=name, **kwargs)

    @classmethod
    def _ensure_array(cls, data, dtype, copy: bool):
        """
        Ensure we have a valid array to pass to _simple_new.
        """
        if data.ndim > 1:
            # GH#13601, GH#20285, GH#27125
            raise ValueError("Index data must be 1-dimensional")
        if copy:
            # asarray_tuplesafe does not always copy underlying data,
            #  so need to make sure that this happens
            data = data.copy()
        return data

    @final
    @classmethod
    def _dtype_to_subclass(cls, dtype: DtypeObj):
        # Delay import for perf. https://github.com/pandas-dev/pandas/pull/31423

        if isinstance(dtype, ExtensionDtype):
            if isinstance(dtype, DatetimeTZDtype):
                from pandas import DatetimeIndex

                return DatetimeIndex
            elif isinstance(dtype, CategoricalDtype):
                from pandas import CategoricalIndex

                return CategoricalIndex
            elif isinstance(dtype, IntervalDtype):
                from pandas import IntervalIndex

                return IntervalIndex
            elif isinstance(dtype, PeriodDtype):
                from pandas import PeriodIndex

                return PeriodIndex

            elif isinstance(dtype, SparseDtype):
                warnings.warn(
                    "In a future version, passing a SparseArray to pd.Index "
                    "will store that array directly instead of converting to a "
                    "dense numpy ndarray. To retain the old behavior, use "
                    "pd.Index(arr.to_numpy()) instead",
                    FutureWarning,
                    stacklevel=find_stack_level(),
                )
                return cls._dtype_to_subclass(dtype.subtype)

            return Index

        if dtype.kind == "M":
            from pandas import DatetimeIndex

            return DatetimeIndex

        elif dtype.kind == "m":
            from pandas import TimedeltaIndex

            return TimedeltaIndex

        elif is_float_dtype(dtype):
            from pandas.core.api import Float64Index

            return Float64Index
        elif is_unsigned_integer_dtype(dtype):
            from pandas.core.api import UInt64Index

            return UInt64Index
        elif is_signed_integer_dtype(dtype):
            from pandas.core.api import Int64Index

            return Int64Index

        elif dtype == _dtype_obj:
            # NB: assuming away MultiIndex
            return Index

        elif issubclass(dtype.type, (str, bool, np.bool_)):
            return Index

        raise NotImplementedError(dtype)

    """
    NOTE for new Index creation:

    - _simple_new: It returns new Index with the same type as the caller.
      All metadata (such as name) must be provided by caller's responsibility.
      Using _shallow_copy is recommended because it fills these metadata
      otherwise specified.

    - _shallow_copy: It returns new Index with the same type (using
      _simple_new), but fills caller's metadata otherwise specified. Passed
      kwargs will overwrite corresponding metadata.

    See each method's docstring.
    """

    @property
    def asi8(self):
        """
        Integer representation of the values.

        Returns
        -------
        ndarray
            An ndarray with int64 dtype.
        """
        warnings.warn(
            "Index.asi8 is deprecated and will be removed in a future version.",
            FutureWarning,
            stacklevel=find_stack_level(),
        )
        return None

    @classmethod
    def _simple_new(cls: type[_IndexT], values, name: Hashable = None) -> _IndexT:
        """
        We require that we have a dtype compat for the values. If we are passed
        a non-dtype compat, then coerce using the constructor.

        Must be careful not to recurse.
        """
        assert isinstance(values, cls._data_cls), type(values)

        result = object.__new__(cls)
        result._data = values
        result._name = name
        result._cache = {}
        result._reset_identity()

        return result

    @classmethod
    def _with_infer(cls, *args, **kwargs):
        """
        Constructor that uses the 1.0.x behavior inferring numeric dtypes
        for ndarray[object] inputs.
        """
        with warnings.catch_warnings():
            warnings.filterwarnings("ignore", ".*the Index constructor", FutureWarning)
            result = cls(*args, **kwargs)

        if result.dtype == _dtype_obj and not result._is_multi:
            # error: Argument 1 to "maybe_convert_objects" has incompatible type
            # "Union[ExtensionArray, ndarray[Any, Any]]"; expected
            # "ndarray[Any, Any]"
            values = lib.maybe_convert_objects(result._values)  # type: ignore[arg-type]
            if values.dtype.kind in ["i", "u", "f", "b"]:
                return Index(values, name=result.name)

        return result

    @cache_readonly
    def _constructor(self: _IndexT) -> type[_IndexT]:
        return type(self)

    @final
    def _maybe_check_unique(self) -> None:
        """
        Check that an Index has no duplicates.

        This is typically only called via
        `NDFrame.flags.allows_duplicate_labels.setter` when it's set to
        True (duplicates aren't allowed).

        Raises
        ------
        DuplicateLabelError
            When the index is not unique.
        """
        if not self.is_unique:
            msg = """Index has duplicates."""
            duplicates = self._format_duplicate_message()
            msg += f"\n{duplicates}"

            raise DuplicateLabelError(msg)

    @final
    def _format_duplicate_message(self) -> DataFrame:
        """
        Construct the DataFrame for a DuplicateLabelError.

        This returns a DataFrame indicating the labels and positions
        of duplicates in an index. This should only be called when it's
        already known that duplicates are present.

        Examples
        --------
        >>> idx = pd.Index(['a', 'b', 'a'])
        >>> idx._format_duplicate_message()
            positions
        label
        a        [0, 2]
        """
        from pandas import Series

        duplicates = self[self.duplicated(keep="first")].unique()
        assert len(duplicates)

        out = Series(np.arange(len(self))).groupby(self).agg(list)[duplicates]
        if self._is_multi:
            # test_format_duplicate_labels_message_multi
            # error: "Type[Index]" has no attribute "from_tuples"  [attr-defined]
            out.index = type(self).from_tuples(out.index)  # type: ignore[attr-defined]

        if self.nlevels == 1:
            out = out.rename_axis("label")
        return out.to_frame(name="positions")

    # --------------------------------------------------------------------
    # Index Internals Methods

    @final
    def _get_attributes_dict(self) -> dict[str_t, Any]:
        """
        Return an attributes dict for my class.

        Temporarily added back for compatibility issue in dask, see
        https://github.com/pandas-dev/pandas/pull/43895
        """
        warnings.warn(
            "The Index._get_attributes_dict method is deprecated, and will be "
            "removed in a future version",
            DeprecationWarning,
            stacklevel=find_stack_level(),
        )
        return {k: getattr(self, k, None) for k in self._attributes}

    def _shallow_copy(self: _IndexT, values, name: Hashable = no_default) -> _IndexT:
        """
        Create a new Index with the same class as the caller, don't copy the
        data, use the same object attributes with passed in attributes taking
        precedence.

        *this is an internal non-public method*

        Parameters
        ----------
        values : the values to create the new Index, optional
        name : Label, defaults to self.name
        """
        name = self._name if name is no_default else name

        return self._simple_new(values, name=name)

    def _view(self: _IndexT) -> _IndexT:
        """
        fastpath to make a shallow copy, i.e. new object with same data.
        """
        result = self._simple_new(self._values, name=self._name)

        result._cache = self._cache
        return result

    @final
    def _rename(self: _IndexT, name: Hashable) -> _IndexT:
        """
        fastpath for rename if new name is already validated.
        """
        result = self._view()
        result._name = name
        return result

    @final
    def is_(self, other) -> bool:
        """
        More flexible, faster check like ``is`` but that works through views.

        Note: this is *not* the same as ``Index.identical()``, which checks
        that metadata is also the same.

        Parameters
        ----------
        other : object
            Other object to compare against.

        Returns
        -------
        bool
            True if both have same underlying data, False otherwise.

        See Also
        --------
        Index.identical : Works like ``Index.is_`` but also checks metadata.
        """
        if self is other:
            return True
        elif not hasattr(other, "_id"):
            return False
        elif self._id is None or other._id is None:
            return False
        else:
            return self._id is other._id

    @final
    def _reset_identity(self) -> None:
        """
        Initializes or resets ``_id`` attribute with new object.
        """
        self._id = object()

    @final
    def _cleanup(self) -> None:
        self._engine.clear_mapping()

    @cache_readonly
    def _engine(
        self,
    ) -> libindex.IndexEngine | libindex.ExtensionEngine:
        # For base class (object dtype) we get ObjectEngine
        target_values = self._get_engine_target()
        if (
            isinstance(target_values, ExtensionArray)
            and self._engine_type is libindex.ObjectEngine
        ):
            return libindex.ExtensionEngine(target_values)

        target_values = cast(np.ndarray, target_values)
        # to avoid a reference cycle, bind `target_values` to a local variable, so
        # `self` is not passed into the lambda.
        if target_values.dtype == bool:
            return libindex.BoolEngine(target_values)

        # error: Argument 1 to "ExtensionEngine" has incompatible type
        # "ndarray[Any, Any]"; expected "ExtensionArray"
        return self._engine_type(target_values)  # type:ignore[arg-type]

    @final
    @cache_readonly
    def _dir_additions_for_owner(self) -> set[str_t]:
        """
        Add the string-like labels to the owner dataframe/series dir output.

        If this is a MultiIndex, it's first level values are used.
        """
        return {
            c
            for c in self.unique(level=0)[: get_option("display.max_dir_items")]
            if isinstance(c, str) and c.isidentifier()
        }

    # --------------------------------------------------------------------
    # Array-Like Methods

    # ndarray compat
    def __len__(self) -> int:
        """
        Return the length of the Index.
        """
        return len(self._data)

    def __array__(self, dtype=None) -> np.ndarray:
        """
        The array interface, return my values.
        """
        return np.asarray(self._data, dtype=dtype)

    def __array_ufunc__(self, ufunc: np.ufunc, method: str_t, *inputs, **kwargs):
        if any(isinstance(other, (ABCSeries, ABCDataFrame)) for other in inputs):
            return NotImplemented

        result = arraylike.maybe_dispatch_ufunc_to_dunder_op(
            self, ufunc, method, *inputs, **kwargs
        )
        if result is not NotImplemented:
            return result

        if "out" in kwargs:
            # e.g. test_dti_isub_tdi
            return arraylike.dispatch_ufunc_with_out(
                self, ufunc, method, *inputs, **kwargs
            )

        if method == "reduce":
            result = arraylike.dispatch_reduction_ufunc(
                self, ufunc, method, *inputs, **kwargs
            )
            if result is not NotImplemented:
                return result

        new_inputs = [x if x is not self else x._values for x in inputs]
        result = getattr(ufunc, method)(*new_inputs, **kwargs)
        if ufunc.nout == 2:
            # i.e. np.divmod, np.modf, np.frexp
            return tuple(self.__array_wrap__(x) for x in result)

        return self.__array_wrap__(result)

    def __array_wrap__(self, result, context=None):
        """
        Gets called after a ufunc and other functions e.g. np.split.
        """
        result = lib.item_from_zerodim(result)
        if is_bool_dtype(result) or lib.is_scalar(result) or np.ndim(result) > 1:
            return result

        return Index(result, name=self.name)

    @cache_readonly
    def dtype(self) -> DtypeObj:
        """
        Return the dtype object of the underlying data.
        """
        return self._data.dtype

    @final
    def ravel(self, order="C"):
        """
        Return an ndarray of the flattened values of the underlying data.

        Returns
        -------
        numpy.ndarray
            Flattened array.

        See Also
        --------
        numpy.ndarray.ravel : Return a flattened array.
        """
        warnings.warn(
            "Index.ravel returning ndarray is deprecated; in a future version "
            "this will return a view on self.",
            FutureWarning,
            stacklevel=find_stack_level(),
        )
        if needs_i8_conversion(self.dtype):
            # Item "ndarray[Any, Any]" of "Union[ExtensionArray, ndarray[Any, Any]]"
            # has no attribute "_ndarray"
            values = self._data._ndarray  # type: ignore[union-attr]
        elif is_interval_dtype(self.dtype):
            values = np.asarray(self._data)
        else:
            values = self._get_engine_target()
        return values.ravel(order=order)

    def view(self, cls=None):

        # we need to see if we are subclassing an
        # index type here
        if cls is not None and not hasattr(cls, "_typ"):
            dtype = cls
            if isinstance(cls, str):
                dtype = pandas_dtype(cls)

            if isinstance(dtype, (np.dtype, ExtensionDtype)) and needs_i8_conversion(
                dtype
            ):
                if dtype.kind == "m" and dtype != "m8[ns]":
                    # e.g. m8[s]
                    return self._data.view(cls)

                idx_cls = self._dtype_to_subclass(dtype)
                # NB: we only get here for subclasses that override
                #  _data_cls such that it is a type and not a tuple
                #  of types.
                arr_cls = idx_cls._data_cls
                arr = arr_cls(self._data.view("i8"), dtype=dtype)
                return idx_cls._simple_new(arr, name=self.name)

            result = self._data.view(cls)
        else:
            result = self._view()
        if isinstance(result, Index):
            result._id = self._id
        return result

    def astype(self, dtype, copy: bool = True):
        """
        Create an Index with values cast to dtypes.

        The class of a new Index is determined by dtype. When conversion is
        impossible, a TypeError exception is raised.

        Parameters
        ----------
        dtype : numpy dtype or pandas type
            Note that any signed integer `dtype` is treated as ``'int64'``,
            and any unsigned integer `dtype` is treated as ``'uint64'``,
            regardless of the size.
        copy : bool, default True
            By default, astype always returns a newly allocated object.
            If copy is set to False and internal requirements on dtype are
            satisfied, the original data is used to create a new Index
            or the original Index is returned.

        Returns
        -------
        Index
            Index with values cast to specified dtype.
        """
        if dtype is not None:
            dtype = pandas_dtype(dtype)

        if is_dtype_equal(self.dtype, dtype):
            # Ensure that self.astype(self.dtype) is self
            return self.copy() if copy else self

        if (
            self.dtype == np.dtype("M8[ns]")
            and isinstance(dtype, np.dtype)
            and dtype.kind == "M"
            and dtype != np.dtype("M8[ns]")
        ):
            # For now DatetimeArray supports this by unwrapping ndarray,
            #  but DatetimeIndex doesn't
            raise TypeError(f"Cannot cast {type(self).__name__} to dtype")

        values = self._data
        if isinstance(values, ExtensionArray):
            with rewrite_exception(type(values).__name__, type(self).__name__):
                new_values = values.astype(dtype, copy=copy)

        elif is_float_dtype(self.dtype) and needs_i8_conversion(dtype):
            # NB: this must come before the ExtensionDtype check below
            # TODO: this differs from Series behavior; can/should we align them?
            raise TypeError(
                f"Cannot convert Float64Index to dtype {dtype}; integer "
                "values are required for conversion"
            )

        elif isinstance(dtype, ExtensionDtype):
            cls = dtype.construct_array_type()
            # Note: for RangeIndex and CategoricalDtype self vs self._values
            #  behaves differently here.
            new_values = cls._from_sequence(self, dtype=dtype, copy=copy)

        else:
            try:
                if dtype == str:
                    # GH#38607
                    new_values = values.astype(dtype, copy=copy)
                else:
                    # GH#13149 specifically use astype_nansafe instead of astype
                    new_values = astype_nansafe(values, dtype=dtype, copy=copy)
            except IntCastingNaNError:
                raise
            except (TypeError, ValueError) as err:
                if dtype.kind == "u" and "losslessly" in str(err):
                    # keep the message from _astype_float_to_int_nansafe
                    raise
                raise TypeError(
                    f"Cannot cast {type(self).__name__} to dtype {dtype}"
                ) from err

        # pass copy=False because any copying will be done in the astype above
        if self._is_backward_compat_public_numeric_index:
            # this block is needed so e.g. NumericIndex[int8].astype("int32") returns
            # NumericIndex[int32] and not Int64Index with dtype int64.
            # When Int64Index etc. are removed from the code base, removed this also.
            if isinstance(dtype, np.dtype) and is_numeric_dtype(dtype):
                return self._constructor(
                    new_values, name=self.name, dtype=dtype, copy=False
                )
        return Index(new_values, name=self.name, dtype=new_values.dtype, copy=False)

    _index_shared_docs[
        "take"
    ] = """
        Return a new %(klass)s of the values selected by the indices.

        For internal compatibility with numpy arrays.

        Parameters
        ----------
        indices : array-like
            Indices to be taken.
        axis : int, optional
            The axis over which to select values, always 0.
        allow_fill : bool, default True
        fill_value : scalar, default None
            If allow_fill=True and fill_value is not None, indices specified by
            -1 are regarded as NA. If Index doesn't hold NA, raise ValueError.

        Returns
        -------
        Index
            An index formed of elements at the given indices. Will be the same
            type as self, except for RangeIndex.

        See Also
        --------
        numpy.ndarray.take: Return an array formed from the
            elements of a at the given indices.
        """

    @Appender(_index_shared_docs["take"] % _index_doc_kwargs)
    def take(
        self, indices, axis: int = 0, allow_fill: bool = True, fill_value=None, **kwargs
    ):
        if kwargs:
            nv.validate_take((), kwargs)
        if is_scalar(indices):
            raise TypeError("Expected indices to be array-like")
        indices = ensure_platform_int(indices)
        allow_fill = self._maybe_disallow_fill(allow_fill, fill_value, indices)

        # Note: we discard fill_value and use self._na_value, only relevant
        #  in the case where allow_fill is True and fill_value is not None
        values = self._values
        if isinstance(values, np.ndarray):
            taken = algos.take(
                values, indices, allow_fill=allow_fill, fill_value=self._na_value
            )
        else:
            # algos.take passes 'axis' keyword which not all EAs accept
            taken = values.take(
                indices, allow_fill=allow_fill, fill_value=self._na_value
            )
        # _constructor so RangeIndex->Int64Index
        return self._constructor._simple_new(taken, name=self.name)

    @final
    def _maybe_disallow_fill(self, allow_fill: bool, fill_value, indices) -> bool:
        """
        We only use pandas-style take when allow_fill is True _and_
        fill_value is not None.
        """
        if allow_fill and fill_value is not None:
            # only fill if we are passing a non-None fill_value
            if self._can_hold_na:
                if (indices < -1).any():
                    raise ValueError(
                        "When allow_fill=True and fill_value is not None, "
                        "all indices must be >= -1"
                    )
            else:
                cls_name = type(self).__name__
                raise ValueError(
                    f"Unable to fill values because {cls_name} cannot contain NA"
                )
        else:
            allow_fill = False
        return allow_fill

    _index_shared_docs[
        "repeat"
    ] = """
        Repeat elements of a %(klass)s.

        Returns a new %(klass)s where each element of the current %(klass)s
        is repeated consecutively a given number of times.

        Parameters
        ----------
        repeats : int or array of ints
            The number of repetitions for each element. This should be a
            non-negative integer. Repeating 0 times will return an empty
            %(klass)s.
        axis : None
            Must be ``None``. Has no effect but is accepted for compatibility
            with numpy.

        Returns
        -------
        repeated_index : %(klass)s
            Newly created %(klass)s with repeated elements.

        See Also
        --------
        Series.repeat : Equivalent function for Series.
        numpy.repeat : Similar method for :class:`numpy.ndarray`.

        Examples
        --------
        >>> idx = pd.Index(['a', 'b', 'c'])
        >>> idx
        Index(['a', 'b', 'c'], dtype='object')
        >>> idx.repeat(2)
        Index(['a', 'a', 'b', 'b', 'c', 'c'], dtype='object')
        >>> idx.repeat([1, 2, 3])
        Index(['a', 'b', 'b', 'c', 'c', 'c'], dtype='object')
        """

    @Appender(_index_shared_docs["repeat"] % _index_doc_kwargs)
    def repeat(self, repeats, axis=None):
        repeats = ensure_platform_int(repeats)
        nv.validate_repeat((), {"axis": axis})
        res_values = self._values.repeat(repeats)

        # _constructor so RangeIndex->Int64Index
        return self._constructor._simple_new(res_values, name=self.name)

    # --------------------------------------------------------------------
    # Copying Methods

    def copy(
        self: _IndexT,
        name: Hashable | None = None,
        deep: bool = False,
        dtype: Dtype | None = None,
        names: Sequence[Hashable] | None = None,
    ) -> _IndexT:
        """
        Make a copy of this object.

        Name and dtype sets those attributes on the new object.

        Parameters
        ----------
        name : Label, optional
            Set name for new object.
        deep : bool, default False
        dtype : numpy dtype or pandas type, optional
            Set dtype for new object.

            .. deprecated:: 1.2.0
                use ``astype`` method instead.
        names : list-like, optional
            Kept for compatibility with MultiIndex. Should not be used.

            .. deprecated:: 1.4.0
                use ``name`` instead.

        Returns
        -------
        Index
            Index refer to new object which is a copy of this object.

        Notes
        -----
        In most cases, there should be no functional difference from using
        ``deep``, but if ``deep`` is passed it will attempt to deepcopy.
        """
        if names is not None:
            warnings.warn(
                "parameter names is deprecated and will be removed in a future "
                "version. Use the name parameter instead.",
                FutureWarning,
                stacklevel=find_stack_level(),
            )

        name = self._validate_names(name=name, names=names, deep=deep)[0]
        if deep:
            new_data = self._data.copy()
            new_index = type(self)._simple_new(new_data, name=name)
        else:
            new_index = self._rename(name=name)

        if dtype:
            warnings.warn(
                "parameter dtype is deprecated and will be removed in a future "
                "version. Use the astype method instead.",
                FutureWarning,
                stacklevel=find_stack_level(),
            )
            new_index = new_index.astype(dtype)
        return new_index

    @final
    def __copy__(self: _IndexT, **kwargs) -> _IndexT:
        return self.copy(**kwargs)

    @final
    def __deepcopy__(self: _IndexT, memo=None) -> _IndexT:
        """
        Parameters
        ----------
        memo, default None
            Standard signature. Unused
        """
        return self.copy(deep=True)

    # --------------------------------------------------------------------
    # Rendering Methods

    @final
    def __repr__(self) -> str_t:
        """
        Return a string representation for this object.
        """
        klass_name = type(self).__name__
        data = self._format_data()
        attrs = self._format_attrs()
        space = self._format_space()
        attrs_str = [f"{k}={v}" for k, v in attrs]
        prepr = f",{space}".join(attrs_str)

        # no data provided, just attributes
        if data is None:
            data = ""

        return f"{klass_name}({data}{prepr})"

    def _format_space(self) -> str_t:

        # using space here controls if the attributes
        # are line separated or not (the default)

        # max_seq_items = get_option('display.max_seq_items')
        # if len(self) > max_seq_items:
        #    space = "\n%s" % (' ' * (len(klass) + 1))
        return " "

    @property
    def _formatter_func(self):
        """
        Return the formatter function.
        """
        return default_pprint

    def _format_data(self, name=None) -> str_t:
        """
        Return the formatted data as a unicode string.
        """
        # do we want to justify (only do so for non-objects)
        is_justify = True

        if self.inferred_type == "string":
            is_justify = False
        elif self.inferred_type == "categorical":
            self = cast("CategoricalIndex", self)
            if is_object_dtype(self.categories):
                is_justify = False

        return format_object_summary(
            self,
            self._formatter_func,
            is_justify=is_justify,
            name=name,
            line_break_each_value=self._is_multi,
        )

    def _format_attrs(self) -> list[tuple[str_t, str_t | int | bool | None]]:
        """
        Return a list of tuples of the (attr,formatted_value).
        """
        attrs: list[tuple[str_t, str_t | int | bool | None]] = []

        if not self._is_multi:
            attrs.append(("dtype", f"'{self.dtype}'"))

        if self.name is not None:
            attrs.append(("name", default_pprint(self.name)))
        elif self._is_multi and any(x is not None for x in self.names):
            attrs.append(("names", default_pprint(self.names)))

        max_seq_items = get_option("display.max_seq_items") or len(self)
        if len(self) > max_seq_items:
            attrs.append(("length", len(self)))
        return attrs

    @final
    def _get_level_names(self) -> Hashable | Sequence[Hashable]:
        """
        Return a name or list of names with None replaced by the level number.
        """
        if self._is_multi:
            return [
                level if name is None else name for level, name in enumerate(self.names)
            ]
        else:
            return 0 if self.name is None else self.name

    @final
    def _mpl_repr(self) -> np.ndarray:
        # how to represent ourselves to matplotlib
        if isinstance(self.dtype, np.dtype) and self.dtype.kind != "M":
            return cast(np.ndarray, self.values)
        return self.astype(object, copy=False)._values

    def format(
        self,
        name: bool = False,
        formatter: Callable | None = None,
        na_rep: str_t = "NaN",
    ) -> list[str_t]:
        """
        Render a string representation of the Index.
        """
        header = []
        if name:
            header.append(
                pprint_thing(self.name, escape_chars=("\t", "\r", "\n"))
                if self.name is not None
                else ""
            )

        if formatter is not None:
            return header + list(self.map(formatter))

        return self._format_with_header(header, na_rep=na_rep)

    def _format_with_header(self, header: list[str_t], na_rep: str_t) -> list[str_t]:
        from pandas.io.formats.format import format_array

        values = self._values

        if is_object_dtype(values.dtype):
            values = cast(np.ndarray, values)
            values = lib.maybe_convert_objects(values, safe=True)

            result = [pprint_thing(x, escape_chars=("\t", "\r", "\n")) for x in values]

            # could have nans
            mask = is_float_nan(values)
            if mask.any():
                result_arr = np.array(result)
                result_arr[mask] = na_rep
                result = result_arr.tolist()
        else:
            result = trim_front(format_array(values, None, justify="left"))
        return header + result

    @final
    def to_native_types(self, slicer=None, **kwargs) -> np.ndarray:
        """
        Format specified values of `self` and return them.

        .. deprecated:: 1.2.0

        Parameters
        ----------
        slicer : int, array-like
            An indexer into `self` that specifies which values
            are used in the formatting process.
        kwargs : dict
            Options for specifying how the values should be formatted.
            These options include the following:

            1) na_rep : str
                The value that serves as a placeholder for NULL values
            2) quoting : bool or None
                Whether or not there are quoted values in `self`
            3) date_format : str
                The format used to represent date-like values.

        Returns
        -------
        numpy.ndarray
            Formatted values.
        """
        warnings.warn(
            "The 'to_native_types' method is deprecated and will be removed in "
            "a future version. Use 'astype(str)' instead.",
            FutureWarning,
            stacklevel=find_stack_level(),
        )
        values = self
        if slicer is not None:
            values = values[slicer]
        return values._format_native_types(**kwargs)

    def _format_native_types(self, *, na_rep="", quoting=None, **kwargs):
        """
        Actually format specific types of the index.
        """
        mask = isna(self)
        if not self.is_object() and not quoting:
            values = np.asarray(self).astype(str)
        else:
            values = np.array(self, dtype=object, copy=True)

        values[mask] = na_rep
        return values

    def _summary(self, name=None) -> str_t:
        """
        Return a summarized representation.

        Parameters
        ----------
        name : str
            name to use in the summary representation

        Returns
        -------
        String with a summarized representation of the index
        """
        if len(self) > 0:
            head = self[0]
            if hasattr(head, "format") and not isinstance(head, str):
                head = head.format()
            elif needs_i8_conversion(self.dtype):
                # e.g. Timedelta, display as values, not quoted
                head = self._formatter_func(head).replace("'", "")
            tail = self[-1]
            if hasattr(tail, "format") and not isinstance(tail, str):
                tail = tail.format()
            elif needs_i8_conversion(self.dtype):
                # e.g. Timedelta, display as values, not quoted
                tail = self._formatter_func(tail).replace("'", "")

            index_summary = f", {head} to {tail}"
        else:
            index_summary = ""

        if name is None:
            name = type(self).__name__
        return f"{name}: {len(self)} entries{index_summary}"

    # --------------------------------------------------------------------
    # Conversion Methods

    def to_flat_index(self):
        """
        Identity method.

        This is implemented for compatibility with subclass implementations
        when chaining.

        Returns
        -------
        pd.Index
            Caller.

        See Also
        --------
        MultiIndex.to_flat_index : Subclass implementation.
        """
        return self

    def to_series(self, index=None, name: Hashable = None) -> Series:
        """
        Create a Series with both index and values equal to the index keys.

        Useful with map for returning an indexer based on an index.

        Parameters
        ----------
        index : Index, optional
            Index of resulting Series. If None, defaults to original index.
        name : str, optional
            Name of resulting Series. If None, defaults to name of original
            index.

        Returns
        -------
        Series
            The dtype will be based on the type of the Index values.

        See Also
        --------
        Index.to_frame : Convert an Index to a DataFrame.
        Series.to_frame : Convert Series to DataFrame.

        Examples
        --------
        >>> idx = pd.Index(['Ant', 'Bear', 'Cow'], name='animal')

        By default, the original Index and original name is reused.

        >>> idx.to_series()
        animal
        Ant      Ant
        Bear    Bear
        Cow      Cow
        Name: animal, dtype: object

        To enforce a new Index, specify new labels to ``index``:

        >>> idx.to_series(index=[0, 1, 2])
        0     Ant
        1    Bear
        2     Cow
        Name: animal, dtype: object

        To override the name of the resulting column, specify `name`:

        >>> idx.to_series(name='zoo')
        animal
        Ant      Ant
        Bear    Bear
        Cow      Cow
        Name: zoo, dtype: object
        """
        from pandas import Series

        if index is None:
            index = self._view()
        if name is None:
            name = self.name

        return Series(self._values.copy(), index=index, name=name)

    def to_frame(
        self, index: bool = True, name: Hashable = lib.no_default
    ) -> DataFrame:
        """
        Create a DataFrame with a column containing the Index.

        Parameters
        ----------
        index : bool, default True
            Set the index of the returned DataFrame as the original Index.

        name : object, default None
            The passed name should substitute for the index name (if it has
            one).

        Returns
        -------
        DataFrame
            DataFrame containing the original Index data.

        See Also
        --------
        Index.to_series : Convert an Index to a Series.
        Series.to_frame : Convert Series to DataFrame.

        Examples
        --------
        >>> idx = pd.Index(['Ant', 'Bear', 'Cow'], name='animal')
        >>> idx.to_frame()
               animal
        animal
        Ant       Ant
        Bear     Bear
        Cow       Cow

        By default, the original Index is reused. To enforce a new Index:

        >>> idx.to_frame(index=False)
            animal
        0   Ant
        1  Bear
        2   Cow

        To override the name of the resulting column, specify `name`:

        >>> idx.to_frame(index=False, name='zoo')
            zoo
        0   Ant
        1  Bear
        2   Cow
        """
        from pandas import DataFrame

        if name is None:
            warnings.warn(
                "Explicitly passing `name=None` currently preserves the Index's name "
                "or uses a default name of 0. This behaviour is deprecated, and in "
                "the future `None` will be used as the name of the resulting "
                "DataFrame column.",
                FutureWarning,
                stacklevel=find_stack_level(),
            )
            name = lib.no_default

        if name is lib.no_default:
            name = self._get_level_names()
        result = DataFrame({name: self._values.copy()})

        if index:
            result.index = self
        return result

    # --------------------------------------------------------------------
    # Name-Centric Methods

    @property
    def name(self):
        """
        Return Index or MultiIndex name.
        """
        return self._name

    @name.setter
    def name(self, value: Hashable):
        if self._no_setting_name:
            # Used in MultiIndex.levels to avoid silently ignoring name updates.
            raise RuntimeError(
                "Cannot set name on a level of a MultiIndex. Use "
                "'MultiIndex.set_names' instead."
            )
        maybe_extract_name(value, None, type(self))
        self._name = value

    @final
    def _validate_names(
        self, name=None, names=None, deep: bool = False
    ) -> list[Hashable]:
        """
        Handles the quirks of having a singular 'name' parameter for general
        Index and plural 'names' parameter for MultiIndex.
        """
        from copy import deepcopy

        if names is not None and name is not None:
            raise TypeError("Can only provide one of `names` and `name`")
        elif names is None and name is None:
            new_names = deepcopy(self.names) if deep else self.names
        elif names is not None:
            if not is_list_like(names):
                raise TypeError("Must pass list-like as `names`.")
            new_names = names
        elif not is_list_like(name):
            new_names = [name]
        else:
            new_names = name

        if len(new_names) != len(self.names):
            raise ValueError(
                f"Length of new names must be {len(self.names)}, got {len(new_names)}"
            )

        # All items in 'new_names' need to be hashable
        validate_all_hashable(*new_names, error_name=f"{type(self).__name__}.name")

        return new_names

    def _get_names(self) -> FrozenList:
        return FrozenList((self.name,))

    def _set_names(self, values, *, level=None) -> None:
        """
        Set new names on index. Each name has to be a hashable type.

        Parameters
        ----------
        values : str or sequence
            name(s) to set
        level : int, level name, or sequence of int/level names (default None)
            If the index is a MultiIndex (hierarchical), level(s) to set (None
            for all levels).  Otherwise level must be None

        Raises
        ------
        TypeError if each name is not hashable.
        """
        if not is_list_like(values):
            raise ValueError("Names must be a list-like")
        if len(values) != 1:
            raise ValueError(f"Length of new names must be 1, got {len(values)}")

        # GH 20527
        # All items in 'name' need to be hashable:
        validate_all_hashable(*values, error_name=f"{type(self).__name__}.name")

        self._name = values[0]

    names = property(fset=_set_names, fget=_get_names)

    @deprecate_nonkeyword_arguments(version=None, allowed_args=["self", "names"])
    def set_names(self, names, level=None, inplace: bool = False):
        """
        Set Index or MultiIndex name.

        Able to set new names partially and by level.

        Parameters
        ----------

        names : label or list of label or dict-like for MultiIndex
            Name(s) to set.

            .. versionchanged:: 1.3.0

        level : int, label or list of int or label, optional
            If the index is a MultiIndex and names is not dict-like, level(s) to set
            (None for all levels). Otherwise level must be None.

            .. versionchanged:: 1.3.0

        inplace : bool, default False
            Modifies the object directly, instead of creating a new Index or
            MultiIndex.

        Returns
        -------
        Index or None
            The same type as the caller or None if ``inplace=True``.

        See Also
        --------
        Index.rename : Able to set new names without level.

        Examples
        --------
        >>> idx = pd.Index([1, 2, 3, 4])
        >>> idx
        Int64Index([1, 2, 3, 4], dtype='int64')
        >>> idx.set_names('quarter')
        Int64Index([1, 2, 3, 4], dtype='int64', name='quarter')

        >>> idx = pd.MultiIndex.from_product([['python', 'cobra'],
        ...                                   [2018, 2019]])
        >>> idx
        MultiIndex([('python', 2018),
                    ('python', 2019),
                    ( 'cobra', 2018),
                    ( 'cobra', 2019)],
                   )
        >>> idx.set_names(['kind', 'year'], inplace=True)
        >>> idx
        MultiIndex([('python', 2018),
                    ('python', 2019),
                    ( 'cobra', 2018),
                    ( 'cobra', 2019)],
                   names=['kind', 'year'])
        >>> idx.set_names('species', level=0)
        MultiIndex([('python', 2018),
                    ('python', 2019),
                    ( 'cobra', 2018),
                    ( 'cobra', 2019)],
                   names=['species', 'year'])

        When renaming levels with a dict, levels can not be passed.

        >>> idx.set_names({'kind': 'snake'})
        MultiIndex([('python', 2018),
                    ('python', 2019),
                    ( 'cobra', 2018),
                    ( 'cobra', 2019)],
                   names=['snake', 'year'])
        """
        if level is not None and not isinstance(self, ABCMultiIndex):
            raise ValueError("Level must be None for non-MultiIndex")

        elif level is not None and not is_list_like(level) and is_list_like(names):
            raise TypeError("Names must be a string when a single level is provided.")

        elif not is_list_like(names) and level is None and self.nlevels > 1:
            raise TypeError("Must pass list-like as `names`.")

        elif is_dict_like(names) and not isinstance(self, ABCMultiIndex):
            raise TypeError("Can only pass dict-like as `names` for MultiIndex.")

        elif is_dict_like(names) and level is not None:
            raise TypeError("Can not pass level for dictlike `names`.")

        if isinstance(self, ABCMultiIndex) and is_dict_like(names) and level is None:
            # Transform dict to list of new names and corresponding levels
            level, names_adjusted = [], []
            for i, name in enumerate(self.names):
                if name in names.keys():
                    level.append(i)
                    names_adjusted.append(names[name])
            names = names_adjusted

        if not is_list_like(names):
            names = [names]
        if level is not None and not is_list_like(level):
            level = [level]

        if inplace:
            idx = self
        else:
            idx = self._view()

        idx._set_names(names, level=level)
        if not inplace:
            return idx

    def rename(self, name, inplace=False):
        """
        Alter Index or MultiIndex name.

        Able to set new names without level. Defaults to returning new index.
        Length of names must match number of levels in MultiIndex.

        Parameters
        ----------
        name : label or list of labels
            Name(s) to set.
        inplace : bool, default False
            Modifies the object directly, instead of creating a new Index or
            MultiIndex.

        Returns
        -------
        Index or None
            The same type as the caller or None if ``inplace=True``.

        See Also
        --------
        Index.set_names : Able to set new names partially and by level.

        Examples
        --------
        >>> idx = pd.Index(['A', 'C', 'A', 'B'], name='score')
        >>> idx.rename('grade')
        Index(['A', 'C', 'A', 'B'], dtype='object', name='grade')

        >>> idx = pd.MultiIndex.from_product([['python', 'cobra'],
        ...                                   [2018, 2019]],
        ...                                   names=['kind', 'year'])
        >>> idx
        MultiIndex([('python', 2018),
                    ('python', 2019),
                    ( 'cobra', 2018),
                    ( 'cobra', 2019)],
                   names=['kind', 'year'])
        >>> idx.rename(['species', 'year'])
        MultiIndex([('python', 2018),
                    ('python', 2019),
                    ( 'cobra', 2018),
                    ( 'cobra', 2019)],
                   names=['species', 'year'])
        >>> idx.rename('species')
        Traceback (most recent call last):
        TypeError: Must pass list-like as `names`.
        """
        return self.set_names([name], inplace=inplace)

    # --------------------------------------------------------------------
    # Level-Centric Methods

    @property
    def nlevels(self) -> int:
        """
        Number of levels.
        """
        return 1

    def _sort_levels_monotonic(self: _IndexT) -> _IndexT:
        """
        Compat with MultiIndex.
        """
        return self

    @final
    def _validate_index_level(self, level) -> None:
        """
        Validate index level.

        For single-level Index getting level number is a no-op, but some
        verification must be done like in MultiIndex.

        """
        if isinstance(level, int):
            if level < 0 and level != -1:
                raise IndexError(
                    "Too many levels: Index has only 1 level, "
                    f"{level} is not a valid level number"
                )
            elif level > 0:
                raise IndexError(
                    f"Too many levels: Index has only 1 level, not {level + 1}"
                )
        elif level != self.name:
            raise KeyError(
                f"Requested level ({level}) does not match index name ({self.name})"
            )

    def _get_level_number(self, level) -> int:
        self._validate_index_level(level)
        return 0

    def sortlevel(self, level=None, ascending=True, sort_remaining=None):
        """
        For internal compatibility with the Index API.

        Sort the Index. This is for compat with MultiIndex

        Parameters
        ----------
        ascending : bool, default True
            False to sort in descending order

        level, sort_remaining are compat parameters

        Returns
        -------
        Index
        """
        if not isinstance(ascending, (list, bool)):
            raise TypeError(
                "ascending must be a single bool value or"
                "a list of bool values of length 1"
            )

        if isinstance(ascending, list):
            if len(ascending) != 1:
                raise TypeError("ascending must be a list of bool values of length 1")
            ascending = ascending[0]

        if not isinstance(ascending, bool):
            raise TypeError("ascending must be a bool value")

        return self.sort_values(return_indexer=True, ascending=ascending)

    def _get_level_values(self, level) -> Index:
        """
        Return an Index of values for requested level.

        This is primarily useful to get an individual level of values from a
        MultiIndex, but is provided on Index as well for compatibility.

        Parameters
        ----------
        level : int or str
            It is either the integer position or the name of the level.

        Returns
        -------
        Index
            Calling object, as there is only one level in the Index.

        See Also
        --------
        MultiIndex.get_level_values : Get values for a level of a MultiIndex.

        Notes
        -----
        For Index, level should be 0, since there are no multiple levels.

        Examples
        --------
        >>> idx = pd.Index(list('abc'))
        >>> idx
        Index(['a', 'b', 'c'], dtype='object')

        Get level values by supplying `level` as integer:

        >>> idx.get_level_values(0)
        Index(['a', 'b', 'c'], dtype='object')
        """
        self._validate_index_level(level)
        return self

    get_level_values = _get_level_values

    @final
    def droplevel(self, level=0):
        """
        Return index with requested level(s) removed.

        If resulting index has only 1 level left, the result will be
        of Index type, not MultiIndex.

        Parameters
        ----------
        level : int, str, or list-like, default 0
            If a string is given, must be the name of a level
            If list-like, elements must be names or indexes of levels.

        Returns
        -------
        Index or MultiIndex

        Examples
        --------
        >>> mi = pd.MultiIndex.from_arrays(
        ... [[1, 2], [3, 4], [5, 6]], names=['x', 'y', 'z'])
        >>> mi
        MultiIndex([(1, 3, 5),
                    (2, 4, 6)],
                   names=['x', 'y', 'z'])

        >>> mi.droplevel()
        MultiIndex([(3, 5),
                    (4, 6)],
                   names=['y', 'z'])

        >>> mi.droplevel(2)
        MultiIndex([(1, 3),
                    (2, 4)],
                   names=['x', 'y'])

        >>> mi.droplevel('z')
        MultiIndex([(1, 3),
                    (2, 4)],
                   names=['x', 'y'])

        >>> mi.droplevel(['x', 'y'])
        Int64Index([5, 6], dtype='int64', name='z')
        """
        if not isinstance(level, (tuple, list)):
            level = [level]

        levnums = sorted(self._get_level_number(lev) for lev in level)[::-1]

        return self._drop_level_numbers(levnums)

    @final
    def _drop_level_numbers(self, levnums: list[int]):
        """
        Drop MultiIndex levels by level _number_, not name.
        """

        if not levnums and not isinstance(self, ABCMultiIndex):
            return self
        if len(levnums) >= self.nlevels:
            raise ValueError(
                f"Cannot remove {len(levnums)} levels from an index with "
                f"{self.nlevels} levels: at least one level must be left."
            )
        # The two checks above guarantee that here self is a MultiIndex
        self = cast("MultiIndex", self)

        new_levels = list(self.levels)
        new_codes = list(self.codes)
        new_names = list(self.names)

        for i in levnums:
            new_levels.pop(i)
            new_codes.pop(i)
            new_names.pop(i)

        if len(new_levels) == 1:
            lev = new_levels[0]

            if len(lev) == 0:
                # If lev is empty, lev.take will fail GH#42055
                if len(new_codes[0]) == 0:
                    # GH#45230 preserve RangeIndex here
                    #  see test_reset_index_empty_rangeindex
                    result = lev[:0]
                else:
                    res_values = algos.take(lev._values, new_codes[0], allow_fill=True)
                    # _constructor instead of type(lev) for RangeIndex compat GH#35230
                    result = lev._constructor._simple_new(res_values, name=new_names[0])
            else:
                # set nan if needed
                mask = new_codes[0] == -1
                result = new_levels[0].take(new_codes[0])
                if mask.any():
                    result = result.putmask(mask, np.nan)

                result._name = new_names[0]

            return result
        else:
            from pandas.core.indexes.multi import MultiIndex

            return MultiIndex(
                levels=new_levels,
                codes=new_codes,
                names=new_names,
                verify_integrity=False,
            )

    def _get_grouper_for_level(self, mapper, *, level=None):
        """
        Get index grouper corresponding to an index level

        Parameters
        ----------
        mapper: Group mapping function or None
            Function mapping index values to groups
        level : int or None
            Index level, positional

        Returns
        -------
        grouper : Index
            Index of values to group on.
        labels : ndarray of int or None
            Array of locations in level_index.
        uniques : Index or None
            Index of unique values for level.
        """
        assert level is None or level == 0
        if mapper is None:
            grouper = self
        else:
            grouper = self.map(mapper)

        return grouper, None, None

    # --------------------------------------------------------------------
    # Introspection Methods

    @cache_readonly
<<<<<<< HEAD
    def _can_hold_na(self) -> bool:
        if isinstance(self.dtype, ExtensionDtype):
=======
    @final
    def _can_hold_na(self) -> bool:
        if isinstance(self.dtype, ExtensionDtype):
            if isinstance(self.dtype, IntervalDtype):
                # FIXME(GH#45720): this is inaccurate for integer-backed
                #  IntervalArray, but without it other.categories.take raises
                #  in IntervalArray._cmp_method
                return True
>>>>>>> 06dac44e
            return self.dtype._can_hold_na
        if self.dtype.kind in ["i", "u", "b"]:
            return False
        return True

    @final
    @property
    def is_monotonic(self) -> bool:
        """
        Alias for is_monotonic_increasing.
        """
        warnings.warn(
            "is_monotonic is deprecated and will be removed in a future version. "
            "Use is_monotonic_increasing instead.",
            FutureWarning,
            stacklevel=find_stack_level(),
        )
        return self.is_monotonic_increasing

    @property
    def is_monotonic_increasing(self) -> bool:
        """
        Return if the index is monotonic increasing (only equal or
        increasing) values.

        Examples
        --------
        >>> Index([1, 2, 3]).is_monotonic_increasing
        True
        >>> Index([1, 2, 2]).is_monotonic_increasing
        True
        >>> Index([1, 3, 2]).is_monotonic_increasing
        False
        """
        return self._engine.is_monotonic_increasing

    @property
    def is_monotonic_decreasing(self) -> bool:
        """
        Return if the index is monotonic decreasing (only equal or
        decreasing) values.

        Examples
        --------
        >>> Index([3, 2, 1]).is_monotonic_decreasing
        True
        >>> Index([3, 2, 2]).is_monotonic_decreasing
        True
        >>> Index([3, 1, 2]).is_monotonic_decreasing
        False
        """
        return self._engine.is_monotonic_decreasing

    @final
    @property
    def _is_strictly_monotonic_increasing(self) -> bool:
        """
        Return if the index is strictly monotonic increasing
        (only increasing) values.

        Examples
        --------
        >>> Index([1, 2, 3])._is_strictly_monotonic_increasing
        True
        >>> Index([1, 2, 2])._is_strictly_monotonic_increasing
        False
        >>> Index([1, 3, 2])._is_strictly_monotonic_increasing
        False
        """
        return self.is_unique and self.is_monotonic_increasing

    @final
    @property
    def _is_strictly_monotonic_decreasing(self) -> bool:
        """
        Return if the index is strictly monotonic decreasing
        (only decreasing) values.

        Examples
        --------
        >>> Index([3, 2, 1])._is_strictly_monotonic_decreasing
        True
        >>> Index([3, 2, 2])._is_strictly_monotonic_decreasing
        False
        >>> Index([3, 1, 2])._is_strictly_monotonic_decreasing
        False
        """
        return self.is_unique and self.is_monotonic_decreasing

    @cache_readonly
    def is_unique(self) -> bool:
        """
        Return if the index has unique values.
        """
        return self._engine.is_unique

    @final
    @property
    def has_duplicates(self) -> bool:
        """
        Check if the Index has duplicate values.

        Returns
        -------
        bool
            Whether or not the Index has duplicate values.

        Examples
        --------
        >>> idx = pd.Index([1, 5, 7, 7])
        >>> idx.has_duplicates
        True

        >>> idx = pd.Index([1, 5, 7])
        >>> idx.has_duplicates
        False

        >>> idx = pd.Index(["Watermelon", "Orange", "Apple",
        ...                 "Watermelon"]).astype("category")
        >>> idx.has_duplicates
        True

        >>> idx = pd.Index(["Orange", "Apple",
        ...                 "Watermelon"]).astype("category")
        >>> idx.has_duplicates
        False
        """
        return not self.is_unique

    @final
    def is_boolean(self) -> bool:
        """
        Check if the Index only consists of booleans.

        Returns
        -------
        bool
            Whether or not the Index only consists of booleans.

        See Also
        --------
        is_integer : Check if the Index only consists of integers.
        is_floating : Check if the Index is a floating type.
        is_numeric : Check if the Index only consists of numeric data.
        is_object : Check if the Index is of the object dtype.
        is_categorical : Check if the Index holds categorical data.
        is_interval : Check if the Index holds Interval objects.
        is_mixed : Check if the Index holds data with mixed data types.

        Examples
        --------
        >>> idx = pd.Index([True, False, True])
        >>> idx.is_boolean()
        True

        >>> idx = pd.Index(["True", "False", "True"])
        >>> idx.is_boolean()
        False

        >>> idx = pd.Index([True, False, "True"])
        >>> idx.is_boolean()
        False
        """
        return self.inferred_type in ["boolean"]

    @final
    def is_integer(self) -> bool:
        """
        Check if the Index only consists of integers.

        Returns
        -------
        bool
            Whether or not the Index only consists of integers.

        See Also
        --------
        is_boolean : Check if the Index only consists of booleans.
        is_floating : Check if the Index is a floating type.
        is_numeric : Check if the Index only consists of numeric data.
        is_object : Check if the Index is of the object dtype.
        is_categorical : Check if the Index holds categorical data.
        is_interval : Check if the Index holds Interval objects.
        is_mixed : Check if the Index holds data with mixed data types.

        Examples
        --------
        >>> idx = pd.Index([1, 2, 3, 4])
        >>> idx.is_integer()
        True

        >>> idx = pd.Index([1.0, 2.0, 3.0, 4.0])
        >>> idx.is_integer()
        False

        >>> idx = pd.Index(["Apple", "Mango", "Watermelon"])
        >>> idx.is_integer()
        False
        """
        return self.inferred_type in ["integer"]

    @final
    def is_floating(self) -> bool:
        """
        Check if the Index is a floating type.

        The Index may consist of only floats, NaNs, or a mix of floats,
        integers, or NaNs.

        Returns
        -------
        bool
            Whether or not the Index only consists of only consists of floats, NaNs, or
            a mix of floats, integers, or NaNs.

        See Also
        --------
        is_boolean : Check if the Index only consists of booleans.
        is_integer : Check if the Index only consists of integers.
        is_numeric : Check if the Index only consists of numeric data.
        is_object : Check if the Index is of the object dtype.
        is_categorical : Check if the Index holds categorical data.
        is_interval : Check if the Index holds Interval objects.
        is_mixed : Check if the Index holds data with mixed data types.

        Examples
        --------
        >>> idx = pd.Index([1.0, 2.0, 3.0, 4.0])
        >>> idx.is_floating()
        True

        >>> idx = pd.Index([1.0, 2.0, np.nan, 4.0])
        >>> idx.is_floating()
        True

        >>> idx = pd.Index([1, 2, 3, 4, np.nan])
        >>> idx.is_floating()
        True

        >>> idx = pd.Index([1, 2, 3, 4])
        >>> idx.is_floating()
        False
        """
        return self.inferred_type in ["floating", "mixed-integer-float", "integer-na"]

    @final
    def is_numeric(self) -> bool:
        """
        Check if the Index only consists of numeric data.

        Returns
        -------
        bool
            Whether or not the Index only consists of numeric data.

        See Also
        --------
        is_boolean : Check if the Index only consists of booleans.
        is_integer : Check if the Index only consists of integers.
        is_floating : Check if the Index is a floating type.
        is_object : Check if the Index is of the object dtype.
        is_categorical : Check if the Index holds categorical data.
        is_interval : Check if the Index holds Interval objects.
        is_mixed : Check if the Index holds data with mixed data types.

        Examples
        --------
        >>> idx = pd.Index([1.0, 2.0, 3.0, 4.0])
        >>> idx.is_numeric()
        True

        >>> idx = pd.Index([1, 2, 3, 4.0])
        >>> idx.is_numeric()
        True

        >>> idx = pd.Index([1, 2, 3, 4])
        >>> idx.is_numeric()
        True

        >>> idx = pd.Index([1, 2, 3, 4.0, np.nan])
        >>> idx.is_numeric()
        True

        >>> idx = pd.Index([1, 2, 3, 4.0, np.nan, "Apple"])
        >>> idx.is_numeric()
        False
        """
        return self.inferred_type in ["integer", "floating"]

    @final
    def is_object(self) -> bool:
        """
        Check if the Index is of the object dtype.

        Returns
        -------
        bool
            Whether or not the Index is of the object dtype.

        See Also
        --------
        is_boolean : Check if the Index only consists of booleans.
        is_integer : Check if the Index only consists of integers.
        is_floating : Check if the Index is a floating type.
        is_numeric : Check if the Index only consists of numeric data.
        is_categorical : Check if the Index holds categorical data.
        is_interval : Check if the Index holds Interval objects.
        is_mixed : Check if the Index holds data with mixed data types.

        Examples
        --------
        >>> idx = pd.Index(["Apple", "Mango", "Watermelon"])
        >>> idx.is_object()
        True

        >>> idx = pd.Index(["Apple", "Mango", 2.0])
        >>> idx.is_object()
        True

        >>> idx = pd.Index(["Watermelon", "Orange", "Apple",
        ...                 "Watermelon"]).astype("category")
        >>> idx.is_object()
        False

        >>> idx = pd.Index([1.0, 2.0, 3.0, 4.0])
        >>> idx.is_object()
        False
        """
        return is_object_dtype(self.dtype)

    @final
    def is_categorical(self) -> bool:
        """
        Check if the Index holds categorical data.

        Returns
        -------
        bool
            True if the Index is categorical.

        See Also
        --------
        CategoricalIndex : Index for categorical data.
        is_boolean : Check if the Index only consists of booleans.
        is_integer : Check if the Index only consists of integers.
        is_floating : Check if the Index is a floating type.
        is_numeric : Check if the Index only consists of numeric data.
        is_object : Check if the Index is of the object dtype.
        is_interval : Check if the Index holds Interval objects.
        is_mixed : Check if the Index holds data with mixed data types.

        Examples
        --------
        >>> idx = pd.Index(["Watermelon", "Orange", "Apple",
        ...                 "Watermelon"]).astype("category")
        >>> idx.is_categorical()
        True

        >>> idx = pd.Index([1, 3, 5, 7])
        >>> idx.is_categorical()
        False

        >>> s = pd.Series(["Peter", "Victor", "Elisabeth", "Mar"])
        >>> s
        0        Peter
        1       Victor
        2    Elisabeth
        3          Mar
        dtype: object
        >>> s.index.is_categorical()
        False
        """
        return self.inferred_type in ["categorical"]

    @final
    def is_interval(self) -> bool:
        """
        Check if the Index holds Interval objects.

        Returns
        -------
        bool
            Whether or not the Index holds Interval objects.

        See Also
        --------
        IntervalIndex : Index for Interval objects.
        is_boolean : Check if the Index only consists of booleans.
        is_integer : Check if the Index only consists of integers.
        is_floating : Check if the Index is a floating type.
        is_numeric : Check if the Index only consists of numeric data.
        is_object : Check if the Index is of the object dtype.
        is_categorical : Check if the Index holds categorical data.
        is_mixed : Check if the Index holds data with mixed data types.

        Examples
        --------
        >>> idx = pd.Index([pd.Interval(left=0, right=5),
        ...                 pd.Interval(left=5, right=10)])
        >>> idx.is_interval()
        True

        >>> idx = pd.Index([1, 3, 5, 7])
        >>> idx.is_interval()
        False
        """
        return self.inferred_type in ["interval"]

    @final
    def is_mixed(self) -> bool:
        """
        Check if the Index holds data with mixed data types.

        Returns
        -------
        bool
            Whether or not the Index holds data with mixed data types.

        See Also
        --------
        is_boolean : Check if the Index only consists of booleans.
        is_integer : Check if the Index only consists of integers.
        is_floating : Check if the Index is a floating type.
        is_numeric : Check if the Index only consists of numeric data.
        is_object : Check if the Index is of the object dtype.
        is_categorical : Check if the Index holds categorical data.
        is_interval : Check if the Index holds Interval objects.

        Examples
        --------
        >>> idx = pd.Index(['a', np.nan, 'b'])
        >>> idx.is_mixed()
        True

        >>> idx = pd.Index([1.0, 2.0, 3.0, 5.0])
        >>> idx.is_mixed()
        False
        """
        warnings.warn(
            "Index.is_mixed is deprecated and will be removed in a future version. "
            "Check index.inferred_type directly instead.",
            FutureWarning,
            stacklevel=find_stack_level(),
        )
        return self.inferred_type in ["mixed"]

    @final
    def holds_integer(self) -> bool:
        """
        Whether the type is an integer type.
        """
        return self.inferred_type in ["integer", "mixed-integer"]

    @cache_readonly
    def inferred_type(self) -> str_t:
        """
        Return a string of the type inferred from the values.
        """
        return lib.infer_dtype(self._values, skipna=False)

    @cache_readonly
    @final
    def _is_all_dates(self) -> bool:
        """
        Whether or not the index values only consist of dates.
        """
<<<<<<< HEAD
        if self.dtype.kind == "b":
=======

        if needs_i8_conversion(self.dtype):
            return True
        elif self.dtype != _dtype_obj:
            # TODO(ExtensionIndex): 3rd party EA might override?
            # Note: this includes IntervalIndex, even when the left/right
            #  contain datetime-like objects.
            return False
        elif self._is_multi:
>>>>>>> 06dac44e
            return False
        return is_datetime_array(ensure_object(self._values))

    @cache_readonly
    @final
    def is_all_dates(self) -> bool:
        """
        Whether or not the index values only consist of dates.
        """
        warnings.warn(
            "Index.is_all_dates is deprecated, will be removed in a future version. "
            "check index.inferred_type instead.",
            FutureWarning,
            stacklevel=find_stack_level(),
        )
        return self._is_all_dates

    @final
    @cache_readonly
    def _is_multi(self) -> bool:
        """
        Cached check equivalent to isinstance(self, MultiIndex)
        """
        return isinstance(self, ABCMultiIndex)

    # --------------------------------------------------------------------
    # Pickle Methods

    def __reduce__(self):
        d = {"data": self._data, "name": self.name}
        return _new_Index, (type(self), d), None

    # --------------------------------------------------------------------
    # Null Handling Methods

    @cache_readonly
    def _na_value(self):
        """The expected NA value to use with this index."""
        dtype = self.dtype
        if isinstance(dtype, np.dtype):
            if dtype.kind in ["m", "M"]:
                return NaT
            return np.nan
        return dtype.na_value

    @cache_readonly
    def _isnan(self) -> npt.NDArray[np.bool_]:
        """
        Return if each value is NaN.
        """
        if self._can_hold_na:
            return isna(self)
        else:
            # shouldn't reach to this condition by checking hasnans beforehand
            values = np.empty(len(self), dtype=np.bool_)
            values.fill(False)
            return values

    @cache_readonly
    def hasnans(self) -> bool:
        """
        Return True if there are any NaNs.

        Enables various performance speedups.
        """
        if self._can_hold_na:
            return bool(self._isnan.any())
        else:
            return False

    @final
    def isna(self) -> npt.NDArray[np.bool_]:
        """
        Detect missing values.

        Return a boolean same-sized object indicating if the values are NA.
        NA values, such as ``None``, :attr:`numpy.NaN` or :attr:`pd.NaT`, get
        mapped to ``True`` values.
        Everything else get mapped to ``False`` values. Characters such as
        empty strings `''` or :attr:`numpy.inf` are not considered NA values
        (unless you set ``pandas.options.mode.use_inf_as_na = True``).

        Returns
        -------
        numpy.ndarray[bool]
            A boolean array of whether my values are NA.

        See Also
        --------
        Index.notna : Boolean inverse of isna.
        Index.dropna : Omit entries with missing values.
        isna : Top-level isna.
        Series.isna : Detect missing values in Series object.

        Examples
        --------
        Show which entries in a pandas.Index are NA. The result is an
        array.

        >>> idx = pd.Index([5.2, 6.0, np.NaN])
        >>> idx
        Float64Index([5.2, 6.0, nan], dtype='float64')
        >>> idx.isna()
        array([False, False,  True])

        Empty strings are not considered NA values. None is considered an NA
        value.

        >>> idx = pd.Index(['black', '', 'red', None])
        >>> idx
        Index(['black', '', 'red', None], dtype='object')
        >>> idx.isna()
        array([False, False, False,  True])

        For datetimes, `NaT` (Not a Time) is considered as an NA value.

        >>> idx = pd.DatetimeIndex([pd.Timestamp('1940-04-25'),
        ...                         pd.Timestamp(''), None, pd.NaT])
        >>> idx
        DatetimeIndex(['1940-04-25', 'NaT', 'NaT', 'NaT'],
                      dtype='datetime64[ns]', freq=None)
        >>> idx.isna()
        array([False,  True,  True,  True])
        """
        return self._isnan

    isnull = isna

    @final
    def notna(self) -> npt.NDArray[np.bool_]:
        """
        Detect existing (non-missing) values.

        Return a boolean same-sized object indicating if the values are not NA.
        Non-missing values get mapped to ``True``. Characters such as empty
        strings ``''`` or :attr:`numpy.inf` are not considered NA values
        (unless you set ``pandas.options.mode.use_inf_as_na = True``).
        NA values, such as None or :attr:`numpy.NaN`, get mapped to ``False``
        values.

        Returns
        -------
        numpy.ndarray[bool]
            Boolean array to indicate which entries are not NA.

        See Also
        --------
        Index.notnull : Alias of notna.
        Index.isna: Inverse of notna.
        notna : Top-level notna.

        Examples
        --------
        Show which entries in an Index are not NA. The result is an
        array.

        >>> idx = pd.Index([5.2, 6.0, np.NaN])
        >>> idx
        Float64Index([5.2, 6.0, nan], dtype='float64')
        >>> idx.notna()
        array([ True,  True, False])

        Empty strings are not considered NA values. None is considered a NA
        value.

        >>> idx = pd.Index(['black', '', 'red', None])
        >>> idx
        Index(['black', '', 'red', None], dtype='object')
        >>> idx.notna()
        array([ True,  True,  True, False])
        """
        return ~self.isna()

    notnull = notna

    def fillna(self, value=None, downcast=None):
        """
        Fill NA/NaN values with the specified value.

        Parameters
        ----------
        value : scalar
            Scalar value to use to fill holes (e.g. 0).
            This value cannot be a list-likes.
        downcast : dict, default is None
            A dict of item->dtype of what to downcast if possible,
            or the string 'infer' which will try to downcast to an appropriate
            equal type (e.g. float64 to int64 if possible).

        Returns
        -------
        Index

        See Also
        --------
        DataFrame.fillna : Fill NaN values of a DataFrame.
        Series.fillna : Fill NaN Values of a Series.
        """

        value = self._require_scalar(value)
        if self.hasnans:
            result = self.putmask(self._isnan, value)
            if downcast is None:
                # no need to care metadata other than name
                # because it can't have freq if it has NaTs
                return Index._with_infer(result, name=self.name)
            raise NotImplementedError(
                f"{type(self).__name__}.fillna does not support 'downcast' "
                "argument values other than 'None'."
            )
        return self._view()

    def dropna(self: _IndexT, how: str_t = "any") -> _IndexT:
        """
        Return Index without NA/NaN values.

        Parameters
        ----------
        how : {'any', 'all'}, default 'any'
            If the Index is a MultiIndex, drop the value when any or all levels
            are NaN.

        Returns
        -------
        Index
        """
        if how not in ("any", "all"):
            raise ValueError(f"invalid how option: {how}")

        if self.hasnans:
            res_values = self._values[~self._isnan]
            return type(self)._simple_new(res_values, name=self.name)
        return self._view()

    # --------------------------------------------------------------------
    # Uniqueness Methods

    def unique(self: _IndexT, level: Hashable | None = None) -> _IndexT:
        """
        Return unique values in the index.

        Unique values are returned in order of appearance, this does NOT sort.

        Parameters
        ----------
        level : int or hashable, optional
            Only return values from specified level (for MultiIndex).
            If int, gets the level by integer position, else by level name.

        Returns
        -------
        Index

        See Also
        --------
        unique : Numpy array of unique values in that column.
        Series.unique : Return unique values of Series object.
        """
        if level is not None:
            self._validate_index_level(level)

        if self.is_unique:
            return self._view()

        result = super().unique()
        return self._shallow_copy(result)

    @deprecate_nonkeyword_arguments(version=None, allowed_args=["self"])
    def drop_duplicates(self: _IndexT, keep: str_t | bool = "first") -> _IndexT:
        """
        Return Index with duplicate values removed.

        Parameters
        ----------
        keep : {'first', 'last', ``False``}, default 'first'
            - 'first' : Drop duplicates except for the first occurrence.
            - 'last' : Drop duplicates except for the last occurrence.
            - ``False`` : Drop all duplicates.

        Returns
        -------
        deduplicated : Index

        See Also
        --------
        Series.drop_duplicates : Equivalent method on Series.
        DataFrame.drop_duplicates : Equivalent method on DataFrame.
        Index.duplicated : Related method on Index, indicating duplicate
            Index values.

        Examples
        --------
        Generate an pandas.Index with duplicate values.

        >>> idx = pd.Index(['lama', 'cow', 'lama', 'beetle', 'lama', 'hippo'])

        The `keep` parameter controls  which duplicate values are removed.
        The value 'first' keeps the first occurrence for each
        set of duplicated entries. The default value of keep is 'first'.

        >>> idx.drop_duplicates(keep='first')
        Index(['lama', 'cow', 'beetle', 'hippo'], dtype='object')

        The value 'last' keeps the last occurrence for each set of duplicated
        entries.

        >>> idx.drop_duplicates(keep='last')
        Index(['cow', 'beetle', 'lama', 'hippo'], dtype='object')

        The value ``False`` discards all sets of duplicated entries.

        >>> idx.drop_duplicates(keep=False)
        Index(['cow', 'beetle', 'hippo'], dtype='object')
        """
        if self.is_unique:
            return self._view()

        return super().drop_duplicates(keep=keep)

    def duplicated(
        self, keep: Literal["first", "last", False] = "first"
    ) -> npt.NDArray[np.bool_]:
        """
        Indicate duplicate index values.

        Duplicated values are indicated as ``True`` values in the resulting
        array. Either all duplicates, all except the first, or all except the
        last occurrence of duplicates can be indicated.

        Parameters
        ----------
        keep : {'first', 'last', False}, default 'first'
            The value or values in a set of duplicates to mark as missing.

            - 'first' : Mark duplicates as ``True`` except for the first
              occurrence.
            - 'last' : Mark duplicates as ``True`` except for the last
              occurrence.
            - ``False`` : Mark all duplicates as ``True``.

        Returns
        -------
        np.ndarray[bool]

        See Also
        --------
        Series.duplicated : Equivalent method on pandas.Series.
        DataFrame.duplicated : Equivalent method on pandas.DataFrame.
        Index.drop_duplicates : Remove duplicate values from Index.

        Examples
        --------
        By default, for each set of duplicated values, the first occurrence is
        set to False and all others to True:

        >>> idx = pd.Index(['lama', 'cow', 'lama', 'beetle', 'lama'])
        >>> idx.duplicated()
        array([False, False,  True, False,  True])

        which is equivalent to

        >>> idx.duplicated(keep='first')
        array([False, False,  True, False,  True])

        By using 'last', the last occurrence of each set of duplicated values
        is set on False and all others on True:

        >>> idx.duplicated(keep='last')
        array([ True, False,  True, False, False])

        By setting keep on ``False``, all duplicates are True:

        >>> idx.duplicated(keep=False)
        array([ True, False,  True, False,  True])
        """
        if self.is_unique:
            # fastpath available bc we are immutable
            return np.zeros(len(self), dtype=bool)
        return self._duplicated(keep=keep)

    # --------------------------------------------------------------------
    # Arithmetic & Logical Methods

    def __iadd__(self, other):
        # alias for __add__
        return self + other

    @final
    def __and__(self, other):
        warnings.warn(
            "Index.__and__ operating as a set operation is deprecated, "
            "in the future this will be a logical operation matching "
            "Series.__and__.  Use index.intersection(other) instead.",
            FutureWarning,
            stacklevel=find_stack_level(),
        )
        return self.intersection(other)

    @final
    def __or__(self, other):
        warnings.warn(
            "Index.__or__ operating as a set operation is deprecated, "
            "in the future this will be a logical operation matching "
            "Series.__or__.  Use index.union(other) instead.",
            FutureWarning,
            stacklevel=find_stack_level(),
        )
        return self.union(other)

    @final
    def __xor__(self, other):
        warnings.warn(
            "Index.__xor__ operating as a set operation is deprecated, "
            "in the future this will be a logical operation matching "
            "Series.__xor__.  Use index.symmetric_difference(other) instead.",
            FutureWarning,
            stacklevel=find_stack_level(),
        )
        return self.symmetric_difference(other)

    @final
    def __nonzero__(self):
        raise ValueError(
            f"The truth value of a {type(self).__name__} is ambiguous. "
            "Use a.empty, a.bool(), a.item(), a.any() or a.all()."
        )

    __bool__ = __nonzero__

    # --------------------------------------------------------------------
    # Set Operation Methods

    def _get_reconciled_name_object(self, other):
        """
        If the result of a set operation will be self,
        return self, unless the name changes, in which
        case make a shallow copy of self.
        """
        name = get_op_result_name(self, other)
        if self.name is not name:
            return self.rename(name)
        return self

    @final
    def _validate_sort_keyword(self, sort):
        if sort not in [None, False]:
            raise ValueError(
                "The 'sort' keyword only takes the values of "
                f"None or False; {sort} was passed."
            )

    @final
    def _deprecate_dti_setop(self, other: Index, setop: str_t):
        """
        Deprecate setop behavior between timezone-aware DatetimeIndexes with
        mismatched timezones.
        """
        # Caller is responsibelf or checking
        #  `not is_dtype_equal(self.dtype, other.dtype)`
        if (
            isinstance(self, ABCDatetimeIndex)
            and isinstance(other, ABCDatetimeIndex)
            and self.tz is not None
            and other.tz is not None
        ):
            # GH#39328, GH#45357
            warnings.warn(
                f"In a future version, the {setop} of DatetimeIndex objects "
                "with mismatched timezones will cast both to UTC instead of "
                "object dtype. To retain the old behavior, "
                f"use `index.astype(object).{setop}(other)`",
                FutureWarning,
                stacklevel=find_stack_level(),
            )

    @final
    def union(self, other, sort=None):
        """
        Form the union of two Index objects.

        If the Index objects are incompatible, both Index objects will be
        cast to dtype('object') first.

            .. versionchanged:: 0.25.0

        Parameters
        ----------
        other : Index or array-like
        sort : bool or None, default None
            Whether to sort the resulting Index.

            * None : Sort the result, except when

              1. `self` and `other` are equal.
              2. `self` or `other` has length 0.
              3. Some values in `self` or `other` cannot be compared.
                 A RuntimeWarning is issued in this case.

            * False : do not sort the result.

        Returns
        -------
        union : Index

        Examples
        --------
        Union matching dtypes

        >>> idx1 = pd.Index([1, 2, 3, 4])
        >>> idx2 = pd.Index([3, 4, 5, 6])
        >>> idx1.union(idx2)
        Int64Index([1, 2, 3, 4, 5, 6], dtype='int64')

        Union mismatched dtypes

        >>> idx1 = pd.Index(['a', 'b', 'c', 'd'])
        >>> idx2 = pd.Index([1, 2, 3, 4])
        >>> idx1.union(idx2)
        Index(['a', 'b', 'c', 'd', 1, 2, 3, 4], dtype='object')

        MultiIndex case

        >>> idx1 = pd.MultiIndex.from_arrays(
        ...     [[1, 1, 2, 2], ["Red", "Blue", "Red", "Blue"]]
        ... )
        >>> idx1
        MultiIndex([(1,  'Red'),
            (1, 'Blue'),
            (2,  'Red'),
            (2, 'Blue')],
           )
        >>> idx2 = pd.MultiIndex.from_arrays(
        ...     [[3, 3, 2, 2], ["Red", "Green", "Red", "Green"]]
        ... )
        >>> idx2
        MultiIndex([(3,   'Red'),
            (3, 'Green'),
            (2,   'Red'),
            (2, 'Green')],
           )
        >>> idx1.union(idx2)
        MultiIndex([(1,  'Blue'),
            (1,   'Red'),
            (2,  'Blue'),
            (2, 'Green'),
            (2,   'Red'),
            (3, 'Green'),
            (3,   'Red')],
           )
        >>> idx1.union(idx2, sort=False)
        MultiIndex([(1,   'Red'),
            (1,  'Blue'),
            (2,   'Red'),
            (2,  'Blue'),
            (3,   'Red'),
            (3, 'Green'),
            (2, 'Green')],
           )
        """
        self._validate_sort_keyword(sort)
        self._assert_can_do_setop(other)
        other, result_name = self._convert_can_do_setop(other)

        if not is_dtype_equal(self.dtype, other.dtype):
            if (
                isinstance(self, ABCMultiIndex)
                and not is_object_dtype(unpack_nested_dtype(other))
                and len(other) > 0
            ):
                raise NotImplementedError(
                    "Can only union MultiIndex with MultiIndex or Index of tuples, "
                    "try mi.to_flat_index().union(other) instead."
                )
            self._deprecate_dti_setop(other, "union")

            dtype = self._find_common_type_compat(other)
            left = self.astype(dtype, copy=False)
            right = other.astype(dtype, copy=False)
            return left.union(right, sort=sort)

        elif not len(other) or self.equals(other):
            # NB: whether this (and the `if not len(self)` check below) come before
            #  or after the is_dtype_equal check above affects the returned dtype
            return self._get_reconciled_name_object(other)

        elif not len(self):
            return other._get_reconciled_name_object(self)

        result = self._union(other, sort=sort)

        return self._wrap_setop_result(other, result)

    def _union(self, other: Index, sort):
        """
        Specific union logic should go here. In subclasses, union behavior
        should be overwritten here rather than in `self.union`.

        Parameters
        ----------
        other : Index or array-like
        sort : False or None, default False
            Whether to sort the resulting index.

            * False : do not sort the result.
            * None : sort the result, except when `self` and `other` are equal
              or when the values cannot be compared.

        Returns
        -------
        Index
        """
        lvals = self._values
        rvals = other._values

        if (
            sort is None
            and self.is_monotonic_increasing
            and other.is_monotonic_increasing
            and not (self.has_duplicates and other.has_duplicates)
            and self._can_use_libjoin
        ):
            # Both are monotonic and at least one is unique, so can use outer join
            #  (actually don't need either unique, but without this restriction
            #  test_union_same_value_duplicated_in_both fails)
            try:
                return self._outer_indexer(other)[0]
            except (TypeError, IncompatibleFrequency):
                # incomparable objects; should only be for object dtype
                value_list = list(lvals)

                # worth making this faster? a very unusual case
                value_set = set(lvals)
                value_list.extend([x for x in rvals if x not in value_set])
                # If objects are unorderable, we must have object dtype.
                return np.array(value_list, dtype=object)

        elif not other.is_unique:
            # other has duplicates
            result = algos.union_with_duplicates(lvals, rvals)
            return _maybe_try_sort(result, sort)

        # Self may have duplicates; other already checked as unique
        # find indexes of things in "other" that are not in "self"
        if self._index_as_unique:
            indexer = self.get_indexer(other)
            missing = (indexer == -1).nonzero()[0]
        else:
            missing = algos.unique1d(self.get_indexer_non_unique(other)[1])

        if len(missing) > 0:
            other_diff = rvals.take(missing)
            result = concat_compat((lvals, other_diff))
        else:
            result = lvals

        if not self.is_monotonic_increasing or not other.is_monotonic_increasing:
            # if both are monotonic then result should already be sorted
            result = _maybe_try_sort(result, sort)

        return result

    @final
    def _wrap_setop_result(self, other: Index, result) -> Index:
        name = get_op_result_name(self, other)
        if isinstance(result, Index):
            if result.name != name:
                result = result.rename(name)
        else:
            result = self._shallow_copy(result, name=name)
        return result

    @final
    def intersection(self, other, sort=False):
        """
        Form the intersection of two Index objects.

        This returns a new Index with elements common to the index and `other`.

        Parameters
        ----------
        other : Index or array-like
        sort : False or None, default False
            Whether to sort the resulting index.

            * False : do not sort the result.
            * None : sort the result, except when `self` and `other` are equal
              or when the values cannot be compared.

        Returns
        -------
        intersection : Index

        Examples
        --------
        >>> idx1 = pd.Index([1, 2, 3, 4])
        >>> idx2 = pd.Index([3, 4, 5, 6])
        >>> idx1.intersection(idx2)
        Int64Index([3, 4], dtype='int64')
        """
        self._validate_sort_keyword(sort)
        self._assert_can_do_setop(other)
        other, result_name = self._convert_can_do_setop(other)

        if not is_dtype_equal(self.dtype, other.dtype):
            self._deprecate_dti_setop(other, "intersection")

        if self.equals(other):
            if self.has_duplicates:
                return self.unique()._get_reconciled_name_object(other)
            return self._get_reconciled_name_object(other)

        if len(self) == 0 or len(other) == 0:
            # fastpath; we need to be careful about having commutativity

            if self._is_multi or other._is_multi:
                # _convert_can_do_setop ensures that we have both or neither
                # We retain self.levels
                return self[:0].rename(result_name)

            dtype = self._find_common_type_compat(other)
            if is_dtype_equal(self.dtype, dtype):
                # Slicing allows us to retain DTI/TDI.freq, RangeIndex

                # Note: self[:0] vs other[:0] affects
                #  1) which index's `freq` we get in DTI/TDI cases
                #     This may be a historical artifact, i.e. no documented
                #     reason for this choice.
                #  2) The `step` we get in RangeIndex cases
                if len(self) == 0:
                    return self[:0].rename(result_name)
                else:
                    return other[:0].rename(result_name)

            return Index([], dtype=dtype, name=result_name)

        elif not self._should_compare(other):
            # We can infer that the intersection is empty.
            if isinstance(self, ABCMultiIndex):
                return self[:0].rename(result_name)
            return Index([], name=result_name)

        elif not is_dtype_equal(self.dtype, other.dtype):
            dtype = self._find_common_type_compat(other)
            this = self.astype(dtype, copy=False)
            other = other.astype(dtype, copy=False)
            return this.intersection(other, sort=sort)

        result = self._intersection(other, sort=sort)
        return self._wrap_intersection_result(other, result)

    def _intersection(self, other: Index, sort=False):
        """
        intersection specialized to the case with matching dtypes.
        """
        if (
            self.is_monotonic_increasing
            and other.is_monotonic_increasing
            and self._can_use_libjoin
        ):
            try:
                result = self._inner_indexer(other)[0]
            except TypeError:
                # non-comparable; should only be for object dtype
                pass
            else:
                # TODO: algos.unique1d should preserve DTA/TDA
                res = algos.unique1d(result)
                return ensure_wrapped_if_datetimelike(res)

        res_values = self._intersection_via_get_indexer(other, sort=sort)
        res_values = _maybe_try_sort(res_values, sort)
        return res_values

    def _wrap_intersection_result(self, other, result):
        # We will override for MultiIndex to handle empty results
        return self._wrap_setop_result(other, result)

    @final
    def _intersection_via_get_indexer(self, other: Index, sort) -> ArrayLike:
        """
        Find the intersection of two Indexes using get_indexer.

        Returns
        -------
        np.ndarray or ExtensionArray
            The returned array will be unique.
        """
        left_unique = self.unique()
        right_unique = other.unique()

        # even though we are unique, we need get_indexer_for for IntervalIndex
        indexer = left_unique.get_indexer_for(right_unique)

        mask = indexer != -1

        taker = indexer.take(mask.nonzero()[0])
        if sort is False:
            # sort bc we want the elements in the same order they are in self
            # unnecessary in the case with sort=None bc we will sort later
            taker = np.sort(taker)

        result = left_unique.take(taker)._values
        return result

    @final
    def difference(self, other, sort=None):
        """
        Return a new Index with elements of index not in `other`.

        This is the set difference of two Index objects.

        Parameters
        ----------
        other : Index or array-like
        sort : False or None, default None
            Whether to sort the resulting index. By default, the
            values are attempted to be sorted, but any TypeError from
            incomparable elements is caught by pandas.

            * None : Attempt to sort the result, but catch any TypeErrors
              from comparing incomparable elements.
            * False : Do not sort the result.

        Returns
        -------
        difference : Index

        Examples
        --------
        >>> idx1 = pd.Index([2, 1, 3, 4])
        >>> idx2 = pd.Index([3, 4, 5, 6])
        >>> idx1.difference(idx2)
        Int64Index([1, 2], dtype='int64')
        >>> idx1.difference(idx2, sort=False)
        Int64Index([2, 1], dtype='int64')
        """
        self._validate_sort_keyword(sort)
        self._assert_can_do_setop(other)
        other, result_name = self._convert_can_do_setop(other)

        # Note: we do NOT call _deprecate_dti_setop here, as there
        #  is no requirement that .difference be commutative, so it does
        #  not cast to object.

        if self.equals(other):
            # Note: we do not (yet) sort even if sort=None GH#24959
            return self[:0].rename(result_name)

        if len(other) == 0:
            # Note: we do not (yet) sort even if sort=None GH#24959
            return self.rename(result_name)

        if not self._should_compare(other):
            # Nothing matches -> difference is everything
            return self.rename(result_name)

        result = self._difference(other, sort=sort)
        return self._wrap_difference_result(other, result)

    def _difference(self, other, sort):
        # overridden by RangeIndex

        this = self.unique()

        indexer = this.get_indexer_for(other)
        indexer = indexer.take((indexer != -1).nonzero()[0])

        label_diff = np.setdiff1d(np.arange(this.size), indexer, assume_unique=True)
        the_diff = this._values.take(label_diff)
        the_diff = _maybe_try_sort(the_diff, sort)

        return the_diff

    def _wrap_difference_result(self, other, result):
        # We will override for MultiIndex to handle empty results
        return self._wrap_setop_result(other, result)

    def symmetric_difference(self, other, result_name=None, sort=None):
        """
        Compute the symmetric difference of two Index objects.

        Parameters
        ----------
        other : Index or array-like
        result_name : str
        sort : False or None, default None
            Whether to sort the resulting index. By default, the
            values are attempted to be sorted, but any TypeError from
            incomparable elements is caught by pandas.

            * None : Attempt to sort the result, but catch any TypeErrors
              from comparing incomparable elements.
            * False : Do not sort the result.

        Returns
        -------
        symmetric_difference : Index

        Notes
        -----
        ``symmetric_difference`` contains elements that appear in either
        ``idx1`` or ``idx2`` but not both. Equivalent to the Index created by
        ``idx1.difference(idx2) | idx2.difference(idx1)`` with duplicates
        dropped.

        Examples
        --------
        >>> idx1 = pd.Index([1, 2, 3, 4])
        >>> idx2 = pd.Index([2, 3, 4, 5])
        >>> idx1.symmetric_difference(idx2)
        Int64Index([1, 5], dtype='int64')
        """
        self._validate_sort_keyword(sort)
        self._assert_can_do_setop(other)
        other, result_name_update = self._convert_can_do_setop(other)
        if result_name is None:
            result_name = result_name_update

        if not is_dtype_equal(self.dtype, other.dtype):
            self._deprecate_dti_setop(other, "symmetric_difference")

        if not self._should_compare(other):
            return self.union(other, sort=sort).rename(result_name)

        elif not is_dtype_equal(self.dtype, other.dtype):
            dtype = self._find_common_type_compat(other)
            this = self.astype(dtype, copy=False)
            that = other.astype(dtype, copy=False)
            return this.symmetric_difference(that, sort=sort).rename(result_name)

        this = self.unique()
        other = other.unique()
        indexer = this.get_indexer_for(other)

        # {this} minus {other}
        common_indexer = indexer.take((indexer != -1).nonzero()[0])
        left_indexer = np.setdiff1d(
            np.arange(this.size), common_indexer, assume_unique=True
        )
        left_diff = this._values.take(left_indexer)

        # {other} minus {this}
        right_indexer = (indexer == -1).nonzero()[0]
        right_diff = other._values.take(right_indexer)

        res_values = concat_compat([left_diff, right_diff])
        res_values = _maybe_try_sort(res_values, sort)

        # pass dtype so we retain object dtype
        result = Index(res_values, name=result_name, dtype=res_values.dtype)

        if self._is_multi:
            self = cast("MultiIndex", self)
            if len(result) == 0:
                # On equal symmetric_difference MultiIndexes the difference is empty.
                # Therefore, an empty MultiIndex is returned GH#13490
                return type(self)(
                    levels=[[] for _ in range(self.nlevels)],
                    codes=[[] for _ in range(self.nlevels)],
                    names=result.name,
                )
            return type(self).from_tuples(result, names=result.name)

        return result

    @final
    def _assert_can_do_setop(self, other) -> bool:
        if not is_list_like(other):
            raise TypeError("Input must be Index or array-like")
        return True

    def _convert_can_do_setop(self, other) -> tuple[Index, Hashable]:
        if not isinstance(other, Index):
            # TODO(2.0): no need to special-case here once _with_infer
            #  deprecation is enforced
            if hasattr(other, "dtype"):
                other = Index(other, name=self.name, dtype=other.dtype)
            else:
                # e.g. list
                other = Index(other, name=self.name)
            result_name = self.name
        else:
            result_name = get_op_result_name(self, other)
        return other, result_name

    # --------------------------------------------------------------------
    # Indexing Methods

    def get_loc(self, key, method=None, tolerance=None):
        """
        Get integer location, slice or boolean mask for requested label.

        Parameters
        ----------
        key : label
        method : {None, 'pad'/'ffill', 'backfill'/'bfill', 'nearest'}, optional
            * default: exact matches only.
            * pad / ffill: find the PREVIOUS index value if no exact match.
            * backfill / bfill: use NEXT index value if no exact match
            * nearest: use the NEAREST index value if no exact match. Tied
              distances are broken by preferring the larger index value.
        tolerance : int or float, optional
            Maximum distance from index value for inexact matches. The value of
            the index at the matching location must satisfy the equation
            ``abs(index[loc] - key) <= tolerance``.

        Returns
        -------
        loc : int if unique index, slice if monotonic index, else mask

        Examples
        --------
        >>> unique_index = pd.Index(list('abc'))
        >>> unique_index.get_loc('b')
        1

        >>> monotonic_index = pd.Index(list('abbc'))
        >>> monotonic_index.get_loc('b')
        slice(1, 3, None)

        >>> non_monotonic_index = pd.Index(list('abcb'))
        >>> non_monotonic_index.get_loc('b')
        array([False,  True, False,  True])
        """
        if method is None:
            if tolerance is not None:
                raise ValueError(
                    "tolerance argument only valid if using pad, "
                    "backfill or nearest lookups"
                )
            casted_key = self._maybe_cast_indexer(key)
            try:
                return self._engine.get_loc(casted_key)
            except KeyError as err:
                raise KeyError(key) from err
            except TypeError:
                # If we have a listlike key, _check_indexing_error will raise
                #  InvalidIndexError. Otherwise we fall through and re-raise
                #  the TypeError.
                self._check_indexing_error(key)
                raise

        # GH#42269
        warnings.warn(
            f"Passing method to {type(self).__name__}.get_loc is deprecated "
            "and will raise in a future version. Use "
            "index.get_indexer([item], method=...) instead.",
            FutureWarning,
            stacklevel=find_stack_level(),
        )

        if is_scalar(key) and isna(key) and not self.hasnans:
            raise KeyError(key)

        if tolerance is not None:
            tolerance = self._convert_tolerance(tolerance, np.asarray(key))

        indexer = self.get_indexer([key], method=method, tolerance=tolerance)
        if indexer.ndim > 1 or indexer.size > 1:
            raise TypeError("get_loc requires scalar valued input")
        loc = indexer.item()
        if loc == -1:
            raise KeyError(key)
        return loc

    _index_shared_docs[
        "get_indexer"
    ] = """
        Compute indexer and mask for new index given the current index. The
        indexer should be then used as an input to ndarray.take to align the
        current data to the new index.

        Parameters
        ----------
        target : %(target_klass)s
        method : {None, 'pad'/'ffill', 'backfill'/'bfill', 'nearest'}, optional
            * default: exact matches only.
            * pad / ffill: find the PREVIOUS index value if no exact match.
            * backfill / bfill: use NEXT index value if no exact match
            * nearest: use the NEAREST index value if no exact match. Tied
              distances are broken by preferring the larger index value.
        limit : int, optional
            Maximum number of consecutive labels in ``target`` to match for
            inexact matches.
        tolerance : optional
            Maximum distance between original and new labels for inexact
            matches. The values of the index at the matching locations must
            satisfy the equation ``abs(index[indexer] - target) <= tolerance``.

            Tolerance may be a scalar value, which applies the same tolerance
            to all values, or list-like, which applies variable tolerance per
            element. List-like includes list, tuple, array, Series, and must be
            the same size as the index and its dtype must exactly match the
            index's type.

        Returns
        -------
        indexer : np.ndarray[np.intp]
            Integers from 0 to n - 1 indicating that the index at these
            positions matches the corresponding target values. Missing values
            in the target are marked by -1.
        %(raises_section)s
        Notes
        -----
        Returns -1 for unmatched values, for further explanation see the
        example below.

        Examples
        --------
        >>> index = pd.Index(['c', 'a', 'b'])
        >>> index.get_indexer(['a', 'b', 'x'])
        array([ 1,  2, -1])

        Notice that the return value is an array of locations in ``index``
        and ``x`` is marked by -1, as it is not in ``index``.
        """

    @Appender(_index_shared_docs["get_indexer"] % _index_doc_kwargs)
    @final
    def get_indexer(
        self,
        target,
        method: str_t | None = None,
        limit: int | None = None,
        tolerance=None,
    ) -> npt.NDArray[np.intp]:
        method = missing.clean_reindex_fill_method(method)
        orig_target = target
        target = self._maybe_cast_listlike_indexer(target)

        self._check_indexing_method(method, limit, tolerance)

        if not self._index_as_unique:
            raise InvalidIndexError(self._requires_unique_msg)

        if len(target) == 0:
            return np.array([], dtype=np.intp)

        if not self._should_compare(target) and not self._should_partial_index(target):
            # IntervalIndex get special treatment bc numeric scalars can be
            #  matched to Interval scalars
            return self._get_indexer_non_comparable(target, method=method, unique=True)

        if is_categorical_dtype(self.dtype):
            # _maybe_cast_listlike_indexer ensures target has our dtype
            #  (could improve perf by doing _should_compare check earlier?)
            assert is_dtype_equal(self.dtype, target.dtype)

            indexer = self._engine.get_indexer(target.codes)
            if self.hasnans and target.hasnans:
                # After _maybe_cast_listlike_indexer, target elements which do not
                # belong to some category are changed to NaNs
                # Mask to track actual NaN values compared to inserted NaN values
                # GH#45361
                target_nans = isna(orig_target)
                loc = self.get_loc(np.nan)
                mask = target.isna()
                indexer[target_nans] = loc
                indexer[mask & ~target_nans] = -1
            return indexer

        if is_categorical_dtype(target.dtype):
            # potential fastpath
            # get an indexer for unique categories then propagate to codes via take_nd
            # get_indexer instead of _get_indexer needed for MultiIndex cases
            #  e.g. test_append_different_columns_types
            categories_indexer = self.get_indexer(target.categories)

            indexer = algos.take_nd(categories_indexer, target.codes, fill_value=-1)

            if (not self._is_multi and self.hasnans) and target.hasnans:
                # Exclude MultiIndex because hasnans raises NotImplementedError
                # we should only get here if we are unique, so loc is an integer
                # GH#41934
                loc = self.get_loc(np.nan)
                mask = target.isna()
                indexer[mask] = loc

            return ensure_platform_int(indexer)

        pself, ptarget = self._maybe_promote(target)
        if pself is not self or ptarget is not target:
            return pself.get_indexer(
                ptarget, method=method, limit=limit, tolerance=tolerance
            )

        if is_dtype_equal(self.dtype, target.dtype) and self.equals(target):
            # Only call equals if we have same dtype to avoid inference/casting
            return np.arange(len(target), dtype=np.intp)

        if not is_dtype_equal(self.dtype, target.dtype) and not is_interval_dtype(
            self.dtype
        ):
            # IntervalIndex gets special treatment for partial-indexing
            dtype = self._find_common_type_compat(target)

            this = self.astype(dtype, copy=False)
            target = target.astype(dtype, copy=False)
            return this._get_indexer(
                target, method=method, limit=limit, tolerance=tolerance
            )

        return self._get_indexer(target, method, limit, tolerance)

    def _get_indexer(
        self,
        target: Index,
        method: str_t | None = None,
        limit: int | None = None,
        tolerance=None,
    ) -> npt.NDArray[np.intp]:
        if tolerance is not None:
            tolerance = self._convert_tolerance(tolerance, target)

        if method in ["pad", "backfill"]:
            indexer = self._get_fill_indexer(target, method, limit, tolerance)
        elif method == "nearest":
            indexer = self._get_nearest_indexer(target, limit, tolerance)
        else:
            tgt_values = target._get_engine_target()
            if target._is_multi and self._is_multi:
                engine = self._engine
                # error: Item "IndexEngine" of "Union[IndexEngine, ExtensionEngine]"
                # has no attribute "_extract_level_codes"
                tgt_values = engine._extract_level_codes(  # type: ignore[union-attr]
                    target
                )

            # error: Argument 1 to "get_indexer" of "IndexEngine" has incompatible
            # type "Union[ExtensionArray, ndarray[Any, Any]]"; expected
            # "ndarray[Any, Any]"
            indexer = self._engine.get_indexer(tgt_values)  # type:ignore[arg-type]

        return ensure_platform_int(indexer)

    @final
    def _should_partial_index(self, target: Index) -> bool:
        """
        Should we attempt partial-matching indexing?
        """
        if is_interval_dtype(self.dtype):
            # "Index" has no attribute "left"
            return self.left._should_compare(target)  # type: ignore[attr-defined]
        return False

    @final
    def _check_indexing_method(
        self,
        method: str_t | None,
        limit: int | None = None,
        tolerance=None,
    ) -> None:
        """
        Raise if we have a get_indexer `method` that is not supported or valid.
        """
        if method not in [None, "bfill", "backfill", "pad", "ffill", "nearest"]:
            # in practice the clean_reindex_fill_method call would raise
            #  before we get here
            raise ValueError("Invalid fill method")  # pragma: no cover

        if self._is_multi:
            if method == "nearest":
                raise NotImplementedError(
                    "method='nearest' not implemented yet "
                    "for MultiIndex; see GitHub issue 9365"
                )
            elif method == "pad" or method == "backfill":
                if tolerance is not None:
                    raise NotImplementedError(
                        "tolerance not implemented yet for MultiIndex"
                    )

        if is_interval_dtype(self.dtype) or is_categorical_dtype(self.dtype):
            # GH#37871 for now this is only for IntervalIndex and CategoricalIndex
            if method is not None:
                raise NotImplementedError(
                    f"method {method} not yet implemented for {type(self).__name__}"
                )

        if method is None:
            if tolerance is not None:
                raise ValueError(
                    "tolerance argument only valid if doing pad, "
                    "backfill or nearest reindexing"
                )
            if limit is not None:
                raise ValueError(
                    "limit argument only valid if doing pad, "
                    "backfill or nearest reindexing"
                )

    def _convert_tolerance(self, tolerance, target: np.ndarray | Index) -> np.ndarray:
        # override this method on subclasses
        tolerance = np.asarray(tolerance)
        if target.size != tolerance.size and tolerance.size > 1:
            raise ValueError("list-like tolerance size must match target index size")
        return tolerance

    @final
    def _get_fill_indexer(
        self, target: Index, method: str_t, limit: int | None = None, tolerance=None
    ) -> npt.NDArray[np.intp]:

        if self._is_multi:
            # TODO: get_indexer_with_fill docstring says values must be _sorted_
            #  but that doesn't appear to be enforced
            # error: "IndexEngine" has no attribute "get_indexer_with_fill"
            engine = self._engine
            return engine.get_indexer_with_fill(  # type: ignore[union-attr]
                target=target._values, values=self._values, method=method, limit=limit
            )

        if self.is_monotonic_increasing and target.is_monotonic_increasing:
            target_values = target._get_engine_target()
            own_values = self._get_engine_target()
            if not isinstance(target_values, np.ndarray) or not isinstance(
                own_values, np.ndarray
            ):
                raise NotImplementedError

            if method == "pad":
                indexer = libalgos.pad(own_values, target_values, limit=limit)
            else:
                # i.e. "backfill"
                indexer = libalgos.backfill(own_values, target_values, limit=limit)
        else:
            indexer = self._get_fill_indexer_searchsorted(target, method, limit)
        if tolerance is not None and len(self):
            indexer = self._filter_indexer_tolerance(target, indexer, tolerance)
        return indexer

    @final
    def _get_fill_indexer_searchsorted(
        self, target: Index, method: str_t, limit: int | None = None
    ) -> npt.NDArray[np.intp]:
        """
        Fallback pad/backfill get_indexer that works for monotonic decreasing
        indexes and non-monotonic targets.
        """
        if limit is not None:
            raise ValueError(
                f"limit argument for {repr(method)} method only well-defined "
                "if index and target are monotonic"
            )

        side: Literal["left", "right"] = "left" if method == "pad" else "right"

        # find exact matches first (this simplifies the algorithm)
        indexer = self.get_indexer(target)
        nonexact = indexer == -1
        indexer[nonexact] = self._searchsorted_monotonic(target[nonexact], side)
        if side == "left":
            # searchsorted returns "indices into a sorted array such that,
            # if the corresponding elements in v were inserted before the
            # indices, the order of a would be preserved".
            # Thus, we need to subtract 1 to find values to the left.
            indexer[nonexact] -= 1
            # This also mapped not found values (values of 0 from
            # np.searchsorted) to -1, which conveniently is also our
            # sentinel for missing values
        else:
            # Mark indices to the right of the largest value as not found
            indexer[indexer == len(self)] = -1
        return indexer

    @final
    def _get_nearest_indexer(
        self, target: Index, limit: int | None, tolerance
    ) -> npt.NDArray[np.intp]:
        """
        Get the indexer for the nearest index labels; requires an index with
        values that can be subtracted from each other (e.g., not strings or
        tuples).
        """
        if not len(self):
            return self._get_fill_indexer(target, "pad")

        left_indexer = self.get_indexer(target, "pad", limit=limit)
        right_indexer = self.get_indexer(target, "backfill", limit=limit)

        left_distances = self._difference_compat(target, left_indexer)
        right_distances = self._difference_compat(target, right_indexer)

        op = operator.lt if self.is_monotonic_increasing else operator.le
        indexer = np.where(
            op(left_distances, right_distances) | (right_indexer == -1),
            left_indexer,
            right_indexer,
        )
        if tolerance is not None:
            indexer = self._filter_indexer_tolerance(target, indexer, tolerance)
        return indexer

    @final
    def _filter_indexer_tolerance(
        self,
        target: Index,
        indexer: npt.NDArray[np.intp],
        tolerance,
    ) -> npt.NDArray[np.intp]:

        distance = self._difference_compat(target, indexer)

        return np.where(distance <= tolerance, indexer, -1)

    @final
    def _difference_compat(
        self, target: Index, indexer: npt.NDArray[np.intp]
    ) -> ArrayLike:
        # Compatibility for PeriodArray, for which __sub__ returns an ndarray[object]
        #  of DateOffset objects, which do not support __abs__ (and would be slow
        #  if they did)

        if isinstance(self.dtype, PeriodDtype):
            # Note: we only get here with matching dtypes
            own_values = cast("PeriodArray", self._data)._ndarray
            target_values = cast("PeriodArray", target._data)._ndarray
            diff = own_values[indexer] - target_values
        else:
            # error: Unsupported left operand type for - ("ExtensionArray")
            diff = self._values[indexer] - target._values  # type: ignore[operator]
        return abs(diff)

    # --------------------------------------------------------------------
    # Indexer Conversion Methods

    @final
    def _validate_positional_slice(self, key: slice) -> None:
        """
        For positional indexing, a slice must have either int or None
        for each of start, stop, and step.
        """
        self._validate_indexer("positional", key.start, "iloc")
        self._validate_indexer("positional", key.stop, "iloc")
        self._validate_indexer("positional", key.step, "iloc")

    def _convert_slice_indexer(self, key: slice, kind: str_t, is_frame: bool = False):
        """
        Convert a slice indexer.

        By definition, these are labels unless 'iloc' is passed in.
        Floats are not allowed as the start, step, or stop of the slice.

        Parameters
        ----------
        key : label of the slice bound
        kind : {'loc', 'getitem'}
        is_frame : bool, default False
            Whether this is a slice called on DataFrame.__getitem__
            as opposed to Series.__getitem__
        """
        assert kind in ["loc", "getitem"], kind

        # potentially cast the bounds to integers
        start, stop, step = key.start, key.stop, key.step

        # figure out if this is a positional indexer
        def is_int(v):
            return v is None or is_integer(v)

        is_index_slice = is_int(start) and is_int(stop) and is_int(step)
        is_positional = is_index_slice and not (
            self.is_integer() or self.is_categorical()
        )

        if kind == "getitem":
            """
            called from the getitem slicers, validate that we are in fact
            integers
            """
            if self.is_integer():
                if is_frame:
                    # unambiguously positional, no deprecation
                    pass
                elif start is None and stop is None:
                    # label-based vs positional is irrelevant
                    pass
                elif isinstance(self, ABCRangeIndex) and self._range == range(
                    len(self)
                ):
                    # In this case there is no difference between label-based
                    #  and positional, so nothing will change.
                    pass
                elif (
                    self.dtype.kind in ["i", "u"]
                    and self._is_strictly_monotonic_increasing
                    and len(self) > 0
                    and self[0] == 0
                    and self[-1] == len(self) - 1
                ):
                    # We are range-like, e.g. created with Index(np.arange(N))
                    pass
                elif not is_index_slice:
                    # we're going to raise, so don't bother warning, e.g.
                    #  test_integer_positional_indexing
                    pass
                else:
                    warnings.warn(
                        "The behavior of `series[i:j]` with an integer-dtype index "
                        "is deprecated. In a future version, this will be treated "
                        "as *label-based* indexing, consistent with e.g. `series[i]` "
                        "lookups. To retain the old behavior, use `series.iloc[i:j]`. "
                        "To get the future behavior, use `series.loc[i:j]`.",
                        FutureWarning,
                        stacklevel=find_stack_level(),
                    )
            if self.is_integer() or is_index_slice:
                # Note: these checks are redundant if we know is_index_slice
                self._validate_indexer("slice", key.start, "getitem")
                self._validate_indexer("slice", key.stop, "getitem")
                self._validate_indexer("slice", key.step, "getitem")
                return key

        # convert the slice to an indexer here

        # if we are mixed and have integers
        if is_positional:
            try:
                # Validate start & stop
                if start is not None:
                    self.get_loc(start)
                if stop is not None:
                    self.get_loc(stop)
                is_positional = False
            except KeyError:
                pass

        if com.is_null_slice(key):
            # It doesn't matter if we are positional or label based
            indexer = key
        elif is_positional:
            if kind == "loc":
                # GH#16121, GH#24612, GH#31810
                warnings.warn(
                    "Slicing a positional slice with .loc is not supported, "
                    "and will raise TypeError in a future version.  "
                    "Use .loc with labels or .iloc with positions instead.",
                    FutureWarning,
                    stacklevel=find_stack_level(),
                )
            indexer = key
        else:
            indexer = self.slice_indexer(start, stop, step)

        return indexer

    @final
    def _invalid_indexer(self, form: str_t, key) -> TypeError:
        """
        Consistent invalid indexer message.
        """
        return TypeError(
            f"cannot do {form} indexing on {type(self).__name__} with these "
            f"indexers [{key}] of type {type(key).__name__}"
        )

    # --------------------------------------------------------------------
    # Reindex Methods

    @final
    def _validate_can_reindex(self, indexer: np.ndarray) -> None:
        """
        Check if we are allowing reindexing with this particular indexer.

        Parameters
        ----------
        indexer : an integer ndarray

        Raises
        ------
        ValueError if its a duplicate axis
        """
        # trying to reindex on an axis with duplicates
        if not self._index_as_unique and len(indexer):
            raise ValueError("cannot reindex on an axis with duplicate labels")

    def reindex(
        self, target, method=None, level=None, limit=None, tolerance=None
    ) -> tuple[Index, npt.NDArray[np.intp] | None]:
        """
        Create index with target's values.

        Parameters
        ----------
        target : an iterable
        method : {None, 'pad'/'ffill', 'backfill'/'bfill', 'nearest'}, optional
            * default: exact matches only.
            * pad / ffill: find the PREVIOUS index value if no exact match.
            * backfill / bfill: use NEXT index value if no exact match
            * nearest: use the NEAREST index value if no exact match. Tied
              distances are broken by preferring the larger index value.
        level : int, optional
            Level of multiindex.
        limit : int, optional
            Maximum number of consecutive labels in ``target`` to match for
            inexact matches.
        tolerance : int or float, optional
            Maximum distance between original and new labels for inexact
            matches. The values of the index at the matching locations must
            satisfy the equation ``abs(index[indexer] - target) <= tolerance``.

            Tolerance may be a scalar value, which applies the same tolerance
            to all values, or list-like, which applies variable tolerance per
            element. List-like includes list, tuple, array, Series, and must be
            the same size as the index and its dtype must exactly match the
            index's type.

        Returns
        -------
        new_index : pd.Index
            Resulting index.
        indexer : np.ndarray[np.intp] or None
            Indices of output values in original index.

        Raises
        ------
        TypeError
            If ``method`` passed along with ``level``.
        ValueError
            If non-unique multi-index
        ValueError
            If non-unique index and ``method`` or ``limit`` passed.

        See Also
        --------
        Series.reindex
        DataFrame.reindex

        Examples
        --------
        >>> idx = pd.Index(['car', 'bike', 'train', 'tractor'])
        >>> idx
        Index(['car', 'bike', 'train', 'tractor'], dtype='object')
        >>> idx.reindex(['car', 'bike'])
        (Index(['car', 'bike'], dtype='object'), array([0, 1]))
        """
        # GH6552: preserve names when reindexing to non-named target
        # (i.e. neither Index nor Series).
        preserve_names = not hasattr(target, "name")

        # GH7774: preserve dtype/tz if target is empty and not an Index.
        target = ensure_has_len(target)  # target may be an iterator

        if not isinstance(target, Index) and len(target) == 0:
            if level is not None and self._is_multi:
                # "Index" has no attribute "levels"; maybe "nlevels"?
                idx = self.levels[level]  # type: ignore[attr-defined]
            else:
                idx = self
            target = idx[:0]
        else:
            target = ensure_index(target)

        if level is not None:
            if method is not None:
                raise TypeError("Fill method not supported if level passed")

            # TODO: tests where passing `keep_order=not self._is_multi`
            #  makes a difference for non-MultiIndex case
            target, indexer, _ = self._join_level(
                target, level, how="right", keep_order=not self._is_multi
            )

        else:
            if self.equals(target):
                indexer = None
            else:
                if self._index_as_unique:
                    indexer = self.get_indexer(
                        target, method=method, limit=limit, tolerance=tolerance
                    )
                elif self._is_multi:
                    raise ValueError("cannot handle a non-unique multi-index!")
                else:
                    if method is not None or limit is not None:
                        raise ValueError(
                            "cannot reindex a non-unique index "
                            "with a method or limit"
                        )
                    indexer, _ = self.get_indexer_non_unique(target)

                if not self.is_unique:
                    # GH#42568
                    warnings.warn(
                        "reindexing with a non-unique Index is deprecated and "
                        "will raise in a future version.",
                        FutureWarning,
                        stacklevel=find_stack_level(),
                    )

        target = self._wrap_reindex_result(target, indexer, preserve_names)
        return target, indexer

    def _wrap_reindex_result(self, target, indexer, preserve_names: bool):
        target = self._maybe_preserve_names(target, preserve_names)
        return target

    def _maybe_preserve_names(self, target: Index, preserve_names: bool):
        if preserve_names and target.nlevels == 1 and target.name != self.name:
            target = target.copy(deep=False)
            target.name = self.name
        return target

    @final
    def _reindex_non_unique(
        self, target: Index
    ) -> tuple[Index, npt.NDArray[np.intp], npt.NDArray[np.intp] | None]:
        """
        Create a new index with target's values (move/add/delete values as
        necessary) use with non-unique Index and a possibly non-unique target.

        Parameters
        ----------
        target : an iterable

        Returns
        -------
        new_index : pd.Index
            Resulting index.
        indexer : np.ndarray[np.intp]
            Indices of output values in original index.
        new_indexer : np.ndarray[np.intp] or None

        """
        target = ensure_index(target)
        if len(target) == 0:
            # GH#13691
            return self[:0], np.array([], dtype=np.intp), None

        indexer, missing = self.get_indexer_non_unique(target)
        check = indexer != -1
        new_labels = self.take(indexer[check])
        new_indexer = None

        if len(missing):
            length = np.arange(len(indexer), dtype=np.intp)

            missing = ensure_platform_int(missing)
            missing_labels = target.take(missing)
            missing_indexer = length[~check]
            cur_labels = self.take(indexer[check]).values
            cur_indexer = length[check]

            # Index constructor below will do inference
            new_labels = np.empty((len(indexer),), dtype=object)
            new_labels[cur_indexer] = cur_labels
            new_labels[missing_indexer] = missing_labels

            # GH#38906
            if not len(self):

                new_indexer = np.arange(0, dtype=np.intp)

            # a unique indexer
            elif target.is_unique:

                # see GH5553, make sure we use the right indexer
                new_indexer = np.arange(len(indexer), dtype=np.intp)
                new_indexer[cur_indexer] = np.arange(len(cur_labels))
                new_indexer[missing_indexer] = -1

            # we have a non_unique selector, need to use the original
            # indexer here
            else:

                # need to retake to have the same size as the indexer
                indexer[~check] = -1

                # reset the new indexer to account for the new size
                new_indexer = np.arange(len(self.take(indexer)), dtype=np.intp)
                new_indexer[~check] = -1

        if isinstance(self, ABCMultiIndex):
            new_index = type(self).from_tuples(new_labels, names=self.names)
        else:
            new_index = Index._with_infer(new_labels, name=self.name)
        return new_index, indexer, new_indexer

    # --------------------------------------------------------------------
    # Join Methods

    @final
    @_maybe_return_indexers
    def join(
        self,
        other,
        how: str_t = "left",
        level=None,
        return_indexers: bool = False,
        sort: bool = False,
    ):
        """
        Compute join_index and indexers to conform data
        structures to the new index.

        Parameters
        ----------
        other : Index
        how : {'left', 'right', 'inner', 'outer'}
        level : int or level name, default None
        return_indexers : bool, default False
        sort : bool, default False
            Sort the join keys lexicographically in the result Index. If False,
            the order of the join keys depends on the join type (how keyword).

        Returns
        -------
        join_index, (left_indexer, right_indexer)
        """
        other = ensure_index(other)

        if isinstance(self, ABCDatetimeIndex) and isinstance(other, ABCDatetimeIndex):
            if (self.tz is None) ^ (other.tz is None):
                # Raise instead of casting to object below.
                raise TypeError("Cannot join tz-naive with tz-aware DatetimeIndex")

        if not self._is_multi and not other._is_multi:
            # We have specific handling for MultiIndex below
            pself, pother = self._maybe_promote(other)
            if pself is not self or pother is not other:
                return pself.join(
                    pother, how=how, level=level, return_indexers=True, sort=sort
                )

        lindexer: np.ndarray | None
        rindexer: np.ndarray | None

        # try to figure out the join level
        # GH3662
        if level is None and (self._is_multi or other._is_multi):

            # have the same levels/names so a simple join
            if self.names == other.names:
                pass
            else:
                return self._join_multi(other, how=how)

        # join on the level
        if level is not None and (self._is_multi or other._is_multi):
            return self._join_level(other, level, how=how)

        if len(other) == 0 and how in ("left", "outer"):
            join_index = self._view()
            rindexer = np.repeat(np.intp(-1), len(join_index))
            return join_index, None, rindexer

        if len(self) == 0 and how in ("right", "outer"):
            join_index = other._view()
            lindexer = np.repeat(np.intp(-1), len(join_index))
            return join_index, lindexer, None

        if self._join_precedence < other._join_precedence:
            how = {"right": "left", "left": "right"}.get(how, how)
            join_index, lidx, ridx = other.join(
                self, how=how, level=level, return_indexers=True
            )
            lidx, ridx = ridx, lidx
            return join_index, lidx, ridx

        if not is_dtype_equal(self.dtype, other.dtype):
            dtype = self._find_common_type_compat(other)
            this = self.astype(dtype, copy=False)
            other = other.astype(dtype, copy=False)
            return this.join(other, how=how, return_indexers=True)

        _validate_join_method(how)

        if not self.is_unique and not other.is_unique:
            return self._join_non_unique(other, how=how)
        elif not self.is_unique or not other.is_unique:
            if self.is_monotonic_increasing and other.is_monotonic_increasing:
                if self._can_use_libjoin:
                    # otherwise we will fall through to _join_via_get_indexer
                    return self._join_monotonic(other, how=how)
            else:
                return self._join_non_unique(other, how=how)
        elif (
            self.is_monotonic_increasing
            and other.is_monotonic_increasing
            and self._can_use_libjoin
            and (
                not isinstance(self, ABCMultiIndex)
                or not any(is_categorical_dtype(dtype) for dtype in self.dtypes)
            )
        ):
            # Categorical is monotonic if data are ordered as categories, but join can
            #  not handle this in case of not lexicographically monotonic GH#38502
            try:
                return self._join_monotonic(other, how=how)
            except TypeError:
                # object dtype; non-comparable objects
                pass

        return self._join_via_get_indexer(other, how, sort)

    @final
    def _join_via_get_indexer(
        self, other: Index, how: str_t, sort: bool
    ) -> tuple[Index, npt.NDArray[np.intp] | None, npt.NDArray[np.intp] | None]:
        # Fallback if we do not have any fastpaths available based on
        #  uniqueness/monotonicity

        # Note: at this point we have checked matching dtypes

        if how == "left":
            join_index = self
        elif how == "right":
            join_index = other
        elif how == "inner":
            # TODO: sort=False here for backwards compat. It may
            # be better to use the sort parameter passed into join
            join_index = self.intersection(other, sort=False)
        elif how == "outer":
            # TODO: sort=True here for backwards compat. It may
            # be better to use the sort parameter passed into join
            join_index = self.union(other)

        if sort:
            join_index = join_index.sort_values()

        if join_index is self:
            lindexer = None
        else:
            lindexer = self.get_indexer_for(join_index)
        if join_index is other:
            rindexer = None
        else:
            rindexer = other.get_indexer_for(join_index)
        return join_index, lindexer, rindexer

    @final
    def _join_multi(self, other: Index, how: str_t):
        from pandas.core.indexes.multi import MultiIndex
        from pandas.core.reshape.merge import restore_dropped_levels_multijoin

        # figure out join names
        self_names_list = list(com.not_none(*self.names))
        other_names_list = list(com.not_none(*other.names))
        self_names_order = self_names_list.index
        other_names_order = other_names_list.index
        self_names = set(self_names_list)
        other_names = set(other_names_list)
        overlap = self_names & other_names

        # need at least 1 in common
        if not overlap:
            raise ValueError("cannot join with no overlapping index names")

        if isinstance(self, MultiIndex) and isinstance(other, MultiIndex):

            # Drop the non-matching levels from left and right respectively
            ldrop_names = sorted(self_names - overlap, key=self_names_order)
            rdrop_names = sorted(other_names - overlap, key=other_names_order)

            # if only the order differs
            if not len(ldrop_names + rdrop_names):
                self_jnlevels = self
                other_jnlevels = other.reorder_levels(self.names)
            else:
                self_jnlevels = self.droplevel(ldrop_names)
                other_jnlevels = other.droplevel(rdrop_names)

            # Join left and right
            # Join on same leveled multi-index frames is supported
            join_idx, lidx, ridx = self_jnlevels.join(
                other_jnlevels, how, return_indexers=True
            )

            # Restore the dropped levels
            # Returned index level order is
            # common levels, ldrop_names, rdrop_names
            dropped_names = ldrop_names + rdrop_names

            levels, codes, names = restore_dropped_levels_multijoin(
                self, other, dropped_names, join_idx, lidx, ridx
            )

            # Re-create the multi-index
            multi_join_idx = MultiIndex(
                levels=levels, codes=codes, names=names, verify_integrity=False
            )

            multi_join_idx = multi_join_idx.remove_unused_levels()

            return multi_join_idx, lidx, ridx

        jl = list(overlap)[0]

        # Case where only one index is multi
        # make the indices into mi's that match
        flip_order = False
        if isinstance(self, MultiIndex):
            self, other = other, self
            flip_order = True
            # flip if join method is right or left
            how = {"right": "left", "left": "right"}.get(how, how)

        level = other.names.index(jl)
        result = self._join_level(other, level, how=how)

        if flip_order:
            return result[0], result[2], result[1]
        return result

    @final
    def _join_non_unique(
        self, other: Index, how: str_t = "left"
    ) -> tuple[Index, npt.NDArray[np.intp], npt.NDArray[np.intp]]:
        from pandas.core.reshape.merge import get_join_indexers

        # We only get here if dtypes match
        assert self.dtype == other.dtype

        left_idx, right_idx = get_join_indexers(
            [self._values], [other._values], how=how, sort=True
        )
        mask = left_idx == -1

        join_array = self._values.take(left_idx)
        right = other._values.take(right_idx)

        if isinstance(join_array, np.ndarray):
            # Argument 3 to "putmask" has incompatible type "Union[ExtensionArray,
            # ndarray[Any, Any]]"; expected "Union[_SupportsArray[dtype[Any]],
            # _NestedSequence[_SupportsArray[dtype[Any]]], bool, int, f
            # loat, complex, str, bytes, _NestedSequence[Union[bool, int, float,
            # complex, str, bytes]]]"  [arg-type]
            np.putmask(join_array, mask, right)  # type: ignore[arg-type]
        else:
            join_array._putmask(mask, right)

        join_index = self._wrap_joined_index(join_array, other)

        return join_index, left_idx, right_idx

    @final
    def _join_level(
        self, other: Index, level, how: str_t = "left", keep_order: bool = True
    ) -> tuple[MultiIndex, npt.NDArray[np.intp] | None, npt.NDArray[np.intp] | None]:
        """
        The join method *only* affects the level of the resulting
        MultiIndex. Otherwise it just exactly aligns the Index data to the
        labels of the level in the MultiIndex.

        If ```keep_order == True```, the order of the data indexed by the
        MultiIndex will not be changed; otherwise, it will tie out
        with `other`.
        """
        from pandas.core.indexes.multi import MultiIndex

        def _get_leaf_sorter(labels: list[np.ndarray]) -> npt.NDArray[np.intp]:
            """
            Returns sorter for the inner most level while preserving the
            order of higher levels.

            Parameters
            ----------
            labels : list[np.ndarray]
                Each ndarray has signed integer dtype, not necessarily identical.

            Returns
            -------
            np.ndarray[np.intp]
            """
            if labels[0].size == 0:
                return np.empty(0, dtype=np.intp)

            if len(labels) == 1:
                return get_group_index_sorter(ensure_platform_int(labels[0]))

            # find indexers of beginning of each set of
            # same-key labels w.r.t all but last level
            tic = labels[0][:-1] != labels[0][1:]
            for lab in labels[1:-1]:
                tic |= lab[:-1] != lab[1:]

            starts = np.hstack(([True], tic, [True])).nonzero()[0]
            lab = ensure_int64(labels[-1])
            return lib.get_level_sorter(lab, ensure_platform_int(starts))

        if isinstance(self, MultiIndex) and isinstance(other, MultiIndex):
            raise TypeError("Join on level between two MultiIndex objects is ambiguous")

        left, right = self, other

        flip_order = not isinstance(self, MultiIndex)
        if flip_order:
            left, right = right, left
            how = {"right": "left", "left": "right"}.get(how, how)

        assert isinstance(left, MultiIndex)

        level = left._get_level_number(level)
        old_level = left.levels[level]

        if not right.is_unique:
            raise NotImplementedError(
                "Index._join_level on non-unique index is not implemented"
            )

        new_level, left_lev_indexer, right_lev_indexer = old_level.join(
            right, how=how, return_indexers=True
        )

        if left_lev_indexer is None:
            if keep_order or len(left) == 0:
                left_indexer = None
                join_index = left
            else:  # sort the leaves
                left_indexer = _get_leaf_sorter(left.codes[: level + 1])
                join_index = left[left_indexer]

        else:
            left_lev_indexer = ensure_platform_int(left_lev_indexer)
            rev_indexer = lib.get_reverse_indexer(left_lev_indexer, len(old_level))
            old_codes = left.codes[level]

            taker = old_codes[old_codes != -1]
            new_lev_codes = rev_indexer.take(taker)

            new_codes = list(left.codes)
            new_codes[level] = new_lev_codes

            new_levels = list(left.levels)
            new_levels[level] = new_level

            if keep_order:  # just drop missing values. o.w. keep order
                left_indexer = np.arange(len(left), dtype=np.intp)
                left_indexer = cast(np.ndarray, left_indexer)
                mask = new_lev_codes != -1
                if not mask.all():
                    new_codes = [lab[mask] for lab in new_codes]
                    left_indexer = left_indexer[mask]

            else:  # tie out the order with other
                if level == 0:  # outer most level, take the fast route
                    max_new_lev = 0 if len(new_lev_codes) == 0 else new_lev_codes.max()
                    ngroups = 1 + max_new_lev
                    left_indexer, counts = libalgos.groupsort_indexer(
                        new_lev_codes, ngroups
                    )

                    # missing values are placed first; drop them!
                    left_indexer = left_indexer[counts[0] :]
                    new_codes = [lab[left_indexer] for lab in new_codes]

                else:  # sort the leaves
                    mask = new_lev_codes != -1
                    mask_all = mask.all()
                    if not mask_all:
                        new_codes = [lab[mask] for lab in new_codes]

                    left_indexer = _get_leaf_sorter(new_codes[: level + 1])
                    new_codes = [lab[left_indexer] for lab in new_codes]

                    # left_indexers are w.r.t masked frame.
                    # reverse to original frame!
                    if not mask_all:
                        left_indexer = mask.nonzero()[0][left_indexer]

            join_index = MultiIndex(
                levels=new_levels,
                codes=new_codes,
                names=left.names,
                verify_integrity=False,
            )

        if right_lev_indexer is not None:
            right_indexer = right_lev_indexer.take(join_index.codes[level])
        else:
            right_indexer = join_index.codes[level]

        if flip_order:
            left_indexer, right_indexer = right_indexer, left_indexer

        left_indexer = (
            None if left_indexer is None else ensure_platform_int(left_indexer)
        )
        right_indexer = (
            None if right_indexer is None else ensure_platform_int(right_indexer)
        )
        return join_index, left_indexer, right_indexer

    @final
    def _join_monotonic(
        self, other: Index, how: str_t = "left"
    ) -> tuple[Index, npt.NDArray[np.intp] | None, npt.NDArray[np.intp] | None]:
        # We only get here with matching dtypes and both monotonic increasing
        assert other.dtype == self.dtype

        if self.equals(other):
            ret_index = other if how == "right" else self
            return ret_index, None, None

        ridx: np.ndarray | None
        lidx: np.ndarray | None

        if self.is_unique and other.is_unique:
            # We can perform much better than the general case
            if how == "left":
                join_index = self
                lidx = None
                ridx = self._left_indexer_unique(other)
            elif how == "right":
                join_index = other
                lidx = other._left_indexer_unique(self)
                ridx = None
            elif how == "inner":
                join_array, lidx, ridx = self._inner_indexer(other)
                join_index = self._wrap_joined_index(join_array, other)
            elif how == "outer":
                join_array, lidx, ridx = self._outer_indexer(other)
                join_index = self._wrap_joined_index(join_array, other)
        else:
            if how == "left":
                join_array, lidx, ridx = self._left_indexer(other)
            elif how == "right":
                join_array, ridx, lidx = other._left_indexer(self)
            elif how == "inner":
                join_array, lidx, ridx = self._inner_indexer(other)
            elif how == "outer":
                join_array, lidx, ridx = self._outer_indexer(other)

            join_index = self._wrap_joined_index(join_array, other)

        lidx = None if lidx is None else ensure_platform_int(lidx)
        ridx = None if ridx is None else ensure_platform_int(ridx)
        return join_index, lidx, ridx

    def _wrap_joined_index(self: _IndexT, joined: ArrayLike, other: _IndexT) -> _IndexT:
        assert other.dtype == self.dtype

        if isinstance(self, ABCMultiIndex):
            name = self.names if self.names == other.names else None
            # error: Incompatible return value type (got "MultiIndex",
            # expected "_IndexT")
            return self._constructor(joined, name=name)  # type: ignore[return-value]
        else:
            name = get_op_result_name(self, other)
            return self._constructor._with_infer(joined, name=name)

    @cache_readonly
    def _can_use_libjoin(self) -> bool:
        """
        Whether we can use the fastpaths implement in _libs.join
        """
        if type(self) is Index:
            # excludes EAs
            return isinstance(self.dtype, np.dtype)
        return not is_interval_dtype(self.dtype)

    # --------------------------------------------------------------------
    # Uncategorized Methods

    @property
    def values(self) -> ArrayLike:
        """
        Return an array representing the data in the Index.

        .. warning::

           We recommend using :attr:`Index.array` or
           :meth:`Index.to_numpy`, depending on whether you need
           a reference to the underlying data or a NumPy array.

        Returns
        -------
        array: numpy.ndarray or ExtensionArray

        See Also
        --------
        Index.array : Reference to the underlying data.
        Index.to_numpy : A NumPy array representing the underlying data.
        """
        return self._data

    # error: Decorated property not supported
    # https://github.com/python/mypy/issues/1362
    @cache_readonly  # type: ignore[misc]
    @doc(IndexOpsMixin.array)
    def array(self) -> ExtensionArray:
        array = self._data
        if isinstance(array, np.ndarray):
            from pandas.core.arrays.numpy_ import PandasArray

            array = PandasArray(array)
        return array

    @property
    def _values(self) -> ExtensionArray | np.ndarray:
        """
        The best array representation.

        This is an ndarray or ExtensionArray.

        ``_values`` are consistent between ``Series`` and ``Index``.

        It may differ from the public '.values' method.

        index             | values          | _values       |
        ----------------- | --------------- | ------------- |
        Index             | ndarray         | ndarray       |
        CategoricalIndex  | Categorical     | Categorical   |
        DatetimeIndex     | ndarray[M8ns]   | DatetimeArray |
        DatetimeIndex[tz] | ndarray[M8ns]   | DatetimeArray |
        PeriodIndex       | ndarray[object] | PeriodArray   |
        IntervalIndex     | IntervalArray   | IntervalArray |

        See Also
        --------
        values : Values
        """
        return self._data

    def _get_engine_target(self) -> ArrayLike:
        """
        Get the ndarray or ExtensionArray that we can pass to the IndexEngine
        constructor.
        """
        return self._values

    def _from_join_target(self, result: np.ndarray) -> ArrayLike:
        """
        Cast the ndarray returned from one of the libjoin.foo_indexer functions
        back to type(self)._data.
        """
        return result

    @doc(IndexOpsMixin._memory_usage)
    def memory_usage(self, deep: bool = False) -> int:
        result = self._memory_usage(deep=deep)

        # include our engine hashtable
        result += self._engine.sizeof(deep=deep)
        return result

    @final
    def where(self, cond, other=None) -> Index:
        """
        Replace values where the condition is False.

        The replacement is taken from other.

        Parameters
        ----------
        cond : bool array-like with the same length as self
            Condition to select the values on.
        other : scalar, or array-like, default None
            Replacement if the condition is False.

        Returns
        -------
        pandas.Index
            A copy of self with values replaced from other
            where the condition is False.

        See Also
        --------
        Series.where : Same method for Series.
        DataFrame.where : Same method for DataFrame.

        Examples
        --------
        >>> idx = pd.Index(['car', 'bike', 'train', 'tractor'])
        >>> idx
        Index(['car', 'bike', 'train', 'tractor'], dtype='object')
        >>> idx.where(idx.isin(['car', 'train']), 'other')
        Index(['car', 'other', 'train', 'other'], dtype='object')
        """
        if isinstance(self, ABCMultiIndex):
            raise NotImplementedError(
                ".where is not supported for MultiIndex operations"
            )
        cond = np.asarray(cond, dtype=bool)
        return self.putmask(~cond, other)

    # construction helpers
    @final
    @classmethod
    def _scalar_data_error(cls, data):
        # We return the TypeError so that we can raise it from the constructor
        #  in order to keep mypy happy
        return TypeError(
            f"{cls.__name__}(...) must be called with a collection of some "
            f"kind, {repr(data)} was passed"
        )

    @final
    @classmethod
    def _string_data_error(cls, data):
        raise TypeError(
            "String dtype not supported, you may need "
            "to explicitly cast to a numeric type"
        )

    def _validate_fill_value(self, value):
        """
        Check if the value can be inserted into our array without casting,
        and convert it to an appropriate native type if necessary.

        Raises
        ------
        TypeError
            If the value cannot be inserted into an array of this dtype.
        """
        dtype = self.dtype
        if isinstance(dtype, np.dtype) and dtype.kind not in ["m", "M"]:
            # return np_can_hold_element(dtype, value)
            try:
                return np_can_hold_element(dtype, value)
            except LossySetitemError as err:
                # re-raise as TypeError for consistency
                raise TypeError from err
        elif not can_hold_element(self._values, value):
            raise TypeError
        return value

    @final
    def _require_scalar(self, value):
        """
        Check that this is a scalar value that we can use for setitem-like
        operations without changing dtype.
        """
        if not is_scalar(value):
            raise TypeError(f"'value' must be a scalar, passed: {type(value).__name__}")
        return value

    def _is_memory_usage_qualified(self) -> bool:
        """
        Return a boolean if we need a qualified .info display.
        """
        return self.is_object()

    def is_type_compatible(self, kind: str_t) -> bool:
        """
        Whether the index type is compatible with the provided type.
        """
        warnings.warn(
            "Index.is_type_compatible is deprecated and will be removed in a "
            "future version.",
            FutureWarning,
            stacklevel=find_stack_level(),
        )
        return kind == self.inferred_type

    def __contains__(self, key: Any) -> bool:
        """
        Return a boolean indicating whether the provided key is in the index.

        Parameters
        ----------
        key : label
            The key to check if it is present in the index.

        Returns
        -------
        bool
            Whether the key search is in the index.

        Raises
        ------
        TypeError
            If the key is not hashable.

        See Also
        --------
        Index.isin : Returns an ndarray of boolean dtype indicating whether the
            list-like key is in the index.

        Examples
        --------
        >>> idx = pd.Index([1, 2, 3, 4])
        >>> idx
        Int64Index([1, 2, 3, 4], dtype='int64')

        >>> 2 in idx
        True
        >>> 6 in idx
        False
        """
        hash(key)
        try:
            return key in self._engine
        except (OverflowError, TypeError, ValueError):
            return False

    # https://github.com/python/typeshed/issues/2148#issuecomment-520783318
    # Incompatible types in assignment (expression has type "None", base class
    # "object" defined the type as "Callable[[object], int]")
    __hash__: None  # type: ignore[assignment]

    @final
    def __setitem__(self, key, value):
        raise TypeError("Index does not support mutable operations")

    def __getitem__(self, key):
        """
        Override numpy.ndarray's __getitem__ method to work as desired.

        This function adds lists and Series as valid boolean indexers
        (ndarrays only supports ndarray with dtype=bool).

        If resulting ndim != 1, plain ndarray is returned instead of
        corresponding `Index` subclass.

        """
        getitem = self._data.__getitem__

        if is_integer(key) or is_float(key):
            # GH#44051 exclude bool, which would return a 2d ndarray
            key = com.cast_scalar_indexer(key, warn_float=True)
            return getitem(key)

        if isinstance(key, slice):
            # This case is separated from the conditional above to avoid
            # pessimization com.is_bool_indexer and ndim checks.
            result = getitem(key)
            # Going through simple_new for performance.
            return type(self)._simple_new(result, name=self._name)

        if com.is_bool_indexer(key):
            # if we have list[bools, length=1e5] then doing this check+convert
            #  takes 166 µs + 2.1 ms and cuts the ndarray.__getitem__
            #  time below from 3.8 ms to 496 µs
            # if we already have ndarray[bool], the overhead is 1.4 µs or .25%
            key = np.asarray(key, dtype=bool)

        result = getitem(key)
        # Because we ruled out integer above, we always get an arraylike here
        if result.ndim > 1:
            deprecate_ndim_indexing(result)
            if hasattr(result, "_ndarray"):
                # error: Item "ndarray[Any, Any]" of "Union[ExtensionArray,
                # ndarray[Any, Any]]" has no attribute "_ndarray"  [union-attr]
                # i.e. NDArrayBackedExtensionArray
                # Unpack to ndarray for MPL compat
                return result._ndarray  # type: ignore[union-attr]
            return result

        # NB: Using _constructor._simple_new would break if MultiIndex
        #  didn't override __getitem__
        return self._constructor._simple_new(result, name=self._name)

    def _getitem_slice(self: _IndexT, slobj: slice) -> _IndexT:
        """
        Fastpath for __getitem__ when we know we have a slice.
        """
        res = self._data[slobj]
        return type(self)._simple_new(res, name=self._name)

    @final
    def _can_hold_identifiers_and_holds_name(self, name) -> bool:
        """
        Faster check for ``name in self`` when we know `name` is a Python
        identifier (e.g. in NDFrame.__getattr__, which hits this to support
        . key lookup). For indexes that can't hold identifiers (everything
        but object & categorical) we just return False.

        https://github.com/pandas-dev/pandas/issues/19764
        """
        if self.is_object() or self.is_categorical():
            return name in self
        return False

    def append(self, other: Index | Sequence[Index]) -> Index:
        """
        Append a collection of Index options together.

        Parameters
        ----------
        other : Index or list/tuple of indices

        Returns
        -------
        Index
        """
        to_concat = [self]

        if isinstance(other, (list, tuple)):
            to_concat += list(other)
        else:
            # error: Argument 1 to "append" of "list" has incompatible type
            # "Union[Index, Sequence[Index]]"; expected "Index"
            to_concat.append(other)  # type: ignore[arg-type]

        for obj in to_concat:
            if not isinstance(obj, Index):
                raise TypeError("all inputs must be Index")

        names = {obj.name for obj in to_concat}
        name = None if len(names) > 1 else self.name

        return self._concat(to_concat, name)

    def _concat(self, to_concat: list[Index], name: Hashable) -> Index:
        """
        Concatenate multiple Index objects.
        """
        to_concat_vals = [x._values for x in to_concat]

        result = concat_compat(to_concat_vals)

        is_numeric = result.dtype.kind in ["i", "u", "f"]
        if self._is_backward_compat_public_numeric_index and is_numeric:
            return type(self)._simple_new(result, name=name)

        return Index._with_infer(result, name=name)

    @final
    def putmask(self, mask, value) -> Index:
        """
        Return a new Index of the values set with the mask.

        Returns
        -------
        Index

        See Also
        --------
        numpy.ndarray.putmask : Changes elements of an array
            based on conditional and input values.
        """
        mask, noop = validate_putmask(self._values, mask)
        if noop:
            return self.copy()

        if self.dtype != object and is_valid_na_for_dtype(value, self.dtype):
            # e.g. None -> np.nan, see also Block._standardize_fill_value
            value = self._na_value
        try:
            converted = self._validate_fill_value(value)
        except (LossySetitemError, ValueError, TypeError) as err:
            if is_object_dtype(self):  # pragma: no cover
                raise err

            dtype = self._find_common_type_compat(value)
            return self.astype(dtype).putmask(mask, value)

        values = self._values.copy()

        if isinstance(values, np.ndarray):
            converted = setitem_datetimelike_compat(values, mask.sum(), converted)
            np.putmask(values, mask, converted)

        else:
            # Note: we use the original value here, not converted, as
            #  _validate_fill_value is not idempotent
            values._putmask(mask, value)

        return self._shallow_copy(values)

    def equals(self, other: Any) -> bool:
        """
        Determine if two Index object are equal.

        The things that are being compared are:

        * The elements inside the Index object.
        * The order of the elements inside the Index object.

        Parameters
        ----------
        other : Any
            The other object to compare against.

        Returns
        -------
        bool
            True if "other" is an Index and it has the same elements and order
            as the calling index; False otherwise.

        Examples
        --------
        >>> idx1 = pd.Index([1, 2, 3])
        >>> idx1
        Int64Index([1, 2, 3], dtype='int64')
        >>> idx1.equals(pd.Index([1, 2, 3]))
        True

        The elements inside are compared

        >>> idx2 = pd.Index(["1", "2", "3"])
        >>> idx2
        Index(['1', '2', '3'], dtype='object')

        >>> idx1.equals(idx2)
        False

        The order is compared

        >>> ascending_idx = pd.Index([1, 2, 3])
        >>> ascending_idx
        Int64Index([1, 2, 3], dtype='int64')
        >>> descending_idx = pd.Index([3, 2, 1])
        >>> descending_idx
        Int64Index([3, 2, 1], dtype='int64')
        >>> ascending_idx.equals(descending_idx)
        False

        The dtype is *not* compared

        >>> int64_idx = pd.Int64Index([1, 2, 3])
        >>> int64_idx
        Int64Index([1, 2, 3], dtype='int64')
        >>> uint64_idx = pd.UInt64Index([1, 2, 3])
        >>> uint64_idx
        UInt64Index([1, 2, 3], dtype='uint64')
        >>> int64_idx.equals(uint64_idx)
        True
        """
        if self.is_(other):
            return True

        if not isinstance(other, Index):
            return False

        if is_object_dtype(self.dtype) and not is_object_dtype(other.dtype):
            # if other is not object, use other's logic for coercion
            return other.equals(self)

        if isinstance(other, ABCMultiIndex):
            # d-level MultiIndex can equal d-tuple Index
            return other.equals(self)

        if isinstance(self._values, ExtensionArray):
            # Dispatch to the ExtensionArray's .equals method.
            if not isinstance(other, type(self)):
                return False

            earr = cast(ExtensionArray, self._data)
            return earr.equals(other._data)

        if is_extension_array_dtype(other.dtype):
            # All EA-backed Index subclasses override equals
            return other.equals(self)

        return array_equivalent(self._values, other._values)

    @final
    def identical(self, other) -> bool:
        """
        Similar to equals, but checks that object attributes and types are also equal.

        Returns
        -------
        bool
            If two Index objects have equal elements and same type True,
            otherwise False.
        """
        return (
            self.equals(other)
            and all(
                getattr(self, c, None) == getattr(other, c, None)
                for c in self._comparables
            )
            and type(self) == type(other)
        )

    @final
    def asof(self, label):
        """
        Return the label from the index, or, if not present, the previous one.

        Assuming that the index is sorted, return the passed index label if it
        is in the index, or return the previous index label if the passed one
        is not in the index.

        Parameters
        ----------
        label : object
            The label up to which the method returns the latest index label.

        Returns
        -------
        object
            The passed label if it is in the index. The previous label if the
            passed label is not in the sorted index or `NaN` if there is no
            such label.

        See Also
        --------
        Series.asof : Return the latest value in a Series up to the
            passed index.
        merge_asof : Perform an asof merge (similar to left join but it
            matches on nearest key rather than equal key).
        Index.get_loc : An `asof` is a thin wrapper around `get_loc`
            with method='pad'.

        Examples
        --------
        `Index.asof` returns the latest index label up to the passed label.

        >>> idx = pd.Index(['2013-12-31', '2014-01-02', '2014-01-03'])
        >>> idx.asof('2014-01-01')
        '2013-12-31'

        If the label is in the index, the method returns the passed label.

        >>> idx.asof('2014-01-02')
        '2014-01-02'

        If all of the labels in the index are later than the passed label,
        NaN is returned.

        >>> idx.asof('1999-01-02')
        nan

        If the index is not sorted, an error is raised.

        >>> idx_not_sorted = pd.Index(['2013-12-31', '2015-01-02',
        ...                            '2014-01-03'])
        >>> idx_not_sorted.asof('2013-12-31')
        Traceback (most recent call last):
        ValueError: index must be monotonic increasing or decreasing
        """
        self._searchsorted_monotonic(label)  # validate sortedness
        try:
            loc = self.get_loc(label)
        except (KeyError, TypeError):
            # KeyError -> No exact match, try for padded
            # TypeError -> passed e.g. non-hashable, fall through to get
            #  the tested exception message
            indexer = self.get_indexer([label], method="pad")
            if indexer.ndim > 1 or indexer.size > 1:
                raise TypeError("asof requires scalar valued input")
            loc = indexer.item()
            if loc == -1:
                return self._na_value
        else:
            if isinstance(loc, slice):
                loc = loc.indices(len(self))[-1]

        return self[loc]

    def asof_locs(self, where: Index, mask: np.ndarray) -> npt.NDArray[np.intp]:
        """
        Return the locations (indices) of labels in the index.

        As in the `asof` function, if the label (a particular entry in
        `where`) is not in the index, the latest index label up to the
        passed label is chosen and its index returned.

        If all of the labels in the index are later than a label in `where`,
        -1 is returned.

        `mask` is used to ignore NA values in the index during calculation.

        Parameters
        ----------
        where : Index
            An Index consisting of an array of timestamps.
        mask : np.ndarray[bool]
            Array of booleans denoting where values in the original
            data are not NA.

        Returns
        -------
        np.ndarray[np.intp]
            An array of locations (indices) of the labels from the Index
            which correspond to the return values of the `asof` function
            for every element in `where`.
        """
        # error: No overload variant of "searchsorted" of "ndarray" matches argument
        # types "Union[ExtensionArray, ndarray[Any, Any]]", "str"
        # TODO: will be fixed when ExtensionArray.searchsorted() is fixed
        locs = self._values[mask].searchsorted(
            where._values, side="right"  # type: ignore[call-overload]
        )
        locs = np.where(locs > 0, locs - 1, 0)

        result = np.arange(len(self), dtype=np.intp)[mask].take(locs)

        first_value = self._values[mask.argmax()]
        result[(locs == 0) & (where._values < first_value)] = -1

        return result

    def sort_values(
        self,
        return_indexer: bool = False,
        ascending: bool = True,
        na_position: str_t = "last",
        key: Callable | None = None,
    ):
        """
        Return a sorted copy of the index.

        Return a sorted copy of the index, and optionally return the indices
        that sorted the index itself.

        Parameters
        ----------
        return_indexer : bool, default False
            Should the indices that would sort the index be returned.
        ascending : bool, default True
            Should the index values be sorted in an ascending order.
        na_position : {'first' or 'last'}, default 'last'
            Argument 'first' puts NaNs at the beginning, 'last' puts NaNs at
            the end.

            .. versionadded:: 1.2.0

        key : callable, optional
            If not None, apply the key function to the index values
            before sorting. This is similar to the `key` argument in the
            builtin :meth:`sorted` function, with the notable difference that
            this `key` function should be *vectorized*. It should expect an
            ``Index`` and return an ``Index`` of the same shape.

            .. versionadded:: 1.1.0

        Returns
        -------
        sorted_index : pandas.Index
            Sorted copy of the index.
        indexer : numpy.ndarray, optional
            The indices that the index itself was sorted by.

        See Also
        --------
        Series.sort_values : Sort values of a Series.
        DataFrame.sort_values : Sort values in a DataFrame.

        Examples
        --------
        >>> idx = pd.Index([10, 100, 1, 1000])
        >>> idx
        Int64Index([10, 100, 1, 1000], dtype='int64')

        Sort values in ascending order (default behavior).

        >>> idx.sort_values()
        Int64Index([1, 10, 100, 1000], dtype='int64')

        Sort values in descending order, and also get the indices `idx` was
        sorted by.

        >>> idx.sort_values(ascending=False, return_indexer=True)
        (Int64Index([1000, 100, 10, 1], dtype='int64'), array([3, 1, 0, 2]))
        """
        idx = ensure_key_mapped(self, key)

        # GH 35584. Sort missing values according to na_position kwarg
        # ignore na_position for MultiIndex
        if not isinstance(self, ABCMultiIndex):
            _as = nargsort(
                items=idx, ascending=ascending, na_position=na_position, key=key
            )
        else:
            _as = idx.argsort()
            if not ascending:
                _as = _as[::-1]

        sorted_index = self.take(_as)

        if return_indexer:
            return sorted_index, _as
        else:
            return sorted_index

    @final
    def sort(self, *args, **kwargs):
        """
        Use sort_values instead.
        """
        raise TypeError("cannot sort an Index object in-place, use sort_values instead")

    def shift(self, periods=1, freq=None):
        """
        Shift index by desired number of time frequency increments.

        This method is for shifting the values of datetime-like indexes
        by a specified time increment a given number of times.

        Parameters
        ----------
        periods : int, default 1
            Number of periods (or increments) to shift by,
            can be positive or negative.
        freq : pandas.DateOffset, pandas.Timedelta or str, optional
            Frequency increment to shift by.
            If None, the index is shifted by its own `freq` attribute.
            Offset aliases are valid strings, e.g., 'D', 'W', 'M' etc.

        Returns
        -------
        pandas.Index
            Shifted index.

        See Also
        --------
        Series.shift : Shift values of Series.

        Notes
        -----
        This method is only implemented for datetime-like index classes,
        i.e., DatetimeIndex, PeriodIndex and TimedeltaIndex.

        Examples
        --------
        Put the first 5 month starts of 2011 into an index.

        >>> month_starts = pd.date_range('1/1/2011', periods=5, freq='MS')
        >>> month_starts
        DatetimeIndex(['2011-01-01', '2011-02-01', '2011-03-01', '2011-04-01',
                       '2011-05-01'],
                      dtype='datetime64[ns]', freq='MS')

        Shift the index by 10 days.

        >>> month_starts.shift(10, freq='D')
        DatetimeIndex(['2011-01-11', '2011-02-11', '2011-03-11', '2011-04-11',
                       '2011-05-11'],
                      dtype='datetime64[ns]', freq=None)

        The default value of `freq` is the `freq` attribute of the index,
        which is 'MS' (month start) in this example.

        >>> month_starts.shift(10)
        DatetimeIndex(['2011-11-01', '2011-12-01', '2012-01-01', '2012-02-01',
                       '2012-03-01'],
                      dtype='datetime64[ns]', freq='MS')
        """
        raise NotImplementedError(
            f"This method is only implemented for DatetimeIndex, PeriodIndex and "
            f"TimedeltaIndex; Got type {type(self).__name__}"
        )

    def argsort(self, *args, **kwargs) -> npt.NDArray[np.intp]:
        """
        Return the integer indices that would sort the index.

        Parameters
        ----------
        *args
            Passed to `numpy.ndarray.argsort`.
        **kwargs
            Passed to `numpy.ndarray.argsort`.

        Returns
        -------
        np.ndarray[np.intp]
            Integer indices that would sort the index if used as
            an indexer.

        See Also
        --------
        numpy.argsort : Similar method for NumPy arrays.
        Index.sort_values : Return sorted copy of Index.

        Examples
        --------
        >>> idx = pd.Index(['b', 'a', 'd', 'c'])
        >>> idx
        Index(['b', 'a', 'd', 'c'], dtype='object')

        >>> order = idx.argsort()
        >>> order
        array([1, 0, 3, 2])

        >>> idx[order]
        Index(['a', 'b', 'c', 'd'], dtype='object')
        """
        # This works for either ndarray or EA, is overridden
        #  by RangeIndex, MultIIndex
        return self._data.argsort(*args, **kwargs)

    @final
    def get_value(self, series: Series, key):
        """
        Fast lookup of value from 1-dimensional ndarray.

        Only use this if you know what you're doing.

        Returns
        -------
        scalar or Series
        """
        warnings.warn(
            "get_value is deprecated and will be removed in a future version. "
            "Use Series[key] instead.",
            FutureWarning,
            stacklevel=find_stack_level(),
        )

        self._check_indexing_error(key)

        try:
            # GH 20882, 21257
            # First try to convert the key to a location
            # If that fails, raise a KeyError if an integer
            # index, otherwise, see if key is an integer, and
            # try that
            loc = self.get_loc(key)
        except KeyError:
            if not self._should_fallback_to_positional:
                raise
            elif is_integer(key):
                # If the Index cannot hold integer, then this is unambiguously
                #  a locational lookup.
                loc = key
            else:
                raise

        return self._get_values_for_loc(series, loc, key)

    def _check_indexing_error(self, key):
        if not is_scalar(key):
            # if key is not a scalar, directly raise an error (the code below
            # would convert to numpy arrays and raise later any way) - GH29926
            raise InvalidIndexError(key)

    @cache_readonly
    def _should_fallback_to_positional(self) -> bool:
        """
        Should an integer key be treated as positional?
        """
        return not self.holds_integer() and not self.is_boolean()

    def _get_values_for_loc(self, series: Series, loc, key):
        """
        Do a positional lookup on the given Series, returning either a scalar
        or a Series.

        Assumes that `series.index is self`

        key is included for MultiIndex compat.
        """
        if is_integer(loc):
            return series._values[loc]

        return series.iloc[loc]

    @final
    def set_value(self, arr, key, value):
        """
        Fast lookup of value from 1-dimensional ndarray.

        .. deprecated:: 1.0

        Notes
        -----
        Only use this if you know what you're doing.
        """
        warnings.warn(
            (
                "The 'set_value' method is deprecated, and "
                "will be removed in a future version."
            ),
            FutureWarning,
            stacklevel=find_stack_level(),
        )
        loc = self._engine.get_loc(key)
        if not can_hold_element(arr, value):
            raise ValueError
        arr[loc] = value

    _index_shared_docs[
        "get_indexer_non_unique"
    ] = """
        Compute indexer and mask for new index given the current index. The
        indexer should be then used as an input to ndarray.take to align the
        current data to the new index.

        Parameters
        ----------
        target : %(target_klass)s

        Returns
        -------
        indexer : np.ndarray[np.intp]
            Integers from 0 to n - 1 indicating that the index at these
            positions matches the corresponding target values. Missing values
            in the target are marked by -1.
        missing : np.ndarray[np.intp]
            An indexer into the target of the values not found.
            These correspond to the -1 in the indexer array.
        """

    @Appender(_index_shared_docs["get_indexer_non_unique"] % _index_doc_kwargs)
    def get_indexer_non_unique(
        self, target
    ) -> tuple[npt.NDArray[np.intp], npt.NDArray[np.intp]]:
        target = ensure_index(target)
        target = self._maybe_cast_listlike_indexer(target)

        if not self._should_compare(target) and not is_interval_dtype(self.dtype):
            # IntervalIndex get special treatment bc numeric scalars can be
            #  matched to Interval scalars
            return self._get_indexer_non_comparable(target, method=None, unique=False)

        pself, ptarget = self._maybe_promote(target)
        if pself is not self or ptarget is not target:
            return pself.get_indexer_non_unique(ptarget)

        if not is_dtype_equal(self.dtype, target.dtype):
            # TODO: if object, could use infer_dtype to preempt costly
            #  conversion if still non-comparable?
            dtype = self._find_common_type_compat(target)

            this = self.astype(dtype, copy=False)
            that = target.astype(dtype, copy=False)
            return this.get_indexer_non_unique(that)

        # Note: _maybe_promote ensures we never get here with MultiIndex
        #  self and non-Multi target
        tgt_values = target._get_engine_target()
        if self._is_multi and target._is_multi:
            engine = self._engine
            # Item "IndexEngine" of "Union[IndexEngine, ExtensionEngine]" has
            # no attribute "_extract_level_codes"
            tgt_values = engine._extract_level_codes(target)  # type: ignore[union-attr]

        indexer, missing = self._engine.get_indexer_non_unique(tgt_values)
        return ensure_platform_int(indexer), ensure_platform_int(missing)

    @final
    def get_indexer_for(self, target) -> npt.NDArray[np.intp]:
        """
        Guaranteed return of an indexer even when non-unique.

        This dispatches to get_indexer or get_indexer_non_unique
        as appropriate.

        Returns
        -------
        np.ndarray[np.intp]
            List of indices.

        Examples
        --------
        >>> idx = pd.Index([np.nan, 'var1', np.nan])
        >>> idx.get_indexer_for([np.nan])
        array([0, 2])
        """
        if self._index_as_unique:
            return self.get_indexer(target)
        indexer, _ = self.get_indexer_non_unique(target)
        return indexer

    def _get_indexer_strict(self, key, axis_name: str_t) -> tuple[Index, np.ndarray]:
        """
        Analogue to get_indexer that raises if any elements are missing.
        """
        keyarr = key
        if not isinstance(keyarr, Index):
            keyarr = com.asarray_tuplesafe(keyarr)

        if self._index_as_unique:
            indexer = self.get_indexer_for(keyarr)
            keyarr = self.reindex(keyarr)[0]
        else:
            keyarr, indexer, new_indexer = self._reindex_non_unique(keyarr)

        self._raise_if_missing(keyarr, indexer, axis_name)

        keyarr = self.take(indexer)
        if isinstance(key, Index):
            # GH 42790 - Preserve name from an Index
            keyarr.name = key.name
        if keyarr.dtype.kind in ["m", "M"]:
            # DTI/TDI.take can infer a freq in some cases when we dont want one
            if isinstance(key, list) or (
                isinstance(key, type(self))
                # "Index" has no attribute "freq"
                and key.freq is None  # type: ignore[attr-defined]
            ):
                keyarr = keyarr._with_freq(None)

        return keyarr, indexer

    def _raise_if_missing(self, key, indexer, axis_name: str_t) -> None:
        """
        Check that indexer can be used to return a result.

        e.g. at least one element was found,
        unless the list of keys was actually empty.

        Parameters
        ----------
        key : list-like
            Targeted labels (only used to show correct error message).
        indexer: array-like of booleans
            Indices corresponding to the key,
            (with -1 indicating not found).
        axis_name : str

        Raises
        ------
        KeyError
            If at least one key was requested but none was found.
        """
        if len(key) == 0:
            return

        # Count missing values
        missing_mask = indexer < 0
        nmissing = missing_mask.sum()

        if nmissing:

            # TODO: remove special-case; this is just to keep exception
            #  message tests from raising while debugging
            use_interval_msg = is_interval_dtype(self.dtype) or (
                is_categorical_dtype(self.dtype)
                # "Index" has no attribute "categories"  [attr-defined]
                and is_interval_dtype(
                    self.categories.dtype  # type: ignore[attr-defined]
                )
            )

            if nmissing == len(indexer):
                if use_interval_msg:
                    key = list(key)
                raise KeyError(f"None of [{key}] are in the [{axis_name}]")

            not_found = list(ensure_index(key)[missing_mask.nonzero()[0]].unique())
            raise KeyError(f"{not_found} not in index")

    @overload
    def _get_indexer_non_comparable(
        self, target: Index, method, unique: Literal[True] = ...
    ) -> npt.NDArray[np.intp]:
        ...

    @overload
    def _get_indexer_non_comparable(
        self, target: Index, method, unique: Literal[False]
    ) -> tuple[npt.NDArray[np.intp], npt.NDArray[np.intp]]:
        ...

    @overload
    def _get_indexer_non_comparable(
        self, target: Index, method, unique: bool = True
    ) -> npt.NDArray[np.intp] | tuple[npt.NDArray[np.intp], npt.NDArray[np.intp]]:
        ...

    @final
    def _get_indexer_non_comparable(
        self, target: Index, method, unique: bool = True
    ) -> npt.NDArray[np.intp] | tuple[npt.NDArray[np.intp], npt.NDArray[np.intp]]:
        """
        Called from get_indexer or get_indexer_non_unique when the target
        is of a non-comparable dtype.

        For get_indexer lookups with method=None, get_indexer is an _equality_
        check, so non-comparable dtypes mean we will always have no matches.

        For get_indexer lookups with a method, get_indexer is an _inequality_
        check, so non-comparable dtypes mean we will always raise TypeError.

        Parameters
        ----------
        target : Index
        method : str or None
        unique : bool, default True
            * True if called from get_indexer.
            * False if called from get_indexer_non_unique.

        Raises
        ------
        TypeError
            If doing an inequality check, i.e. method is not None.
        """
        if method is not None:
            other = unpack_nested_dtype(target)
            raise TypeError(f"Cannot compare dtypes {self.dtype} and {other.dtype}")

        no_matches = -1 * np.ones(target.shape, dtype=np.intp)
        if unique:
            # This is for get_indexer
            return no_matches
        else:
            # This is for get_indexer_non_unique
            missing = np.arange(len(target), dtype=np.intp)
            return no_matches, missing

    @property
    def _index_as_unique(self) -> bool:
        """
        Whether we should treat this as unique for the sake of
        get_indexer vs get_indexer_non_unique.

        For IntervalIndex compat.
        """
        return self.is_unique

    _requires_unique_msg = "Reindexing only valid with uniquely valued Index objects"

    @final
    def _maybe_promote(self, other: Index) -> tuple[Index, Index]:
        """
        When dealing with an object-dtype Index and a non-object Index, see
        if we can upcast the object-dtype one to improve performance.
        """

        if isinstance(self, ABCDatetimeIndex) and isinstance(other, ABCDatetimeIndex):
            if (
                self.tz is not None
                and other.tz is not None
                and not tz_compare(self.tz, other.tz)
            ):
                # standardize on UTC
                return self.tz_convert("UTC"), other.tz_convert("UTC")

        elif self.inferred_type == "date" and isinstance(other, ABCDatetimeIndex):
            try:
                return type(other)(self), other
            except OutOfBoundsDatetime:
                return self, other
        elif self.inferred_type == "timedelta" and isinstance(other, ABCTimedeltaIndex):
            # TODO: we dont have tests that get here
            return type(other)(self), other

        elif self.dtype.kind == "u" and other.dtype.kind == "i":
            # GH#41873
            if other.min() >= 0:
                # lookup min as it may be cached
                # TODO: may need itemsize check if we have non-64-bit Indexes
                return self, other.astype(self.dtype)

        elif self._is_multi and not other._is_multi:
            try:
                # "Type[Index]" has no attribute "from_tuples"
                other = type(self).from_tuples(other)  # type: ignore[attr-defined]
            except (TypeError, ValueError):
                # let's instead try with a straight Index
                self = Index(self._values)

        if not is_object_dtype(self.dtype) and is_object_dtype(other.dtype):
            # Reverse op so we dont need to re-implement on the subclasses
            other, self = other._maybe_promote(self)

        return self, other

    @final
    def _find_common_type_compat(self, target) -> DtypeObj:
        """
        Implementation of find_common_type that adjusts for Index-specific
        special cases.
        """
        if is_valid_na_for_dtype(target, self.dtype):
            # e.g. setting NA value into IntervalArray[int64]
            dtype = ensure_dtype_can_hold_na(self.dtype)
            if is_dtype_equal(self.dtype, dtype):
                raise NotImplementedError(
                    "This should not be reached. Please report a bug at "
                    "github.com/pandas-dev/pandas"
                )
            return dtype

        target_dtype, _ = infer_dtype_from(target, pandas_dtype=True)

        # special case: if one dtype is uint64 and the other a signed int, return object
        # See https://github.com/pandas-dev/pandas/issues/26778 for discussion
        # Now it's:
        # * float | [u]int -> float
        # * uint64 | signed int  -> object
        # We may change union(float | [u]int) to go to object.
        if self.dtype == "uint64" or target_dtype == "uint64":
            if is_signed_integer_dtype(self.dtype) or is_signed_integer_dtype(
                target_dtype
            ):
                return _dtype_obj

        dtype = find_common_type([self.dtype, target_dtype])
        dtype = common_dtype_categorical_compat([self, target], dtype)

        if dtype.kind == "c":
            dtype = _dtype_obj
        return dtype

    @final
    def _should_compare(self, other: Index) -> bool:
        """
        Check if `self == other` can ever have non-False entries.
        """

        if (other.is_boolean() and self.is_numeric()) or (
            self.is_boolean() and other.is_numeric()
        ):
            # GH#16877 Treat boolean labels passed to a numeric index as not
            #  found. Without this fix False and True would be treated as 0 and 1
            #  respectively.
            return False

        other = unpack_nested_dtype(other)
        dtype = other.dtype
        return self._is_comparable_dtype(dtype) or is_object_dtype(dtype)

    def _is_comparable_dtype(self, dtype: DtypeObj) -> bool:
        """
        Can we compare values of the given dtype to our own?
        """
        if self.dtype.kind == "b":
            return dtype.kind == "b"
<<<<<<< HEAD
        if is_numeric_dtype(self.dtype):
=======
        elif is_numeric_dtype(self.dtype):
>>>>>>> 06dac44e
            return is_numeric_dtype(dtype)
        return True

    @final
    def groupby(self, values) -> PrettyDict[Hashable, np.ndarray]:
        """
        Group the index labels by a given array of values.

        Parameters
        ----------
        values : array
            Values used to determine the groups.

        Returns
        -------
        dict
            {group name -> group labels}
        """
        # TODO: if we are a MultiIndex, we can do better
        # that converting to tuples
        if isinstance(values, ABCMultiIndex):
            values = values._values
        values = Categorical(values)
        result = values._reverse_indexer()

        # map to the label
        result = {k: self.take(v) for k, v in result.items()}

        return PrettyDict(result)

    def map(self, mapper, na_action=None):
        """
        Map values using an input mapping or function.

        Parameters
        ----------
        mapper : function, dict, or Series
            Mapping correspondence.
        na_action : {None, 'ignore'}
            If 'ignore', propagate NA values, without passing them to the
            mapping correspondence.

        Returns
        -------
        applied : Union[Index, MultiIndex], inferred
            The output of the mapping function applied to the index.
            If the function returns a tuple with more than one element
            a MultiIndex will be returned.
        """
        from pandas.core.indexes.multi import MultiIndex

        new_values = self._map_values(mapper, na_action=na_action)

        # we can return a MultiIndex
        if new_values.size and isinstance(new_values[0], tuple):
            if isinstance(self, MultiIndex):
                names = self.names
            elif self.name:
                names = [self.name] * len(new_values[0])
            else:
                names = None
            return MultiIndex.from_tuples(new_values, names=names)

        dtype = None
        if not new_values.size:
            # empty
            dtype = self.dtype

        # e.g. if we are floating and new_values is all ints, then we
        #  don't want to cast back to floating.  But if we are UInt64
        #  and new_values is all ints, we want to try.
        same_dtype = lib.infer_dtype(new_values, skipna=False) == self.inferred_type
        if same_dtype:
            new_values = maybe_cast_pointwise_result(
                new_values, self.dtype, same_dtype=same_dtype
            )

        if self._is_backward_compat_public_numeric_index and is_numeric_dtype(
            new_values.dtype
        ):
            return self._constructor(
                new_values, dtype=dtype, copy=False, name=self.name
            )

        return Index._with_infer(new_values, dtype=dtype, copy=False, name=self.name)

    # TODO: De-duplicate with map, xref GH#32349
    @final
    def _transform_index(self, func, *, level=None) -> Index:
        """
        Apply function to all values found in index.

        This includes transforming multiindex entries separately.
        Only apply function to one level of the MultiIndex if level is specified.
        """
        if isinstance(self, ABCMultiIndex):
            if level is not None:
                # Caller is responsible for ensuring level is positional.
                items = [
                    tuple(func(y) if i == level else y for i, y in enumerate(x))
                    for x in self
                ]
            else:
                items = [tuple(func(y) for y in x) for x in self]
            return type(self).from_tuples(items, names=self.names)
        else:
            items = [func(x) for x in self]
            return Index(items, name=self.name, tupleize_cols=False)

    def isin(self, values, level=None) -> np.ndarray:
        """
        Return a boolean array where the index values are in `values`.

        Compute boolean array of whether each index value is found in the
        passed set of values. The length of the returned boolean array matches
        the length of the index.

        Parameters
        ----------
        values : set or list-like
            Sought values.
        level : str or int, optional
            Name or position of the index level to use (if the index is a
            `MultiIndex`).

        Returns
        -------
        np.ndarray[bool]
            NumPy array of boolean values.

        See Also
        --------
        Series.isin : Same for Series.
        DataFrame.isin : Same method for DataFrames.

        Notes
        -----
        In the case of `MultiIndex` you must either specify `values` as a
        list-like object containing tuples that are the same length as the
        number of levels, or specify `level`. Otherwise it will raise a
        ``ValueError``.

        If `level` is specified:

        - if it is the name of one *and only one* index level, use that level;
        - otherwise it should be a number indicating level position.

        Examples
        --------
        >>> idx = pd.Index([1,2,3])
        >>> idx
        Int64Index([1, 2, 3], dtype='int64')

        Check whether each index value in a list of values.

        >>> idx.isin([1, 4])
        array([ True, False, False])

        >>> midx = pd.MultiIndex.from_arrays([[1,2,3],
        ...                                  ['red', 'blue', 'green']],
        ...                                  names=('number', 'color'))
        >>> midx
        MultiIndex([(1,   'red'),
                    (2,  'blue'),
                    (3, 'green')],
                   names=['number', 'color'])

        Check whether the strings in the 'color' level of the MultiIndex
        are in a list of colors.

        >>> midx.isin(['red', 'orange', 'yellow'], level='color')
        array([ True, False, False])

        To check across the levels of a MultiIndex, pass a list of tuples:

        >>> midx.isin([(1, 'red'), (3, 'red')])
        array([ True, False, False])

        For a DatetimeIndex, string values in `values` are converted to
        Timestamps.

        >>> dates = ['2000-03-11', '2000-03-12', '2000-03-13']
        >>> dti = pd.to_datetime(dates)
        >>> dti
        DatetimeIndex(['2000-03-11', '2000-03-12', '2000-03-13'],
        dtype='datetime64[ns]', freq=None)

        >>> dti.isin(['2000-03-11'])
        array([ True, False, False])
        """
        if level is not None:
            self._validate_index_level(level)
        return algos.isin(self._values, values)

    def _get_string_slice(self, key: str_t):
        # this is for partial string indexing,
        # overridden in DatetimeIndex, TimedeltaIndex and PeriodIndex
        raise NotImplementedError

    def slice_indexer(
        self,
        start: Hashable | None = None,
        end: Hashable | None = None,
        step: int | None = None,
        kind=no_default,
    ) -> slice:
        """
        Compute the slice indexer for input labels and step.

        Index needs to be ordered and unique.

        Parameters
        ----------
        start : label, default None
            If None, defaults to the beginning.
        end : label, default None
            If None, defaults to the end.
        step : int, default None
        kind : str, default None

            .. deprecated:: 1.4.0

        Returns
        -------
        indexer : slice

        Raises
        ------
        KeyError : If key does not exist, or key is not unique and index is
            not ordered.

        Notes
        -----
        This function assumes that the data is sorted, so use at your own peril

        Examples
        --------
        This is a method on all index types. For example you can do:

        >>> idx = pd.Index(list('abcd'))
        >>> idx.slice_indexer(start='b', end='c')
        slice(1, 3, None)

        >>> idx = pd.MultiIndex.from_arrays([list('abcd'), list('efgh')])
        >>> idx.slice_indexer(start='b', end=('c', 'g'))
        slice(1, 3, None)
        """
        self._deprecated_arg(kind, "kind", "slice_indexer")

        start_slice, end_slice = self.slice_locs(start, end, step=step)

        # return a slice
        if not is_scalar(start_slice):
            raise AssertionError("Start slice bound is non-scalar")
        if not is_scalar(end_slice):
            raise AssertionError("End slice bound is non-scalar")

        return slice(start_slice, end_slice, step)

    def _maybe_cast_indexer(self, key):
        """
        If we have a float key and are not a floating index, then try to cast
        to an int if equivalent.
        """
        return key

    def _maybe_cast_listlike_indexer(self, target) -> Index:
        """
        Analogue to maybe_cast_indexer for get_indexer instead of get_loc.
        """
        return ensure_index(target)

    @final
    def _validate_indexer(self, form: str_t, key, kind: str_t):
        """
        If we are positional indexer, validate that we have appropriate
        typed bounds must be an integer.
        """
        assert kind in ["getitem", "iloc"]

        if key is not None and not is_integer(key):
            raise self._invalid_indexer(form, key)

    def _maybe_cast_slice_bound(self, label, side: str_t, kind=no_default):
        """
        This function should be overloaded in subclasses that allow non-trivial
        casting on label-slice bounds, e.g. datetime-like indices allowing
        strings containing formatted datetimes.

        Parameters
        ----------
        label : object
        side : {'left', 'right'}
        kind : {'loc', 'getitem'} or None

            .. deprecated:: 1.3.0

        Returns
        -------
        label : object

        Notes
        -----
        Value of `side` parameter should be validated in caller.
        """
        assert kind in ["loc", "getitem", None, no_default]
        self._deprecated_arg(kind, "kind", "_maybe_cast_slice_bound")

        # We are a plain index here (sub-class override this method if they
        # wish to have special treatment for floats/ints, e.g. Float64Index and
        # datetimelike Indexes
        # reject them, if index does not contain label
        if (is_float(label) or is_integer(label)) and label not in self:
            raise self._invalid_indexer("slice", label)

        return label

    def _searchsorted_monotonic(self, label, side: Literal["left", "right"] = "left"):
        if self.is_monotonic_increasing:
            return self.searchsorted(label, side=side)
        elif self.is_monotonic_decreasing:
            # np.searchsorted expects ascending sort order, have to reverse
            # everything for it to work (element ordering, search side and
            # resulting value).
            pos = self[::-1].searchsorted(
                label, side="right" if side == "left" else "left"
            )
            return len(self) - pos

        raise ValueError("index must be monotonic increasing or decreasing")

    def get_slice_bound(
        self, label, side: Literal["left", "right"], kind=no_default
    ) -> int:
        """
        Calculate slice bound that corresponds to given label.

        Returns leftmost (one-past-the-rightmost if ``side=='right'``) position
        of given label.

        Parameters
        ----------
        label : object
        side : {'left', 'right'}
        kind : {'loc', 'getitem'} or None

            .. deprecated:: 1.4.0

        Returns
        -------
        int
            Index of label.
        """
        assert kind in ["loc", "getitem", None, no_default]
        self._deprecated_arg(kind, "kind", "get_slice_bound")

        if side not in ("left", "right"):
            raise ValueError(
                "Invalid value for side kwarg, must be either "
                f"'left' or 'right': {side}"
            )

        original_label = label

        # For datetime indices label may be a string that has to be converted
        # to datetime boundary according to its resolution.
        label = self._maybe_cast_slice_bound(label, side)

        # we need to look up the label
        try:
            slc = self.get_loc(label)
        except KeyError as err:
            try:
                return self._searchsorted_monotonic(label, side)
            except ValueError:
                # raise the original KeyError
                raise err

        if isinstance(slc, np.ndarray):
            # get_loc may return a boolean array, which
            # is OK as long as they are representable by a slice.
            assert is_bool_dtype(slc.dtype)
            slc = lib.maybe_booleans_to_slice(slc.view("u1"))
            if isinstance(slc, np.ndarray):
                raise KeyError(
                    f"Cannot get {side} slice bound for non-unique "
                    f"label: {repr(original_label)}"
                )

        if isinstance(slc, slice):
            if side == "left":
                return slc.start
            else:
                return slc.stop
        else:
            if side == "right":
                return slc + 1
            else:
                return slc

    def slice_locs(
        self, start=None, end=None, step=None, kind=no_default
    ) -> tuple[int, int]:
        """
        Compute slice locations for input labels.

        Parameters
        ----------
        start : label, default None
            If None, defaults to the beginning.
        end : label, default None
            If None, defaults to the end.
        step : int, defaults None
            If None, defaults to 1.
        kind : {'loc', 'getitem'} or None

            .. deprecated:: 1.4.0

        Returns
        -------
        start, end : int

        See Also
        --------
        Index.get_loc : Get location for a single label.

        Notes
        -----
        This method only works if the index is monotonic or unique.

        Examples
        --------
        >>> idx = pd.Index(list('abcd'))
        >>> idx.slice_locs(start='b', end='c')
        (1, 3)
        """
        self._deprecated_arg(kind, "kind", "slice_locs")
        inc = step is None or step >= 0

        if not inc:
            # If it's a reverse slice, temporarily swap bounds.
            start, end = end, start

        # GH 16785: If start and end happen to be date strings with UTC offsets
        # attempt to parse and check that the offsets are the same
        if isinstance(start, (str, datetime)) and isinstance(end, (str, datetime)):
            try:
                ts_start = Timestamp(start)
                ts_end = Timestamp(end)
            except (ValueError, TypeError):
                pass
            else:
                if not tz_compare(ts_start.tzinfo, ts_end.tzinfo):
                    raise ValueError("Both dates must have the same UTC offset")

        start_slice = None
        if start is not None:
            start_slice = self.get_slice_bound(start, "left")
        if start_slice is None:
            start_slice = 0

        end_slice = None
        if end is not None:
            end_slice = self.get_slice_bound(end, "right")
        if end_slice is None:
            end_slice = len(self)

        if not inc:
            # Bounds at this moment are swapped, swap them back and shift by 1.
            #
            # slice_locs('B', 'A', step=-1): s='B', e='A'
            #
            #              s='A'                 e='B'
            # AFTER SWAP:    |                     |
            #                v ------------------> V
            #           -----------------------------------
            #           | | |A|A|A|A| | | | | |B|B| | | | |
            #           -----------------------------------
            #              ^ <------------------ ^
            # SHOULD BE:   |                     |
            #           end=s-1              start=e-1
            #
            end_slice, start_slice = start_slice - 1, end_slice - 1

            # i == -1 triggers ``len(self) + i`` selection that points to the
            # last element, not before-the-first one, subtracting len(self)
            # compensates that.
            if end_slice == -1:
                end_slice -= len(self)
            if start_slice == -1:
                start_slice -= len(self)

        return start_slice, end_slice

    def delete(self: _IndexT, loc) -> _IndexT:
        """
        Make new Index with passed location(-s) deleted.

        Parameters
        ----------
        loc : int or list of int
            Location of item(-s) which will be deleted.
            Use a list of locations to delete more than one value at the same time.

        Returns
        -------
        Index
            Will be same type as self, except for RangeIndex.

        See Also
        --------
        numpy.delete : Delete any rows and column from NumPy array (ndarray).

        Examples
        --------
        >>> idx = pd.Index(['a', 'b', 'c'])
        >>> idx.delete(1)
        Index(['a', 'c'], dtype='object')

        >>> idx = pd.Index(['a', 'b', 'c'])
        >>> idx.delete([0, 2])
        Index(['b'], dtype='object')
        """
        values = self._values
        res_values: ArrayLike
        if isinstance(values, np.ndarray):
            # TODO(__array_function__): special casing will be unnecessary
            res_values = np.delete(values, loc)
        else:
            res_values = values.delete(loc)

        # _constructor so RangeIndex->Int64Index
        return self._constructor._simple_new(res_values, name=self.name)

    def insert(self, loc: int, item) -> Index:
        """
        Make new Index inserting new item at location.

        Follows Python numpy.insert semantics for negative values.

        Parameters
        ----------
        loc : int
        item : object

        Returns
        -------
        new_index : Index
        """
        item = lib.item_from_zerodim(item)
        if is_valid_na_for_dtype(item, self.dtype) and self.dtype != object:
            item = self._na_value

        arr = self._values

        try:
            if isinstance(arr, ExtensionArray):
                res_values = arr.insert(loc, item)
                return type(self)._simple_new(res_values, name=self.name)
            else:
                item = self._validate_fill_value(item)
        except (TypeError, ValueError, LossySetitemError):
            # e.g. trying to insert an integer into a DatetimeIndex
            #  We cannot keep the same dtype, so cast to the (often object)
            #  minimal shared dtype before doing the insert.
            dtype = self._find_common_type_compat(item)
            return self.astype(dtype).insert(loc, item)

        if arr.dtype != object or not isinstance(
            item, (tuple, np.datetime64, np.timedelta64)
        ):
            # with object-dtype we need to worry about numpy incorrectly casting
            # dt64/td64 to integer, also about treating tuples as sequences
            # special-casing dt64/td64 https://github.com/numpy/numpy/issues/12550
            casted = arr.dtype.type(item)
            new_values = np.insert(arr, loc, casted)

        else:
            # No overload variant of "insert" matches argument types
            # "ndarray[Any, Any]", "int", "None"  [call-overload]
            new_values = np.insert(arr, loc, None)  # type: ignore[call-overload]
            loc = loc if loc >= 0 else loc - 1
            new_values[loc] = item

        # Use self._constructor instead of Index to retain NumericIndex GH#43921
        # TODO(2.0) can use Index instead of self._constructor
        return self._constructor._with_infer(new_values, name=self.name)

    def drop(self, labels, errors: str_t = "raise") -> Index:
        """
        Make new Index with passed list of labels deleted.

        Parameters
        ----------
        labels : array-like or scalar
        errors : {'ignore', 'raise'}, default 'raise'
            If 'ignore', suppress error and existing labels are dropped.

        Returns
        -------
        dropped : Index
            Will be same type as self, except for RangeIndex.

        Raises
        ------
        KeyError
            If not all of the labels are found in the selected axis
        """
        if not isinstance(labels, Index):
            # avoid materializing e.g. RangeIndex
            arr_dtype = "object" if self.dtype == "object" else None
            labels = com.index_labels_to_array(labels, dtype=arr_dtype)

        indexer = self.get_indexer_for(labels)
        mask = indexer == -1
        if mask.any():
            if errors != "ignore":
                raise KeyError(f"{list(labels[mask])} not found in axis")
            indexer = indexer[~mask]
        return self.delete(indexer)

    # --------------------------------------------------------------------
    # Generated Arithmetic, Comparison, and Unary Methods

    def _cmp_method(self, other, op):
        """
        Wrapper used to dispatch comparison operations.
        """
        if self.is_(other):
            # fastpath
            if op in {operator.eq, operator.le, operator.ge}:
                arr = np.ones(len(self), dtype=bool)
                if self._can_hold_na and not isinstance(self, ABCMultiIndex):
                    # TODO: should set MultiIndex._can_hold_na = False?
                    arr[self.isna()] = False
                return arr
            elif op in {operator.ne, operator.lt, operator.gt}:
                arr = np.zeros(len(self), dtype=bool)
                if self._can_hold_na and not isinstance(self, ABCMultiIndex):
                    arr[self.isna()] = True
                return arr

        if isinstance(other, (np.ndarray, Index, ABCSeries, ExtensionArray)) and len(
            self
        ) != len(other):
            raise ValueError("Lengths must match to compare")

        if not isinstance(other, ABCMultiIndex):
            other = extract_array(other, extract_numpy=True)
        else:
            other = np.asarray(other)

        if is_object_dtype(self.dtype) and isinstance(other, ExtensionArray):
            # e.g. PeriodArray, Categorical
            with np.errstate(all="ignore"):
                result = op(self._values, other)

        elif isinstance(self._values, ExtensionArray):
            result = op(self._values, other)

        elif is_object_dtype(self.dtype) and not isinstance(self, ABCMultiIndex):
            # don't pass MultiIndex
            with np.errstate(all="ignore"):
                result = ops.comp_method_OBJECT_ARRAY(op, self._values, other)

        else:
            with np.errstate(all="ignore"):
                result = ops.comparison_op(self._values, other, op)

        return result

    def _construct_result(self, result, name):
        if isinstance(result, tuple):
            return (
                Index._with_infer(result[0], name=name),
                Index._with_infer(result[1], name=name),
            )
        return Index._with_infer(result, name=name)

    def _arith_method(self, other, op):
        if (
            isinstance(other, Index)
            and is_object_dtype(other.dtype)
            and type(other) is not Index
        ):
            # We return NotImplemented for object-dtype index *subclasses* so they have
            # a chance to implement ops before we unwrap them.
            # See https://github.com/pandas-dev/pandas/issues/31109
            return NotImplemented

        return super()._arith_method(other, op)

    @final
    def _unary_method(self, op):
        result = op(self._values)
        return Index(result, name=self.name)

    def __abs__(self):
        return self._unary_method(operator.abs)

    def __neg__(self):
        return self._unary_method(operator.neg)

    def __pos__(self):
        return self._unary_method(operator.pos)

    def __invert__(self):
        # GH#8875
        return self._unary_method(operator.inv)

    # --------------------------------------------------------------------
    # Reductions

    def any(self, *args, **kwargs):
        """
        Return whether any element is Truthy.

        Parameters
        ----------
        *args
            Required for compatibility with numpy.
        **kwargs
            Required for compatibility with numpy.

        Returns
        -------
        any : bool or array-like (if axis is specified)
            A single element array-like may be converted to bool.

        See Also
        --------
        Index.all : Return whether all elements are True.
        Series.all : Return whether all elements are True.

        Notes
        -----
        Not a Number (NaN), positive infinity and negative infinity
        evaluate to True because these are not equal to zero.

        Examples
        --------
        >>> index = pd.Index([0, 1, 2])
        >>> index.any()
        True

        >>> index = pd.Index([0, 0, 0])
        >>> index.any()
        False
        """
        nv.validate_any(args, kwargs)
        self._maybe_disable_logical_methods("any")
        # error: Argument 1 to "any" has incompatible type "ArrayLike"; expected
        # "Union[Union[int, float, complex, str, bytes, generic], Sequence[Union[int,
        # float, complex, str, bytes, generic]], Sequence[Sequence[Any]],
        # _SupportsArray]"
        return np.any(self.values)  # type: ignore[arg-type]

    def all(self, *args, **kwargs):
        """
        Return whether all elements are Truthy.

        Parameters
        ----------
        *args
            Required for compatibility with numpy.
        **kwargs
            Required for compatibility with numpy.

        Returns
        -------
        all : bool or array-like (if axis is specified)
            A single element array-like may be converted to bool.

        See Also
        --------
        Index.any : Return whether any element in an Index is True.
        Series.any : Return whether any element in a Series is True.
        Series.all : Return whether all elements in a Series are True.

        Notes
        -----
        Not a Number (NaN), positive infinity and negative infinity
        evaluate to True because these are not equal to zero.

        Examples
        --------
        True, because nonzero integers are considered True.

        >>> pd.Index([1, 2, 3]).all()
        True

        False, because ``0`` is considered False.

        >>> pd.Index([0, 1, 2]).all()
        False
        """
        nv.validate_all(args, kwargs)
        self._maybe_disable_logical_methods("all")
        # error: Argument 1 to "all" has incompatible type "ArrayLike"; expected
        # "Union[Union[int, float, complex, str, bytes, generic], Sequence[Union[int,
        # float, complex, str, bytes, generic]], Sequence[Sequence[Any]],
        # _SupportsArray]"
        return np.all(self.values)  # type: ignore[arg-type]

    @final
    def _maybe_disable_logical_methods(self, opname: str_t) -> None:
        """
        raise if this Index subclass does not support any or all.
        """
        if (
            isinstance(self, ABCMultiIndex)
            or needs_i8_conversion(self.dtype)
            or is_interval_dtype(self.dtype)
            or is_categorical_dtype(self.dtype)
            or is_float_dtype(self.dtype)
        ):
            # This call will raise
            make_invalid_op(opname)(self)

    @Appender(IndexOpsMixin.argmin.__doc__)
    def argmin(self, axis=None, skipna=True, *args, **kwargs):
        nv.validate_argmin(args, kwargs)
        nv.validate_minmax_axis(axis)

        if not self._is_multi and self.hasnans:
            # Take advantage of cache
            mask = self._isnan
            if not skipna or mask.all():
                return -1
        return super().argmin(skipna=skipna)

    @Appender(IndexOpsMixin.argmax.__doc__)
    def argmax(self, axis=None, skipna=True, *args, **kwargs):
        nv.validate_argmax(args, kwargs)
        nv.validate_minmax_axis(axis)

        if not self._is_multi and self.hasnans:
            # Take advantage of cache
            mask = self._isnan
            if not skipna or mask.all():
                return -1
        return super().argmax(skipna=skipna)

    @doc(IndexOpsMixin.min)
    def min(self, axis=None, skipna=True, *args, **kwargs):
        nv.validate_min(args, kwargs)
        nv.validate_minmax_axis(axis)

        if not len(self):
            return self._na_value

        if len(self) and self.is_monotonic_increasing:
            # quick check
            first = self[0]
            if not isna(first):
                return first

        if not self._is_multi and self.hasnans:
            # Take advantage of cache
            mask = self._isnan
            if not skipna or mask.all():
                return self._na_value

        if not self._is_multi and not isinstance(self._values, np.ndarray):
            # "ExtensionArray" has no attribute "min"
            return self._values.min(skipna=skipna)  # type: ignore[attr-defined]

        return super().min(skipna=skipna)

    @doc(IndexOpsMixin.max)
    def max(self, axis=None, skipna=True, *args, **kwargs):
        nv.validate_max(args, kwargs)
        nv.validate_minmax_axis(axis)

        if not len(self):
            return self._na_value

        if len(self) and self.is_monotonic_increasing:
            # quick check
            last = self[-1]
            if not isna(last):
                return last

        if not self._is_multi and self.hasnans:
            # Take advantage of cache
            mask = self._isnan
            if not skipna or mask.all():
                return self._na_value

        if not self._is_multi and not isinstance(self._values, np.ndarray):
            # "ExtensionArray" has no attribute "max"
            return self._values.max(skipna=skipna)  # type: ignore[attr-defined]

        return super().max(skipna=skipna)

    # --------------------------------------------------------------------

    @final
    @property
    def shape(self) -> Shape:
        """
        Return a tuple of the shape of the underlying data.
        """
        # See GH#27775, GH#27384 for history/reasoning in how this is defined.
        return (len(self),)

    @final
    def _deprecated_arg(self, value, name: str_t, methodname: str_t) -> None:
        """
        Issue a FutureWarning if the arg/kwarg is not no_default.
        """
        if value is not no_default:
            warnings.warn(
                f"'{name}' argument in {methodname} is deprecated "
                "and will be removed in a future version.  Do not pass it.",
                FutureWarning,
                stacklevel=find_stack_level(),
            )


def ensure_index_from_sequences(sequences, names=None) -> Index:
    """
    Construct an index from sequences of data.

    A single sequence returns an Index. Many sequences returns a
    MultiIndex.

    Parameters
    ----------
    sequences : sequence of sequences
    names : sequence of str

    Returns
    -------
    index : Index or MultiIndex

    Examples
    --------
    >>> ensure_index_from_sequences([[1, 2, 3]], names=["name"])
    Int64Index([1, 2, 3], dtype='int64', name='name')

    >>> ensure_index_from_sequences([["a", "a"], ["a", "b"]], names=["L1", "L2"])
    MultiIndex([('a', 'a'),
                ('a', 'b')],
               names=['L1', 'L2'])

    See Also
    --------
    ensure_index
    """
    from pandas.core.indexes.multi import MultiIndex

    if len(sequences) == 1:
        if names is not None:
            names = names[0]
        return Index(sequences[0], name=names)
    else:
        return MultiIndex.from_arrays(sequences, names=names)


def ensure_index(index_like: AnyArrayLike | Sequence, copy: bool = False) -> Index:
    """
    Ensure that we have an index from some index-like object.

    Parameters
    ----------
    index_like : sequence
        An Index or other sequence
    copy : bool, default False

    Returns
    -------
    index : Index or MultiIndex

    See Also
    --------
    ensure_index_from_sequences

    Examples
    --------
    >>> ensure_index(['a', 'b'])
    Index(['a', 'b'], dtype='object')

    >>> ensure_index([('a', 'a'),  ('b', 'c')])
    Index([('a', 'a'), ('b', 'c')], dtype='object')

    >>> ensure_index([['a', 'a'], ['b', 'c']])
    MultiIndex([('a', 'b'),
            ('a', 'c')],
           )
    """
    if isinstance(index_like, Index):
        if copy:
            index_like = index_like.copy()
        return index_like

    if isinstance(index_like, ABCSeries):
        name = index_like.name
        return Index._with_infer(index_like, name=name, copy=copy)

    if is_iterator(index_like):
        index_like = list(index_like)

    if isinstance(index_like, list):
        if type(index_like) is not list:
            # must check for exactly list here because of strict type
            # check in clean_index_list
            index_like = list(index_like)

        if len(index_like) and lib.is_all_arraylike(index_like):
            from pandas.core.indexes.multi import MultiIndex

            return MultiIndex.from_arrays(index_like)
        else:
            return Index._with_infer(index_like, copy=copy, tupleize_cols=False)
    else:
        return Index._with_infer(index_like, copy=copy)


def ensure_has_len(seq):
    """
    If seq is an iterator, put its values into a list.
    """
    try:
        len(seq)
    except TypeError:
        return list(seq)
    else:
        return seq


def trim_front(strings: list[str]) -> list[str]:
    """
    Trims zeros and decimal points.

    Examples
    --------
    >>> trim_front([" a", " b"])
    ['a', 'b']

    >>> trim_front([" a", " "])
    ['a', '']
    """
    if not strings:
        return strings
    while all(strings) and all(x[0] == " " for x in strings):
        strings = [x[1:] for x in strings]
    return strings


def _validate_join_method(method: str) -> None:
    if method not in ["left", "right", "inner", "outer"]:
        raise ValueError(f"do not recognize join method {method}")


def maybe_extract_name(name, obj, cls) -> Hashable:
    """
    If no name is passed, then extract it from data, validating hashability.
    """
    if name is None and isinstance(obj, (Index, ABCSeries)):
        # Note we don't just check for "name" attribute since that would
        #  pick up e.g. dtype.name
        name = obj.name

    # GH#29069
    if not is_hashable(name):
        raise TypeError(f"{cls.__name__}.name must be a hashable type")

    return name


_cast_depr_msg = (
    "In a future version, passing an object-dtype arraylike to pd.Index will "
    "not infer numeric values to numeric dtype (matching the Series behavior). "
    "To retain the old behavior, explicitly pass the desired dtype or use the "
    "desired Index subclass"
)


def _maybe_cast_data_without_dtype(
    subarr: np.ndarray, cast_numeric_deprecated: bool = True
) -> ArrayLike:
    """
    If we have an arraylike input but no passed dtype, try to infer
    a supported dtype.

    Parameters
    ----------
    subarr : np.ndarray[object]
    cast_numeric_deprecated : bool, default True
        Whether to issue a FutureWarning when inferring numeric dtypes.

    Returns
    -------
    np.ndarray or ExtensionArray
    """

    result = lib.maybe_convert_objects(
        subarr,
        convert_datetime=True,
        convert_timedelta=True,
        convert_period=True,
        convert_interval=True,
        dtype_if_all_nat=np.dtype("datetime64[ns]"),
    )
    if result.dtype.kind in ["i", "u", "f"]:
        if not cast_numeric_deprecated:
            # i.e. we started with a list, not an ndarray[object]
            return result

        warnings.warn(
            "In a future version, the Index constructor will not infer numeric "
            "dtypes when passed object-dtype sequences (matching Series behavior)",
            FutureWarning,
            stacklevel=3,
        )
    if result.dtype.kind in ["c"]:
        return subarr
    result = ensure_wrapped_if_datetimelike(result)
    return result


def get_unanimous_names(*indexes: Index) -> tuple[Hashable, ...]:
    """
    Return common name if all indices agree, otherwise None (level-by-level).

    Parameters
    ----------
    indexes : list of Index objects

    Returns
    -------
    list
        A list representing the unanimous 'names' found.
    """
    name_tups = [tuple(i.names) for i in indexes]
    name_sets = [{*ns} for ns in zip_longest(*name_tups)]
    names = tuple(ns.pop() if len(ns) == 1 else None for ns in name_sets)
    return names


def unpack_nested_dtype(other: _IndexT) -> _IndexT:
    """
    When checking if our dtype is comparable with another, we need
    to unpack CategoricalDtype to look at its categories.dtype.

    Parameters
    ----------
    other : Index

    Returns
    -------
    Index
    """
    dtype = other.dtype
    if is_categorical_dtype(dtype):
        # If there is ever a SparseIndex, this could get dispatched
        #  here too.
        # error: Item  "dtype[Any]"/"ExtensionDtype" of "Union[dtype[Any],
        # ExtensionDtype]" has no attribute "categories"
        return dtype.categories  # type: ignore[union-attr]
    return other


def _maybe_try_sort(result, sort):
    if sort is None:
        try:
            result = algos.safe_sort(result)
        except TypeError as err:
            warnings.warn(
                f"{err}, sort order is undefined for incomparable objects.",
                RuntimeWarning,
                stacklevel=find_stack_level(),
            )
    return result<|MERGE_RESOLUTION|>--- conflicted
+++ resolved
@@ -2213,10 +2213,6 @@
     # Introspection Methods
 
     @cache_readonly
-<<<<<<< HEAD
-    def _can_hold_na(self) -> bool:
-        if isinstance(self.dtype, ExtensionDtype):
-=======
     @final
     def _can_hold_na(self) -> bool:
         if isinstance(self.dtype, ExtensionDtype):
@@ -2225,7 +2221,6 @@
                 #  IntervalArray, but without it other.categories.take raises
                 #  in IntervalArray._cmp_method
                 return True
->>>>>>> 06dac44e
             return self.dtype._can_hold_na
         if self.dtype.kind in ["i", "u", "b"]:
             return False
@@ -2692,10 +2687,6 @@
         """
         Whether or not the index values only consist of dates.
         """
-<<<<<<< HEAD
-        if self.dtype.kind == "b":
-=======
-
         if needs_i8_conversion(self.dtype):
             return True
         elif self.dtype != _dtype_obj:
@@ -2704,7 +2695,6 @@
             #  contain datetime-like objects.
             return False
         elif self._is_multi:
->>>>>>> 06dac44e
             return False
         return is_datetime_array(ensure_object(self._values))
 
@@ -6201,11 +6191,7 @@
         """
         if self.dtype.kind == "b":
             return dtype.kind == "b"
-<<<<<<< HEAD
-        if is_numeric_dtype(self.dtype):
-=======
         elif is_numeric_dtype(self.dtype):
->>>>>>> 06dac44e
             return is_numeric_dtype(dtype)
         return True
 
