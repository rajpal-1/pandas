from datetime import datetime
import operator
from textwrap import dedent
<<<<<<< HEAD
from typing import (
    TYPE_CHECKING,
    Any,
    Callable,
    FrozenSet,
    Hashable,
    Optional,
    Sequence,
    TypeVar,
    Union,
)
=======
from typing import TYPE_CHECKING, Any, FrozenSet, Hashable, Union
>>>>>>> 37659d47
import warnings

import numpy as np

from pandas._libs import algos as libalgos, index as libindex, lib
import pandas._libs.join as libjoin
from pandas._libs.lib import is_datetime_array, no_default
from pandas._libs.tslibs import OutOfBoundsDatetime, Timestamp
from pandas._libs.tslibs.period import IncompatibleFrequency
from pandas._libs.tslibs.timezones import tz_compare
from pandas._typing import Label
from pandas.compat import set_function_name
from pandas.compat.numpy import function as nv
from pandas.util._decorators import Appender, Substitution, cache_readonly

from pandas.core.dtypes import concat as _concat
from pandas.core.dtypes.cast import (
    maybe_cast_to_integer_array,
    validate_numeric_casting,
)
from pandas.core.dtypes.common import (
    ensure_categorical,
    ensure_int64,
    ensure_object,
    ensure_platform_int,
    is_bool,
    is_bool_dtype,
    is_categorical,
    is_categorical_dtype,
    is_datetime64_any_dtype,
    is_dtype_equal,
    is_extension_array_dtype,
    is_float,
    is_float_dtype,
    is_hashable,
    is_integer,
    is_integer_dtype,
    is_interval_dtype,
    is_iterator,
    is_list_like,
    is_object_dtype,
    is_period_dtype,
    is_scalar,
    is_signed_integer_dtype,
    is_timedelta64_dtype,
    is_unsigned_integer_dtype,
)
from pandas.core.dtypes.concat import concat_compat
from pandas.core.dtypes.generic import (
    ABCCategorical,
    ABCDataFrame,
    ABCDatetimeIndex,
    ABCIntervalIndex,
    ABCMultiIndex,
    ABCPandasArray,
    ABCPeriodIndex,
    ABCRangeIndex,
    ABCSeries,
    ABCTimedeltaIndex,
)
from pandas.core.dtypes.missing import array_equivalent, isna

from pandas.core import ops
from pandas.core.accessor import CachedAccessor
import pandas.core.algorithms as algos
from pandas.core.arrays import ExtensionArray
from pandas.core.base import IndexOpsMixin, PandasObject
import pandas.core.common as com
from pandas.core.indexers import deprecate_ndim_indexing
from pandas.core.indexes.frozen import FrozenList
import pandas.core.missing as missing
from pandas.core.ops import get_op_result_name
from pandas.core.ops.invalid import make_invalid_op
from pandas.core.strings import StringMethods

from pandas.io.formats.printing import (
    PrettyDict,
    default_pprint,
    format_object_attrs,
    format_object_summary,
    pprint_thing,
)

if TYPE_CHECKING:
    from pandas import Series

str_ = str

__all__ = ["Index"]

_unsortable_types = frozenset(("mixed", "mixed-integer"))

_index_doc_kwargs = dict(
    klass="Index",
    inplace="",
    target_klass="Index",
    raises_section="",
    unique="Index",
    duplicated="np.ndarray",
)
_index_shared_docs = dict()
str_t = str


def _make_comparison_op(op, cls):
    def cmp_method(self, other):
        if isinstance(other, (np.ndarray, Index, ABCSeries, ExtensionArray)):
            if other.ndim > 0 and len(self) != len(other):
                raise ValueError("Lengths must match to compare")

        if is_object_dtype(self) and isinstance(other, ABCCategorical):
            left = type(other)(self._values, dtype=other.dtype)
            return op(left, other)
        elif is_object_dtype(self) and isinstance(other, ExtensionArray):
            # e.g. PeriodArray
            with np.errstate(all="ignore"):
                result = op(self.values, other)

        elif is_object_dtype(self) and not isinstance(self, ABCMultiIndex):
            # don't pass MultiIndex
            with np.errstate(all="ignore"):
                result = ops.comp_method_OBJECT_ARRAY(op, self.values, other)

        else:
            with np.errstate(all="ignore"):
                result = op(self.values, np.asarray(other))

        if is_bool_dtype(result):
            return result
        return ops.invalid_comparison(self, other, op)

    name = f"__{op.__name__}__"
    return set_function_name(cmp_method, name, cls)


def _make_arithmetic_op(op, cls):
    def index_arithmetic_method(self, other):
        if isinstance(other, (ABCSeries, ABCDataFrame, ABCTimedeltaIndex)):
            return NotImplemented

        from pandas import Series  # noqa: F811

        result = op(Series(self), other)
        if isinstance(result, tuple):
            return (Index(result[0]), Index(result[1]))
        return Index(result)

    name = f"__{op.__name__}__"
    # TODO: docstring?
    return set_function_name(index_arithmetic_method, name, cls)


class InvalidIndexError(Exception):
    pass


_o_dtype = np.dtype(object)
_Identity = object


def _new_Index(cls, d):
    """
    This is called upon unpickling, rather than the default which doesn't
    have arguments and breaks __new__.
    """
    # required for backward compat, because PI can't be instantiated with
    # ordinals through __new__ GH #13277
    if issubclass(cls, ABCPeriodIndex):
        from pandas.core.indexes.period import _new_PeriodIndex

        return _new_PeriodIndex(cls, **d)

    if issubclass(cls, ABCMultiIndex):
        if "labels" in d and "codes" not in d:
            # GH#23752 "labels" kwarg has been replaced with "codes"
            d["codes"] = d.pop("labels")

    return cls.__new__(cls, **d)


_IndexT = TypeVar("_IndexT", bound="Index")


class Index(IndexOpsMixin, PandasObject):
    """
    Immutable ndarray implementing an ordered, sliceable set. The basic object
    storing axis labels for all pandas objects.

    Parameters
    ----------
    data : array-like (1-dimensional)
    dtype : NumPy dtype (default: object)
        If dtype is None, we find the dtype that best fits the data.
        If an actual dtype is provided, we coerce to that dtype if it's safe.
        Otherwise, an error will be raised.
    copy : bool
        Make a copy of input ndarray.
    name : object
        Name to be stored in the index.
    tupleize_cols : bool (default: True)
        When True, attempt to create a MultiIndex if possible.

    See Also
    --------
    RangeIndex : Index implementing a monotonic integer range.
    CategoricalIndex : Index of :class:`Categorical` s.
    MultiIndex : A multi-level, or hierarchical, Index.
    IntervalIndex : An Index of :class:`Interval` s.
    DatetimeIndex, TimedeltaIndex, PeriodIndex
    Int64Index, UInt64Index,  Float64Index

    Notes
    -----
    An Index instance can **only** contain hashable objects

    Examples
    --------
    >>> pd.Index([1, 2, 3])
    Int64Index([1, 2, 3], dtype='int64')

    >>> pd.Index(list('abc'))
    Index(['a', 'b', 'c'], dtype='object')
    """

    # tolist is not actually deprecated, just suppressed in the __dir__
    _deprecations: FrozenSet[str] = (
        PandasObject._deprecations
        | IndexOpsMixin._deprecations
        | frozenset(["contains", "set_value"])
    )

    # To hand over control to subclasses
    _join_precedence = 1

    # Cython methods; see github.com/cython/cython/issues/2647
    #  for why we need to wrap these instead of making them class attributes
    # Moreover, cython will choose the appropriate-dtyped sub-function
    #  given the dtypes of the passed arguments
    def _left_indexer_unique(self, left, right):
        return libjoin.left_join_indexer_unique(left, right)

    def _left_indexer(self, left, right):
        return libjoin.left_join_indexer(left, right)

    def _inner_indexer(self, left, right):
        return libjoin.inner_join_indexer(left, right)

    def _outer_indexer(self, left, right):
        return libjoin.outer_join_indexer(left, right)

    _typ = "index"
    _data: Union[ExtensionArray, np.ndarray]
    _id = None
    _name: Label = None
    # MultiIndex.levels previously allowed setting the index name. We
    # don't allow this anymore, and raise if it happens rather than
    # failing silently.
    _no_setting_name: bool = False
    _comparables = ["name"]
    _attributes = ["name"]
    _is_numeric_dtype = False
    _can_hold_na = True

    # would we like our indexing holder to defer to us
    _defer_to_indexing = False

    # prioritize current class for _shallow_copy_with_infer,
    # used to infer integers as datetime-likes
    _infer_as_myclass = False

    _engine_type = libindex.ObjectEngine
    # whether we support partial string indexing. Overridden
    # in DatetimeIndex and PeriodIndex
    _supports_partial_string_indexing = False

    _accessors = {"str"}

    str = CachedAccessor("str", StringMethods)

    # --------------------------------------------------------------------
    # Type declarations for Generated Arithmetic, Comparison, and Unary Methods

    __eq__: Callable
    __ne__: Callable
    __lt__: Callable
    __gt__: Callable
    __le__: Callable
    __ge__: Callable

    # --------------------------------------------------------------------
    # Constructors

    def __new__(
        cls, data=None, dtype=None, copy=False, name=None, tupleize_cols=True, **kwargs,
    ) -> "Index":

        from pandas.core.indexes.range import RangeIndex

        name = maybe_extract_name(name, data, cls)

        if isinstance(data, ABCPandasArray):
            # ensure users don't accidentally put a PandasArray in an index.
            data = data.to_numpy()

        # range
        if isinstance(data, RangeIndex):
            return RangeIndex(start=data, copy=copy, dtype=dtype, name=name)
        elif isinstance(data, range):
            return RangeIndex.from_range(data, dtype=dtype, name=name)

        # categorical
        elif is_categorical_dtype(data) or is_categorical_dtype(dtype):
            # Delay import for perf. https://github.com/pandas-dev/pandas/pull/31423
            from pandas.core.indexes.category import CategoricalIndex

            return _maybe_asobject(dtype, CategoricalIndex, data, copy, name, **kwargs)

        # interval
        elif is_interval_dtype(data) or is_interval_dtype(dtype):
            # Delay import for perf. https://github.com/pandas-dev/pandas/pull/31423
            from pandas.core.indexes.interval import IntervalIndex

            return _maybe_asobject(dtype, IntervalIndex, data, copy, name, **kwargs)

        elif (
            is_datetime64_any_dtype(data)
            or is_datetime64_any_dtype(dtype)
            or "tz" in kwargs
        ):
            # Delay import for perf. https://github.com/pandas-dev/pandas/pull/31423
            from pandas import DatetimeIndex

            return _maybe_asobject(dtype, DatetimeIndex, data, copy, name, **kwargs)

        elif is_timedelta64_dtype(data) or is_timedelta64_dtype(dtype):
            # Delay import for perf. https://github.com/pandas-dev/pandas/pull/31423
            from pandas import TimedeltaIndex

            return _maybe_asobject(dtype, TimedeltaIndex, data, copy, name, **kwargs)

        elif is_period_dtype(data) or is_period_dtype(dtype):
            # Delay import for perf. https://github.com/pandas-dev/pandas/pull/31423
            from pandas import PeriodIndex

            return _maybe_asobject(dtype, PeriodIndex, data, copy, name, **kwargs)

        # extension dtype
        elif is_extension_array_dtype(data) or is_extension_array_dtype(dtype):
            if not (dtype is None or is_object_dtype(dtype)):
                # coerce to the provided dtype
                ea_cls = dtype.construct_array_type()
                data = ea_cls._from_sequence(data, dtype=dtype, copy=False)
            else:
                data = np.asarray(data, dtype=object)

            # coerce to the object dtype
            data = data.astype(object)
            return Index(data, dtype=object, copy=copy, name=name, **kwargs)

        # index-like
        elif isinstance(data, (np.ndarray, Index, ABCSeries)):
            # Delay import for perf. https://github.com/pandas-dev/pandas/pull/31423
            from pandas.core.indexes.numeric import (
                Float64Index,
                Int64Index,
                UInt64Index,
            )

            if dtype is not None:
                # we need to avoid having numpy coerce
                # things that look like ints/floats to ints unless
                # they are actually ints, e.g. '0' and 0.0
                # should not be coerced
                # GH 11836
                data = _maybe_cast_with_dtype(data, dtype, copy)
                dtype = data.dtype  # TODO: maybe not for object?

            # maybe coerce to a sub-class
            if is_signed_integer_dtype(data.dtype):
                return Int64Index(data, copy=copy, dtype=dtype, name=name)
            elif is_unsigned_integer_dtype(data.dtype):
                return UInt64Index(data, copy=copy, dtype=dtype, name=name)
            elif is_float_dtype(data.dtype):
                return Float64Index(data, copy=copy, dtype=dtype, name=name)
            elif issubclass(data.dtype.type, np.bool) or is_bool_dtype(data):
                subarr = data.astype("object")
            else:
                subarr = com.asarray_tuplesafe(data, dtype=object)

            # asarray_tuplesafe does not always copy underlying data,
            # so need to make sure that this happens
            if copy:
                subarr = subarr.copy()

            if dtype is None:
                new_data, new_dtype = _maybe_cast_data_without_dtype(subarr)
                if new_dtype is not None:
                    return cls(
                        new_data, dtype=new_dtype, copy=False, name=name, **kwargs
                    )

            if kwargs:
                raise TypeError(f"Unexpected keyword arguments {repr(set(kwargs))}")
            if subarr.ndim > 1:
                # GH#13601, GH#20285, GH#27125
                raise ValueError("Index data must be 1-dimensional")
            return cls._simple_new(subarr, name)

        elif hasattr(data, "__array__"):
            return Index(np.asarray(data), dtype=dtype, copy=copy, name=name, **kwargs)
        elif data is None or is_scalar(data):
            raise cls._scalar_data_error(data)
        else:
            if tupleize_cols and is_list_like(data):
                # GH21470: convert iterable to list before determining if empty
                if is_iterator(data):
                    data = list(data)

                if data and all(isinstance(e, tuple) for e in data):
                    # we must be all tuples, otherwise don't construct
                    # 10697
                    from pandas.core.indexes.multi import MultiIndex

                    return MultiIndex.from_tuples(
                        data, names=name or kwargs.get("names")
                    )
            # other iterable of some kind
            subarr = com.asarray_tuplesafe(data, dtype=object)
            return Index(subarr, dtype=dtype, copy=copy, name=name, **kwargs)

    """
    NOTE for new Index creation:

    - _simple_new: It returns new Index with the same type as the caller.
      All metadata (such as name) must be provided by caller's responsibility.
      Using _shallow_copy is recommended because it fills these metadata
      otherwise specified.

    - _shallow_copy: It returns new Index with the same type (using
      _simple_new), but fills caller's metadata otherwise specified. Passed
      kwargs will overwrite corresponding metadata.

    - _shallow_copy_with_infer: It returns new Index inferring its type
      from passed values. It fills caller's metadata otherwise specified as the
      same as _shallow_copy.

    See each method's docstring.
    """

    @property
    def asi8(self):
        """
        Integer representation of the values.

        Returns
        -------
        ndarray
            An ndarray with int64 dtype.
        """
        return None

    @classmethod
    def _simple_new(cls, values, name: Label = None):
        """
        We require that we have a dtype compat for the values. If we are passed
        a non-dtype compat, then coerce using the constructor.

        Must be careful not to recurse.
        """
        assert isinstance(values, np.ndarray), type(values)

        result = object.__new__(cls)
        result._data = values
        # _index_data is a (temporary?) fix to ensure that the direct data
        # manipulation we do in `_libs/reduction.pyx` continues to work.
        # We need access to the actual ndarray, since we're messing with
        # data buffers and strides. We don't re-use `_ndarray_values`, since
        # we actually set this value too.
        result._index_data = values
        result._name = name

        return result._reset_identity()

    @cache_readonly
    def _constructor(self):
        return type(self)

    # --------------------------------------------------------------------
    # Index Internals Methods

    def _get_attributes_dict(self):
        """
        Return an attributes dict for my class.
        """
        return {k: getattr(self, k, None) for k in self._attributes}

    def _shallow_copy(self, values=None, name: Label = no_default):
        """
        Create a new Index with the same class as the caller, don't copy the
        data, use the same object attributes with passed in attributes taking
        precedence.

        *this is an internal non-public method*

        Parameters
        ----------
        values : the values to create the new Index, optional
        name : Label, defaults to self.name
        """
        name = self.name if name is no_default else name

        if values is None:
            values = self.values

        return self._simple_new(values, name=name)

    def _shallow_copy_with_infer(self, values, **kwargs):
        """
        Create a new Index inferring the class with passed value, don't copy
        the data, use the same object attributes with passed in attributes
        taking precedence.

        *this is an internal non-public method*

        Parameters
        ----------
        values : the values to create the new Index, optional
        kwargs : updates the default attributes for this Index
        """
        attributes = self._get_attributes_dict()
        attributes.update(kwargs)
        attributes["copy"] = False
        if not len(values) and "dtype" not in kwargs:
            # TODO: what if hasattr(values, "dtype")?
            attributes["dtype"] = self.dtype
        if self._infer_as_myclass:
            try:
                return self._constructor(values, **attributes)
            except (TypeError, ValueError):
                pass
        return Index(values, **attributes)

    def _update_inplace(self, result, **kwargs):
        # guard when called from IndexOpsMixin
        raise TypeError("Index can't be updated inplace")

    def is_(self, other) -> bool:
        """
        More flexible, faster check like ``is`` but that works through views.

        Note: this is *not* the same as ``Index.identical()``, which checks
        that metadata is also the same.

        Parameters
        ----------
        other : object
            other object to compare against.

        Returns
        -------
        True if both have same underlying data, False otherwise : bool
        """
        # use something other than None to be clearer
        return self._id is getattr(other, "_id", Ellipsis) and self._id is not None

    def _reset_identity(self):
        """
        Initializes or resets ``_id`` attribute with new object.
        """
        self._id = _Identity()
        return self

    def _cleanup(self):
        self._engine.clear_mapping()

    @cache_readonly
    def _engine(self):
        # property, for now, slow to look up

        # to avoid a reference cycle, bind `_ndarray_values` to a local variable, so
        # `self` is not passed into the lambda.
        _ndarray_values = self._ndarray_values
        return self._engine_type(lambda: _ndarray_values, len(self))

    # --------------------------------------------------------------------
    # Array-Like Methods

    # ndarray compat
    def __len__(self) -> int:
        """
        Return the length of the Index.
        """
        return len(self._data)

    def __array__(self, dtype=None) -> np.ndarray:
        """
        The array interface, return my values.
        """
        return np.asarray(self._data, dtype=dtype)

    def __array_wrap__(self, result, context=None):
        """
        Gets called after a ufunc.
        """
        result = lib.item_from_zerodim(result)
        if is_bool_dtype(result) or lib.is_scalar(result) or np.ndim(result) > 1:
            return result

        attrs = self._get_attributes_dict()
        return Index(result, **attrs)

    @cache_readonly
    def dtype(self):
        """
        Return the dtype object of the underlying data.
        """
        return self._data.dtype

    def ravel(self, order="C"):
        """
        Return an ndarray of the flattened values of the underlying data.

        Returns
        -------
        numpy.ndarray
            Flattened array.

        See Also
        --------
        numpy.ndarray.ravel
        """
        return self._ndarray_values.ravel(order=order)

    def view(self, cls=None):

        # we need to see if we are subclassing an
        # index type here
        if cls is not None and not hasattr(cls, "_typ"):
            result = self._data.view(cls)
        else:
            result = self._shallow_copy()
        if isinstance(result, Index):
            result._id = self._id
        return result

    def astype(self, dtype, copy=True):
        """
        Create an Index with values cast to dtypes. The class of a new Index
        is determined by dtype. When conversion is impossible, a ValueError
        exception is raised.

        Parameters
        ----------
        dtype : numpy dtype or pandas type
            Note that any signed integer `dtype` is treated as ``'int64'``,
            and any unsigned integer `dtype` is treated as ``'uint64'``,
            regardless of the size.
        copy : bool, default True
            By default, astype always returns a newly allocated object.
            If copy is set to False and internal requirements on dtype are
            satisfied, the original data is used to create a new Index
            or the original Index is returned.

        Returns
        -------
        Index
            Index with values cast to specified dtype.
        """
        if is_dtype_equal(self.dtype, dtype):
            return self.copy() if copy else self

        elif is_categorical_dtype(dtype):
            from pandas.core.indexes.category import CategoricalIndex

            return CategoricalIndex(self.values, name=self.name, dtype=dtype, copy=copy)

        elif is_extension_array_dtype(dtype):
            return Index(np.asarray(self), dtype=dtype, copy=copy)

        try:
            casted = self.values.astype(dtype, copy=copy)
        except (TypeError, ValueError) as err:
            raise TypeError(
                f"Cannot cast {type(self).__name__} to dtype {dtype}"
            ) from err
        return Index(casted, name=self.name, dtype=dtype)

    _index_shared_docs[
        "take"
    ] = """
        Return a new %(klass)s of the values selected by the indices.

        For internal compatibility with numpy arrays.

        Parameters
        ----------
        indices : list
            Indices to be taken.
        axis : int, optional
            The axis over which to select values, always 0.
        allow_fill : bool, default True
        fill_value : bool, default None
            If allow_fill=True and fill_value is not None, indices specified by
            -1 is regarded as NA. If Index doesn't hold NA, raise ValueError.

        Returns
        -------
        numpy.ndarray
            Elements of given indices.

        See Also
        --------
        numpy.ndarray.take
        """

    @Appender(_index_shared_docs["take"] % _index_doc_kwargs)
    def take(self, indices, axis=0, allow_fill=True, fill_value=None, **kwargs):
        if kwargs:
            nv.validate_take(tuple(), kwargs)
        indices = ensure_platform_int(indices)
        if self._can_hold_na:
            taken = self._assert_take_fillable(
                self.values,
                indices,
                allow_fill=allow_fill,
                fill_value=fill_value,
                na_value=self._na_value,
            )
        else:
            if allow_fill and fill_value is not None:
                cls_name = type(self).__name__
                raise ValueError(
                    f"Unable to fill values because {cls_name} cannot contain NA"
                )
            taken = self.values.take(indices)
        return self._shallow_copy(taken)

    def _assert_take_fillable(
        self, values, indices, allow_fill=True, fill_value=None, na_value=np.nan
    ):
        """
        Internal method to handle NA filling of take.
        """
        indices = ensure_platform_int(indices)

        # only fill if we are passing a non-None fill_value
        if allow_fill and fill_value is not None:
            if (indices < -1).any():
                raise ValueError(
                    "When allow_fill=True and fill_value is not None, "
                    "all indices must be >= -1"
                )
            taken = algos.take(
                values, indices, allow_fill=allow_fill, fill_value=na_value
            )
        else:
            taken = values.take(indices)
        return taken

    _index_shared_docs[
        "repeat"
    ] = """
        Repeat elements of a %(klass)s.

        Returns a new %(klass)s where each element of the current %(klass)s
        is repeated consecutively a given number of times.

        Parameters
        ----------
        repeats : int or array of ints
            The number of repetitions for each element. This should be a
            non-negative integer. Repeating 0 times will return an empty
            %(klass)s.
        axis : None
            Must be ``None``. Has no effect but is accepted for compatibility
            with numpy.

        Returns
        -------
        repeated_index : %(klass)s
            Newly created %(klass)s with repeated elements.

        See Also
        --------
        Series.repeat : Equivalent function for Series.
        numpy.repeat : Similar method for :class:`numpy.ndarray`.

        Examples
        --------
        >>> idx = pd.Index(['a', 'b', 'c'])
        >>> idx
        Index(['a', 'b', 'c'], dtype='object')
        >>> idx.repeat(2)
        Index(['a', 'a', 'b', 'b', 'c', 'c'], dtype='object')
        >>> idx.repeat([1, 2, 3])
        Index(['a', 'b', 'b', 'c', 'c', 'c'], dtype='object')
        """

    @Appender(_index_shared_docs["repeat"] % _index_doc_kwargs)
    def repeat(self, repeats, axis=None):
        repeats = ensure_platform_int(repeats)
        nv.validate_repeat(tuple(), dict(axis=axis))
        return self._shallow_copy(self._values.repeat(repeats))

    # --------------------------------------------------------------------
    # Copying Methods

    def copy(self: _IndexT, name=None, deep=False, dtype=None, names=None) -> _IndexT:
        """
        Make a copy of this object.

        Name and dtype sets those attributes on the new object.

        Parameters
        ----------
        name : Label, optional
            Set name for new object.
        deep : bool, default False
        dtype : numpy dtype or pandas type, optional
            Set dtype for new object.
        names : list-like, optional
            Kept for compatibility with MultiIndex. Should not be used.

        Returns
        -------
        Index
            Index refer to new object which is a copy of this object.

        Notes
        -----
        In most cases, there should be no functional difference from using
        ``deep``, but if ``deep`` is passed it will attempt to deepcopy.
        """
        if deep:
            assert self._data is not None
            new_index = self._shallow_copy(self._data.copy())
        else:
            new_index = self._shallow_copy()

        names = self._validate_names(name=name, names=names, deep=deep)
        new_index = new_index.set_names(names)

        if dtype:
            new_index = new_index.astype(dtype)
        return new_index

    def __copy__(self, **kwargs):
        return self.copy(**kwargs)

    def __deepcopy__(self, memo=None):
        """
        Parameters
        ----------
        memo, default None
            Standard signature. Unused
        """
        return self.copy(deep=True)

    # --------------------------------------------------------------------
    # Rendering Methods

    def __repr__(self) -> str_t:
        """
        Return a string representation for this object.
        """
        klass_name = type(self).__name__
        data = self._format_data()
        attrs = self._format_attrs()
        space = self._format_space()
        attrs_str = [f"{k}={v}" for k, v in attrs]
        prepr = f",{space}".join(attrs_str)

        # no data provided, just attributes
        if data is None:
            data = ""

        res = f"{klass_name}({data}{prepr})"

        return res

    def _format_space(self) -> str_t:

        # using space here controls if the attributes
        # are line separated or not (the default)

        # max_seq_items = get_option('display.max_seq_items')
        # if len(self) > max_seq_items:
        #    space = "\n%s" % (' ' * (len(klass) + 1))
        return " "

    @property
    def _formatter_func(self):
        """
        Return the formatter function.
        """
        return default_pprint

    def _format_data(self, name=None) -> str_t:
        """
        Return the formatted data as a unicode string.
        """
        # do we want to justify (only do so for non-objects)
        is_justify = True

        if self.inferred_type == "string":
            is_justify = False
        elif self.inferred_type == "categorical":
            if is_object_dtype(self.categories):  # type: ignore
                is_justify = False

        return format_object_summary(
            self, self._formatter_func, is_justify=is_justify, name=name
        )

    def _format_attrs(self):
        """
        Return a list of tuples of the (attr,formatted_value).
        """
        return format_object_attrs(self)

    def _mpl_repr(self):
        # how to represent ourselves to matplotlib
        return self.values

    def format(self, name: bool = False, formatter=None, **kwargs):
        """
        Render a string representation of the Index.
        """
        header = []
        if name:
            header.append(
                pprint_thing(self.name, escape_chars=("\t", "\r", "\n"))
                if self.name is not None
                else ""
            )

        if formatter is not None:
            return header + list(self.map(formatter))

        return self._format_with_header(header, **kwargs)

    def _format_with_header(self, header, na_rep="NaN", **kwargs):
        values = self.values

        from pandas.io.formats.format import format_array

        if is_categorical_dtype(values.dtype):
            values = np.array(values)

        elif is_object_dtype(values.dtype):
            values = lib.maybe_convert_objects(values, safe=1)

        if is_object_dtype(values.dtype):
            result = [pprint_thing(x, escape_chars=("\t", "\r", "\n")) for x in values]

            # could have nans
            mask = isna(values)
            if mask.any():
                result_ = np.array(result)
                result_[mask] = na_rep
                result = result_.tolist()

        else:
            result = _trim_front(format_array(values, None, justify="left"))
        return header + result

    def to_native_types(self, slicer=None, **kwargs):
        """
        Format specified values of `self` and return them.

        Parameters
        ----------
        slicer : int, array-like
            An indexer into `self` that specifies which values
            are used in the formatting process.
        kwargs : dict
            Options for specifying how the values should be formatted.
            These options include the following:

            1) na_rep : str
                The value that serves as a placeholder for NULL values
            2) quoting : bool or None
                Whether or not there are quoted values in `self`
            3) date_format : str
                The format used to represent date-like values.

        Returns
        -------
        numpy.ndarray
            Formatted values.
        """
        values = self
        if slicer is not None:
            values = values[slicer]
        return values._format_native_types(**kwargs)

    def _format_native_types(self, na_rep="", quoting=None, **kwargs):
        """
        Actually format specific types of the index.
        """
        mask = isna(self)
        if not self.is_object() and not quoting:
            values = np.asarray(self).astype(str)
        else:
            values = np.array(self, dtype=object, copy=True)

        values[mask] = na_rep
        return values

    def _summary(self, name=None) -> str_t:
        """
        Return a summarized representation.

        Parameters
        ----------
        name : str
            name to use in the summary representation

        Returns
        -------
        String with a summarized representation of the index
        """
        if len(self) > 0:
            head = self[0]
            if hasattr(head, "format") and not isinstance(head, str):
                head = head.format()
            tail = self[-1]
            if hasattr(tail, "format") and not isinstance(tail, str):
                tail = tail.format()
            index_summary = f", {head} to {tail}"
        else:
            index_summary = ""

        if name is None:
            name = type(self).__name__
        return f"{name}: {len(self)} entries{index_summary}"

    # --------------------------------------------------------------------
    # Conversion Methods

    def to_flat_index(self):
        """
        Identity method.

        .. versionadded:: 0.24.0

        This is implemented for compatibility with subclass implementations
        when chaining.

        Returns
        -------
        pd.Index
            Caller.

        See Also
        --------
        MultiIndex.to_flat_index : Subclass implementation.
        """
        return self

    def to_series(self, index=None, name=None):
        """
        Create a Series with both index and values equal to the index keys.

        Useful with map for returning an indexer based on an index.

        Parameters
        ----------
        index : Index, optional
            Index of resulting Series. If None, defaults to original index.
        name : str, optional
            Dame of resulting Series. If None, defaults to name of original
            index.

        Returns
        -------
        Series
            The dtype will be based on the type of the Index values.
        """
        from pandas import Series  # noqa: F811

        if index is None:
            index = self._shallow_copy()
        if name is None:
            name = self.name

        return Series(self.values.copy(), index=index, name=name)

    def to_frame(self, index: bool = True, name=None):
        """
        Create a DataFrame with a column containing the Index.

        .. versionadded:: 0.24.0

        Parameters
        ----------
        index : bool, default True
            Set the index of the returned DataFrame as the original Index.

        name : object, default None
            The passed name should substitute for the index name (if it has
            one).

        Returns
        -------
        DataFrame
            DataFrame containing the original Index data.

        See Also
        --------
        Index.to_series : Convert an Index to a Series.
        Series.to_frame : Convert Series to DataFrame.

        Examples
        --------
        >>> idx = pd.Index(['Ant', 'Bear', 'Cow'], name='animal')
        >>> idx.to_frame()
               animal
        animal
        Ant       Ant
        Bear     Bear
        Cow       Cow

        By default, the original Index is reused. To enforce a new Index:

        >>> idx.to_frame(index=False)
            animal
        0   Ant
        1  Bear
        2   Cow

        To override the name of the resulting column, specify `name`:

        >>> idx.to_frame(index=False, name='zoo')
            zoo
        0   Ant
        1  Bear
        2   Cow
        """
        from pandas import DataFrame

        if name is None:
            name = self.name or 0
        result = DataFrame({name: self._values.copy()})

        if index:
            result.index = self
        return result

    # --------------------------------------------------------------------
    # Name-Centric Methods

    @property
    def name(self):
        """
        Return Index or MultiIndex name.
        """
        return self._name

    @name.setter
    def name(self, value):
        if self._no_setting_name:
            # Used in MultiIndex.levels to avoid silently ignoring name updates.
            raise RuntimeError(
                "Cannot set name on a level of a MultiIndex. Use "
                "'MultiIndex.set_names' instead."
            )
        maybe_extract_name(value, None, type(self))
        self._name = value

    def _validate_names(self, name=None, names=None, deep: bool = False):
        """
        Handles the quirks of having a singular 'name' parameter for general
        Index and plural 'names' parameter for MultiIndex.
        """
        from copy import deepcopy

        if names is not None and name is not None:
            raise TypeError("Can only provide one of `names` and `name`")
        elif names is None and name is None:
            return deepcopy(self.names) if deep else self.names
        elif names is not None:
            if not is_list_like(names):
                raise TypeError("Must pass list-like as `names`.")
            return names
        else:
            if not is_list_like(name):
                return [name]
            return name

    def _get_names(self):
        return FrozenList((self.name,))

    def _set_names(self, values, level=None):
        """
        Set new names on index. Each name has to be a hashable type.

        Parameters
        ----------
        values : str or sequence
            name(s) to set
        level : int, level name, or sequence of int/level names (default None)
            If the index is a MultiIndex (hierarchical), level(s) to set (None
            for all levels).  Otherwise level must be None

        Raises
        ------
        TypeError if each name is not hashable.
        """
        if not is_list_like(values):
            raise ValueError("Names must be a list-like")
        if len(values) != 1:
            raise ValueError(f"Length of new names must be 1, got {len(values)}")

        # GH 20527
        # All items in 'name' need to be hashable:
        for name in values:
            if not is_hashable(name):
                raise TypeError(f"{type(self).__name__}.name must be a hashable type")
        self._name = values[0]

    names = property(fset=_set_names, fget=_get_names)

    def set_names(self, names, level=None, inplace: bool = False):
        """
        Set Index or MultiIndex name.

        Able to set new names partially and by level.

        Parameters
        ----------
        names : label or list of label
            Name(s) to set.
        level : int, label or list of int or label, optional
            If the index is a MultiIndex, level(s) to set (None for all
            levels). Otherwise level must be None.
        inplace : bool, default False
            Modifies the object directly, instead of creating a new Index or
            MultiIndex.

        Returns
        -------
        Index
            The same type as the caller or None if inplace is True.

        See Also
        --------
        Index.rename : Able to set new names without level.

        Examples
        --------
        >>> idx = pd.Index([1, 2, 3, 4])
        >>> idx
        Int64Index([1, 2, 3, 4], dtype='int64')
        >>> idx.set_names('quarter')
        Int64Index([1, 2, 3, 4], dtype='int64', name='quarter')

        >>> idx = pd.MultiIndex.from_product([['python', 'cobra'],
        ...                                   [2018, 2019]])
        >>> idx
        MultiIndex([('python', 2018),
                    ('python', 2019),
                    ( 'cobra', 2018),
                    ( 'cobra', 2019)],
                   )
        >>> idx.set_names(['kind', 'year'], inplace=True)
        >>> idx
        MultiIndex([('python', 2018),
                    ('python', 2019),
                    ( 'cobra', 2018),
                    ( 'cobra', 2019)],
                   names=['kind', 'year'])
        >>> idx.set_names('species', level=0)
        MultiIndex([('python', 2018),
                    ('python', 2019),
                    ( 'cobra', 2018),
                    ( 'cobra', 2019)],
                   names=['species', 'year'])
        """
        if level is not None and not isinstance(self, ABCMultiIndex):
            raise ValueError("Level must be None for non-MultiIndex")

        if level is not None and not is_list_like(level) and is_list_like(names):
            raise TypeError("Names must be a string when a single level is provided.")

        if not is_list_like(names) and level is None and self.nlevels > 1:
            raise TypeError("Must pass list-like as `names`.")

        if not is_list_like(names):
            names = [names]
        if level is not None and not is_list_like(level):
            level = [level]

        if inplace:
            idx = self
        else:
            idx = self._shallow_copy()
        idx._set_names(names, level=level)
        if not inplace:
            return idx

    def rename(self, name, inplace=False):
        """
        Alter Index or MultiIndex name.

        Able to set new names without level. Defaults to returning new index.
        Length of names must match number of levels in MultiIndex.

        Parameters
        ----------
        name : label or list of labels
            Name(s) to set.
        inplace : bool, default False
            Modifies the object directly, instead of creating a new Index or
            MultiIndex.

        Returns
        -------
        Index
            The same type as the caller or None if inplace is True.

        See Also
        --------
        Index.set_names : Able to set new names partially and by level.

        Examples
        --------
        >>> idx = pd.Index(['A', 'C', 'A', 'B'], name='score')
        >>> idx.rename('grade')
        Index(['A', 'C', 'A', 'B'], dtype='object', name='grade')

        >>> idx = pd.MultiIndex.from_product([['python', 'cobra'],
        ...                                   [2018, 2019]],
        ...                                   names=['kind', 'year'])
        >>> idx
        MultiIndex([('python', 2018),
                    ('python', 2019),
                    ( 'cobra', 2018),
                    ( 'cobra', 2019)],
                   names=['kind', 'year'])
        >>> idx.rename(['species', 'year'])
        MultiIndex([('python', 2018),
                    ('python', 2019),
                    ( 'cobra', 2018),
                    ( 'cobra', 2019)],
                   names=['species', 'year'])
        >>> idx.rename('species')
        Traceback (most recent call last):
        TypeError: Must pass list-like as `names`.
        """
        return self.set_names([name], inplace=inplace)

    # --------------------------------------------------------------------
    # Level-Centric Methods

    @property
    def nlevels(self) -> int:
        """
        Number of levels.
        """
        return 1

    def _sort_levels_monotonic(self):
        """
        Compat with MultiIndex.
        """
        return self

    def _validate_index_level(self, level):
        """
        Validate index level.

        For single-level Index getting level number is a no-op, but some
        verification must be done like in MultiIndex.

        """
        if isinstance(level, int):
            if level < 0 and level != -1:
                raise IndexError(
                    "Too many levels: Index has only 1 level, "
                    f"{level} is not a valid level number"
                )
            elif level > 0:
                raise IndexError(
                    f"Too many levels: Index has only 1 level, not {level + 1}"
                )
        elif level != self.name:
            raise KeyError(
                f"Requested level ({level}) does not match index name ({self.name})"
            )

    def _get_level_number(self, level) -> int:
        self._validate_index_level(level)
        return 0

    def sortlevel(self, level=None, ascending=True, sort_remaining=None):
        """
        For internal compatibility with with the Index API.

        Sort the Index. This is for compat with MultiIndex

        Parameters
        ----------
        ascending : bool, default True
            False to sort in descending order

        level, sort_remaining are compat parameters

        Returns
        -------
        Index
        """
        return self.sort_values(return_indexer=True, ascending=ascending)

    def _get_level_values(self, level):
        """
        Return an Index of values for requested level.

        This is primarily useful to get an individual level of values from a
        MultiIndex, but is provided on Index as well for compatibility.

        Parameters
        ----------
        level : int or str
            It is either the integer position or the name of the level.

        Returns
        -------
        Index
            Calling object, as there is only one level in the Index.

        See Also
        --------
        MultiIndex.get_level_values : Get values for a level of a MultiIndex.

        Notes
        -----
        For Index, level should be 0, since there are no multiple levels.

        Examples
        --------
        >>> idx = pd.Index(list('abc'))
        >>> idx
        Index(['a', 'b', 'c'], dtype='object')

        Get level values by supplying `level` as integer:

        >>> idx.get_level_values(0)
        Index(['a', 'b', 'c'], dtype='object')
        """
        self._validate_index_level(level)
        return self

    get_level_values = _get_level_values

    def droplevel(self, level=0):
        """
        Return index with requested level(s) removed.

        If resulting index has only 1 level left, the result will be
        of Index type, not MultiIndex.

        .. versionadded:: 0.23.1 (support for non-MultiIndex)

        Parameters
        ----------
        level : int, str, or list-like, default 0
            If a string is given, must be the name of a level
            If list-like, elements must be names or indexes of levels.

        Returns
        -------
        Index or MultiIndex
        """
        if not isinstance(level, (tuple, list)):
            level = [level]

        levnums = sorted(self._get_level_number(lev) for lev in level)[::-1]

        if len(level) == 0:
            return self
        if len(level) >= self.nlevels:
            raise ValueError(
                f"Cannot remove {len(level)} levels from an index with {self.nlevels} "
                "levels: at least one level must be left."
            )
        # The two checks above guarantee that here self is a MultiIndex

        new_levels = list(self.levels)
        new_codes = list(self.codes)
        new_names = list(self.names)

        for i in levnums:
            new_levels.pop(i)
            new_codes.pop(i)
            new_names.pop(i)

        if len(new_levels) == 1:

            # set nan if needed
            mask = new_codes[0] == -1
            result = new_levels[0].take(new_codes[0])
            if mask.any():
                result = result.putmask(mask, np.nan)

            result._name = new_names[0]
            return result
        else:
            from pandas.core.indexes.multi import MultiIndex

            return MultiIndex(
                levels=new_levels,
                codes=new_codes,
                names=new_names,
                verify_integrity=False,
            )

    def _get_grouper_for_level(self, mapper, level=None):
        """
        Get index grouper corresponding to an index level

        Parameters
        ----------
        mapper: Group mapping function or None
            Function mapping index values to groups
        level : int or None
            Index level

        Returns
        -------
        grouper : Index
            Index of values to group on.
        labels : ndarray of int or None
            Array of locations in level_index.
        uniques : Index or None
            Index of unique values for level.
        """
        assert level is None or level == 0
        if mapper is None:
            grouper = self
        else:
            grouper = self.map(mapper)

        return grouper, None, None

    # --------------------------------------------------------------------
    # Introspection Methods

    @property
    def is_monotonic(self) -> bool:
        """
        Alias for is_monotonic_increasing.
        """
        return self.is_monotonic_increasing

    @property
    def is_monotonic_increasing(self) -> bool:
        """
        Return if the index is monotonic increasing (only equal or
        increasing) values.

        Examples
        --------
        >>> Index([1, 2, 3]).is_monotonic_increasing
        True
        >>> Index([1, 2, 2]).is_monotonic_increasing
        True
        >>> Index([1, 3, 2]).is_monotonic_increasing
        False
        """
        return self._engine.is_monotonic_increasing

    @property
    def is_monotonic_decreasing(self) -> bool:
        """
        Return if the index is monotonic decreasing (only equal or
        decreasing) values.

        Examples
        --------
        >>> Index([3, 2, 1]).is_monotonic_decreasing
        True
        >>> Index([3, 2, 2]).is_monotonic_decreasing
        True
        >>> Index([3, 1, 2]).is_monotonic_decreasing
        False
        """
        return self._engine.is_monotonic_decreasing

    @property
    def _is_strictly_monotonic_increasing(self) -> bool:
        """
        Return if the index is strictly monotonic increasing
        (only increasing) values.

        Examples
        --------
        >>> Index([1, 2, 3])._is_strictly_monotonic_increasing
        True
        >>> Index([1, 2, 2])._is_strictly_monotonic_increasing
        False
        >>> Index([1, 3, 2])._is_strictly_monotonic_increasing
        False
        """
        return self.is_unique and self.is_monotonic_increasing

    @property
    def _is_strictly_monotonic_decreasing(self) -> bool:
        """
        Return if the index is strictly monotonic decreasing
        (only decreasing) values.

        Examples
        --------
        >>> Index([3, 2, 1])._is_strictly_monotonic_decreasing
        True
        >>> Index([3, 2, 2])._is_strictly_monotonic_decreasing
        False
        >>> Index([3, 1, 2])._is_strictly_monotonic_decreasing
        False
        """
        return self.is_unique and self.is_monotonic_decreasing

    @cache_readonly
    def is_unique(self) -> bool:
        """
        Return if the index has unique values.
        """
        return self._engine.is_unique

    @property
    def has_duplicates(self) -> bool:
        """
        Check if the Index has duplicate values.

        Returns
        -------
        bool
            Whether or not the Index has duplicate values.

        Examples
        --------
        >>> idx = pd.Index([1, 5, 7, 7])
        >>> idx.has_duplicates
        True

        >>> idx = pd.Index([1, 5, 7])
        >>> idx.has_duplicates
        False

        >>> idx = pd.Index(["Watermelon", "Orange", "Apple",
        ...                 "Watermelon"]).astype("category")
        >>> idx.has_duplicates
        True

        >>> idx = pd.Index(["Orange", "Apple",
        ...                 "Watermelon"]).astype("category")
        >>> idx.has_duplicates
        False
        """
        return not self.is_unique

    def is_boolean(self) -> bool:
        """
        Check if the Index only consists of booleans.

        Returns
        -------
        bool
            Whether or not the Index only consists of booleans.

        See Also
        --------
        is_integer : Check if the Index only consists of integers.
        is_floating : Check if the Index is a floating type.
        is_numeric : Check if the Index only consists of numeric data.
        is_object : Check if the Index is of the object dtype.
        is_categorical : Check if the Index holds categorical data.
        is_interval : Check if the Index holds Interval objects.
        is_mixed : Check if the Index holds data with mixed data types.

        Examples
        --------
        >>> idx = pd.Index([True, False, True])
        >>> idx.is_boolean()
        True

        >>> idx = pd.Index(["True", "False", "True"])
        >>> idx.is_boolean()
        False

        >>> idx = pd.Index([True, False, "True"])
        >>> idx.is_boolean()
        False
        """
        return self.inferred_type in ["boolean"]

    def is_integer(self) -> bool:
        """
        Check if the Index only consists of integers.

        Returns
        -------
        bool
            Whether or not the Index only consists of integers.

        See Also
        --------
        is_boolean : Check if the Index only consists of booleans.
        is_floating : Check if the Index is a floating type.
        is_numeric : Check if the Index only consists of numeric data.
        is_object : Check if the Index is of the object dtype.
        is_categorical : Check if the Index holds categorical data.
        is_interval : Check if the Index holds Interval objects.
        is_mixed : Check if the Index holds data with mixed data types.

        Examples
        --------
        >>> idx = pd.Index([1, 2, 3, 4])
        >>> idx.is_integer()
        True

        >>> idx = pd.Index([1.0, 2.0, 3.0, 4.0])
        >>> idx.is_integer()
        False

        >>> idx = pd.Index(["Apple", "Mango", "Watermelon"])
        >>> idx.is_integer()
        False
        """
        return self.inferred_type in ["integer"]

    def is_floating(self) -> bool:
        """
        Check if the Index is a floating type.

        The Index may consist of only floats, NaNs, or a mix of floats,
        integers, or NaNs.

        Returns
        -------
        bool
            Whether or not the Index only consists of only consists of floats, NaNs, or
            a mix of floats, integers, or NaNs.

        See Also
        --------
        is_boolean : Check if the Index only consists of booleans.
        is_integer : Check if the Index only consists of integers.
        is_numeric : Check if the Index only consists of numeric data.
        is_object : Check if the Index is of the object dtype.
        is_categorical : Check if the Index holds categorical data.
        is_interval : Check if the Index holds Interval objects.
        is_mixed : Check if the Index holds data with mixed data types.

        Examples
        --------
        >>> idx = pd.Index([1.0, 2.0, 3.0, 4.0])
        >>> idx.is_floating()
        True

        >>> idx = pd.Index([1.0, 2.0, np.nan, 4.0])
        >>> idx.is_floating()
        True

        >>> idx = pd.Index([1, 2, 3, 4, np.nan])
        >>> idx.is_floating()
        True

        >>> idx = pd.Index([1, 2, 3, 4])
        >>> idx.is_floating()
        False
        """
        return self.inferred_type in ["floating", "mixed-integer-float", "integer-na"]

    def is_numeric(self) -> bool:
        """
        Check if the Index only consists of numeric data.

        Returns
        -------
        bool
            Whether or not the Index only consists of numeric data.

        See Also
        --------
        is_boolean : Check if the Index only consists of booleans.
        is_integer : Check if the Index only consists of integers.
        is_floating : Check if the Index is a floating type.
        is_object : Check if the Index is of the object dtype.
        is_categorical : Check if the Index holds categorical data.
        is_interval : Check if the Index holds Interval objects.
        is_mixed : Check if the Index holds data with mixed data types.

        Examples
        --------
        >>> idx = pd.Index([1.0, 2.0, 3.0, 4.0])
        >>> idx.is_numeric()
        True

        >>> idx = pd.Index([1, 2, 3, 4.0])
        >>> idx.is_numeric()
        True

        >>> idx = pd.Index([1, 2, 3, 4])
        >>> idx.is_numeric()
        True

        >>> idx = pd.Index([1, 2, 3, 4.0, np.nan])
        >>> idx.is_numeric()
        True

        >>> idx = pd.Index([1, 2, 3, 4.0, np.nan, "Apple"])
        >>> idx.is_numeric()
        False
        """
        return self.inferred_type in ["integer", "floating"]

    def is_object(self) -> bool:
        """
        Check if the Index is of the object dtype.

        Returns
        -------
        bool
            Whether or not the Index is of the object dtype.

        See Also
        --------
        is_boolean : Check if the Index only consists of booleans.
        is_integer : Check if the Index only consists of integers.
        is_floating : Check if the Index is a floating type.
        is_numeric : Check if the Index only consists of numeric data.
        is_categorical : Check if the Index holds categorical data.
        is_interval : Check if the Index holds Interval objects.
        is_mixed : Check if the Index holds data with mixed data types.

        Examples
        --------
        >>> idx = pd.Index(["Apple", "Mango", "Watermelon"])
        >>> idx.is_object()
        True

        >>> idx = pd.Index(["Apple", "Mango", 2.0])
        >>> idx.is_object()
        True

        >>> idx = pd.Index(["Watermelon", "Orange", "Apple",
        ...                 "Watermelon"]).astype("category")
        >>> idx.object()
        False

        >>> idx = pd.Index([1.0, 2.0, 3.0, 4.0])
        >>> idx.is_object()
        False
        """
        return is_object_dtype(self.dtype)

    def is_categorical(self) -> bool:
        """
        Check if the Index holds categorical data.

        Returns
        -------
        bool
            True if the Index is categorical.

        See Also
        --------
        CategoricalIndex : Index for categorical data.
        is_boolean : Check if the Index only consists of booleans.
        is_integer : Check if the Index only consists of integers.
        is_floating : Check if the Index is a floating type.
        is_numeric : Check if the Index only consists of numeric data.
        is_object : Check if the Index is of the object dtype.
        is_interval : Check if the Index holds Interval objects.
        is_mixed : Check if the Index holds data with mixed data types.

        Examples
        --------
        >>> idx = pd.Index(["Watermelon", "Orange", "Apple",
        ...                 "Watermelon"]).astype("category")
        >>> idx.is_categorical()
        True

        >>> idx = pd.Index([1, 3, 5, 7])
        >>> idx.is_categorical()
        False

        >>> s = pd.Series(["Peter", "Victor", "Elisabeth", "Mar"])
        >>> s
        0        Peter
        1       Victor
        2    Elisabeth
        3          Mar
        dtype: object
        >>> s.index.is_categorical()
        False
        """
        return self.inferred_type in ["categorical"]

    def is_interval(self) -> bool:
        """
        Check if the Index holds Interval objects.

        Returns
        -------
        bool
            Whether or not the Index holds Interval objects.

        See Also
        --------
        IntervalIndex : Index for Interval objects.
        is_boolean : Check if the Index only consists of booleans.
        is_integer : Check if the Index only consists of integers.
        is_floating : Check if the Index is a floating type.
        is_numeric : Check if the Index only consists of numeric data.
        is_object : Check if the Index is of the object dtype.
        is_categorical : Check if the Index holds categorical data.
        is_mixed : Check if the Index holds data with mixed data types.

        Examples
        --------
        >>> idx = pd.Index([pd.Interval(left=0, right=5),
        ...                 pd.Interval(left=5, right=10)])
        >>> idx.is_interval()
        True

        >>> idx = pd.Index([1, 3, 5, 7])
        >>> idx.is_interval()
        False
        """
        return self.inferred_type in ["interval"]

    def is_mixed(self) -> bool:
        """
        Check if the Index holds data with mixed data types.

        Returns
        -------
        bool
            Whether or not the Index holds data with mixed data types.

        See Also
        --------
        is_boolean : Check if the Index only consists of booleans.
        is_integer : Check if the Index only consists of integers.
        is_floating : Check if the Index is a floating type.
        is_numeric : Check if the Index only consists of numeric data.
        is_object : Check if the Index is of the object dtype.
        is_categorical : Check if the Index holds categorical data.
        is_interval : Check if the Index holds Interval objects.

        Examples
        --------
        >>> idx = pd.Index(['a', np.nan, 'b'])
        >>> idx.is_mixed()
        True

        >>> idx = pd.Index([1.0, 2.0, 3.0, 5.0])
        >>> idx.is_mixed()
        False
        """
        return self.inferred_type in ["mixed"]

    def holds_integer(self) -> bool:
        """
        Whether the type is an integer type.
        """
        return self.inferred_type in ["integer", "mixed-integer"]

    @cache_readonly
    def inferred_type(self) -> str_t:
        """
        Return a string of the type inferred from the values.
        """
        return lib.infer_dtype(self, skipna=False)

    @cache_readonly
    def is_all_dates(self) -> bool:
        """
        Whether or not the index values only consist of dates.
        """
        return is_datetime_array(ensure_object(self.values))

    # --------------------------------------------------------------------
    # Pickle Methods

    def __reduce__(self):
        d = dict(data=self._data)
        d.update(self._get_attributes_dict())
        return _new_Index, (type(self), d), None

    # --------------------------------------------------------------------
    # Null Handling Methods

    _na_value = np.nan
    """The expected NA value to use with this index."""

    @cache_readonly
    def _isnan(self):
        """
        Return if each value is NaN.
        """
        if self._can_hold_na:
            return isna(self)
        else:
            # shouldn't reach to this condition by checking hasnans beforehand
            values = np.empty(len(self), dtype=np.bool_)
            values.fill(False)
            return values

    @cache_readonly
    def _nan_idxs(self):
        if self._can_hold_na:
            return self._isnan.nonzero()[0]
        else:
            return np.array([], dtype=np.int64)

    @cache_readonly
    def hasnans(self) -> bool:
        """
        Return if I have any nans; enables various perf speedups.
        """
        if self._can_hold_na:
            return bool(self._isnan.any())
        else:
            return False

    def isna(self):
        """
        Detect missing values.

        Return a boolean same-sized object indicating if the values are NA.
        NA values, such as ``None``, :attr:`numpy.NaN` or :attr:`pd.NaT`, get
        mapped to ``True`` values.
        Everything else get mapped to ``False`` values. Characters such as
        empty strings `''` or :attr:`numpy.inf` are not considered NA values
        (unless you set ``pandas.options.mode.use_inf_as_na = True``).

        Returns
        -------
        numpy.ndarray
            A boolean array of whether my values are NA.

        See Also
        --------
        Index.notna : Boolean inverse of isna.
        Index.dropna : Omit entries with missing values.
        isna : Top-level isna.
        Series.isna : Detect missing values in Series object.

        Examples
        --------
        Show which entries in a pandas.Index are NA. The result is an
        array.

        >>> idx = pd.Index([5.2, 6.0, np.NaN])
        >>> idx
        Float64Index([5.2, 6.0, nan], dtype='float64')
        >>> idx.isna()
        array([False, False,  True], dtype=bool)

        Empty strings are not considered NA values. None is considered an NA
        value.

        >>> idx = pd.Index(['black', '', 'red', None])
        >>> idx
        Index(['black', '', 'red', None], dtype='object')
        >>> idx.isna()
        array([False, False, False,  True], dtype=bool)

        For datetimes, `NaT` (Not a Time) is considered as an NA value.

        >>> idx = pd.DatetimeIndex([pd.Timestamp('1940-04-25'),
        ...                         pd.Timestamp(''), None, pd.NaT])
        >>> idx
        DatetimeIndex(['1940-04-25', 'NaT', 'NaT', 'NaT'],
                      dtype='datetime64[ns]', freq=None)
        >>> idx.isna()
        array([False,  True,  True,  True], dtype=bool)
        """
        return self._isnan

    isnull = isna

    def notna(self):
        """
        Detect existing (non-missing) values.

        Return a boolean same-sized object indicating if the values are not NA.
        Non-missing values get mapped to ``True``. Characters such as empty
        strings ``''`` or :attr:`numpy.inf` are not considered NA values
        (unless you set ``pandas.options.mode.use_inf_as_na = True``).
        NA values, such as None or :attr:`numpy.NaN`, get mapped to ``False``
        values.

        Returns
        -------
        numpy.ndarray
            Boolean array to indicate which entries are not NA.

        See Also
        --------
        Index.notnull : Alias of notna.
        Index.isna: Inverse of notna.
        notna : Top-level notna.

        Examples
        --------
        Show which entries in an Index are not NA. The result is an
        array.

        >>> idx = pd.Index([5.2, 6.0, np.NaN])
        >>> idx
        Float64Index([5.2, 6.0, nan], dtype='float64')
        >>> idx.notna()
        array([ True,  True, False])

        Empty strings are not considered NA values. None is considered a NA
        value.

        >>> idx = pd.Index(['black', '', 'red', None])
        >>> idx
        Index(['black', '', 'red', None], dtype='object')
        >>> idx.notna()
        array([ True,  True,  True, False])
        """
        return ~self.isna()

    notnull = notna

    def fillna(self, value=None, downcast=None):
        """
        Fill NA/NaN values with the specified value.

        Parameters
        ----------
        value : scalar
            Scalar value to use to fill holes (e.g. 0).
            This value cannot be a list-likes.
        downcast : dict, default is None
            A dict of item->dtype of what to downcast if possible,
            or the string 'infer' which will try to downcast to an appropriate
            equal type (e.g. float64 to int64 if possible).

        Returns
        -------
        Index

        See Also
        --------
        DataFrame.fillna : Fill NaN values of a DataFrame.
        Series.fillna : Fill NaN Values of a Series.
        """
        self._assert_can_do_op(value)
        if self.hasnans:
            result = self.putmask(self._isnan, value)
            if downcast is None:
                # no need to care metadata other than name
                # because it can't have freq if
                return Index(result, name=self.name)
        return self._shallow_copy()

    def dropna(self, how="any"):
        """
        Return Index without NA/NaN values.

        Parameters
        ----------
        how : {'any', 'all'}, default 'any'
            If the Index is a MultiIndex, drop the value when any or all levels
            are NaN.

        Returns
        -------
        Index
        """
        if how not in ("any", "all"):
            raise ValueError(f"invalid how option: {how}")

        if self.hasnans:
            return self._shallow_copy(self._values[~self._isnan])
        return self._shallow_copy()

    # --------------------------------------------------------------------
    # Uniqueness Methods

    def unique(self, level=None):
        """
        Return unique values in the index. Uniques are returned in order
        of appearance, this does NOT sort.

        Parameters
        ----------
        level : int or str, optional, default None
            Only return values from specified level (for MultiIndex).

            .. versionadded:: 0.23.0

        Returns
        -------
        Index without duplicates

        See Also
        --------
        unique
        Series.unique
        """
        if level is not None:
            self._validate_index_level(level)
        result = super().unique()
        return self._shallow_copy(result)

    def drop_duplicates(self, keep="first"):
        """
        Return Index with duplicate values removed.

        Parameters
        ----------
        keep : {'first', 'last', ``False``}, default 'first'
            - 'first' : Drop duplicates except for the first occurrence.
            - 'last' : Drop duplicates except for the last occurrence.
            - ``False`` : Drop all duplicates.

        Returns
        -------
        deduplicated : Index

        See Also
        --------
        Series.drop_duplicates : Equivalent method on Series.
        DataFrame.drop_duplicates : Equivalent method on DataFrame.
        Index.duplicated : Related method on Index, indicating duplicate
            Index values.

        Examples
        --------
        Generate an pandas.Index with duplicate values.

        >>> idx = pd.Index(['lama', 'cow', 'lama', 'beetle', 'lama', 'hippo'])

        The `keep` parameter controls  which duplicate values are removed.
        The value 'first' keeps the first occurrence for each
        set of duplicated entries. The default value of keep is 'first'.

        >>> idx.drop_duplicates(keep='first')
        Index(['lama', 'cow', 'beetle', 'hippo'], dtype='object')

        The value 'last' keeps the last occurrence for each set of duplicated
        entries.

        >>> idx.drop_duplicates(keep='last')
        Index(['cow', 'beetle', 'lama', 'hippo'], dtype='object')

        The value ``False`` discards all sets of duplicated entries.

        >>> idx.drop_duplicates(keep=False)
        Index(['cow', 'beetle', 'hippo'], dtype='object')
        """
        return super().drop_duplicates(keep=keep)

    def duplicated(self, keep="first"):
        """
        Indicate duplicate index values.

        Duplicated values are indicated as ``True`` values in the resulting
        array. Either all duplicates, all except the first, or all except the
        last occurrence of duplicates can be indicated.

        Parameters
        ----------
        keep : {'first', 'last', False}, default 'first'
            The value or values in a set of duplicates to mark as missing.

            - 'first' : Mark duplicates as ``True`` except for the first
              occurrence.
            - 'last' : Mark duplicates as ``True`` except for the last
              occurrence.
            - ``False`` : Mark all duplicates as ``True``.

        Returns
        -------
        numpy.ndarray

        See Also
        --------
        Series.duplicated : Equivalent method on pandas.Series.
        DataFrame.duplicated : Equivalent method on pandas.DataFrame.
        Index.drop_duplicates : Remove duplicate values from Index.

        Examples
        --------
        By default, for each set of duplicated values, the first occurrence is
        set to False and all others to True:

        >>> idx = pd.Index(['lama', 'cow', 'lama', 'beetle', 'lama'])
        >>> idx.duplicated()
        array([False, False,  True, False,  True])

        which is equivalent to

        >>> idx.duplicated(keep='first')
        array([False, False,  True, False,  True])

        By using 'last', the last occurrence of each set of duplicated values
        is set on False and all others on True:

        >>> idx.duplicated(keep='last')
        array([ True, False,  True, False, False])

        By setting keep on ``False``, all duplicates are True:

        >>> idx.duplicated(keep=False)
        array([ True, False,  True, False,  True])
        """
        return super().duplicated(keep=keep)

    def _get_unique_index(self, dropna: bool = False):
        """
        Returns an index containing unique values.

        Parameters
        ----------
        dropna : bool, default False
            If True, NaN values are dropped.

        Returns
        -------
        uniques : index
        """
        if self.is_unique and not dropna:
            return self

        values = self.values

        if not self.is_unique:
            values = self.unique()
            if not isinstance(self, ABCMultiIndex):
                # extract an array to pass to _shallow_copy
                values = values._data

        if dropna:
            try:
                if self.hasnans:
                    values = values[~isna(values)]
            except NotImplementedError:
                pass

        return self._shallow_copy(values)

    # --------------------------------------------------------------------
    # Arithmetic & Logical Methods

    def __add__(self, other):
        if isinstance(other, (ABCSeries, ABCDataFrame)):
            return NotImplemented
        from pandas import Series  # noqa: F811

        return Index(Series(self) + other)

    def __radd__(self, other):
        from pandas import Series  # noqa: F811

        return Index(other + Series(self))

    def __iadd__(self, other):
        # alias for __add__
        return self + other

    def __sub__(self, other):
        return Index(np.array(self) - other)

    def __rsub__(self, other):
        # wrap Series to ensure we pin name correctly
        from pandas import Series  # noqa: F811

        return Index(other - Series(self))

    def __and__(self, other):
        return self.intersection(other)

    def __or__(self, other):
        return self.union(other)

    def __xor__(self, other):
        return self.symmetric_difference(other)

    def __nonzero__(self):
        raise ValueError(
            f"The truth value of a {type(self).__name__} is ambiguous. "
            "Use a.empty, a.bool(), a.item(), a.any() or a.all()."
        )

    __bool__ = __nonzero__

    # --------------------------------------------------------------------
    # Set Operation Methods

    def _get_reconciled_name_object(self, other):
        """
        If the result of a set operation will be self,
        return self, unless the name changes, in which
        case make a shallow copy of self.
        """
        name = get_op_result_name(self, other)
        if self.name != name:
            return self._shallow_copy(name=name)
        return self

    def _union_incompatible_dtypes(self, other, sort):
        """
        Casts this and other index to object dtype to allow the formation
        of a union between incompatible types.

        Parameters
        ----------
        other : Index or array-like
        sort : False or None, default False
            Whether to sort the resulting index.

            * False : do not sort the result.
            * None : sort the result, except when `self` and `other` are equal
              or when the values cannot be compared.

        Returns
        -------
        Index
        """
        this = self.astype(object, copy=False)
        # cast to Index for when `other` is list-like
        other = Index(other).astype(object, copy=False)
        return Index.union(this, other, sort=sort).astype(object, copy=False)

    def _is_compatible_with_other(self, other) -> bool:
        """
        Check whether this and the other dtype are compatible with each other.
        Meaning a union can be formed between them without needing to be cast
        to dtype object.

        Parameters
        ----------
        other : Index or array-like

        Returns
        -------
        bool
        """
        return type(self) is type(other) and is_dtype_equal(self.dtype, other.dtype)

    def _validate_sort_keyword(self, sort):
        if sort not in [None, False]:
            raise ValueError(
                "The 'sort' keyword only takes the values of "
                f"None or False; {sort} was passed."
            )

    def union(self, other, sort=None):
        """
        Form the union of two Index objects.

        If the Index objects are incompatible, both Index objects will be
        cast to dtype('object') first.

            .. versionchanged:: 0.25.0

        Parameters
        ----------
        other : Index or array-like
        sort : bool or None, default None
            Whether to sort the resulting Index.

            * None : Sort the result, except when

              1. `self` and `other` are equal.
              2. `self` or `other` has length 0.
              3. Some values in `self` or `other` cannot be compared.
                 A RuntimeWarning is issued in this case.

            * False : do not sort the result.

            .. versionadded:: 0.24.0

            .. versionchanged:: 0.24.1

               Changed the default value from ``True`` to ``None``
               (without change in behaviour).

        Returns
        -------
        union : Index

        Examples
        --------
        Union matching dtypes

        >>> idx1 = pd.Index([1, 2, 3, 4])
        >>> idx2 = pd.Index([3, 4, 5, 6])
        >>> idx1.union(idx2)
        Int64Index([1, 2, 3, 4, 5, 6], dtype='int64')

        Union mismatched dtypes

        >>> idx1 = pd.Index(['a', 'b', 'c', 'd'])
        >>> idx2 = pd.Index([1, 2, 3, 4])
        >>> idx1.union(idx2)
        Index(['a', 'b', 'c', 'd', 1, 2, 3, 4], dtype='object')
        """
        self._validate_sort_keyword(sort)
        self._assert_can_do_setop(other)

        if not self._is_compatible_with_other(other):
            return self._union_incompatible_dtypes(other, sort=sort)

        return self._union(other, sort=sort)

    def _union(self, other, sort):
        """
        Specific union logic should go here. In subclasses, union behavior
        should be overwritten here rather than in `self.union`.

        Parameters
        ----------
        other : Index or array-like
        sort : False or None, default False
            Whether to sort the resulting index.

            * False : do not sort the result.
            * None : sort the result, except when `self` and `other` are equal
              or when the values cannot be compared.

        Returns
        -------
        Index
        """
        if not len(other) or self.equals(other):
            return self._get_reconciled_name_object(other)

        if not len(self):
            return other._get_reconciled_name_object(self)

        # TODO(EA): setops-refactor, clean all this up
        lvals = self._values
        rvals = other._values

        if sort is None and self.is_monotonic and other.is_monotonic:
            try:
                result = self._outer_indexer(lvals, rvals)[0]
            except TypeError:
                # incomparable objects
                result = list(lvals)

                # worth making this faster? a very unusual case
                value_set = set(lvals)
                result.extend([x for x in rvals if x not in value_set])
                result = Index(result)._values  # do type inference here
        else:
            # find indexes of things in "other" that are not in "self"
            if self.is_unique:
                indexer = self.get_indexer(other)
                indexer = (indexer == -1).nonzero()[0]
            else:
                indexer = algos.unique1d(self.get_indexer_non_unique(other)[1])

            if len(indexer) > 0:
                other_diff = algos.take_nd(rvals, indexer, allow_fill=False)
                result = concat_compat((lvals, other_diff))

            else:
                result = lvals

            if sort is None:
                try:
                    result = algos.safe_sort(result)
                except TypeError as err:
                    warnings.warn(
                        f"{err}, sort order is undefined for incomparable objects",
                        RuntimeWarning,
                        stacklevel=3,
                    )

        # for subclasses
        return self._wrap_setop_result(other, result)

    def _wrap_setop_result(self, other, result):
        name = get_op_result_name(self, other)
        return self._shallow_copy(result, name=name)

    # TODO: standardize return type of non-union setops type(self vs other)
    def intersection(self, other, sort=False):
        """
        Form the intersection of two Index objects.

        This returns a new Index with elements common to the index and `other`.

        Parameters
        ----------
        other : Index or array-like
        sort : False or None, default False
            Whether to sort the resulting index.

            * False : do not sort the result.
            * None : sort the result, except when `self` and `other` are equal
              or when the values cannot be compared.

            .. versionadded:: 0.24.0

            .. versionchanged:: 0.24.1

               Changed the default from ``True`` to ``False``, to match
               the behaviour of 0.23.4 and earlier.

        Returns
        -------
        intersection : Index

        Examples
        --------
        >>> idx1 = pd.Index([1, 2, 3, 4])
        >>> idx2 = pd.Index([3, 4, 5, 6])
        >>> idx1.intersection(idx2)
        Int64Index([3, 4], dtype='int64')
        """
        self._validate_sort_keyword(sort)
        self._assert_can_do_setop(other)
        other = ensure_index(other)

        if self.equals(other):
            return self._get_reconciled_name_object(other)

        if not is_dtype_equal(self.dtype, other.dtype):
            this = self.astype("O")
            other = other.astype("O")
            return this.intersection(other, sort=sort)

        # TODO(EA): setops-refactor, clean all this up
        lvals = self._values
        rvals = other._values

        if self.is_monotonic and other.is_monotonic:
            try:
                result = self._inner_indexer(lvals, rvals)[0]
            except TypeError:
                pass
            else:
                return self._wrap_setop_result(other, result)

        try:
            indexer = Index(rvals).get_indexer(lvals)
            indexer = indexer.take((indexer != -1).nonzero()[0])
        except (InvalidIndexError, IncompatibleFrequency):
            # InvalidIndexError raised by get_indexer if non-unique
            # IncompatibleFrequency raised by PeriodIndex.get_indexer
            indexer = algos.unique1d(Index(rvals).get_indexer_non_unique(lvals)[0])
            indexer = indexer[indexer != -1]

        taken = other.take(indexer)
        res_name = get_op_result_name(self, other)

        if sort is None:
            taken = algos.safe_sort(taken.values)
            return self._shallow_copy(taken, name=res_name)

        taken.name = res_name
        return taken

    def difference(self, other, sort=None):
        """
        Return a new Index with elements from the index that are not in
        `other`.

        This is the set difference of two Index objects.

        Parameters
        ----------
        other : Index or array-like
        sort : False or None, default None
            Whether to sort the resulting index. By default, the
            values are attempted to be sorted, but any TypeError from
            incomparable elements is caught by pandas.

            * None : Attempt to sort the result, but catch any TypeErrors
              from comparing incomparable elements.
            * False : Do not sort the result.

            .. versionadded:: 0.24.0

            .. versionchanged:: 0.24.1

               Changed the default value from ``True`` to ``None``
               (without change in behaviour).

        Returns
        -------
        difference : Index

        Examples
        --------
        >>> idx1 = pd.Index([2, 1, 3, 4])
        >>> idx2 = pd.Index([3, 4, 5, 6])
        >>> idx1.difference(idx2)
        Int64Index([1, 2], dtype='int64')
        >>> idx1.difference(idx2, sort=False)
        Int64Index([2, 1], dtype='int64')
        """
        self._validate_sort_keyword(sort)
        self._assert_can_do_setop(other)

        if self.equals(other):
            # pass an empty np.ndarray with the appropriate dtype
            return self._shallow_copy(self._data[:0])

        other, result_name = self._convert_can_do_setop(other)

        this = self._get_unique_index()

        indexer = this.get_indexer(other)
        indexer = indexer.take((indexer != -1).nonzero()[0])

        label_diff = np.setdiff1d(np.arange(this.size), indexer, assume_unique=True)
        the_diff = this.values.take(label_diff)
        if sort is None:
            try:
                the_diff = algos.safe_sort(the_diff)
            except TypeError:
                pass

        return this._shallow_copy(the_diff, name=result_name)

    def symmetric_difference(self, other, result_name=None, sort=None):
        """
        Compute the symmetric difference of two Index objects.

        Parameters
        ----------
        other : Index or array-like
        result_name : str
        sort : False or None, default None
            Whether to sort the resulting index. By default, the
            values are attempted to be sorted, but any TypeError from
            incomparable elements is caught by pandas.

            * None : Attempt to sort the result, but catch any TypeErrors
              from comparing incomparable elements.
            * False : Do not sort the result.

            .. versionadded:: 0.24.0

            .. versionchanged:: 0.24.1

               Changed the default value from ``True`` to ``None``
               (without change in behaviour).

        Returns
        -------
        symmetric_difference : Index

        Notes
        -----
        ``symmetric_difference`` contains elements that appear in either
        ``idx1`` or ``idx2`` but not both. Equivalent to the Index created by
        ``idx1.difference(idx2) | idx2.difference(idx1)`` with duplicates
        dropped.

        Examples
        --------
        >>> idx1 = pd.Index([1, 2, 3, 4])
        >>> idx2 = pd.Index([2, 3, 4, 5])
        >>> idx1.symmetric_difference(idx2)
        Int64Index([1, 5], dtype='int64')

        You can also use the ``^`` operator:

        >>> idx1 ^ idx2
        Int64Index([1, 5], dtype='int64')
        """
        self._validate_sort_keyword(sort)
        self._assert_can_do_setop(other)
        other, result_name_update = self._convert_can_do_setop(other)
        if result_name is None:
            result_name = result_name_update

        this = self._get_unique_index()
        other = other._get_unique_index()
        indexer = this.get_indexer(other)

        # {this} minus {other}
        common_indexer = indexer.take((indexer != -1).nonzero()[0])
        left_indexer = np.setdiff1d(
            np.arange(this.size), common_indexer, assume_unique=True
        )
        left_diff = this._values.take(left_indexer)

        # {other} minus {this}
        right_indexer = (indexer == -1).nonzero()[0]
        right_diff = other._values.take(right_indexer)

        the_diff = concat_compat([left_diff, right_diff])
        if sort is None:
            try:
                the_diff = algos.safe_sort(the_diff)
            except TypeError:
                pass

        attribs = self._get_attributes_dict()
        attribs["name"] = result_name
        if "freq" in attribs:
            attribs["freq"] = None
        return self._shallow_copy_with_infer(the_diff, **attribs)

    def _assert_can_do_setop(self, other):
        if not is_list_like(other):
            raise TypeError("Input must be Index or array-like")
        return True

    def _convert_can_do_setop(self, other):
        if not isinstance(other, Index):
            other = Index(other, name=self.name)
            result_name = self.name
        else:
            result_name = get_op_result_name(self, other)
        return other, result_name

    # --------------------------------------------------------------------
    # Indexing Methods

    def get_loc(self, key, method=None, tolerance=None):
        """
        Get integer location, slice or boolean mask for requested label.

        Parameters
        ----------
        key : label
        method : {None, 'pad'/'ffill', 'backfill'/'bfill', 'nearest'}, optional
            * default: exact matches only.
            * pad / ffill: find the PREVIOUS index value if no exact match.
            * backfill / bfill: use NEXT index value if no exact match
            * nearest: use the NEAREST index value if no exact match. Tied
              distances are broken by preferring the larger index value.
        tolerance : int or float, optional
            Maximum distance from index value for inexact matches. The value of
            the index at the matching location most satisfy the equation
            ``abs(index[loc] - key) <= tolerance``.

            .. versionadded:: 0.21.0 (list-like tolerance)

        Returns
        -------
        loc : int if unique index, slice if monotonic index, else mask

        Examples
        --------
        >>> unique_index = pd.Index(list('abc'))
        >>> unique_index.get_loc('b')
        1

        >>> monotonic_index = pd.Index(list('abbc'))
        >>> monotonic_index.get_loc('b')
        slice(1, 3, None)

        >>> non_monotonic_index = pd.Index(list('abcb'))
        >>> non_monotonic_index.get_loc('b')
        array([False,  True, False,  True])
        """
        if method is None:
            if tolerance is not None:
                raise ValueError(
                    "tolerance argument only valid if using pad, "
                    "backfill or nearest lookups"
                )
            casted_key = self._maybe_cast_indexer(key)
            try:
                return self._engine.get_loc(casted_key)
            except KeyError as err:
                raise KeyError(key) from err

        if tolerance is not None:
            tolerance = self._convert_tolerance(tolerance, np.asarray(key))

        indexer = self.get_indexer([key], method=method, tolerance=tolerance)
        if indexer.ndim > 1 or indexer.size > 1:
            raise TypeError("get_loc requires scalar valued input")
        loc = indexer.item()
        if loc == -1:
            raise KeyError(key)
        return loc

    _index_shared_docs[
        "get_indexer"
    ] = """
        Compute indexer and mask for new index given the current index. The
        indexer should be then used as an input to ndarray.take to align the
        current data to the new index.

        Parameters
        ----------
        target : %(target_klass)s
        method : {None, 'pad'/'ffill', 'backfill'/'bfill', 'nearest'}, optional
            * default: exact matches only.
            * pad / ffill: find the PREVIOUS index value if no exact match.
            * backfill / bfill: use NEXT index value if no exact match
            * nearest: use the NEAREST index value if no exact match. Tied
              distances are broken by preferring the larger index value.
        limit : int, optional
            Maximum number of consecutive labels in ``target`` to match for
            inexact matches.
        tolerance : optional
            Maximum distance between original and new labels for inexact
            matches. The values of the index at the matching locations most
            satisfy the equation ``abs(index[indexer] - target) <= tolerance``.

            Tolerance may be a scalar value, which applies the same tolerance
            to all values, or list-like, which applies variable tolerance per
            element. List-like includes list, tuple, array, Series, and must be
            the same size as the index and its dtype must exactly match the
            index's type.

            .. versionadded:: 0.21.0 (list-like tolerance)

        Returns
        -------
        indexer : ndarray of int
            Integers from 0 to n - 1 indicating that the index at these
            positions matches the corresponding target values. Missing values
            in the target are marked by -1.
        %(raises_section)s
        Examples
        --------
        >>> index = pd.Index(['c', 'a', 'b'])
        >>> index.get_indexer(['a', 'b', 'x'])
        array([ 1,  2, -1])

        Notice that the return value is an array of locations in ``index``
        and ``x`` is marked by -1, as it is not in ``index``.
        """

    @Appender(_index_shared_docs["get_indexer"] % _index_doc_kwargs)
    def get_indexer(
        self, target, method=None, limit=None, tolerance=None
    ) -> np.ndarray:
        method = missing.clean_reindex_fill_method(method)
        target = ensure_index(target)
        if tolerance is not None:
            tolerance = self._convert_tolerance(tolerance, target)

        # Treat boolean labels passed to a numeric index as not found. Without
        # this fix False and True would be treated as 0 and 1 respectively.
        # (GH #16877)
        if target.is_boolean() and self.is_numeric():
            return ensure_platform_int(np.repeat(-1, target.size))

        pself, ptarget = self._maybe_promote(target)
        if pself is not self or ptarget is not target:
            return pself.get_indexer(
                ptarget, method=method, limit=limit, tolerance=tolerance
            )

        if not is_dtype_equal(self.dtype, target.dtype):
            this = self.astype(object)
            target = target.astype(object)
            return this.get_indexer(
                target, method=method, limit=limit, tolerance=tolerance
            )

        if not self.is_unique:
            raise InvalidIndexError(
                "Reindexing only valid with uniquely valued Index objects"
            )

        if method == "pad" or method == "backfill":
            indexer = self._get_fill_indexer(target, method, limit, tolerance)
        elif method == "nearest":
            indexer = self._get_nearest_indexer(target, limit, tolerance)
        else:
            if tolerance is not None:
                raise ValueError(
                    "tolerance argument only valid if doing pad, "
                    "backfill or nearest reindexing"
                )
            if limit is not None:
                raise ValueError(
                    "limit argument only valid if doing pad, "
                    "backfill or nearest reindexing"
                )

            indexer = self._engine.get_indexer(target._ndarray_values)

        return ensure_platform_int(indexer)

    def _convert_tolerance(self, tolerance, target):
        # override this method on subclasses
        tolerance = np.asarray(tolerance)
        if target.size != tolerance.size and tolerance.size > 1:
            raise ValueError("list-like tolerance size must match target index size")
        return tolerance

    def _get_fill_indexer(
        self, target: "Index", method: str_t, limit=None, tolerance=None
    ) -> np.ndarray:
        if self.is_monotonic_increasing and target.is_monotonic_increasing:
            engine_method = (
                self._engine.get_pad_indexer
                if method == "pad"
                else self._engine.get_backfill_indexer
            )
            indexer = engine_method(target._ndarray_values, limit)
        else:
            indexer = self._get_fill_indexer_searchsorted(target, method, limit)
        if tolerance is not None:
            indexer = self._filter_indexer_tolerance(
                target._ndarray_values, indexer, tolerance
            )
        return indexer

    def _get_fill_indexer_searchsorted(
        self, target: "Index", method: str_t, limit=None
    ) -> np.ndarray:
        """
        Fallback pad/backfill get_indexer that works for monotonic decreasing
        indexes and non-monotonic targets.
        """
        if limit is not None:
            raise ValueError(
                f"limit argument for {repr(method)} method only well-defined "
                "if index and target are monotonic"
            )

        side = "left" if method == "pad" else "right"

        # find exact matches first (this simplifies the algorithm)
        indexer = self.get_indexer(target)
        nonexact = indexer == -1
        indexer[nonexact] = self._searchsorted_monotonic(target[nonexact], side)
        if side == "left":
            # searchsorted returns "indices into a sorted array such that,
            # if the corresponding elements in v were inserted before the
            # indices, the order of a would be preserved".
            # Thus, we need to subtract 1 to find values to the left.
            indexer[nonexact] -= 1
            # This also mapped not found values (values of 0 from
            # np.searchsorted) to -1, which conveniently is also our
            # sentinel for missing values
        else:
            # Mark indices to the right of the largest value as not found
            indexer[indexer == len(self)] = -1
        return indexer

    def _get_nearest_indexer(self, target: "Index", limit, tolerance) -> np.ndarray:
        """
        Get the indexer for the nearest index labels; requires an index with
        values that can be subtracted from each other (e.g., not strings or
        tuples).
        """
        left_indexer = self.get_indexer(target, "pad", limit=limit)
        right_indexer = self.get_indexer(target, "backfill", limit=limit)

        left_distances = np.abs(self[left_indexer] - target)
        right_distances = np.abs(self[right_indexer] - target)

        op = operator.lt if self.is_monotonic_increasing else operator.le
        indexer = np.where(
            op(left_distances, right_distances) | (right_indexer == -1),
            left_indexer,
            right_indexer,
        )
        if tolerance is not None:
            indexer = self._filter_indexer_tolerance(target, indexer, tolerance)
        return indexer

    def _filter_indexer_tolerance(
        self, target: "Index", indexer: np.ndarray, tolerance
    ) -> np.ndarray:
        distance = abs(self.values[indexer] - target)
        indexer = np.where(distance <= tolerance, indexer, -1)
        return indexer

    # --------------------------------------------------------------------
    # Indexer Conversion Methods

    def _get_partial_string_timestamp_match_key(self, key):
        """
        Translate any partial string timestamp matches in key, returning the
        new key.

        Only relevant for MultiIndex.
        """
        # GH#10331
        return key

    def _validate_positional_slice(self, key: slice):
        """
        For positional indexing, a slice must have either int or None
        for each of start, stop, and step.
        """
        self._validate_indexer("positional", key.start, "iloc")
        self._validate_indexer("positional", key.stop, "iloc")
        self._validate_indexer("positional", key.step, "iloc")

    def _convert_slice_indexer(self, key: slice, kind: str_t):
        """
        Convert a slice indexer.

        By definition, these are labels unless 'iloc' is passed in.
        Floats are not allowed as the start, step, or stop of the slice.

        Parameters
        ----------
        key : label of the slice bound
        kind : {'loc', 'getitem'}
        """
        assert kind in ["loc", "getitem"], kind

        # potentially cast the bounds to integers
        start, stop, step = key.start, key.stop, key.step

        # figure out if this is a positional indexer
        def is_int(v):
            return v is None or is_integer(v)

        is_index_slice = is_int(start) and is_int(stop) and is_int(step)
        is_positional = is_index_slice and not (
            self.is_integer() or self.is_categorical()
        )

        if kind == "getitem":
            """
            called from the getitem slicers, validate that we are in fact
            integers
            """
            if self.is_integer() or is_index_slice:
                self._validate_indexer("slice", key.start, "getitem")
                self._validate_indexer("slice", key.stop, "getitem")
                self._validate_indexer("slice", key.step, "getitem")
                return key

        # convert the slice to an indexer here

        # if we are mixed and have integers
        if is_positional and self.is_mixed():
            try:
                # Validate start & stop
                if start is not None:
                    self.get_loc(start)
                if stop is not None:
                    self.get_loc(stop)
                is_positional = False
            except KeyError:
                pass

        if com.is_null_slice(key):
            # It doesn't matter if we are positional or label based
            indexer = key
        elif is_positional:
            if kind == "loc":
                # GH#16121, GH#24612, GH#31810
                warnings.warn(
                    "Slicing a positional slice with .loc is not supported, "
                    "and will raise TypeError in a future version.  "
                    "Use .loc with labels or .iloc with positions instead.",
                    FutureWarning,
                    stacklevel=6,
                )
            indexer = key
        else:
            indexer = self.slice_indexer(start, stop, step, kind=kind)

        return indexer

    def _convert_listlike_indexer(self, keyarr):
        """
        Parameters
        ----------
        keyarr : list-like
            Indexer to convert.

        Returns
        -------
        indexer : numpy.ndarray or None
            Return an ndarray or None if cannot convert.
        keyarr : numpy.ndarray
            Return tuple-safe keys.
        """
        if isinstance(keyarr, Index):
            keyarr = self._convert_index_indexer(keyarr)
        else:
            keyarr = self._convert_arr_indexer(keyarr)

        indexer = self._convert_list_indexer(keyarr)
        return indexer, keyarr

    def _convert_arr_indexer(self, keyarr):
        """
        Convert an array-like indexer to the appropriate dtype.

        Parameters
        ----------
        keyarr : array-like
            Indexer to convert.

        Returns
        -------
        converted_keyarr : array-like
        """
        keyarr = com.asarray_tuplesafe(keyarr)
        return keyarr

    def _convert_index_indexer(self, keyarr):
        """
        Convert an Index indexer to the appropriate dtype.

        Parameters
        ----------
        keyarr : Index (or sub-class)
            Indexer to convert.

        Returns
        -------
        converted_keyarr : Index (or sub-class)
        """
        return keyarr

    def _convert_list_indexer(self, keyarr):
        """
        Convert a list-like indexer to the appropriate dtype.

        Parameters
        ----------
        keyarr : Index (or sub-class)
            Indexer to convert.
        kind : iloc, loc, optional

        Returns
        -------
        positional indexer or None
        """
        return None

    def _invalid_indexer(self, form: str_t, key):
        """
        Consistent invalid indexer message.
        """
        raise TypeError(
            f"cannot do {form} indexing on {type(self).__name__} with these "
            f"indexers [{key}] of type {type(key).__name__}"
        )

    # --------------------------------------------------------------------
    # Reindex Methods

    def _can_reindex(self, indexer):
        """
        Check if we are allowing reindexing with this particular indexer.

        Parameters
        ----------
        indexer : an integer indexer

        Raises
        ------
        ValueError if its a duplicate axis
        """
        # trying to reindex on an axis with duplicates
        if not self.is_unique and len(indexer):
            raise ValueError("cannot reindex from a duplicate axis")

    def reindex(self, target, method=None, level=None, limit=None, tolerance=None):
        """
        Create index with target's values (move/add/delete values
        as necessary).

        Parameters
        ----------
        target : an iterable

        Returns
        -------
        new_index : pd.Index
            Resulting index.
        indexer : np.ndarray or None
            Indices of output values in original index.
        """
        # GH6552: preserve names when reindexing to non-named target
        # (i.e. neither Index nor Series).
        preserve_names = not hasattr(target, "name")

        # GH7774: preserve dtype/tz if target is empty and not an Index.
        target = _ensure_has_len(target)  # target may be an iterator

        if not isinstance(target, Index) and len(target) == 0:
            attrs = self._get_attributes_dict()
            attrs.pop("freq", None)  # don't preserve freq
            if isinstance(self, ABCRangeIndex):
                values = range(0)
            else:
                values = self._data[:0]  # appropriately-dtyped empty array
            target = self._simple_new(values, **attrs)
        else:
            target = ensure_index(target)

        if level is not None:
            if method is not None:
                raise TypeError("Fill method not supported if level passed")
            _, indexer, _ = self._join_level(
                target, level, how="right", return_indexers=True
            )
        else:
            if self.equals(target):
                indexer = None
            else:
                # check is_overlapping for IntervalIndex compat
                if self.is_unique and not getattr(self, "is_overlapping", False):
                    indexer = self.get_indexer(
                        target, method=method, limit=limit, tolerance=tolerance
                    )
                else:
                    if method is not None or limit is not None:
                        raise ValueError(
                            "cannot reindex a non-unique index "
                            "with a method or limit"
                        )
                    indexer, missing = self.get_indexer_non_unique(target)

        if preserve_names and target.nlevels == 1 and target.name != self.name:
            target = target.copy()
            target.name = self.name

        return target, indexer

    def _reindex_non_unique(self, target):
        """
        Create a new index with target's values (move/add/delete values as
        necessary) use with non-unique Index and a possibly non-unique target.

        Parameters
        ----------
        target : an iterable

        Returns
        -------
        new_index : pd.Index
            Resulting index.
        indexer : np.ndarray or None
            Indices of output values in original index.

        """
        target = ensure_index(target)
        indexer, missing = self.get_indexer_non_unique(target)
        check = indexer != -1
        new_labels = self.take(indexer[check])
        new_indexer = None

        if len(missing):
            length = np.arange(len(indexer))

            missing = ensure_platform_int(missing)
            missing_labels = target.take(missing)
            missing_indexer = ensure_int64(length[~check])
            cur_labels = self.take(indexer[check]).values
            cur_indexer = ensure_int64(length[check])

            new_labels = np.empty(tuple([len(indexer)]), dtype=object)
            new_labels[cur_indexer] = cur_labels
            new_labels[missing_indexer] = missing_labels

            # a unique indexer
            if target.is_unique:

                # see GH5553, make sure we use the right indexer
                new_indexer = np.arange(len(indexer))
                new_indexer[cur_indexer] = np.arange(len(cur_labels))
                new_indexer[missing_indexer] = -1

            # we have a non_unique selector, need to use the original
            # indexer here
            else:

                # need to retake to have the same size as the indexer
                indexer[~check] = -1

                # reset the new indexer to account for the new size
                new_indexer = np.arange(len(self.take(indexer)))
                new_indexer[~check] = -1

        new_index = self._shallow_copy_with_infer(new_labels)
        return new_index, indexer, new_indexer

    # --------------------------------------------------------------------
    # Join Methods

    def join(self, other, how="left", level=None, return_indexers=False, sort=False):
        """
        Compute join_index and indexers to conform data
        structures to the new index.

        Parameters
        ----------
        other : Index
        how : {'left', 'right', 'inner', 'outer'}
        level : int or level name, default None
        return_indexers : bool, default False
        sort : bool, default False
            Sort the join keys lexicographically in the result Index. If False,
            the order of the join keys depends on the join type (how keyword).

        Returns
        -------
        join_index, (left_indexer, right_indexer)
        """
        self_is_mi = isinstance(self, ABCMultiIndex)
        other_is_mi = isinstance(other, ABCMultiIndex)

        # try to figure out the join level
        # GH3662
        if level is None and (self_is_mi or other_is_mi):

            # have the same levels/names so a simple join
            if self.names == other.names:
                pass
            else:
                return self._join_multi(other, how=how, return_indexers=return_indexers)

        # join on the level
        if level is not None and (self_is_mi or other_is_mi):
            return self._join_level(
                other, level, how=how, return_indexers=return_indexers
            )

        other = ensure_index(other)

        if len(other) == 0 and how in ("left", "outer"):
            join_index = self._shallow_copy()
            if return_indexers:
                rindexer = np.repeat(-1, len(join_index))
                return join_index, None, rindexer
            else:
                return join_index

        if len(self) == 0 and how in ("right", "outer"):
            join_index = other._shallow_copy()
            if return_indexers:
                lindexer = np.repeat(-1, len(join_index))
                return join_index, lindexer, None
            else:
                return join_index

        if self._join_precedence < other._join_precedence:
            how = {"right": "left", "left": "right"}.get(how, how)
            result = other.join(
                self, how=how, level=level, return_indexers=return_indexers
            )
            if return_indexers:
                x, y, z = result
                result = x, z, y
            return result

        if not is_dtype_equal(self.dtype, other.dtype):
            this = self.astype("O")
            other = other.astype("O")
            return this.join(other, how=how, return_indexers=return_indexers)

        _validate_join_method(how)

        if not self.is_unique and not other.is_unique:
            return self._join_non_unique(
                other, how=how, return_indexers=return_indexers
            )
        elif not self.is_unique or not other.is_unique:
            if self.is_monotonic and other.is_monotonic:
                return self._join_monotonic(
                    other, how=how, return_indexers=return_indexers
                )
            else:
                return self._join_non_unique(
                    other, how=how, return_indexers=return_indexers
                )
        elif self.is_monotonic and other.is_monotonic:
            try:
                return self._join_monotonic(
                    other, how=how, return_indexers=return_indexers
                )
            except TypeError:
                pass

        if how == "left":
            join_index = self
        elif how == "right":
            join_index = other
        elif how == "inner":
            # TODO: sort=False here for backwards compat. It may
            # be better to use the sort parameter passed into join
            join_index = self.intersection(other, sort=False)
        elif how == "outer":
            # TODO: sort=True here for backwards compat. It may
            # be better to use the sort parameter passed into join
            join_index = self.union(other)

        if sort:
            join_index = join_index.sort_values()

        if return_indexers:
            if join_index is self:
                lindexer = None
            else:
                lindexer = self.get_indexer(join_index)
            if join_index is other:
                rindexer = None
            else:
                rindexer = other.get_indexer(join_index)
            return join_index, lindexer, rindexer
        else:
            return join_index

    def _join_multi(self, other, how, return_indexers=True):
        from pandas.core.indexes.multi import MultiIndex
        from pandas.core.reshape.merge import _restore_dropped_levels_multijoin

        # figure out join names
        self_names = set(com.not_none(*self.names))
        other_names = set(com.not_none(*other.names))
        overlap = self_names & other_names

        # need at least 1 in common
        if not overlap:
            raise ValueError("cannot join with no overlapping index names")

        self_is_mi = isinstance(self, ABCMultiIndex)
        other_is_mi = isinstance(other, ABCMultiIndex)

        if self_is_mi and other_is_mi:

            # Drop the non-matching levels from left and right respectively
            ldrop_names = list(self_names - overlap)
            rdrop_names = list(other_names - overlap)

            # if only the order differs
            if not len(ldrop_names + rdrop_names):
                self_jnlevels = self
                other_jnlevels = other.reorder_levels(self.names)
            else:
                self_jnlevels = self.droplevel(ldrop_names)
                other_jnlevels = other.droplevel(rdrop_names)

            # Join left and right
            # Join on same leveled multi-index frames is supported
            join_idx, lidx, ridx = self_jnlevels.join(
                other_jnlevels, how, return_indexers=True
            )

            # Restore the dropped levels
            # Returned index level order is
            # common levels, ldrop_names, rdrop_names
            dropped_names = ldrop_names + rdrop_names

            levels, codes, names = _restore_dropped_levels_multijoin(
                self, other, dropped_names, join_idx, lidx, ridx
            )

            # Re-create the multi-index
            multi_join_idx = MultiIndex(
                levels=levels, codes=codes, names=names, verify_integrity=False
            )

            multi_join_idx = multi_join_idx.remove_unused_levels()

            return multi_join_idx, lidx, ridx

        jl = list(overlap)[0]

        # Case where only one index is multi
        # make the indices into mi's that match
        flip_order = False
        if self_is_mi:
            self, other = other, self
            flip_order = True
            # flip if join method is right or left
            how = {"right": "left", "left": "right"}.get(how, how)

        level = other.names.index(jl)
        result = self._join_level(
            other, level, how=how, return_indexers=return_indexers
        )

        if flip_order:
            if isinstance(result, tuple):
                return result[0], result[2], result[1]
        return result

    def _join_non_unique(self, other, how="left", return_indexers=False):
        from pandas.core.reshape.merge import _get_join_indexers

        left_idx, right_idx = _get_join_indexers(
            [self._ndarray_values], [other._ndarray_values], how=how, sort=True
        )

        left_idx = ensure_platform_int(left_idx)
        right_idx = ensure_platform_int(right_idx)

        join_index = np.asarray(self._ndarray_values.take(left_idx))
        mask = left_idx == -1
        np.putmask(join_index, mask, other._ndarray_values.take(right_idx))

        join_index = self._wrap_joined_index(join_index, other)

        if return_indexers:
            return join_index, left_idx, right_idx
        else:
            return join_index

    def _join_level(
        self, other, level, how="left", return_indexers=False, keep_order=True
    ):
        """
        The join method *only* affects the level of the resulting
        MultiIndex. Otherwise it just exactly aligns the Index data to the
        labels of the level in the MultiIndex.

        If ```keep_order == True```, the order of the data indexed by the
        MultiIndex will not be changed; otherwise, it will tie out
        with `other`.
        """
        from pandas.core.indexes.multi import MultiIndex

        def _get_leaf_sorter(labels):
            """
            Returns sorter for the inner most level while preserving the
            order of higher levels.
            """
            if labels[0].size == 0:
                return np.empty(0, dtype="int64")

            if len(labels) == 1:
                lab = ensure_int64(labels[0])
                sorter, _ = libalgos.groupsort_indexer(lab, 1 + lab.max())
                return sorter

            # find indexers of beginning of each set of
            # same-key labels w.r.t all but last level
            tic = labels[0][:-1] != labels[0][1:]
            for lab in labels[1:-1]:
                tic |= lab[:-1] != lab[1:]

            starts = np.hstack(([True], tic, [True])).nonzero()[0]
            lab = ensure_int64(labels[-1])
            return lib.get_level_sorter(lab, ensure_int64(starts))

        if isinstance(self, MultiIndex) and isinstance(other, MultiIndex):
            raise TypeError("Join on level between two MultiIndex objects is ambiguous")

        left, right = self, other

        flip_order = not isinstance(self, MultiIndex)
        if flip_order:
            left, right = right, left
            how = {"right": "left", "left": "right"}.get(how, how)

        level = left._get_level_number(level)
        old_level = left.levels[level]

        if not right.is_unique:
            raise NotImplementedError(
                "Index._join_level on non-unique index is not implemented"
            )

        new_level, left_lev_indexer, right_lev_indexer = old_level.join(
            right, how=how, return_indexers=True
        )

        if left_lev_indexer is None:
            if keep_order or len(left) == 0:
                left_indexer = None
                join_index = left
            else:  # sort the leaves
                left_indexer = _get_leaf_sorter(left.codes[: level + 1])
                join_index = left[left_indexer]

        else:
            left_lev_indexer = ensure_int64(left_lev_indexer)
            rev_indexer = lib.get_reverse_indexer(left_lev_indexer, len(old_level))

            new_lev_codes = algos.take_nd(
                rev_indexer, left.codes[level], allow_fill=False
            )

            new_codes = list(left.codes)
            new_codes[level] = new_lev_codes

            new_levels = list(left.levels)
            new_levels[level] = new_level

            if keep_order:  # just drop missing values. o.w. keep order
                left_indexer = np.arange(len(left), dtype=np.intp)
                mask = new_lev_codes != -1
                if not mask.all():
                    new_codes = [lab[mask] for lab in new_codes]
                    left_indexer = left_indexer[mask]

            else:  # tie out the order with other
                if level == 0:  # outer most level, take the fast route
                    ngroups = 1 + new_lev_codes.max()
                    left_indexer, counts = libalgos.groupsort_indexer(
                        new_lev_codes, ngroups
                    )

                    # missing values are placed first; drop them!
                    left_indexer = left_indexer[counts[0] :]
                    new_codes = [lab[left_indexer] for lab in new_codes]

                else:  # sort the leaves
                    mask = new_lev_codes != -1
                    mask_all = mask.all()
                    if not mask_all:
                        new_codes = [lab[mask] for lab in new_codes]

                    left_indexer = _get_leaf_sorter(new_codes[: level + 1])
                    new_codes = [lab[left_indexer] for lab in new_codes]

                    # left_indexers are w.r.t masked frame.
                    # reverse to original frame!
                    if not mask_all:
                        left_indexer = mask.nonzero()[0][left_indexer]

            join_index = MultiIndex(
                levels=new_levels,
                codes=new_codes,
                names=left.names,
                verify_integrity=False,
            )

        if right_lev_indexer is not None:
            right_indexer = algos.take_nd(
                right_lev_indexer, join_index.codes[level], allow_fill=False
            )
        else:
            right_indexer = join_index.codes[level]

        if flip_order:
            left_indexer, right_indexer = right_indexer, left_indexer

        if return_indexers:
            left_indexer = (
                None if left_indexer is None else ensure_platform_int(left_indexer)
            )
            right_indexer = (
                None if right_indexer is None else ensure_platform_int(right_indexer)
            )
            return join_index, left_indexer, right_indexer
        else:
            return join_index

    def _join_monotonic(self, other, how="left", return_indexers=False):
        if self.equals(other):
            ret_index = other if how == "right" else self
            if return_indexers:
                return ret_index, None, None
            else:
                return ret_index

        sv = self._ndarray_values
        ov = other._ndarray_values

        if self.is_unique and other.is_unique:
            # We can perform much better than the general case
            if how == "left":
                join_index = self
                lidx = None
                ridx = self._left_indexer_unique(sv, ov)
            elif how == "right":
                join_index = other
                lidx = self._left_indexer_unique(ov, sv)
                ridx = None
            elif how == "inner":
                join_index, lidx, ridx = self._inner_indexer(sv, ov)
                join_index = self._wrap_joined_index(join_index, other)
            elif how == "outer":
                join_index, lidx, ridx = self._outer_indexer(sv, ov)
                join_index = self._wrap_joined_index(join_index, other)
        else:
            if how == "left":
                join_index, lidx, ridx = self._left_indexer(sv, ov)
            elif how == "right":
                join_index, ridx, lidx = self._left_indexer(ov, sv)
            elif how == "inner":
                join_index, lidx, ridx = self._inner_indexer(sv, ov)
            elif how == "outer":
                join_index, lidx, ridx = self._outer_indexer(sv, ov)
            join_index = self._wrap_joined_index(join_index, other)

        if return_indexers:
            lidx = None if lidx is None else ensure_platform_int(lidx)
            ridx = None if ridx is None else ensure_platform_int(ridx)
            return join_index, lidx, ridx
        else:
            return join_index

    def _wrap_joined_index(self, joined, other):
        name = get_op_result_name(self, other)
        return Index(joined, name=name)

    # --------------------------------------------------------------------
    # Uncategorized Methods

    @property
    def values(self) -> np.ndarray:
        """
        Return an array representing the data in the Index.

        .. warning::

           We recommend using :attr:`Index.array` or
           :meth:`Index.to_numpy`, depending on whether you need
           a reference to the underlying data or a NumPy array.

        Returns
        -------
        array: numpy.ndarray or ExtensionArray

        See Also
        --------
        Index.array : Reference to the underlying data.
        Index.to_numpy : A NumPy array representing the underlying data.
        """
        return self._data.view(np.ndarray)

    @cache_readonly
    @Appender(IndexOpsMixin.array.__doc__)  # type: ignore
    def array(self) -> ExtensionArray:
        array = self._data
        if isinstance(array, np.ndarray):
            from pandas.core.arrays.numpy_ import PandasArray

            array = PandasArray(array)
        return array

    @property
    def _values(self) -> Union[ExtensionArray, np.ndarray]:
        """
        The best array representation.

        This is an ndarray or ExtensionArray. This differs from
        ``_ndarray_values``, which always returns an ndarray.

        Both ``_values`` and ``_ndarray_values`` are consistent between
        ``Series`` and ``Index`` (except for datetime64[ns], which returns
        a DatetimeArray for _values on the Index, but ndarray[M8ns] on the
        Series).

        It may differ from the public '.values' method.

        index             | values          | _values       | _ndarray_values |
        ----------------- | --------------- | ------------- | --------------- |
        Index             | ndarray         | ndarray       | ndarray         |
        CategoricalIndex  | Categorical     | Categorical   | ndarray[int]    |
        DatetimeIndex     | ndarray[M8ns]   | DatetimeArray | ndarray[M8ns]   |
        DatetimeIndex[tz] | ndarray[M8ns]   | DatetimeArray | ndarray[M8ns]   |
        PeriodIndex       | ndarray[object] | PeriodArray   | ndarray[int]    |
        IntervalIndex     | IntervalArray   | IntervalArray | ndarray[object] |

        See Also
        --------
        values
        _ndarray_values
        """
        return self._data

    def _internal_get_values(self) -> np.ndarray:
        """
        Return `Index` data as an `numpy.ndarray`.

        Returns
        -------
        numpy.ndarray
            A one-dimensional numpy array of the `Index` values.

        See Also
        --------
        Index.values : The attribute that _internal_get_values wraps.

        Examples
        --------
        Getting the `Index` values of a `DataFrame`:

        >>> df = pd.DataFrame([[1, 2, 3], [4, 5, 6], [7, 8, 9]],
        ...                    index=['a', 'b', 'c'], columns=['A', 'B', 'C'])
        >>> df
           A  B  C
        a  1  2  3
        b  4  5  6
        c  7  8  9
        >>> df.index._internal_get_values()
        array(['a', 'b', 'c'], dtype=object)

        Standalone `Index` values:

        >>> idx = pd.Index(['1', '2', '3'])
        >>> idx._internal_get_values()
        array(['1', '2', '3'], dtype=object)

        `MultiIndex` arrays also have only one dimension:

        >>> midx = pd.MultiIndex.from_arrays([[1, 2, 3], ['a', 'b', 'c']],
        ...                                  names=('number', 'letter'))
        >>> midx._internal_get_values()
        array([(1, 'a'), (2, 'b'), (3, 'c')], dtype=object)
        >>> midx._internal_get_values().ndim
        1
        """
        return self.values

    @Appender(IndexOpsMixin.memory_usage.__doc__)
    def memory_usage(self, deep: bool = False) -> int:
        result = super().memory_usage(deep=deep)

        # include our engine hashtable
        result += self._engine.sizeof(deep=deep)
        return result

    def where(self, cond, other=None):
        """
        Replace values where the condition is False.

        The replacement is taken from other.

        Parameters
        ----------
        cond : bool array-like with the same length as self
            Condition to select the values on.
        other : scalar, or array-like, default None
            Replacement if the condition is False.

        Returns
        -------
        pandas.Index
            A copy of self with values replaced from other
            where the condition is False.

        See Also
        --------
        Series.where : Same method for Series.
        DataFrame.where : Same method for DataFrame.

        Examples
        --------
        >>> idx = pd.Index(['car', 'bike', 'train', 'tractor'])
        >>> idx
        Index(['car', 'bike', 'train', 'tractor'], dtype='object')
        >>> idx.where(idx.isin(['car', 'train']), 'other')
        Index(['car', 'other', 'train', 'other'], dtype='object')
        """
        if other is None:
            other = self._na_value

        dtype = self.dtype
        values = self.values

        if is_bool(other) or is_bool_dtype(other):

            # bools force casting
            values = values.astype(object)
            dtype = None

        values = np.where(cond, values, other)

        if self._is_numeric_dtype and np.any(isna(values)):
            # We can't coerce to the numeric dtype of "self" (unless
            # it's float) if there are NaN values in our output.
            dtype = None

        return self._shallow_copy_with_infer(values, dtype=dtype)

    # construction helpers
    @classmethod
    def _scalar_data_error(cls, data):
        # We return the TypeError so that we can raise it from the constructor
        #  in order to keep mypy happy
        return TypeError(
            f"{cls.__name__}(...) must be called with a collection of some "
            f"kind, {repr(data)} was passed"
        )

    @classmethod
    def _string_data_error(cls, data):
        raise TypeError(
            "String dtype not supported, you may need "
            "to explicitly cast to a numeric type"
        )

    def _coerce_scalar_to_index(self, item):
        """
        We need to coerce a scalar to a compat for our index type.

        Parameters
        ----------
        item : scalar item to coerce
        """
        dtype = self.dtype

        if self._is_numeric_dtype and isna(item):
            # We can't coerce to the numeric dtype of "self" (unless
            # it's float) if there are NaN values in our output.
            dtype = None

        return Index([item], dtype=dtype, **self._get_attributes_dict())

    def _to_safe_for_reshape(self):
        """
        Convert to object if we are a categorical.
        """
        return self

    def _convert_for_op(self, value):
        """
        Convert value to be insertable to ndarray.
        """
        return value

    def _assert_can_do_op(self, value):
        """
        Check value is valid for scalar op.
        """
        if not is_scalar(value):
            raise TypeError(f"'value' must be a scalar, passed: {type(value).__name__}")

    @property
    def _has_complex_internals(self) -> bool:
        """
        Indicates if an index is not directly backed by a numpy array
        """
        # used to avoid libreduction code paths, which raise or require conversion
        return False

    def _is_memory_usage_qualified(self) -> bool:
        """
        Return a boolean if we need a qualified .info display.
        """
        return self.is_object()

    def is_type_compatible(self, kind) -> bool:
        """
        Whether the index type is compatible with the provided type.
        """
        return kind == self.inferred_type

    def __contains__(self, key: Any) -> bool:
        """
        Return a boolean indicating whether the provided key is in the index.

        Parameters
        ----------
        key : label
            The key to check if it is present in the index.

        Returns
        -------
        bool
            Whether the key search is in the index.

        Raises
        ------
        TypeError
            If the key is not hashable.

        See Also
        --------
        Index.isin : Returns an ndarray of boolean dtype indicating whether the
            list-like key is in the index.

        Examples
        --------
        >>> idx = pd.Index([1, 2, 3, 4])
        >>> idx
        Int64Index([1, 2, 3, 4], dtype='int64')

        >>> 2 in idx
        True
        >>> 6 in idx
        False
        """
        hash(key)
        try:
            return key in self._engine
        except (OverflowError, TypeError, ValueError):
            return False

    def __hash__(self):
        raise TypeError(f"unhashable type: {repr(type(self).__name__)}")

    def __setitem__(self, key, value):
        raise TypeError("Index does not support mutable operations")

    def __getitem__(self, key):
        """
        Override numpy.ndarray's __getitem__ method to work as desired.

        This function adds lists and Series as valid boolean indexers
        (ndarrays only supports ndarray with dtype=bool).

        If resulting ndim != 1, plain ndarray is returned instead of
        corresponding `Index` subclass.

        """
        # There's no custom logic to be implemented in __getslice__, so it's
        # not overloaded intentionally.
        getitem = self._data.__getitem__
        promote = self._shallow_copy

        if is_scalar(key):
            key = com.cast_scalar_indexer(key)
            return getitem(key)

        if isinstance(key, slice):
            # This case is separated from the conditional above to avoid
            # pessimization of basic indexing.
            return promote(getitem(key))

        if com.is_bool_indexer(key):
            key = np.asarray(key, dtype=bool)

        key = com.values_from_object(key)
        result = getitem(key)
        if not is_scalar(result):
            if np.ndim(result) > 1:
                deprecate_ndim_indexing(result)
                return result
            return promote(result)
        else:
            return result

    def _can_hold_identifiers_and_holds_name(self, name) -> bool:
        """
        Faster check for ``name in self`` when we know `name` is a Python
        identifier (e.g. in NDFrame.__getattr__, which hits this to support
        . key lookup). For indexes that can't hold identifiers (everything
        but object & categorical) we just return False.

        https://github.com/pandas-dev/pandas/issues/19764
        """
        if self.is_object() or self.is_categorical():
            return name in self
        return False

    def append(self, other):
        """
        Append a collection of Index options together.

        Parameters
        ----------
        other : Index or list/tuple of indices

        Returns
        -------
        appended : Index
        """
        to_concat = [self]

        if isinstance(other, (list, tuple)):
            to_concat = to_concat + list(other)
        else:
            to_concat.append(other)

        for obj in to_concat:
            if not isinstance(obj, Index):
                raise TypeError("all inputs must be Index")

        names = {obj.name for obj in to_concat}
        name = None if len(names) > 1 else self.name

        return self._concat(to_concat, name)

    def _concat(self, to_concat, name):

        typs = _concat.get_dtype_kinds(to_concat)

        if len(typs) == 1:
            return self._concat_same_dtype(to_concat, name=name)
        return Index._concat_same_dtype(self, to_concat, name=name)

    def _concat_same_dtype(self, to_concat, name):
        """
        Concatenate to_concat which has the same class.
        """
        # must be overridden in specific classes
        klasses = (
            ABCDatetimeIndex,
            ABCTimedeltaIndex,
            ABCPeriodIndex,
            ExtensionArray,
            ABCIntervalIndex,
        )
        to_concat = [
            x.astype(object) if isinstance(x, klasses) else x for x in to_concat
        ]

        self = to_concat[0]
        attribs = self._get_attributes_dict()
        attribs["name"] = name

        to_concat = [x._values if isinstance(x, Index) else x for x in to_concat]

        return self._shallow_copy_with_infer(np.concatenate(to_concat), **attribs)

    def putmask(self, mask, value):
        """
        Return a new Index of the values set with the mask.

        Returns
        -------
        Index

        See Also
        --------
        numpy.ndarray.putmask
        """
        values = self.values.copy()
        try:
            np.putmask(values, mask, self._convert_for_op(value))
            if is_period_dtype(self.dtype):
                # .values cast to object, so we need to cast back
                values = type(self)(values)._data
            return self._shallow_copy(values)
        except (ValueError, TypeError) as err:
            if is_object_dtype(self):
                raise err

            # coerces to object
            return self.astype(object).putmask(mask, value)

    def equals(self, other) -> bool:
        """
        Determine if two Index objects contain the same elements.

        Returns
        -------
        bool
            True if "other" is an Index and it has the same elements as calling
            index; False otherwise.
        """
        if self.is_(other):
            return True

        if not isinstance(other, Index):
            return False

        if is_object_dtype(self) and not is_object_dtype(other):
            # if other is not object, use other's logic for coercion
            return other.equals(self)

        if isinstance(other, ABCMultiIndex):
            # d-level MultiIndex can equal d-tuple Index
            if not is_object_dtype(self.dtype):
                if self.nlevels != other.nlevels:
                    return False

        return array_equivalent(
            com.values_from_object(self), com.values_from_object(other)
        )

    def identical(self, other) -> bool:
        """
        Similar to equals, but check that other comparable attributes are
        also equal.

        Returns
        -------
        bool
            If two Index objects have equal elements and same type True,
            otherwise False.
        """
        return (
            self.equals(other)
            and all(
                (
                    getattr(self, c, None) == getattr(other, c, None)
                    for c in self._comparables
                )
            )
            and type(self) == type(other)
        )

    def asof(self, label):
        """
        Return the label from the index, or, if not present, the previous one.

        Assuming that the index is sorted, return the passed index label if it
        is in the index, or return the previous index label if the passed one
        is not in the index.

        Parameters
        ----------
        label : object
            The label up to which the method returns the latest index label.

        Returns
        -------
        object
            The passed label if it is in the index. The previous label if the
            passed label is not in the sorted index or `NaN` if there is no
            such label.

        See Also
        --------
        Series.asof : Return the latest value in a Series up to the
            passed index.
        merge_asof : Perform an asof merge (similar to left join but it
            matches on nearest key rather than equal key).
        Index.get_loc : An `asof` is a thin wrapper around `get_loc`
            with method='pad'.

        Examples
        --------
        `Index.asof` returns the latest index label up to the passed label.

        >>> idx = pd.Index(['2013-12-31', '2014-01-02', '2014-01-03'])
        >>> idx.asof('2014-01-01')
        '2013-12-31'

        If the label is in the index, the method returns the passed label.

        >>> idx.asof('2014-01-02')
        '2014-01-02'

        If all of the labels in the index are later than the passed label,
        NaN is returned.

        >>> idx.asof('1999-01-02')
        nan

        If the index is not sorted, an error is raised.

        >>> idx_not_sorted = pd.Index(['2013-12-31', '2015-01-02',
        ...                            '2014-01-03'])
        >>> idx_not_sorted.asof('2013-12-31')
        Traceback (most recent call last):
        ValueError: index must be monotonic increasing or decreasing
        """
        try:
            loc = self.get_loc(label, method="pad")
        except KeyError:
            return self._na_value
        else:
            if isinstance(loc, slice):
                loc = loc.indices(len(self))[-1]
            return self[loc]

    def asof_locs(self, where, mask):
        """
        Find the locations (indices) of the labels from the index for
        every entry in the `where` argument.

        As in the `asof` function, if the label (a particular entry in
        `where`) is not in the index, the latest index label up to the
        passed label is chosen and its index returned.

        If all of the labels in the index are later than a label in `where`,
        -1 is returned.

        `mask` is used to ignore NA values in the index during calculation.

        Parameters
        ----------
        where : Index
            An Index consisting of an array of timestamps.
        mask : array-like
            Array of booleans denoting where values in the original
            data are not NA.

        Returns
        -------
        numpy.ndarray
            An array of locations (indices) of the labels from the Index
            which correspond to the return values of the `asof` function
            for every element in `where`.
        """
        locs = self.values[mask].searchsorted(where.values, side="right")
        locs = np.where(locs > 0, locs - 1, 0)

        result = np.arange(len(self))[mask].take(locs)

        first = mask.argmax()
        result[(locs == 0) & (where.values < self.values[first])] = -1

        return result

    def sort_values(self, return_indexer: bool = False, ascending: bool = True):
        """
        Return a sorted copy of the index.

        Return a sorted copy of the index, and optionally return the indices
        that sorted the index itself.

        Parameters
        ----------
        return_indexer : bool, default False
            Should the indices that would sort the index be returned.
        ascending : bool, default True
            Should the index values be sorted in an ascending order.

        Returns
        -------
        sorted_index : pandas.Index
            Sorted copy of the index.
        indexer : numpy.ndarray, optional
            The indices that the index itself was sorted by.

        See Also
        --------
        Series.sort_values : Sort values of a Series.
        DataFrame.sort_values : Sort values in a DataFrame.

        Examples
        --------
        >>> idx = pd.Index([10, 100, 1, 1000])
        >>> idx
        Int64Index([10, 100, 1, 1000], dtype='int64')

        Sort values in ascending order (default behavior).

        >>> idx.sort_values()
        Int64Index([1, 10, 100, 1000], dtype='int64')

        Sort values in descending order, and also get the indices `idx` was
        sorted by.

        >>> idx.sort_values(ascending=False, return_indexer=True)
        (Int64Index([1000, 100, 10, 1], dtype='int64'), array([3, 1, 0, 2]))
        """
        _as = self.argsort()
        if not ascending:
            _as = _as[::-1]

        sorted_index = self.take(_as)

        if return_indexer:
            return sorted_index, _as
        else:
            return sorted_index

    def sort(self, *args, **kwargs):
        """
        Use sort_values instead.
        """
        raise TypeError("cannot sort an Index object in-place, use sort_values instead")

    def shift(self, periods=1, freq=None):
        """
        Shift index by desired number of time frequency increments.

        This method is for shifting the values of datetime-like indexes
        by a specified time increment a given number of times.

        Parameters
        ----------
        periods : int, default 1
            Number of periods (or increments) to shift by,
            can be positive or negative.
        freq : pandas.DateOffset, pandas.Timedelta or str, optional
            Frequency increment to shift by.
            If None, the index is shifted by its own `freq` attribute.
            Offset aliases are valid strings, e.g., 'D', 'W', 'M' etc.

        Returns
        -------
        pandas.Index
            Shifted index.

        See Also
        --------
        Series.shift : Shift values of Series.

        Notes
        -----
        This method is only implemented for datetime-like index classes,
        i.e., DatetimeIndex, PeriodIndex and TimedeltaIndex.

        Examples
        --------
        Put the first 5 month starts of 2011 into an index.

        >>> month_starts = pd.date_range('1/1/2011', periods=5, freq='MS')
        >>> month_starts
        DatetimeIndex(['2011-01-01', '2011-02-01', '2011-03-01', '2011-04-01',
                       '2011-05-01'],
                      dtype='datetime64[ns]', freq='MS')

        Shift the index by 10 days.

        >>> month_starts.shift(10, freq='D')
        DatetimeIndex(['2011-01-11', '2011-02-11', '2011-03-11', '2011-04-11',
                       '2011-05-11'],
                      dtype='datetime64[ns]', freq=None)

        The default value of `freq` is the `freq` attribute of the index,
        which is 'MS' (month start) in this example.

        >>> month_starts.shift(10)
        DatetimeIndex(['2011-11-01', '2011-12-01', '2012-01-01', '2012-02-01',
                       '2012-03-01'],
                      dtype='datetime64[ns]', freq='MS')
        """
        raise NotImplementedError(f"Not supported for type {type(self).__name__}")

    def argsort(self, *args, **kwargs) -> np.ndarray:
        """
        Return the integer indices that would sort the index.

        Parameters
        ----------
        *args
            Passed to `numpy.ndarray.argsort`.
        **kwargs
            Passed to `numpy.ndarray.argsort`.

        Returns
        -------
        numpy.ndarray
            Integer indices that would sort the index if used as
            an indexer.

        See Also
        --------
        numpy.argsort : Similar method for NumPy arrays.
        Index.sort_values : Return sorted copy of Index.

        Examples
        --------
        >>> idx = pd.Index(['b', 'a', 'd', 'c'])
        >>> idx
        Index(['b', 'a', 'd', 'c'], dtype='object')

        >>> order = idx.argsort()
        >>> order
        array([1, 0, 3, 2])

        >>> idx[order]
        Index(['a', 'b', 'c', 'd'], dtype='object')
        """
        result = self.asi8
        if result is None:
            result = np.array(self)
        return result.argsort(*args, **kwargs)

    def get_value(self, series: "Series", key):
        """
        Fast lookup of value from 1-dimensional ndarray. Only use this if you
        know what you're doing.

        Returns
        -------
        scalar or Series
        """
        if not is_scalar(key):
            # if key is not a scalar, directly raise an error (the code below
            # would convert to numpy arrays and raise later any way) - GH29926
            raise InvalidIndexError(key)

        try:
            # GH 20882, 21257
            # First try to convert the key to a location
            # If that fails, raise a KeyError if an integer
            # index, otherwise, see if key is an integer, and
            # try that
            loc = self.get_loc(key)
        except KeyError:
            if not self._should_fallback_to_positional():
                raise
            elif is_integer(key):
                # If the Index cannot hold integer, then this is unambiguously
                #  a locational lookup.
                loc = key
            else:
                raise

        return self._get_values_for_loc(series, loc, key)

    def _should_fallback_to_positional(self) -> bool:
        """
        If an integer key is not found, should we fall back to positional indexing?
        """
        if len(self) > 0 and (self.holds_integer() or self.is_boolean()):
            return False
        return True

    def _get_values_for_loc(self, series: "Series", loc, key):
        """
        Do a positional lookup on the given Series, returning either a scalar
        or a Series.

        Assumes that `series.index is self`

        key is included for MultiIndex compat.
        """
        if is_integer(loc):
            return series._values[loc]

        return series.iloc[loc]

    def set_value(self, arr, key, value):
        """
        Fast lookup of value from 1-dimensional ndarray.

        .. deprecated:: 1.0

        Notes
        -----
        Only use this if you know what you're doing.
        """
        warnings.warn(
            (
                "The 'set_value' method is deprecated, and "
                "will be removed in a future version."
            ),
            FutureWarning,
            stacklevel=2,
        )
        loc = self._engine.get_loc(key)
        validate_numeric_casting(arr.dtype, value)
        arr[loc] = value

    _index_shared_docs[
        "get_indexer_non_unique"
    ] = """
        Compute indexer and mask for new index given the current index. The
        indexer should be then used as an input to ndarray.take to align the
        current data to the new index.

        Parameters
        ----------
        target : %(target_klass)s

        Returns
        -------
        indexer : ndarray of int
            Integers from 0 to n - 1 indicating that the index at these
            positions matches the corresponding target values. Missing values
            in the target are marked by -1.
        missing : ndarray of int
            An indexer into the target of the values not found.
            These correspond to the -1 in the indexer array.
        """

    @Appender(_index_shared_docs["get_indexer_non_unique"] % _index_doc_kwargs)
    def get_indexer_non_unique(self, target):
        target = ensure_index(target)
        pself, ptarget = self._maybe_promote(target)
        if pself is not self or ptarget is not target:
            return pself.get_indexer_non_unique(ptarget)

        if is_categorical(target):
            tgt_values = np.asarray(target)
        elif self.is_all_dates and target.is_all_dates:  # GH 30399
            tgt_values = target.asi8
        else:
            tgt_values = target._ndarray_values

        indexer, missing = self._engine.get_indexer_non_unique(tgt_values)
        return ensure_platform_int(indexer), missing

    def get_indexer_for(self, target, **kwargs):
        """
        Guaranteed return of an indexer even when non-unique.

        This dispatches to get_indexer or get_indexer_non_unique
        as appropriate.

        Returns
        -------
        numpy.ndarray
            List of indices.
        """
        if self.is_unique:
            return self.get_indexer(target, **kwargs)
        indexer, _ = self.get_indexer_non_unique(target, **kwargs)
        return indexer

    def _maybe_promote(self, other):
        # A hack, but it works

        if self.inferred_type == "date" and isinstance(other, ABCDatetimeIndex):
            return type(other)(self), other
        elif self.inferred_type == "boolean":
            if not is_object_dtype(self.dtype):
                return self.astype("object"), other.astype("object")
        return self, other

    def groupby(self, values) -> PrettyDict[Hashable, np.ndarray]:
        """
        Group the index labels by a given array of values.

        Parameters
        ----------
        values : array
            Values used to determine the groups.

        Returns
        -------
        dict
            {group name -> group labels}
        """
        # TODO: if we are a MultiIndex, we can do better
        # that converting to tuples
        if isinstance(values, ABCMultiIndex):
            values = values.values
        values = ensure_categorical(values)
        result = values._reverse_indexer()

        # map to the label
        result = {k: self.take(v) for k, v in result.items()}

        return PrettyDict(result)

    def map(self, mapper, na_action=None):
        """
        Map values using input correspondence (a dict, Series, or function).

        Parameters
        ----------
        mapper : function, dict, or Series
            Mapping correspondence.
        na_action : {None, 'ignore'}
            If 'ignore', propagate NA values, without passing them to the
            mapping correspondence.

        Returns
        -------
        applied : Union[Index, MultiIndex], inferred
            The output of the mapping function applied to the index.
            If the function returns a tuple with more than one element
            a MultiIndex will be returned.
        """
        from pandas.core.indexes.multi import MultiIndex

        new_values = super()._map_values(mapper, na_action=na_action)

        attributes = self._get_attributes_dict()

        # we can return a MultiIndex
        if new_values.size and isinstance(new_values[0], tuple):
            if isinstance(self, MultiIndex):
                names = self.names
            elif attributes.get("name"):
                names = [attributes.get("name")] * len(new_values[0])
            else:
                names = None
            return MultiIndex.from_tuples(new_values, names=names)

        attributes["copy"] = False
        if not new_values.size:
            # empty
            attributes["dtype"] = self.dtype

        return Index(new_values, **attributes)

    def isin(self, values, level=None):
        """
        Return a boolean array where the index values are in `values`.

        Compute boolean array of whether each index value is found in the
        passed set of values. The length of the returned boolean array matches
        the length of the index.

        Parameters
        ----------
        values : set or list-like
            Sought values.
        level : str or int, optional
            Name or position of the index level to use (if the index is a
            `MultiIndex`).

        Returns
        -------
        is_contained : ndarray
            NumPy array of boolean values.

        See Also
        --------
        Series.isin : Same for Series.
        DataFrame.isin : Same method for DataFrames.

        Notes
        -----
        In the case of `MultiIndex` you must either specify `values` as a
        list-like object containing tuples that are the same length as the
        number of levels, or specify `level`. Otherwise it will raise a
        ``ValueError``.

        If `level` is specified:

        - if it is the name of one *and only one* index level, use that level;
        - otherwise it should be a number indicating level position.

        Examples
        --------
        >>> idx = pd.Index([1,2,3])
        >>> idx
        Int64Index([1, 2, 3], dtype='int64')

        Check whether each index value in a list of values.

        >>> idx.isin([1, 4])
        array([ True, False, False])

        >>> midx = pd.MultiIndex.from_arrays([[1,2,3],
        ...                                  ['red', 'blue', 'green']],
        ...                                  names=('number', 'color'))
        >>> midx
        MultiIndex(levels=[[1, 2, 3], ['blue', 'green', 'red']],
                   codes=[[0, 1, 2], [2, 0, 1]],
                   names=['number', 'color'])

        Check whether the strings in the 'color' level of the MultiIndex
        are in a list of colors.

        >>> midx.isin(['red', 'orange', 'yellow'], level='color')
        array([ True, False, False])

        To check across the levels of a MultiIndex, pass a list of tuples:

        >>> midx.isin([(1, 'red'), (3, 'red')])
        array([ True, False, False])

        For a DatetimeIndex, string values in `values` are converted to
        Timestamps.

        >>> dates = ['2000-03-11', '2000-03-12', '2000-03-13']
        >>> dti = pd.to_datetime(dates)
        >>> dti
        DatetimeIndex(['2000-03-11', '2000-03-12', '2000-03-13'],
        dtype='datetime64[ns]', freq=None)

        >>> dti.isin(['2000-03-11'])
        array([ True, False, False])
        """
        if level is not None:
            self._validate_index_level(level)
        return algos.isin(self, values)

    def _get_string_slice(self, key: str_t, use_lhs: bool = True, use_rhs: bool = True):
        # this is for partial string indexing,
        # overridden in DatetimeIndex, TimedeltaIndex and PeriodIndex
        raise NotImplementedError

    def slice_indexer(
        self, start=None, end=None, step=None, kind: Optional[str_] = None
    ):
        """
        For an ordered or unique index, compute the slice indexer for input
        labels and step.

        Parameters
        ----------
        start : label, default None
            If None, defaults to the beginning.
        end : label, default None
            If None, defaults to the end.
        step : int, default None
        kind : str, default None

        Returns
        -------
        indexer : slice

        Raises
        ------
        KeyError : If key does not exist, or key is not unique and index is
            not ordered.

        Notes
        -----
        This function assumes that the data is sorted, so use at your own peril

        Examples
        --------
        This is a method on all index types. For example you can do:

        >>> idx = pd.Index(list('abcd'))
        >>> idx.slice_indexer(start='b', end='c')
        slice(1, 3)

        >>> idx = pd.MultiIndex.from_arrays([list('abcd'), list('efgh')])
        >>> idx.slice_indexer(start='b', end=('c', 'g'))
        slice(1, 3)
        """
        start_slice, end_slice = self.slice_locs(start, end, step=step, kind=kind)

        # return a slice
        if not is_scalar(start_slice):
            raise AssertionError("Start slice bound is non-scalar")
        if not is_scalar(end_slice):
            raise AssertionError("End slice bound is non-scalar")

        return slice(start_slice, end_slice, step)

    def _maybe_cast_indexer(self, key):
        """
        If we have a float key and are not a floating index, then try to cast
        to an int if equivalent.
        """
        if not self.is_floating():
            return com.cast_scalar_indexer(key)
        return key

    def _validate_indexer(self, form: str_t, key, kind: str_t):
        """
        If we are positional indexer, validate that we have appropriate
        typed bounds must be an integer.
        """
        assert kind in ["getitem", "iloc"]

        if key is None:
            pass
        elif is_integer(key):
            pass
        else:
            self._invalid_indexer(form, key)

    def _maybe_cast_slice_bound(self, label, side: str_t, kind):
        """
        This function should be overloaded in subclasses that allow non-trivial
        casting on label-slice bounds, e.g. datetime-like indices allowing
        strings containing formatted datetimes.

        Parameters
        ----------
        label : object
        side : {'left', 'right'}
        kind : {'loc', 'getitem'} or None

        Returns
        -------
        label : object

        Notes
        -----
        Value of `side` parameter should be validated in caller.
        """
        assert kind in ["loc", "getitem", None]

        # We are a plain index here (sub-class override this method if they
        # wish to have special treatment for floats/ints, e.g. Float64Index and
        # datetimelike Indexes
        # reject them
        if is_float(label):
            self._invalid_indexer("slice", label)

        # we are trying to find integer bounds on a non-integer based index
        # this is rejected (generally .loc gets you here)
        elif is_integer(label):
            self._invalid_indexer("slice", label)

        return label

    def _searchsorted_monotonic(self, label, side="left"):
        if self.is_monotonic_increasing:
            return self.searchsorted(label, side=side)
        elif self.is_monotonic_decreasing:
            # np.searchsorted expects ascending sort order, have to reverse
            # everything for it to work (element ordering, search side and
            # resulting value).
            pos = self[::-1].searchsorted(
                label, side="right" if side == "left" else "left"
            )
            return len(self) - pos

        raise ValueError("index must be monotonic increasing or decreasing")

    def get_slice_bound(self, label, side: str_t, kind) -> int:
        """
        Calculate slice bound that corresponds to given label.

        Returns leftmost (one-past-the-rightmost if ``side=='right'``) position
        of given label.

        Parameters
        ----------
        label : object
        side : {'left', 'right'}
        kind : {'loc', 'getitem'} or None

        Returns
        -------
        int
            Index of label.
        """
        assert kind in ["loc", "getitem", None]

        if side not in ("left", "right"):
            raise ValueError(
                "Invalid value for side kwarg, must be either "
                f"'left' or 'right': {side}"
            )

        original_label = label

        # For datetime indices label may be a string that has to be converted
        # to datetime boundary according to its resolution.
        label = self._maybe_cast_slice_bound(label, side, kind)

        # we need to look up the label
        try:
            slc = self.get_loc(label)
        except KeyError as err:
            try:
                return self._searchsorted_monotonic(label, side)
            except ValueError:
                # raise the original KeyError
                raise err

        if isinstance(slc, np.ndarray):
            # get_loc may return a boolean array or an array of indices, which
            # is OK as long as they are representable by a slice.
            if is_bool_dtype(slc):
                slc = lib.maybe_booleans_to_slice(slc.view("u1"))
            else:
                slc = lib.maybe_indices_to_slice(slc.astype("i8"), len(self))
            if isinstance(slc, np.ndarray):
                raise KeyError(
                    f"Cannot get {side} slice bound for non-unique "
                    f"label: {repr(original_label)}"
                )

        if isinstance(slc, slice):
            if side == "left":
                return slc.start
            else:
                return slc.stop
        else:
            if side == "right":
                return slc + 1
            else:
                return slc

    def slice_locs(self, start=None, end=None, step=None, kind=None):
        """
        Compute slice locations for input labels.

        Parameters
        ----------
        start : label, default None
            If None, defaults to the beginning.
        end : label, default None
            If None, defaults to the end.
        step : int, defaults None
            If None, defaults to 1.
        kind : {'loc', 'getitem'} or None

        Returns
        -------
        start, end : int

        See Also
        --------
        Index.get_loc : Get location for a single label.

        Notes
        -----
        This method only works if the index is monotonic or unique.

        Examples
        --------
        >>> idx = pd.Index(list('abcd'))
        >>> idx.slice_locs(start='b', end='c')
        (1, 3)
        """
        inc = step is None or step >= 0

        if not inc:
            # If it's a reverse slice, temporarily swap bounds.
            start, end = end, start

        # GH 16785: If start and end happen to be date strings with UTC offsets
        # attempt to parse and check that the offsets are the same
        if isinstance(start, (str, datetime)) and isinstance(end, (str, datetime)):
            try:
                ts_start = Timestamp(start)
                ts_end = Timestamp(end)
            except (ValueError, TypeError):
                pass
            else:
                if not tz_compare(ts_start.tzinfo, ts_end.tzinfo):
                    raise ValueError("Both dates must have the same UTC offset")

        start_slice = None
        if start is not None:
            start_slice = self.get_slice_bound(start, "left", kind)
        if start_slice is None:
            start_slice = 0

        end_slice = None
        if end is not None:
            end_slice = self.get_slice_bound(end, "right", kind)
        if end_slice is None:
            end_slice = len(self)

        if not inc:
            # Bounds at this moment are swapped, swap them back and shift by 1.
            #
            # slice_locs('B', 'A', step=-1): s='B', e='A'
            #
            #              s='A'                 e='B'
            # AFTER SWAP:    |                     |
            #                v ------------------> V
            #           -----------------------------------
            #           | | |A|A|A|A| | | | | |B|B| | | | |
            #           -----------------------------------
            #              ^ <------------------ ^
            # SHOULD BE:   |                     |
            #           end=s-1              start=e-1
            #
            end_slice, start_slice = start_slice - 1, end_slice - 1

            # i == -1 triggers ``len(self) + i`` selection that points to the
            # last element, not before-the-first one, subtracting len(self)
            # compensates that.
            if end_slice == -1:
                end_slice -= len(self)
            if start_slice == -1:
                start_slice -= len(self)

        return start_slice, end_slice

    def delete(self, loc):
        """
        Make new Index with passed location(-s) deleted.

        Parameters
        ----------
        loc : int or list of int
            Location of item(-s) which will be deleted.
            Use a list of locations to delete more than one value at the same time.

        Returns
        -------
        Index
            New Index with passed location(-s) deleted.

        See Also
        --------
        numpy.delete : Delete any rows and column from NumPy array (ndarray).

        Examples
        --------
        >>> idx = pd.Index(['a', 'b', 'c'])
        >>> idx.delete(1)
        Index(['a', 'c'], dtype='object')

        >>> idx = pd.Index(['a', 'b', 'c'])
        >>> idx.delete([0, 2])
        Index(['b'], dtype='object')
        """
        return self._shallow_copy(np.delete(self._data, loc))

    def insert(self, loc: int, item):
        """
        Make new Index inserting new item at location.

        Follows Python list.append semantics for negative values.

        Parameters
        ----------
        loc : int
        item : object

        Returns
        -------
        new_index : Index
        """
        _self = np.asarray(self)
        item = self._coerce_scalar_to_index(item)._ndarray_values
        idx = np.concatenate((_self[:loc], item, _self[loc:]))
        return self._shallow_copy_with_infer(idx)

    def drop(self, labels, errors: str_t = "raise"):
        """
        Make new Index with passed list of labels deleted.

        Parameters
        ----------
        labels : array-like
        errors : {'ignore', 'raise'}, default 'raise'
            If 'ignore', suppress error and existing labels are dropped.

        Returns
        -------
        dropped : Index

        Raises
        ------
        KeyError
            If not all of the labels are found in the selected axis
        """
        arr_dtype = "object" if self.dtype == "object" else None
        labels = com.index_labels_to_array(labels, dtype=arr_dtype)
        indexer = self.get_indexer(labels)
        mask = indexer == -1
        if mask.any():
            if errors != "ignore":
                raise KeyError(f"{labels[mask]} not found in axis")
            indexer = indexer[~mask]
        return self.delete(indexer)

    # --------------------------------------------------------------------
    # Generated Arithmetic, Comparison, and Unary Methods

    @classmethod
    def _add_comparison_methods(cls):
        """
        Add in comparison methods.
        """
        cls.__eq__ = _make_comparison_op(operator.eq, cls)
        cls.__ne__ = _make_comparison_op(operator.ne, cls)
        cls.__lt__ = _make_comparison_op(operator.lt, cls)
        cls.__gt__ = _make_comparison_op(operator.gt, cls)
        cls.__le__ = _make_comparison_op(operator.le, cls)
        cls.__ge__ = _make_comparison_op(operator.ge, cls)

    @classmethod
    def _add_numeric_methods_add_sub_disabled(cls):
        """
        Add in the numeric add/sub methods to disable.
        """
        cls.__add__ = make_invalid_op("__add__")
        cls.__radd__ = make_invalid_op("__radd__")
        cls.__iadd__ = make_invalid_op("__iadd__")
        cls.__sub__ = make_invalid_op("__sub__")
        cls.__rsub__ = make_invalid_op("__rsub__")
        cls.__isub__ = make_invalid_op("__isub__")

    @classmethod
    def _add_numeric_methods_disabled(cls):
        """
        Add in numeric methods to disable other than add/sub.
        """
        cls.__pow__ = make_invalid_op("__pow__")
        cls.__rpow__ = make_invalid_op("__rpow__")
        cls.__mul__ = make_invalid_op("__mul__")
        cls.__rmul__ = make_invalid_op("__rmul__")
        cls.__floordiv__ = make_invalid_op("__floordiv__")
        cls.__rfloordiv__ = make_invalid_op("__rfloordiv__")
        cls.__truediv__ = make_invalid_op("__truediv__")
        cls.__rtruediv__ = make_invalid_op("__rtruediv__")
        cls.__mod__ = make_invalid_op("__mod__")
        cls.__divmod__ = make_invalid_op("__divmod__")
        cls.__neg__ = make_invalid_op("__neg__")
        cls.__pos__ = make_invalid_op("__pos__")
        cls.__abs__ = make_invalid_op("__abs__")
        cls.__inv__ = make_invalid_op("__inv__")

    @classmethod
    def _add_numeric_methods_binary(cls):
        """
        Add in numeric methods.
        """
        cls.__add__ = _make_arithmetic_op(operator.add, cls)
        cls.__radd__ = _make_arithmetic_op(ops.radd, cls)
        cls.__sub__ = _make_arithmetic_op(operator.sub, cls)
        cls.__rsub__ = _make_arithmetic_op(ops.rsub, cls)
        cls.__rpow__ = _make_arithmetic_op(ops.rpow, cls)
        cls.__pow__ = _make_arithmetic_op(operator.pow, cls)

        cls.__truediv__ = _make_arithmetic_op(operator.truediv, cls)
        cls.__rtruediv__ = _make_arithmetic_op(ops.rtruediv, cls)

        # TODO: rmod? rdivmod?
        cls.__mod__ = _make_arithmetic_op(operator.mod, cls)
        cls.__floordiv__ = _make_arithmetic_op(operator.floordiv, cls)
        cls.__rfloordiv__ = _make_arithmetic_op(ops.rfloordiv, cls)
        cls.__divmod__ = _make_arithmetic_op(divmod, cls)
        cls.__mul__ = _make_arithmetic_op(operator.mul, cls)
        cls.__rmul__ = _make_arithmetic_op(ops.rmul, cls)

    @classmethod
    def _add_numeric_methods_unary(cls):
        """
        Add in numeric unary methods.
        """

        def _make_evaluate_unary(op, opstr):
            def _evaluate_numeric_unary(self):

                attrs = self._get_attributes_dict()
                return Index(op(self.values), **attrs)

            _evaluate_numeric_unary.__name__ = opstr
            return _evaluate_numeric_unary

        cls.__neg__ = _make_evaluate_unary(operator.neg, "__neg__")
        cls.__pos__ = _make_evaluate_unary(operator.pos, "__pos__")
        cls.__abs__ = _make_evaluate_unary(np.abs, "__abs__")
        cls.__inv__ = _make_evaluate_unary(lambda x: -x, "__inv__")

    @classmethod
    def _add_numeric_methods(cls):
        cls._add_numeric_methods_unary()
        cls._add_numeric_methods_binary()

    @classmethod
    def _add_logical_methods(cls):
        """
        Add in logical methods.
        """
        _doc = """
        %(desc)s

        Parameters
        ----------
        *args
            These parameters will be passed to numpy.%(outname)s.
        **kwargs
            These parameters will be passed to numpy.%(outname)s.

        Returns
        -------
        %(outname)s : bool or array_like (if axis is specified)
            A single element array_like may be converted to bool."""

        _index_shared_docs["index_all"] = dedent(
            """

        See Also
        --------
        Index.any : Return whether any element in an Index is True.
        Series.any : Return whether any element in a Series is True.
        Series.all : Return whether all elements in a Series are True.

        Notes
        -----
        Not a Number (NaN), positive infinity and negative infinity
        evaluate to True because these are not equal to zero.

        Examples
        --------
        **all**

        True, because nonzero integers are considered True.

        >>> pd.Index([1, 2, 3]).all()
        True

        False, because ``0`` is considered False.

        >>> pd.Index([0, 1, 2]).all()
        False

        **any**

        True, because ``1`` is considered True.

        >>> pd.Index([0, 0, 1]).any()
        True

        False, because ``0`` is considered False.

        >>> pd.Index([0, 0, 0]).any()
        False
        """
        )

        _index_shared_docs["index_any"] = dedent(
            """

        See Also
        --------
        Index.all : Return whether all elements are True.
        Series.all : Return whether all elements are True.

        Notes
        -----
        Not a Number (NaN), positive infinity and negative infinity
        evaluate to True because these are not equal to zero.

        Examples
        --------
        >>> index = pd.Index([0, 1, 2])
        >>> index.any()
        True

        >>> index = pd.Index([0, 0, 0])
        >>> index.any()
        False
        """
        )

        def _make_logical_function(name, desc, f):
            @Substitution(outname=name, desc=desc)
            @Appender(_index_shared_docs["index_" + name])
            @Appender(_doc)
            def logical_func(self, *args, **kwargs):
                result = f(self.values)
                if (
                    isinstance(result, (np.ndarray, ABCSeries, Index))
                    and result.ndim == 0
                ):
                    # return NumPy type
                    return result.dtype.type(result.item())
                else:  # pragma: no cover
                    return result

            logical_func.__name__ = name
            return logical_func

        cls.all = _make_logical_function(
            "all", "Return whether all elements are True.", np.all
        )
        cls.any = _make_logical_function(
            "any", "Return whether any element is True.", np.any
        )

    @classmethod
    def _add_logical_methods_disabled(cls):
        """
        Add in logical methods to disable.
        """
        cls.all = make_invalid_op("all")
        cls.any = make_invalid_op("any")

    @property
    def shape(self):
        """
        Return a tuple of the shape of the underlying data.
        """
        # not using "(len(self), )" to return "correct" shape if the values
        # consists of a >1 D array (see GH-27775)
        # overridden in MultiIndex.shape to avoid materializing the values
        return self._values.shape


Index._add_numeric_methods_disabled()
Index._add_logical_methods()
Index._add_comparison_methods()


def ensure_index_from_sequences(sequences, names=None):
    """
    Construct an index from sequences of data.

    A single sequence returns an Index. Many sequences returns a
    MultiIndex.

    Parameters
    ----------
    sequences : sequence of sequences
    names : sequence of str

    Returns
    -------
    index : Index or MultiIndex

    Examples
    --------
    >>> ensure_index_from_sequences([[1, 2, 3]], names=['name'])
    Int64Index([1, 2, 3], dtype='int64', name='name')

    >>> ensure_index_from_sequences([['a', 'a'], ['a', 'b']],
                                    names=['L1', 'L2'])
    MultiIndex([('a', 'a'),
                ('a', 'b')],
               names=['L1', 'L2'])

    See Also
    --------
    ensure_index
    """
    from pandas.core.indexes.multi import MultiIndex

    if len(sequences) == 1:
        if names is not None:
            names = names[0]
        return Index(sequences[0], name=names)
    else:
        return MultiIndex.from_arrays(sequences, names=names)


def ensure_index(
    index_like: Union[Index, ExtensionArray, "Series", Sequence], copy: bool = False
) -> Index:
    """
    Ensure that we have an index from some index-like object.

    Parameters
    ----------
    index : sequence
        An Index or other sequence
    copy : bool

    Returns
    -------
    index : Index or MultiIndex

    Examples
    --------
    >>> ensure_index(['a', 'b'])
    Index(['a', 'b'], dtype='object')

    >>> ensure_index([('a', 'a'),  ('b', 'c')])
    Index([('a', 'a'), ('b', 'c')], dtype='object')

    >>> ensure_index([['a', 'a'], ['b', 'c']])
    MultiIndex([('a', 'b'),
                ('a', 'c')],
               dtype='object')
               )

    See Also
    --------
    ensure_index_from_sequences
    """
    if isinstance(index_like, Index):
        if copy:
            index_like = index_like.copy()
        return index_like
    # https://github.com/python/mypy/issues/1424
    # error: Item "ExtensionArray" of "Union[ExtensionArray, Series, Sequence[Any]]"
    #  has no attribute "name"  [union-attr]
    # error: Item "Sequence[Any]" of "Union[ExtensionArray, Series, Sequence[Any]]"
    #  has no attribute "name"  [union-attr]
    if hasattr(index_like, "name"):
        return Index(
            index_like, name=index_like.name, copy=copy  # type: ignore
        )

    if is_iterator(index_like):
        index_like = list(index_like)

    # must check for exactly list here because of strict type
    # check in clean_index_list
    if isinstance(index_like, list):
        if type(index_like) != list:
            index_like = list(index_like)

        converted, all_arrays = lib.clean_index_list(index_like)

        if len(converted) > 0 and all_arrays:
            from pandas.core.indexes.multi import MultiIndex

            return MultiIndex.from_arrays(converted)
        else:
            index_like = converted
    else:
        # clean_index_list does the equivalent of copying
        # so only need to do this if not list instance
        if copy:
            from copy import copy as copy_

            index_like = copy_(index_like)

    return Index(index_like)


def _ensure_has_len(seq):
    """
    If seq is an iterator, put its values into a list.
    """
    try:
        len(seq)
    except TypeError:
        return list(seq)
    else:
        return seq


def _trim_front(strings):
    """
    Trims zeros and decimal points.
    """
    trimmed = strings
    while len(strings) > 0 and all(x[0] == " " for x in trimmed):
        trimmed = [x[1:] for x in trimmed]
    return trimmed


def _validate_join_method(method):
    if method not in ["left", "right", "inner", "outer"]:
        raise ValueError(f"do not recognize join method {method}")


def default_index(n):
    from pandas.core.indexes.range import RangeIndex

    return RangeIndex(0, n, name=None)


def maybe_extract_name(name, obj, cls) -> Label:
    """
    If no name is passed, then extract it from data, validating hashability.
    """
    if name is None and isinstance(obj, (Index, ABCSeries)):
        # Note we don't just check for "name" attribute since that would
        #  pick up e.g. dtype.name
        name = obj.name

    # GH#29069
    if not is_hashable(name):
        raise TypeError(f"{cls.__name__}.name must be a hashable type")

    return name


def _maybe_cast_with_dtype(data: np.ndarray, dtype: np.dtype, copy: bool) -> np.ndarray:
    """
    If a dtype is passed, cast to the closest matching dtype that is supported
    by Index.

    Parameters
    ----------
    data : np.ndarray
    dtype : np.dtype
    copy : bool

    Returns
    -------
    np.ndarray
    """
    # we need to avoid having numpy coerce
    # things that look like ints/floats to ints unless
    # they are actually ints, e.g. '0' and 0.0
    # should not be coerced
    # GH 11836
    if is_integer_dtype(dtype):
        inferred = lib.infer_dtype(data, skipna=False)
        if inferred == "integer":
            data = maybe_cast_to_integer_array(data, dtype, copy=copy)
        elif inferred in ["floating", "mixed-integer-float"]:
            if isna(data).any():
                raise ValueError("cannot convert float NaN to integer")

            if inferred == "mixed-integer-float":
                data = maybe_cast_to_integer_array(data, dtype)

            # If we are actually all equal to integers,
            # then coerce to integer.
            try:
                data = _try_convert_to_int_array(data, copy, dtype)
            except ValueError:
                data = np.array(data, dtype=np.float64, copy=copy)

        elif inferred == "string":
            pass
        else:
            data = data.astype(dtype)
    elif is_float_dtype(dtype):
        inferred = lib.infer_dtype(data, skipna=False)
        if inferred == "string":
            pass
        else:
            data = data.astype(dtype)
    else:
        data = np.array(data, dtype=dtype, copy=copy)

    return data


def _maybe_cast_data_without_dtype(subarr):
    """
    If we have an arraylike input but no passed dtype, try to infer
    a supported dtype.

    Parameters
    ----------
    subarr : np.ndarray, Index, or Series

    Returns
    -------
    converted : np.ndarray or ExtensionArray
    dtype : np.dtype or ExtensionDtype
    """
    # Runtime import needed bc IntervalArray imports Index
    from pandas.core.arrays import (
        IntervalArray,
        PeriodArray,
        DatetimeArray,
        TimedeltaArray,
    )

    inferred = lib.infer_dtype(subarr, skipna=False)

    if inferred == "integer":
        try:
            data = _try_convert_to_int_array(subarr, False, None)
            return data, data.dtype
        except ValueError:
            pass

        return subarr, object

    elif inferred in ["floating", "mixed-integer-float", "integer-na"]:
        # TODO: Returns IntegerArray for integer-na case in the future
        return subarr, np.float64

    elif inferred == "interval":
        try:
            data = IntervalArray._from_sequence(subarr, copy=False)
            return data, data.dtype
        except ValueError:
            # GH27172: mixed closed Intervals --> object dtype
            pass
    elif inferred == "boolean":
        # don't support boolean explicitly ATM
        pass
    elif inferred != "string":
        if inferred.startswith("datetime"):
            try:
                data = DatetimeArray._from_sequence(subarr, copy=False)
                return data, data.dtype
            except (ValueError, OutOfBoundsDatetime):
                # GH 27011
                # If we have mixed timezones, just send it
                # down the base constructor
                pass

        elif inferred.startswith("timedelta"):
            data = TimedeltaArray._from_sequence(subarr, copy=False)
            return data, data.dtype
        elif inferred == "period":
            try:
                data = PeriodArray._from_sequence(subarr)
                return data, data.dtype
            except IncompatibleFrequency:
                pass

    return subarr, subarr.dtype


def _try_convert_to_int_array(
    data: np.ndarray, copy: bool, dtype: np.dtype
) -> np.ndarray:
    """
    Attempt to convert an array of data into an integer array.

    Parameters
    ----------
    data : The data to convert.
    copy : bool
        Whether to copy the data or not.
    dtype : np.dtype

    Returns
    -------
    int_array : data converted to either an ndarray[int64] or ndarray[uint64]

    Raises
    ------
    ValueError if the conversion was not successful.
    """
    if not is_unsigned_integer_dtype(dtype):
        # skip int64 conversion attempt if uint-like dtype is passed, as
        # this could return Int64Index when UInt64Index is what's desired
        try:
            res = data.astype("i8", copy=False)
            if (res == data).all():
                return res  # TODO: might still need to copy
        except (OverflowError, TypeError, ValueError):
            pass

    # Conversion to int64 failed (possibly due to overflow) or was skipped,
    # so let's try now with uint64.
    try:
        res = data.astype("u8", copy=False)
        if (res == data).all():
            return res  # TODO: might still need to copy
    except (OverflowError, TypeError, ValueError):
        pass

    raise ValueError


def _maybe_asobject(dtype, klass, data, copy: bool, name: Label, **kwargs):
    """
    If an object dtype was specified, create the non-object Index
    and then convert it to object.

    Parameters
    ----------
    dtype : np.dtype, ExtensionDtype, str
    klass : Index subclass
    data : list-like
    copy : bool
    name : hashable
    **kwargs

    Returns
    -------
    Index

    Notes
    -----
    We assume that calling .astype(object) on this klass will make a copy.
    """

    # GH#23524 passing `dtype=object` to DatetimeIndex is invalid,
    #  will raise in the where `data` is already tz-aware.  So
    #  we leave it out of this step and cast to object-dtype after
    #  the DatetimeIndex construction.

    if is_dtype_equal(_o_dtype, dtype):
        # Note we can pass copy=False because the .astype below
        #  will always make a copy
        index = klass(data, copy=False, name=name, **kwargs)
        return index.astype(object)

    return klass(data, dtype=dtype, copy=copy, name=name, **kwargs)<|MERGE_RESOLUTION|>--- conflicted
+++ resolved
@@ -1,7 +1,6 @@
 from datetime import datetime
 import operator
 from textwrap import dedent
-<<<<<<< HEAD
 from typing import (
     TYPE_CHECKING,
     Any,
@@ -13,9 +12,6 @@
     TypeVar,
     Union,
 )
-=======
-from typing import TYPE_CHECKING, Any, FrozenSet, Hashable, Union
->>>>>>> 37659d47
 import warnings
 
 import numpy as np
