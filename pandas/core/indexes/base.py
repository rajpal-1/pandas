--- conflicted
+++ resolved
@@ -3889,12 +3889,8 @@
                         "tolerance not implemented yet for MultiIndex"
                     )
 
-<<<<<<< HEAD
-        # if is_interval_dtype(self.dtype) or is_categorical_dtype(self.dtype):
+
         if is_categorical_dtype(self.dtype):
-=======
-        if isinstance(self.dtype, (IntervalDtype, CategoricalDtype)):
->>>>>>> 5c4cc4a5
             # GH#37871 for now this is only for IntervalIndex and CategoricalIndex
             if method is not None:  # and method not in ("bfill", "backfill")
                 # and not is_interval_dtype(self.dtype):
