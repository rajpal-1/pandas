from __future__ import annotations

from copy import copy as copy_func
from datetime import datetime
from itertools import zip_longest
import operator
from typing import (
    TYPE_CHECKING,
    Any,
    Callable,
    Dict,
    FrozenSet,
    Hashable,
    List,
    NewType,
    Optional,
    Sequence,
    Set,
    Tuple,
    Type,
    TypeVar,
    Union,
    cast,
)
import warnings

import numpy as np

from pandas._libs import (
    algos as libalgos,
    index as libindex,
    lib,
)
import pandas._libs.join as libjoin
from pandas._libs.lib import (
    is_datetime_array,
    no_default,
)
from pandas._libs.tslibs import (
    IncompatibleFrequency,
    OutOfBoundsDatetime,
    Timestamp,
    tz_compare,
)
from pandas._typing import (
    AnyArrayLike,
    ArrayLike,
    Dtype,
    DtypeObj,
    Shape,
    T,
    final,
)
from pandas.compat.numpy import function as nv
from pandas.errors import (
    DuplicateLabelError,
    InvalidIndexError,
)
from pandas.util._decorators import (
    Appender,
    cache_readonly,
    doc,
)

from pandas.core.dtypes.cast import (
    can_hold_element,
    find_common_type,
    infer_dtype_from,
    maybe_cast_to_integer_array,
    validate_numeric_casting,
)
from pandas.core.dtypes.common import (
    ensure_int64,
    ensure_object,
    ensure_platform_int,
    is_bool_dtype,
    is_categorical_dtype,
    is_dtype_equal,
    is_ea_or_datetimelike_dtype,
    is_extension_array_dtype,
    is_float,
    is_float_dtype,
    is_hashable,
    is_integer,
    is_integer_dtype,
    is_interval_dtype,
    is_iterator,
    is_list_like,
    is_object_dtype,
    is_scalar,
    is_signed_integer_dtype,
    is_unsigned_integer_dtype,
    needs_i8_conversion,
    pandas_dtype,
    validate_all_hashable,
)
from pandas.core.dtypes.concat import concat_compat
from pandas.core.dtypes.dtypes import (
    CategoricalDtype,
    DatetimeTZDtype,
    ExtensionDtype,
    IntervalDtype,
    PandasDtype,
    PeriodDtype,
)
from pandas.core.dtypes.generic import (
    ABCDatetimeIndex,
    ABCMultiIndex,
    ABCPeriodIndex,
    ABCSeries,
    ABCTimedeltaIndex,
)
from pandas.core.dtypes.inference import is_dict_like
from pandas.core.dtypes.missing import (
    array_equivalent,
    is_valid_na_for_dtype,
    isna,
)

from pandas.core import (
    missing,
    ops,
)
from pandas.core.accessor import CachedAccessor
import pandas.core.algorithms as algos
from pandas.core.array_algos.putmask import (
    setitem_datetimelike_compat,
    validate_putmask,
)
from pandas.core.arrays import (
    Categorical,
    ExtensionArray,
)
from pandas.core.arrays.datetimes import (
    tz_to_dtype,
    validate_tz_from_dtype,
)
from pandas.core.arrays.sparse import SparseDtype
from pandas.core.base import (
    IndexOpsMixin,
    PandasObject,
)
import pandas.core.common as com
from pandas.core.construction import (
    ensure_wrapped_if_datetimelike,
    extract_array,
)
from pandas.core.indexers import deprecate_ndim_indexing
from pandas.core.indexes.frozen import FrozenList
from pandas.core.ops import get_op_result_name
from pandas.core.ops.invalid import make_invalid_op
from pandas.core.sorting import (
    ensure_key_mapped,
    get_group_index_sorter,
    nargsort,
)
from pandas.core.strings import StringMethods

from pandas.io.formats.printing import (
    PrettyDict,
    default_pprint,
    format_object_attrs,
    format_object_summary,
    pprint_thing,
)

if TYPE_CHECKING:
    from pandas import (
        CategoricalIndex,
        DataFrame,
        IntervalIndex,
        MultiIndex,
        RangeIndex,
        Series,
    )
    from pandas.core.indexes.datetimelike import DatetimeIndexOpsMixin


__all__ = ["Index"]

_unsortable_types = frozenset(("mixed", "mixed-integer"))

_index_doc_kwargs = {
    "klass": "Index",
    "inplace": "",
    "target_klass": "Index",
    "raises_section": "",
    "unique": "Index",
    "duplicated": "np.ndarray",
}
_index_shared_docs = {}
str_t = str


# error: Value of type variable "_DTypeScalar" of "dtype" cannot be "object"
_o_dtype = np.dtype(object)  # type: ignore[type-var]


_Identity = NewType("_Identity", object)


def disallow_kwargs(kwargs: Dict[str, Any]):
    if kwargs:
        raise TypeError(f"Unexpected keyword arguments {repr(set(kwargs))}")


def _new_Index(cls, d):
    """
    This is called upon unpickling, rather than the default which doesn't
    have arguments and breaks __new__.
    """
    # required for backward compat, because PI can't be instantiated with
    # ordinals through __new__ GH #13277
    if issubclass(cls, ABCPeriodIndex):
        from pandas.core.indexes.period import _new_PeriodIndex

        return _new_PeriodIndex(cls, **d)

    if issubclass(cls, ABCMultiIndex):
        if "labels" in d and "codes" not in d:
            # GH#23752 "labels" kwarg has been replaced with "codes"
            d["codes"] = d.pop("labels")

    return cls.__new__(cls, **d)


_IndexT = TypeVar("_IndexT", bound="Index")


class Index(IndexOpsMixin, PandasObject):
    """
    Immutable sequence used for indexing and alignment. The basic object
    storing axis labels for all pandas objects.

    Parameters
    ----------
    data : array-like (1-dimensional)
    dtype : NumPy dtype (default: object)
        If dtype is None, we find the dtype that best fits the data.
        If an actual dtype is provided, we coerce to that dtype if it's safe.
        Otherwise, an error will be raised.
    copy : bool
        Make a copy of input ndarray.
    name : object
        Name to be stored in the index.
    tupleize_cols : bool (default: True)
        When True, attempt to create a MultiIndex if possible.

    See Also
    --------
    RangeIndex : Index implementing a monotonic integer range.
    CategoricalIndex : Index of :class:`Categorical` s.
    MultiIndex : A multi-level, or hierarchical Index.
    IntervalIndex : An Index of :class:`Interval` s.
    DatetimeIndex : Index of datetime64 data.
    TimedeltaIndex : Index of timedelta64 data.
    PeriodIndex : Index of Period data.
    Int64Index : A special case of :class:`Index` with purely integer labels.
    UInt64Index : A special case of :class:`Index` with purely unsigned integer labels.
    Float64Index : A special case of :class:`Index` with purely float labels.

    Notes
    -----
    An Index instance can **only** contain hashable objects

    Examples
    --------
    >>> pd.Index([1, 2, 3])
    Int64Index([1, 2, 3], dtype='int64')

    >>> pd.Index(list('abc'))
    Index(['a', 'b', 'c'], dtype='object')
    """

    # tolist is not actually deprecated, just suppressed in the __dir__
    _hidden_attrs: FrozenSet[str] = (
        PandasObject._hidden_attrs
        | IndexOpsMixin._hidden_attrs
        | frozenset(["contains", "set_value"])
    )

    # To hand over control to subclasses
    _join_precedence = 1

    # Cython methods; see github.com/cython/cython/issues/2647
    #  for why we need to wrap these instead of making them class attributes
    # Moreover, cython will choose the appropriate-dtyped sub-function
    #  given the dtypes of the passed arguments
    def _left_indexer_unique(self, left: np.ndarray, right: np.ndarray) -> np.ndarray:
        return libjoin.left_join_indexer_unique(left, right)

    def _left_indexer(
        self, left: np.ndarray, right: np.ndarray
    ) -> Tuple[np.ndarray, np.ndarray, np.ndarray]:
        return libjoin.left_join_indexer(left, right)

    def _inner_indexer(
        self, left: np.ndarray, right: np.ndarray
    ) -> Tuple[np.ndarray, np.ndarray, np.ndarray]:
        return libjoin.inner_join_indexer(left, right)

    def _outer_indexer(
        self, left: np.ndarray, right: np.ndarray
    ) -> Tuple[np.ndarray, np.ndarray, np.ndarray]:
        return libjoin.outer_join_indexer(left, right)

    _typ = "index"
    _data: Union[ExtensionArray, np.ndarray]
    _id: Optional[_Identity] = None
    _name: Hashable = None
    # MultiIndex.levels previously allowed setting the index name. We
    # don't allow this anymore, and raise if it happens rather than
    # failing silently.
    _no_setting_name: bool = False
    _comparables = ["name"]
    _attributes = ["name"]
    _is_numeric_dtype = False
    _can_hold_na = True
    _can_hold_strings = True

    # would we like our indexing holder to defer to us
    _defer_to_indexing = False

    _engine_type = libindex.ObjectEngine
    # whether we support partial string indexing. Overridden
    # in DatetimeIndex and PeriodIndex
    _supports_partial_string_indexing = False

    _accessors = {"str"}

    str = CachedAccessor("str", StringMethods)

    # --------------------------------------------------------------------
    # Constructors

    def __new__(
        cls, data=None, dtype=None, copy=False, name=None, tupleize_cols=True, **kwargs
    ) -> Index:

        if kwargs:
            warnings.warn(
                "Passing keywords other than 'data', 'dtype', 'copy', 'name', "
                "'tupleize_cols' is deprecated and will raise TypeError in a "
                "future version.  Use the specific Index subclass directly instead",
                FutureWarning,
                stacklevel=2,
            )

        from pandas.core.arrays import PandasArray
        from pandas.core.indexes.range import RangeIndex

        name = maybe_extract_name(name, data, cls)

        if dtype is not None:
            dtype = pandas_dtype(dtype)
        if "tz" in kwargs:
            tz = kwargs.pop("tz")
            validate_tz_from_dtype(dtype, tz)
            dtype = tz_to_dtype(tz)

        if isinstance(data, PandasArray):
            # ensure users don't accidentally put a PandasArray in an index.
            data = data.to_numpy()
        if isinstance(dtype, PandasDtype):
            dtype = dtype.numpy_dtype

        data_dtype = getattr(data, "dtype", None)

        # range
        if isinstance(data, RangeIndex):
            result = RangeIndex(start=data, copy=copy, name=name)
            if dtype is not None:
                return result.astype(dtype, copy=False)
            return result
        elif isinstance(data, range):
            result = RangeIndex.from_range(data, name=name)
            if dtype is not None:
                return result.astype(dtype, copy=False)
            return result

        elif is_ea_or_datetimelike_dtype(dtype):
            # non-EA dtype indexes have special casting logic, so we punt here
            klass = cls._dtype_to_subclass(dtype)
            if klass is not Index:
                return klass(data, dtype=dtype, copy=copy, name=name, **kwargs)

            ea_cls = dtype.construct_array_type()
            data = ea_cls._from_sequence(data, dtype=dtype, copy=copy)
            data = np.asarray(data, dtype=object)
            disallow_kwargs(kwargs)
            return Index._simple_new(data, name=name)

        elif is_ea_or_datetimelike_dtype(data_dtype):
            klass = cls._dtype_to_subclass(data_dtype)
            if klass is not Index:
                result = klass(data, copy=copy, name=name, **kwargs)
                if dtype is not None:
                    return result.astype(dtype, copy=False)
                return result

            data = np.array(data, dtype=object, copy=copy)
            disallow_kwargs(kwargs)
            return Index._simple_new(data, name=name)

        # index-like
        elif isinstance(data, (np.ndarray, Index, ABCSeries)):

            if dtype is not None:
                # we need to avoid having numpy coerce
                # things that look like ints/floats to ints unless
                # they are actually ints, e.g. '0' and 0.0
                # should not be coerced
                # GH 11836

                # error: Argument 1 to "_maybe_cast_with_dtype" has incompatible type
                # "Union[ndarray, Index, Series]"; expected "ndarray"
                data = _maybe_cast_with_dtype(
                    data, dtype, copy  # type: ignore[arg-type]
                )
                dtype = data.dtype

            if data.dtype.kind in ["i", "u", "f"]:
                # maybe coerce to a sub-class
                arr = data
            else:
                # error: Argument "dtype" to "asarray_tuplesafe" has incompatible type
                # "Type[object]"; expected "Union[str, dtype[Any], None]"
                arr = com.asarray_tuplesafe(
                    data, dtype=object  # type: ignore[arg-type]
                )

                if dtype is None:
                    arr = _maybe_cast_data_without_dtype(arr)
                    dtype = arr.dtype

                    if kwargs:
                        return cls(arr, dtype, copy=copy, name=name, **kwargs)

            klass = cls._dtype_to_subclass(arr.dtype)
            arr = klass._ensure_array(arr, dtype, copy)
            disallow_kwargs(kwargs)
            return klass._simple_new(arr, name)

        elif is_scalar(data):
            raise cls._scalar_data_error(data)
        elif hasattr(data, "__array__"):
            return Index(np.asarray(data), dtype=dtype, copy=copy, name=name, **kwargs)
        else:

            if tupleize_cols and is_list_like(data):
                # GH21470: convert iterable to list before determining if empty
                if is_iterator(data):
                    data = list(data)

                if data and all(isinstance(e, tuple) for e in data):
                    # we must be all tuples, otherwise don't construct
                    # 10697
                    from pandas.core.indexes.multi import MultiIndex

                    return MultiIndex.from_tuples(
                        data, names=name or kwargs.get("names")
                    )
            # other iterable of some kind

            # error: Argument "dtype" to "asarray_tuplesafe" has incompatible type
            # "Type[object]"; expected "Union[str, dtype[Any], None]"
            subarr = com.asarray_tuplesafe(data, dtype=object)  # type: ignore[arg-type]
            return Index(subarr, dtype=dtype, copy=copy, name=name, **kwargs)

    @classmethod
    def _ensure_array(cls, data, dtype, copy: bool):
        """
        Ensure we have a valid array to pass to _simple_new.
        """
        if data.ndim > 1:
            # GH#13601, GH#20285, GH#27125
            raise ValueError("Index data must be 1-dimensional")
        if copy:
            # asarray_tuplesafe does not always copy underlying data,
            #  so need to make sure that this happens
            data = data.copy()
        return data

    @final
    @classmethod
    def _dtype_to_subclass(cls, dtype: DtypeObj):
        # Delay import for perf. https://github.com/pandas-dev/pandas/pull/31423

        if isinstance(dtype, ExtensionDtype):
            if isinstance(dtype, DatetimeTZDtype):
                from pandas import DatetimeIndex

                return DatetimeIndex
            elif isinstance(dtype, CategoricalDtype):
                from pandas import CategoricalIndex

                return CategoricalIndex
            elif isinstance(dtype, IntervalDtype):
                from pandas import IntervalIndex

                return IntervalIndex
            elif isinstance(dtype, PeriodDtype):
                from pandas import PeriodIndex

                return PeriodIndex

            elif isinstance(dtype, SparseDtype):
                return cls._dtype_to_subclass(dtype.subtype)

            return Index

        if dtype.kind == "M":
            from pandas import DatetimeIndex

            return DatetimeIndex

        elif dtype.kind == "m":
            from pandas import TimedeltaIndex

            return TimedeltaIndex

        elif is_float_dtype(dtype):
            from pandas import Float64Index

            return Float64Index
        elif is_unsigned_integer_dtype(dtype):
            from pandas import UInt64Index

            return UInt64Index
        elif is_signed_integer_dtype(dtype):
            from pandas import Int64Index

            return Int64Index

        elif dtype == object:
            # NB: assuming away MultiIndex
            return Index

        elif issubclass(dtype.type, (str, bool, np.bool_)):
            return Index

        raise NotImplementedError(dtype)

    """
    NOTE for new Index creation:

    - _simple_new: It returns new Index with the same type as the caller.
      All metadata (such as name) must be provided by caller's responsibility.
      Using _shallow_copy is recommended because it fills these metadata
      otherwise specified.

    - _shallow_copy: It returns new Index with the same type (using
      _simple_new), but fills caller's metadata otherwise specified. Passed
      kwargs will overwrite corresponding metadata.

    See each method's docstring.
    """

    @property
    def asi8(self):
        """
        Integer representation of the values.

        Returns
        -------
        ndarray
            An ndarray with int64 dtype.
        """
        warnings.warn(
            "Index.asi8 is deprecated and will be removed in a future version",
            FutureWarning,
            stacklevel=2,
        )
        return None

    @classmethod
    def _simple_new(cls: Type[_IndexT], values, name: Hashable = None) -> _IndexT:
        """
        We require that we have a dtype compat for the values. If we are passed
        a non-dtype compat, then coerce using the constructor.

        Must be careful not to recurse.
        """
        assert isinstance(values, np.ndarray), type(values)

        result = object.__new__(cls)
        result._data = values
        # _index_data is a (temporary?) fix to ensure that the direct data
        # manipulation we do in `_libs/reduction.pyx` continues to work.
        # We need access to the actual ndarray, since we're messing with
        # data buffers and strides.
        result._index_data = values
        result._name = name
        result._cache = {}
        result._reset_identity()

        return result

    @cache_readonly
    def _constructor(self: _IndexT) -> Type[_IndexT]:
        return type(self)

    @final
    def _maybe_check_unique(self) -> None:
        """
        Check that an Index has no duplicates.

        This is typically only called via
        `NDFrame.flags.allows_duplicate_labels.setter` when it's set to
        True (duplicates aren't allowed).

        Raises
        ------
        DuplicateLabelError
            When the index is not unique.
        """
        if not self.is_unique:
            msg = """Index has duplicates."""
            duplicates = self._format_duplicate_message()
            msg += f"\n{duplicates}"

            raise DuplicateLabelError(msg)

    @final
    def _format_duplicate_message(self):
        """
        Construct the DataFrame for a DuplicateLabelError.

        This returns a DataFrame indicating the labels and positions
        of duplicates in an index. This should only be called when it's
        already known that duplicates are present.

        Examples
        --------
        >>> idx = pd.Index(['a', 'b', 'a'])
        >>> idx._format_duplicate_message()
            positions
        label
        a        [0, 2]
        """
        from pandas import Series

        duplicates = self[self.duplicated(keep="first")].unique()
        assert len(duplicates)

        out = Series(np.arange(len(self))).groupby(self).agg(list)[duplicates]
        if self.nlevels == 1:
            out = out.rename_axis("label")
        return out.to_frame(name="positions")

    # --------------------------------------------------------------------
    # Index Internals Methods

    @final
    def _get_attributes_dict(self) -> Dict[str_t, Any]:
        """
        Return an attributes dict for my class.
        """
        return {k: getattr(self, k, None) for k in self._attributes}

    def _shallow_copy(self: _IndexT, values, name: Hashable = no_default) -> _IndexT:
        """
        Create a new Index with the same class as the caller, don't copy the
        data, use the same object attributes with passed in attributes taking
        precedence.

        *this is an internal non-public method*

        Parameters
        ----------
        values : the values to create the new Index, optional
        name : Label, defaults to self.name
        """
        name = self.name if name is no_default else name

        return self._simple_new(values, name=name)

    def _view(self: _IndexT) -> _IndexT:
        """
        fastpath to make a shallow copy, i.e. new object with same data.
        """
        result = self._simple_new(self._values, name=self.name)

        result._cache = self._cache
        return result

    @final
    def _rename(self: _IndexT, name: Hashable) -> _IndexT:
        """
        fastpath for rename if new name is already validated.
        """
        result = self._view()
        result._name = name
        return result

    @final
    def is_(self, other) -> bool:
        """
        More flexible, faster check like ``is`` but that works through views.

        Note: this is *not* the same as ``Index.identical()``, which checks
        that metadata is also the same.

        Parameters
        ----------
        other : object
            Other object to compare against.

        Returns
        -------
        bool
            True if both have same underlying data, False otherwise.

        See Also
        --------
        Index.identical : Works like ``Index.is_`` but also checks metadata.
        """
        if self is other:
            return True
        elif not hasattr(other, "_id"):
            return False
        elif self._id is None or other._id is None:
            return False
        else:
            return self._id is other._id

    @final
    def _reset_identity(self) -> None:
        """
        Initializes or resets ``_id`` attribute with new object.
        """
        self._id = _Identity(object())

    @final
    def _cleanup(self) -> None:
        self._engine.clear_mapping()

    @cache_readonly
    def _engine(self) -> libindex.ObjectEngine:
        # property, for now, slow to look up

        # to avoid a reference cycle, bind `target_values` to a local variable, so
        # `self` is not passed into the lambda.
        target_values = self._get_engine_target()
        return self._engine_type(lambda: target_values, len(self))

    @cache_readonly
    def _dir_additions_for_owner(self) -> Set[str_t]:
        """
        Add the string-like labels to the owner dataframe/series dir output.

        If this is a MultiIndex, it's first level values are used.
        """
        return {
            c
            for c in self.unique(level=0)[:100]
            if isinstance(c, str) and c.isidentifier()
        }

    # --------------------------------------------------------------------
    # Array-Like Methods

    # ndarray compat
    def __len__(self) -> int:
        """
        Return the length of the Index.
        """
        return len(self._data)

    def __array__(self, dtype=None) -> np.ndarray:
        """
        The array interface, return my values.
        """
        return np.asarray(self._data, dtype=dtype)

    def __array_wrap__(self, result, context=None):
        """
        Gets called after a ufunc and other functions.
        """
        result = lib.item_from_zerodim(result)
        if is_bool_dtype(result) or lib.is_scalar(result) or np.ndim(result) > 1:
            return result

        attrs = self._get_attributes_dict()
        return Index(result, **attrs)

    @cache_readonly
    def dtype(self):
        """
        Return the dtype object of the underlying data.
        """
        return self._data.dtype

    @final
    def ravel(self, order="C"):
        """
        Return an ndarray of the flattened values of the underlying data.

        Returns
        -------
        numpy.ndarray
            Flattened array.

        See Also
        --------
        numpy.ndarray.ravel : Return a flattened array.
        """
        warnings.warn(
            "Index.ravel returning ndarray is deprecated; in a future version "
            "this will return a view on self.",
            FutureWarning,
            stacklevel=2,
        )
        values = self._get_engine_target()
        return values.ravel(order=order)

    def view(self, cls=None):

        # we need to see if we are subclassing an
        # index type here
        if cls is not None and not hasattr(cls, "_typ"):
            dtype = cls
            if isinstance(cls, str):
                dtype = pandas_dtype(cls)

            if isinstance(dtype, (np.dtype, ExtensionDtype)) and needs_i8_conversion(
                dtype
            ):
                if dtype.kind == "m" and dtype != "m8[ns]":
                    # e.g. m8[s]
                    return self._data.view(cls)

                arr = self._data.view("i8")
                idx_cls = self._dtype_to_subclass(dtype)
                arr_cls = idx_cls._data_cls
                arr = arr_cls(self._data.view("i8"), dtype=dtype)
                return idx_cls._simple_new(arr, name=self.name)

            result = self._data.view(cls)
        else:
            result = self._view()
        if isinstance(result, Index):
            result._id = self._id
        return result

    def astype(self, dtype, copy=True):
        """
        Create an Index with values cast to dtypes.

        The class of a new Index is determined by dtype. When conversion is
        impossible, a TypeError exception is raised.

        Parameters
        ----------
        dtype : numpy dtype or pandas type
            Note that any signed integer `dtype` is treated as ``'int64'``,
            and any unsigned integer `dtype` is treated as ``'uint64'``,
            regardless of the size.
        copy : bool, default True
            By default, astype always returns a newly allocated object.
            If copy is set to False and internal requirements on dtype are
            satisfied, the original data is used to create a new Index
            or the original Index is returned.

        Returns
        -------
        Index
            Index with values cast to specified dtype.
        """
        if dtype is not None:
            dtype = pandas_dtype(dtype)

        if is_dtype_equal(self.dtype, dtype):
            return self.copy() if copy else self

        elif is_categorical_dtype(dtype):
            from pandas.core.indexes.category import CategoricalIndex

            return CategoricalIndex(
                self._values, name=self.name, dtype=dtype, copy=copy
            )

        elif is_extension_array_dtype(dtype):
            return Index(np.asarray(self), name=self.name, dtype=dtype, copy=copy)

        try:
            casted = self._values.astype(dtype, copy=copy)
        except (TypeError, ValueError) as err:
            raise TypeError(
                f"Cannot cast {type(self).__name__} to dtype {dtype}"
            ) from err
        return Index(casted, name=self.name, dtype=dtype)

    _index_shared_docs[
        "take"
    ] = """
        Return a new %(klass)s of the values selected by the indices.

        For internal compatibility with numpy arrays.

        Parameters
        ----------
        indices : list
            Indices to be taken.
        axis : int, optional
            The axis over which to select values, always 0.
        allow_fill : bool, default True
        fill_value : bool, default None
            If allow_fill=True and fill_value is not None, indices specified by
            -1 is regarded as NA. If Index doesn't hold NA, raise ValueError.

        Returns
        -------
        numpy.ndarray
            Elements of given indices.

        See Also
        --------
        numpy.ndarray.take: Return an array formed from the
            elements of a at the given indices.
        """

    @Appender(_index_shared_docs["take"] % _index_doc_kwargs)
    def take(self, indices, axis=0, allow_fill=True, fill_value=None, **kwargs):
        if kwargs:
            nv.validate_take((), kwargs)
        indices = ensure_platform_int(indices)
        allow_fill = self._maybe_disallow_fill(allow_fill, fill_value, indices)

        # Note: we discard fill_value and use self._na_value, only relevant
        #  in the case where allow_fill is True and fill_value is not None
        taken = algos.take(
            self._values, indices, allow_fill=allow_fill, fill_value=self._na_value
        )
        return type(self)._simple_new(taken, name=self.name)

    @final
    def _maybe_disallow_fill(self, allow_fill: bool, fill_value, indices) -> bool:
        """
        We only use pandas-style take when allow_fill is True _and_
        fill_value is not None.
        """
        if allow_fill and fill_value is not None:
            # only fill if we are passing a non-None fill_value
            if self._can_hold_na:
                if (indices < -1).any():
                    raise ValueError(
                        "When allow_fill=True and fill_value is not None, "
                        "all indices must be >= -1"
                    )
            else:
                cls_name = type(self).__name__
                raise ValueError(
                    f"Unable to fill values because {cls_name} cannot contain NA"
                )
        else:
            allow_fill = False
        return allow_fill

    _index_shared_docs[
        "repeat"
    ] = """
        Repeat elements of a %(klass)s.

        Returns a new %(klass)s where each element of the current %(klass)s
        is repeated consecutively a given number of times.

        Parameters
        ----------
        repeats : int or array of ints
            The number of repetitions for each element. This should be a
            non-negative integer. Repeating 0 times will return an empty
            %(klass)s.
        axis : None
            Must be ``None``. Has no effect but is accepted for compatibility
            with numpy.

        Returns
        -------
        repeated_index : %(klass)s
            Newly created %(klass)s with repeated elements.

        See Also
        --------
        Series.repeat : Equivalent function for Series.
        numpy.repeat : Similar method for :class:`numpy.ndarray`.

        Examples
        --------
        >>> idx = pd.Index(['a', 'b', 'c'])
        >>> idx
        Index(['a', 'b', 'c'], dtype='object')
        >>> idx.repeat(2)
        Index(['a', 'a', 'b', 'b', 'c', 'c'], dtype='object')
        >>> idx.repeat([1, 2, 3])
        Index(['a', 'b', 'b', 'c', 'c', 'c'], dtype='object')
        """

    @Appender(_index_shared_docs["repeat"] % _index_doc_kwargs)
    def repeat(self, repeats, axis=None):
        repeats = ensure_platform_int(repeats)
        nv.validate_repeat((), {"axis": axis})
        res_values = self._values.repeat(repeats)

        return type(self)._simple_new(res_values, name=self.name)

    # --------------------------------------------------------------------
    # Copying Methods

    def copy(
        self: _IndexT,
        name: Optional[Hashable] = None,
        deep: bool = False,
        dtype: Optional[Dtype] = None,
        names: Optional[Sequence[Hashable]] = None,
    ) -> _IndexT:
        """
        Make a copy of this object.

        Name and dtype sets those attributes on the new object.

        Parameters
        ----------
        name : Label, optional
            Set name for new object.
        deep : bool, default False
        dtype : numpy dtype or pandas type, optional
            Set dtype for new object.

            .. deprecated:: 1.2.0
                use ``astype`` method instead.
        names : list-like, optional
            Kept for compatibility with MultiIndex. Should not be used.

        Returns
        -------
        Index
            Index refer to new object which is a copy of this object.

        Notes
        -----
        In most cases, there should be no functional difference from using
        ``deep``, but if ``deep`` is passed it will attempt to deepcopy.
        """
        name = self._validate_names(name=name, names=names, deep=deep)[0]
        if deep:
            new_data = self._data.copy()
            new_index = type(self)._simple_new(new_data, name=name)
        else:
            new_index = self._rename(name=name)

        if dtype:
            warnings.warn(
                "parameter dtype is deprecated and will be removed in a future "
                "version. Use the astype method instead.",
                FutureWarning,
                stacklevel=2,
            )
            new_index = new_index.astype(dtype)
        return new_index

    @final
    def __copy__(self, **kwargs):
        return self.copy(**kwargs)

    @final
    def __deepcopy__(self, memo=None):
        """
        Parameters
        ----------
        memo, default None
            Standard signature. Unused
        """
        return self.copy(deep=True)

    # --------------------------------------------------------------------
    # Rendering Methods

    @final
    def __repr__(self) -> str_t:
        """
        Return a string representation for this object.
        """
        klass_name = type(self).__name__
        data = self._format_data()
        attrs = self._format_attrs()
        space = self._format_space()
        attrs_str = [f"{k}={v}" for k, v in attrs]
        prepr = f",{space}".join(attrs_str)

        # no data provided, just attributes
        if data is None:
            data = ""

        return f"{klass_name}({data}{prepr})"

    def _format_space(self) -> str_t:

        # using space here controls if the attributes
        # are line separated or not (the default)

        # max_seq_items = get_option('display.max_seq_items')
        # if len(self) > max_seq_items:
        #    space = "\n%s" % (' ' * (len(klass) + 1))
        return " "

    @property
    def _formatter_func(self):
        """
        Return the formatter function.
        """
        return default_pprint

    def _format_data(self, name=None) -> str_t:
        """
        Return the formatted data as a unicode string.
        """
        # do we want to justify (only do so for non-objects)
        is_justify = True

        if self.inferred_type == "string":
            is_justify = False
        elif self.inferred_type == "categorical":
            self = cast("CategoricalIndex", self)
            if is_object_dtype(self.categories):
                is_justify = False

        return format_object_summary(
            self, self._formatter_func, is_justify=is_justify, name=name
        )

    def _format_attrs(self):
        """
        Return a list of tuples of the (attr,formatted_value).
        """
        return format_object_attrs(self)

    def _mpl_repr(self):
        # how to represent ourselves to matplotlib
        return self.values

    def format(
        self,
        name: bool = False,
        formatter: Optional[Callable] = None,
        na_rep: str_t = "NaN",
    ) -> List[str_t]:
        """
        Render a string representation of the Index.
        """
        header = []
        if name:
            header.append(
                pprint_thing(self.name, escape_chars=("\t", "\r", "\n"))
                if self.name is not None
                else ""
            )

        if formatter is not None:
            return header + list(self.map(formatter))

        return self._format_with_header(header, na_rep=na_rep)

    def _format_with_header(
        self, header: List[str_t], na_rep: str_t = "NaN"
    ) -> List[str_t]:
        from pandas.io.formats.format import format_array

        values = self._values

        if is_object_dtype(values.dtype):
            values = lib.maybe_convert_objects(values, safe=True)

            result = [pprint_thing(x, escape_chars=("\t", "\r", "\n")) for x in values]

            # could have nans
            mask = isna(values)
            if mask.any():
                result_arr = np.array(result)
                result_arr[mask] = na_rep
                result = result_arr.tolist()
        else:
            result = trim_front(format_array(values, None, justify="left"))
        return header + result

    @final
    def to_native_types(self, slicer=None, **kwargs):
        """
        Format specified values of `self` and return them.

        .. deprecated:: 1.2.0

        Parameters
        ----------
        slicer : int, array-like
            An indexer into `self` that specifies which values
            are used in the formatting process.
        kwargs : dict
            Options for specifying how the values should be formatted.
            These options include the following:

            1) na_rep : str
                The value that serves as a placeholder for NULL values
            2) quoting : bool or None
                Whether or not there are quoted values in `self`
            3) date_format : str
                The format used to represent date-like values.

        Returns
        -------
        numpy.ndarray
            Formatted values.
        """
        warnings.warn(
            "The 'to_native_types' method is deprecated and will be removed in "
            "a future version. Use 'astype(str)' instead.",
            FutureWarning,
            stacklevel=2,
        )
        values = self
        if slicer is not None:
            values = values[slicer]
        return values._format_native_types(**kwargs)

    def _format_native_types(self, na_rep="", quoting=None, **kwargs):
        """
        Actually format specific types of the index.
        """
        mask = isna(self)
        if not self.is_object() and not quoting:
            values = np.asarray(self).astype(str)
        else:
            values = np.array(self, dtype=object, copy=True)

        values[mask] = na_rep
        return values

    def _summary(self, name=None) -> str_t:
        """
        Return a summarized representation.

        Parameters
        ----------
        name : str
            name to use in the summary representation

        Returns
        -------
        String with a summarized representation of the index
        """
        if len(self) > 0:
            head = self[0]
            if hasattr(head, "format") and not isinstance(head, str):
                head = head.format()
            tail = self[-1]
            if hasattr(tail, "format") and not isinstance(tail, str):
                tail = tail.format()
            index_summary = f", {head} to {tail}"
        else:
            index_summary = ""

        if name is None:
            name = type(self).__name__
        return f"{name}: {len(self)} entries{index_summary}"

    # --------------------------------------------------------------------
    # Conversion Methods

    def to_flat_index(self):
        """
        Identity method.

        .. versionadded:: 0.24.0

        This is implemented for compatibility with subclass implementations
        when chaining.

        Returns
        -------
        pd.Index
            Caller.

        See Also
        --------
        MultiIndex.to_flat_index : Subclass implementation.
        """
        return self

    def to_series(self, index=None, name: Hashable = None) -> Series:
        """
        Create a Series with both index and values equal to the index keys.

        Useful with map for returning an indexer based on an index.

        Parameters
        ----------
        index : Index, optional
            Index of resulting Series. If None, defaults to original index.
        name : str, optional
            Name of resulting Series. If None, defaults to name of original
            index.

        Returns
        -------
        Series
            The dtype will be based on the type of the Index values.

        See Also
        --------
        Index.to_frame : Convert an Index to a DataFrame.
        Series.to_frame : Convert Series to DataFrame.

        Examples
        --------
        >>> idx = pd.Index(['Ant', 'Bear', 'Cow'], name='animal')

        By default, the original Index and original name is reused.

        >>> idx.to_series()
        animal
        Ant      Ant
        Bear    Bear
        Cow      Cow
        Name: animal, dtype: object

        To enforce a new Index, specify new labels to ``index``:

        >>> idx.to_series(index=[0, 1, 2])
        0     Ant
        1    Bear
        2     Cow
        Name: animal, dtype: object

        To override the name of the resulting column, specify `name`:

        >>> idx.to_series(name='zoo')
        animal
        Ant      Ant
        Bear    Bear
        Cow      Cow
        Name: zoo, dtype: object
        """
        from pandas import Series

        if index is None:
            index = self._view()
        if name is None:
            name = self.name

        return Series(self._values.copy(), index=index, name=name)

    def to_frame(self, index: bool = True, name=None) -> DataFrame:
        """
        Create a DataFrame with a column containing the Index.

        .. versionadded:: 0.24.0

        Parameters
        ----------
        index : bool, default True
            Set the index of the returned DataFrame as the original Index.

        name : object, default None
            The passed name should substitute for the index name (if it has
            one).

        Returns
        -------
        DataFrame
            DataFrame containing the original Index data.

        See Also
        --------
        Index.to_series : Convert an Index to a Series.
        Series.to_frame : Convert Series to DataFrame.

        Examples
        --------
        >>> idx = pd.Index(['Ant', 'Bear', 'Cow'], name='animal')
        >>> idx.to_frame()
               animal
        animal
        Ant       Ant
        Bear     Bear
        Cow       Cow

        By default, the original Index is reused. To enforce a new Index:

        >>> idx.to_frame(index=False)
            animal
        0   Ant
        1  Bear
        2   Cow

        To override the name of the resulting column, specify `name`:

        >>> idx.to_frame(index=False, name='zoo')
            zoo
        0   Ant
        1  Bear
        2   Cow
        """
        from pandas import DataFrame

        if name is None:
            name = self.name or 0
        result = DataFrame({name: self._values.copy()})

        if index:
            result.index = self
        return result

    # --------------------------------------------------------------------
    # Name-Centric Methods

    @property
    def name(self):
        """
        Return Index or MultiIndex name.
        """
        return self._name

    @name.setter
    def name(self, value):
        if self._no_setting_name:
            # Used in MultiIndex.levels to avoid silently ignoring name updates.
            raise RuntimeError(
                "Cannot set name on a level of a MultiIndex. Use "
                "'MultiIndex.set_names' instead."
            )
        maybe_extract_name(value, None, type(self))
        self._name = value

    @final
    def _validate_names(
        self, name=None, names=None, deep: bool = False
    ) -> List[Hashable]:
        """
        Handles the quirks of having a singular 'name' parameter for general
        Index and plural 'names' parameter for MultiIndex.
        """
        from copy import deepcopy

        if names is not None and name is not None:
            raise TypeError("Can only provide one of `names` and `name`")
        elif names is None and name is None:
            new_names = deepcopy(self.names) if deep else self.names
        elif names is not None:
            if not is_list_like(names):
                raise TypeError("Must pass list-like as `names`.")
            new_names = names
        elif not is_list_like(name):
            new_names = [name]
        else:
            new_names = name

        if len(new_names) != len(self.names):
            raise ValueError(
                f"Length of new names must be {len(self.names)}, got {len(new_names)}"
            )

        # All items in 'new_names' need to be hashable
        validate_all_hashable(*new_names, error_name=f"{type(self).__name__}.name")

        return new_names

    def _get_names(self) -> FrozenList:
        return FrozenList((self.name,))

    def _set_names(self, values, level=None) -> None:
        """
        Set new names on index. Each name has to be a hashable type.

        Parameters
        ----------
        values : str or sequence
            name(s) to set
        level : int, level name, or sequence of int/level names (default None)
            If the index is a MultiIndex (hierarchical), level(s) to set (None
            for all levels).  Otherwise level must be None

        Raises
        ------
        TypeError if each name is not hashable.
        """
        if not is_list_like(values):
            raise ValueError("Names must be a list-like")
        if len(values) != 1:
            raise ValueError(f"Length of new names must be 1, got {len(values)}")

        # GH 20527
        # All items in 'name' need to be hashable:
        validate_all_hashable(*values, error_name=f"{type(self).__name__}.name")

        self._name = values[0]

    names = property(fset=_set_names, fget=_get_names)

    @final
    def set_names(self, names, level=None, inplace: bool = False):
        """
        Set Index or MultiIndex name.

        Able to set new names partially and by level.

        Parameters
        ----------

        names : label or list of label or dict-like for MultiIndex
            Name(s) to set.

            .. versionchanged:: 1.3.0

        level : int, label or list of int or label, optional
            If the index is a MultiIndex and names is not dict-like, level(s) to set
            (None for all levels). Otherwise level must be None.

            .. versionchanged:: 1.3.0

        inplace : bool, default False
            Modifies the object directly, instead of creating a new Index or
            MultiIndex.

        Returns
        -------
        Index or None
            The same type as the caller or None if ``inplace=True``.

        See Also
        --------
        Index.rename : Able to set new names without level.

        Examples
        --------
        >>> idx = pd.Index([1, 2, 3, 4])
        >>> idx
        Int64Index([1, 2, 3, 4], dtype='int64')
        >>> idx.set_names('quarter')
        Int64Index([1, 2, 3, 4], dtype='int64', name='quarter')

        >>> idx = pd.MultiIndex.from_product([['python', 'cobra'],
        ...                                   [2018, 2019]])
        >>> idx
        MultiIndex([('python', 2018),
                    ('python', 2019),
                    ( 'cobra', 2018),
                    ( 'cobra', 2019)],
                   )
        >>> idx.set_names(['kind', 'year'], inplace=True)
        >>> idx
        MultiIndex([('python', 2018),
                    ('python', 2019),
                    ( 'cobra', 2018),
                    ( 'cobra', 2019)],
                   names=['kind', 'year'])
        >>> idx.set_names('species', level=0)
        MultiIndex([('python', 2018),
                    ('python', 2019),
                    ( 'cobra', 2018),
                    ( 'cobra', 2019)],
                   names=['species', 'year'])

        When renaming levels with a dict, levels can not be passed.

        >>> idx.set_names({'kind': 'snake'})
        MultiIndex([('python', 2018),
                    ('python', 2019),
                    ( 'cobra', 2018),
                    ( 'cobra', 2019)],
                   names=['snake', 'year'])
        """
        if level is not None and not isinstance(self, ABCMultiIndex):
            raise ValueError("Level must be None for non-MultiIndex")

        elif level is not None and not is_list_like(level) and is_list_like(names):
            raise TypeError("Names must be a string when a single level is provided.")

        elif not is_list_like(names) and level is None and self.nlevels > 1:
            raise TypeError("Must pass list-like as `names`.")

        elif is_dict_like(names) and not isinstance(self, ABCMultiIndex):
            raise TypeError("Can only pass dict-like as `names` for MultiIndex.")

        elif is_dict_like(names) and level is not None:
            raise TypeError("Can not pass level for dictlike `names`.")

        if isinstance(self, ABCMultiIndex) and is_dict_like(names) and level is None:
            # Transform dict to list of new names and corresponding levels
            level, names_adjusted = [], []
            for i, name in enumerate(self.names):
                if name in names.keys():
                    level.append(i)
                    names_adjusted.append(names[name])
            names = names_adjusted

        if not is_list_like(names):
            names = [names]
        if level is not None and not is_list_like(level):
            level = [level]

        if inplace:
            idx = self
        else:
            idx = self._view()

        idx._set_names(names, level=level)
        if not inplace:
            return idx

    def rename(self, name, inplace=False):
        """
        Alter Index or MultiIndex name.

        Able to set new names without level. Defaults to returning new index.
        Length of names must match number of levels in MultiIndex.

        Parameters
        ----------
        name : label or list of labels
            Name(s) to set.
        inplace : bool, default False
            Modifies the object directly, instead of creating a new Index or
            MultiIndex.

        Returns
        -------
        Index or None
            The same type as the caller or None if ``inplace=True``.

        See Also
        --------
        Index.set_names : Able to set new names partially and by level.

        Examples
        --------
        >>> idx = pd.Index(['A', 'C', 'A', 'B'], name='score')
        >>> idx.rename('grade')
        Index(['A', 'C', 'A', 'B'], dtype='object', name='grade')

        >>> idx = pd.MultiIndex.from_product([['python', 'cobra'],
        ...                                   [2018, 2019]],
        ...                                   names=['kind', 'year'])
        >>> idx
        MultiIndex([('python', 2018),
                    ('python', 2019),
                    ( 'cobra', 2018),
                    ( 'cobra', 2019)],
                   names=['kind', 'year'])
        >>> idx.rename(['species', 'year'])
        MultiIndex([('python', 2018),
                    ('python', 2019),
                    ( 'cobra', 2018),
                    ( 'cobra', 2019)],
                   names=['species', 'year'])
        >>> idx.rename('species')
        Traceback (most recent call last):
        TypeError: Must pass list-like as `names`.
        """
        return self.set_names([name], inplace=inplace)

    # --------------------------------------------------------------------
    # Level-Centric Methods

    @property
    def nlevels(self) -> int:
        """
        Number of levels.
        """
        return 1

    def _sort_levels_monotonic(self: _IndexT) -> _IndexT:
        """
        Compat with MultiIndex.
        """
        return self

    @final
    def _validate_index_level(self, level) -> None:
        """
        Validate index level.

        For single-level Index getting level number is a no-op, but some
        verification must be done like in MultiIndex.

        """
        if isinstance(level, int):
            if level < 0 and level != -1:
                raise IndexError(
                    "Too many levels: Index has only 1 level, "
                    f"{level} is not a valid level number"
                )
            elif level > 0:
                raise IndexError(
                    f"Too many levels: Index has only 1 level, not {level + 1}"
                )
        elif level != self.name:
            raise KeyError(
                f"Requested level ({level}) does not match index name ({self.name})"
            )

    def _get_level_number(self, level) -> int:
        self._validate_index_level(level)
        return 0

    def sortlevel(self, level=None, ascending=True, sort_remaining=None):
        """
        For internal compatibility with the Index API.

        Sort the Index. This is for compat with MultiIndex

        Parameters
        ----------
        ascending : bool, default True
            False to sort in descending order

        level, sort_remaining are compat parameters

        Returns
        -------
        Index
        """
        if not isinstance(ascending, (list, bool)):
            raise TypeError(
                "ascending must be a single bool value or"
                "a list of bool values of length 1"
            )

        if isinstance(ascending, list):
            if len(ascending) != 1:
                raise TypeError("ascending must be a list of bool values of length 1")
            ascending = ascending[0]

        if not isinstance(ascending, bool):
            raise TypeError("ascending must be a bool value")

        return self.sort_values(return_indexer=True, ascending=ascending)

    def _get_level_values(self, level):
        """
        Return an Index of values for requested level.

        This is primarily useful to get an individual level of values from a
        MultiIndex, but is provided on Index as well for compatibility.

        Parameters
        ----------
        level : int or str
            It is either the integer position or the name of the level.

        Returns
        -------
        Index
            Calling object, as there is only one level in the Index.

        See Also
        --------
        MultiIndex.get_level_values : Get values for a level of a MultiIndex.

        Notes
        -----
        For Index, level should be 0, since there are no multiple levels.

        Examples
        --------
        >>> idx = pd.Index(list('abc'))
        >>> idx
        Index(['a', 'b', 'c'], dtype='object')

        Get level values by supplying `level` as integer:

        >>> idx.get_level_values(0)
        Index(['a', 'b', 'c'], dtype='object')
        """
        self._validate_index_level(level)
        return self

    get_level_values = _get_level_values

    @final
    def droplevel(self, level=0):
        """
        Return index with requested level(s) removed.

        If resulting index has only 1 level left, the result will be
        of Index type, not MultiIndex.

        Parameters
        ----------
        level : int, str, or list-like, default 0
            If a string is given, must be the name of a level
            If list-like, elements must be names or indexes of levels.

        Returns
        -------
        Index or MultiIndex

        Examples
        --------
        >>> mi = pd.MultiIndex.from_arrays(
        ... [[1, 2], [3, 4], [5, 6]], names=['x', 'y', 'z'])
        >>> mi
        MultiIndex([(1, 3, 5),
                    (2, 4, 6)],
                   names=['x', 'y', 'z'])

        >>> mi.droplevel()
        MultiIndex([(3, 5),
                    (4, 6)],
                   names=['y', 'z'])

        >>> mi.droplevel(2)
        MultiIndex([(1, 3),
                    (2, 4)],
                   names=['x', 'y'])

        >>> mi.droplevel('z')
        MultiIndex([(1, 3),
                    (2, 4)],
                   names=['x', 'y'])

        >>> mi.droplevel(['x', 'y'])
        Int64Index([5, 6], dtype='int64', name='z')
        """
        if not isinstance(level, (tuple, list)):
            level = [level]

        levnums = sorted(self._get_level_number(lev) for lev in level)[::-1]

        return self._drop_level_numbers(levnums)

    @final
    def _drop_level_numbers(self, levnums: List[int]):
        """
        Drop MultiIndex levels by level _number_, not name.
        """

        if not levnums and not isinstance(self, ABCMultiIndex):
            return self
        if len(levnums) >= self.nlevels:
            raise ValueError(
                f"Cannot remove {len(levnums)} levels from an index with "
                f"{self.nlevels} levels: at least one level must be left."
            )
        # The two checks above guarantee that here self is a MultiIndex
        self = cast("MultiIndex", self)

        new_levels = list(self.levels)
        new_codes = list(self.codes)
        new_names = list(self.names)

        for i in levnums:
            new_levels.pop(i)
            new_codes.pop(i)
            new_names.pop(i)

        if len(new_levels) == 1:

            # set nan if needed
            mask = new_codes[0] == -1
            result = new_levels[0].take(new_codes[0])
            if mask.any():
                result = result.putmask(mask, np.nan)

            result._name = new_names[0]
            return result
        else:
            from pandas.core.indexes.multi import MultiIndex

            return MultiIndex(
                levels=new_levels,
                codes=new_codes,
                names=new_names,
                verify_integrity=False,
            )

    def _get_grouper_for_level(self, mapper, level=None):
        """
        Get index grouper corresponding to an index level

        Parameters
        ----------
        mapper: Group mapping function or None
            Function mapping index values to groups
        level : int or None
            Index level

        Returns
        -------
        grouper : Index
            Index of values to group on.
        labels : ndarray of int or None
            Array of locations in level_index.
        uniques : Index or None
            Index of unique values for level.
        """
        assert level is None or level == 0
        if mapper is None:
            grouper = self
        else:
            grouper = self.map(mapper)

        return grouper, None, None

    # --------------------------------------------------------------------
    # Introspection Methods

    @final
    @property
    def is_monotonic(self) -> bool:
        """
        Alias for is_monotonic_increasing.
        """
        return self.is_monotonic_increasing

    @property
    def is_monotonic_increasing(self) -> bool:
        """
        Return if the index is monotonic increasing (only equal or
        increasing) values.

        Examples
        --------
        >>> Index([1, 2, 3]).is_monotonic_increasing
        True
        >>> Index([1, 2, 2]).is_monotonic_increasing
        True
        >>> Index([1, 3, 2]).is_monotonic_increasing
        False
        """
        return self._engine.is_monotonic_increasing

    @property
    def is_monotonic_decreasing(self) -> bool:
        """
        Return if the index is monotonic decreasing (only equal or
        decreasing) values.

        Examples
        --------
        >>> Index([3, 2, 1]).is_monotonic_decreasing
        True
        >>> Index([3, 2, 2]).is_monotonic_decreasing
        True
        >>> Index([3, 1, 2]).is_monotonic_decreasing
        False
        """
        return self._engine.is_monotonic_decreasing

    @final
    @property
    def _is_strictly_monotonic_increasing(self) -> bool:
        """
        Return if the index is strictly monotonic increasing
        (only increasing) values.

        Examples
        --------
        >>> Index([1, 2, 3])._is_strictly_monotonic_increasing
        True
        >>> Index([1, 2, 2])._is_strictly_monotonic_increasing
        False
        >>> Index([1, 3, 2])._is_strictly_monotonic_increasing
        False
        """
        return self.is_unique and self.is_monotonic_increasing

    @final
    @property
    def _is_strictly_monotonic_decreasing(self) -> bool:
        """
        Return if the index is strictly monotonic decreasing
        (only decreasing) values.

        Examples
        --------
        >>> Index([3, 2, 1])._is_strictly_monotonic_decreasing
        True
        >>> Index([3, 2, 2])._is_strictly_monotonic_decreasing
        False
        >>> Index([3, 1, 2])._is_strictly_monotonic_decreasing
        False
        """
        return self.is_unique and self.is_monotonic_decreasing

    @cache_readonly
    def is_unique(self) -> bool:
        """
        Return if the index has unique values.
        """
        return self._engine.is_unique

    @final
    @property
    def has_duplicates(self) -> bool:
        """
        Check if the Index has duplicate values.

        Returns
        -------
        bool
            Whether or not the Index has duplicate values.

        Examples
        --------
        >>> idx = pd.Index([1, 5, 7, 7])
        >>> idx.has_duplicates
        True

        >>> idx = pd.Index([1, 5, 7])
        >>> idx.has_duplicates
        False

        >>> idx = pd.Index(["Watermelon", "Orange", "Apple",
        ...                 "Watermelon"]).astype("category")
        >>> idx.has_duplicates
        True

        >>> idx = pd.Index(["Orange", "Apple",
        ...                 "Watermelon"]).astype("category")
        >>> idx.has_duplicates
        False
        """
        return not self.is_unique

    @final
    def is_boolean(self) -> bool:
        """
        Check if the Index only consists of booleans.

        Returns
        -------
        bool
            Whether or not the Index only consists of booleans.

        See Also
        --------
        is_integer : Check if the Index only consists of integers.
        is_floating : Check if the Index is a floating type.
        is_numeric : Check if the Index only consists of numeric data.
        is_object : Check if the Index is of the object dtype.
        is_categorical : Check if the Index holds categorical data.
        is_interval : Check if the Index holds Interval objects.
        is_mixed : Check if the Index holds data with mixed data types.

        Examples
        --------
        >>> idx = pd.Index([True, False, True])
        >>> idx.is_boolean()
        True

        >>> idx = pd.Index(["True", "False", "True"])
        >>> idx.is_boolean()
        False

        >>> idx = pd.Index([True, False, "True"])
        >>> idx.is_boolean()
        False
        """
        return self.inferred_type in ["boolean"]

    @final
    def is_integer(self) -> bool:
        """
        Check if the Index only consists of integers.

        Returns
        -------
        bool
            Whether or not the Index only consists of integers.

        See Also
        --------
        is_boolean : Check if the Index only consists of booleans.
        is_floating : Check if the Index is a floating type.
        is_numeric : Check if the Index only consists of numeric data.
        is_object : Check if the Index is of the object dtype.
        is_categorical : Check if the Index holds categorical data.
        is_interval : Check if the Index holds Interval objects.
        is_mixed : Check if the Index holds data with mixed data types.

        Examples
        --------
        >>> idx = pd.Index([1, 2, 3, 4])
        >>> idx.is_integer()
        True

        >>> idx = pd.Index([1.0, 2.0, 3.0, 4.0])
        >>> idx.is_integer()
        False

        >>> idx = pd.Index(["Apple", "Mango", "Watermelon"])
        >>> idx.is_integer()
        False
        """
        return self.inferred_type in ["integer"]

    @final
    def is_floating(self) -> bool:
        """
        Check if the Index is a floating type.

        The Index may consist of only floats, NaNs, or a mix of floats,
        integers, or NaNs.

        Returns
        -------
        bool
            Whether or not the Index only consists of only consists of floats, NaNs, or
            a mix of floats, integers, or NaNs.

        See Also
        --------
        is_boolean : Check if the Index only consists of booleans.
        is_integer : Check if the Index only consists of integers.
        is_numeric : Check if the Index only consists of numeric data.
        is_object : Check if the Index is of the object dtype.
        is_categorical : Check if the Index holds categorical data.
        is_interval : Check if the Index holds Interval objects.
        is_mixed : Check if the Index holds data with mixed data types.

        Examples
        --------
        >>> idx = pd.Index([1.0, 2.0, 3.0, 4.0])
        >>> idx.is_floating()
        True

        >>> idx = pd.Index([1.0, 2.0, np.nan, 4.0])
        >>> idx.is_floating()
        True

        >>> idx = pd.Index([1, 2, 3, 4, np.nan])
        >>> idx.is_floating()
        True

        >>> idx = pd.Index([1, 2, 3, 4])
        >>> idx.is_floating()
        False
        """
        return self.inferred_type in ["floating", "mixed-integer-float", "integer-na"]

    @final
    def is_numeric(self) -> bool:
        """
        Check if the Index only consists of numeric data.

        Returns
        -------
        bool
            Whether or not the Index only consists of numeric data.

        See Also
        --------
        is_boolean : Check if the Index only consists of booleans.
        is_integer : Check if the Index only consists of integers.
        is_floating : Check if the Index is a floating type.
        is_object : Check if the Index is of the object dtype.
        is_categorical : Check if the Index holds categorical data.
        is_interval : Check if the Index holds Interval objects.
        is_mixed : Check if the Index holds data with mixed data types.

        Examples
        --------
        >>> idx = pd.Index([1.0, 2.0, 3.0, 4.0])
        >>> idx.is_numeric()
        True

        >>> idx = pd.Index([1, 2, 3, 4.0])
        >>> idx.is_numeric()
        True

        >>> idx = pd.Index([1, 2, 3, 4])
        >>> idx.is_numeric()
        True

        >>> idx = pd.Index([1, 2, 3, 4.0, np.nan])
        >>> idx.is_numeric()
        True

        >>> idx = pd.Index([1, 2, 3, 4.0, np.nan, "Apple"])
        >>> idx.is_numeric()
        False
        """
        return self.inferred_type in ["integer", "floating"]

    @final
    def is_object(self) -> bool:
        """
        Check if the Index is of the object dtype.

        Returns
        -------
        bool
            Whether or not the Index is of the object dtype.

        See Also
        --------
        is_boolean : Check if the Index only consists of booleans.
        is_integer : Check if the Index only consists of integers.
        is_floating : Check if the Index is a floating type.
        is_numeric : Check if the Index only consists of numeric data.
        is_categorical : Check if the Index holds categorical data.
        is_interval : Check if the Index holds Interval objects.
        is_mixed : Check if the Index holds data with mixed data types.

        Examples
        --------
        >>> idx = pd.Index(["Apple", "Mango", "Watermelon"])
        >>> idx.is_object()
        True

        >>> idx = pd.Index(["Apple", "Mango", 2.0])
        >>> idx.is_object()
        True

        >>> idx = pd.Index(["Watermelon", "Orange", "Apple",
        ...                 "Watermelon"]).astype("category")
        >>> idx.is_object()
        False

        >>> idx = pd.Index([1.0, 2.0, 3.0, 4.0])
        >>> idx.is_object()
        False
        """
        return is_object_dtype(self.dtype)

    @final
    def is_categorical(self) -> bool:
        """
        Check if the Index holds categorical data.

        Returns
        -------
        bool
            True if the Index is categorical.

        See Also
        --------
        CategoricalIndex : Index for categorical data.
        is_boolean : Check if the Index only consists of booleans.
        is_integer : Check if the Index only consists of integers.
        is_floating : Check if the Index is a floating type.
        is_numeric : Check if the Index only consists of numeric data.
        is_object : Check if the Index is of the object dtype.
        is_interval : Check if the Index holds Interval objects.
        is_mixed : Check if the Index holds data with mixed data types.

        Examples
        --------
        >>> idx = pd.Index(["Watermelon", "Orange", "Apple",
        ...                 "Watermelon"]).astype("category")
        >>> idx.is_categorical()
        True

        >>> idx = pd.Index([1, 3, 5, 7])
        >>> idx.is_categorical()
        False

        >>> s = pd.Series(["Peter", "Victor", "Elisabeth", "Mar"])
        >>> s
        0        Peter
        1       Victor
        2    Elisabeth
        3          Mar
        dtype: object
        >>> s.index.is_categorical()
        False
        """
        return self.inferred_type in ["categorical"]

    @final
    def is_interval(self) -> bool:
        """
        Check if the Index holds Interval objects.

        Returns
        -------
        bool
            Whether or not the Index holds Interval objects.

        See Also
        --------
        IntervalIndex : Index for Interval objects.
        is_boolean : Check if the Index only consists of booleans.
        is_integer : Check if the Index only consists of integers.
        is_floating : Check if the Index is a floating type.
        is_numeric : Check if the Index only consists of numeric data.
        is_object : Check if the Index is of the object dtype.
        is_categorical : Check if the Index holds categorical data.
        is_mixed : Check if the Index holds data with mixed data types.

        Examples
        --------
        >>> idx = pd.Index([pd.Interval(left=0, right=5),
        ...                 pd.Interval(left=5, right=10)])
        >>> idx.is_interval()
        True

        >>> idx = pd.Index([1, 3, 5, 7])
        >>> idx.is_interval()
        False
        """
        return self.inferred_type in ["interval"]

    @final
    def is_mixed(self) -> bool:
        """
        Check if the Index holds data with mixed data types.

        Returns
        -------
        bool
            Whether or not the Index holds data with mixed data types.

        See Also
        --------
        is_boolean : Check if the Index only consists of booleans.
        is_integer : Check if the Index only consists of integers.
        is_floating : Check if the Index is a floating type.
        is_numeric : Check if the Index only consists of numeric data.
        is_object : Check if the Index is of the object dtype.
        is_categorical : Check if the Index holds categorical data.
        is_interval : Check if the Index holds Interval objects.

        Examples
        --------
        >>> idx = pd.Index(['a', np.nan, 'b'])
        >>> idx.is_mixed()
        True

        >>> idx = pd.Index([1.0, 2.0, 3.0, 5.0])
        >>> idx.is_mixed()
        False
        """
        warnings.warn(
            "Index.is_mixed is deprecated and will be removed in a future version. "
            "Check index.inferred_type directly instead.",
            FutureWarning,
            stacklevel=2,
        )
        return self.inferred_type in ["mixed"]

    @final
    def holds_integer(self) -> bool:
        """
        Whether the type is an integer type.
        """
        return self.inferred_type in ["integer", "mixed-integer"]

    @cache_readonly
    def inferred_type(self) -> str_t:
        """
        Return a string of the type inferred from the values.
        """
        return lib.infer_dtype(self._values, skipna=False)

    @cache_readonly
    def _is_all_dates(self) -> bool:
        """
        Whether or not the index values only consist of dates.
        """
        return is_datetime_array(ensure_object(self._values))

    @cache_readonly
    @final
    def is_all_dates(self):
        """
        Whether or not the index values only consist of dates.
        """
        warnings.warn(
            "Index.is_all_dates is deprecated, will be removed in a future version.  "
            "check index.inferred_type instead",
            FutureWarning,
            stacklevel=2,
        )
        return self._is_all_dates

    # --------------------------------------------------------------------
    # Pickle Methods

    def __reduce__(self):
        d = {"data": self._data}
        d.update(self._get_attributes_dict())
        return _new_Index, (type(self), d), None

    # --------------------------------------------------------------------
    # Null Handling Methods

    _na_value = np.nan
    """The expected NA value to use with this index."""

    @cache_readonly
    def _isnan(self):
        """
        Return if each value is NaN.
        """
        if self._can_hold_na:
            return isna(self)
        else:
            # shouldn't reach to this condition by checking hasnans beforehand
            values = np.empty(len(self), dtype=np.bool_)
            values.fill(False)
            return values

    @cache_readonly
    def hasnans(self) -> bool:
        """
        Return if I have any nans; enables various perf speedups.
        """
        if self._can_hold_na:
            return bool(self._isnan.any())
        else:
            return False

    @final
    def isna(self) -> np.ndarray:
        """
        Detect missing values.

        Return a boolean same-sized object indicating if the values are NA.
        NA values, such as ``None``, :attr:`numpy.NaN` or :attr:`pd.NaT`, get
        mapped to ``True`` values.
        Everything else get mapped to ``False`` values. Characters such as
        empty strings `''` or :attr:`numpy.inf` are not considered NA values
        (unless you set ``pandas.options.mode.use_inf_as_na = True``).

        Returns
        -------
        numpy.ndarray
            A boolean array of whether my values are NA.

        See Also
        --------
        Index.notna : Boolean inverse of isna.
        Index.dropna : Omit entries with missing values.
        isna : Top-level isna.
        Series.isna : Detect missing values in Series object.

        Examples
        --------
        Show which entries in a pandas.Index are NA. The result is an
        array.

        >>> idx = pd.Index([5.2, 6.0, np.NaN])
        >>> idx
        Float64Index([5.2, 6.0, nan], dtype='float64')
        >>> idx.isna()
        array([False, False,  True])

        Empty strings are not considered NA values. None is considered an NA
        value.

        >>> idx = pd.Index(['black', '', 'red', None])
        >>> idx
        Index(['black', '', 'red', None], dtype='object')
        >>> idx.isna()
        array([False, False, False,  True])

        For datetimes, `NaT` (Not a Time) is considered as an NA value.

        >>> idx = pd.DatetimeIndex([pd.Timestamp('1940-04-25'),
        ...                         pd.Timestamp(''), None, pd.NaT])
        >>> idx
        DatetimeIndex(['1940-04-25', 'NaT', 'NaT', 'NaT'],
                      dtype='datetime64[ns]', freq=None)
        >>> idx.isna()
        array([False,  True,  True,  True])
        """
        return self._isnan

    isnull = isna

    @final
    def notna(self) -> np.ndarray:
        """
        Detect existing (non-missing) values.

        Return a boolean same-sized object indicating if the values are not NA.
        Non-missing values get mapped to ``True``. Characters such as empty
        strings ``''`` or :attr:`numpy.inf` are not considered NA values
        (unless you set ``pandas.options.mode.use_inf_as_na = True``).
        NA values, such as None or :attr:`numpy.NaN`, get mapped to ``False``
        values.

        Returns
        -------
        numpy.ndarray
            Boolean array to indicate which entries are not NA.

        See Also
        --------
        Index.notnull : Alias of notna.
        Index.isna: Inverse of notna.
        notna : Top-level notna.

        Examples
        --------
        Show which entries in an Index are not NA. The result is an
        array.

        >>> idx = pd.Index([5.2, 6.0, np.NaN])
        >>> idx
        Float64Index([5.2, 6.0, nan], dtype='float64')
        >>> idx.notna()
        array([ True,  True, False])

        Empty strings are not considered NA values. None is considered a NA
        value.

        >>> idx = pd.Index(['black', '', 'red', None])
        >>> idx
        Index(['black', '', 'red', None], dtype='object')
        >>> idx.notna()
        array([ True,  True,  True, False])
        """
        return ~self.isna()

    notnull = notna

    def fillna(self, value=None, downcast=None):
        """
        Fill NA/NaN values with the specified value.

        Parameters
        ----------
        value : scalar
            Scalar value to use to fill holes (e.g. 0).
            This value cannot be a list-likes.
        downcast : dict, default is None
            A dict of item->dtype of what to downcast if possible,
            or the string 'infer' which will try to downcast to an appropriate
            equal type (e.g. float64 to int64 if possible).

        Returns
        -------
        Index

        See Also
        --------
        DataFrame.fillna : Fill NaN values of a DataFrame.
        Series.fillna : Fill NaN Values of a Series.
        """
        value = self._require_scalar(value)
        if self.hasnans:
            result = self.putmask(self._isnan, value)
            if downcast is None:
                # no need to care metadata other than name
                # because it can't have freq if
                return Index(result, name=self.name)
        return self._view()

    def dropna(self: _IndexT, how: str_t = "any") -> _IndexT:
        """
        Return Index without NA/NaN values.

        Parameters
        ----------
        how : {'any', 'all'}, default 'any'
            If the Index is a MultiIndex, drop the value when any or all levels
            are NaN.

        Returns
        -------
        Index
        """
        if how not in ("any", "all"):
            raise ValueError(f"invalid how option: {how}")

        if self.hasnans:
            res_values = self._values[~self._isnan]
            return type(self)._simple_new(res_values, name=self.name)
        return self._view()

    # --------------------------------------------------------------------
    # Uniqueness Methods

    def unique(self: _IndexT, level: Optional[Hashable] = None) -> _IndexT:
        """
        Return unique values in the index.

        Unique values are returned in order of appearance, this does NOT sort.

        Parameters
        ----------
        level : int or hashable, optional
            Only return values from specified level (for MultiIndex).
            If int, gets the level by integer position, else by level name.

        Returns
        -------
        Index

        See Also
        --------
        unique : Numpy array of unique values in that column.
        Series.unique : Return unique values of Series object.
        """
        if level is not None:
            self._validate_index_level(level)

        if self.is_unique:
            return self._view()

        result = super().unique()
        return self._shallow_copy(result)

    @final
    def drop_duplicates(self: _IndexT, keep: Union[str_t, bool] = "first") -> _IndexT:
        """
        Return Index with duplicate values removed.

        Parameters
        ----------
        keep : {'first', 'last', ``False``}, default 'first'
            - 'first' : Drop duplicates except for the first occurrence.
            - 'last' : Drop duplicates except for the last occurrence.
            - ``False`` : Drop all duplicates.

        Returns
        -------
        deduplicated : Index

        See Also
        --------
        Series.drop_duplicates : Equivalent method on Series.
        DataFrame.drop_duplicates : Equivalent method on DataFrame.
        Index.duplicated : Related method on Index, indicating duplicate
            Index values.

        Examples
        --------
        Generate an pandas.Index with duplicate values.

        >>> idx = pd.Index(['lama', 'cow', 'lama', 'beetle', 'lama', 'hippo'])

        The `keep` parameter controls  which duplicate values are removed.
        The value 'first' keeps the first occurrence for each
        set of duplicated entries. The default value of keep is 'first'.

        >>> idx.drop_duplicates(keep='first')
        Index(['lama', 'cow', 'beetle', 'hippo'], dtype='object')

        The value 'last' keeps the last occurrence for each set of duplicated
        entries.

        >>> idx.drop_duplicates(keep='last')
        Index(['cow', 'beetle', 'lama', 'hippo'], dtype='object')

        The value ``False`` discards all sets of duplicated entries.

        >>> idx.drop_duplicates(keep=False)
        Index(['cow', 'beetle', 'hippo'], dtype='object')
        """
        if self.is_unique:
            return self._view()

        return super().drop_duplicates(keep=keep)

    def duplicated(self, keep: Union[str_t, bool] = "first") -> np.ndarray:
        """
        Indicate duplicate index values.

        Duplicated values are indicated as ``True`` values in the resulting
        array. Either all duplicates, all except the first, or all except the
        last occurrence of duplicates can be indicated.

        Parameters
        ----------
        keep : {'first', 'last', False}, default 'first'
            The value or values in a set of duplicates to mark as missing.

            - 'first' : Mark duplicates as ``True`` except for the first
              occurrence.
            - 'last' : Mark duplicates as ``True`` except for the last
              occurrence.
            - ``False`` : Mark all duplicates as ``True``.

        Returns
        -------
        numpy.ndarray

        See Also
        --------
        Series.duplicated : Equivalent method on pandas.Series.
        DataFrame.duplicated : Equivalent method on pandas.DataFrame.
        Index.drop_duplicates : Remove duplicate values from Index.

        Examples
        --------
        By default, for each set of duplicated values, the first occurrence is
        set to False and all others to True:

        >>> idx = pd.Index(['lama', 'cow', 'lama', 'beetle', 'lama'])
        >>> idx.duplicated()
        array([False, False,  True, False,  True])

        which is equivalent to

        >>> idx.duplicated(keep='first')
        array([False, False,  True, False,  True])

        By using 'last', the last occurrence of each set of duplicated values
        is set on False and all others on True:

        >>> idx.duplicated(keep='last')
        array([ True, False,  True, False, False])

        By setting keep on ``False``, all duplicates are True:

        >>> idx.duplicated(keep=False)
        array([ True, False,  True, False,  True])
        """
        if self.is_unique:
            # fastpath available bc we are immutable
            return np.zeros(len(self), dtype=bool)
        return super().duplicated(keep=keep)

    def _get_unique_index(self: _IndexT) -> _IndexT:
        """
        Returns an index containing unique values.

        Returns
        -------
        Index
        """
        return self.unique()

    # --------------------------------------------------------------------
    # Arithmetic & Logical Methods

    def __iadd__(self, other):
        # alias for __add__
        return self + other

    @final
    def __and__(self, other):
        warnings.warn(
            "Index.__and__ operating as a set operation is deprecated, "
            "in the future this will be a logical operation matching "
            "Series.__and__.  Use index.intersection(other) instead",
            FutureWarning,
            stacklevel=2,
        )
        return self.intersection(other)

    @final
    def __or__(self, other):
        warnings.warn(
            "Index.__or__ operating as a set operation is deprecated, "
            "in the future this will be a logical operation matching "
            "Series.__or__.  Use index.union(other) instead",
            FutureWarning,
            stacklevel=2,
        )
        return self.union(other)

    @final
    def __xor__(self, other):
        warnings.warn(
            "Index.__xor__ operating as a set operation is deprecated, "
            "in the future this will be a logical operation matching "
            "Series.__xor__.  Use index.symmetric_difference(other) instead",
            FutureWarning,
            stacklevel=2,
        )
        return self.symmetric_difference(other)

    @final
    def __nonzero__(self):
        raise ValueError(
            f"The truth value of a {type(self).__name__} is ambiguous. "
            "Use a.empty, a.bool(), a.item(), a.any() or a.all()."
        )

    __bool__ = __nonzero__

    # --------------------------------------------------------------------
    # Set Operation Methods

    def _get_reconciled_name_object(self, other):
        """
        If the result of a set operation will be self,
        return self, unless the name changes, in which
        case make a shallow copy of self.
        """
        name = get_op_result_name(self, other)
        if self.name != name:
            return self.rename(name)
        return self

    @final
    def _validate_sort_keyword(self, sort):
        if sort not in [None, False]:
            raise ValueError(
                "The 'sort' keyword only takes the values of "
                f"None or False; {sort} was passed."
            )

    @final
    def union(self, other, sort=None):
        """
        Form the union of two Index objects.

        If the Index objects are incompatible, both Index objects will be
        cast to dtype('object') first.

            .. versionchanged:: 0.25.0

        Parameters
        ----------
        other : Index or array-like
        sort : bool or None, default None
            Whether to sort the resulting Index.

            * None : Sort the result, except when

              1. `self` and `other` are equal.
              2. `self` or `other` has length 0.
              3. Some values in `self` or `other` cannot be compared.
                 A RuntimeWarning is issued in this case.

            * False : do not sort the result.

            .. versionadded:: 0.24.0

            .. versionchanged:: 0.24.1

               Changed the default value from ``True`` to ``None``
               (without change in behaviour).

        Returns
        -------
        union : Index

        Examples
        --------
        Union matching dtypes

        >>> idx1 = pd.Index([1, 2, 3, 4])
        >>> idx2 = pd.Index([3, 4, 5, 6])
        >>> idx1.union(idx2)
        Int64Index([1, 2, 3, 4, 5, 6], dtype='int64')

        Union mismatched dtypes

        >>> idx1 = pd.Index(['a', 'b', 'c', 'd'])
        >>> idx2 = pd.Index([1, 2, 3, 4])
        >>> idx1.union(idx2)
        Index(['a', 'b', 'c', 'd', 1, 2, 3, 4], dtype='object')

        MultiIndex case

        >>> idx1 = pd.MultiIndex.from_arrays(
        ...     [[1, 1, 2, 2], ["Red", "Blue", "Red", "Blue"]]
        ... )
        >>> idx1
        MultiIndex([(1,  'Red'),
            (1, 'Blue'),
            (2,  'Red'),
            (2, 'Blue')],
           )
        >>> idx2 = pd.MultiIndex.from_arrays(
        ...     [[3, 3, 2, 2], ["Red", "Green", "Red", "Green"]]
        ... )
        >>> idx2
        MultiIndex([(3,   'Red'),
            (3, 'Green'),
            (2,   'Red'),
            (2, 'Green')],
           )
        >>> idx1.union(idx2)
        MultiIndex([(1,  'Blue'),
            (1,   'Red'),
            (2,  'Blue'),
            (2, 'Green'),
            (2,   'Red'),
            (3, 'Green'),
            (3,   'Red')],
           )
        >>> idx1.union(idx2, sort=False)
        MultiIndex([(1,   'Red'),
            (1,  'Blue'),
            (2,   'Red'),
            (2,  'Blue'),
            (3,   'Red'),
            (3, 'Green'),
            (2, 'Green')],
           )
        """
        self._validate_sort_keyword(sort)
        self._assert_can_do_setop(other)
        other, result_name = self._convert_can_do_setop(other)

        if not is_dtype_equal(self.dtype, other.dtype):
            if isinstance(self, ABCMultiIndex) and not is_object_dtype(
                unpack_nested_dtype(other)
            ):
                raise NotImplementedError(
                    "Can only union MultiIndex with MultiIndex or Index of tuples, "
                    "try mi.to_flat_index().union(other) instead."
                )

            dtype = find_common_type([self.dtype, other.dtype])
            if self._is_numeric_dtype and other._is_numeric_dtype:
                # Right now, we treat union(int, float) a bit special.
                # See https://github.com/pandas-dev/pandas/issues/26778 for discussion
                # We may change union(int, float) to go to object.
                # float | [u]int -> float  (the special case)
                # <T>   | <T>    -> T
                # <T>   | <U>    -> object
                if not (is_integer_dtype(self.dtype) and is_integer_dtype(other.dtype)):
                    # error: Incompatible types in assignment (expression has type
                    # "str", variable has type "Union[dtype[Any], ExtensionDtype]")
                    dtype = "float64"  # type: ignore[assignment]
                else:
                    # one is int64 other is uint64

                    # error: Incompatible types in assignment (expression has type
                    # "Type[object]", variable has type "Union[dtype[Any],
                    # ExtensionDtype]")
                    dtype = object  # type: ignore[assignment]

            left = self.astype(dtype, copy=False)
            right = other.astype(dtype, copy=False)
            return left.union(right, sort=sort)

        elif not len(other) or self.equals(other):
            # NB: whether this (and the `if not len(self)` check below) come before
            #  or after the is_dtype_equal check above affects the returned dtype
            return self._get_reconciled_name_object(other)

        elif not len(self):
            return other._get_reconciled_name_object(self)

        result = self._union(other, sort=sort)

        return self._wrap_setop_result(other, result)

    def _union(self, other: Index, sort):
        """
        Specific union logic should go here. In subclasses, union behavior
        should be overwritten here rather than in `self.union`.

        Parameters
        ----------
        other : Index or array-like
        sort : False or None, default False
            Whether to sort the resulting index.

            * False : do not sort the result.
            * None : sort the result, except when `self` and `other` are equal
              or when the values cannot be compared.

        Returns
        -------
        Index
        """
        # TODO(EA): setops-refactor, clean all this up
        lvals = self._values
        rvals = other._values

        if (
            sort is None
            and self.is_monotonic
            and other.is_monotonic
            and not (self.has_duplicates and other.has_duplicates)
        ):
            # Both are unique and monotonic, so can use outer join
            try:
<<<<<<< HEAD
                # error: Argument 1 to "_outer_indexer" of "Index" has incompatible type
                # "Union[ExtensionArray, ndarray]"; expected "ndarray"
                result = self._outer_indexer(lvals, rvals)[0]  # type: ignore[arg-type]
            except (TypeError, IncompatibleFrequency):
                # incomparable objects

                # error: Incompatible types in assignment (expression has type
                # "List[Any]", variable has type "ndarray")
                result = list(lvals)  # type: ignore[assignment]

                # worth making this faster? a very unusual case
                value_set = set(lvals)
                # error: "ndarray" has no attribute "extend"
                result.extend(  # type: ignore[attr-defined]
                    [x for x in rvals if x not in value_set]
                )
                # do type inference here

                # error: Incompatible types in assignment (expression has type
                # "Union[ExtensionArray, ndarray]", variable has type "ndarray")
                result = Index(result)._values  # type: ignore[assignment]
        else:
            # find indexes of things in "other" that are not in "self"
            if self.is_unique:
                indexer = self.get_indexer(other)
                missing = (indexer == -1).nonzero()[0]
            else:
                missing = algos.unique1d(self.get_indexer_non_unique(other)[1])

            if len(missing) > 0:
                # error: Value of type variable "ArrayLike" of "take_nd" cannot be
                # "Union[ExtensionArray, ndarray]"
                other_diff = algos.take_nd(  # type: ignore[type-var]
                    rvals, missing, allow_fill=False
                )
                result = concat_compat((lvals, other_diff))

            else:
                # error: Incompatible types in assignment (expression has type
                # "Union[ExtensionArray, ndarray]", variable has type "ndarray")
                result = lvals  # type: ignore[assignment]
=======
                return self._outer_indexer(lvals, rvals)[0]
            except (TypeError, IncompatibleFrequency):
                # incomparable objects
                value_list = list(lvals)

                # worth making this faster? a very unusual case
                value_set = set(lvals)
                value_list.extend([x for x in rvals if x not in value_set])
                return Index(value_list)._values  # do type inference here

        elif not other.is_unique and not self.is_unique:
            # self and other both have duplicates
            result = algos.union_with_duplicates(lvals, rvals)
            return _maybe_try_sort(result, sort)

        # Either other or self is not unique
        # find indexes of things in "other" that are not in "self"
        if self.is_unique:
            indexer = self.get_indexer(other)
            missing = (indexer == -1).nonzero()[0]
        else:
            missing = algos.unique1d(self.get_indexer_non_unique(other)[1])

        if len(missing) > 0:
            other_diff = algos.take_nd(rvals, missing, allow_fill=False)
            result = concat_compat((lvals, other_diff))
        else:
            result = lvals
>>>>>>> e7428207

        if not self.is_monotonic or not other.is_monotonic:
            result = _maybe_try_sort(result, sort)

        return result

    @final
    def _wrap_setop_result(self, other, result):
        if needs_i8_conversion(self.dtype) and isinstance(result, np.ndarray):
            self = cast("DatetimeIndexOpsMixin", self)
            result = type(self._data)._simple_new(result, dtype=self.dtype)
        elif is_categorical_dtype(self.dtype) and isinstance(result, np.ndarray):
            result = Categorical(result, dtype=self.dtype)

        name = get_op_result_name(self, other)
        if isinstance(result, Index):
            if result.name != name:
                return result.rename(name)
            return result
        else:
            return self._shallow_copy(result, name=name)

    # TODO: standardize return type of non-union setops type(self vs other)
    @final
    def intersection(self, other, sort=False):
        """
        Form the intersection of two Index objects.

        This returns a new Index with elements common to the index and `other`.

        Parameters
        ----------
        other : Index or array-like
        sort : False or None, default False
            Whether to sort the resulting index.

            * False : do not sort the result.
            * None : sort the result, except when `self` and `other` are equal
              or when the values cannot be compared.

            .. versionadded:: 0.24.0

            .. versionchanged:: 0.24.1

               Changed the default from ``True`` to ``False``, to match
               the behaviour of 0.23.4 and earlier.

        Returns
        -------
        intersection : Index

        Examples
        --------
        >>> idx1 = pd.Index([1, 2, 3, 4])
        >>> idx2 = pd.Index([3, 4, 5, 6])
        >>> idx1.intersection(idx2)
        Int64Index([3, 4], dtype='int64')
        """
        self._validate_sort_keyword(sort)
        self._assert_can_do_setop(other)
        other, result_name = self._convert_can_do_setop(other)

        if self.equals(other):
            if self.has_duplicates:
                return self.unique()._get_reconciled_name_object(other)
            return self._get_reconciled_name_object(other)

        elif not self._should_compare(other):
            # We can infer that the intersection is empty.
            if isinstance(self, ABCMultiIndex):
                return self[:0].rename(result_name)
            return Index([], name=result_name)

        elif not is_dtype_equal(self.dtype, other.dtype):
            dtype = find_common_type([self.dtype, other.dtype])
            this = self.astype(dtype, copy=False)
            other = other.astype(dtype, copy=False)
            return this.intersection(other, sort=sort)

        result = self._intersection(other, sort=sort)
        return self._wrap_setop_result(other, result)

    def _intersection(self, other: Index, sort=False):
        """
        intersection specialized to the case with matching dtypes.
        """
        # TODO(EA): setops-refactor, clean all this up
        lvals = self._values
        rvals = other._values

        if self.is_monotonic and other.is_monotonic:
            try:
                # error: Argument 1 to "_inner_indexer" of "Index" has incompatible type
                # "Union[ExtensionArray, ndarray]"; expected "ndarray"
                result = self._inner_indexer(lvals, rvals)[0]  # type: ignore[arg-type]
            except TypeError:
                pass
            else:
                # TODO: algos.unique1d should preserve DTA/TDA
                res = algos.unique1d(result)
                return ensure_wrapped_if_datetimelike(res)

        try:
            indexer = other.get_indexer(lvals)
        except InvalidIndexError:
            # InvalidIndexError raised by get_indexer if non-unique
            indexer, _ = other.get_indexer_non_unique(lvals)

        mask = indexer != -1
        indexer = indexer.take(mask.nonzero()[0])

        result = other.take(indexer).unique()._values
        result = _maybe_try_sort(result, sort)

        # Intersection has to be unique
        assert Index(result).is_unique

        return result

    @final
    def difference(self, other, sort=None):
        """
        Return a new Index with elements of index not in `other`.

        This is the set difference of two Index objects.

        Parameters
        ----------
        other : Index or array-like
        sort : False or None, default None
            Whether to sort the resulting index. By default, the
            values are attempted to be sorted, but any TypeError from
            incomparable elements is caught by pandas.

            * None : Attempt to sort the result, but catch any TypeErrors
              from comparing incomparable elements.
            * False : Do not sort the result.

            .. versionadded:: 0.24.0

            .. versionchanged:: 0.24.1

               Changed the default value from ``True`` to ``None``
               (without change in behaviour).

        Returns
        -------
        difference : Index

        Examples
        --------
        >>> idx1 = pd.Index([2, 1, 3, 4])
        >>> idx2 = pd.Index([3, 4, 5, 6])
        >>> idx1.difference(idx2)
        Int64Index([1, 2], dtype='int64')
        >>> idx1.difference(idx2, sort=False)
        Int64Index([2, 1], dtype='int64')
        """
        self._validate_sort_keyword(sort)
        self._assert_can_do_setop(other)
        other, result_name = self._convert_can_do_setop(other)

        if self.equals(other):
            # Note: we do not (yet) sort even if sort=None GH#24959
            return self[:0].rename(result_name)

        if len(other) == 0:
            # Note: we do not (yet) sort even if sort=None GH#24959
            return self.rename(result_name)

        result = self._difference(other, sort=sort)
        return self._wrap_setop_result(other, result)

    def _difference(self, other, sort):

        this = self._get_unique_index()

        indexer = this.get_indexer(other)
        indexer = indexer.take((indexer != -1).nonzero()[0])

        label_diff = np.setdiff1d(np.arange(this.size), indexer, assume_unique=True)
        the_diff = this._values.take(label_diff)
        the_diff = _maybe_try_sort(the_diff, sort)

        return the_diff

    def symmetric_difference(self, other, result_name=None, sort=None):
        """
        Compute the symmetric difference of two Index objects.

        Parameters
        ----------
        other : Index or array-like
        result_name : str
        sort : False or None, default None
            Whether to sort the resulting index. By default, the
            values are attempted to be sorted, but any TypeError from
            incomparable elements is caught by pandas.

            * None : Attempt to sort the result, but catch any TypeErrors
              from comparing incomparable elements.
            * False : Do not sort the result.

            .. versionadded:: 0.24.0

            .. versionchanged:: 0.24.1

               Changed the default value from ``True`` to ``None``
               (without change in behaviour).

        Returns
        -------
        symmetric_difference : Index

        Notes
        -----
        ``symmetric_difference`` contains elements that appear in either
        ``idx1`` or ``idx2`` but not both. Equivalent to the Index created by
        ``idx1.difference(idx2) | idx2.difference(idx1)`` with duplicates
        dropped.

        Examples
        --------
        >>> idx1 = pd.Index([1, 2, 3, 4])
        >>> idx2 = pd.Index([2, 3, 4, 5])
        >>> idx1.symmetric_difference(idx2)
        Int64Index([1, 5], dtype='int64')

        You can also use the ``^`` operator:

        >>> idx1 ^ idx2
        Int64Index([1, 5], dtype='int64')
        """
        self._validate_sort_keyword(sort)
        self._assert_can_do_setop(other)
        other, result_name_update = self._convert_can_do_setop(other)
        if result_name is None:
            result_name = result_name_update

        if not self._should_compare(other):
            return self.union(other, sort=sort).rename(result_name)
        elif not is_dtype_equal(self.dtype, other.dtype):
            dtype = find_common_type([self.dtype, other.dtype])
            this = self.astype(dtype, copy=False)
            that = other.astype(dtype, copy=False)
            return this.symmetric_difference(that, sort=sort).rename(result_name)

        this = self._get_unique_index()
        other = other._get_unique_index()
        indexer = this.get_indexer_for(other)

        # {this} minus {other}
        common_indexer = indexer.take((indexer != -1).nonzero()[0])
        left_indexer = np.setdiff1d(
            np.arange(this.size), common_indexer, assume_unique=True
        )
        left_diff = this._values.take(left_indexer)

        # {other} minus {this}
        right_indexer = (indexer == -1).nonzero()[0]
        right_diff = other._values.take(right_indexer)

        the_diff = concat_compat([left_diff, right_diff])
        the_diff = _maybe_try_sort(the_diff, sort)

        return Index(the_diff, name=result_name)

    @final
    def _assert_can_do_setop(self, other) -> bool:
        if not is_list_like(other):
            raise TypeError("Input must be Index or array-like")
        return True

    def _convert_can_do_setop(self, other) -> Tuple[Index, Hashable]:
        if not isinstance(other, Index):
            other = Index(other, name=self.name)
            result_name = self.name
        else:
            result_name = get_op_result_name(self, other)
        return other, result_name

    # --------------------------------------------------------------------
    # Indexing Methods

    def get_loc(self, key, method=None, tolerance=None):
        """
        Get integer location, slice or boolean mask for requested label.

        Parameters
        ----------
        key : label
        method : {None, 'pad'/'ffill', 'backfill'/'bfill', 'nearest'}, optional
            * default: exact matches only.
            * pad / ffill: find the PREVIOUS index value if no exact match.
            * backfill / bfill: use NEXT index value if no exact match
            * nearest: use the NEAREST index value if no exact match. Tied
              distances are broken by preferring the larger index value.
        tolerance : int or float, optional
            Maximum distance from index value for inexact matches. The value of
            the index at the matching location must satisfy the equation
            ``abs(index[loc] - key) <= tolerance``.

        Returns
        -------
        loc : int if unique index, slice if monotonic index, else mask

        Examples
        --------
        >>> unique_index = pd.Index(list('abc'))
        >>> unique_index.get_loc('b')
        1

        >>> monotonic_index = pd.Index(list('abbc'))
        >>> monotonic_index.get_loc('b')
        slice(1, 3, None)

        >>> non_monotonic_index = pd.Index(list('abcb'))
        >>> non_monotonic_index.get_loc('b')
        array([False,  True, False,  True])
        """
        if method is None:
            if tolerance is not None:
                raise ValueError(
                    "tolerance argument only valid if using pad, "
                    "backfill or nearest lookups"
                )
            casted_key = self._maybe_cast_indexer(key)
            try:
                return self._engine.get_loc(casted_key)
            except KeyError as err:
                raise KeyError(key) from err

        if is_scalar(key) and isna(key) and not self.hasnans:
            raise KeyError(key)

        if tolerance is not None:
            tolerance = self._convert_tolerance(tolerance, np.asarray(key))

        indexer = self.get_indexer([key], method=method, tolerance=tolerance)
        if indexer.ndim > 1 or indexer.size > 1:
            raise TypeError("get_loc requires scalar valued input")
        loc = indexer.item()
        if loc == -1:
            raise KeyError(key)
        return loc

    _index_shared_docs[
        "get_indexer"
    ] = """
        Compute indexer and mask for new index given the current index. The
        indexer should be then used as an input to ndarray.take to align the
        current data to the new index.

        Parameters
        ----------
        target : %(target_klass)s
        method : {None, 'pad'/'ffill', 'backfill'/'bfill', 'nearest'}, optional
            * default: exact matches only.
            * pad / ffill: find the PREVIOUS index value if no exact match.
            * backfill / bfill: use NEXT index value if no exact match
            * nearest: use the NEAREST index value if no exact match. Tied
              distances are broken by preferring the larger index value.
        limit : int, optional
            Maximum number of consecutive labels in ``target`` to match for
            inexact matches.
        tolerance : optional
            Maximum distance between original and new labels for inexact
            matches. The values of the index at the matching locations must
            satisfy the equation ``abs(index[indexer] - target) <= tolerance``.

            Tolerance may be a scalar value, which applies the same tolerance
            to all values, or list-like, which applies variable tolerance per
            element. List-like includes list, tuple, array, Series, and must be
            the same size as the index and its dtype must exactly match the
            index's type.

        Returns
        -------
        indexer : ndarray of int
            Integers from 0 to n - 1 indicating that the index at these
            positions matches the corresponding target values. Missing values
            in the target are marked by -1.
        %(raises_section)s
        Examples
        --------
        >>> index = pd.Index(['c', 'a', 'b'])
        >>> index.get_indexer(['a', 'b', 'x'])
        array([ 1,  2, -1])

        Notice that the return value is an array of locations in ``index``
        and ``x`` is marked by -1, as it is not in ``index``.
        """

    @Appender(_index_shared_docs["get_indexer"] % _index_doc_kwargs)
    @final
    def get_indexer(
        self, target, method=None, limit=None, tolerance=None
    ) -> np.ndarray:

        method = missing.clean_reindex_fill_method(method)
        target = ensure_index(target)

        self._check_indexing_method(method)

        if not self._index_as_unique:
            raise InvalidIndexError(self._requires_unique_msg)

        if not self._should_compare(target) and not is_interval_dtype(self.dtype):
            # IntervalIndex get special treatment bc numeric scalars can be
            #  matched to Interval scalars
            return self._get_indexer_non_comparable(target, method=method, unique=True)

        pself, ptarget = self._maybe_promote(target)
        if pself is not self or ptarget is not target:
            return pself.get_indexer(
                ptarget, method=method, limit=limit, tolerance=tolerance
            )

        return self._get_indexer(target, method, limit, tolerance)

    def _get_indexer(
        self, target: Index, method=None, limit=None, tolerance=None
    ) -> np.ndarray:
        if tolerance is not None:
            tolerance = self._convert_tolerance(tolerance, target)

        if not is_dtype_equal(self.dtype, target.dtype):
            dtype = self._find_common_type_compat(target)

            this = self.astype(dtype, copy=False)
            target = target.astype(dtype, copy=False)
            return this.get_indexer(
                target, method=method, limit=limit, tolerance=tolerance
            )

        if method in ["pad", "backfill"]:
            indexer = self._get_fill_indexer(target, method, limit, tolerance)
        elif method == "nearest":
            indexer = self._get_nearest_indexer(target, limit, tolerance)
        else:
            if tolerance is not None:
                raise ValueError(
                    "tolerance argument only valid if doing pad, "
                    "backfill or nearest reindexing"
                )
            if limit is not None:
                raise ValueError(
                    "limit argument only valid if doing pad, "
                    "backfill or nearest reindexing"
                )

            indexer = self._engine.get_indexer(target._get_engine_target())

        return ensure_platform_int(indexer)

    @final
    def _check_indexing_method(self, method: Optional[str_t]) -> None:
        """
        Raise if we have a get_indexer `method` that is not supported or valid.
        """
        # GH#37871 for now this is only for IntervalIndex and CategoricalIndex
        if not (is_interval_dtype(self.dtype) or is_categorical_dtype(self.dtype)):
            return

        if method is None:
            return

        if method in ["bfill", "backfill", "pad", "ffill", "nearest"]:
            raise NotImplementedError(
                f"method {method} not yet implemented for {type(self).__name__}"
            )

        raise ValueError("Invalid fill method")

    def _convert_tolerance(
        self, tolerance, target: Union[np.ndarray, Index]
    ) -> np.ndarray:
        # override this method on subclasses
        tolerance = np.asarray(tolerance)
        if target.size != tolerance.size and tolerance.size > 1:
            raise ValueError("list-like tolerance size must match target index size")
        return tolerance

    @final
    def _get_fill_indexer(
        self, target: Index, method: str_t, limit=None, tolerance=None
    ) -> np.ndarray:

        target_values = target._get_engine_target()

        if self.is_monotonic_increasing and target.is_monotonic_increasing:
            engine_method = (
                self._engine.get_pad_indexer
                if method == "pad"
                else self._engine.get_backfill_indexer
            )
            indexer = engine_method(target_values, limit)
        else:
            indexer = self._get_fill_indexer_searchsorted(target, method, limit)
        if tolerance is not None and len(self):
            indexer = self._filter_indexer_tolerance(target_values, indexer, tolerance)
        return indexer

    @final
    def _get_fill_indexer_searchsorted(
        self, target: Index, method: str_t, limit=None
    ) -> np.ndarray:
        """
        Fallback pad/backfill get_indexer that works for monotonic decreasing
        indexes and non-monotonic targets.
        """
        if limit is not None:
            raise ValueError(
                f"limit argument for {repr(method)} method only well-defined "
                "if index and target are monotonic"
            )

        side = "left" if method == "pad" else "right"

        # find exact matches first (this simplifies the algorithm)
        indexer = self.get_indexer(target)
        nonexact = indexer == -1
        indexer[nonexact] = self._searchsorted_monotonic(target[nonexact], side)
        if side == "left":
            # searchsorted returns "indices into a sorted array such that,
            # if the corresponding elements in v were inserted before the
            # indices, the order of a would be preserved".
            # Thus, we need to subtract 1 to find values to the left.
            indexer[nonexact] -= 1
            # This also mapped not found values (values of 0 from
            # np.searchsorted) to -1, which conveniently is also our
            # sentinel for missing values
        else:
            # Mark indices to the right of the largest value as not found
            indexer[indexer == len(self)] = -1
        return indexer

    @final
    def _get_nearest_indexer(self, target: Index, limit, tolerance) -> np.ndarray:
        """
        Get the indexer for the nearest index labels; requires an index with
        values that can be subtracted from each other (e.g., not strings or
        tuples).
        """
        if not len(self):
            return self._get_fill_indexer(target, "pad")

        left_indexer = self.get_indexer(target, "pad", limit=limit)
        right_indexer = self.get_indexer(target, "backfill", limit=limit)

        target_values = target._get_engine_target()
        own_values = self._get_engine_target()
        left_distances = np.abs(own_values[left_indexer] - target_values)
        right_distances = np.abs(own_values[right_indexer] - target_values)

        op = operator.lt if self.is_monotonic_increasing else operator.le
        indexer = np.where(
            op(left_distances, right_distances) | (right_indexer == -1),
            left_indexer,
            right_indexer,
        )
        if tolerance is not None:
            indexer = self._filter_indexer_tolerance(target_values, indexer, tolerance)
        return indexer

    @final
    def _filter_indexer_tolerance(
        self,
        target: Union[Index, np.ndarray, ExtensionArray],
        indexer: np.ndarray,
        tolerance,
    ) -> np.ndarray:
        own_values = self._get_engine_target()
        distance = abs(own_values[indexer] - target)
        return np.where(distance <= tolerance, indexer, -1)

    # --------------------------------------------------------------------
    # Indexer Conversion Methods

    def _get_partial_string_timestamp_match_key(self, key: T) -> T:
        """
        Translate any partial string timestamp matches in key, returning the
        new key.

        Only relevant for MultiIndex.
        """
        # GH#10331
        return key

    @final
    def _validate_positional_slice(self, key: slice) -> None:
        """
        For positional indexing, a slice must have either int or None
        for each of start, stop, and step.
        """
        self._validate_indexer("positional", key.start, "iloc")
        self._validate_indexer("positional", key.stop, "iloc")
        self._validate_indexer("positional", key.step, "iloc")

    def _convert_slice_indexer(self, key: slice, kind: str_t):
        """
        Convert a slice indexer.

        By definition, these are labels unless 'iloc' is passed in.
        Floats are not allowed as the start, step, or stop of the slice.

        Parameters
        ----------
        key : label of the slice bound
        kind : {'loc', 'getitem'}
        """
        assert kind in ["loc", "getitem"], kind

        # potentially cast the bounds to integers
        start, stop, step = key.start, key.stop, key.step

        # figure out if this is a positional indexer
        def is_int(v):
            return v is None or is_integer(v)

        is_index_slice = is_int(start) and is_int(stop) and is_int(step)
        is_positional = is_index_slice and not (
            self.is_integer() or self.is_categorical()
        )

        if kind == "getitem":
            """
            called from the getitem slicers, validate that we are in fact
            integers
            """
            if self.is_integer() or is_index_slice:
                self._validate_indexer("slice", key.start, "getitem")
                self._validate_indexer("slice", key.stop, "getitem")
                self._validate_indexer("slice", key.step, "getitem")
                return key

        # convert the slice to an indexer here

        # if we are mixed and have integers
        if is_positional:
            try:
                # Validate start & stop
                if start is not None:
                    self.get_loc(start)
                if stop is not None:
                    self.get_loc(stop)
                is_positional = False
            except KeyError:
                pass

        if com.is_null_slice(key):
            # It doesn't matter if we are positional or label based
            indexer = key
        elif is_positional:
            if kind == "loc":
                # GH#16121, GH#24612, GH#31810
                warnings.warn(
                    "Slicing a positional slice with .loc is not supported, "
                    "and will raise TypeError in a future version.  "
                    "Use .loc with labels or .iloc with positions instead.",
                    FutureWarning,
                    stacklevel=6,
                )
            indexer = key
        else:
            indexer = self.slice_indexer(start, stop, step, kind=kind)

        return indexer

    def _convert_listlike_indexer(self, keyarr):
        """
        Parameters
        ----------
        keyarr : list-like
            Indexer to convert.

        Returns
        -------
        indexer : numpy.ndarray or None
            Return an ndarray or None if cannot convert.
        keyarr : numpy.ndarray
            Return tuple-safe keys.
        """
        if isinstance(keyarr, Index):
            pass
        else:
            keyarr = self._convert_arr_indexer(keyarr)

        indexer = self._convert_list_indexer(keyarr)
        return indexer, keyarr

    def _convert_arr_indexer(self, keyarr) -> np.ndarray:
        """
        Convert an array-like indexer to the appropriate dtype.

        Parameters
        ----------
        keyarr : array-like
            Indexer to convert.

        Returns
        -------
        converted_keyarr : array-like
        """
        return com.asarray_tuplesafe(keyarr)

    def _convert_list_indexer(self, keyarr):
        """
        Convert a list-like indexer to the appropriate dtype.

        Parameters
        ----------
        keyarr : Index (or sub-class)
            Indexer to convert.
        kind : iloc, loc, optional

        Returns
        -------
        positional indexer or None
        """
        return None

    @final
    def _invalid_indexer(self, form: str_t, key) -> TypeError:
        """
        Consistent invalid indexer message.
        """
        return TypeError(
            f"cannot do {form} indexing on {type(self).__name__} with these "
            f"indexers [{key}] of type {type(key).__name__}"
        )

    # --------------------------------------------------------------------
    # Reindex Methods

    @final
    def _validate_can_reindex(self, indexer: np.ndarray) -> None:
        """
        Check if we are allowing reindexing with this particular indexer.

        Parameters
        ----------
        indexer : an integer ndarray

        Raises
        ------
        ValueError if its a duplicate axis
        """
        # trying to reindex on an axis with duplicates
        if not self._index_as_unique and len(indexer):
            raise ValueError("cannot reindex from a duplicate axis")

    def reindex(self, target, method=None, level=None, limit=None, tolerance=None):
        """
        Create index with target's values.

        Parameters
        ----------
        target : an iterable

        Returns
        -------
        new_index : pd.Index
            Resulting index.
        indexer : np.ndarray or None
            Indices of output values in original index.
        """
        # GH6552: preserve names when reindexing to non-named target
        # (i.e. neither Index nor Series).
        preserve_names = not hasattr(target, "name")

        # GH7774: preserve dtype/tz if target is empty and not an Index.
        target = ensure_has_len(target)  # target may be an iterator

        if not isinstance(target, Index) and len(target) == 0:
            target = self[:0]
        else:
            target = ensure_index(target)

        if level is not None:
            if method is not None:
                raise TypeError("Fill method not supported if level passed")
            _, indexer, _ = self._join_level(
                target, level, how="right", return_indexers=True
            )
        else:
            if self.equals(target):
                indexer = None
            else:
                if self._index_as_unique:
                    indexer = self.get_indexer(
                        target, method=method, limit=limit, tolerance=tolerance
                    )
                else:
                    if method is not None or limit is not None:
                        raise ValueError(
                            "cannot reindex a non-unique index "
                            "with a method or limit"
                        )
                    indexer, _ = self.get_indexer_non_unique(target)

        if preserve_names and target.nlevels == 1 and target.name != self.name:
            target = target.copy()
            target.name = self.name

        return target, indexer

    def _reindex_non_unique(self, target):
        """
        Create a new index with target's values (move/add/delete values as
        necessary) use with non-unique Index and a possibly non-unique target.

        Parameters
        ----------
        target : an iterable

        Returns
        -------
        new_index : pd.Index
            Resulting index.
        indexer : np.ndarray or None
            Indices of output values in original index.

        """
        target = ensure_index(target)
        if len(target) == 0:
            # GH#13691
            return self[:0], np.array([], dtype=np.intp), None

        indexer, missing = self.get_indexer_non_unique(target)
        check = indexer != -1
        new_labels = self.take(indexer[check])
        new_indexer = None

        if len(missing):
            length = np.arange(len(indexer))

            missing = ensure_platform_int(missing)
            missing_labels = target.take(missing)
            missing_indexer = ensure_int64(length[~check])
            cur_labels = self.take(indexer[check]).values
            cur_indexer = ensure_int64(length[check])

            new_labels = np.empty((len(indexer),), dtype=object)
            new_labels[cur_indexer] = cur_labels
            new_labels[missing_indexer] = missing_labels

            # GH#38906
            if not len(self):

                new_indexer = np.arange(0)

            # a unique indexer
            elif target.is_unique:

                # see GH5553, make sure we use the right indexer
                new_indexer = np.arange(len(indexer))
                new_indexer[cur_indexer] = np.arange(len(cur_labels))
                new_indexer[missing_indexer] = -1

            # we have a non_unique selector, need to use the original
            # indexer here
            else:

                # need to retake to have the same size as the indexer
                indexer[~check] = -1

                # reset the new indexer to account for the new size
                new_indexer = np.arange(len(self.take(indexer)))
                new_indexer[~check] = -1

        if isinstance(self, ABCMultiIndex):
            new_index = type(self).from_tuples(new_labels, names=self.names)
        else:
            new_index = Index(new_labels, name=self.name)
        return new_index, indexer, new_indexer

    # --------------------------------------------------------------------
    # Join Methods

    def join(self, other, how="left", level=None, return_indexers=False, sort=False):
        """
        Compute join_index and indexers to conform data
        structures to the new index.

        Parameters
        ----------
        other : Index
        how : {'left', 'right', 'inner', 'outer'}
        level : int or level name, default None
        return_indexers : bool, default False
        sort : bool, default False
            Sort the join keys lexicographically in the result Index. If False,
            the order of the join keys depends on the join type (how keyword).

        Returns
        -------
        join_index, (left_indexer, right_indexer)
        """
        other = ensure_index(other)
        self_is_mi = isinstance(self, ABCMultiIndex)
        other_is_mi = isinstance(other, ABCMultiIndex)

        # try to figure out the join level
        # GH3662
        if level is None and (self_is_mi or other_is_mi):

            # have the same levels/names so a simple join
            if self.names == other.names:
                pass
            else:
                return self._join_multi(other, how=how, return_indexers=return_indexers)

        # join on the level
        if level is not None and (self_is_mi or other_is_mi):
            return self._join_level(
                other, level, how=how, return_indexers=return_indexers
            )

        if len(other) == 0 and how in ("left", "outer"):
            join_index = self._view()
            if return_indexers:
                rindexer = np.repeat(-1, len(join_index))
                return join_index, None, rindexer
            else:
                return join_index

        if len(self) == 0 and how in ("right", "outer"):
            join_index = other._view()
            if return_indexers:
                lindexer = np.repeat(-1, len(join_index))
                return join_index, lindexer, None
            else:
                return join_index

        if self._join_precedence < other._join_precedence:
            how = {"right": "left", "left": "right"}.get(how, how)
            result = other.join(
                self, how=how, level=level, return_indexers=return_indexers
            )
            if return_indexers:
                x, y, z = result
                result = x, z, y
            return result

        if not is_dtype_equal(self.dtype, other.dtype):
            this = self.astype("O")
            other = other.astype("O")
            return this.join(other, how=how, return_indexers=return_indexers)

        _validate_join_method(how)

        if not self.is_unique and not other.is_unique:
            return self._join_non_unique(
                other, how=how, return_indexers=return_indexers
            )
        elif not self.is_unique or not other.is_unique:
            if self.is_monotonic and other.is_monotonic:
                return self._join_monotonic(
                    other, how=how, return_indexers=return_indexers
                )
            else:
                return self._join_non_unique(
                    other, how=how, return_indexers=return_indexers
                )
        elif (
            self.is_monotonic
            and other.is_monotonic
            and (
                not isinstance(self, ABCMultiIndex)
                or not any(is_categorical_dtype(dtype) for dtype in self.dtypes)
            )
        ):
            # Categorical is monotonic if data are ordered as categories, but join can
            #  not handle this in case of not lexicographically monotonic GH#38502
            try:
                return self._join_monotonic(
                    other, how=how, return_indexers=return_indexers
                )
            except TypeError:
                pass

        if how == "left":
            join_index = self
        elif how == "right":
            join_index = other
        elif how == "inner":
            # TODO: sort=False here for backwards compat. It may
            # be better to use the sort parameter passed into join
            join_index = self.intersection(other, sort=False)
        elif how == "outer":
            # TODO: sort=True here for backwards compat. It may
            # be better to use the sort parameter passed into join
            join_index = self.union(other)

        if sort:
            join_index = join_index.sort_values()

        if return_indexers:
            if join_index is self:
                # error: Incompatible types in assignment (expression has type "None",
                # variable has type "ndarray")
                lindexer = None  # type: ignore[assignment]
            else:
                lindexer = self.get_indexer(join_index)
            if join_index is other:
                # error: Incompatible types in assignment (expression has type "None",
                # variable has type "ndarray")
                rindexer = None  # type: ignore[assignment]
            else:
                rindexer = other.get_indexer(join_index)
            return join_index, lindexer, rindexer
        else:
            return join_index

    @final
    def _join_multi(self, other, how, return_indexers=True):
        from pandas.core.indexes.multi import MultiIndex
        from pandas.core.reshape.merge import restore_dropped_levels_multijoin

        # figure out join names
        self_names_list = list(com.not_none(*self.names))
        other_names_list = list(com.not_none(*other.names))
        self_names_order = self_names_list.index
        other_names_order = other_names_list.index
        self_names = set(self_names_list)
        other_names = set(other_names_list)
        overlap = self_names & other_names

        # need at least 1 in common
        if not overlap:
            raise ValueError("cannot join with no overlapping index names")

        if isinstance(self, MultiIndex) and isinstance(other, MultiIndex):

            # Drop the non-matching levels from left and right respectively
            ldrop_names = sorted(self_names - overlap, key=self_names_order)
            rdrop_names = sorted(other_names - overlap, key=other_names_order)

            # if only the order differs
            if not len(ldrop_names + rdrop_names):
                self_jnlevels = self
                other_jnlevels = other.reorder_levels(self.names)
            else:
                self_jnlevels = self.droplevel(ldrop_names)
                other_jnlevels = other.droplevel(rdrop_names)

            # Join left and right
            # Join on same leveled multi-index frames is supported
            join_idx, lidx, ridx = self_jnlevels.join(
                other_jnlevels, how, return_indexers=True
            )

            # Restore the dropped levels
            # Returned index level order is
            # common levels, ldrop_names, rdrop_names
            dropped_names = ldrop_names + rdrop_names

            levels, codes, names = restore_dropped_levels_multijoin(
                self, other, dropped_names, join_idx, lidx, ridx
            )

            # Re-create the multi-index
            multi_join_idx = MultiIndex(
                levels=levels, codes=codes, names=names, verify_integrity=False
            )

            multi_join_idx = multi_join_idx.remove_unused_levels()

            if return_indexers:
                return multi_join_idx, lidx, ridx
            else:
                return multi_join_idx

        jl = list(overlap)[0]

        # Case where only one index is multi
        # make the indices into mi's that match
        flip_order = False
        if isinstance(self, MultiIndex):
            self, other = other, self
            flip_order = True
            # flip if join method is right or left
            how = {"right": "left", "left": "right"}.get(how, how)

        level = other.names.index(jl)
        result = self._join_level(
            other, level, how=how, return_indexers=return_indexers
        )

        if flip_order and isinstance(result, tuple):
            return result[0], result[2], result[1]
        return result

    @final
    def _join_non_unique(self, other, how="left", return_indexers=False):
        from pandas.core.reshape.merge import get_join_indexers

        # We only get here if dtypes match
        assert self.dtype == other.dtype

        lvalues = self._get_engine_target()
        rvalues = other._get_engine_target()

        left_idx, right_idx = get_join_indexers(
            [lvalues], [rvalues], how=how, sort=True
        )

        left_idx = ensure_platform_int(left_idx)
        right_idx = ensure_platform_int(right_idx)

        join_index = np.asarray(lvalues.take(left_idx))
        mask = left_idx == -1
        np.putmask(join_index, mask, rvalues.take(right_idx))

        # error: Incompatible types in assignment (expression has type "Index", variable
        # has type "ndarray")
        join_index = self._wrap_joined_index(
            join_index, other  # type: ignore[assignment]
        )

        if return_indexers:
            return join_index, left_idx, right_idx
        else:
            return join_index

    @final
    def _join_level(
        self, other, level, how="left", return_indexers=False, keep_order=True
    ):
        """
        The join method *only* affects the level of the resulting
        MultiIndex. Otherwise it just exactly aligns the Index data to the
        labels of the level in the MultiIndex.

        If ```keep_order == True```, the order of the data indexed by the
        MultiIndex will not be changed; otherwise, it will tie out
        with `other`.
        """
        from pandas.core.indexes.multi import MultiIndex

        def _get_leaf_sorter(labels):
            """
            Returns sorter for the inner most level while preserving the
            order of higher levels.
            """
            if labels[0].size == 0:
                return np.empty(0, dtype="int64")

            if len(labels) == 1:
                return get_group_index_sorter(labels[0])

            # find indexers of beginning of each set of
            # same-key labels w.r.t all but last level
            tic = labels[0][:-1] != labels[0][1:]
            for lab in labels[1:-1]:
                tic |= lab[:-1] != lab[1:]

            starts = np.hstack(([True], tic, [True])).nonzero()[0]
            lab = ensure_int64(labels[-1])
            return lib.get_level_sorter(lab, ensure_int64(starts))

        if isinstance(self, MultiIndex) and isinstance(other, MultiIndex):
            raise TypeError("Join on level between two MultiIndex objects is ambiguous")

        left, right = self, other

        flip_order = not isinstance(self, MultiIndex)
        if flip_order:
            left, right = right, left
            how = {"right": "left", "left": "right"}.get(how, how)

        assert isinstance(left, MultiIndex)

        level = left._get_level_number(level)
        old_level = left.levels[level]

        if not right.is_unique:
            raise NotImplementedError(
                "Index._join_level on non-unique index is not implemented"
            )

        new_level, left_lev_indexer, right_lev_indexer = old_level.join(
            right, how=how, return_indexers=True
        )

        if left_lev_indexer is None:
            if keep_order or len(left) == 0:
                left_indexer = None
                join_index = left
            else:  # sort the leaves
                left_indexer = _get_leaf_sorter(left.codes[: level + 1])
                join_index = left[left_indexer]

        else:
            left_lev_indexer = ensure_int64(left_lev_indexer)
            rev_indexer = lib.get_reverse_indexer(left_lev_indexer, len(old_level))
            old_codes = left.codes[level]
            new_lev_codes = algos.take_nd(
                rev_indexer, old_codes[old_codes != -1], allow_fill=False
            )

            new_codes = list(left.codes)
            new_codes[level] = new_lev_codes

            new_levels = list(left.levels)
            new_levels[level] = new_level

            if keep_order:  # just drop missing values. o.w. keep order
                left_indexer = np.arange(len(left), dtype=np.intp)
                mask = new_lev_codes != -1
                if not mask.all():
                    new_codes = [lab[mask] for lab in new_codes]
                    left_indexer = left_indexer[mask]

            else:  # tie out the order with other
                if level == 0:  # outer most level, take the fast route
                    ngroups = 1 + new_lev_codes.max()
                    left_indexer, counts = libalgos.groupsort_indexer(
                        new_lev_codes, ngroups
                    )

                    # missing values are placed first; drop them!
                    left_indexer = left_indexer[counts[0] :]
                    new_codes = [lab[left_indexer] for lab in new_codes]

                else:  # sort the leaves
                    mask = new_lev_codes != -1
                    mask_all = mask.all()
                    if not mask_all:
                        new_codes = [lab[mask] for lab in new_codes]

                    left_indexer = _get_leaf_sorter(new_codes[: level + 1])
                    new_codes = [lab[left_indexer] for lab in new_codes]

                    # left_indexers are w.r.t masked frame.
                    # reverse to original frame!
                    if not mask_all:
                        left_indexer = mask.nonzero()[0][left_indexer]

            join_index = MultiIndex(
                levels=new_levels,
                codes=new_codes,
                names=left.names,
                verify_integrity=False,
            )

        if right_lev_indexer is not None:
            right_indexer = algos.take_nd(
                right_lev_indexer, join_index.codes[level], allow_fill=False
            )
        else:
            right_indexer = join_index.codes[level]

        if flip_order:
            left_indexer, right_indexer = right_indexer, left_indexer

        if return_indexers:
            left_indexer = (
                None if left_indexer is None else ensure_platform_int(left_indexer)
            )
            right_indexer = (
                None if right_indexer is None else ensure_platform_int(right_indexer)
            )
            return join_index, left_indexer, right_indexer
        else:
            return join_index

    @final
    def _join_monotonic(self, other, how="left", return_indexers=False):
        # We only get here with matching dtypes
        assert other.dtype == self.dtype

        if self.equals(other):
            ret_index = other if how == "right" else self
            if return_indexers:
                return ret_index, None, None
            else:
                return ret_index

        sv = self._get_engine_target()
        ov = other._get_engine_target()

        if self.is_unique and other.is_unique:
            # We can perform much better than the general case
            if how == "left":
                join_index = self
                lidx = None
                ridx = self._left_indexer_unique(sv, ov)
            elif how == "right":
                join_index = other
                lidx = self._left_indexer_unique(ov, sv)
                # error: Incompatible types in assignment (expression has type "None",
                # variable has type "ndarray")
                ridx = None  # type: ignore[assignment]
            elif how == "inner":
                # error: Incompatible types in assignment (expression has type
                # "ndarray", variable has type "Index")
                join_index, lidx, ridx = self._inner_indexer(  # type:ignore[assignment]
                    sv, ov
                )
                # error: Argument 1 to "_wrap_joined_index" of "Index" has incompatible
                # type "Index"; expected "ndarray"
                join_index = self._wrap_joined_index(
                    join_index, other  # type: ignore[arg-type]
                )
            elif how == "outer":
                # error: Incompatible types in assignment (expression has type
                # "ndarray", variable has type "Index")
                join_index, lidx, ridx = self._outer_indexer(  # type:ignore[assignment]
                    sv, ov
                )
                # error: Argument 1 to "_wrap_joined_index" of "Index" has incompatible
                # type "Index"; expected "ndarray"
                join_index = self._wrap_joined_index(
                    join_index, other  # type: ignore[arg-type]
                )
        else:
            if how == "left":
                # error: Incompatible types in assignment (expression has type
                # "ndarray", variable has type "Index")
                join_index, lidx, ridx = self._left_indexer(  # type: ignore[assignment]
                    sv, ov
                )
            elif how == "right":
                # error: Incompatible types in assignment (expression has type
                # "ndarray", variable has type "Index")
                join_index, ridx, lidx = self._left_indexer(  # type: ignore[assignment]
                    ov, sv
                )
            elif how == "inner":
                # error: Incompatible types in assignment (expression has type
                # "ndarray", variable has type "Index")
                join_index, lidx, ridx = self._inner_indexer(  # type:ignore[assignment]
                    sv, ov
                )
            elif how == "outer":
                # error: Incompatible types in assignment (expression has type
                # "ndarray", variable has type "Index")
                join_index, lidx, ridx = self._outer_indexer(  # type:ignore[assignment]
                    sv, ov
                )
            # error: Argument 1 to "_wrap_joined_index" of "Index" has incompatible type
            # "Index"; expected "ndarray"
            join_index = self._wrap_joined_index(
                join_index, other  # type: ignore[arg-type]
            )

        if return_indexers:
            lidx = None if lidx is None else ensure_platform_int(lidx)
            ridx = None if ridx is None else ensure_platform_int(ridx)
            return join_index, lidx, ridx
        else:
            return join_index

    def _wrap_joined_index(
        self: _IndexT, joined: np.ndarray, other: _IndexT
    ) -> _IndexT:
        assert other.dtype == self.dtype

        if isinstance(self, ABCMultiIndex):
            name = self.names if self.names == other.names else None
        else:
            name = get_op_result_name(self, other)
        return self._constructor(joined, name=name)

    # --------------------------------------------------------------------
    # Uncategorized Methods

    @property
    def values(self) -> ArrayLike:
        """
        Return an array representing the data in the Index.

        .. warning::

           We recommend using :attr:`Index.array` or
           :meth:`Index.to_numpy`, depending on whether you need
           a reference to the underlying data or a NumPy array.

        Returns
        -------
        array: numpy.ndarray or ExtensionArray

        See Also
        --------
        Index.array : Reference to the underlying data.
        Index.to_numpy : A NumPy array representing the underlying data.
        """
        # error: Incompatible return value type (got "Union[ExtensionArray, ndarray]",
        # expected "ExtensionArray")
        # error: Incompatible return value type (got "Union[ExtensionArray, ndarray]",
        # expected "ndarray")
        return self._data  # type: ignore[return-value]

    @cache_readonly
    @doc(IndexOpsMixin.array)
    def array(self) -> ExtensionArray:
        array = self._data
        if isinstance(array, np.ndarray):
            from pandas.core.arrays.numpy_ import PandasArray

            array = PandasArray(array)
        return array

    @property
    def _values(self) -> Union[ExtensionArray, np.ndarray]:
        """
        The best array representation.

        This is an ndarray or ExtensionArray.

        ``_values`` are consistent between ``Series`` and ``Index``.

        It may differ from the public '.values' method.

        index             | values          | _values       |
        ----------------- | --------------- | ------------- |
        Index             | ndarray         | ndarray       |
        CategoricalIndex  | Categorical     | Categorical   |
        DatetimeIndex     | ndarray[M8ns]   | DatetimeArray |
        DatetimeIndex[tz] | ndarray[M8ns]   | DatetimeArray |
        PeriodIndex       | ndarray[object] | PeriodArray   |
        IntervalIndex     | IntervalArray   | IntervalArray |

        See Also
        --------
        values : Values
        """
        return self._data

    def _get_engine_target(self) -> np.ndarray:
        """
        Get the ndarray that we can pass to the IndexEngine constructor.
        """
        # error: Incompatible return value type (got "Union[ExtensionArray,
        # ndarray]", expected "ndarray")
        return self._values  # type: ignore[return-value]

    @doc(IndexOpsMixin.memory_usage)
    def memory_usage(self, deep: bool = False) -> int:
        result = super().memory_usage(deep=deep)

        # include our engine hashtable
        result += self._engine.sizeof(deep=deep)
        return result

    @final
    def where(self, cond, other=None):
        """
        Replace values where the condition is False.

        The replacement is taken from other.

        Parameters
        ----------
        cond : bool array-like with the same length as self
            Condition to select the values on.
        other : scalar, or array-like, default None
            Replacement if the condition is False.

        Returns
        -------
        pandas.Index
            A copy of self with values replaced from other
            where the condition is False.

        See Also
        --------
        Series.where : Same method for Series.
        DataFrame.where : Same method for DataFrame.

        Examples
        --------
        >>> idx = pd.Index(['car', 'bike', 'train', 'tractor'])
        >>> idx
        Index(['car', 'bike', 'train', 'tractor'], dtype='object')
        >>> idx.where(idx.isin(['car', 'train']), 'other')
        Index(['car', 'other', 'train', 'other'], dtype='object')
        """
        if isinstance(self, ABCMultiIndex):
            raise NotImplementedError(
                ".where is not supported for MultiIndex operations"
            )
        cond = np.asarray(cond, dtype=bool)
        return self.putmask(~cond, other)

    # construction helpers
    @final
    @classmethod
    def _scalar_data_error(cls, data):
        # We return the TypeError so that we can raise it from the constructor
        #  in order to keep mypy happy
        return TypeError(
            f"{cls.__name__}(...) must be called with a collection of some "
            f"kind, {repr(data)} was passed"
        )

    @final
    @classmethod
    def _string_data_error(cls, data):
        raise TypeError(
            "String dtype not supported, you may need "
            "to explicitly cast to a numeric type"
        )

    def _validate_fill_value(self, value):
        """
        Check if the value can be inserted into our array without casting,
        and convert it to an appropriate native type if necessary.

        Raises
        ------
        TypeError
            If the value cannot be inserted into an array of this dtype.
        """
        if not can_hold_element(self.dtype, value):
            raise TypeError
        return value

    @final
    def _require_scalar(self, value):
        """
        Check that this is a scalar value that we can use for setitem-like
        operations without changing dtype.
        """
        if not is_scalar(value):
            raise TypeError(f"'value' must be a scalar, passed: {type(value).__name__}")
        return value

    @property
    def _has_complex_internals(self) -> bool:
        """
        Indicates if an index is not directly backed by a numpy array
        """
        # used to avoid libreduction code paths, which raise or require conversion
        return False

    def _is_memory_usage_qualified(self) -> bool:
        """
        Return a boolean if we need a qualified .info display.
        """
        return self.is_object()

    def is_type_compatible(self, kind: str_t) -> bool:
        """
        Whether the index type is compatible with the provided type.
        """
        return kind == self.inferred_type

    def __contains__(self, key: Any) -> bool:
        """
        Return a boolean indicating whether the provided key is in the index.

        Parameters
        ----------
        key : label
            The key to check if it is present in the index.

        Returns
        -------
        bool
            Whether the key search is in the index.

        Raises
        ------
        TypeError
            If the key is not hashable.

        See Also
        --------
        Index.isin : Returns an ndarray of boolean dtype indicating whether the
            list-like key is in the index.

        Examples
        --------
        >>> idx = pd.Index([1, 2, 3, 4])
        >>> idx
        Int64Index([1, 2, 3, 4], dtype='int64')

        >>> 2 in idx
        True
        >>> 6 in idx
        False
        """
        hash(key)
        try:
            return key in self._engine
        except (OverflowError, TypeError, ValueError):
            return False

    @final
    def __hash__(self):
        raise TypeError(f"unhashable type: {repr(type(self).__name__)}")

    @final
    def __setitem__(self, key, value):
        raise TypeError("Index does not support mutable operations")

    def __getitem__(self, key):
        """
        Override numpy.ndarray's __getitem__ method to work as desired.

        This function adds lists and Series as valid boolean indexers
        (ndarrays only supports ndarray with dtype=bool).

        If resulting ndim != 1, plain ndarray is returned instead of
        corresponding `Index` subclass.

        """
        # There's no custom logic to be implemented in __getslice__, so it's
        # not overloaded intentionally.
        getitem = self._data.__getitem__
        promote = self._shallow_copy

        if is_scalar(key):
            key = com.cast_scalar_indexer(key, warn_float=True)
            return getitem(key)

        if isinstance(key, slice):
            # This case is separated from the conditional above to avoid
            # pessimization of basic indexing.
            return promote(getitem(key))

        if com.is_bool_indexer(key):
            key = np.asarray(key, dtype=bool)

        result = getitem(key)
        if not is_scalar(result):
            # error: Argument 1 to "ndim" has incompatible type "Union[ExtensionArray,
            # Any]"; expected "Union[Union[int, float, complex, str, bytes, generic],
            # Sequence[Union[int, float, complex, str, bytes, generic]],
            # Sequence[Sequence[Any]], _SupportsArray]"
            if np.ndim(result) > 1:  # type: ignore[arg-type]
                deprecate_ndim_indexing(result)
                return result
            return promote(result)
        else:
            return result

    @final
    def _can_hold_identifiers_and_holds_name(self, name) -> bool:
        """
        Faster check for ``name in self`` when we know `name` is a Python
        identifier (e.g. in NDFrame.__getattr__, which hits this to support
        . key lookup). For indexes that can't hold identifiers (everything
        but object & categorical) we just return False.

        https://github.com/pandas-dev/pandas/issues/19764
        """
        if self.is_object() or self.is_categorical():
            return name in self
        return False

    def append(self, other):
        """
        Append a collection of Index options together.

        Parameters
        ----------
        other : Index or list/tuple of indices

        Returns
        -------
        appended : Index
        """
        to_concat = [self]

        if isinstance(other, (list, tuple)):
            to_concat += list(other)
        else:
            to_concat.append(other)

        for obj in to_concat:
            if not isinstance(obj, Index):
                raise TypeError("all inputs must be Index")

        names = {obj.name for obj in to_concat}
        name = None if len(names) > 1 else self.name

        return self._concat(to_concat, name)

    def _concat(self, to_concat: List[Index], name: Hashable) -> Index:
        """
        Concatenate multiple Index objects.
        """
        to_concat_vals = [x._values for x in to_concat]

        result = concat_compat(to_concat_vals)
        return Index(result, name=name)

    def putmask(self, mask, value):
        """
        Return a new Index of the values set with the mask.

        Returns
        -------
        Index

        See Also
        --------
        numpy.ndarray.putmask : Changes elements of an array
            based on conditional and input values.
        """
        # error: Value of type variable "ArrayLike" of "validate_putmask" cannot be
        # "Union[ExtensionArray, ndarray]"
        mask, noop = validate_putmask(self._values, mask)  # type: ignore[type-var]
        if noop:
            return self.copy()

        if value is None and (self._is_numeric_dtype or self.dtype == object):
            value = self._na_value
        try:
            converted = self._validate_fill_value(value)
        except (ValueError, TypeError) as err:
            if is_object_dtype(self):
                raise err

            dtype = self._find_common_type_compat(value)
            return self.astype(dtype).putmask(mask, value)

        values = self._values.copy()
        # error: Argument 1 to "setitem_datetimelike_compat" has incompatible type
        # "Union[ExtensionArray, ndarray]"; expected "ndarray"
        converted = setitem_datetimelike_compat(
            values, mask.sum(), converted  # type: ignore[arg-type]
        )
        np.putmask(values, mask, converted)

        return type(self)._simple_new(values, name=self.name)

    def equals(self, other: Any) -> bool:
        """
        Determine if two Index object are equal.

        The things that are being compared are:

        * The elements inside the Index object.
        * The order of the elements inside the Index object.

        Parameters
        ----------
        other : Any
            The other object to compare against.

        Returns
        -------
        bool
            True if "other" is an Index and it has the same elements and order
            as the calling index; False otherwise.

        Examples
        --------
        >>> idx1 = pd.Index([1, 2, 3])
        >>> idx1
        Int64Index([1, 2, 3], dtype='int64')
        >>> idx1.equals(pd.Index([1, 2, 3]))
        True

        The elements inside are compared

        >>> idx2 = pd.Index(["1", "2", "3"])
        >>> idx2
        Index(['1', '2', '3'], dtype='object')

        >>> idx1.equals(idx2)
        False

        The order is compared

        >>> ascending_idx = pd.Index([1, 2, 3])
        >>> ascending_idx
        Int64Index([1, 2, 3], dtype='int64')
        >>> descending_idx = pd.Index([3, 2, 1])
        >>> descending_idx
        Int64Index([3, 2, 1], dtype='int64')
        >>> ascending_idx.equals(descending_idx)
        False

        The dtype is *not* compared

        >>> int64_idx = pd.Int64Index([1, 2, 3])
        >>> int64_idx
        Int64Index([1, 2, 3], dtype='int64')
        >>> uint64_idx = pd.UInt64Index([1, 2, 3])
        >>> uint64_idx
        UInt64Index([1, 2, 3], dtype='uint64')
        >>> int64_idx.equals(uint64_idx)
        True
        """
        if self.is_(other):
            return True

        if not isinstance(other, Index):
            return False

        if is_object_dtype(self.dtype) and not is_object_dtype(other.dtype):
            # if other is not object, use other's logic for coercion
            return other.equals(self)

        if isinstance(other, ABCMultiIndex):
            # d-level MultiIndex can equal d-tuple Index
            return other.equals(self)

        if is_extension_array_dtype(other.dtype):
            # All EA-backed Index subclasses override equals
            return other.equals(self)

        return array_equivalent(self._values, other._values)

    @final
    def identical(self, other) -> bool:
        """
        Similar to equals, but checks that object attributes and types are also equal.

        Returns
        -------
        bool
            If two Index objects have equal elements and same type True,
            otherwise False.
        """
        return (
            self.equals(other)
            and all(
                getattr(self, c, None) == getattr(other, c, None)
                for c in self._comparables
            )
            and type(self) == type(other)
        )

    @final
    def asof(self, label):
        """
        Return the label from the index, or, if not present, the previous one.

        Assuming that the index is sorted, return the passed index label if it
        is in the index, or return the previous index label if the passed one
        is not in the index.

        Parameters
        ----------
        label : object
            The label up to which the method returns the latest index label.

        Returns
        -------
        object
            The passed label if it is in the index. The previous label if the
            passed label is not in the sorted index or `NaN` if there is no
            such label.

        See Also
        --------
        Series.asof : Return the latest value in a Series up to the
            passed index.
        merge_asof : Perform an asof merge (similar to left join but it
            matches on nearest key rather than equal key).
        Index.get_loc : An `asof` is a thin wrapper around `get_loc`
            with method='pad'.

        Examples
        --------
        `Index.asof` returns the latest index label up to the passed label.

        >>> idx = pd.Index(['2013-12-31', '2014-01-02', '2014-01-03'])
        >>> idx.asof('2014-01-01')
        '2013-12-31'

        If the label is in the index, the method returns the passed label.

        >>> idx.asof('2014-01-02')
        '2014-01-02'

        If all of the labels in the index are later than the passed label,
        NaN is returned.

        >>> idx.asof('1999-01-02')
        nan

        If the index is not sorted, an error is raised.

        >>> idx_not_sorted = pd.Index(['2013-12-31', '2015-01-02',
        ...                            '2014-01-03'])
        >>> idx_not_sorted.asof('2013-12-31')
        Traceback (most recent call last):
        ValueError: index must be monotonic increasing or decreasing
        """
        try:
            loc = self.get_loc(label, method="pad")
        except KeyError:
            return self._na_value
        else:
            if isinstance(loc, slice):
                loc = loc.indices(len(self))[-1]
            return self[loc]

    def asof_locs(self, where: Index, mask) -> np.ndarray:
        """
        Return the locations (indices) of labels in the index.

        As in the `asof` function, if the label (a particular entry in
        `where`) is not in the index, the latest index label up to the
        passed label is chosen and its index returned.

        If all of the labels in the index are later than a label in `where`,
        -1 is returned.

        `mask` is used to ignore NA values in the index during calculation.

        Parameters
        ----------
        where : Index
            An Index consisting of an array of timestamps.
        mask : array-like
            Array of booleans denoting where values in the original
            data are not NA.

        Returns
        -------
        numpy.ndarray
            An array of locations (indices) of the labels from the Index
            which correspond to the return values of the `asof` function
            for every element in `where`.
        """
        locs = self._values[mask].searchsorted(where._values, side="right")
        locs = np.where(locs > 0, locs - 1, 0)

        result = np.arange(len(self))[mask].take(locs)

        # TODO: overload return type of ExtensionArray.__getitem__
        first_value = cast(Any, self._values[mask.argmax()])
        result[(locs == 0) & (where._values < first_value)] = -1

        return result

    @final
    def sort_values(
        self,
        return_indexer: bool = False,
        ascending: bool = True,
        na_position: str_t = "last",
        key: Optional[Callable] = None,
    ):
        """
        Return a sorted copy of the index.

        Return a sorted copy of the index, and optionally return the indices
        that sorted the index itself.

        Parameters
        ----------
        return_indexer : bool, default False
            Should the indices that would sort the index be returned.
        ascending : bool, default True
            Should the index values be sorted in an ascending order.
        na_position : {'first' or 'last'}, default 'last'
            Argument 'first' puts NaNs at the beginning, 'last' puts NaNs at
            the end.

            .. versionadded:: 1.2.0

        key : callable, optional
            If not None, apply the key function to the index values
            before sorting. This is similar to the `key` argument in the
            builtin :meth:`sorted` function, with the notable difference that
            this `key` function should be *vectorized*. It should expect an
            ``Index`` and return an ``Index`` of the same shape.

            .. versionadded:: 1.1.0

        Returns
        -------
        sorted_index : pandas.Index
            Sorted copy of the index.
        indexer : numpy.ndarray, optional
            The indices that the index itself was sorted by.

        See Also
        --------
        Series.sort_values : Sort values of a Series.
        DataFrame.sort_values : Sort values in a DataFrame.

        Examples
        --------
        >>> idx = pd.Index([10, 100, 1, 1000])
        >>> idx
        Int64Index([10, 100, 1, 1000], dtype='int64')

        Sort values in ascending order (default behavior).

        >>> idx.sort_values()
        Int64Index([1, 10, 100, 1000], dtype='int64')

        Sort values in descending order, and also get the indices `idx` was
        sorted by.

        >>> idx.sort_values(ascending=False, return_indexer=True)
        (Int64Index([1000, 100, 10, 1], dtype='int64'), array([3, 1, 0, 2]))
        """
        idx = ensure_key_mapped(self, key)

        # GH 35584. Sort missing values according to na_position kwarg
        # ignore na_position for MultiIndex
        if not isinstance(self, ABCMultiIndex):
            _as = nargsort(
                items=idx, ascending=ascending, na_position=na_position, key=key
            )
        else:
            _as = idx.argsort()
            if not ascending:
                _as = _as[::-1]

        sorted_index = self.take(_as)

        if return_indexer:
            return sorted_index, _as
        else:
            return sorted_index

    @final
    def sort(self, *args, **kwargs):
        """
        Use sort_values instead.
        """
        raise TypeError("cannot sort an Index object in-place, use sort_values instead")

    def shift(self, periods=1, freq=None):
        """
        Shift index by desired number of time frequency increments.

        This method is for shifting the values of datetime-like indexes
        by a specified time increment a given number of times.

        Parameters
        ----------
        periods : int, default 1
            Number of periods (or increments) to shift by,
            can be positive or negative.
        freq : pandas.DateOffset, pandas.Timedelta or str, optional
            Frequency increment to shift by.
            If None, the index is shifted by its own `freq` attribute.
            Offset aliases are valid strings, e.g., 'D', 'W', 'M' etc.

        Returns
        -------
        pandas.Index
            Shifted index.

        See Also
        --------
        Series.shift : Shift values of Series.

        Notes
        -----
        This method is only implemented for datetime-like index classes,
        i.e., DatetimeIndex, PeriodIndex and TimedeltaIndex.

        Examples
        --------
        Put the first 5 month starts of 2011 into an index.

        >>> month_starts = pd.date_range('1/1/2011', periods=5, freq='MS')
        >>> month_starts
        DatetimeIndex(['2011-01-01', '2011-02-01', '2011-03-01', '2011-04-01',
                       '2011-05-01'],
                      dtype='datetime64[ns]', freq='MS')

        Shift the index by 10 days.

        >>> month_starts.shift(10, freq='D')
        DatetimeIndex(['2011-01-11', '2011-02-11', '2011-03-11', '2011-04-11',
                       '2011-05-11'],
                      dtype='datetime64[ns]', freq=None)

        The default value of `freq` is the `freq` attribute of the index,
        which is 'MS' (month start) in this example.

        >>> month_starts.shift(10)
        DatetimeIndex(['2011-11-01', '2011-12-01', '2012-01-01', '2012-02-01',
                       '2012-03-01'],
                      dtype='datetime64[ns]', freq='MS')
        """
        raise NotImplementedError(
            f"This method is only implemented for DatetimeIndex, PeriodIndex and "
            f"TimedeltaIndex; Got type {type(self).__name__}"
        )

    def argsort(self, *args, **kwargs) -> np.ndarray:
        """
        Return the integer indices that would sort the index.

        Parameters
        ----------
        *args
            Passed to `numpy.ndarray.argsort`.
        **kwargs
            Passed to `numpy.ndarray.argsort`.

        Returns
        -------
        numpy.ndarray
            Integer indices that would sort the index if used as
            an indexer.

        See Also
        --------
        numpy.argsort : Similar method for NumPy arrays.
        Index.sort_values : Return sorted copy of Index.

        Examples
        --------
        >>> idx = pd.Index(['b', 'a', 'd', 'c'])
        >>> idx
        Index(['b', 'a', 'd', 'c'], dtype='object')

        >>> order = idx.argsort()
        >>> order
        array([1, 0, 3, 2])

        >>> idx[order]
        Index(['a', 'b', 'c', 'd'], dtype='object')
        """
        # This works for either ndarray or EA, is overridden
        #  by RangeIndex, MultIIndex
        return self._data.argsort(*args, **kwargs)

    @final
    def get_value(self, series: Series, key):
        """
        Fast lookup of value from 1-dimensional ndarray.

        Only use this if you know what you're doing.

        Returns
        -------
        scalar or Series
        """
        warnings.warn(
            "get_value is deprecated and will be removed in a future version. "
            "Use Series[key] instead",
            FutureWarning,
            stacklevel=2,
        )

        self._check_indexing_error(key)

        try:
            # GH 20882, 21257
            # First try to convert the key to a location
            # If that fails, raise a KeyError if an integer
            # index, otherwise, see if key is an integer, and
            # try that
            loc = self.get_loc(key)
        except KeyError:
            if not self._should_fallback_to_positional():
                raise
            elif is_integer(key):
                # If the Index cannot hold integer, then this is unambiguously
                #  a locational lookup.
                loc = key
            else:
                raise

        return self._get_values_for_loc(series, loc, key)

    def _check_indexing_error(self, key):
        if not is_scalar(key):
            # if key is not a scalar, directly raise an error (the code below
            # would convert to numpy arrays and raise later any way) - GH29926
            raise InvalidIndexError(key)

    def _should_fallback_to_positional(self) -> bool:
        """
        Should an integer key be treated as positional?
        """
        return not self.holds_integer() and not self.is_boolean()

    def _get_values_for_loc(self, series: Series, loc, key):
        """
        Do a positional lookup on the given Series, returning either a scalar
        or a Series.

        Assumes that `series.index is self`

        key is included for MultiIndex compat.
        """
        if is_integer(loc):
            return series._values[loc]

        return series.iloc[loc]

    @final
    def set_value(self, arr, key, value):
        """
        Fast lookup of value from 1-dimensional ndarray.

        .. deprecated:: 1.0

        Notes
        -----
        Only use this if you know what you're doing.
        """
        warnings.warn(
            (
                "The 'set_value' method is deprecated, and "
                "will be removed in a future version."
            ),
            FutureWarning,
            stacklevel=2,
        )
        loc = self._engine.get_loc(key)
        validate_numeric_casting(arr.dtype, value)
        arr[loc] = value

    _index_shared_docs[
        "get_indexer_non_unique"
    ] = """
        Compute indexer and mask for new index given the current index. The
        indexer should be then used as an input to ndarray.take to align the
        current data to the new index.

        Parameters
        ----------
        target : %(target_klass)s

        Returns
        -------
        indexer : ndarray of int
            Integers from 0 to n - 1 indicating that the index at these
            positions matches the corresponding target values. Missing values
            in the target are marked by -1.
        missing : ndarray of int
            An indexer into the target of the values not found.
            These correspond to the -1 in the indexer array.
        """

    @Appender(_index_shared_docs["get_indexer_non_unique"] % _index_doc_kwargs)
    def get_indexer_non_unique(self, target):
        target = ensure_index(target)

        if not self._should_compare(target) and not is_interval_dtype(self.dtype):
            # IntervalIndex get special treatment bc numeric scalars can be
            #  matched to Interval scalars
            return self._get_indexer_non_comparable(target, method=None, unique=False)

        pself, ptarget = self._maybe_promote(target)
        if pself is not self or ptarget is not target:
            return pself.get_indexer_non_unique(ptarget)

        if not is_dtype_equal(self.dtype, target.dtype):
            # TODO: if object, could use infer_dtype to preempt costly
            #  conversion if still non-comparable?
            dtype = self._find_common_type_compat(target)

            this = self.astype(dtype, copy=False)
            that = target.astype(dtype, copy=False)
            return this.get_indexer_non_unique(that)

        tgt_values = target._get_engine_target()

        indexer, missing = self._engine.get_indexer_non_unique(tgt_values)
        return ensure_platform_int(indexer), missing

    @final
    def get_indexer_for(self, target, **kwargs):
        """
        Guaranteed return of an indexer even when non-unique.

        This dispatches to get_indexer or get_indexer_non_unique
        as appropriate.

        Returns
        -------
        numpy.ndarray
            List of indices.
        """
        if self._index_as_unique:
            return self.get_indexer(target, **kwargs)
        indexer, _ = self.get_indexer_non_unique(target)
        return indexer

    @final
    def _get_indexer_non_comparable(self, target: Index, method, unique: bool = True):
        """
        Called from get_indexer or get_indexer_non_unique when the target
        is of a non-comparable dtype.

        For get_indexer lookups with method=None, get_indexer is an _equality_
        check, so non-comparable dtypes mean we will always have no matches.

        For get_indexer lookups with a method, get_indexer is an _inequality_
        check, so non-comparable dtypes mean we will always raise TypeError.

        Parameters
        ----------
        target : Index
        method : str or None
        unique : bool, default True
            * True if called from get_indexer.
            * False if called from get_indexer_non_unique.

        Raises
        ------
        TypeError
            If doing an inequality check, i.e. method is not None.
        """
        if method is not None:
            other = unpack_nested_dtype(target)
            raise TypeError(f"Cannot compare dtypes {self.dtype} and {other.dtype}")

        no_matches = -1 * np.ones(target.shape, dtype=np.intp)
        if unique:
            # This is for get_indexer
            return no_matches
        else:
            # This is for get_indexer_non_unique
            missing = np.arange(len(target), dtype=np.intp)
            return no_matches, missing

    @property
    def _index_as_unique(self) -> bool:
        """
        Whether we should treat this as unique for the sake of
        get_indexer vs get_indexer_non_unique.

        For IntervalIndex compat.
        """
        return self.is_unique

    _requires_unique_msg = "Reindexing only valid with uniquely valued Index objects"

    @final
    def _maybe_promote(self, other: Index):
        """
        When dealing with an object-dtype Index and a non-object Index, see
        if we can upcast the object-dtype one to improve performance.
        """

        if isinstance(self, ABCDatetimeIndex) and isinstance(other, ABCDatetimeIndex):
            if (
                self.tz is not None
                and other.tz is not None
                and not tz_compare(self.tz, other.tz)
            ):
                # standardize on UTC
                return self.tz_convert("UTC"), other.tz_convert("UTC")

        elif self.inferred_type == "date" and isinstance(other, ABCDatetimeIndex):
            try:
                return type(other)(self), other
            except OutOfBoundsDatetime:
                return self, other
        elif self.inferred_type == "timedelta" and isinstance(other, ABCTimedeltaIndex):
            # TODO: we dont have tests that get here
            return type(other)(self), other
        elif self.inferred_type == "boolean":
            if not is_object_dtype(self.dtype):
                return self.astype("object"), other.astype("object")

        if not is_object_dtype(self.dtype) and is_object_dtype(other.dtype):
            # Reverse op so we dont need to re-implement on the subclasses
            other, self = other._maybe_promote(self)

        return self, other

    @final
    def _find_common_type_compat(self, target) -> DtypeObj:
        """
        Implementation of find_common_type that adjusts for Index-specific
        special cases.
        """
        if is_interval_dtype(self.dtype) and is_valid_na_for_dtype(target, self.dtype):
            # e.g. setting NA value into IntervalArray[int64]
            self = cast("IntervalIndex", self)
            return IntervalDtype(np.float64, closed=self.closed)

        target_dtype, _ = infer_dtype_from(target, pandas_dtype=True)
        dtype = find_common_type([self.dtype, target_dtype])
        if dtype.kind in ["i", "u"]:
            # TODO: what about reversed with self being categorical?
            if (
                isinstance(target, Index)
                and is_categorical_dtype(target.dtype)
                and target.hasnans
            ):
                # FIXME: find_common_type incorrect with Categorical GH#38240
                # FIXME: some cases where float64 cast can be lossy?
                dtype = np.dtype(np.float64)
        if dtype.kind == "c":
            dtype = np.dtype(object)
        return dtype

    @final
    def _should_compare(self, other: Index) -> bool:
        """
        Check if `self == other` can ever have non-False entries.
        """

        if (other.is_boolean() and self.is_numeric()) or (
            self.is_boolean() and other.is_numeric()
        ):
            # GH#16877 Treat boolean labels passed to a numeric index as not
            #  found. Without this fix False and True would be treated as 0 and 1
            #  respectively.
            return False

        other = unpack_nested_dtype(other)
        dtype = other.dtype
        return self._is_comparable_dtype(dtype) or is_object_dtype(dtype)

    def _is_comparable_dtype(self, dtype: DtypeObj) -> bool:
        """
        Can we compare values of the given dtype to our own?
        """
        return True

    @final
    def groupby(self, values) -> PrettyDict[Hashable, np.ndarray]:
        """
        Group the index labels by a given array of values.

        Parameters
        ----------
        values : array
            Values used to determine the groups.

        Returns
        -------
        dict
            {group name -> group labels}
        """
        # TODO: if we are a MultiIndex, we can do better
        # that converting to tuples
        if isinstance(values, ABCMultiIndex):
            values = values._values
        values = Categorical(values)
        result = values._reverse_indexer()

        # map to the label
        result = {k: self.take(v) for k, v in result.items()}

        return PrettyDict(result)

    def map(self, mapper, na_action=None):
        """
        Map values using input correspondence (a dict, Series, or function).

        Parameters
        ----------
        mapper : function, dict, or Series
            Mapping correspondence.
        na_action : {None, 'ignore'}
            If 'ignore', propagate NA values, without passing them to the
            mapping correspondence.

        Returns
        -------
        applied : Union[Index, MultiIndex], inferred
            The output of the mapping function applied to the index.
            If the function returns a tuple with more than one element
            a MultiIndex will be returned.
        """
        from pandas.core.indexes.multi import MultiIndex

        new_values = super()._map_values(mapper, na_action=na_action)

        attributes = self._get_attributes_dict()

        # we can return a MultiIndex
        if new_values.size and isinstance(new_values[0], tuple):
            if isinstance(self, MultiIndex):
                names = self.names
            elif attributes.get("name"):
                names = [attributes.get("name")] * len(new_values[0])
            else:
                names = None
            return MultiIndex.from_tuples(new_values, names=names)

        attributes["copy"] = False
        if not new_values.size:
            # empty
            attributes["dtype"] = self.dtype

        return Index(new_values, **attributes)

    # TODO: De-duplicate with map, xref GH#32349
    @final
    def _transform_index(self, func, level=None) -> Index:
        """
        Apply function to all values found in index.

        This includes transforming multiindex entries separately.
        Only apply function to one level of the MultiIndex if level is specified.
        """
        if isinstance(self, ABCMultiIndex):
            if level is not None:
                items = [
                    tuple(func(y) if i == level else y for i, y in enumerate(x))
                    for x in self
                ]
            else:
                items = [tuple(func(y) for y in x) for x in self]
            return type(self).from_tuples(items, names=self.names)
        else:
            items = [func(x) for x in self]
            return Index(items, name=self.name, tupleize_cols=False)

    def isin(self, values, level=None):
        """
        Return a boolean array where the index values are in `values`.

        Compute boolean array of whether each index value is found in the
        passed set of values. The length of the returned boolean array matches
        the length of the index.

        Parameters
        ----------
        values : set or list-like
            Sought values.
        level : str or int, optional
            Name or position of the index level to use (if the index is a
            `MultiIndex`).

        Returns
        -------
        is_contained : ndarray
            NumPy array of boolean values.

        See Also
        --------
        Series.isin : Same for Series.
        DataFrame.isin : Same method for DataFrames.

        Notes
        -----
        In the case of `MultiIndex` you must either specify `values` as a
        list-like object containing tuples that are the same length as the
        number of levels, or specify `level`. Otherwise it will raise a
        ``ValueError``.

        If `level` is specified:

        - if it is the name of one *and only one* index level, use that level;
        - otherwise it should be a number indicating level position.

        Examples
        --------
        >>> idx = pd.Index([1,2,3])
        >>> idx
        Int64Index([1, 2, 3], dtype='int64')

        Check whether each index value in a list of values.

        >>> idx.isin([1, 4])
        array([ True, False, False])

        >>> midx = pd.MultiIndex.from_arrays([[1,2,3],
        ...                                  ['red', 'blue', 'green']],
        ...                                  names=('number', 'color'))
        >>> midx
        MultiIndex([(1,   'red'),
                    (2,  'blue'),
                    (3, 'green')],
                   names=['number', 'color'])

        Check whether the strings in the 'color' level of the MultiIndex
        are in a list of colors.

        >>> midx.isin(['red', 'orange', 'yellow'], level='color')
        array([ True, False, False])

        To check across the levels of a MultiIndex, pass a list of tuples:

        >>> midx.isin([(1, 'red'), (3, 'red')])
        array([ True, False, False])

        For a DatetimeIndex, string values in `values` are converted to
        Timestamps.

        >>> dates = ['2000-03-11', '2000-03-12', '2000-03-13']
        >>> dti = pd.to_datetime(dates)
        >>> dti
        DatetimeIndex(['2000-03-11', '2000-03-12', '2000-03-13'],
        dtype='datetime64[ns]', freq=None)

        >>> dti.isin(['2000-03-11'])
        array([ True, False, False])
        """
        if level is not None:
            self._validate_index_level(level)
        # error: Value of type variable "AnyArrayLike" of "isin" cannot be
        # "Union[ExtensionArray, ndarray]"
        return algos.isin(self._values, values)  # type: ignore[type-var]

    def _get_string_slice(self, key: str_t):
        # this is for partial string indexing,
        # overridden in DatetimeIndex, TimedeltaIndex and PeriodIndex
        raise NotImplementedError

    def slice_indexer(
        self,
        start: Optional[Hashable] = None,
        end: Optional[Hashable] = None,
        step: Optional[int] = None,
        kind: Optional[str_t] = None,
    ) -> slice:
        """
        Compute the slice indexer for input labels and step.

        Index needs to be ordered and unique.

        Parameters
        ----------
        start : label, default None
            If None, defaults to the beginning.
        end : label, default None
            If None, defaults to the end.
        step : int, default None
        kind : str, default None

        Returns
        -------
        indexer : slice

        Raises
        ------
        KeyError : If key does not exist, or key is not unique and index is
            not ordered.

        Notes
        -----
        This function assumes that the data is sorted, so use at your own peril

        Examples
        --------
        This is a method on all index types. For example you can do:

        >>> idx = pd.Index(list('abcd'))
        >>> idx.slice_indexer(start='b', end='c')
        slice(1, 3, None)

        >>> idx = pd.MultiIndex.from_arrays([list('abcd'), list('efgh')])
        >>> idx.slice_indexer(start='b', end=('c', 'g'))
        slice(1, 3, None)
        """
        start_slice, end_slice = self.slice_locs(start, end, step=step, kind=kind)

        # return a slice
        if not is_scalar(start_slice):
            raise AssertionError("Start slice bound is non-scalar")
        if not is_scalar(end_slice):
            raise AssertionError("End slice bound is non-scalar")

        return slice(start_slice, end_slice, step)

    def _maybe_cast_indexer(self, key):
        """
        If we have a float key and are not a floating index, then try to cast
        to an int if equivalent.
        """
        if not self.is_floating():
            return com.cast_scalar_indexer(key)
        return key

    @final
    def _validate_indexer(self, form: str_t, key, kind: str_t):
        """
        If we are positional indexer, validate that we have appropriate
        typed bounds must be an integer.
        """
        assert kind in ["getitem", "iloc"]

        if key is not None and not is_integer(key):
            raise self._invalid_indexer(form, key)

    def _maybe_cast_slice_bound(self, label, side: str_t, kind):
        """
        This function should be overloaded in subclasses that allow non-trivial
        casting on label-slice bounds, e.g. datetime-like indices allowing
        strings containing formatted datetimes.

        Parameters
        ----------
        label : object
        side : {'left', 'right'}
        kind : {'loc', 'getitem'} or None

        Returns
        -------
        label : object

        Notes
        -----
        Value of `side` parameter should be validated in caller.
        """
        assert kind in ["loc", "getitem", None]

        # We are a plain index here (sub-class override this method if they
        # wish to have special treatment for floats/ints, e.g. Float64Index and
        # datetimelike Indexes
        # reject them, if index does not contain label
        if (is_float(label) or is_integer(label)) and label not in self._values:
            raise self._invalid_indexer("slice", label)

        return label

    def _searchsorted_monotonic(self, label, side="left"):
        if self.is_monotonic_increasing:
            return self.searchsorted(label, side=side)
        elif self.is_monotonic_decreasing:
            # np.searchsorted expects ascending sort order, have to reverse
            # everything for it to work (element ordering, search side and
            # resulting value).
            pos = self[::-1].searchsorted(
                label, side="right" if side == "left" else "left"
            )
            return len(self) - pos

        raise ValueError("index must be monotonic increasing or decreasing")

    def get_slice_bound(self, label, side: str_t, kind) -> int:
        """
        Calculate slice bound that corresponds to given label.

        Returns leftmost (one-past-the-rightmost if ``side=='right'``) position
        of given label.

        Parameters
        ----------
        label : object
        side : {'left', 'right'}
        kind : {'loc', 'getitem'} or None

        Returns
        -------
        int
            Index of label.
        """
        assert kind in ["loc", "getitem", None]

        if side not in ("left", "right"):
            raise ValueError(
                "Invalid value for side kwarg, must be either "
                f"'left' or 'right': {side}"
            )

        original_label = label

        # For datetime indices label may be a string that has to be converted
        # to datetime boundary according to its resolution.
        label = self._maybe_cast_slice_bound(label, side, kind)

        # we need to look up the label
        try:
            slc = self.get_loc(label)
        except KeyError as err:
            try:
                return self._searchsorted_monotonic(label, side)
            except ValueError:
                # raise the original KeyError
                raise err

        if isinstance(slc, np.ndarray):
            # get_loc may return a boolean array or an array of indices, which
            # is OK as long as they are representable by a slice.
            if is_bool_dtype(slc):
                slc = lib.maybe_booleans_to_slice(slc.view("u1"))
            else:
                slc = lib.maybe_indices_to_slice(
                    slc.astype(np.intp, copy=False), len(self)
                )
            if isinstance(slc, np.ndarray):
                raise KeyError(
                    f"Cannot get {side} slice bound for non-unique "
                    f"label: {repr(original_label)}"
                )

        if isinstance(slc, slice):
            if side == "left":
                return slc.start
            else:
                return slc.stop
        else:
            if side == "right":
                return slc + 1
            else:
                return slc

    def slice_locs(self, start=None, end=None, step=None, kind=None):
        """
        Compute slice locations for input labels.

        Parameters
        ----------
        start : label, default None
            If None, defaults to the beginning.
        end : label, default None
            If None, defaults to the end.
        step : int, defaults None
            If None, defaults to 1.
        kind : {'loc', 'getitem'} or None

        Returns
        -------
        start, end : int

        See Also
        --------
        Index.get_loc : Get location for a single label.

        Notes
        -----
        This method only works if the index is monotonic or unique.

        Examples
        --------
        >>> idx = pd.Index(list('abcd'))
        >>> idx.slice_locs(start='b', end='c')
        (1, 3)
        """
        inc = step is None or step >= 0

        if not inc:
            # If it's a reverse slice, temporarily swap bounds.
            start, end = end, start

        # GH 16785: If start and end happen to be date strings with UTC offsets
        # attempt to parse and check that the offsets are the same
        if isinstance(start, (str, datetime)) and isinstance(end, (str, datetime)):
            try:
                ts_start = Timestamp(start)
                ts_end = Timestamp(end)
            except (ValueError, TypeError):
                pass
            else:
                if not tz_compare(ts_start.tzinfo, ts_end.tzinfo):
                    raise ValueError("Both dates must have the same UTC offset")

        start_slice = None
        if start is not None:
            start_slice = self.get_slice_bound(start, "left", kind)
        if start_slice is None:
            start_slice = 0

        end_slice = None
        if end is not None:
            end_slice = self.get_slice_bound(end, "right", kind)
        if end_slice is None:
            end_slice = len(self)

        if not inc:
            # Bounds at this moment are swapped, swap them back and shift by 1.
            #
            # slice_locs('B', 'A', step=-1): s='B', e='A'
            #
            #              s='A'                 e='B'
            # AFTER SWAP:    |                     |
            #                v ------------------> V
            #           -----------------------------------
            #           | | |A|A|A|A| | | | | |B|B| | | | |
            #           -----------------------------------
            #              ^ <------------------ ^
            # SHOULD BE:   |                     |
            #           end=s-1              start=e-1
            #
            end_slice, start_slice = start_slice - 1, end_slice - 1

            # i == -1 triggers ``len(self) + i`` selection that points to the
            # last element, not before-the-first one, subtracting len(self)
            # compensates that.
            if end_slice == -1:
                end_slice -= len(self)
            if start_slice == -1:
                start_slice -= len(self)

        return start_slice, end_slice

    def delete(self, loc):
        """
        Make new Index with passed location(-s) deleted.

        Parameters
        ----------
        loc : int or list of int
            Location of item(-s) which will be deleted.
            Use a list of locations to delete more than one value at the same time.

        Returns
        -------
        Index
            New Index with passed location(-s) deleted.

        See Also
        --------
        numpy.delete : Delete any rows and column from NumPy array (ndarray).

        Examples
        --------
        >>> idx = pd.Index(['a', 'b', 'c'])
        >>> idx.delete(1)
        Index(['a', 'c'], dtype='object')

        >>> idx = pd.Index(['a', 'b', 'c'])
        >>> idx.delete([0, 2])
        Index(['b'], dtype='object')
        """
        res_values = np.delete(self._data, loc)
        return type(self)._simple_new(res_values, name=self.name)

    def insert(self, loc: int, item):
        """
        Make new Index inserting new item at location.

        Follows Python list.append semantics for negative values.

        Parameters
        ----------
        loc : int
        item : object

        Returns
        -------
        new_index : Index
        """
        # Note: this method is overridden by all ExtensionIndex subclasses,
        #  so self is never backed by an EA.
        item = lib.item_from_zerodim(item)
        if is_valid_na_for_dtype(item, self.dtype) and self.dtype != object:
            item = self._na_value

        try:
            item = self._validate_fill_value(item)
        except TypeError:
            inferred, _ = infer_dtype_from(item)
            dtype = find_common_type([self.dtype, inferred])
            return self.astype(dtype).insert(loc, item)

        arr = np.asarray(self)

        # Use Index constructor to ensure we get tuples cast correctly.
        item = Index([item], dtype=self.dtype)._values
        idx = np.concatenate((arr[:loc], item, arr[loc:]))
        return Index(idx, name=self.name)

    def drop(self: _IndexT, labels, errors: str_t = "raise") -> _IndexT:
        """
        Make new Index with passed list of labels deleted.

        Parameters
        ----------
        labels : array-like
        errors : {'ignore', 'raise'}, default 'raise'
            If 'ignore', suppress error and existing labels are dropped.

        Returns
        -------
        dropped : Index

        Raises
        ------
        KeyError
            If not all of the labels are found in the selected axis
        """
        arr_dtype = "object" if self.dtype == "object" else None
        labels = com.index_labels_to_array(labels, dtype=arr_dtype)
        indexer = self.get_indexer_for(labels)
        mask = indexer == -1
        if mask.any():
            if errors != "ignore":
                raise KeyError(f"{labels[mask]} not found in axis")
            indexer = indexer[~mask]
        return self.delete(indexer)

    # --------------------------------------------------------------------
    # Generated Arithmetic, Comparison, and Unary Methods

    def _cmp_method(self, other, op):
        """
        Wrapper used to dispatch comparison operations.
        """
        if self.is_(other):
            # fastpath
            if op in {operator.eq, operator.le, operator.ge}:
                arr = np.ones(len(self), dtype=bool)
                if self._can_hold_na and not isinstance(self, ABCMultiIndex):
                    # TODO: should set MultiIndex._can_hold_na = False?
                    arr[self.isna()] = False
                return arr
            elif op in {operator.ne, operator.lt, operator.gt}:
                return np.zeros(len(self), dtype=bool)

        if isinstance(other, (np.ndarray, Index, ABCSeries, ExtensionArray)) and len(
            self
        ) != len(other):
            raise ValueError("Lengths must match to compare")

        if not isinstance(other, ABCMultiIndex):
            other = extract_array(other, extract_numpy=True)
        else:
            other = np.asarray(other)

        if is_object_dtype(self.dtype) and isinstance(other, ExtensionArray):
            # e.g. PeriodArray, Categorical
            with np.errstate(all="ignore"):
                result = op(self._values, other)

        elif is_object_dtype(self.dtype) and not isinstance(self, ABCMultiIndex):
            # don't pass MultiIndex
            with np.errstate(all="ignore"):
                result = ops.comp_method_OBJECT_ARRAY(op, self._values, other)

        else:
            with np.errstate(all="ignore"):
                # error: Value of type variable "ArrayLike" of "comparison_op" cannot be
                # "Union[ExtensionArray, ndarray]"
                result = ops.comparison_op(
                    self._values, other, op  # type: ignore[type-var]
                )

        return result

    def _arith_method(self, other, op):
        """
        Wrapper used to dispatch arithmetic operations.
        """

        from pandas import Series

        result = op(Series(self), other)
        if isinstance(result, tuple):
            return (Index(result[0]), Index(result[1]))
        return Index(result)

    @final
    def _unary_method(self, op):
        result = op(self._values)
        return Index(result, name=self.name)

    def __abs__(self):
        return self._unary_method(operator.abs)

    def __neg__(self):
        return self._unary_method(operator.neg)

    def __pos__(self):
        return self._unary_method(operator.pos)

    def __inv__(self):
        # TODO: why not operator.inv?
        # TODO: __inv__ vs __invert__?
        return self._unary_method(lambda x: -x)

    def any(self, *args, **kwargs):
        """
        Return whether any element is Truthy.

        Parameters
        ----------
        *args
            These parameters will be passed to numpy.any.
        **kwargs
            These parameters will be passed to numpy.any.

        Returns
        -------
        any : bool or array_like (if axis is specified)
            A single element array_like may be converted to bool.

        See Also
        --------
        Index.all : Return whether all elements are True.
        Series.all : Return whether all elements are True.

        Notes
        -----
        Not a Number (NaN), positive infinity and negative infinity
        evaluate to True because these are not equal to zero.

        Examples
        --------
        >>> index = pd.Index([0, 1, 2])
        >>> index.any()
        True

        >>> index = pd.Index([0, 0, 0])
        >>> index.any()
        False
        """
        # FIXME: docstr inaccurate, args/kwargs not passed
        self._maybe_disable_logical_methods("any")
        # error: Argument 1 to "any" has incompatible type "ArrayLike"; expected
        # "Union[Union[int, float, complex, str, bytes, generic], Sequence[Union[int,
        # float, complex, str, bytes, generic]], Sequence[Sequence[Any]],
        # _SupportsArray]"
        return np.any(self.values)  # type: ignore[arg-type]

    def all(self):
        """
        Return whether all elements are Truthy.

        Parameters
        ----------
        *args
            These parameters will be passed to numpy.all.
        **kwargs
            These parameters will be passed to numpy.all.

        Returns
        -------
        all : bool or array_like (if axis is specified)
            A single element array_like may be converted to bool.

        See Also
        --------
        Index.any : Return whether any element in an Index is True.
        Series.any : Return whether any element in a Series is True.
        Series.all : Return whether all elements in a Series are True.

        Notes
        -----
        Not a Number (NaN), positive infinity and negative infinity
        evaluate to True because these are not equal to zero.

        Examples
        --------
        **all**

        True, because nonzero integers are considered True.

        >>> pd.Index([1, 2, 3]).all()
        True

        False, because ``0`` is considered False.

        >>> pd.Index([0, 1, 2]).all()
        False

        **any**

        True, because ``1`` is considered True.

        >>> pd.Index([0, 0, 1]).any()
        True

        False, because ``0`` is considered False.

        >>> pd.Index([0, 0, 0]).any()
        False
        """
        # FIXME: docstr inaccurate, args/kwargs not passed

        self._maybe_disable_logical_methods("all")
        # error: Argument 1 to "all" has incompatible type "ArrayLike"; expected
        # "Union[Union[int, float, complex, str, bytes, generic], Sequence[Union[int,
        # float, complex, str, bytes, generic]], Sequence[Sequence[Any]],
        # _SupportsArray]"
        return np.all(self.values)  # type: ignore[arg-type]

    @final
    def _maybe_disable_logical_methods(self, opname: str_t):
        """
        raise if this Index subclass does not support any or all.
        """
        if (
            isinstance(self, ABCMultiIndex)
            or needs_i8_conversion(self.dtype)
            or is_interval_dtype(self.dtype)
            or is_categorical_dtype(self.dtype)
            or is_float_dtype(self.dtype)
        ):
            # This call will raise
            make_invalid_op(opname)(self)

    @property
    def shape(self) -> Shape:
        """
        Return a tuple of the shape of the underlying data.
        """
        # not using "(len(self), )" to return "correct" shape if the values
        # consists of a >1 D array (see GH-27775)
        # overridden in MultiIndex.shape to avoid materializing the values
        return self._values.shape


def ensure_index_from_sequences(sequences, names=None):
    """
    Construct an index from sequences of data.

    A single sequence returns an Index. Many sequences returns a
    MultiIndex.

    Parameters
    ----------
    sequences : sequence of sequences
    names : sequence of str

    Returns
    -------
    index : Index or MultiIndex

    Examples
    --------
    >>> ensure_index_from_sequences([[1, 2, 3]], names=["name"])
    Int64Index([1, 2, 3], dtype='int64', name='name')

    >>> ensure_index_from_sequences([["a", "a"], ["a", "b"]], names=["L1", "L2"])
    MultiIndex([('a', 'a'),
                ('a', 'b')],
               names=['L1', 'L2'])

    See Also
    --------
    ensure_index
    """
    from pandas.core.indexes.multi import MultiIndex

    if len(sequences) == 1:
        if names is not None:
            names = names[0]
        return Index(sequences[0], name=names)
    else:
        return MultiIndex.from_arrays(sequences, names=names)


def ensure_index(
    index_like: Union[AnyArrayLike, Sequence], copy: bool = False
) -> Index:
    """
    Ensure that we have an index from some index-like object.

    Parameters
    ----------
    index_like : sequence
        An Index or other sequence
    copy : bool, default False

    Returns
    -------
    index : Index or MultiIndex

    See Also
    --------
    ensure_index_from_sequences

    Examples
    --------
    >>> ensure_index(['a', 'b'])
    Index(['a', 'b'], dtype='object')

    >>> ensure_index([('a', 'a'),  ('b', 'c')])
    Index([('a', 'a'), ('b', 'c')], dtype='object')

    >>> ensure_index([['a', 'a'], ['b', 'c']])
    MultiIndex([('a', 'b'),
            ('a', 'c')],
           )
    """
    if isinstance(index_like, Index):
        if copy:
            index_like = index_like.copy()
        return index_like
    if hasattr(index_like, "name"):
        # https://github.com/python/mypy/issues/1424
        # error: Item "ExtensionArray" of "Union[ExtensionArray,
        # Sequence[Any]]" has no attribute "name"
        # error: Item "Sequence[Any]" of "Union[ExtensionArray, Sequence[Any]]"
        # has no attribute "name"
        # error: "Sequence[Any]" has no attribute "name"
        # error: Item "Sequence[Any]" of "Union[Series, Sequence[Any]]" has no
        # attribute "name"
        # error: Item "Sequence[Any]" of "Union[Any, Sequence[Any]]" has no
        # attribute "name"
        name = index_like.name  # type: ignore[union-attr, attr-defined]
        return Index(index_like, name=name, copy=copy)

    if is_iterator(index_like):
        index_like = list(index_like)

    # must check for exactly list here because of strict type
    # check in clean_index_list
    if isinstance(index_like, list):
        if type(index_like) != list:
            index_like = list(index_like)

        converted, all_arrays = lib.clean_index_list(index_like)

        if len(converted) > 0 and all_arrays:
            from pandas.core.indexes.multi import MultiIndex

            return MultiIndex.from_arrays(converted)
        else:
            if isinstance(converted, np.ndarray) and converted.dtype == np.int64:
                # Check for overflows if we should actually be uint64
                # xref GH#35481
                alt = np.asarray(index_like)
                if alt.dtype == np.uint64:
                    converted = alt

            index_like = converted
    else:
        # clean_index_list does the equivalent of copying
        # so only need to do this if not list instance
        if copy:
            index_like = copy_func(index_like)

    return Index(index_like)


def ensure_has_len(seq):
    """
    If seq is an iterator, put its values into a list.
    """
    try:
        len(seq)
    except TypeError:
        return list(seq)
    else:
        return seq


def trim_front(strings: List[str]) -> List[str]:
    """
    Trims zeros and decimal points.

    Examples
    --------
    >>> trim_front([" a", " b"])
    ['a', 'b']

    >>> trim_front([" a", " "])
    ['a', '']
    """
    if not strings:
        return strings
    while all(strings) and all(x[0] == " " for x in strings):
        strings = [x[1:] for x in strings]
    return strings


def _validate_join_method(method: str) -> None:
    if method not in ["left", "right", "inner", "outer"]:
        raise ValueError(f"do not recognize join method {method}")


def default_index(n: int) -> RangeIndex:
    from pandas.core.indexes.range import RangeIndex

    return RangeIndex(0, n, name=None)


def maybe_extract_name(name, obj, cls) -> Hashable:
    """
    If no name is passed, then extract it from data, validating hashability.
    """
    if name is None and isinstance(obj, (Index, ABCSeries)):
        # Note we don't just check for "name" attribute since that would
        #  pick up e.g. dtype.name
        name = obj.name

    # GH#29069
    if not is_hashable(name):
        raise TypeError(f"{cls.__name__}.name must be a hashable type")

    return name


def _maybe_cast_with_dtype(data: np.ndarray, dtype: np.dtype, copy: bool) -> np.ndarray:
    """
    If a dtype is passed, cast to the closest matching dtype that is supported
    by Index.

    Parameters
    ----------
    data : np.ndarray
    dtype : np.dtype
    copy : bool

    Returns
    -------
    np.ndarray
    """
    # we need to avoid having numpy coerce
    # things that look like ints/floats to ints unless
    # they are actually ints, e.g. '0' and 0.0
    # should not be coerced
    # GH 11836
    if is_integer_dtype(dtype):
        inferred = lib.infer_dtype(data, skipna=False)
        if inferred == "integer":
            data = maybe_cast_to_integer_array(data, dtype, copy=copy)
        elif inferred in ["floating", "mixed-integer-float"]:
            if isna(data).any():
                raise ValueError("cannot convert float NaN to integer")

            if inferred == "mixed-integer-float":
                data = maybe_cast_to_integer_array(data, dtype)

            # If we are actually all equal to integers,
            # then coerce to integer.
            try:
                data = _try_convert_to_int_array(data, copy, dtype)
            except ValueError:
                data = np.array(data, dtype=np.float64, copy=copy)

        elif inferred != "string":
            data = data.astype(dtype)
    elif is_float_dtype(dtype):
        inferred = lib.infer_dtype(data, skipna=False)
        if inferred != "string":
            data = data.astype(dtype)
    else:
        data = np.array(data, dtype=dtype, copy=copy)

    return data


def _maybe_cast_data_without_dtype(subarr):
    """
    If we have an arraylike input but no passed dtype, try to infer
    a supported dtype.

    Parameters
    ----------
    subarr : np.ndarray, Index, or Series

    Returns
    -------
    converted : np.ndarray or ExtensionArray
    dtype : np.dtype or ExtensionDtype
    """
    # Runtime import needed bc IntervalArray imports Index
    from pandas.core.arrays import (
        DatetimeArray,
        IntervalArray,
        PeriodArray,
        TimedeltaArray,
    )

    assert subarr.dtype == object, subarr.dtype
    inferred = lib.infer_dtype(subarr, skipna=False)

    if inferred == "integer":
        try:
            # error: Argument 3 to "_try_convert_to_int_array" has incompatible type
            # "None"; expected "dtype[Any]"
            data = _try_convert_to_int_array(
                subarr, False, None  # type: ignore[arg-type]
            )
            return data
        except ValueError:
            pass

        return subarr

    elif inferred in ["floating", "mixed-integer-float", "integer-na"]:
        # TODO: Returns IntegerArray for integer-na case in the future
        data = np.asarray(subarr).astype(np.float64, copy=False)
        return data

    elif inferred == "interval":
        try:
            data = IntervalArray._from_sequence(subarr, copy=False)
            return data
        except (ValueError, TypeError):
            # GH27172: mixed closed Intervals --> object dtype
            pass
    elif inferred == "boolean":
        # don't support boolean explicitly ATM
        pass
    elif inferred != "string":
        if inferred.startswith("datetime"):
            try:
                data = DatetimeArray._from_sequence(subarr, copy=False)
                return data
            except (ValueError, OutOfBoundsDatetime):
                # GH 27011
                # If we have mixed timezones, just send it
                # down the base constructor
                pass

        elif inferred.startswith("timedelta"):
            # error: Incompatible types in assignment (expression has type
            # "TimedeltaArray", variable has type "ndarray")
            data = TimedeltaArray._from_sequence(  # type: ignore[assignment]
                subarr, copy=False
            )
            return data
        elif inferred == "period":
            try:
                data = PeriodArray._from_sequence(subarr)
                return data
            except IncompatibleFrequency:
                pass

    return subarr


def _try_convert_to_int_array(
    data: np.ndarray, copy: bool, dtype: np.dtype
) -> np.ndarray:
    """
    Attempt to convert an array of data into an integer array.

    Parameters
    ----------
    data : The data to convert.
    copy : bool
        Whether to copy the data or not.
    dtype : np.dtype

    Returns
    -------
    int_array : data converted to either an ndarray[int64] or ndarray[uint64]

    Raises
    ------
    ValueError if the conversion was not successful.
    """
    if not is_unsigned_integer_dtype(dtype):
        # skip int64 conversion attempt if uint-like dtype is passed, as
        # this could return Int64Index when UInt64Index is what's desired
        try:
            res = data.astype("i8", copy=False)
            if (res == data).all():
                return res  # TODO: might still need to copy
        except (OverflowError, TypeError, ValueError):
            pass

    # Conversion to int64 failed (possibly due to overflow) or was skipped,
    # so let's try now with uint64.
    try:
        res = data.astype("u8", copy=False)
        if (res == data).all():
            return res  # TODO: might still need to copy
    except (OverflowError, TypeError, ValueError):
        pass

    raise ValueError


def get_unanimous_names(*indexes: Index) -> Tuple[Hashable, ...]:
    """
    Return common name if all indices agree, otherwise None (level-by-level).

    Parameters
    ----------
    indexes : list of Index objects

    Returns
    -------
    list
        A list representing the unanimous 'names' found.
    """
    name_tups = [tuple(i.names) for i in indexes]
    name_sets = [{*ns} for ns in zip_longest(*name_tups)]
    names = tuple(ns.pop() if len(ns) == 1 else None for ns in name_sets)
    return names


def unpack_nested_dtype(other: _IndexT) -> _IndexT:
    """
    When checking if our dtype is comparable with another, we need
    to unpack CategoricalDtype to look at its categories.dtype.

    Parameters
    ----------
    other : Index

    Returns
    -------
    Index
    """
    dtype = other.dtype
    if is_categorical_dtype(dtype):
        # If there is ever a SparseIndex, this could get dispatched
        #  here too.
        return dtype.categories
    return other


def _maybe_try_sort(result, sort):
    if sort is None:
        try:
            result = algos.safe_sort(result)
        except TypeError as err:
            warnings.warn(
                f"{err}, sort order is undefined for incomparable objects",
                RuntimeWarning,
                stacklevel=4,
            )
    return result<|MERGE_RESOLUTION|>--- conflicted
+++ resolved
@@ -2966,49 +2966,6 @@
         ):
             # Both are unique and monotonic, so can use outer join
             try:
-<<<<<<< HEAD
-                # error: Argument 1 to "_outer_indexer" of "Index" has incompatible type
-                # "Union[ExtensionArray, ndarray]"; expected "ndarray"
-                result = self._outer_indexer(lvals, rvals)[0]  # type: ignore[arg-type]
-            except (TypeError, IncompatibleFrequency):
-                # incomparable objects
-
-                # error: Incompatible types in assignment (expression has type
-                # "List[Any]", variable has type "ndarray")
-                result = list(lvals)  # type: ignore[assignment]
-
-                # worth making this faster? a very unusual case
-                value_set = set(lvals)
-                # error: "ndarray" has no attribute "extend"
-                result.extend(  # type: ignore[attr-defined]
-                    [x for x in rvals if x not in value_set]
-                )
-                # do type inference here
-
-                # error: Incompatible types in assignment (expression has type
-                # "Union[ExtensionArray, ndarray]", variable has type "ndarray")
-                result = Index(result)._values  # type: ignore[assignment]
-        else:
-            # find indexes of things in "other" that are not in "self"
-            if self.is_unique:
-                indexer = self.get_indexer(other)
-                missing = (indexer == -1).nonzero()[0]
-            else:
-                missing = algos.unique1d(self.get_indexer_non_unique(other)[1])
-
-            if len(missing) > 0:
-                # error: Value of type variable "ArrayLike" of "take_nd" cannot be
-                # "Union[ExtensionArray, ndarray]"
-                other_diff = algos.take_nd(  # type: ignore[type-var]
-                    rvals, missing, allow_fill=False
-                )
-                result = concat_compat((lvals, other_diff))
-
-            else:
-                # error: Incompatible types in assignment (expression has type
-                # "Union[ExtensionArray, ndarray]", variable has type "ndarray")
-                result = lvals  # type: ignore[assignment]
-=======
                 return self._outer_indexer(lvals, rvals)[0]
             except (TypeError, IncompatibleFrequency):
                 # incomparable objects
@@ -3037,7 +2994,6 @@
             result = concat_compat((lvals, other_diff))
         else:
             result = lvals
->>>>>>> e7428207
 
         if not self.is_monotonic or not other.is_monotonic:
             result = _maybe_try_sort(result, sort)
