from datetime import datetime
import operator
from textwrap import dedent
from typing import Union
import warnings

import numpy as np

from pandas._libs import algos as libalgos, index as libindex, lib
import pandas._libs.join as libjoin
from pandas._libs.lib import is_datetime_array
from pandas._libs.tslibs import OutOfBoundsDatetime, Timestamp
from pandas._libs.tslibs.timezones import tz_compare
from pandas.compat import set_function_name
from pandas.compat.numpy import function as nv
from pandas.util._decorators import Appender, Substitution, cache_readonly

from pandas.core.dtypes import concat as _concat
from pandas.core.dtypes.cast import maybe_cast_to_integer_array
from pandas.core.dtypes.common import (
    ensure_categorical,
    ensure_int64,
    ensure_object,
    ensure_platform_int,
    is_bool,
    is_bool_dtype,
    is_categorical,
    is_categorical_dtype,
    is_datetime64_any_dtype,
    is_datetime64tz_dtype,
    is_dtype_equal,
    is_extension_array_dtype,
    is_float,
    is_float_dtype,
    is_hashable,
    is_integer,
    is_integer_dtype,
    is_interval_dtype,
    is_iterator,
    is_list_like,
    is_object_dtype,
    is_period_dtype,
    is_scalar,
    is_signed_integer_dtype,
    is_timedelta64_dtype,
    is_unsigned_integer_dtype,
    pandas_dtype,
)
from pandas.core.dtypes.concat import concat_compat
from pandas.core.dtypes.generic import (
    ABCCategorical,
    ABCDataFrame,
    ABCDatetimeArray,
    ABCDatetimeIndex,
    ABCIndexClass,
    ABCMultiIndex,
    ABCPandasArray,
    ABCPeriodIndex,
    ABCSeries,
    ABCTimedeltaIndex,
)
from pandas.core.dtypes.missing import array_equivalent, isna

from pandas.core import ops
from pandas.core.accessor import CachedAccessor, DirNamesMixin
import pandas.core.algorithms as algos
from pandas.core.arrays import ExtensionArray
from pandas.core.base import IndexOpsMixin, PandasObject
import pandas.core.common as com
from pandas.core.indexers import maybe_convert_indices
from pandas.core.indexes.frozen import FrozenList
import pandas.core.missing as missing
from pandas.core.ops import get_op_result_name
from pandas.core.ops.invalid import make_invalid_op
from pandas.core.ops.common import unpack_and_defer
import pandas.core.sorting as sorting
from pandas.core.strings import StringMethods

from pandas.io.formats.printing import (
    default_pprint,
    format_object_attrs,
    format_object_summary,
    pprint_thing,
)

__all__ = ["Index"]

_unsortable_types = frozenset(("mixed", "mixed-integer"))

_index_doc_kwargs = dict(
    klass="Index",
    inplace="",
    target_klass="Index",
    raises_section="",
    unique="Index",
    duplicated="np.ndarray",
)
_index_shared_docs = dict()


def _make_comparison_op(op, cls):
    def cmp_method(self, other):
        if isinstance(other, (np.ndarray, Index, ABCSeries, ExtensionArray)):
            if other.ndim > 0 and len(self) != len(other):
                raise ValueError("Lengths must match to compare")

<<<<<<< HEAD
        if is_object_dtype(self):
            assert not isinstance(self, ABCMultiIndex)
=======
        if is_object_dtype(self) and isinstance(other, ABCCategorical):
            left = type(other)(self._values, dtype=other.dtype)
            return op(left, other)
        elif is_object_dtype(self) and not isinstance(self, ABCMultiIndex):
            # don't pass MultiIndex
>>>>>>> 80a7a450
            with np.errstate(all="ignore"):
                result = ops._comp_method_OBJECT_ARRAY(op, self.values, other)

        else:
            # TODO: define this on NumericIndex?
            with np.errstate(all="ignore"):
                result = op(self._values, np.asarray(other))


        if is_bool_dtype(result):
            return result
        return ops.invalid_comparison(self, other, op)

    name = "__{name}__".format(name=op.__name__)
    return set_function_name(cmp_method, name, cls)


def _make_arithmetic_op(op, cls):
    op_name = "__{name}__".format(name=op.__name__)

    @unpack_and_defer(op.__name__)
    def index_arithmetic_method(self, other):

        from pandas import Series

        result = op(Series(self), other)
        if isinstance(result, tuple):
            return (Index(result[0]), Index(result[1]))
        return Index(result)

    return set_function_name(index_arithmetic_method, op_name, cls)


class InvalidIndexError(Exception):
    pass


_o_dtype = np.dtype(object)
_Identity = object


def _new_Index(cls, d):
    """
    This is called upon unpickling, rather than the default which doesn't
    have arguments and breaks __new__.
    """
    # required for backward compat, because PI can't be instantiated with
    # ordinals through __new__ GH #13277
    if issubclass(cls, ABCPeriodIndex):
        from pandas.core.indexes.period import _new_PeriodIndex

        return _new_PeriodIndex(cls, **d)
    return cls.__new__(cls, **d)


class Index(IndexOpsMixin, PandasObject):
    """
    Immutable ndarray implementing an ordered, sliceable set. The basic object
    storing axis labels for all pandas objects.

    Parameters
    ----------
    data : array-like (1-dimensional)
    dtype : NumPy dtype (default: object)
        If dtype is None, we find the dtype that best fits the data.
        If an actual dtype is provided, we coerce to that dtype if it's safe.
        Otherwise, an error will be raised.
    copy : bool
        Make a copy of input ndarray
    name : object
        Name to be stored in the index
    tupleize_cols : bool (default: True)
        When True, attempt to create a MultiIndex if possible

    See Also
    --------
    RangeIndex : Index implementing a monotonic integer range.
    CategoricalIndex : Index of :class:`Categorical` s.
    MultiIndex : A multi-level, or hierarchical, Index.
    IntervalIndex : An Index of :class:`Interval` s.
    DatetimeIndex, TimedeltaIndex, PeriodIndex
    Int64Index, UInt64Index,  Float64Index

    Notes
    -----
    An Index instance can **only** contain hashable objects

    Examples
    --------
    >>> pd.Index([1, 2, 3])
    Int64Index([1, 2, 3], dtype='int64')

    >>> pd.Index(list('abc'))
    Index(['a', 'b', 'c'], dtype='object')
    """

    # tolist is not actually deprecated, just suppressed in the __dir__
    _deprecations = DirNamesMixin._deprecations | frozenset(["tolist"])

    # To hand over control to subclasses
    _join_precedence = 1

    # Cython methods; see github.com/cython/cython/issues/2647
    #  for why we need to wrap these instead of making them class attributes
    # Moreover, cython will choose the appropriate-dtyped sub-function
    #  given the dtypes of the passed arguments
    def _left_indexer_unique(self, left, right):
        return libjoin.left_join_indexer_unique(left, right)

    def _left_indexer(self, left, right):
        return libjoin.left_join_indexer(left, right)

    def _inner_indexer(self, left, right):
        return libjoin.inner_join_indexer(left, right)

    def _outer_indexer(self, left, right):
        return libjoin.outer_join_indexer(left, right)

    _typ = "index"
    _data = None
    _id = None
    name = None
    _comparables = ["name"]
    _attributes = ["name"]
    _is_numeric_dtype = False
    _can_hold_na = True

    # would we like our indexing holder to defer to us
    _defer_to_indexing = False

    # prioritize current class for _shallow_copy_with_infer,
    # used to infer integers as datetime-likes
    _infer_as_myclass = False

    _engine_type = libindex.ObjectEngine
    # whether we support partial string indexing. Overridden
    # in DatetimeIndex and PeriodIndex
    _supports_partial_string_indexing = False

    _accessors = {"str"}

    str = CachedAccessor("str", StringMethods)

    # --------------------------------------------------------------------
    # Constructors

    def __new__(
        cls,
        data=None,
        dtype=None,
        copy=False,
        name=None,
        fastpath=None,
        tupleize_cols=True,
        **kwargs
    ):

        if name is None and hasattr(data, "name"):
            name = data.name

        if fastpath is not None:
            warnings.warn(
                "The 'fastpath' keyword is deprecated, and will be "
                "removed in a future version.",
                FutureWarning,
                stacklevel=2,
            )
            if fastpath:
                return cls._simple_new(data, name)

        from .range import RangeIndex

        if isinstance(data, ABCPandasArray):
            # ensure users don't accidentally put a PandasArray in an index.
            data = data.to_numpy()

        # range
        if isinstance(data, RangeIndex):
            return RangeIndex(start=data, copy=copy, dtype=dtype, name=name)
        elif isinstance(data, range):
            return RangeIndex.from_range(data, dtype=dtype, name=name)

        # categorical
        elif is_categorical_dtype(data) or is_categorical_dtype(dtype):
            from .category import CategoricalIndex

            return CategoricalIndex(data, dtype=dtype, copy=copy, name=name, **kwargs)

        # interval
        elif (
            is_interval_dtype(data) or is_interval_dtype(dtype)
        ) and not is_object_dtype(dtype):
            from .interval import IntervalIndex

            closed = kwargs.get("closed", None)
            return IntervalIndex(data, dtype=dtype, name=name, copy=copy, closed=closed)

        elif (
            is_datetime64_any_dtype(data)
            or is_datetime64_any_dtype(dtype)
            or "tz" in kwargs
        ):
            from pandas import DatetimeIndex

            if is_dtype_equal(_o_dtype, dtype):
                # GH#23524 passing `dtype=object` to DatetimeIndex is invalid,
                #  will raise in the where `data` is already tz-aware.  So
                #  we leave it out of this step and cast to object-dtype after
                #  the DatetimeIndex construction.
                # Note we can pass copy=False because the .astype below
                #  will always make a copy
                result = DatetimeIndex(data, copy=False, name=name, **kwargs)
                return result.astype(object)
            else:
                result = DatetimeIndex(
                    data, copy=copy, name=name, dtype=dtype, **kwargs
                )
                return result

        elif is_timedelta64_dtype(data) or is_timedelta64_dtype(dtype):
            from pandas import TimedeltaIndex

            if is_dtype_equal(_o_dtype, dtype):
                # Note we can pass copy=False because the .astype below
                #  will always make a copy
                result = TimedeltaIndex(data, copy=False, name=name, **kwargs)
                return result.astype(object)
            else:
                result = TimedeltaIndex(
                    data, copy=copy, name=name, dtype=dtype, **kwargs
                )
                return result

        elif is_period_dtype(data) and not is_object_dtype(dtype):
            from pandas import PeriodIndex

            result = PeriodIndex(data, copy=copy, name=name, **kwargs)
            return result

        # extension dtype
        elif is_extension_array_dtype(data) or is_extension_array_dtype(dtype):
            data = np.asarray(data)
            if not (dtype is None or is_object_dtype(dtype)):
                # coerce to the provided dtype
                ea_cls = dtype.construct_array_type()
                data = ea_cls._from_sequence(data, dtype=dtype, copy=False)

            # coerce to the object dtype
            data = data.astype(object)
            return Index(data, dtype=object, copy=copy, name=name, **kwargs)

        # index-like
        elif isinstance(data, (np.ndarray, Index, ABCSeries)):
            if dtype is not None:
                # we need to avoid having numpy coerce
                # things that look like ints/floats to ints unless
                # they are actually ints, e.g. '0' and 0.0
                # should not be coerced
                # GH 11836
                if is_integer_dtype(dtype):
                    inferred = lib.infer_dtype(data, skipna=False)
                    if inferred == "integer":
                        data = maybe_cast_to_integer_array(data, dtype, copy=copy)
                    elif inferred in ["floating", "mixed-integer-float"]:
                        if isna(data).any():
                            raise ValueError("cannot convert float NaN to integer")

                        if inferred == "mixed-integer-float":
                            data = maybe_cast_to_integer_array(data, dtype)

                        # If we are actually all equal to integers,
                        # then coerce to integer.
                        try:
                            return cls._try_convert_to_int_index(
                                data, copy, name, dtype
                            )
                        except ValueError:
                            pass

                        # Return an actual float index.
                        from .numeric import Float64Index

                        return Float64Index(data, copy=copy, dtype=dtype, name=name)

                    elif inferred == "string":
                        pass
                    else:
                        data = data.astype(dtype)
                elif is_float_dtype(dtype):
                    inferred = lib.infer_dtype(data, skipna=False)
                    if inferred == "string":
                        pass
                    else:
                        data = data.astype(dtype)
                else:
                    data = np.array(data, dtype=dtype, copy=copy)

            # maybe coerce to a sub-class
            from pandas.core.indexes.period import PeriodIndex, IncompatibleFrequency

            if is_signed_integer_dtype(data.dtype):
                from .numeric import Int64Index

                return Int64Index(data, copy=copy, dtype=dtype, name=name)
            elif is_unsigned_integer_dtype(data.dtype):
                from .numeric import UInt64Index

                return UInt64Index(data, copy=copy, dtype=dtype, name=name)
            elif is_float_dtype(data.dtype):
                from .numeric import Float64Index

                return Float64Index(data, copy=copy, dtype=dtype, name=name)
            elif issubclass(data.dtype.type, np.bool) or is_bool_dtype(data):
                subarr = data.astype("object")
            else:
                subarr = com.asarray_tuplesafe(data, dtype=object)

            # asarray_tuplesafe does not always copy underlying data,
            # so need to make sure that this happens
            if copy:
                subarr = subarr.copy()

            if dtype is None:
                inferred = lib.infer_dtype(subarr, skipna=False)
                if inferred == "integer":
                    try:
                        return cls._try_convert_to_int_index(subarr, copy, name, dtype)
                    except ValueError:
                        pass

                    return Index(subarr, copy=copy, dtype=object, name=name)
                elif inferred in ["floating", "mixed-integer-float", "integer-na"]:
                    # TODO: Returns IntegerArray for integer-na case in the future
                    from .numeric import Float64Index

                    return Float64Index(subarr, copy=copy, name=name)
                elif inferred == "interval":
                    from .interval import IntervalIndex

                    try:
                        return IntervalIndex(subarr, name=name, copy=copy)
                    except ValueError:
                        # GH27172: mixed closed Intervals --> object dtype
                        pass
                elif inferred == "boolean":
                    # don't support boolean explicitly ATM
                    pass
                elif inferred != "string":
                    if inferred.startswith("datetime"):
                        from pandas import DatetimeIndex

                        try:
                            return DatetimeIndex(subarr, copy=copy, name=name, **kwargs)
                        except (ValueError, OutOfBoundsDatetime):
                            # GH 27011
                            # If we have mixed timezones, just send it
                            # down the base constructor
                            pass

                    elif inferred.startswith("timedelta"):
                        from pandas import TimedeltaIndex

                        return TimedeltaIndex(subarr, copy=copy, name=name, **kwargs)
                    elif inferred == "period":
                        try:
                            return PeriodIndex(subarr, name=name, **kwargs)
                        except IncompatibleFrequency:
                            pass
            return cls._simple_new(subarr, name)

        elif hasattr(data, "__array__"):
            return Index(np.asarray(data), dtype=dtype, copy=copy, name=name, **kwargs)
        elif data is None or is_scalar(data):
            cls._scalar_data_error(data)
        else:
            if tupleize_cols and is_list_like(data):
                # GH21470: convert iterable to list before determining if empty
                if is_iterator(data):
                    data = list(data)

                if data and all(isinstance(e, tuple) for e in data):
                    # we must be all tuples, otherwise don't construct
                    # 10697
                    from .multi import MultiIndex

                    return MultiIndex.from_tuples(
                        data, names=name or kwargs.get("names")
                    )
            # other iterable of some kind
            subarr = com.asarray_tuplesafe(data, dtype=object)
            return Index(subarr, dtype=dtype, copy=copy, name=name, **kwargs)

    """
    NOTE for new Index creation:

    - _simple_new: It returns new Index with the same type as the caller.
      All metadata (such as name) must be provided by caller's responsibility.
      Using _shallow_copy is recommended because it fills these metadata
      otherwise specified.

    - _shallow_copy: It returns new Index with the same type (using
      _simple_new), but fills caller's metadata otherwise specified. Passed
      kwargs will overwrite corresponding metadata.

    - _shallow_copy_with_infer: It returns new Index inferring its type
      from passed values. It fills caller's metadata otherwise specified as the
      same as _shallow_copy.

    See each method's docstring.
    """

    @property
    def asi8(self):
        """
        Integer representation of the values.

        Returns
        -------
        ndarray
            An ndarray with int64 dtype.
        """
        return None

    @classmethod
    def _simple_new(cls, values, name=None, dtype=None, **kwargs):
        """
        We require that we have a dtype compat for the values. If we are passed
        a non-dtype compat, then coerce using the constructor.

        Must be careful not to recurse.
        """
        if isinstance(values, (ABCSeries, ABCIndexClass)):
            # Index._data must always be an ndarray.
            # This is no-copy for when _values is an ndarray,
            # which should be always at this point.
            values = np.asarray(values._values)

        result = object.__new__(cls)
        result._data = values
        # _index_data is a (temporary?) fix to ensure that the direct data
        # manipulation we do in `_libs/reduction.pyx` continues to work.
        # We need access to the actual ndarray, since we're messing with
        # data buffers and strides. We don't re-use `_ndarray_values`, since
        # we actually set this value too.
        result._index_data = values
        result.name = name
        for k, v in kwargs.items():
            setattr(result, k, v)
        return result._reset_identity()

    @cache_readonly
    def _constructor(self):
        return type(self)

    # --------------------------------------------------------------------
    # Index Internals Methods

    def _get_attributes_dict(self):
        """
        Return an attributes dict for my class.
        """
        return {k: getattr(self, k, None) for k in self._attributes}

    _index_shared_docs[
        "_shallow_copy"
    ] = """
        Create a new Index with the same class as the caller, don't copy the
        data, use the same object attributes with passed in attributes taking
        precedence.

        *this is an internal non-public method*

        Parameters
        ----------
        values : the values to create the new Index, optional
        kwargs : updates the default attributes for this Index
        """

    @Appender(_index_shared_docs["_shallow_copy"])
    def _shallow_copy(self, values=None, **kwargs):
        if values is None:
            values = self.values
        attributes = self._get_attributes_dict()
        attributes.update(kwargs)
        if not len(values) and "dtype" not in kwargs:
            attributes["dtype"] = self.dtype

        # _simple_new expects an the type of self._data
        values = getattr(values, "_values", values)
        if isinstance(values, ABCDatetimeArray):
            # `self.values` returns `self` for tz-aware, so we need to unwrap
            #  more specifically
            values = values.asi8

        return self._simple_new(values, **attributes)

    def _shallow_copy_with_infer(self, values, **kwargs):
        """
        Create a new Index inferring the class with passed value, don't copy
        the data, use the same object attributes with passed in attributes
        taking precedence.

        *this is an internal non-public method*

        Parameters
        ----------
        values : the values to create the new Index, optional
        kwargs : updates the default attributes for this Index
        """
        attributes = self._get_attributes_dict()
        attributes.update(kwargs)
        attributes["copy"] = False
        if not len(values) and "dtype" not in kwargs:
            attributes["dtype"] = self.dtype
        if self._infer_as_myclass:
            try:
                return self._constructor(values, **attributes)
            except (TypeError, ValueError):
                pass
        return Index(values, **attributes)

    def _update_inplace(self, result, **kwargs):
        # guard when called from IndexOpsMixin
        raise TypeError("Index can't be updated inplace")

    def is_(self, other):
        """
        More flexible, faster check like ``is`` but that works through views.

        Note: this is *not* the same as ``Index.identical()``, which checks
        that metadata is also the same.

        Parameters
        ----------
        other : object
            other object to compare against.

        Returns
        -------
        True if both have same underlying data, False otherwise : bool
        """
        # use something other than None to be clearer
        return self._id is getattr(other, "_id", Ellipsis) and self._id is not None

    def _reset_identity(self):
        """
        Initializes or resets ``_id`` attribute with new object.
        """
        self._id = _Identity()
        return self

    def _cleanup(self):
        self._engine.clear_mapping()

    @cache_readonly
    def _engine(self):
        # property, for now, slow to look up

        # to avoid a refernce cycle, bind `_ndarray_values` to a local variable, so
        # `self` is not passed into the lambda.
        _ndarray_values = self._ndarray_values
        return self._engine_type(lambda: _ndarray_values, len(self))

    # --------------------------------------------------------------------
    # Array-Like Methods

    # ndarray compat
    def __len__(self):
        """
        Return the length of the Index.
        """
        return len(self._data)

    def __array__(self, dtype=None):
        """
        The array interface, return my values.
        """
        return np.asarray(self._data, dtype=dtype)

    def __array_wrap__(self, result, context=None):
        """
        Gets called after a ufunc.
        """
        result = lib.item_from_zerodim(result)
        if is_bool_dtype(result) or lib.is_scalar(result):
            return result

        attrs = self._get_attributes_dict()
        attrs = self._maybe_update_attributes(attrs)
        return Index(result, **attrs)

    @cache_readonly
    def dtype(self):
        """
        Return the dtype object of the underlying data.
        """
        return self._data.dtype

    @property
    def dtype_str(self):
        """
        Return the dtype str of the underlying data.

        .. deprecated:: 0.25.0
        """
        warnings.warn(
            "`dtype_str` has been deprecated. Call `str` on the "
            "dtype attribute instead.",
            FutureWarning,
            stacklevel=2,
        )
        return str(self.dtype)

    def ravel(self, order="C"):
        """
        Return an ndarray of the flattened values of the underlying data.

        Returns
        -------
        numpy.ndarray
            Flattened array.

        See Also
        --------
        numpy.ndarray.ravel
        """
        return self._ndarray_values.ravel(order=order)

    def view(self, cls=None):

        # we need to see if we are subclassing an
        # index type here
        if cls is not None and not hasattr(cls, "_typ"):
            result = self._data.view(cls)
        else:
            result = self._shallow_copy()
        if isinstance(result, Index):
            result._id = self._id
        return result

    _index_shared_docs[
        "astype"
    ] = """
        Create an Index with values cast to dtypes. The class of a new Index
        is determined by dtype. When conversion is impossible, a ValueError
        exception is raised.

        Parameters
        ----------
        dtype : numpy dtype or pandas type
            Note that any signed integer `dtype` is treated as ``'int64'``,
            and any unsigned integer `dtype` is treated as ``'uint64'``,
            regardless of the size.
        copy : bool, default True
            By default, astype always returns a newly allocated object.
            If copy is set to False and internal requirements on dtype are
            satisfied, the original data is used to create a new Index
            or the original Index is returned.

        Returns
        -------
        Index
            Index with values cast to specified dtype.
        """

    @Appender(_index_shared_docs["astype"])
    def astype(self, dtype, copy=True):
        if is_dtype_equal(self.dtype, dtype):
            return self.copy() if copy else self

        elif is_categorical_dtype(dtype):
            from .category import CategoricalIndex

            return CategoricalIndex(self.values, name=self.name, dtype=dtype, copy=copy)
        elif is_datetime64tz_dtype(dtype):
            # TODO(GH-24559): Remove this block, use the following elif.
            # avoid FutureWarning from DatetimeIndex constructor.
            from pandas import DatetimeIndex

            tz = pandas_dtype(dtype).tz
            return DatetimeIndex(np.asarray(self)).tz_localize("UTC").tz_convert(tz)

        elif is_extension_array_dtype(dtype):
            return Index(np.asarray(self), dtype=dtype, copy=copy)

        try:
            if is_datetime64tz_dtype(dtype):
                from pandas import DatetimeIndex

                return DatetimeIndex(
                    self.values, name=self.name, dtype=dtype, copy=copy
                )
            return Index(
                self.values.astype(dtype, copy=copy), name=self.name, dtype=dtype
            )
        except (TypeError, ValueError):
            msg = "Cannot cast {name} to dtype {dtype}"
            raise TypeError(msg.format(name=type(self).__name__, dtype=dtype))

    _index_shared_docs[
        "take"
    ] = """
        Return a new %(klass)s of the values selected by the indices.

        For internal compatibility with numpy arrays.

        Parameters
        ----------
        indices : list
            Indices to be taken
        axis : int, optional
            The axis over which to select values, always 0.
        allow_fill : bool, default True
        fill_value : bool, default None
            If allow_fill=True and fill_value is not None, indices specified by
            -1 is regarded as NA. If Index doesn't hold NA, raise ValueError

        Returns
        -------
        numpy.ndarray
            Elements of given indices.

        See Also
        --------
        numpy.ndarray.take
        """

    @Appender(_index_shared_docs["take"] % _index_doc_kwargs)
    def take(self, indices, axis=0, allow_fill=True, fill_value=None, **kwargs):
        if kwargs:
            nv.validate_take(tuple(), kwargs)
        indices = ensure_platform_int(indices)
        if self._can_hold_na:
            taken = self._assert_take_fillable(
                self.values,
                indices,
                allow_fill=allow_fill,
                fill_value=fill_value,
                na_value=self._na_value,
            )
        else:
            if allow_fill and fill_value is not None:
                msg = "Unable to fill values because {0} cannot contain NA"
                raise ValueError(msg.format(self.__class__.__name__))
            taken = self.values.take(indices)
        return self._shallow_copy(taken)

    def _assert_take_fillable(
        self, values, indices, allow_fill=True, fill_value=None, na_value=np.nan
    ):
        """
        Internal method to handle NA filling of take.
        """
        indices = ensure_platform_int(indices)

        # only fill if we are passing a non-None fill_value
        if allow_fill and fill_value is not None:
            if (indices < -1).any():
                msg = (
                    "When allow_fill=True and fill_value is not None, "
                    "all indices must be >= -1"
                )
                raise ValueError(msg)
            taken = algos.take(
                values, indices, allow_fill=allow_fill, fill_value=na_value
            )
        else:
            taken = values.take(indices)
        return taken

    _index_shared_docs[
        "repeat"
    ] = """
        Repeat elements of a %(klass)s.

        Returns a new %(klass)s where each element of the current %(klass)s
        is repeated consecutively a given number of times.

        Parameters
        ----------
        repeats : int or array of ints
            The number of repetitions for each element. This should be a
            non-negative integer. Repeating 0 times will return an empty
            %(klass)s.
        axis : None
            Must be ``None``. Has no effect but is accepted for compatibility
            with numpy.

        Returns
        -------
        repeated_index : %(klass)s
            Newly created %(klass)s with repeated elements.

        See Also
        --------
        Series.repeat : Equivalent function for Series.
        numpy.repeat : Similar method for :class:`numpy.ndarray`.

        Examples
        --------
        >>> idx = pd.Index(['a', 'b', 'c'])
        >>> idx
        Index(['a', 'b', 'c'], dtype='object')
        >>> idx.repeat(2)
        Index(['a', 'a', 'b', 'b', 'c', 'c'], dtype='object')
        >>> idx.repeat([1, 2, 3])
        Index(['a', 'b', 'b', 'c', 'c', 'c'], dtype='object')
        """

    @Appender(_index_shared_docs["repeat"] % _index_doc_kwargs)
    def repeat(self, repeats, axis=None):
        repeats = ensure_platform_int(repeats)
        nv.validate_repeat(tuple(), dict(axis=axis))
        return self._shallow_copy(self._values.repeat(repeats))

    # --------------------------------------------------------------------
    # Copying Methods

    _index_shared_docs[
        "copy"
    ] = """
        Make a copy of this object.  Name and dtype sets those attributes on
        the new object.

        Parameters
        ----------
        name : string, optional
        deep : boolean, default False
        dtype : numpy dtype or pandas type

        Returns
        -------
        copy : Index

        Notes
        -----
        In most cases, there should be no functional difference from using
        ``deep``, but if ``deep`` is passed it will attempt to deepcopy.
        """

    @Appender(_index_shared_docs["copy"])
    def copy(self, name=None, deep=False, dtype=None, **kwargs):
        if deep:
            new_index = self._shallow_copy(self._data.copy())
        else:
            new_index = self._shallow_copy()

        names = kwargs.get("names")
        names = self._validate_names(name=name, names=names, deep=deep)
        new_index = new_index.set_names(names)

        if dtype:
            new_index = new_index.astype(dtype)
        return new_index

    def __copy__(self, **kwargs):
        return self.copy(**kwargs)

    def __deepcopy__(self, memo=None):
        """
        Parameters
        ----------
        memo, default None
            Standard signature. Unused
        """
        if memo is None:
            memo = {}
        return self.copy(deep=True)

    # --------------------------------------------------------------------
    # Rendering Methods

    def __repr__(self):
        """
        Return a string representation for this object.
        """
        klass = self.__class__.__name__
        data = self._format_data()
        attrs = self._format_attrs()
        space = self._format_space()

        prepr = (",%s" % space).join("%s=%s" % (k, v) for k, v in attrs)

        # no data provided, just attributes
        if data is None:
            data = ""

        res = "%s(%s%s)" % (klass, data, prepr)

        return res

    def _format_space(self):

        # using space here controls if the attributes
        # are line separated or not (the default)

        # max_seq_items = get_option('display.max_seq_items')
        # if len(self) > max_seq_items:
        #    space = "\n%s" % (' ' * (len(klass) + 1))
        return " "

    @property
    def _formatter_func(self):
        """
        Return the formatter function.
        """
        return default_pprint

    def _format_data(self, name=None):
        """
        Return the formatted data as a unicode string.
        """

        # do we want to justify (only do so for non-objects)
        is_justify = not (
            self.inferred_type in ("string", "unicode")
            or (
                self.inferred_type == "categorical" and is_object_dtype(self.categories)
            )
        )

        return format_object_summary(
            self, self._formatter_func, is_justify=is_justify, name=name
        )

    def _format_attrs(self):
        """
        Return a list of tuples of the (attr,formatted_value).
        """
        return format_object_attrs(self)

    def _mpl_repr(self):
        # how to represent ourselves to matplotlib
        return self.values

    def format(self, name=False, formatter=None, **kwargs):
        """
        Render a string representation of the Index.
        """
        header = []
        if name:
            header.append(
                pprint_thing(self.name, escape_chars=("\t", "\r", "\n"))
                if self.name is not None
                else ""
            )

        if formatter is not None:
            return header + list(self.map(formatter))

        return self._format_with_header(header, **kwargs)

    def _format_with_header(self, header, na_rep="NaN", **kwargs):
        values = self.values

        from pandas.io.formats.format import format_array

        if is_categorical_dtype(values.dtype):
            values = np.array(values)

        elif is_object_dtype(values.dtype):
            values = lib.maybe_convert_objects(values, safe=1)

        if is_object_dtype(values.dtype):
            result = [pprint_thing(x, escape_chars=("\t", "\r", "\n")) for x in values]

            # could have nans
            mask = isna(values)
            if mask.any():
                result = np.array(result)
                result[mask] = na_rep
                result = result.tolist()

        else:
            result = _trim_front(format_array(values, None, justify="left"))
        return header + result

    def to_native_types(self, slicer=None, **kwargs):
        """
        Format specified values of `self` and return them.

        Parameters
        ----------
        slicer : int, array-like
            An indexer into `self` that specifies which values
            are used in the formatting process.
        kwargs : dict
            Options for specifying how the values should be formatted.
            These options include the following:

            1) na_rep : str
                The value that serves as a placeholder for NULL values
            2) quoting : bool or None
                Whether or not there are quoted values in `self`
            3) date_format : str
                The format used to represent date-like values

        Returns
        -------
        numpy.ndarray
            Formatted values.
        """

        values = self
        if slicer is not None:
            values = values[slicer]
        return values._format_native_types(**kwargs)

    def _format_native_types(self, na_rep="", quoting=None, **kwargs):
        """
        Actually format specific types of the index.
        """
        mask = isna(self)
        if not self.is_object() and not quoting:
            values = np.asarray(self).astype(str)
        else:
            values = np.array(self, dtype=object, copy=True)

        values[mask] = na_rep
        return values

    def _summary(self, name=None):
        """
        Return a summarized representation.

        Parameters
        ----------
        name : str
            name to use in the summary representation

        Returns
        -------
        String with a summarized representation of the index
        """
        if len(self) > 0:
            head = self[0]
            if hasattr(head, "format") and not isinstance(head, str):
                head = head.format()
            tail = self[-1]
            if hasattr(tail, "format") and not isinstance(tail, str):
                tail = tail.format()
            index_summary = ", %s to %s" % (pprint_thing(head), pprint_thing(tail))
        else:
            index_summary = ""

        if name is None:
            name = type(self).__name__
        return "%s: %s entries%s" % (name, len(self), index_summary)

    def summary(self, name=None):
        """
        Return a summarized representation.

        .. deprecated:: 0.23.0
        """
        warnings.warn(
            "'summary' is deprecated and will be removed in a future version.",
            FutureWarning,
            stacklevel=2,
        )
        return self._summary(name)

    # --------------------------------------------------------------------
    # Conversion Methods

    def to_flat_index(self):
        """
        Identity method.

        .. versionadded:: 0.24.0

        This is implemented for compatibility with subclass implementations
        when chaining.

        Returns
        -------
        pd.Index
            Caller.

        See Also
        --------
        MultiIndex.to_flat_index : Subclass implementation.
        """
        return self

    def to_series(self, index=None, name=None):
        """
        Create a Series with both index and values equal to the index keys
        useful with map for returning an indexer based on an index.

        Parameters
        ----------
        index : Index, optional
            index of resulting Series. If None, defaults to original index
        name : string, optional
            name of resulting Series. If None, defaults to name of original
            index

        Returns
        -------
        Series : dtype will be based on the type of the Index values.
        """

        from pandas import Series

        if index is None:
            index = self._shallow_copy()
        if name is None:
            name = self.name

        return Series(self.values.copy(), index=index, name=name)

    def to_frame(self, index=True, name=None):
        """
        Create a DataFrame with a column containing the Index.

        .. versionadded:: 0.24.0

        Parameters
        ----------
        index : boolean, default True
            Set the index of the returned DataFrame as the original Index.

        name : object, default None
            The passed name should substitute for the index name (if it has
            one).

        Returns
        -------
        DataFrame
            DataFrame containing the original Index data.

        See Also
        --------
        Index.to_series : Convert an Index to a Series.
        Series.to_frame : Convert Series to DataFrame.

        Examples
        --------
        >>> idx = pd.Index(['Ant', 'Bear', 'Cow'], name='animal')
        >>> idx.to_frame()
               animal
        animal
        Ant       Ant
        Bear     Bear
        Cow       Cow

        By default, the original Index is reused. To enforce a new Index:

        >>> idx.to_frame(index=False)
            animal
        0   Ant
        1  Bear
        2   Cow

        To override the name of the resulting column, specify `name`:

        >>> idx.to_frame(index=False, name='zoo')
            zoo
        0   Ant
        1  Bear
        2   Cow
        """

        from pandas import DataFrame

        if name is None:
            name = self.name or 0
        result = DataFrame({name: self._values.copy()})

        if index:
            result.index = self
        return result

    # --------------------------------------------------------------------
    # Name-Centric Methods

    def _validate_names(self, name=None, names=None, deep=False):
        """
        Handles the quirks of having a singular 'name' parameter for general
        Index and plural 'names' parameter for MultiIndex.
        """
        from copy import deepcopy

        if names is not None and name is not None:
            raise TypeError("Can only provide one of `names` and `name`")
        elif names is None and name is None:
            return deepcopy(self.names) if deep else self.names
        elif names is not None:
            if not is_list_like(names):
                raise TypeError("Must pass list-like as `names`.")
            return names
        else:
            if not is_list_like(name):
                return [name]
            return name

    def _get_names(self):
        return FrozenList((self.name,))

    def _set_names(self, values, level=None):
        """
        Set new names on index. Each name has to be a hashable type.

        Parameters
        ----------
        values : str or sequence
            name(s) to set
        level : int, level name, or sequence of int/level names (default None)
            If the index is a MultiIndex (hierarchical), level(s) to set (None
            for all levels).  Otherwise level must be None

        Raises
        ------
        TypeError if each name is not hashable.
        """
        if not is_list_like(values):
            raise ValueError("Names must be a list-like")
        if len(values) != 1:
            raise ValueError("Length of new names must be 1, got %d" % len(values))

        # GH 20527
        # All items in 'name' need to be hashable:
        for name in values:
            if not is_hashable(name):
                raise TypeError(
                    "{}.name must be a hashable type".format(self.__class__.__name__)
                )
        self.name = values[0]

    names = property(fset=_set_names, fget=_get_names)

    def set_names(self, names, level=None, inplace=False):
        """
        Set Index or MultiIndex name.

        Able to set new names partially and by level.

        Parameters
        ----------
        names : label or list of label
            Name(s) to set.
        level : int, label or list of int or label, optional
            If the index is a MultiIndex, level(s) to set (None for all
            levels). Otherwise level must be None.
        inplace : bool, default False
            Modifies the object directly, instead of creating a new Index or
            MultiIndex.

        Returns
        -------
        Index
            The same type as the caller or None if inplace is True.

        See Also
        --------
        Index.rename : Able to set new names without level.

        Examples
        --------
        >>> idx = pd.Index([1, 2, 3, 4])
        >>> idx
        Int64Index([1, 2, 3, 4], dtype='int64')
        >>> idx.set_names('quarter')
        Int64Index([1, 2, 3, 4], dtype='int64', name='quarter')

        >>> idx = pd.MultiIndex.from_product([['python', 'cobra'],
        ...                                   [2018, 2019]])
        >>> idx
        MultiIndex([('python', 2018),
                    ('python', 2019),
                    ( 'cobra', 2018),
                    ( 'cobra', 2019)],
                   )
        >>> idx.set_names(['kind', 'year'], inplace=True)
        >>> idx
        MultiIndex([('python', 2018),
                    ('python', 2019),
                    ( 'cobra', 2018),
                    ( 'cobra', 2019)],
                   names=['kind', 'year'])
        >>> idx.set_names('species', level=0)
        MultiIndex([('python', 2018),
                    ('python', 2019),
                    ( 'cobra', 2018),
                    ( 'cobra', 2019)],
                   names=['species', 'year'])
        """

        if level is not None and not isinstance(self, ABCMultiIndex):
            raise ValueError("Level must be None for non-MultiIndex")

        if level is not None and not is_list_like(level) and is_list_like(names):
            msg = "Names must be a string when a single level is provided."
            raise TypeError(msg)

        if not is_list_like(names) and level is None and self.nlevels > 1:
            raise TypeError("Must pass list-like as `names`.")

        if not is_list_like(names):
            names = [names]
        if level is not None and not is_list_like(level):
            level = [level]

        if inplace:
            idx = self
        else:
            idx = self._shallow_copy()
        idx._set_names(names, level=level)
        if not inplace:
            return idx

    def rename(self, name, inplace=False):
        """
        Alter Index or MultiIndex name.

        Able to set new names without level. Defaults to returning new index.
        Length of names must match number of levels in MultiIndex.

        Parameters
        ----------
        name : label or list of labels
            Name(s) to set.
        inplace : boolean, default False
            Modifies the object directly, instead of creating a new Index or
            MultiIndex.

        Returns
        -------
        Index
            The same type as the caller or None if inplace is True.

        See Also
        --------
        Index.set_names : Able to set new names partially and by level.

        Examples
        --------
        >>> idx = pd.Index(['A', 'C', 'A', 'B'], name='score')
        >>> idx.rename('grade')
        Index(['A', 'C', 'A', 'B'], dtype='object', name='grade')

        >>> idx = pd.MultiIndex.from_product([['python', 'cobra'],
        ...                                   [2018, 2019]],
        ...                                   names=['kind', 'year'])
        >>> idx
        MultiIndex([('python', 2018),
                    ('python', 2019),
                    ( 'cobra', 2018),
                    ( 'cobra', 2019)],
                   names=['kind', 'year'])
        >>> idx.rename(['species', 'year'])
        MultiIndex([('python', 2018),
                    ('python', 2019),
                    ( 'cobra', 2018),
                    ( 'cobra', 2019)],
                   names=['species', 'year'])
        >>> idx.rename('species')
        Traceback (most recent call last):
        TypeError: Must pass list-like as `names`.
        """
        return self.set_names([name], inplace=inplace)

    # --------------------------------------------------------------------
    # Level-Centric Methods

    @property
    def nlevels(self):
        """
        Number of levels.
        """
        return 1

    def _sort_levels_monotonic(self):
        """
        Compat with MultiIndex.
        """
        return self

    def _validate_index_level(self, level):
        """
        Validate index level.

        For single-level Index getting level number is a no-op, but some
        verification must be done like in MultiIndex.

        """
        if isinstance(level, int):
            if level < 0 and level != -1:
                raise IndexError(
                    "Too many levels: Index has only 1 level,"
                    " %d is not a valid level number" % (level,)
                )
            elif level > 0:
                raise IndexError(
                    "Too many levels: Index has only 1 level, not %d" % (level + 1)
                )
        elif level != self.name:
            raise KeyError(
                "Requested level ({}) does not match index name ({})".format(
                    level, self.name
                )
            )

    def _get_level_number(self, level):
        self._validate_index_level(level)
        return 0

    def sortlevel(self, level=None, ascending=True, sort_remaining=None):
        """
        For internal compatibility with with the Index API.

        Sort the Index. This is for compat with MultiIndex

        Parameters
        ----------
        ascending : boolean, default True
            False to sort in descending order

        level, sort_remaining are compat parameters

        Returns
        -------
        Index
        """
        return self.sort_values(return_indexer=True, ascending=ascending)

    def _get_level_values(self, level):
        """
        Return an Index of values for requested level.

        This is primarily useful to get an individual level of values from a
        MultiIndex, but is provided on Index as well for compatibility.

        Parameters
        ----------
        level : int or str
            It is either the integer position or the name of the level.

        Returns
        -------
        Index
            Calling object, as there is only one level in the Index.

        See Also
        --------
        MultiIndex.get_level_values : Get values for a level of a MultiIndex.

        Notes
        -----
        For Index, level should be 0, since there are no multiple levels.

        Examples
        --------

        >>> idx = pd.Index(list('abc'))
        >>> idx
        Index(['a', 'b', 'c'], dtype='object')

        Get level values by supplying `level` as integer:

        >>> idx.get_level_values(0)
        Index(['a', 'b', 'c'], dtype='object')
        """
        self._validate_index_level(level)
        return self

    get_level_values = _get_level_values

    def droplevel(self, level=0):
        """
        Return index with requested level(s) removed.

        If resulting index has only 1 level left, the result will be
        of Index type, not MultiIndex.

        .. versionadded:: 0.23.1 (support for non-MultiIndex)

        Parameters
        ----------
        level : int, str, or list-like, default 0
            If a string is given, must be the name of a level
            If list-like, elements must be names or indexes of levels.

        Returns
        -------
        Index or MultiIndex
        """
        if not isinstance(level, (tuple, list)):
            level = [level]

        levnums = sorted(self._get_level_number(lev) for lev in level)[::-1]

        if len(level) == 0:
            return self
        if len(level) >= self.nlevels:
            raise ValueError(
                "Cannot remove {} levels from an index with {} "
                "levels: at least one level must be "
                "left.".format(len(level), self.nlevels)
            )
        # The two checks above guarantee that here self is a MultiIndex

        new_levels = list(self.levels)
        new_codes = list(self.codes)
        new_names = list(self.names)

        for i in levnums:
            new_levels.pop(i)
            new_codes.pop(i)
            new_names.pop(i)

        if len(new_levels) == 1:

            # set nan if needed
            mask = new_codes[0] == -1
            result = new_levels[0].take(new_codes[0])
            if mask.any():
                result = result.putmask(mask, np.nan)

            result.name = new_names[0]
            return result
        else:
            from .multi import MultiIndex

            return MultiIndex(
                levels=new_levels,
                codes=new_codes,
                names=new_names,
                verify_integrity=False,
            )

    _index_shared_docs[
        "_get_grouper_for_level"
    ] = """
        Get index grouper corresponding to an index level

        Parameters
        ----------
        mapper: Group mapping function or None
            Function mapping index values to groups
        level : int or None
            Index level

        Returns
        -------
        grouper : Index
            Index of values to group on.
        labels : ndarray of int or None
            Array of locations in level_index.
        uniques : Index or None
            Index of unique values for level.
        """

    @Appender(_index_shared_docs["_get_grouper_for_level"])
    def _get_grouper_for_level(self, mapper, level=None):
        assert level is None or level == 0
        if mapper is None:
            grouper = self
        else:
            grouper = self.map(mapper)

        return grouper, None, None

    # --------------------------------------------------------------------
    # Introspection Methods

    @property
    def is_monotonic(self):
        """
        Alias for is_monotonic_increasing.
        """
        return self.is_monotonic_increasing

    @property
    def is_monotonic_increasing(self):
        """
        Return if the index is monotonic increasing (only equal or
        increasing) values.

        Examples
        --------
        >>> Index([1, 2, 3]).is_monotonic_increasing
        True
        >>> Index([1, 2, 2]).is_monotonic_increasing
        True
        >>> Index([1, 3, 2]).is_monotonic_increasing
        False
        """
        return self._engine.is_monotonic_increasing

    @property
    def is_monotonic_decreasing(self):
        """
        Return if the index is monotonic decreasing (only equal or
        decreasing) values.

        Examples
        --------
        >>> Index([3, 2, 1]).is_monotonic_decreasing
        True
        >>> Index([3, 2, 2]).is_monotonic_decreasing
        True
        >>> Index([3, 1, 2]).is_monotonic_decreasing
        False
        """
        return self._engine.is_monotonic_decreasing

    @property
    def _is_strictly_monotonic_increasing(self):
        """
        Return if the index is strictly monotonic increasing
        (only increasing) values.

        Examples
        --------
        >>> Index([1, 2, 3])._is_strictly_monotonic_increasing
        True
        >>> Index([1, 2, 2])._is_strictly_monotonic_increasing
        False
        >>> Index([1, 3, 2])._is_strictly_monotonic_increasing
        False
        """
        return self.is_unique and self.is_monotonic_increasing

    @property
    def _is_strictly_monotonic_decreasing(self):
        """
        Return if the index is strictly monotonic decreasing
        (only decreasing) values.

        Examples
        --------
        >>> Index([3, 2, 1])._is_strictly_monotonic_decreasing
        True
        >>> Index([3, 2, 2])._is_strictly_monotonic_decreasing
        False
        >>> Index([3, 1, 2])._is_strictly_monotonic_decreasing
        False
        """
        return self.is_unique and self.is_monotonic_decreasing

    def is_lexsorted_for_tuple(self, tup):
        return True

    @cache_readonly
    def is_unique(self):
        """
        Return if the index has unique values.
        """
        return self._engine.is_unique

    @property
    def has_duplicates(self):
        return not self.is_unique

    def is_boolean(self):
        return self.inferred_type in ["boolean"]

    def is_integer(self):
        return self.inferred_type in ["integer"]

    def is_floating(self):
        return self.inferred_type in ["floating", "mixed-integer-float", "integer-na"]

    def is_numeric(self):
        return self.inferred_type in ["integer", "floating"]

    def is_object(self):
        return is_object_dtype(self.dtype)

    def is_categorical(self):
        """
        Check if the Index holds categorical data.

        Returns
        -------
        boolean
            True if the Index is categorical.

        See Also
        --------
        CategoricalIndex : Index for categorical data.

        Examples
        --------
        >>> idx = pd.Index(["Watermelon", "Orange", "Apple",
        ...                 "Watermelon"]).astype("category")
        >>> idx.is_categorical()
        True

        >>> idx = pd.Index([1, 3, 5, 7])
        >>> idx.is_categorical()
        False

        >>> s = pd.Series(["Peter", "Victor", "Elisabeth", "Mar"])
        >>> s
        0        Peter
        1       Victor
        2    Elisabeth
        3          Mar
        dtype: object
        >>> s.index.is_categorical()
        False
        """
        return self.inferred_type in ["categorical"]

    def is_interval(self):
        return self.inferred_type in ["interval"]

    def is_mixed(self):
        return self.inferred_type in ["mixed"]

    def holds_integer(self):
        """
        Whether the type is an integer type.
        """
        return self.inferred_type in ["integer", "mixed-integer"]

    @cache_readonly
    def inferred_type(self):
        """
        Return a string of the type inferred from the values.
        """
        return lib.infer_dtype(self, skipna=False)

    @cache_readonly
    def is_all_dates(self):
        return is_datetime_array(ensure_object(self.values))

    # --------------------------------------------------------------------
    # Pickle Methods

    def __reduce__(self):
        d = dict(data=self._data)
        d.update(self._get_attributes_dict())
        return _new_Index, (self.__class__, d), None

    def __setstate__(self, state):
        """
        Necessary for making this object picklable.
        """

        if isinstance(state, dict):
            self._data = state.pop("data")
            for k, v in state.items():
                setattr(self, k, v)

        elif isinstance(state, tuple):

            if len(state) == 2:
                nd_state, own_state = state
                data = np.empty(nd_state[1], dtype=nd_state[2])
                np.ndarray.__setstate__(data, nd_state)
                self.name = own_state[0]

            else:  # pragma: no cover
                data = np.empty(state)
                np.ndarray.__setstate__(data, state)

            self._data = data
            self._reset_identity()
        else:
            raise Exception("invalid pickle state")

    _unpickle_compat = __setstate__

    # --------------------------------------------------------------------
    # Null Handling Methods

    _na_value = np.nan
    """The expected NA value to use with this index."""

    @cache_readonly
    def _isnan(self):
        """
        Return if each value is NaN.
        """
        if self._can_hold_na:
            return isna(self)
        else:
            # shouldn't reach to this condition by checking hasnans beforehand
            values = np.empty(len(self), dtype=np.bool_)
            values.fill(False)
            return values

    @cache_readonly
    def _nan_idxs(self):
        if self._can_hold_na:
            w, = self._isnan.nonzero()
            return w
        else:
            return np.array([], dtype=np.int64)

    @cache_readonly
    def hasnans(self):
        """
        Return if I have any nans; enables various perf speedups.
        """
        if self._can_hold_na:
            return bool(self._isnan.any())
        else:
            return False

    def isna(self):
        """
        Detect missing values.

        Return a boolean same-sized object indicating if the values are NA.
        NA values, such as ``None``, :attr:`numpy.NaN` or :attr:`pd.NaT`, get
        mapped to ``True`` values.
        Everything else get mapped to ``False`` values. Characters such as
        empty strings `''` or :attr:`numpy.inf` are not considered NA values
        (unless you set ``pandas.options.mode.use_inf_as_na = True``).

        .. versionadded:: 0.20.0

        Returns
        -------
        numpy.ndarray
            A boolean array of whether my values are NA.

        See Also
        --------
        Index.notna : Boolean inverse of isna.
        Index.dropna : Omit entries with missing values.
        isna : Top-level isna.
        Series.isna : Detect missing values in Series object.

        Examples
        --------
        Show which entries in a pandas.Index are NA. The result is an
        array.

        >>> idx = pd.Index([5.2, 6.0, np.NaN])
        >>> idx
        Float64Index([5.2, 6.0, nan], dtype='float64')
        >>> idx.isna()
        array([False, False,  True], dtype=bool)

        Empty strings are not considered NA values. None is considered an NA
        value.

        >>> idx = pd.Index(['black', '', 'red', None])
        >>> idx
        Index(['black', '', 'red', None], dtype='object')
        >>> idx.isna()
        array([False, False, False,  True], dtype=bool)

        For datetimes, `NaT` (Not a Time) is considered as an NA value.

        >>> idx = pd.DatetimeIndex([pd.Timestamp('1940-04-25'),
        ...                         pd.Timestamp(''), None, pd.NaT])
        >>> idx
        DatetimeIndex(['1940-04-25', 'NaT', 'NaT', 'NaT'],
                      dtype='datetime64[ns]', freq=None)
        >>> idx.isna()
        array([False,  True,  True,  True], dtype=bool)
        """
        return self._isnan

    isnull = isna

    def notna(self):
        """
        Detect existing (non-missing) values.

        Return a boolean same-sized object indicating if the values are not NA.
        Non-missing values get mapped to ``True``. Characters such as empty
        strings ``''`` or :attr:`numpy.inf` are not considered NA values
        (unless you set ``pandas.options.mode.use_inf_as_na = True``).
        NA values, such as None or :attr:`numpy.NaN`, get mapped to ``False``
        values.

        .. versionadded:: 0.20.0

        Returns
        -------
        numpy.ndarray
            Boolean array to indicate which entries are not NA.

        See Also
        --------
        Index.notnull : Alias of notna.
        Index.isna: Inverse of notna.
        notna : Top-level notna.

        Examples
        --------
        Show which entries in an Index are not NA. The result is an
        array.

        >>> idx = pd.Index([5.2, 6.0, np.NaN])
        >>> idx
        Float64Index([5.2, 6.0, nan], dtype='float64')
        >>> idx.notna()
        array([ True,  True, False])

        Empty strings are not considered NA values. None is considered a NA
        value.

        >>> idx = pd.Index(['black', '', 'red', None])
        >>> idx
        Index(['black', '', 'red', None], dtype='object')
        >>> idx.notna()
        array([ True,  True,  True, False])
        """
        return ~self.isna()

    notnull = notna

    _index_shared_docs[
        "fillna"
    ] = """
        Fill NA/NaN values with the specified value

        Parameters
        ----------
        value : scalar
            Scalar value to use to fill holes (e.g. 0).
            This value cannot be a list-likes.
        downcast : dict, default is None
            a dict of item->dtype of what to downcast if possible,
            or the string 'infer' which will try to downcast to an appropriate
            equal type (e.g. float64 to int64 if possible)

        Returns
        -------
        filled : Index
        """

    @Appender(_index_shared_docs["fillna"])
    def fillna(self, value=None, downcast=None):
        self._assert_can_do_op(value)
        if self.hasnans:
            result = self.putmask(self._isnan, value)
            if downcast is None:
                # no need to care metadata other than name
                # because it can't have freq if
                return Index(result, name=self.name)
        return self._shallow_copy()

    _index_shared_docs[
        "dropna"
    ] = """
        Return Index without NA/NaN values

        Parameters
        ----------
        how :  {'any', 'all'}, default 'any'
            If the Index is a MultiIndex, drop the value when any or all levels
            are NaN.

        Returns
        -------
        valid : Index
        """

    @Appender(_index_shared_docs["dropna"])
    def dropna(self, how="any"):
        if how not in ("any", "all"):
            raise ValueError("invalid how option: {0}".format(how))

        if self.hasnans:
            return self._shallow_copy(self.values[~self._isnan])
        return self._shallow_copy()

    # --------------------------------------------------------------------
    # Uniqueness Methods

    _index_shared_docs[
        "index_unique"
    ] = """
        Return unique values in the index. Uniques are returned in order
        of appearance, this does NOT sort.

        Parameters
        ----------
        level : int or str, optional, default None
            Only return values from specified level (for MultiIndex)

            .. versionadded:: 0.23.0

        Returns
        -------
        Index without duplicates

        See Also
        --------
        unique
        Series.unique
        """

    @Appender(_index_shared_docs["index_unique"] % _index_doc_kwargs)
    def unique(self, level=None):
        if level is not None:
            self._validate_index_level(level)
        result = super().unique()
        return self._shallow_copy(result)

    def drop_duplicates(self, keep="first"):
        """
        Return Index with duplicate values removed.

        Parameters
        ----------
        keep : {'first', 'last', ``False``}, default 'first'
            - 'first' : Drop duplicates except for the first occurrence.
            - 'last' : Drop duplicates except for the last occurrence.
            - ``False`` : Drop all duplicates.

        Returns
        -------
        deduplicated : Index

        See Also
        --------
        Series.drop_duplicates : Equivalent method on Series.
        DataFrame.drop_duplicates : Equivalent method on DataFrame.
        Index.duplicated : Related method on Index, indicating duplicate
            Index values.

        Examples
        --------
        Generate an pandas.Index with duplicate values.

        >>> idx = pd.Index(['lama', 'cow', 'lama', 'beetle', 'lama', 'hippo'])

        The `keep` parameter controls  which duplicate values are removed.
        The value 'first' keeps the first occurrence for each
        set of duplicated entries. The default value of keep is 'first'.

        >>> idx.drop_duplicates(keep='first')
        Index(['lama', 'cow', 'beetle', 'hippo'], dtype='object')

        The value 'last' keeps the last occurrence for each set of duplicated
        entries.

        >>> idx.drop_duplicates(keep='last')
        Index(['cow', 'beetle', 'lama', 'hippo'], dtype='object')

        The value ``False`` discards all sets of duplicated entries.

        >>> idx.drop_duplicates(keep=False)
        Index(['cow', 'beetle', 'hippo'], dtype='object')
        """
        return super().drop_duplicates(keep=keep)

    def duplicated(self, keep="first"):
        """
        Indicate duplicate index values.

        Duplicated values are indicated as ``True`` values in the resulting
        array. Either all duplicates, all except the first, or all except the
        last occurrence of duplicates can be indicated.

        Parameters
        ----------
        keep : {'first', 'last', False}, default 'first'
            The value or values in a set of duplicates to mark as missing.

            - 'first' : Mark duplicates as ``True`` except for the first
              occurrence.
            - 'last' : Mark duplicates as ``True`` except for the last
              occurrence.
            - ``False`` : Mark all duplicates as ``True``.

        Returns
        -------
        numpy.ndarray

        See Also
        --------
        Series.duplicated : Equivalent method on pandas.Series.
        DataFrame.duplicated : Equivalent method on pandas.DataFrame.
        Index.drop_duplicates : Remove duplicate values from Index.

        Examples
        --------
        By default, for each set of duplicated values, the first occurrence is
        set to False and all others to True:

        >>> idx = pd.Index(['lama', 'cow', 'lama', 'beetle', 'lama'])
        >>> idx.duplicated()
        array([False, False,  True, False,  True])

        which is equivalent to

        >>> idx.duplicated(keep='first')
        array([False, False,  True, False,  True])

        By using 'last', the last occurrence of each set of duplicated values
        is set on False and all others on True:

        >>> idx.duplicated(keep='last')
        array([ True, False,  True, False, False])

        By setting keep on ``False``, all duplicates are True:

        >>> idx.duplicated(keep=False)
        array([ True, False,  True, False,  True])
        """
        return super().duplicated(keep=keep)

    def get_duplicates(self):
        """
        Extract duplicated index elements.

        .. deprecated:: 0.23.0
            Use idx[idx.duplicated()].unique() instead

        Returns a sorted list of index elements which appear more than once in
        the index.

        Returns
        -------
        array-like
            List of duplicated indexes.

        See Also
        --------
        Index.duplicated : Return boolean array denoting duplicates.
        Index.drop_duplicates : Return Index with duplicates removed.

        Examples
        --------

        Works on different Index of types.

        >>> pd.Index([1, 2, 2, 3, 3, 3, 4]).get_duplicates()  # doctest: +SKIP
        [2, 3]

        Note that for a DatetimeIndex, it does not return a list but a new
        DatetimeIndex:

        >>> dates = pd.to_datetime(['2018-01-01', '2018-01-02', '2018-01-03',
        ...                         '2018-01-03', '2018-01-04', '2018-01-04'],
        ...                        format='%Y-%m-%d')
        >>> pd.Index(dates).get_duplicates()  # doctest: +SKIP
        DatetimeIndex(['2018-01-03', '2018-01-04'],
                      dtype='datetime64[ns]', freq=None)

        Sorts duplicated elements even when indexes are unordered.

        >>> pd.Index([1, 2, 3, 2, 3, 4, 3]).get_duplicates()  # doctest: +SKIP
        [2, 3]

        Return empty array-like structure when all elements are unique.

        >>> pd.Index([1, 2, 3, 4]).get_duplicates()  # doctest: +SKIP
        []
        >>> dates = pd.to_datetime(['2018-01-01', '2018-01-02', '2018-01-03'],
        ...                        format='%Y-%m-%d')
        >>> pd.Index(dates).get_duplicates()  # doctest: +SKIP
        DatetimeIndex([], dtype='datetime64[ns]', freq=None)
        """
        warnings.warn(
            "'get_duplicates' is deprecated and will be removed in "
            "a future release. You can use "
            "idx[idx.duplicated()].unique() instead",
            FutureWarning,
            stacklevel=2,
        )

        return self[self.duplicated()].unique()

    def _get_unique_index(self, dropna=False):
        """
        Returns an index containing unique values.

        Parameters
        ----------
        dropna : bool
            If True, NaN values are dropped.

        Returns
        -------
        uniques : index
        """
        if self.is_unique and not dropna:
            return self

        values = self.values

        if not self.is_unique:
            values = self.unique()

        if dropna:
            try:
                if self.hasnans:
                    values = values[~isna(values)]
            except NotImplementedError:
                pass

        return self._shallow_copy(values)

    # --------------------------------------------------------------------
    # Arithmetic & Logical Methods

    def __add__(self, other):
        if isinstance(other, (ABCSeries, ABCDataFrame)):
            return NotImplemented
        from pandas import Series

        return Index(Series(self) + other)

    def __radd__(self, other):
        from pandas import Series

        return Index(other + Series(self))

    def __iadd__(self, other):
        # alias for __add__
        return self + other

    def __sub__(self, other):
        return Index(np.array(self) - other)

    def __rsub__(self, other):
        return Index(other - np.array(self))

    def __and__(self, other):
        return self.intersection(other)

    def __or__(self, other):
        return self.union(other)

    def __xor__(self, other):
        return self.symmetric_difference(other)

    def __nonzero__(self):
        raise ValueError(
            "The truth value of a {0} is ambiguous. "
            "Use a.empty, a.bool(), a.item(), a.any() or a.all().".format(
                self.__class__.__name__
            )
        )

    __bool__ = __nonzero__

    # --------------------------------------------------------------------
    # Set Operation Methods

    def _get_reconciled_name_object(self, other):
        """
        If the result of a set operation will be self,
        return self, unless the name changes, in which
        case make a shallow copy of self.
        """
        name = get_op_result_name(self, other)
        if self.name != name:
            return self._shallow_copy(name=name)
        return self

    def _union_incompatible_dtypes(self, other, sort):
        """
        Casts this and other index to object dtype to allow the formation
        of a union between incompatible types.

        Parameters
        ----------
        other : Index or array-like
        sort : False or None, default False
            Whether to sort the resulting index.

            * False : do not sort the result.
            * None : sort the result, except when `self` and `other` are equal
              or when the values cannot be compared.

        Returns
        -------
        Index
        """
        this = self.astype(object, copy=False)
        # cast to Index for when `other` is list-like
        other = Index(other).astype(object, copy=False)
        return Index.union(this, other, sort=sort).astype(object, copy=False)

    def _is_compatible_with_other(self, other):
        """
        Check whether this and the other dtype are compatible with each other.
        Meaning a union can be formed between them without needing to be cast
        to dtype object.

        Parameters
        ----------
        other : Index or array-like

        Returns
        -------
        bool
        """
        return type(self) is type(other) and is_dtype_equal(self.dtype, other.dtype)

    def _validate_sort_keyword(self, sort):
        if sort not in [None, False]:
            raise ValueError(
                "The 'sort' keyword only takes the values of "
                "None or False; {0} was passed.".format(sort)
            )

    def union(self, other, sort=None):
        """
        Form the union of two Index objects.

        If the Index objects are incompatible, both Index objects will be
        cast to dtype('object') first.

            .. versionchanged:: 0.25.0

        Parameters
        ----------
        other : Index or array-like
        sort : bool or None, default None
            Whether to sort the resulting Index.

            * None : Sort the result, except when

              1. `self` and `other` are equal.
              2. `self` or `other` has length 0.
              3. Some values in `self` or `other` cannot be compared.
                 A RuntimeWarning is issued in this case.

            * False : do not sort the result.

            .. versionadded:: 0.24.0

            .. versionchanged:: 0.24.1

               Changed the default value from ``True`` to ``None``
               (without change in behaviour).

        Returns
        -------
        union : Index

        Examples
        --------

        Union matching dtypes

        >>> idx1 = pd.Index([1, 2, 3, 4])
        >>> idx2 = pd.Index([3, 4, 5, 6])
        >>> idx1.union(idx2)
        Int64Index([1, 2, 3, 4, 5, 6], dtype='int64')

        Union mismatched dtypes

        >>> idx1 = pd.Index(['a', 'b', 'c', 'd'])
        >>> idx2 = pd.Index([1, 2, 3, 4])
        >>> idx1.union(idx2)
        Index(['a', 'b', 'c', 'd', 1, 2, 3, 4], dtype='object')
        """
        self._validate_sort_keyword(sort)
        self._assert_can_do_setop(other)

        if not self._is_compatible_with_other(other):
            return self._union_incompatible_dtypes(other, sort=sort)

        return self._union(other, sort=sort)

    def _union(self, other, sort):
        """
        Specific union logic should go here. In subclasses, union behavior
        should be overwritten here rather than in `self.union`.

        Parameters
        ----------
        other : Index or array-like
        sort : False or None, default False
            Whether to sort the resulting index.

            * False : do not sort the result.
            * None : sort the result, except when `self` and `other` are equal
              or when the values cannot be compared.

        Returns
        -------
        Index
        """

        if not len(other) or self.equals(other):
            return self._get_reconciled_name_object(other)

        if not len(self):
            return other._get_reconciled_name_object(self)

        # TODO(EA): setops-refactor, clean all this up
        if is_period_dtype(self) or is_datetime64tz_dtype(self):
            lvals = self._ndarray_values
        else:
            lvals = self._values
        if is_period_dtype(other) or is_datetime64tz_dtype(other):
            rvals = other._ndarray_values
        else:
            rvals = other._values

        if sort is None and self.is_monotonic and other.is_monotonic:
            try:
                result = self._outer_indexer(lvals, rvals)[0]
            except TypeError:
                # incomparable objects
                result = list(lvals)

                # worth making this faster? a very unusual case
                value_set = set(lvals)
                result.extend([x for x in rvals if x not in value_set])
        else:
            indexer = self.get_indexer(other)
            indexer, = (indexer == -1).nonzero()

            if len(indexer) > 0:
                other_diff = algos.take_nd(rvals, indexer, allow_fill=False)
                result = concat_compat((lvals, other_diff))

            else:
                result = lvals

            if sort is None:
                try:
                    result = sorting.safe_sort(result)
                except TypeError as e:
                    warnings.warn(
                        "{}, sort order is undefined for "
                        "incomparable objects".format(e),
                        RuntimeWarning,
                        stacklevel=3,
                    )

        # for subclasses
        return self._wrap_setop_result(other, result)

    def _wrap_setop_result(self, other, result):
        return self._constructor(result, name=get_op_result_name(self, other))

    _index_shared_docs[
        "intersection"
    ] = """
        Form the intersection of two Index objects.

        This returns a new Index with elements common to the index and `other`.

        Parameters
        ----------
        other : Index or array-like
        sort : False or None, default False
            Whether to sort the resulting index.

            * False : do not sort the result.
            * None : sort the result, except when `self` and `other` are equal
              or when the values cannot be compared.

            .. versionadded:: 0.24.0

            .. versionchanged:: 0.24.1

               Changed the default from ``True`` to ``False``, to match
               the behaviour of 0.23.4 and earlier.

        Returns
        -------
        intersection : Index

        Examples
        --------

        >>> idx1 = pd.Index([1, 2, 3, 4])
        >>> idx2 = pd.Index([3, 4, 5, 6])
        >>> idx1.intersection(idx2)
        Int64Index([3, 4], dtype='int64')
        """

    # TODO: standardize return type of non-union setops type(self vs other)
    @Appender(_index_shared_docs["intersection"])
    def intersection(self, other, sort=False):
        self._validate_sort_keyword(sort)
        self._assert_can_do_setop(other)
        other = ensure_index(other)

        if self.equals(other):
            return self._get_reconciled_name_object(other)

        if not is_dtype_equal(self.dtype, other.dtype):
            this = self.astype("O")
            other = other.astype("O")
            return this.intersection(other, sort=sort)

        # TODO(EA): setops-refactor, clean all this up
        if is_period_dtype(self):
            lvals = self._ndarray_values
        else:
            lvals = self._values
        if is_period_dtype(other):
            rvals = other._ndarray_values
        else:
            rvals = other._values

        if self.is_monotonic and other.is_monotonic:
            try:
                result = self._inner_indexer(lvals, rvals)[0]
                return self._wrap_setop_result(other, result)
            except TypeError:
                pass

        try:
            indexer = Index(rvals).get_indexer(lvals)
            indexer = indexer.take((indexer != -1).nonzero()[0])
        except Exception:
            # duplicates
            indexer = algos.unique1d(Index(rvals).get_indexer_non_unique(lvals)[0])
            indexer = indexer[indexer != -1]

        taken = other.take(indexer)

        if sort is None:
            taken = sorting.safe_sort(taken.values)
            if self.name != other.name:
                name = None
            else:
                name = self.name
            return self._shallow_copy(taken, name=name)

        if self.name != other.name:
            taken.name = None

        return taken

    def difference(self, other, sort=None):
        """
        Return a new Index with elements from the index that are not in
        `other`.

        This is the set difference of two Index objects.

        Parameters
        ----------
        other : Index or array-like
        sort : False or None, default None
            Whether to sort the resulting index. By default, the
            values are attempted to be sorted, but any TypeError from
            incomparable elements is caught by pandas.

            * None : Attempt to sort the result, but catch any TypeErrors
              from comparing incomparable elements.
            * False : Do not sort the result.

            .. versionadded:: 0.24.0

            .. versionchanged:: 0.24.1

               Changed the default value from ``True`` to ``None``
               (without change in behaviour).

        Returns
        -------
        difference : Index

        Examples
        --------

        >>> idx1 = pd.Index([2, 1, 3, 4])
        >>> idx2 = pd.Index([3, 4, 5, 6])
        >>> idx1.difference(idx2)
        Int64Index([1, 2], dtype='int64')
        >>> idx1.difference(idx2, sort=False)
        Int64Index([2, 1], dtype='int64')
        """
        self._validate_sort_keyword(sort)
        self._assert_can_do_setop(other)

        if self.equals(other):
            # pass an empty np.ndarray with the appropriate dtype
            return self._shallow_copy(self._data[:0])

        other, result_name = self._convert_can_do_setop(other)

        this = self._get_unique_index()

        indexer = this.get_indexer(other)
        indexer = indexer.take((indexer != -1).nonzero()[0])

        label_diff = np.setdiff1d(np.arange(this.size), indexer, assume_unique=True)
        the_diff = this.values.take(label_diff)
        if sort is None:
            try:
                the_diff = sorting.safe_sort(the_diff)
            except TypeError:
                pass

        return this._shallow_copy(the_diff, name=result_name, freq=None)

    def symmetric_difference(self, other, result_name=None, sort=None):
        """
        Compute the symmetric difference of two Index objects.

        Parameters
        ----------
        other : Index or array-like
        result_name : str
        sort : False or None, default None
            Whether to sort the resulting index. By default, the
            values are attempted to be sorted, but any TypeError from
            incomparable elements is caught by pandas.

            * None : Attempt to sort the result, but catch any TypeErrors
              from comparing incomparable elements.
            * False : Do not sort the result.

            .. versionadded:: 0.24.0

            .. versionchanged:: 0.24.1

               Changed the default value from ``True`` to ``None``
               (without change in behaviour).

        Returns
        -------
        symmetric_difference : Index

        Notes
        -----
        ``symmetric_difference`` contains elements that appear in either
        ``idx1`` or ``idx2`` but not both. Equivalent to the Index created by
        ``idx1.difference(idx2) | idx2.difference(idx1)`` with duplicates
        dropped.

        Examples
        --------
        >>> idx1 = pd.Index([1, 2, 3, 4])
        >>> idx2 = pd.Index([2, 3, 4, 5])
        >>> idx1.symmetric_difference(idx2)
        Int64Index([1, 5], dtype='int64')

        You can also use the ``^`` operator:

        >>> idx1 ^ idx2
        Int64Index([1, 5], dtype='int64')
        """
        self._validate_sort_keyword(sort)
        self._assert_can_do_setop(other)
        other, result_name_update = self._convert_can_do_setop(other)
        if result_name is None:
            result_name = result_name_update

        this = self._get_unique_index()
        other = other._get_unique_index()
        indexer = this.get_indexer(other)

        # {this} minus {other}
        common_indexer = indexer.take((indexer != -1).nonzero()[0])
        left_indexer = np.setdiff1d(
            np.arange(this.size), common_indexer, assume_unique=True
        )
        left_diff = this.values.take(left_indexer)

        # {other} minus {this}
        right_indexer = (indexer == -1).nonzero()[0]
        right_diff = other.values.take(right_indexer)

        the_diff = concat_compat([left_diff, right_diff])
        if sort is None:
            try:
                the_diff = sorting.safe_sort(the_diff)
            except TypeError:
                pass

        attribs = self._get_attributes_dict()
        attribs["name"] = result_name
        if "freq" in attribs:
            attribs["freq"] = None
        return self._shallow_copy_with_infer(the_diff, **attribs)

    def _assert_can_do_setop(self, other):
        if not is_list_like(other):
            raise TypeError("Input must be Index or array-like")
        return True

    def _convert_can_do_setop(self, other):
        if not isinstance(other, Index):
            other = Index(other, name=self.name)
            result_name = self.name
        else:
            result_name = get_op_result_name(self, other)
        return other, result_name

    # --------------------------------------------------------------------
    # Indexing Methods

    _index_shared_docs[
        "get_loc"
    ] = """
        Get integer location, slice or boolean mask for requested label.

        Parameters
        ----------
        key : label
        method : {None, 'pad'/'ffill', 'backfill'/'bfill', 'nearest'}, optional
            * default: exact matches only.
            * pad / ffill: find the PREVIOUS index value if no exact match.
            * backfill / bfill: use NEXT index value if no exact match
            * nearest: use the NEAREST index value if no exact match. Tied
              distances are broken by preferring the larger index value.
        tolerance : int or float, optional
            Maximum distance from index value for inexact matches. The value of
            the index at the matching location most satisfy the equation
            ``abs(index[loc] - key) <= tolerance``.

            .. versionadded:: 0.21.0 (list-like tolerance)

        Returns
        -------
        loc : int if unique index, slice if monotonic index, else mask

        Examples
        --------
        >>> unique_index = pd.Index(list('abc'))
        >>> unique_index.get_loc('b')
        1

        >>> monotonic_index = pd.Index(list('abbc'))
        >>> monotonic_index.get_loc('b')
        slice(1, 3, None)

        >>> non_monotonic_index = pd.Index(list('abcb'))
        >>> non_monotonic_index.get_loc('b')
        array([False,  True, False,  True], dtype=bool)
        """

    @Appender(_index_shared_docs["get_loc"])
    def get_loc(self, key, method=None, tolerance=None):
        if method is None:
            if tolerance is not None:
                raise ValueError(
                    "tolerance argument only valid if using pad, "
                    "backfill or nearest lookups"
                )
            try:
                return self._engine.get_loc(key)
            except KeyError:
                return self._engine.get_loc(self._maybe_cast_indexer(key))
        indexer = self.get_indexer([key], method=method, tolerance=tolerance)
        if indexer.ndim > 1 or indexer.size > 1:
            raise TypeError("get_loc requires scalar valued input")
        loc = indexer.item()
        if loc == -1:
            raise KeyError(key)
        return loc

    _index_shared_docs[
        "get_indexer"
    ] = """
        Compute indexer and mask for new index given the current index. The
        indexer should be then used as an input to ndarray.take to align the
        current data to the new index.

        Parameters
        ----------
        target : %(target_klass)s
        method : {None, 'pad'/'ffill', 'backfill'/'bfill', 'nearest'}, optional
            * default: exact matches only.
            * pad / ffill: find the PREVIOUS index value if no exact match.
            * backfill / bfill: use NEXT index value if no exact match
            * nearest: use the NEAREST index value if no exact match. Tied
              distances are broken by preferring the larger index value.
        limit : int, optional
            Maximum number of consecutive labels in ``target`` to match for
            inexact matches.
        tolerance : optional
            Maximum distance between original and new labels for inexact
            matches. The values of the index at the matching locations most
            satisfy the equation ``abs(index[indexer] - target) <= tolerance``.

            Tolerance may be a scalar value, which applies the same tolerance
            to all values, or list-like, which applies variable tolerance per
            element. List-like includes list, tuple, array, Series, and must be
            the same size as the index and its dtype must exactly match the
            index's type.

            .. versionadded:: 0.21.0 (list-like tolerance)

        Returns
        -------
        indexer : ndarray of int
            Integers from 0 to n - 1 indicating that the index at these
            positions matches the corresponding target values. Missing values
            in the target are marked by -1.
        %(raises_section)s
        Examples
        --------
        >>> index = pd.Index(['c', 'a', 'b'])
        >>> index.get_indexer(['a', 'b', 'x'])
        array([ 1,  2, -1])

        Notice that the return value is an array of locations in ``index``
        and ``x`` is marked by -1, as it is not in ``index``.
        """

    @Appender(_index_shared_docs["get_indexer"] % _index_doc_kwargs)
    def get_indexer(self, target, method=None, limit=None, tolerance=None):
        method = missing.clean_reindex_fill_method(method)
        target = ensure_index(target)
        if tolerance is not None:
            tolerance = self._convert_tolerance(tolerance, target)

        # Treat boolean labels passed to a numeric index as not found. Without
        # this fix False and True would be treated as 0 and 1 respectively.
        # (GH #16877)
        if target.is_boolean() and self.is_numeric():
            return ensure_platform_int(np.repeat(-1, target.size))

        pself, ptarget = self._maybe_promote(target)
        if pself is not self or ptarget is not target:
            return pself.get_indexer(
                ptarget, method=method, limit=limit, tolerance=tolerance
            )

        if not is_dtype_equal(self.dtype, target.dtype):
            this = self.astype(object)
            target = target.astype(object)
            return this.get_indexer(
                target, method=method, limit=limit, tolerance=tolerance
            )

        if not self.is_unique:
            raise InvalidIndexError(
                "Reindexing only valid with uniquely valued Index objects"
            )

        if method == "pad" or method == "backfill":
            indexer = self._get_fill_indexer(target, method, limit, tolerance)
        elif method == "nearest":
            indexer = self._get_nearest_indexer(target, limit, tolerance)
        else:
            if tolerance is not None:
                raise ValueError(
                    "tolerance argument only valid if doing pad, "
                    "backfill or nearest reindexing"
                )
            if limit is not None:
                raise ValueError(
                    "limit argument only valid if doing pad, "
                    "backfill or nearest reindexing"
                )

            indexer = self._engine.get_indexer(target._ndarray_values)

        return ensure_platform_int(indexer)

    def _convert_tolerance(self, tolerance, target):
        # override this method on subclasses
        tolerance = np.asarray(tolerance)
        if target.size != tolerance.size and tolerance.size > 1:
            raise ValueError("list-like tolerance size must match target index size")
        return tolerance

    def _get_fill_indexer(self, target, method, limit=None, tolerance=None):
        if self.is_monotonic_increasing and target.is_monotonic_increasing:
            method = (
                self._engine.get_pad_indexer
                if method == "pad"
                else self._engine.get_backfill_indexer
            )
            indexer = method(target._ndarray_values, limit)
        else:
            indexer = self._get_fill_indexer_searchsorted(target, method, limit)
        if tolerance is not None:
            indexer = self._filter_indexer_tolerance(
                target._ndarray_values, indexer, tolerance
            )
        return indexer

    def _get_fill_indexer_searchsorted(self, target, method, limit=None):
        """
        Fallback pad/backfill get_indexer that works for monotonic decreasing
        indexes and non-monotonic targets.
        """
        if limit is not None:
            raise ValueError(
                "limit argument for %r method only well-defined "
                "if index and target are monotonic" % method
            )

        side = "left" if method == "pad" else "right"

        # find exact matches first (this simplifies the algorithm)
        indexer = self.get_indexer(target)
        nonexact = indexer == -1
        indexer[nonexact] = self._searchsorted_monotonic(target[nonexact], side)
        if side == "left":
            # searchsorted returns "indices into a sorted array such that,
            # if the corresponding elements in v were inserted before the
            # indices, the order of a would be preserved".
            # Thus, we need to subtract 1 to find values to the left.
            indexer[nonexact] -= 1
            # This also mapped not found values (values of 0 from
            # np.searchsorted) to -1, which conveniently is also our
            # sentinel for missing values
        else:
            # Mark indices to the right of the largest value as not found
            indexer[indexer == len(self)] = -1
        return indexer

    def _get_nearest_indexer(self, target, limit, tolerance):
        """
        Get the indexer for the nearest index labels; requires an index with
        values that can be subtracted from each other (e.g., not strings or
        tuples).
        """
        left_indexer = self.get_indexer(target, "pad", limit=limit)
        right_indexer = self.get_indexer(target, "backfill", limit=limit)

        target = np.asarray(target)
        left_distances = abs(self.values[left_indexer] - target)
        right_distances = abs(self.values[right_indexer] - target)

        op = operator.lt if self.is_monotonic_increasing else operator.le
        indexer = np.where(
            op(left_distances, right_distances) | (right_indexer == -1),
            left_indexer,
            right_indexer,
        )
        if tolerance is not None:
            indexer = self._filter_indexer_tolerance(target, indexer, tolerance)
        return indexer

    def _filter_indexer_tolerance(self, target, indexer, tolerance):
        distance = abs(self.values[indexer] - target)
        indexer = np.where(distance <= tolerance, indexer, -1)
        return indexer

    # --------------------------------------------------------------------
    # Indexer Conversion Methods

    _index_shared_docs[
        "_convert_scalar_indexer"
    ] = """
        Convert a scalar indexer.

        Parameters
        ----------
        key : label of the slice bound
        kind : {'ix', 'loc', 'getitem', 'iloc'} or None
    """

    @Appender(_index_shared_docs["_convert_scalar_indexer"])
    def _convert_scalar_indexer(self, key, kind=None):
        assert kind in ["ix", "loc", "getitem", "iloc", None]

        if kind == "iloc":
            return self._validate_indexer("positional", key, kind)

        if len(self) and not isinstance(self, ABCMultiIndex):

            # we can raise here if we are definitive that this
            # is positional indexing (eg. .ix on with a float)
            # or label indexing if we are using a type able
            # to be represented in the index

            if kind in ["getitem", "ix"] and is_float(key):
                if not self.is_floating():
                    return self._invalid_indexer("label", key)

            elif kind in ["loc"] and is_float(key):

                # we want to raise KeyError on string/mixed here
                # technically we *could* raise a TypeError
                # on anything but mixed though
                if self.inferred_type not in [
                    "floating",
                    "mixed-integer-float",
                    "integer-na",
                    "string",
                    "unicode",
                    "mixed",
                ]:
                    return self._invalid_indexer("label", key)

            elif kind in ["loc"] and is_integer(key):
                if not self.holds_integer():
                    return self._invalid_indexer("label", key)

        return key

    _index_shared_docs[
        "_convert_slice_indexer"
    ] = """
        Convert a slice indexer.

        By definition, these are labels unless 'iloc' is passed in.
        Floats are not allowed as the start, step, or stop of the slice.

        Parameters
        ----------
        key : label of the slice bound
        kind : {'ix', 'loc', 'getitem', 'iloc'} or None
    """

    @Appender(_index_shared_docs["_convert_slice_indexer"])
    def _convert_slice_indexer(self, key: slice, kind=None):
        assert kind in ["ix", "loc", "getitem", "iloc", None]

        # validate iloc
        if kind == "iloc":
            return slice(
                self._validate_indexer("slice", key.start, kind),
                self._validate_indexer("slice", key.stop, kind),
                self._validate_indexer("slice", key.step, kind),
            )

        # potentially cast the bounds to integers
        start, stop, step = key.start, key.stop, key.step

        # figure out if this is a positional indexer
        def is_int(v):
            return v is None or is_integer(v)

        is_null_slicer = start is None and stop is None
        is_index_slice = is_int(start) and is_int(stop)
        is_positional = is_index_slice and not self.is_integer()

        if kind == "getitem":
            """
            called from the getitem slicers, validate that we are in fact
            integers
            """
            if self.is_integer() or is_index_slice:
                return slice(
                    self._validate_indexer("slice", key.start, kind),
                    self._validate_indexer("slice", key.stop, kind),
                    self._validate_indexer("slice", key.step, kind),
                )

        # convert the slice to an indexer here

        # if we are mixed and have integers
        try:
            if is_positional and self.is_mixed():
                # Validate start & stop
                if start is not None:
                    self.get_loc(start)
                if stop is not None:
                    self.get_loc(stop)
                is_positional = False
        except KeyError:
            if self.inferred_type in ["mixed-integer-float", "integer-na"]:
                raise

        if is_null_slicer:
            indexer = key
        elif is_positional:
            indexer = key
        else:
            try:
                indexer = self.slice_indexer(start, stop, step, kind=kind)
            except Exception:
                if is_index_slice:
                    if self.is_integer():
                        raise
                    else:
                        indexer = key
                else:
                    raise

        return indexer

    def _convert_listlike_indexer(self, keyarr, kind=None):
        """
        Parameters
        ----------
        keyarr : list-like
            Indexer to convert.

        Returns
        -------
        indexer : numpy.ndarray or None
            Return an ndarray or None if cannot convert.
        keyarr : numpy.ndarray
            Return tuple-safe keys.
        """
        if isinstance(keyarr, Index):
            keyarr = self._convert_index_indexer(keyarr)
        else:
            keyarr = self._convert_arr_indexer(keyarr)

        indexer = self._convert_list_indexer(keyarr, kind=kind)
        return indexer, keyarr

    _index_shared_docs[
        "_convert_arr_indexer"
    ] = """
        Convert an array-like indexer to the appropriate dtype.

        Parameters
        ----------
        keyarr : array-like
            Indexer to convert.

        Returns
        -------
        converted_keyarr : array-like
    """

    @Appender(_index_shared_docs["_convert_arr_indexer"])
    def _convert_arr_indexer(self, keyarr):
        keyarr = com.asarray_tuplesafe(keyarr)
        return keyarr

    _index_shared_docs[
        "_convert_index_indexer"
    ] = """
        Convert an Index indexer to the appropriate dtype.

        Parameters
        ----------
        keyarr : Index (or sub-class)
            Indexer to convert.

        Returns
        -------
        converted_keyarr : Index (or sub-class)
    """

    @Appender(_index_shared_docs["_convert_index_indexer"])
    def _convert_index_indexer(self, keyarr):
        return keyarr

    _index_shared_docs[
        "_convert_list_indexer"
    ] = """
        Convert a list-like indexer to the appropriate dtype.

        Parameters
        ----------
        keyarr : Index (or sub-class)
            Indexer to convert.
        kind : iloc, ix, loc, optional

        Returns
        -------
        positional indexer or None
    """

    @Appender(_index_shared_docs["_convert_list_indexer"])
    def _convert_list_indexer(self, keyarr, kind=None):
        if (
            kind in [None, "iloc", "ix"]
            and is_integer_dtype(keyarr)
            and not self.is_floating()
            and not isinstance(keyarr, ABCPeriodIndex)
        ):

            if self.inferred_type == "mixed-integer":
                indexer = self.get_indexer(keyarr)
                if (indexer >= 0).all():
                    return indexer
                # missing values are flagged as -1 by get_indexer and negative
                # indices are already converted to positive indices in the
                # above if-statement, so the negative flags are changed to
                # values outside the range of indices so as to trigger an
                # IndexError in maybe_convert_indices
                indexer[indexer < 0] = len(self)

                return maybe_convert_indices(indexer, len(self))

            elif not self.inferred_type == "integer":
                keyarr = np.where(keyarr < 0, len(self) + keyarr, keyarr)
                return keyarr

        return None

    def _invalid_indexer(self, form, key):
        """
        Consistent invalid indexer message.
        """
        raise TypeError(
            "cannot do {form} indexing on {klass} with these "
            "indexers [{key}] of {kind}".format(
                form=form, klass=type(self), key=key, kind=type(key)
            )
        )

    # --------------------------------------------------------------------
    # Reindex Methods

    def _can_reindex(self, indexer):
        """
        Check if we are allowing reindexing with this particular indexer.

        Parameters
        ----------
        indexer : an integer indexer

        Raises
        ------
        ValueError if its a duplicate axis
        """

        # trying to reindex on an axis with duplicates
        if not self.is_unique and len(indexer):
            raise ValueError("cannot reindex from a duplicate axis")

    def reindex(self, target, method=None, level=None, limit=None, tolerance=None):
        """
        Create index with target's values (move/add/delete values
        as necessary).

        Parameters
        ----------
        target : an iterable

        Returns
        -------
        new_index : pd.Index
            Resulting index.
        indexer : np.ndarray or None
            Indices of output values in original index.
        """
        # GH6552: preserve names when reindexing to non-named target
        # (i.e. neither Index nor Series).
        preserve_names = not hasattr(target, "name")

        # GH7774: preserve dtype/tz if target is empty and not an Index.
        target = _ensure_has_len(target)  # target may be an iterator

        if not isinstance(target, Index) and len(target) == 0:
            attrs = self._get_attributes_dict()
            attrs.pop("freq", None)  # don't preserve freq
            values = self._data[:0]  # appropriately-dtyped empty array
            target = self._simple_new(values, dtype=self.dtype, **attrs)
        else:
            target = ensure_index(target)

        if level is not None:
            if method is not None:
                raise TypeError("Fill method not supported if level passed")
            _, indexer, _ = self._join_level(
                target, level, how="right", return_indexers=True
            )
        else:
            if self.equals(target):
                indexer = None
            else:
                # check is_overlapping for IntervalIndex compat
                if self.is_unique and not getattr(self, "is_overlapping", False):
                    indexer = self.get_indexer(
                        target, method=method, limit=limit, tolerance=tolerance
                    )
                else:
                    if method is not None or limit is not None:
                        raise ValueError(
                            "cannot reindex a non-unique index "
                            "with a method or limit"
                        )
                    indexer, missing = self.get_indexer_non_unique(target)

        if preserve_names and target.nlevels == 1 and target.name != self.name:
            target = target.copy()
            target.name = self.name

        return target, indexer

    def _reindex_non_unique(self, target):
        """
        Create a new index with target's values (move/add/delete values as
        necessary) use with non-unique Index and a possibly non-unique target.

        Parameters
        ----------
        target : an iterable

        Returns
        -------
        new_index : pd.Index
            Resulting index.
        indexer : np.ndarray or None
            Indices of output values in original index.

        """

        target = ensure_index(target)
        indexer, missing = self.get_indexer_non_unique(target)
        check = indexer != -1
        new_labels = self.take(indexer[check])
        new_indexer = None

        if len(missing):
            length = np.arange(len(indexer))

            missing = ensure_platform_int(missing)
            missing_labels = target.take(missing)
            missing_indexer = ensure_int64(length[~check])
            cur_labels = self.take(indexer[check]).values
            cur_indexer = ensure_int64(length[check])

            new_labels = np.empty(tuple([len(indexer)]), dtype=object)
            new_labels[cur_indexer] = cur_labels
            new_labels[missing_indexer] = missing_labels

            # a unique indexer
            if target.is_unique:

                # see GH5553, make sure we use the right indexer
                new_indexer = np.arange(len(indexer))
                new_indexer[cur_indexer] = np.arange(len(cur_labels))
                new_indexer[missing_indexer] = -1

            # we have a non_unique selector, need to use the original
            # indexer here
            else:

                # need to retake to have the same size as the indexer
                indexer[~check] = -1

                # reset the new indexer to account for the new size
                new_indexer = np.arange(len(self.take(indexer)))
                new_indexer[~check] = -1

        new_index = self._shallow_copy_with_infer(new_labels, freq=None)
        return new_index, indexer, new_indexer

    # --------------------------------------------------------------------
    # Join Methods

    _index_shared_docs[
        "join"
    ] = """
        Compute join_index and indexers to conform data
        structures to the new index.

        Parameters
        ----------
        other : Index
        how : {'left', 'right', 'inner', 'outer'}
        level : int or level name, default None
        return_indexers : boolean, default False
        sort : boolean, default False
            Sort the join keys lexicographically in the result Index. If False,
            the order of the join keys depends on the join type (how keyword)

            .. versionadded:: 0.20.0

        Returns
        -------
        join_index, (left_indexer, right_indexer)
        """

    @Appender(_index_shared_docs["join"])
    def join(self, other, how="left", level=None, return_indexers=False, sort=False):
        self_is_mi = isinstance(self, ABCMultiIndex)
        other_is_mi = isinstance(other, ABCMultiIndex)

        # try to figure out the join level
        # GH3662
        if level is None and (self_is_mi or other_is_mi):

            # have the same levels/names so a simple join
            if self.names == other.names:
                pass
            else:
                return self._join_multi(other, how=how, return_indexers=return_indexers)

        # join on the level
        if level is not None and (self_is_mi or other_is_mi):
            return self._join_level(
                other, level, how=how, return_indexers=return_indexers
            )

        other = ensure_index(other)

        if len(other) == 0 and how in ("left", "outer"):
            join_index = self._shallow_copy()
            if return_indexers:
                rindexer = np.repeat(-1, len(join_index))
                return join_index, None, rindexer
            else:
                return join_index

        if len(self) == 0 and how in ("right", "outer"):
            join_index = other._shallow_copy()
            if return_indexers:
                lindexer = np.repeat(-1, len(join_index))
                return join_index, lindexer, None
            else:
                return join_index

        if self._join_precedence < other._join_precedence:
            how = {"right": "left", "left": "right"}.get(how, how)
            result = other.join(
                self, how=how, level=level, return_indexers=return_indexers
            )
            if return_indexers:
                x, y, z = result
                result = x, z, y
            return result

        if not is_dtype_equal(self.dtype, other.dtype):
            this = self.astype("O")
            other = other.astype("O")
            return this.join(other, how=how, return_indexers=return_indexers)

        _validate_join_method(how)

        if not self.is_unique and not other.is_unique:
            return self._join_non_unique(
                other, how=how, return_indexers=return_indexers
            )
        elif not self.is_unique or not other.is_unique:
            if self.is_monotonic and other.is_monotonic:
                return self._join_monotonic(
                    other, how=how, return_indexers=return_indexers
                )
            else:
                return self._join_non_unique(
                    other, how=how, return_indexers=return_indexers
                )
        elif self.is_monotonic and other.is_monotonic:
            try:
                return self._join_monotonic(
                    other, how=how, return_indexers=return_indexers
                )
            except TypeError:
                pass

        if how == "left":
            join_index = self
        elif how == "right":
            join_index = other
        elif how == "inner":
            # TODO: sort=False here for backwards compat. It may
            # be better to use the sort parameter passed into join
            join_index = self.intersection(other, sort=False)
        elif how == "outer":
            # TODO: sort=True here for backwards compat. It may
            # be better to use the sort parameter passed into join
            join_index = self.union(other)

        if sort:
            join_index = join_index.sort_values()

        if return_indexers:
            if join_index is self:
                lindexer = None
            else:
                lindexer = self.get_indexer(join_index)
            if join_index is other:
                rindexer = None
            else:
                rindexer = other.get_indexer(join_index)
            return join_index, lindexer, rindexer
        else:
            return join_index

    def _join_multi(self, other, how, return_indexers=True):
        from .multi import MultiIndex
        from pandas.core.reshape.merge import _restore_dropped_levels_multijoin

        # figure out join names
        self_names = set(com.not_none(*self.names))
        other_names = set(com.not_none(*other.names))
        overlap = self_names & other_names

        # need at least 1 in common
        if not overlap:
            raise ValueError("cannot join with no overlapping index names")

        self_is_mi = isinstance(self, MultiIndex)
        other_is_mi = isinstance(other, MultiIndex)

        if self_is_mi and other_is_mi:

            # Drop the non-matching levels from left and right respectively
            ldrop_names = list(self_names - overlap)
            rdrop_names = list(other_names - overlap)

            self_jnlevels = self.droplevel(ldrop_names)
            other_jnlevels = other.droplevel(rdrop_names)

            # Join left and right
            # Join on same leveled multi-index frames is supported
            join_idx, lidx, ridx = self_jnlevels.join(
                other_jnlevels, how, return_indexers=True
            )

            # Restore the dropped levels
            # Returned index level order is
            # common levels, ldrop_names, rdrop_names
            dropped_names = ldrop_names + rdrop_names

            levels, codes, names = _restore_dropped_levels_multijoin(
                self, other, dropped_names, join_idx, lidx, ridx
            )

            # Re-create the multi-index
            multi_join_idx = MultiIndex(
                levels=levels, codes=codes, names=names, verify_integrity=False
            )

            multi_join_idx = multi_join_idx.remove_unused_levels()

            return multi_join_idx, lidx, ridx

        jl = list(overlap)[0]

        # Case where only one index is multi
        # make the indices into mi's that match
        flip_order = False
        if self_is_mi:
            self, other = other, self
            flip_order = True
            # flip if join method is right or left
            how = {"right": "left", "left": "right"}.get(how, how)

        level = other.names.index(jl)
        result = self._join_level(
            other, level, how=how, return_indexers=return_indexers
        )

        if flip_order:
            if isinstance(result, tuple):
                return result[0], result[2], result[1]
        return result

    def _join_non_unique(self, other, how="left", return_indexers=False):
        from pandas.core.reshape.merge import _get_join_indexers

        left_idx, right_idx = _get_join_indexers(
            [self._ndarray_values], [other._ndarray_values], how=how, sort=True
        )

        left_idx = ensure_platform_int(left_idx)
        right_idx = ensure_platform_int(right_idx)

        join_index = np.asarray(self._ndarray_values.take(left_idx))
        mask = left_idx == -1
        np.putmask(join_index, mask, other._ndarray_values.take(right_idx))

        join_index = self._wrap_joined_index(join_index, other)

        if return_indexers:
            return join_index, left_idx, right_idx
        else:
            return join_index

    def _join_level(
        self, other, level, how="left", return_indexers=False, keep_order=True
    ):
        """
        The join method *only* affects the level of the resulting
        MultiIndex. Otherwise it just exactly aligns the Index data to the
        labels of the level in the MultiIndex.

        If ```keep_order == True```, the order of the data indexed by the
        MultiIndex will not be changed; otherwise, it will tie out
        with `other`.
        """
        from .multi import MultiIndex

        def _get_leaf_sorter(labels):
            """
            Returns sorter for the inner most level while preserving the
            order of higher levels.
            """
            if labels[0].size == 0:
                return np.empty(0, dtype="int64")

            if len(labels) == 1:
                lab = ensure_int64(labels[0])
                sorter, _ = libalgos.groupsort_indexer(lab, 1 + lab.max())
                return sorter

            # find indexers of beginning of each set of
            # same-key labels w.r.t all but last level
            tic = labels[0][:-1] != labels[0][1:]
            for lab in labels[1:-1]:
                tic |= lab[:-1] != lab[1:]

            starts = np.hstack(([True], tic, [True])).nonzero()[0]
            lab = ensure_int64(labels[-1])
            return lib.get_level_sorter(lab, ensure_int64(starts))

        if isinstance(self, MultiIndex) and isinstance(other, MultiIndex):
            raise TypeError("Join on level between two MultiIndex objects is ambiguous")

        left, right = self, other

        flip_order = not isinstance(self, MultiIndex)
        if flip_order:
            left, right = right, left
            how = {"right": "left", "left": "right"}.get(how, how)

        level = left._get_level_number(level)
        old_level = left.levels[level]

        if not right.is_unique:
            raise NotImplementedError(
                "Index._join_level on non-unique index is not implemented"
            )

        new_level, left_lev_indexer, right_lev_indexer = old_level.join(
            right, how=how, return_indexers=True
        )

        if left_lev_indexer is None:
            if keep_order or len(left) == 0:
                left_indexer = None
                join_index = left
            else:  # sort the leaves
                left_indexer = _get_leaf_sorter(left.codes[: level + 1])
                join_index = left[left_indexer]

        else:
            left_lev_indexer = ensure_int64(left_lev_indexer)
            rev_indexer = lib.get_reverse_indexer(left_lev_indexer, len(old_level))

            new_lev_codes = algos.take_nd(
                rev_indexer, left.codes[level], allow_fill=False
            )

            new_codes = list(left.codes)
            new_codes[level] = new_lev_codes

            new_levels = list(left.levels)
            new_levels[level] = new_level

            if keep_order:  # just drop missing values. o.w. keep order
                left_indexer = np.arange(len(left), dtype=np.intp)
                mask = new_lev_codes != -1
                if not mask.all():
                    new_codes = [lab[mask] for lab in new_codes]
                    left_indexer = left_indexer[mask]

            else:  # tie out the order with other
                if level == 0:  # outer most level, take the fast route
                    ngroups = 1 + new_lev_codes.max()
                    left_indexer, counts = libalgos.groupsort_indexer(
                        new_lev_codes, ngroups
                    )

                    # missing values are placed first; drop them!
                    left_indexer = left_indexer[counts[0] :]
                    new_codes = [lab[left_indexer] for lab in new_codes]

                else:  # sort the leaves
                    mask = new_lev_codes != -1
                    mask_all = mask.all()
                    if not mask_all:
                        new_codes = [lab[mask] for lab in new_codes]

                    left_indexer = _get_leaf_sorter(new_codes[: level + 1])
                    new_codes = [lab[left_indexer] for lab in new_codes]

                    # left_indexers are w.r.t masked frame.
                    # reverse to original frame!
                    if not mask_all:
                        left_indexer = mask.nonzero()[0][left_indexer]

            join_index = MultiIndex(
                levels=new_levels,
                codes=new_codes,
                names=left.names,
                verify_integrity=False,
            )

        if right_lev_indexer is not None:
            right_indexer = algos.take_nd(
                right_lev_indexer, join_index.codes[level], allow_fill=False
            )
        else:
            right_indexer = join_index.codes[level]

        if flip_order:
            left_indexer, right_indexer = right_indexer, left_indexer

        if return_indexers:
            left_indexer = (
                None if left_indexer is None else ensure_platform_int(left_indexer)
            )
            right_indexer = (
                None if right_indexer is None else ensure_platform_int(right_indexer)
            )
            return join_index, left_indexer, right_indexer
        else:
            return join_index

    def _join_monotonic(self, other, how="left", return_indexers=False):
        if self.equals(other):
            ret_index = other if how == "right" else self
            if return_indexers:
                return ret_index, None, None
            else:
                return ret_index

        sv = self._ndarray_values
        ov = other._ndarray_values

        if self.is_unique and other.is_unique:
            # We can perform much better than the general case
            if how == "left":
                join_index = self
                lidx = None
                ridx = self._left_indexer_unique(sv, ov)
            elif how == "right":
                join_index = other
                lidx = self._left_indexer_unique(ov, sv)
                ridx = None
            elif how == "inner":
                join_index, lidx, ridx = self._inner_indexer(sv, ov)
                join_index = self._wrap_joined_index(join_index, other)
            elif how == "outer":
                join_index, lidx, ridx = self._outer_indexer(sv, ov)
                join_index = self._wrap_joined_index(join_index, other)
        else:
            if how == "left":
                join_index, lidx, ridx = self._left_indexer(sv, ov)
            elif how == "right":
                join_index, ridx, lidx = self._left_indexer(ov, sv)
            elif how == "inner":
                join_index, lidx, ridx = self._inner_indexer(sv, ov)
            elif how == "outer":
                join_index, lidx, ridx = self._outer_indexer(sv, ov)
            join_index = self._wrap_joined_index(join_index, other)

        if return_indexers:
            lidx = None if lidx is None else ensure_platform_int(lidx)
            ridx = None if ridx is None else ensure_platform_int(ridx)
            return join_index, lidx, ridx
        else:
            return join_index

    def _wrap_joined_index(self, joined, other):
        name = get_op_result_name(self, other)
        return Index(joined, name=name)

    # --------------------------------------------------------------------
    # Uncategorized Methods

    @property
    def values(self):
        """
        Return an array representing the data in the Index.

        .. warning::

           We recommend using :attr:`Index.array` or
           :meth:`Index.to_numpy`, depending on whether you need
           a reference to the underlying data or a NumPy array.

        Returns
        -------
        array: numpy.ndarray or ExtensionArray

        See Also
        --------
        Index.array : Reference to the underlying data.
        Index.to_numpy : A NumPy array representing the underlying data.
        """
        return self._data.view(np.ndarray)

    @property
    def _values(self) -> Union[ExtensionArray, ABCIndexClass, np.ndarray]:
        # TODO(EA): remove index types as they become extension arrays
        """
        The best array representation.

        This is an ndarray, ExtensionArray, or Index subclass. This differs
        from ``_ndarray_values``, which always returns an ndarray.

        Both ``_values`` and ``_ndarray_values`` are consistent between
        ``Series`` and ``Index``.

        It may differ from the public '.values' method.

        index             | values          | _values       | _ndarray_values |
        ----------------- | --------------- | ------------- | --------------- |
        Index             | ndarray         | ndarray       | ndarray         |
        CategoricalIndex  | Categorical     | Categorical   | ndarray[int]    |
        DatetimeIndex     | ndarray[M8ns]   | ndarray[M8ns] | ndarray[M8ns]   |
        DatetimeIndex[tz] | ndarray[M8ns]   | DTI[tz]       | ndarray[M8ns]   |
        PeriodIndex       | ndarray[object] | PeriodArray   | ndarray[int]    |
        IntervalIndex     | IntervalArray   | IntervalArray | ndarray[object] |

        See Also
        --------
        values
        _ndarray_values
        """
        return self._data

    def get_values(self):
        """
        Return `Index` data as an `numpy.ndarray`.

        .. deprecated:: 0.25.0
            Use :meth:`Index.to_numpy` or :attr:`Index.array` instead.

        Returns
        -------
        numpy.ndarray
            A one-dimensional numpy array of the `Index` values.

        See Also
        --------
        Index.values : The attribute that get_values wraps.

        Examples
        --------
        Getting the `Index` values of a `DataFrame`:

        >>> df = pd.DataFrame([[1, 2, 3], [4, 5, 6], [7, 8, 9]],
        ...                    index=['a', 'b', 'c'], columns=['A', 'B', 'C'])
        >>> df
           A  B  C
        a  1  2  3
        b  4  5  6
        c  7  8  9
        >>> df.index.get_values()
        array(['a', 'b', 'c'], dtype=object)

        Standalone `Index` values:

        >>> idx = pd.Index(['1', '2', '3'])
        >>> idx.get_values()
        array(['1', '2', '3'], dtype=object)

        `MultiIndex` arrays also have only one dimension:

        >>> midx = pd.MultiIndex.from_arrays([[1, 2, 3], ['a', 'b', 'c']],
        ...                                  names=('number', 'letter'))
        >>> midx.get_values()
        array([(1, 'a'), (2, 'b'), (3, 'c')], dtype=object)
        >>> midx.get_values().ndim
        1
        """
        warnings.warn(
            "The 'get_values' method is deprecated and will be removed in a "
            "future version. Use '.to_numpy()' or '.array' instead.",
            FutureWarning,
            stacklevel=2,
        )
        return self._internal_get_values()

    def _internal_get_values(self):
        return self.values

    @Appender(IndexOpsMixin.memory_usage.__doc__)
    def memory_usage(self, deep=False):
        result = super().memory_usage(deep=deep)

        # include our engine hashtable
        result += self._engine.sizeof(deep=deep)
        return result

    _index_shared_docs[
        "where"
    ] = """
        Return an Index of same shape as self and whose corresponding
        entries are from self where cond is True and otherwise are from
        other.

        Parameters
        ----------
        cond : boolean array-like with the same length as self
        other : scalar, or array-like

        Returns
        -------
        Index
        """

    @Appender(_index_shared_docs["where"])
    def where(self, cond, other=None):
        if other is None:
            other = self._na_value

        dtype = self.dtype
        values = self.values

        if is_bool(other) or is_bool_dtype(other):

            # bools force casting
            values = values.astype(object)
            dtype = None

        values = np.where(cond, values, other)

        if self._is_numeric_dtype and np.any(isna(values)):
            # We can't coerce to the numeric dtype of "self" (unless
            # it's float) if there are NaN values in our output.
            dtype = None

        return self._shallow_copy_with_infer(values, dtype=dtype)

    # construction helpers
    @classmethod
    def _try_convert_to_int_index(cls, data, copy, name, dtype):
        """
        Attempt to convert an array of data into an integer index.

        Parameters
        ----------
        data : The data to convert.
        copy : Whether to copy the data or not.
        name : The name of the index returned.

        Returns
        -------
        int_index : data converted to either an Int64Index or a
                    UInt64Index

        Raises
        ------
        ValueError if the conversion was not successful.
        """

        from .numeric import Int64Index, UInt64Index

        if not is_unsigned_integer_dtype(dtype):
            # skip int64 conversion attempt if uint-like dtype is passed, as
            # this could return Int64Index when UInt64Index is what's desired
            try:
                res = data.astype("i8", copy=False)
                if (res == data).all():
                    return Int64Index(res, copy=copy, name=name)
            except (OverflowError, TypeError, ValueError):
                pass

        # Conversion to int64 failed (possibly due to overflow) or was skipped,
        # so let's try now with uint64.
        try:
            res = data.astype("u8", copy=False)
            if (res == data).all():
                return UInt64Index(res, copy=copy, name=name)
        except (OverflowError, TypeError, ValueError):
            pass

        raise ValueError

    @classmethod
    def _scalar_data_error(cls, data):
        raise TypeError(
            "{0}(...) must be called with a collection of some "
            "kind, {1} was passed".format(cls.__name__, repr(data))
        )

    @classmethod
    def _string_data_error(cls, data):
        raise TypeError(
            "String dtype not supported, you may need "
            "to explicitly cast to a numeric type"
        )

    @classmethod
    def _coerce_to_ndarray(cls, data):
        """
        Coerces data to ndarray.

        Converts other iterables to list first and then to array.
        Does not touch ndarrays.

        Raises
        ------
        TypeError
            When the data passed in is a scalar.
        """

        if not isinstance(data, (np.ndarray, Index)):
            if data is None or is_scalar(data):
                cls._scalar_data_error(data)

            # other iterable of some kind
            if not isinstance(data, (ABCSeries, list, tuple)):
                data = list(data)
            data = np.asarray(data)
        return data

    def _coerce_scalar_to_index(self, item):
        """
        We need to coerce a scalar to a compat for our index type.

        Parameters
        ----------
        item : scalar item to coerce
        """
        dtype = self.dtype

        if self._is_numeric_dtype and isna(item):
            # We can't coerce to the numeric dtype of "self" (unless
            # it's float) if there are NaN values in our output.
            dtype = None

        return Index([item], dtype=dtype, **self._get_attributes_dict())

    def _to_safe_for_reshape(self):
        """
        Convert to object if we are a categorical.
        """
        return self

    def _convert_for_op(self, value):
        """
        Convert value to be insertable to ndarray.
        """
        return value

    def _assert_can_do_op(self, value):
        """
        Check value is valid for scalar op.
        """
        if not is_scalar(value):
            msg = "'value' must be a scalar, passed: {0}"
            raise TypeError(msg.format(type(value).__name__))

    @property
    def _has_complex_internals(self):
        # to disable groupby tricks in MultiIndex
        return False

    def _is_memory_usage_qualified(self):
        """
        Return a boolean if we need a qualified .info display.
        """
        return self.is_object()

    def is_type_compatible(self, kind):
        """
        Whether the index type is compatible with the provided type.
        """
        return kind == self.inferred_type

    _index_shared_docs[
        "contains"
    ] = """
        Return a boolean indicating whether the provided key is in the index.

        Parameters
        ----------
        key : label
            The key to check if it is present in the index.

        Returns
        -------
        bool
            Whether the key search is in the index.

        See Also
        --------
        Index.isin : Returns an ndarray of boolean dtype indicating whether the
            list-like key is in the index.

        Examples
        --------
        >>> idx = pd.Index([1, 2, 3, 4])
        >>> idx
        Int64Index([1, 2, 3, 4], dtype='int64')

        >>> 2 in idx
        True
        >>> 6 in idx
        False
        """

    @Appender(_index_shared_docs["contains"] % _index_doc_kwargs)
    def __contains__(self, key):
        hash(key)
        try:
            return key in self._engine
        except (OverflowError, TypeError, ValueError):
            return False

    def contains(self, key):
        """
        Return a boolean indicating whether the provided key is in the index.

        .. deprecated:: 0.25.0
            Use ``key in index`` instead of ``index.contains(key)``.

        Returns
        -------
        bool
        """
        warnings.warn(
            "The 'contains' method is deprecated and will be removed in a "
            "future version. Use 'key in index' instead of "
            "'index.contains(key)'",
            FutureWarning,
            stacklevel=2,
        )
        return key in self

    def __hash__(self):
        raise TypeError("unhashable type: %r" % type(self).__name__)

    def __setitem__(self, key, value):
        raise TypeError("Index does not support mutable operations")

    def __getitem__(self, key):
        """
        Override numpy.ndarray's __getitem__ method to work as desired.

        This function adds lists and Series as valid boolean indexers
        (ndarrays only supports ndarray with dtype=bool).

        If resulting ndim != 1, plain ndarray is returned instead of
        corresponding `Index` subclass.

        """
        # There's no custom logic to be implemented in __getslice__, so it's
        # not overloaded intentionally.
        getitem = self._data.__getitem__
        promote = self._shallow_copy

        if is_scalar(key):
            key = com.cast_scalar_indexer(key)
            return getitem(key)

        if isinstance(key, slice):
            # This case is separated from the conditional above to avoid
            # pessimization of basic indexing.
            return promote(getitem(key))

        if com.is_bool_indexer(key):
            key = np.asarray(key, dtype=bool)

        key = com.values_from_object(key)
        result = getitem(key)
        if not is_scalar(result):
            return promote(result)
        else:
            return result

    def _can_hold_identifiers_and_holds_name(self, name):
        """
        Faster check for ``name in self`` when we know `name` is a Python
        identifier (e.g. in NDFrame.__getattr__, which hits this to support
        . key lookup). For indexes that can't hold identifiers (everything
        but object & categorical) we just return False.

        https://github.com/pandas-dev/pandas/issues/19764
        """
        if self.is_object() or self.is_categorical():
            return name in self
        return False

    def append(self, other):
        """
        Append a collection of Index options together.

        Parameters
        ----------
        other : Index or list/tuple of indices

        Returns
        -------
        appended : Index
        """

        to_concat = [self]

        if isinstance(other, (list, tuple)):
            to_concat = to_concat + list(other)
        else:
            to_concat.append(other)

        for obj in to_concat:
            if not isinstance(obj, Index):
                raise TypeError("all inputs must be Index")

        names = {obj.name for obj in to_concat}
        name = None if len(names) > 1 else self.name

        return self._concat(to_concat, name)

    def _concat(self, to_concat, name):

        typs = _concat.get_dtype_kinds(to_concat)

        if len(typs) == 1:
            return self._concat_same_dtype(to_concat, name=name)
        return Index._concat_same_dtype(self, to_concat, name=name)

    def _concat_same_dtype(self, to_concat, name):
        """
        Concatenate to_concat which has the same class.
        """
        # must be overridden in specific classes
        klasses = (ABCDatetimeIndex, ABCTimedeltaIndex, ABCPeriodIndex, ExtensionArray)
        to_concat = [
            x.astype(object) if isinstance(x, klasses) else x for x in to_concat
        ]

        self = to_concat[0]
        attribs = self._get_attributes_dict()
        attribs["name"] = name

        to_concat = [x._values if isinstance(x, Index) else x for x in to_concat]

        return self._shallow_copy_with_infer(np.concatenate(to_concat), **attribs)

    def putmask(self, mask, value):
        """
        Return a new Index of the values set with the mask.

        Returns
        -------
        Index

        See Also
        --------
        numpy.ndarray.putmask
        """
        values = self.values.copy()
        try:
            np.putmask(values, mask, self._convert_for_op(value))
            return self._shallow_copy(values)
        except (ValueError, TypeError) as err:
            if is_object_dtype(self):
                raise err

            # coerces to object
            return self.astype(object).putmask(mask, value)

    def equals(self, other):
        """
        Determine if two Index objects contain the same elements.

        Returns
        -------
        bool
            True if "other" is an Index and it has the same elements as calling
            index; False otherwise.
        """
        if self.is_(other):
            return True

        if not isinstance(other, Index):
            return False

        if is_object_dtype(self) and not is_object_dtype(other):
            # if other is not object, use other's logic for coercion
            return other.equals(self)

        try:
            return array_equivalent(
                com.values_from_object(self), com.values_from_object(other)
            )
        except Exception:
            return False

    def identical(self, other):
        """
        Similar to equals, but check that other comparable attributes are
        also equal.

        Returns
        -------
        bool
            If two Index objects have equal elements and same type True,
            otherwise False.
        """
        return (
            self.equals(other)
            and all(
                (
                    getattr(self, c, None) == getattr(other, c, None)
                    for c in self._comparables
                )
            )
            and type(self) == type(other)
        )

    def asof(self, label):
        """
        Return the label from the index, or, if not present, the previous one.

        Assuming that the index is sorted, return the passed index label if it
        is in the index, or return the previous index label if the passed one
        is not in the index.

        Parameters
        ----------
        label : object
            The label up to which the method returns the latest index label.

        Returns
        -------
        object
            The passed label if it is in the index. The previous label if the
            passed label is not in the sorted index or `NaN` if there is no
            such label.

        See Also
        --------
        Series.asof : Return the latest value in a Series up to the
            passed index.
        merge_asof : Perform an asof merge (similar to left join but it
            matches on nearest key rather than equal key).
        Index.get_loc : An `asof` is a thin wrapper around `get_loc`
            with method='pad'.

        Examples
        --------
        `Index.asof` returns the latest index label up to the passed label.

        >>> idx = pd.Index(['2013-12-31', '2014-01-02', '2014-01-03'])
        >>> idx.asof('2014-01-01')
        '2013-12-31'

        If the label is in the index, the method returns the passed label.

        >>> idx.asof('2014-01-02')
        '2014-01-02'

        If all of the labels in the index are later than the passed label,
        NaN is returned.

        >>> idx.asof('1999-01-02')
        nan

        If the index is not sorted, an error is raised.

        >>> idx_not_sorted = pd.Index(['2013-12-31', '2015-01-02',
        ...                            '2014-01-03'])
        >>> idx_not_sorted.asof('2013-12-31')
        Traceback (most recent call last):
        ValueError: index must be monotonic increasing or decreasing
        """
        try:
            loc = self.get_loc(label, method="pad")
        except KeyError:
            return self._na_value
        else:
            if isinstance(loc, slice):
                loc = loc.indices(len(self))[-1]
            return self[loc]

    def asof_locs(self, where, mask):
        """
        Find the locations (indices) of the labels from the index for
        every entry in the `where` argument.

        As in the `asof` function, if the label (a particular entry in
        `where`) is not in the index, the latest index label upto the
        passed label is chosen and its index returned.

        If all of the labels in the index are later than a label in `where`,
        -1 is returned.

        `mask` is used to ignore NA values in the index during calculation.

        Parameters
        ----------
        where : Index
            An Index consisting of an array of timestamps.
        mask : array-like
            Array of booleans denoting where values in the original
            data are not NA.

        Returns
        -------
        numpy.ndarray
            An array of locations (indices) of the labels from the Index
            which correspond to the return values of the `asof` function
            for every element in `where`.
        """
        locs = self.values[mask].searchsorted(where.values, side="right")
        locs = np.where(locs > 0, locs - 1, 0)

        result = np.arange(len(self))[mask].take(locs)

        first = mask.argmax()
        result[(locs == 0) & (where.values < self.values[first])] = -1

        return result

    def sort_values(self, return_indexer=False, ascending=True):
        """
        Return a sorted copy of the index.

        Return a sorted copy of the index, and optionally return the indices
        that sorted the index itself.

        Parameters
        ----------
        return_indexer : bool, default False
            Should the indices that would sort the index be returned.
        ascending : bool, default True
            Should the index values be sorted in an ascending order.

        Returns
        -------
        sorted_index : pandas.Index
            Sorted copy of the index.
        indexer : numpy.ndarray, optional
            The indices that the index itself was sorted by.

        See Also
        --------
        Series.sort_values : Sort values of a Series.
        DataFrame.sort_values : Sort values in a DataFrame.

        Examples
        --------
        >>> idx = pd.Index([10, 100, 1, 1000])
        >>> idx
        Int64Index([10, 100, 1, 1000], dtype='int64')

        Sort values in ascending order (default behavior).

        >>> idx.sort_values()
        Int64Index([1, 10, 100, 1000], dtype='int64')

        Sort values in descending order, and also get the indices `idx` was
        sorted by.

        >>> idx.sort_values(ascending=False, return_indexer=True)
        (Int64Index([1000, 100, 10, 1], dtype='int64'), array([3, 1, 0, 2]))
        """
        _as = self.argsort()
        if not ascending:
            _as = _as[::-1]

        sorted_index = self.take(_as)

        if return_indexer:
            return sorted_index, _as
        else:
            return sorted_index

    def sort(self, *args, **kwargs):
        """
        Use sort_values instead.
        """
        raise TypeError("cannot sort an Index object in-place, use sort_values instead")

    def shift(self, periods=1, freq=None):
        """
        Shift index by desired number of time frequency increments.

        This method is for shifting the values of datetime-like indexes
        by a specified time increment a given number of times.

        Parameters
        ----------
        periods : int, default 1
            Number of periods (or increments) to shift by,
            can be positive or negative.
        freq : pandas.DateOffset, pandas.Timedelta or string, optional
            Frequency increment to shift by.
            If None, the index is shifted by its own `freq` attribute.
            Offset aliases are valid strings, e.g., 'D', 'W', 'M' etc.

        Returns
        -------
        pandas.Index
            Shifted index.

        See Also
        --------
        Series.shift : Shift values of Series.

        Notes
        -----
        This method is only implemented for datetime-like index classes,
        i.e., DatetimeIndex, PeriodIndex and TimedeltaIndex.

        Examples
        --------
        Put the first 5 month starts of 2011 into an index.

        >>> month_starts = pd.date_range('1/1/2011', periods=5, freq='MS')
        >>> month_starts
        DatetimeIndex(['2011-01-01', '2011-02-01', '2011-03-01', '2011-04-01',
                       '2011-05-01'],
                      dtype='datetime64[ns]', freq='MS')

        Shift the index by 10 days.

        >>> month_starts.shift(10, freq='D')
        DatetimeIndex(['2011-01-11', '2011-02-11', '2011-03-11', '2011-04-11',
                       '2011-05-11'],
                      dtype='datetime64[ns]', freq=None)

        The default value of `freq` is the `freq` attribute of the index,
        which is 'MS' (month start) in this example.

        >>> month_starts.shift(10)
        DatetimeIndex(['2011-11-01', '2011-12-01', '2012-01-01', '2012-02-01',
                       '2012-03-01'],
                      dtype='datetime64[ns]', freq='MS')
        """
        raise NotImplementedError("Not supported for type %s" % type(self).__name__)

    def argsort(self, *args, **kwargs):
        """
        Return the integer indices that would sort the index.

        Parameters
        ----------
        *args
            Passed to `numpy.ndarray.argsort`.
        **kwargs
            Passed to `numpy.ndarray.argsort`.

        Returns
        -------
        numpy.ndarray
            Integer indices that would sort the index if used as
            an indexer.

        See Also
        --------
        numpy.argsort : Similar method for NumPy arrays.
        Index.sort_values : Return sorted copy of Index.

        Examples
        --------
        >>> idx = pd.Index(['b', 'a', 'd', 'c'])
        >>> idx
        Index(['b', 'a', 'd', 'c'], dtype='object')

        >>> order = idx.argsort()
        >>> order
        array([1, 0, 3, 2])

        >>> idx[order]
        Index(['a', 'b', 'c', 'd'], dtype='object')
        """
        result = self.asi8
        if result is None:
            result = np.array(self)
        return result.argsort(*args, **kwargs)

    _index_shared_docs[
        "get_value"
    ] = """
        Fast lookup of value from 1-dimensional ndarray. Only use this if you
        know what you're doing.

        Returns
        -------
        scalar
            A value in the Series with the index of the key value in self.
        """

    @Appender(_index_shared_docs["get_value"] % _index_doc_kwargs)
    def get_value(self, series, key):

        # if we have something that is Index-like, then
        # use this, e.g. DatetimeIndex
        # Things like `Series._get_value` (via .at) pass the EA directly here.
        s = getattr(series, "_values", series)
        if isinstance(s, (ExtensionArray, Index)) and is_scalar(key):
            # GH 20882, 21257
            # Unify Index and ExtensionArray treatment
            # First try to convert the key to a location
            # If that fails, raise a KeyError if an integer
            # index, otherwise, see if key is an integer, and
            # try that
            try:
                iloc = self.get_loc(key)
                return s[iloc]
            except KeyError:
                if len(self) > 0 and (self.holds_integer() or self.is_boolean()):
                    raise
                elif is_integer(key):
                    return s[key]

        s = com.values_from_object(series)
        k = com.values_from_object(key)

        k = self._convert_scalar_indexer(k, kind="getitem")
        try:
            return self._engine.get_value(s, k, tz=getattr(series.dtype, "tz", None))
        except KeyError as e1:
            if len(self) > 0 and (self.holds_integer() or self.is_boolean()):
                raise

            try:
                return libindex.get_value_at(s, key)
            except IndexError:
                raise
            except TypeError:
                # generator/iterator-like
                if is_iterator(key):
                    raise InvalidIndexError(key)
                else:
                    raise e1
            except Exception:  # pragma: no cover
                raise e1
        except TypeError:
            # python 3
            if is_scalar(key):  # pragma: no cover
                raise IndexError(key)
            raise InvalidIndexError(key)

    def set_value(self, arr, key, value):
        """
        Fast lookup of value from 1-dimensional ndarray.

        Notes
        -----
        Only use this if you know what you're doing.
        """
        self._engine.set_value(
            com.values_from_object(arr), com.values_from_object(key), value
        )

    _index_shared_docs[
        "get_indexer_non_unique"
    ] = """
        Compute indexer and mask for new index given the current index. The
        indexer should be then used as an input to ndarray.take to align the
        current data to the new index.

        Parameters
        ----------
        target : %(target_klass)s

        Returns
        -------
        indexer : ndarray of int
            Integers from 0 to n - 1 indicating that the index at these
            positions matches the corresponding target values. Missing values
            in the target are marked by -1.
        missing : ndarray of int
            An indexer into the target of the values not found.
            These correspond to the -1 in the indexer array.
        """

    @Appender(_index_shared_docs["get_indexer_non_unique"] % _index_doc_kwargs)
    def get_indexer_non_unique(self, target):
        target = ensure_index(target)
        if is_categorical(target):
            target = target.astype(target.dtype.categories.dtype)
        pself, ptarget = self._maybe_promote(target)
        if pself is not self or ptarget is not target:
            return pself.get_indexer_non_unique(ptarget)

        if self.is_all_dates:
            tgt_values = target.asi8
        else:
            tgt_values = target._ndarray_values

        indexer, missing = self._engine.get_indexer_non_unique(tgt_values)
        return ensure_platform_int(indexer), missing

    def get_indexer_for(self, target, **kwargs):
        """
        Guaranteed return of an indexer even when non-unique.

        This dispatches to get_indexer or get_indexer_nonunique
        as appropriate.

        Returns
        -------
        numpy.ndarray
            List of indices.
        """
        if self.is_unique:
            return self.get_indexer(target, **kwargs)
        indexer, _ = self.get_indexer_non_unique(target, **kwargs)
        return indexer

    def _maybe_promote(self, other):
        # A hack, but it works
        from pandas import DatetimeIndex

        if self.inferred_type == "date" and isinstance(other, DatetimeIndex):
            return DatetimeIndex(self), other
        elif self.inferred_type == "boolean":
            if not is_object_dtype(self.dtype):
                return self.astype("object"), other.astype("object")
        return self, other

    def groupby(self, values):
        """
        Group the index labels by a given array of values.

        Parameters
        ----------
        values : array
            Values used to determine the groups.

        Returns
        -------
        groups : dict
            {group name -> group labels}
        """

        # TODO: if we are a MultiIndex, we can do better
        # that converting to tuples
        if isinstance(values, ABCMultiIndex):
            values = values.values
        values = ensure_categorical(values)
        result = values._reverse_indexer()

        # map to the label
        result = {k: self.take(v) for k, v in result.items()}

        return result

    def map(self, mapper, na_action=None):
        """
        Map values using input correspondence (a dict, Series, or function).

        Parameters
        ----------
        mapper : function, dict, or Series
            Mapping correspondence.
        na_action : {None, 'ignore'}
            If 'ignore', propagate NA values, without passing them to the
            mapping correspondence.

        Returns
        -------
        applied : Union[Index, MultiIndex], inferred
            The output of the mapping function applied to the index.
            If the function returns a tuple with more than one element
            a MultiIndex will be returned.
        """

        from .multi import MultiIndex

        new_values = super()._map_values(mapper, na_action=na_action)

        attributes = self._get_attributes_dict()

        # we can return a MultiIndex
        if new_values.size and isinstance(new_values[0], tuple):
            if isinstance(self, MultiIndex):
                names = self.names
            elif attributes.get("name"):
                names = [attributes.get("name")] * len(new_values[0])
            else:
                names = None
            return MultiIndex.from_tuples(new_values, names=names)

        attributes["copy"] = False
        if not new_values.size:
            # empty
            attributes["dtype"] = self.dtype

        return Index(new_values, **attributes)

    def isin(self, values, level=None):
        """
        Return a boolean array where the index values are in `values`.

        Compute boolean array of whether each index value is found in the
        passed set of values. The length of the returned boolean array matches
        the length of the index.

        Parameters
        ----------
        values : set or list-like
            Sought values.
        level : str or int, optional
            Name or position of the index level to use (if the index is a
            `MultiIndex`).

        Returns
        -------
        is_contained : ndarray
            NumPy array of boolean values.

        See Also
        --------
        Series.isin : Same for Series.
        DataFrame.isin : Same method for DataFrames.

        Notes
        -----
        In the case of `MultiIndex` you must either specify `values` as a
        list-like object containing tuples that are the same length as the
        number of levels, or specify `level`. Otherwise it will raise a
        ``ValueError``.

        If `level` is specified:

        - if it is the name of one *and only one* index level, use that level;
        - otherwise it should be a number indicating level position.

        Examples
        --------
        >>> idx = pd.Index([1,2,3])
        >>> idx
        Int64Index([1, 2, 3], dtype='int64')

        Check whether each index value in a list of values.
        >>> idx.isin([1, 4])
        array([ True, False, False])

        >>> midx = pd.MultiIndex.from_arrays([[1,2,3],
        ...                                  ['red', 'blue', 'green']],
        ...                                  names=('number', 'color'))
        >>> midx
        MultiIndex(levels=[[1, 2, 3], ['blue', 'green', 'red']],
                   codes=[[0, 1, 2], [2, 0, 1]],
                   names=['number', 'color'])

        Check whether the strings in the 'color' level of the MultiIndex
        are in a list of colors.

        >>> midx.isin(['red', 'orange', 'yellow'], level='color')
        array([ True, False, False])

        To check across the levels of a MultiIndex, pass a list of tuples:

        >>> midx.isin([(1, 'red'), (3, 'red')])
        array([ True, False, False])

        For a DatetimeIndex, string values in `values` are converted to
        Timestamps.

        >>> dates = ['2000-03-11', '2000-03-12', '2000-03-13']
        >>> dti = pd.to_datetime(dates)
        >>> dti
        DatetimeIndex(['2000-03-11', '2000-03-12', '2000-03-13'],
        dtype='datetime64[ns]', freq=None)

        >>> dti.isin(['2000-03-11'])
        array([ True, False, False])
        """
        if level is not None:
            self._validate_index_level(level)
        return algos.isin(self, values)

    def _get_string_slice(self, key, use_lhs=True, use_rhs=True):
        # this is for partial string indexing,
        # overridden in DatetimeIndex, TimedeltaIndex and PeriodIndex
        raise NotImplementedError

    def slice_indexer(self, start=None, end=None, step=None, kind=None):
        """
        For an ordered or unique index, compute the slice indexer for input
        labels and step.

        Parameters
        ----------
        start : label, default None
            If None, defaults to the beginning
        end : label, default None
            If None, defaults to the end
        step : int, default None
        kind : string, default None

        Returns
        -------
        indexer : slice

        Raises
        ------
        KeyError : If key does not exist, or key is not unique and index is
            not ordered.

        Notes
        -----
        This function assumes that the data is sorted, so use at your own peril

        Examples
        --------
        This is a method on all index types. For example you can do:

        >>> idx = pd.Index(list('abcd'))
        >>> idx.slice_indexer(start='b', end='c')
        slice(1, 3)

        >>> idx = pd.MultiIndex.from_arrays([list('abcd'), list('efgh')])
        >>> idx.slice_indexer(start='b', end=('c', 'g'))
        slice(1, 3)
        """
        start_slice, end_slice = self.slice_locs(start, end, step=step, kind=kind)

        # return a slice
        if not is_scalar(start_slice):
            raise AssertionError("Start slice bound is non-scalar")
        if not is_scalar(end_slice):
            raise AssertionError("End slice bound is non-scalar")

        return slice(start_slice, end_slice, step)

    def _maybe_cast_indexer(self, key):
        """
        If we have a float key and are not a floating index, then try to cast
        to an int if equivalent.
        """

        if is_float(key) and not self.is_floating():
            try:
                ckey = int(key)
                if ckey == key:
                    key = ckey
            except (OverflowError, ValueError, TypeError):
                pass
        return key

    def _validate_indexer(self, form, key, kind):
        """
        If we are positional indexer, validate that we have appropriate
        typed bounds must be an integer.
        """
        assert kind in ["ix", "loc", "getitem", "iloc"]

        if key is None:
            pass
        elif is_integer(key):
            pass
        elif kind in ["iloc", "getitem"]:
            self._invalid_indexer(form, key)
        return key

    _index_shared_docs[
        "_maybe_cast_slice_bound"
    ] = """
        This function should be overloaded in subclasses that allow non-trivial
        casting on label-slice bounds, e.g. datetime-like indices allowing
        strings containing formatted datetimes.

        Parameters
        ----------
        label : object
        side : {'left', 'right'}
        kind : {'ix', 'loc', 'getitem'}

        Returns
        -------
        label :  object

        Notes
        -----
        Value of `side` parameter should be validated in caller.

        """

    @Appender(_index_shared_docs["_maybe_cast_slice_bound"])
    def _maybe_cast_slice_bound(self, label, side, kind):
        assert kind in ["ix", "loc", "getitem", None]

        # We are a plain index here (sub-class override this method if they
        # wish to have special treatment for floats/ints, e.g. Float64Index and
        # datetimelike Indexes
        # reject them
        if is_float(label):
            if not (kind in ["ix"] and (self.holds_integer() or self.is_floating())):
                self._invalid_indexer("slice", label)

        # we are trying to find integer bounds on a non-integer based index
        # this is rejected (generally .loc gets you here)
        elif is_integer(label):
            self._invalid_indexer("slice", label)

        return label

    def _searchsorted_monotonic(self, label, side="left"):
        if self.is_monotonic_increasing:
            return self.searchsorted(label, side=side)
        elif self.is_monotonic_decreasing:
            # np.searchsorted expects ascending sort order, have to reverse
            # everything for it to work (element ordering, search side and
            # resulting value).
            pos = self[::-1].searchsorted(
                label, side="right" if side == "left" else "left"
            )
            return len(self) - pos

        raise ValueError("index must be monotonic increasing or decreasing")

    def get_slice_bound(self, label, side, kind):
        """
        Calculate slice bound that corresponds to given label.

        Returns leftmost (one-past-the-rightmost if ``side=='right'``) position
        of given label.

        Parameters
        ----------
        label : object
        side : {'left', 'right'}
        kind : {'ix', 'loc', 'getitem'}

        Returns
        -------
        int
            Index of label.
        """
        assert kind in ["ix", "loc", "getitem", None]

        if side not in ("left", "right"):
            raise ValueError(
                "Invalid value for side kwarg,"
                " must be either 'left' or 'right': %s" % (side,)
            )

        original_label = label

        # For datetime indices label may be a string that has to be converted
        # to datetime boundary according to its resolution.
        label = self._maybe_cast_slice_bound(label, side, kind)

        # we need to look up the label
        try:
            slc = self.get_loc(label)
        except KeyError as err:
            try:
                return self._searchsorted_monotonic(label, side)
            except ValueError:
                # raise the original KeyError
                raise err

        if isinstance(slc, np.ndarray):
            # get_loc may return a boolean array or an array of indices, which
            # is OK as long as they are representable by a slice.
            if is_bool_dtype(slc):
                slc = lib.maybe_booleans_to_slice(slc.view("u1"))
            else:
                slc = lib.maybe_indices_to_slice(slc.astype("i8"), len(self))
            if isinstance(slc, np.ndarray):
                raise KeyError(
                    "Cannot get %s slice bound for non-unique "
                    "label: %r" % (side, original_label)
                )

        if isinstance(slc, slice):
            if side == "left":
                return slc.start
            else:
                return slc.stop
        else:
            if side == "right":
                return slc + 1
            else:
                return slc

    def slice_locs(self, start=None, end=None, step=None, kind=None):
        """
        Compute slice locations for input labels.

        Parameters
        ----------
        start : label, default None
            If None, defaults to the beginning
        end : label, default None
            If None, defaults to the end
        step : int, defaults None
            If None, defaults to 1
        kind : {'ix', 'loc', 'getitem'} or None

        Returns
        -------
        start, end : int

        See Also
        --------
        Index.get_loc : Get location for a single label.

        Notes
        -----
        This method only works if the index is monotonic or unique.

        Examples
        --------
        >>> idx = pd.Index(list('abcd'))
        >>> idx.slice_locs(start='b', end='c')
        (1, 3)
        """
        inc = step is None or step >= 0

        if not inc:
            # If it's a reverse slice, temporarily swap bounds.
            start, end = end, start

        # GH 16785: If start and end happen to be date strings with UTC offsets
        # attempt to parse and check that the offsets are the same
        if isinstance(start, (str, datetime)) and isinstance(end, (str, datetime)):
            try:
                ts_start = Timestamp(start)
                ts_end = Timestamp(end)
            except (ValueError, TypeError):
                pass
            else:
                if not tz_compare(ts_start.tzinfo, ts_end.tzinfo):
                    raise ValueError("Both dates must have the same UTC offset")

        start_slice = None
        if start is not None:
            start_slice = self.get_slice_bound(start, "left", kind)
        if start_slice is None:
            start_slice = 0

        end_slice = None
        if end is not None:
            end_slice = self.get_slice_bound(end, "right", kind)
        if end_slice is None:
            end_slice = len(self)

        if not inc:
            # Bounds at this moment are swapped, swap them back and shift by 1.
            #
            # slice_locs('B', 'A', step=-1): s='B', e='A'
            #
            #              s='A'                 e='B'
            # AFTER SWAP:    |                     |
            #                v ------------------> V
            #           -----------------------------------
            #           | | |A|A|A|A| | | | | |B|B| | | | |
            #           -----------------------------------
            #              ^ <------------------ ^
            # SHOULD BE:   |                     |
            #           end=s-1              start=e-1
            #
            end_slice, start_slice = start_slice - 1, end_slice - 1

            # i == -1 triggers ``len(self) + i`` selection that points to the
            # last element, not before-the-first one, subtracting len(self)
            # compensates that.
            if end_slice == -1:
                end_slice -= len(self)
            if start_slice == -1:
                start_slice -= len(self)

        return start_slice, end_slice

    def delete(self, loc):
        """
        Make new Index with passed location(-s) deleted.

        Returns
        -------
        new_index : Index
        """
        return self._shallow_copy(np.delete(self._data, loc))

    def insert(self, loc, item):
        """
        Make new Index inserting new item at location.

        Follows Python list.append semantics for negative values.

        Parameters
        ----------
        loc : int
        item : object

        Returns
        -------
        new_index : Index
        """
        _self = np.asarray(self)
        item = self._coerce_scalar_to_index(item)._ndarray_values
        idx = np.concatenate((_self[:loc], item, _self[loc:]))
        return self._shallow_copy_with_infer(idx)

    def drop(self, labels, errors="raise"):
        """
        Make new Index with passed list of labels deleted.

        Parameters
        ----------
        labels : array-like
        errors : {'ignore', 'raise'}, default 'raise'
            If 'ignore', suppress error and existing labels are dropped.

        Returns
        -------
        dropped : Index

        Raises
        ------
        KeyError
            If not all of the labels are found in the selected axis
        """
        arr_dtype = "object" if self.dtype == "object" else None
        labels = com.index_labels_to_array(labels, dtype=arr_dtype)
        indexer = self.get_indexer(labels)
        mask = indexer == -1
        if mask.any():
            if errors != "ignore":
                raise KeyError("{} not found in axis".format(labels[mask]))
            indexer = indexer[~mask]
        return self.delete(indexer)

    # --------------------------------------------------------------------
    # Generated Arithmetic, Comparison, and Unary Methods

    @classmethod
    def _add_comparison_methods(cls):
        """
        Add in comparison methods.
        """
        cls.__eq__ = _make_comparison_op(operator.eq, cls)
        cls.__ne__ = _make_comparison_op(operator.ne, cls)
        cls.__lt__ = _make_comparison_op(operator.lt, cls)
        cls.__gt__ = _make_comparison_op(operator.gt, cls)
        cls.__le__ = _make_comparison_op(operator.le, cls)
        cls.__ge__ = _make_comparison_op(operator.ge, cls)

    @classmethod
    def _add_numeric_methods_add_sub_disabled(cls):
        """
        Add in the numeric add/sub methods to disable.
        """
        cls.__add__ = make_invalid_op("__add__")
        cls.__radd__ = make_invalid_op("__radd__")
        cls.__iadd__ = make_invalid_op("__iadd__")
        cls.__sub__ = make_invalid_op("__sub__")
        cls.__rsub__ = make_invalid_op("__rsub__")
        cls.__isub__ = make_invalid_op("__isub__")

    @classmethod
    def _add_numeric_methods_disabled(cls):
        """
        Add in numeric methods to disable other than add/sub.
        """
        cls.__pow__ = make_invalid_op("__pow__")
        cls.__rpow__ = make_invalid_op("__rpow__")
        cls.__mul__ = make_invalid_op("__mul__")
        cls.__rmul__ = make_invalid_op("__rmul__")
        cls.__floordiv__ = make_invalid_op("__floordiv__")
        cls.__rfloordiv__ = make_invalid_op("__rfloordiv__")
        cls.__truediv__ = make_invalid_op("__truediv__")
        cls.__rtruediv__ = make_invalid_op("__rtruediv__")
        cls.__mod__ = make_invalid_op("__mod__")
        cls.__divmod__ = make_invalid_op("__divmod__")
        cls.__neg__ = make_invalid_op("__neg__")
        cls.__pos__ = make_invalid_op("__pos__")
        cls.__abs__ = make_invalid_op("__abs__")
        cls.__inv__ = make_invalid_op("__inv__")

    def _maybe_update_attributes(self, attrs):
        """
        Update Index attributes (e.g. freq) depending on op.
        """
        return attrs

<<<<<<< HEAD
=======
    def _validate_for_numeric_unaryop(self, op, opstr):
        """
        Validate if we can perform a numeric unary operation.
        """
        if not self._is_numeric_dtype:
            raise TypeError(
                "cannot evaluate a numeric op "
                "{opstr} for type: {typ}".format(opstr=opstr, typ=type(self).__name__)
            )

>>>>>>> 80a7a450
    @classmethod
    def _add_numeric_methods_binary(cls):
        """
        Add in numeric methods.
        """
        cls.__add__ = _make_arithmetic_op(operator.add, cls)
        cls.__radd__ = _make_arithmetic_op(ops.radd, cls)
        cls.__sub__ = _make_arithmetic_op(operator.sub, cls)
        cls.__rsub__ = _make_arithmetic_op(ops.rsub, cls)
        cls.__rpow__ = _make_arithmetic_op(ops.rpow, cls)
        cls.__pow__ = _make_arithmetic_op(operator.pow, cls)

        cls.__truediv__ = _make_arithmetic_op(operator.truediv, cls)
        cls.__rtruediv__ = _make_arithmetic_op(ops.rtruediv, cls)

        # TODO: rmod? rdivmod?
        cls.__mod__ = _make_arithmetic_op(operator.mod, cls)
        cls.__floordiv__ = _make_arithmetic_op(operator.floordiv, cls)
        cls.__rfloordiv__ = _make_arithmetic_op(ops.rfloordiv, cls)
        cls.__divmod__ = _make_arithmetic_op(divmod, cls)
        cls.__mul__ = _make_arithmetic_op(operator.mul, cls)
        cls.__rmul__ = _make_arithmetic_op(ops.rmul, cls)

    @classmethod
    def _add_numeric_methods_unary(cls):
        """
        Add in numeric unary methods.
        """

        def _make_evaluate_unary(op, opstr):
            def _evaluate_numeric_unary(self):
                attrs = self._get_attributes_dict()
                attrs = self._maybe_update_attributes(attrs)
                return Index(op(self.values), **attrs)

            _evaluate_numeric_unary.__name__ = opstr
            return _evaluate_numeric_unary

        cls.__neg__ = _make_evaluate_unary(operator.neg, "__neg__")
        cls.__pos__ = _make_evaluate_unary(operator.pos, "__pos__")
        cls.__abs__ = _make_evaluate_unary(np.abs, "__abs__")
        cls.__inv__ = _make_evaluate_unary(lambda x: -x, "__inv__")

    @classmethod
    def _add_numeric_methods(cls):
        cls._add_numeric_methods_unary()
        cls._add_numeric_methods_binary()

    @classmethod
    def _add_logical_methods(cls):
        """
        Add in logical methods.
        """
        _doc = """
        %(desc)s

        Parameters
        ----------
        *args
            These parameters will be passed to numpy.%(outname)s.
        **kwargs
            These parameters will be passed to numpy.%(outname)s.

        Returns
        -------
        %(outname)s : bool or array_like (if axis is specified)
            A single element array_like may be converted to bool."""

        _index_shared_docs["index_all"] = dedent(
            """

        See Also
        --------
        Index.any : Return whether any element in an Index is True.
        Series.any : Return whether any element in a Series is True.
        Series.all : Return whether all elements in a Series are True.

        Notes
        -----
        Not a Number (NaN), positive infinity and negative infinity
        evaluate to True because these are not equal to zero.

        Examples
        --------
        **all**

        True, because nonzero integers are considered True.

        >>> pd.Index([1, 2, 3]).all()
        True

        False, because ``0`` is considered False.

        >>> pd.Index([0, 1, 2]).all()
        False

        **any**

        True, because ``1`` is considered True.

        >>> pd.Index([0, 0, 1]).any()
        True

        False, because ``0`` is considered False.

        >>> pd.Index([0, 0, 0]).any()
        False
        """
        )

        _index_shared_docs["index_any"] = dedent(
            """

        See Also
        --------
        Index.all : Return whether all elements are True.
        Series.all : Return whether all elements are True.

        Notes
        -----
        Not a Number (NaN), positive infinity and negative infinity
        evaluate to True because these are not equal to zero.

        Examples
        --------
        >>> index = pd.Index([0, 1, 2])
        >>> index.any()
        True

        >>> index = pd.Index([0, 0, 0])
        >>> index.any()
        False
        """
        )

        def _make_logical_function(name, desc, f):
            @Substitution(outname=name, desc=desc)
            @Appender(_index_shared_docs["index_" + name])
            @Appender(_doc)
            def logical_func(self, *args, **kwargs):
                result = f(self.values)
                if (
                    isinstance(result, (np.ndarray, ABCSeries, Index))
                    and result.ndim == 0
                ):
                    # return NumPy type
                    return result.dtype.type(result.item())
                else:  # pragma: no cover
                    return result

            logical_func.__name__ = name
            return logical_func

        cls.all = _make_logical_function(
            "all", "Return whether all elements are True.", np.all
        )
        cls.any = _make_logical_function(
            "any", "Return whether any element is True.", np.any
        )

    @classmethod
    def _add_logical_methods_disabled(cls):
        """
        Add in logical methods to disable.
        """
        cls.all = make_invalid_op("all")
        cls.any = make_invalid_op("any")

    @property
    def shape(self):
        """
        Return a tuple of the shape of the underlying data.
        """
        # not using "(len(self), )" to return "correct" shape if the values
        # consists of a >1 D array (see GH-27775)
        # overridden in MultiIndex.shape to avoid materializing the values
        return self._values.shape


Index._add_numeric_methods_disabled()
Index._add_logical_methods()
Index._add_comparison_methods()


def ensure_index_from_sequences(sequences, names=None):
    """
    Construct an index from sequences of data.

    A single sequence returns an Index. Many sequences returns a
    MultiIndex.

    Parameters
    ----------
    sequences : sequence of sequences
    names : sequence of str

    Returns
    -------
    index : Index or MultiIndex

    Examples
    --------
    >>> ensure_index_from_sequences([[1, 2, 3]], names=['name'])
    Int64Index([1, 2, 3], dtype='int64', name='name')

    >>> ensure_index_from_sequences([['a', 'a'], ['a', 'b']],
                                    names=['L1', 'L2'])
    MultiIndex([('a', 'a'),
                ('a', 'b')],
               names=['L1', 'L2'])

    See Also
    --------
    ensure_index
    """
    from .multi import MultiIndex

    if len(sequences) == 1:
        if names is not None:
            names = names[0]
        return Index(sequences[0], name=names)
    else:
        return MultiIndex.from_arrays(sequences, names=names)


def ensure_index(index_like, copy=False):
    """
    Ensure that we have an index from some index-like object.

    Parameters
    ----------
    index : sequence
        An Index or other sequence
    copy : bool

    Returns
    -------
    index : Index or MultiIndex

    Examples
    --------
    >>> ensure_index(['a', 'b'])
    Index(['a', 'b'], dtype='object')

    >>> ensure_index([('a', 'a'),  ('b', 'c')])
    Index([('a', 'a'), ('b', 'c')], dtype='object')

    >>> ensure_index([['a', 'a'], ['b', 'c']])
    MultiIndex([('a', 'b'),
                ('a', 'c')],
               dtype='object')
               )

    See Also
    --------
    ensure_index_from_sequences
    """
    if isinstance(index_like, Index):
        if copy:
            index_like = index_like.copy()
        return index_like
    if hasattr(index_like, "name"):
        return Index(index_like, name=index_like.name, copy=copy)

    if is_iterator(index_like):
        index_like = list(index_like)

    # must check for exactly list here because of strict type
    # check in clean_index_list
    if isinstance(index_like, list):
        if type(index_like) != list:
            index_like = list(index_like)

        converted, all_arrays = lib.clean_index_list(index_like)

        if len(converted) > 0 and all_arrays:
            from .multi import MultiIndex

            return MultiIndex.from_arrays(converted)
        else:
            index_like = converted
    else:
        # clean_index_list does the equivalent of copying
        # so only need to do this if not list instance
        if copy:
            from copy import copy

            index_like = copy(index_like)

    return Index(index_like)


def _ensure_has_len(seq):
    """
    If seq is an iterator, put its values into a list.
    """
    try:
        len(seq)
    except TypeError:
        return list(seq)
    else:
        return seq


def _trim_front(strings):
    """
    Trims zeros and decimal points.
    """
    trimmed = strings
    while len(strings) > 0 and all(x[0] == " " for x in trimmed):
        trimmed = [x[1:] for x in trimmed]
    return trimmed


def _validate_join_method(method):
    if method not in ["left", "right", "inner", "outer"]:
        raise ValueError("do not recognize join method %s" % method)


def default_index(n):
    from pandas.core.index import RangeIndex

    return RangeIndex(0, n, name=None)<|MERGE_RESOLUTION|>--- conflicted
+++ resolved
@@ -104,16 +104,11 @@
             if other.ndim > 0 and len(self) != len(other):
                 raise ValueError("Lengths must match to compare")
 
-<<<<<<< HEAD
-        if is_object_dtype(self):
-            assert not isinstance(self, ABCMultiIndex)
-=======
         if is_object_dtype(self) and isinstance(other, ABCCategorical):
             left = type(other)(self._values, dtype=other.dtype)
             return op(left, other)
-        elif is_object_dtype(self) and not isinstance(self, ABCMultiIndex):
-            # don't pass MultiIndex
->>>>>>> 80a7a450
+        elif is_object_dtype(self):
+            assert not isinstance(self, ABCMultiIndex)
             with np.errstate(all="ignore"):
                 result = ops._comp_method_OBJECT_ARRAY(op, self.values, other)
 
@@ -5348,19 +5343,6 @@
         """
         return attrs
 
-<<<<<<< HEAD
-=======
-    def _validate_for_numeric_unaryop(self, op, opstr):
-        """
-        Validate if we can perform a numeric unary operation.
-        """
-        if not self._is_numeric_dtype:
-            raise TypeError(
-                "cannot evaluate a numeric op "
-                "{opstr} for type: {typ}".format(opstr=opstr, typ=type(self).__name__)
-            )
-
->>>>>>> 80a7a450
     @classmethod
     def _add_numeric_methods_binary(cls):
         """
