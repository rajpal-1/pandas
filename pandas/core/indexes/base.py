from __future__ import annotations

from datetime import datetime
import functools
from itertools import zip_longest
import operator
from typing import (
    TYPE_CHECKING,
    Any,
    Callable,
    Hashable,
    Literal,
    Sequence,
    TypeVar,
    cast,
    final,
    overload,
)
import warnings

import numpy as np

from pandas._config import get_option

from pandas._libs import (
    NaT,
    algos as libalgos,
    index as libindex,
    lib,
)
import pandas._libs.join as libjoin
from pandas._libs.lib import (
    is_datetime_array,
    no_default,
)
from pandas._libs.missing import is_float_nan
from pandas._libs.tslibs import (
    IncompatibleFrequency,
    OutOfBoundsDatetime,
    Timestamp,
    tz_compare,
)
from pandas._typing import (
    AnyArrayLike,
    ArrayLike,
    Dtype,
    DtypeObj,
    F,
    Shape,
    npt,
)
from pandas.compat.numpy import function as nv
from pandas.errors import (
    DuplicateLabelError,
    IntCastingNaNError,
    InvalidIndexError,
)
from pandas.util._decorators import (
    Appender,
    cache_readonly,
    deprecate_nonkeyword_arguments,
    doc,
)
from pandas.util._exceptions import (
    find_stack_level,
    rewrite_exception,
)

from pandas.core.dtypes.astype import astype_nansafe
from pandas.core.dtypes.cast import (
    LossySetitemError,
    can_hold_element,
    common_dtype_categorical_compat,
    ensure_dtype_can_hold_na,
    find_common_type,
    infer_dtype_from,
    maybe_cast_pointwise_result,
    np_can_hold_element,
)
from pandas.core.dtypes.common import (
    ensure_int64,
    ensure_object,
    ensure_platform_int,
    is_bool_dtype,
    is_categorical_dtype,
    is_dtype_equal,
    is_ea_or_datetimelike_dtype,
    is_extension_array_dtype,
    is_float,
    is_float_dtype,
    is_hashable,
    is_integer,
    is_interval_dtype,
    is_iterator,
    is_list_like,
    is_numeric_dtype,
    is_object_dtype,
    is_scalar,
    is_signed_integer_dtype,
    is_string_dtype,
    is_unsigned_integer_dtype,
    needs_i8_conversion,
    pandas_dtype,
    validate_all_hashable,
)
from pandas.core.dtypes.concat import concat_compat
from pandas.core.dtypes.dtypes import (
    CategoricalDtype,
    DatetimeTZDtype,
    ExtensionDtype,
    IntervalDtype,
    PandasDtype,
    PeriodDtype,
)
from pandas.core.dtypes.generic import (
    ABCDataFrame,
    ABCDatetimeIndex,
    ABCMultiIndex,
    ABCPeriodIndex,
    ABCRangeIndex,
    ABCSeries,
    ABCTimedeltaIndex,
)
from pandas.core.dtypes.inference import is_dict_like
from pandas.core.dtypes.missing import (
    array_equivalent,
    is_valid_na_for_dtype,
    isna,
)

from pandas.core import (
    arraylike,
    missing,
    ops,
)
from pandas.core.accessor import CachedAccessor
import pandas.core.algorithms as algos
from pandas.core.array_algos.putmask import (
    setitem_datetimelike_compat,
    validate_putmask,
)
from pandas.core.arrays import (
    Categorical,
    ExtensionArray,
)
from pandas.core.arrays.datetimes import (
    tz_to_dtype,
    validate_tz_from_dtype,
)
from pandas.core.arrays.sparse import SparseDtype
from pandas.core.arrays.string_ import StringArray
from pandas.core.base import (
    IndexOpsMixin,
    PandasObject,
)
import pandas.core.common as com
from pandas.core.construction import (
    ensure_wrapped_if_datetimelike,
    extract_array,
    sanitize_array,
)
from pandas.core.indexers import deprecate_ndim_indexing
from pandas.core.indexes.frozen import FrozenList
from pandas.core.ops import get_op_result_name
from pandas.core.ops.invalid import make_invalid_op
from pandas.core.sorting import (
    ensure_key_mapped,
    get_group_index_sorter,
    nargsort,
)
from pandas.core.strings import StringMethods

from pandas.io.formats.printing import (
    PrettyDict,
    default_pprint,
    format_object_summary,
    pprint_thing,
)

if TYPE_CHECKING:
    from pandas import (
        CategoricalIndex,
        DataFrame,
        MultiIndex,
        Series,
    )
    from pandas.core.arrays import PeriodArray


__all__ = ["Index"]

_unsortable_types = frozenset(("mixed", "mixed-integer"))

_index_doc_kwargs: dict[str, str] = {
    "klass": "Index",
    "inplace": "",
    "target_klass": "Index",
    "raises_section": "",
    "unique": "Index",
    "duplicated": "np.ndarray",
}
_index_shared_docs: dict[str, str] = {}
str_t = str


_dtype_obj = np.dtype("object")


def _maybe_return_indexers(meth: F) -> F:
    """
    Decorator to simplify 'return_indexers' checks in Index.join.
    """

    @functools.wraps(meth)
    def join(
        self,
        other,
        how: str_t = "left",
        level=None,
        return_indexers: bool = False,
        sort: bool = False,
    ):
        join_index, lidx, ridx = meth(self, other, how=how, level=level, sort=sort)
        if not return_indexers:
            return join_index

        if lidx is not None:
            lidx = ensure_platform_int(lidx)
        if ridx is not None:
            ridx = ensure_platform_int(ridx)
        return join_index, lidx, ridx

    return cast(F, join)


def disallow_kwargs(kwargs: dict[str, Any]) -> None:
    if kwargs:
        raise TypeError(f"Unexpected keyword arguments {repr(set(kwargs))}")


def _new_Index(cls, d):
    """
    This is called upon unpickling, rather than the default which doesn't
    have arguments and breaks __new__.
    """
    # required for backward compat, because PI can't be instantiated with
    # ordinals through __new__ GH #13277
    if issubclass(cls, ABCPeriodIndex):
        from pandas.core.indexes.period import _new_PeriodIndex

        return _new_PeriodIndex(cls, **d)

    if issubclass(cls, ABCMultiIndex):
        if "labels" in d and "codes" not in d:
            # GH#23752 "labels" kwarg has been replaced with "codes"
            d["codes"] = d.pop("labels")

    elif "dtype" not in d and "data" in d:
        # Prevent Index.__new__ from conducting inference;
        #  "data" key not in RangeIndex
        d["dtype"] = d["data"].dtype
    return cls.__new__(cls, **d)


_IndexT = TypeVar("_IndexT", bound="Index")


class Index(IndexOpsMixin, PandasObject):
    """
    Immutable sequence used for indexing and alignment. The basic object
    storing axis labels for all pandas objects.

    Parameters
    ----------
    data : array-like (1-dimensional)
    dtype : NumPy dtype (default: object)
        If dtype is None, we find the dtype that best fits the data.
        If an actual dtype is provided, we coerce to that dtype if it's safe.
        Otherwise, an error will be raised.
    copy : bool
        Make a copy of input ndarray.
    name : object
        Name to be stored in the index.
    tupleize_cols : bool (default: True)
        When True, attempt to create a MultiIndex if possible.

    See Also
    --------
    RangeIndex : Index implementing a monotonic integer range.
    CategoricalIndex : Index of :class:`Categorical` s.
    MultiIndex : A multi-level, or hierarchical Index.
    IntervalIndex : An Index of :class:`Interval` s.
    DatetimeIndex : Index of datetime64 data.
    TimedeltaIndex : Index of timedelta64 data.
    PeriodIndex : Index of Period data.
    NumericIndex : Index of numpy int/uint/float data.
    Int64Index : Index of purely int64 labels (deprecated).
    UInt64Index : Index of purely uint64 labels (deprecated).
    Float64Index : Index of  purely float64 labels (deprecated).

    Notes
    -----
    An Index instance can **only** contain hashable objects

    Examples
    --------
    >>> pd.Index([1, 2, 3])
    Int64Index([1, 2, 3], dtype='int64')

    >>> pd.Index(list('abc'))
    Index(['a', 'b', 'c'], dtype='object')
    """

    # tolist is not actually deprecated, just suppressed in the __dir__
    _hidden_attrs: frozenset[str] = (
        PandasObject._hidden_attrs
        | IndexOpsMixin._hidden_attrs
        | frozenset(["contains", "set_value"])
    )

    # To hand over control to subclasses
    _join_precedence = 1

    # Cython methods; see github.com/cython/cython/issues/2647
    #  for why we need to wrap these instead of making them class attributes
    # Moreover, cython will choose the appropriate-dtyped sub-function
    #  given the dtypes of the passed arguments

    @final
    def _left_indexer_unique(self: _IndexT, other: _IndexT) -> npt.NDArray[np.intp]:
        # Caller is responsible for ensuring other.dtype == self.dtype
        sv = self._get_engine_target()
        ov = other._get_engine_target()
        # can_use_libjoin assures sv and ov are ndarrays
        sv = cast(np.ndarray, sv)
        ov = cast(np.ndarray, ov)
        return libjoin.left_join_indexer_unique(sv, ov)

    @final
    def _left_indexer(
        self: _IndexT, other: _IndexT
    ) -> tuple[ArrayLike, npt.NDArray[np.intp], npt.NDArray[np.intp]]:
        # Caller is responsible for ensuring other.dtype == self.dtype
        sv = self._get_engine_target()
        ov = other._get_engine_target()
        # can_use_libjoin assures sv and ov are ndarrays
        sv = cast(np.ndarray, sv)
        ov = cast(np.ndarray, ov)
        joined_ndarray, lidx, ridx = libjoin.left_join_indexer(sv, ov)
        joined = self._from_join_target(joined_ndarray)
        return joined, lidx, ridx

    @final
    def _inner_indexer(
        self: _IndexT, other: _IndexT
    ) -> tuple[ArrayLike, npt.NDArray[np.intp], npt.NDArray[np.intp]]:
        # Caller is responsible for ensuring other.dtype == self.dtype
        sv = self._get_engine_target()
        ov = other._get_engine_target()
        # can_use_libjoin assures sv and ov are ndarrays
        sv = cast(np.ndarray, sv)
        ov = cast(np.ndarray, ov)
        joined_ndarray, lidx, ridx = libjoin.inner_join_indexer(sv, ov)
        joined = self._from_join_target(joined_ndarray)
        return joined, lidx, ridx

    @final
    def _outer_indexer(
        self: _IndexT, other: _IndexT
    ) -> tuple[ArrayLike, npt.NDArray[np.intp], npt.NDArray[np.intp]]:
        # Caller is responsible for ensuring other.dtype == self.dtype
        sv = self._get_engine_target()
        ov = other._get_engine_target()
        # can_use_libjoin assures sv and ov are ndarrays
        sv = cast(np.ndarray, sv)
        ov = cast(np.ndarray, ov)
        joined_ndarray, lidx, ridx = libjoin.outer_join_indexer(sv, ov)
        joined = self._from_join_target(joined_ndarray)
        return joined, lidx, ridx

    _typ: str = "index"
    _data: ExtensionArray | np.ndarray
    _data_cls: type[ExtensionArray] | tuple[type[np.ndarray], type[ExtensionArray]] = (
        np.ndarray,
        ExtensionArray,
    )
    _id: object | None = None
    _name: Hashable = None
    # MultiIndex.levels previously allowed setting the index name. We
    # don't allow this anymore, and raise if it happens rather than
    # failing silently.
    _no_setting_name: bool = False
    _comparables: list[str] = ["name"]
    _attributes: list[str] = ["name"]
    _is_numeric_dtype: bool = False
    _can_hold_strings: bool = True

    # Whether this index is a NumericIndex, but not a Int64Index, Float64Index,
    # UInt64Index or RangeIndex. Needed for backwards compat. Remove this attribute and
    # associated code in pandas 2.0.
    _is_backward_compat_public_numeric_index: bool = False

    _engine_type: type[libindex.IndexEngine] | type[
        libindex.ExtensionEngine
    ] = libindex.ObjectEngine
    # whether we support partial string indexing. Overridden
    # in DatetimeIndex and PeriodIndex
    _supports_partial_string_indexing = False

    _accessors = {"str"}

    str = CachedAccessor("str", StringMethods)

    # --------------------------------------------------------------------
    # Constructors

    def __new__(
        cls, data=None, dtype=None, copy=False, name=None, tupleize_cols=True, **kwargs
    ) -> Index:

        if kwargs:
            warnings.warn(
                "Passing keywords other than 'data', 'dtype', 'copy', 'name', "
                "'tupleize_cols' is deprecated and will raise TypeError in a "
                "future version.  Use the specific Index subclass directly instead.",
                FutureWarning,
                stacklevel=find_stack_level(),
            )

        from pandas.core.arrays import PandasArray
        from pandas.core.indexes.range import RangeIndex

        name = maybe_extract_name(name, data, cls)

        if dtype is not None:
            dtype = pandas_dtype(dtype)
        if "tz" in kwargs:
            tz = kwargs.pop("tz")
            validate_tz_from_dtype(dtype, tz)
            dtype = tz_to_dtype(tz)

        if type(data) is PandasArray:
            # ensure users don't accidentally put a PandasArray in an index,
            #  but don't unpack StringArray
            data = data.to_numpy()
        if isinstance(dtype, PandasDtype):
            dtype = dtype.numpy_dtype

        data_dtype = getattr(data, "dtype", None)

        # range
        if isinstance(data, (range, RangeIndex)):
            result = RangeIndex(start=data, copy=copy, name=name)
            if dtype is not None:
                return result.astype(dtype, copy=False)
            return result

        elif is_ea_or_datetimelike_dtype(dtype):
            # non-EA dtype indexes have special casting logic, so we punt here
            klass = cls._dtype_to_subclass(dtype)
            if klass is not Index:
                return klass(data, dtype=dtype, copy=copy, name=name, **kwargs)

            ea_cls = dtype.construct_array_type()
            data = ea_cls._from_sequence(data, dtype=dtype, copy=copy)
            disallow_kwargs(kwargs)
            return Index._simple_new(data, name=name)

        elif is_ea_or_datetimelike_dtype(data_dtype):
            data_dtype = cast(DtypeObj, data_dtype)
            klass = cls._dtype_to_subclass(data_dtype)
            if klass is not Index:
                result = klass(data, copy=copy, name=name, **kwargs)
                if dtype is not None:
                    return result.astype(dtype, copy=False)
                return result
            elif dtype is not None:
                # GH#45206
                data = data.astype(dtype, copy=False)

            disallow_kwargs(kwargs)
            data = extract_array(data, extract_numpy=True)
            return Index._simple_new(data, name=name)

        # index-like
        elif (
            isinstance(data, Index)
            and data._is_backward_compat_public_numeric_index
            and dtype is None
        ):
            return data._constructor(data, name=name, copy=copy)
        elif isinstance(data, (np.ndarray, Index, ABCSeries)):

            if isinstance(data, ABCMultiIndex):
                data = data._values

            if dtype is not None:
                # we need to avoid having numpy coerce
                # things that look like ints/floats to ints unless
                # they are actually ints, e.g. '0' and 0.0
                # should not be coerced
                # GH 11836
                data = sanitize_array(data, None, dtype=dtype, copy=copy)

                dtype = data.dtype

            if data.dtype.kind in ["i", "u", "f"]:
                # maybe coerce to a sub-class
                arr = data
            elif data.dtype.kind in ["b", "c"]:
                # No special subclass, and Index._ensure_array won't do this
                #  for us.
                arr = np.asarray(data)
            else:
                arr = com.asarray_tuplesafe(data, dtype=_dtype_obj)

                if dtype is None:
                    arr = _maybe_cast_data_without_dtype(
                        arr, cast_numeric_deprecated=True
                    )
                    dtype = arr.dtype

                    if kwargs:
                        return cls(arr, dtype, copy=copy, name=name, **kwargs)

            klass = cls._dtype_to_subclass(arr.dtype)
            arr = klass._ensure_array(arr, dtype, copy)
            disallow_kwargs(kwargs)
            return klass._simple_new(arr, name)

        elif is_scalar(data):
            raise cls._scalar_data_error(data)
        elif hasattr(data, "__array__"):
            return Index(np.asarray(data), dtype=dtype, copy=copy, name=name, **kwargs)
        else:

            if tupleize_cols and is_list_like(data):
                # GH21470: convert iterable to list before determining if empty
                if is_iterator(data):
                    data = list(data)

                if data and all(isinstance(e, tuple) for e in data):
                    # we must be all tuples, otherwise don't construct
                    # 10697
                    from pandas.core.indexes.multi import MultiIndex

                    return MultiIndex.from_tuples(
                        data, names=name or kwargs.get("names")
                    )
            # other iterable of some kind

            subarr = com.asarray_tuplesafe(data, dtype=_dtype_obj)
            if dtype is None:
                # with e.g. a list [1, 2, 3] casting to numeric is _not_ deprecated
                # error: Incompatible types in assignment (expression has type
                # "Union[ExtensionArray, ndarray[Any, Any]]", variable has type
                # "ndarray[Any, Any]")
                subarr = _maybe_cast_data_without_dtype(  # type: ignore[assignment]
                    subarr, cast_numeric_deprecated=False
                )
                dtype = subarr.dtype
            return Index(subarr, dtype=dtype, copy=copy, name=name, **kwargs)

    @classmethod
    def _ensure_array(cls, data, dtype, copy: bool):
        """
        Ensure we have a valid array to pass to _simple_new.
        """
        if data.ndim > 1:
            # GH#13601, GH#20285, GH#27125
            raise ValueError("Index data must be 1-dimensional")
        if copy:
            # asarray_tuplesafe does not always copy underlying data,
            #  so need to make sure that this happens
            data = data.copy()
        return data

    @final
    @classmethod
    def _dtype_to_subclass(cls, dtype: DtypeObj):
        # Delay import for perf. https://github.com/pandas-dev/pandas/pull/31423

        if isinstance(dtype, ExtensionDtype):
            if isinstance(dtype, DatetimeTZDtype):
                from pandas import DatetimeIndex

                return DatetimeIndex
            elif isinstance(dtype, CategoricalDtype):
                from pandas import CategoricalIndex

                return CategoricalIndex
            elif isinstance(dtype, IntervalDtype):
                from pandas import IntervalIndex

                return IntervalIndex
            elif isinstance(dtype, PeriodDtype):
                from pandas import PeriodIndex

                return PeriodIndex

            elif isinstance(dtype, SparseDtype):
                warnings.warn(
                    "In a future version, passing a SparseArray to pd.Index "
                    "will store that array directly instead of converting to a "
                    "dense numpy ndarray. To retain the old behavior, use "
                    "pd.Index(arr.to_numpy()) instead",
                    FutureWarning,
                    stacklevel=find_stack_level(),
                )
                return cls._dtype_to_subclass(dtype.subtype)

            return Index

        if dtype.kind == "M":
            from pandas import DatetimeIndex

            return DatetimeIndex

        elif dtype.kind == "m":
            from pandas import TimedeltaIndex

            return TimedeltaIndex

        elif is_float_dtype(dtype):
            from pandas.core.api import Float64Index

            return Float64Index
        elif is_unsigned_integer_dtype(dtype):
            from pandas.core.api import UInt64Index

            return UInt64Index
        elif is_signed_integer_dtype(dtype):
            from pandas.core.api import Int64Index

            return Int64Index

        elif dtype == _dtype_obj:
            # NB: assuming away MultiIndex
            return Index

        elif issubclass(
            dtype.type, (str, bool, np.bool_, complex, np.complex64, np.complex128)
        ):
            return Index

        raise NotImplementedError(dtype)

    """
    NOTE for new Index creation:

    - _simple_new: It returns new Index with the same type as the caller.
      All metadata (such as name) must be provided by caller's responsibility.
      Using _shallow_copy is recommended because it fills these metadata
      otherwise specified.

    - _shallow_copy: It returns new Index with the same type (using
      _simple_new), but fills caller's metadata otherwise specified. Passed
      kwargs will overwrite corresponding metadata.

    See each method's docstring.
    """

    @property
    def asi8(self):
        """
        Integer representation of the values.

        Returns
        -------
        ndarray
            An ndarray with int64 dtype.
        """
        warnings.warn(
            "Index.asi8 is deprecated and will be removed in a future version.",
            FutureWarning,
            stacklevel=find_stack_level(),
        )
        return None

    @classmethod
    def _simple_new(cls: type[_IndexT], values, name: Hashable = None) -> _IndexT:
        """
        We require that we have a dtype compat for the values. If we are passed
        a non-dtype compat, then coerce using the constructor.

        Must be careful not to recurse.
        """
        assert isinstance(values, cls._data_cls), type(values)

        result = object.__new__(cls)
        result._data = values
        result._name = name
        result._cache = {}
        result._reset_identity()

        return result

    @classmethod
    def _with_infer(cls, *args, **kwargs):
        """
        Constructor that uses the 1.0.x behavior inferring numeric dtypes
        for ndarray[object] inputs.
        """
        with warnings.catch_warnings():
            warnings.filterwarnings("ignore", ".*the Index constructor", FutureWarning)
            result = cls(*args, **kwargs)

        if result.dtype == _dtype_obj and not result._is_multi:
            # error: Argument 1 to "maybe_convert_objects" has incompatible type
            # "Union[ExtensionArray, ndarray[Any, Any]]"; expected
            # "ndarray[Any, Any]"
            values = lib.maybe_convert_objects(result._values)  # type: ignore[arg-type]
            if values.dtype.kind in ["i", "u", "f", "b"]:
                return Index(values, name=result.name)

        return result

    @cache_readonly
    def _constructor(self: _IndexT) -> type[_IndexT]:
        return type(self)

    @final
    def _maybe_check_unique(self) -> None:
        """
        Check that an Index has no duplicates.

        This is typically only called via
        `NDFrame.flags.allows_duplicate_labels.setter` when it's set to
        True (duplicates aren't allowed).

        Raises
        ------
        DuplicateLabelError
            When the index is not unique.
        """
        if not self.is_unique:
            msg = """Index has duplicates."""
            duplicates = self._format_duplicate_message()
            msg += f"\n{duplicates}"

            raise DuplicateLabelError(msg)

    @final
    def _format_duplicate_message(self) -> DataFrame:
        """
        Construct the DataFrame for a DuplicateLabelError.

        This returns a DataFrame indicating the labels and positions
        of duplicates in an index. This should only be called when it's
        already known that duplicates are present.

        Examples
        --------
        >>> idx = pd.Index(['a', 'b', 'a'])
        >>> idx._format_duplicate_message()
            positions
        label
        a        [0, 2]
        """
        from pandas import Series

        duplicates = self[self.duplicated(keep="first")].unique()
        assert len(duplicates)

        out = Series(np.arange(len(self))).groupby(self).agg(list)[duplicates]
        if self._is_multi:
            # test_format_duplicate_labels_message_multi
            # error: "Type[Index]" has no attribute "from_tuples"  [attr-defined]
            out.index = type(self).from_tuples(out.index)  # type: ignore[attr-defined]

        if self.nlevels == 1:
            out = out.rename_axis("label")
        return out.to_frame(name="positions")

    # --------------------------------------------------------------------
    # Index Internals Methods

    @final
    def _get_attributes_dict(self) -> dict[str_t, Any]:
        """
        Return an attributes dict for my class.

        Temporarily added back for compatibility issue in dask, see
        https://github.com/pandas-dev/pandas/pull/43895
        """
        warnings.warn(
            "The Index._get_attributes_dict method is deprecated, and will be "
            "removed in a future version",
            DeprecationWarning,
            stacklevel=find_stack_level(),
        )
        return {k: getattr(self, k, None) for k in self._attributes}

    def _shallow_copy(self: _IndexT, values, name: Hashable = no_default) -> _IndexT:
        """
        Create a new Index with the same class as the caller, don't copy the
        data, use the same object attributes with passed in attributes taking
        precedence.

        *this is an internal non-public method*

        Parameters
        ----------
        values : the values to create the new Index, optional
        name : Label, defaults to self.name
        """
        name = self._name if name is no_default else name

        return self._simple_new(values, name=name)

    def _view(self: _IndexT) -> _IndexT:
        """
        fastpath to make a shallow copy, i.e. new object with same data.
        """
        result = self._simple_new(self._values, name=self._name)

        result._cache = self._cache
        return result

    @final
    def _rename(self: _IndexT, name: Hashable) -> _IndexT:
        """
        fastpath for rename if new name is already validated.
        """
        result = self._view()
        result._name = name
        return result

    @final
    def is_(self, other) -> bool:
        """
        More flexible, faster check like ``is`` but that works through views.

        Note: this is *not* the same as ``Index.identical()``, which checks
        that metadata is also the same.

        Parameters
        ----------
        other : object
            Other object to compare against.

        Returns
        -------
        bool
            True if both have same underlying data, False otherwise.

        See Also
        --------
        Index.identical : Works like ``Index.is_`` but also checks metadata.
        """
        if self is other:
            return True
        elif not hasattr(other, "_id"):
            return False
        elif self._id is None or other._id is None:
            return False
        else:
            return self._id is other._id

    @final
    def _reset_identity(self) -> None:
        """
        Initializes or resets ``_id`` attribute with new object.
        """
        self._id = object()

    @final
    def _cleanup(self) -> None:
        self._engine.clear_mapping()

    @cache_readonly
    def _engine(
        self,
    ) -> libindex.IndexEngine | libindex.ExtensionEngine:
        # For base class (object dtype) we get ObjectEngine
        target_values = self._get_engine_target()
        if (
            isinstance(target_values, ExtensionArray)
            and self._engine_type is libindex.ObjectEngine
        ):
            return libindex.ExtensionEngine(target_values)

        target_values = cast(np.ndarray, target_values)
        # to avoid a reference cycle, bind `target_values` to a local variable, so
        # `self` is not passed into the lambda.
        if target_values.dtype == bool:
            return libindex.BoolEngine(target_values)
        elif target_values.dtype == np.complex64:
            return libindex.Complex64Engine(target_values)
        elif target_values.dtype == np.complex128:
            return libindex.Complex128Engine(target_values)

        # error: Argument 1 to "ExtensionEngine" has incompatible type
        # "ndarray[Any, Any]"; expected "ExtensionArray"
        return self._engine_type(target_values)  # type: ignore[arg-type]

    @final
    @cache_readonly
    def _dir_additions_for_owner(self) -> set[str_t]:
        """
        Add the string-like labels to the owner dataframe/series dir output.

        If this is a MultiIndex, it's first level values are used.
        """
        return {
            c
            for c in self.unique(level=0)[: get_option("display.max_dir_items")]
            if isinstance(c, str) and c.isidentifier()
        }

    # --------------------------------------------------------------------
    # Array-Like Methods

    # ndarray compat
    def __len__(self) -> int:
        """
        Return the length of the Index.
        """
        return len(self._data)

    def __array__(self, dtype=None) -> np.ndarray:
        """
        The array interface, return my values.
        """
        return np.asarray(self._data, dtype=dtype)

    def __array_ufunc__(self, ufunc: np.ufunc, method: str_t, *inputs, **kwargs):
        if any(isinstance(other, (ABCSeries, ABCDataFrame)) for other in inputs):
            return NotImplemented

        result = arraylike.maybe_dispatch_ufunc_to_dunder_op(
            self, ufunc, method, *inputs, **kwargs
        )
        if result is not NotImplemented:
            return result

        if "out" in kwargs:
            # e.g. test_dti_isub_tdi
            return arraylike.dispatch_ufunc_with_out(
                self, ufunc, method, *inputs, **kwargs
            )

        if method == "reduce":
            result = arraylike.dispatch_reduction_ufunc(
                self, ufunc, method, *inputs, **kwargs
            )
            if result is not NotImplemented:
                return result

        new_inputs = [x if x is not self else x._values for x in inputs]
        result = getattr(ufunc, method)(*new_inputs, **kwargs)
        if ufunc.nout == 2:
            # i.e. np.divmod, np.modf, np.frexp
            return tuple(self.__array_wrap__(x) for x in result)

        return self.__array_wrap__(result)

    def __array_wrap__(self, result, context=None):
        """
        Gets called after a ufunc and other functions e.g. np.split.
        """
        result = lib.item_from_zerodim(result)
        if is_bool_dtype(result) or lib.is_scalar(result) or np.ndim(result) > 1:
            return result

        return Index(result, name=self.name)

    @cache_readonly
    def dtype(self) -> DtypeObj:
        """
        Return the dtype object of the underlying data.
        """
        return self._data.dtype

    @final
    def ravel(self, order="C"):
        """
        Return an ndarray of the flattened values of the underlying data.

        Returns
        -------
        numpy.ndarray
            Flattened array.

        See Also
        --------
        numpy.ndarray.ravel : Return a flattened array.
        """
        warnings.warn(
            "Index.ravel returning ndarray is deprecated; in a future version "
            "this will return a view on self.",
            FutureWarning,
            stacklevel=find_stack_level(),
        )
        if needs_i8_conversion(self.dtype):
            # Item "ndarray[Any, Any]" of "Union[ExtensionArray, ndarray[Any, Any]]"
            # has no attribute "_ndarray"
            values = self._data._ndarray  # type: ignore[union-attr]
        elif is_interval_dtype(self.dtype):
            values = np.asarray(self._data)
        else:
            values = self._get_engine_target()
        return values.ravel(order=order)

    def view(self, cls=None):

        # we need to see if we are subclassing an
        # index type here
        if cls is not None and not hasattr(cls, "_typ"):
            dtype = cls
            if isinstance(cls, str):
                dtype = pandas_dtype(cls)

            if isinstance(dtype, (np.dtype, ExtensionDtype)) and needs_i8_conversion(
                dtype
            ):
                if dtype.kind == "m" and dtype != "m8[ns]":
                    # e.g. m8[s]
                    return self._data.view(cls)

                idx_cls = self._dtype_to_subclass(dtype)
                # NB: we only get here for subclasses that override
                #  _data_cls such that it is a type and not a tuple
                #  of types.
                arr_cls = idx_cls._data_cls
                arr = arr_cls(self._data.view("i8"), dtype=dtype)
                return idx_cls._simple_new(arr, name=self.name)

            result = self._data.view(cls)
        else:
            result = self._view()
        if isinstance(result, Index):
            result._id = self._id
        return result

    def astype(self, dtype, copy: bool = True):
        """
        Create an Index with values cast to dtypes.

        The class of a new Index is determined by dtype. When conversion is
        impossible, a TypeError exception is raised.

        Parameters
        ----------
        dtype : numpy dtype or pandas type
            Note that any signed integer `dtype` is treated as ``'int64'``,
            and any unsigned integer `dtype` is treated as ``'uint64'``,
            regardless of the size.
        copy : bool, default True
            By default, astype always returns a newly allocated object.
            If copy is set to False and internal requirements on dtype are
            satisfied, the original data is used to create a new Index
            or the original Index is returned.

        Returns
        -------
        Index
            Index with values cast to specified dtype.
        """
        if dtype is not None:
            dtype = pandas_dtype(dtype)

        if is_dtype_equal(self.dtype, dtype):
            # Ensure that self.astype(self.dtype) is self
            return self.copy() if copy else self

        if (
            self.dtype == np.dtype("M8[ns]")
            and isinstance(dtype, np.dtype)
            and dtype.kind == "M"
            and dtype != np.dtype("M8[ns]")
        ):
            # For now DatetimeArray supports this by unwrapping ndarray,
            #  but DatetimeIndex doesn't
            raise TypeError(f"Cannot cast {type(self).__name__} to dtype")

        values = self._data
        if isinstance(values, ExtensionArray):
            with rewrite_exception(type(values).__name__, type(self).__name__):
                new_values = values.astype(dtype, copy=copy)

        elif is_float_dtype(self.dtype) and needs_i8_conversion(dtype):
            # NB: this must come before the ExtensionDtype check below
            # TODO: this differs from Series behavior; can/should we align them?
            raise TypeError(
                f"Cannot convert Float64Index to dtype {dtype}; integer "
                "values are required for conversion"
            )

        elif isinstance(dtype, ExtensionDtype):
            cls = dtype.construct_array_type()
            # Note: for RangeIndex and CategoricalDtype self vs self._values
            #  behaves differently here.
            new_values = cls._from_sequence(self, dtype=dtype, copy=copy)

        else:
            try:
                if dtype == str:
                    # GH#38607
                    new_values = values.astype(dtype, copy=copy)
                else:
                    # GH#13149 specifically use astype_nansafe instead of astype
                    new_values = astype_nansafe(values, dtype=dtype, copy=copy)
            except IntCastingNaNError:
                raise
            except (TypeError, ValueError) as err:
                if dtype.kind == "u" and "losslessly" in str(err):
                    # keep the message from _astype_float_to_int_nansafe
                    raise
                raise TypeError(
                    f"Cannot cast {type(self).__name__} to dtype {dtype}"
                ) from err

        # pass copy=False because any copying will be done in the astype above
        if self._is_backward_compat_public_numeric_index:
            # this block is needed so e.g. NumericIndex[int8].astype("int32") returns
            # NumericIndex[int32] and not Int64Index with dtype int64.
            # When Int64Index etc. are removed from the code base, removed this also.
            if isinstance(dtype, np.dtype) and is_numeric_dtype(dtype):
                return self._constructor(
                    new_values, name=self.name, dtype=dtype, copy=False
                )
        return Index(new_values, name=self.name, dtype=new_values.dtype, copy=False)

    _index_shared_docs[
        "take"
    ] = """
        Return a new %(klass)s of the values selected by the indices.

        For internal compatibility with numpy arrays.

        Parameters
        ----------
        indices : array-like
            Indices to be taken.
        axis : int, optional
            The axis over which to select values, always 0.
        allow_fill : bool, default True
        fill_value : scalar, default None
            If allow_fill=True and fill_value is not None, indices specified by
            -1 are regarded as NA. If Index doesn't hold NA, raise ValueError.

        Returns
        -------
        Index
            An index formed of elements at the given indices. Will be the same
            type as self, except for RangeIndex.

        See Also
        --------
        numpy.ndarray.take: Return an array formed from the
            elements of a at the given indices.
        """

    @Appender(_index_shared_docs["take"] % _index_doc_kwargs)
    def take(
        self, indices, axis: int = 0, allow_fill: bool = True, fill_value=None, **kwargs
    ):
        if kwargs:
            nv.validate_take((), kwargs)
        if is_scalar(indices):
            raise TypeError("Expected indices to be array-like")
        indices = ensure_platform_int(indices)
        allow_fill = self._maybe_disallow_fill(allow_fill, fill_value, indices)

        # Note: we discard fill_value and use self._na_value, only relevant
        #  in the case where allow_fill is True and fill_value is not None
        values = self._values
        if isinstance(values, np.ndarray):
            taken = algos.take(
                values, indices, allow_fill=allow_fill, fill_value=self._na_value
            )
        else:
            # algos.take passes 'axis' keyword which not all EAs accept
            taken = values.take(
                indices, allow_fill=allow_fill, fill_value=self._na_value
            )
        # _constructor so RangeIndex->Int64Index
        return self._constructor._simple_new(taken, name=self.name)

    @final
    def _maybe_disallow_fill(self, allow_fill: bool, fill_value, indices) -> bool:
        """
        We only use pandas-style take when allow_fill is True _and_
        fill_value is not None.
        """
        if allow_fill and fill_value is not None:
            # only fill if we are passing a non-None fill_value
            if self._can_hold_na:
                if (indices < -1).any():
                    raise ValueError(
                        "When allow_fill=True and fill_value is not None, "
                        "all indices must be >= -1"
                    )
            else:
                cls_name = type(self).__name__
                raise ValueError(
                    f"Unable to fill values because {cls_name} cannot contain NA"
                )
        else:
            allow_fill = False
        return allow_fill

    _index_shared_docs[
        "repeat"
    ] = """
        Repeat elements of a %(klass)s.

        Returns a new %(klass)s where each element of the current %(klass)s
        is repeated consecutively a given number of times.

        Parameters
        ----------
        repeats : int or array of ints
            The number of repetitions for each element. This should be a
            non-negative integer. Repeating 0 times will return an empty
            %(klass)s.
        axis : None
            Must be ``None``. Has no effect but is accepted for compatibility
            with numpy.

        Returns
        -------
        repeated_index : %(klass)s
            Newly created %(klass)s with repeated elements.

        See Also
        --------
        Series.repeat : Equivalent function for Series.
        numpy.repeat : Similar method for :class:`numpy.ndarray`.

        Examples
        --------
        >>> idx = pd.Index(['a', 'b', 'c'])
        >>> idx
        Index(['a', 'b', 'c'], dtype='object')
        >>> idx.repeat(2)
        Index(['a', 'a', 'b', 'b', 'c', 'c'], dtype='object')
        >>> idx.repeat([1, 2, 3])
        Index(['a', 'b', 'b', 'c', 'c', 'c'], dtype='object')
        """

    @Appender(_index_shared_docs["repeat"] % _index_doc_kwargs)
    def repeat(self, repeats, axis=None):
        repeats = ensure_platform_int(repeats)
        nv.validate_repeat((), {"axis": axis})
        res_values = self._values.repeat(repeats)

        # _constructor so RangeIndex->Int64Index
        return self._constructor._simple_new(res_values, name=self.name)

    # --------------------------------------------------------------------
    # Copying Methods

    def copy(
        self: _IndexT,
        name: Hashable | None = None,
        deep: bool = False,
        dtype: Dtype | None = None,
        names: Sequence[Hashable] | None = None,
    ) -> _IndexT:
        """
        Make a copy of this object.

        Name and dtype sets those attributes on the new object.

        Parameters
        ----------
        name : Label, optional
            Set name for new object.
        deep : bool, default False
        dtype : numpy dtype or pandas type, optional
            Set dtype for new object.

            .. deprecated:: 1.2.0
                use ``astype`` method instead.
        names : list-like, optional
            Kept for compatibility with MultiIndex. Should not be used.

            .. deprecated:: 1.4.0
                use ``name`` instead.

        Returns
        -------
        Index
            Index refer to new object which is a copy of this object.

        Notes
        -----
        In most cases, there should be no functional difference from using
        ``deep``, but if ``deep`` is passed it will attempt to deepcopy.
        """
        if names is not None:
            warnings.warn(
                "parameter names is deprecated and will be removed in a future "
                "version. Use the name parameter instead.",
                FutureWarning,
                stacklevel=find_stack_level(),
            )

        name = self._validate_names(name=name, names=names, deep=deep)[0]
        if deep:
            new_data = self._data.copy()
            new_index = type(self)._simple_new(new_data, name=name)
        else:
            new_index = self._rename(name=name)

        if dtype:
            warnings.warn(
                "parameter dtype is deprecated and will be removed in a future "
                "version. Use the astype method instead.",
                FutureWarning,
                stacklevel=find_stack_level(),
            )
            new_index = new_index.astype(dtype)
        return new_index

    @final
    def __copy__(self: _IndexT, **kwargs) -> _IndexT:
        return self.copy(**kwargs)

    @final
    def __deepcopy__(self: _IndexT, memo=None) -> _IndexT:
        """
        Parameters
        ----------
        memo, default None
            Standard signature. Unused
        """
        return self.copy(deep=True)

    # --------------------------------------------------------------------
    # Rendering Methods

    @final
    def __repr__(self) -> str_t:
        """
        Return a string representation for this object.
        """
        klass_name = type(self).__name__
        data = self._format_data()
        attrs = self._format_attrs()
        space = self._format_space()
        attrs_str = [f"{k}={v}" for k, v in attrs]
        prepr = f",{space}".join(attrs_str)

        # no data provided, just attributes
        if data is None:
            data = ""

        return f"{klass_name}({data}{prepr})"

    def _format_space(self) -> str_t:

        # using space here controls if the attributes
        # are line separated or not (the default)

        # max_seq_items = get_option('display.max_seq_items')
        # if len(self) > max_seq_items:
        #    space = "\n%s" % (' ' * (len(klass) + 1))
        return " "

    @property
    def _formatter_func(self):
        """
        Return the formatter function.
        """
        return default_pprint

    def _format_data(self, name=None) -> str_t:
        """
        Return the formatted data as a unicode string.
        """
        # do we want to justify (only do so for non-objects)
        is_justify = True

        if self.inferred_type == "string":
            is_justify = False
        elif self.inferred_type == "categorical":
            self = cast("CategoricalIndex", self)
            if is_object_dtype(self.categories):
                is_justify = False

        return format_object_summary(
            self,
            self._formatter_func,
            is_justify=is_justify,
            name=name,
            line_break_each_value=self._is_multi,
        )

    def _format_attrs(self) -> list[tuple[str_t, str_t | int | bool | None]]:
        """
        Return a list of tuples of the (attr,formatted_value).
        """
        attrs: list[tuple[str_t, str_t | int | bool | None]] = []

        if not self._is_multi:
            attrs.append(("dtype", f"'{self.dtype}'"))

        if self.name is not None:
            attrs.append(("name", default_pprint(self.name)))
        elif self._is_multi and any(x is not None for x in self.names):
            attrs.append(("names", default_pprint(self.names)))

        max_seq_items = get_option("display.max_seq_items") or len(self)
        if len(self) > max_seq_items:
            attrs.append(("length", len(self)))
        return attrs

    @final
    def _get_level_names(self) -> Hashable | Sequence[Hashable]:
        """
        Return a name or list of names with None replaced by the level number.
        """
        if self._is_multi:
            return [
                level if name is None else name for level, name in enumerate(self.names)
            ]
        else:
            return 0 if self.name is None else self.name

    @final
    def _mpl_repr(self) -> np.ndarray:
        # how to represent ourselves to matplotlib
        if isinstance(self.dtype, np.dtype) and self.dtype.kind != "M":
            return cast(np.ndarray, self.values)
        return self.astype(object, copy=False)._values

    def format(
        self,
        name: bool = False,
        formatter: Callable | None = None,
        na_rep: str_t = "NaN",
    ) -> list[str_t]:
        """
        Render a string representation of the Index.
        """
        header = []
        if name:
            header.append(
                pprint_thing(self.name, escape_chars=("\t", "\r", "\n"))
                if self.name is not None
                else ""
            )

        if formatter is not None:
            return header + list(self.map(formatter))

        return self._format_with_header(header, na_rep=na_rep)

    def _format_with_header(self, header: list[str_t], na_rep: str_t) -> list[str_t]:
        from pandas.io.formats.format import format_array

        values = self._values

        if is_object_dtype(values.dtype):
            values = cast(np.ndarray, values)
            values = lib.maybe_convert_objects(values, safe=True)

            result = [pprint_thing(x, escape_chars=("\t", "\r", "\n")) for x in values]

            # could have nans
            mask = is_float_nan(values)
            if mask.any():
                result_arr = np.array(result)
                result_arr[mask] = na_rep
                result = result_arr.tolist()
        else:
            result = trim_front(format_array(values, None, justify="left"))
        return header + result

    @final
    def to_native_types(self, slicer=None, **kwargs) -> np.ndarray:
        """
        Format specified values of `self` and return them.

        .. deprecated:: 1.2.0

        Parameters
        ----------
        slicer : int, array-like
            An indexer into `self` that specifies which values
            are used in the formatting process.
        kwargs : dict
            Options for specifying how the values should be formatted.
            These options include the following:

            1) na_rep : str
                The value that serves as a placeholder for NULL values
            2) quoting : bool or None
                Whether or not there are quoted values in `self`
            3) date_format : str
                The format used to represent date-like values.

        Returns
        -------
        numpy.ndarray
            Formatted values.
        """
        warnings.warn(
            "The 'to_native_types' method is deprecated and will be removed in "
            "a future version. Use 'astype(str)' instead.",
            FutureWarning,
            stacklevel=find_stack_level(),
        )
        values = self
        if slicer is not None:
            values = values[slicer]
        return values._format_native_types(**kwargs)

    def _format_native_types(self, *, na_rep="", quoting=None, **kwargs):
        """
        Actually format specific types of the index.
        """
        mask = isna(self)
        if not self.is_object() and not quoting:
            values = np.asarray(self).astype(str)
        else:
            values = np.array(self, dtype=object, copy=True)

        values[mask] = na_rep
        return values

    def _summary(self, name=None) -> str_t:
        """
        Return a summarized representation.

        Parameters
        ----------
        name : str
            name to use in the summary representation

        Returns
        -------
        String with a summarized representation of the index
        """
        if len(self) > 0:
            head = self[0]
            if hasattr(head, "format") and not isinstance(head, str):
                head = head.format()
            elif needs_i8_conversion(self.dtype):
                # e.g. Timedelta, display as values, not quoted
                head = self._formatter_func(head).replace("'", "")
            tail = self[-1]
            if hasattr(tail, "format") and not isinstance(tail, str):
                tail = tail.format()
            elif needs_i8_conversion(self.dtype):
                # e.g. Timedelta, display as values, not quoted
                tail = self._formatter_func(tail).replace("'", "")

            index_summary = f", {head} to {tail}"
        else:
            index_summary = ""

        if name is None:
            name = type(self).__name__
        return f"{name}: {len(self)} entries{index_summary}"

    # --------------------------------------------------------------------
    # Conversion Methods

    def to_flat_index(self):
        """
        Identity method.

        This is implemented for compatibility with subclass implementations
        when chaining.

        Returns
        -------
        pd.Index
            Caller.

        See Also
        --------
        MultiIndex.to_flat_index : Subclass implementation.
        """
        return self

    def to_series(self, index=None, name: Hashable = None) -> Series:
        """
        Create a Series with both index and values equal to the index keys.

        Useful with map for returning an indexer based on an index.

        Parameters
        ----------
        index : Index, optional
            Index of resulting Series. If None, defaults to original index.
        name : str, optional
            Name of resulting Series. If None, defaults to name of original
            index.

        Returns
        -------
        Series
            The dtype will be based on the type of the Index values.

        See Also
        --------
        Index.to_frame : Convert an Index to a DataFrame.
        Series.to_frame : Convert Series to DataFrame.

        Examples
        --------
        >>> idx = pd.Index(['Ant', 'Bear', 'Cow'], name='animal')

        By default, the original Index and original name is reused.

        >>> idx.to_series()
        animal
        Ant      Ant
        Bear    Bear
        Cow      Cow
        Name: animal, dtype: object

        To enforce a new Index, specify new labels to ``index``:

        >>> idx.to_series(index=[0, 1, 2])
        0     Ant
        1    Bear
        2     Cow
        Name: animal, dtype: object

        To override the name of the resulting column, specify `name`:

        >>> idx.to_series(name='zoo')
        animal
        Ant      Ant
        Bear    Bear
        Cow      Cow
        Name: zoo, dtype: object
        """
        from pandas import Series

        if index is None:
            index = self._view()
        if name is None:
            name = self.name

        return Series(self._values.copy(), index=index, name=name)

    def to_frame(
        self, index: bool = True, name: Hashable = lib.no_default
    ) -> DataFrame:
        """
        Create a DataFrame with a column containing the Index.

        Parameters
        ----------
        index : bool, default True
            Set the index of the returned DataFrame as the original Index.

        name : object, default None
            The passed name should substitute for the index name (if it has
            one).

        Returns
        -------
        DataFrame
            DataFrame containing the original Index data.

        See Also
        --------
        Index.to_series : Convert an Index to a Series.
        Series.to_frame : Convert Series to DataFrame.

        Examples
        --------
        >>> idx = pd.Index(['Ant', 'Bear', 'Cow'], name='animal')
        >>> idx.to_frame()
               animal
        animal
        Ant       Ant
        Bear     Bear
        Cow       Cow

        By default, the original Index is reused. To enforce a new Index:

        >>> idx.to_frame(index=False)
            animal
        0   Ant
        1  Bear
        2   Cow

        To override the name of the resulting column, specify `name`:

        >>> idx.to_frame(index=False, name='zoo')
            zoo
        0   Ant
        1  Bear
        2   Cow
        """
        from pandas import DataFrame

        if name is None:
            warnings.warn(
                "Explicitly passing `name=None` currently preserves the Index's name "
                "or uses a default name of 0. This behaviour is deprecated, and in "
                "the future `None` will be used as the name of the resulting "
                "DataFrame column.",
                FutureWarning,
                stacklevel=find_stack_level(),
            )
            name = lib.no_default

        if name is lib.no_default:
            name = self._get_level_names()
        result = DataFrame({name: self._values.copy()})

        if index:
            result.index = self
        return result

    # --------------------------------------------------------------------
    # Name-Centric Methods

    @property
    def name(self):
        """
        Return Index or MultiIndex name.
        """
        return self._name

    @name.setter
    def name(self, value: Hashable):
        if self._no_setting_name:
            # Used in MultiIndex.levels to avoid silently ignoring name updates.
            raise RuntimeError(
                "Cannot set name on a level of a MultiIndex. Use "
                "'MultiIndex.set_names' instead."
            )
        maybe_extract_name(value, None, type(self))
        self._name = value

    @final
    def _validate_names(
        self, name=None, names=None, deep: bool = False
    ) -> list[Hashable]:
        """
        Handles the quirks of having a singular 'name' parameter for general
        Index and plural 'names' parameter for MultiIndex.
        """
        from copy import deepcopy

        if names is not None and name is not None:
            raise TypeError("Can only provide one of `names` and `name`")
        elif names is None and name is None:
            new_names = deepcopy(self.names) if deep else self.names
        elif names is not None:
            if not is_list_like(names):
                raise TypeError("Must pass list-like as `names`.")
            new_names = names
        elif not is_list_like(name):
            new_names = [name]
        else:
            new_names = name

        if len(new_names) != len(self.names):
            raise ValueError(
                f"Length of new names must be {len(self.names)}, got {len(new_names)}"
            )

        # All items in 'new_names' need to be hashable
        validate_all_hashable(*new_names, error_name=f"{type(self).__name__}.name")

        return new_names

    def get_default_index_names(
        self, names: Hashable | Sequence[Hashable] | None = None, default=None
    ) -> list[Hashable]:
        """
        Get names of index.

        Parameters
        ----------
        names : int, str or 1-dimensional list, default None
            index names to set
        default : str
            default name of index

        Raises
        ------
<<<<<<< HEAD
        TypeError if names not str or list-like
=======
        TypeError
            if names not str or list-like

>>>>>>> 0111d4d7
        """
        from pandas.core.indexes.multi import MultiIndex

        if names is not None:
            if isinstance(names, str) or isinstance(names, int):
                names = [names]

        if not isinstance(names, list) and names is not None:
            raise ValueError("Index names must be int, str or 1-dimensional list")

        if not names:
            if isinstance(self, MultiIndex):
                names = com.fill_missing_names(self.names)
            else:
                names = [default] if self.name is None else [self.name]

        return names

    def _get_names(self) -> FrozenList:
        return FrozenList((self.name,))

    def _set_names(self, values, *, level=None) -> None:
        """
        Set new names on index. Each name has to be a hashable type.

        Parameters
        ----------
        values : str or sequence
            name(s) to set
        level : int, level name, or sequence of int/level names (default None)
            If the index is a MultiIndex (hierarchical), level(s) to set (None
            for all levels).  Otherwise level must be None

        Raises
        ------
        TypeError if each name is not hashable.
        """
        if not is_list_like(values):
            raise ValueError("Names must be a list-like")
        if len(values) != 1:
            raise ValueError(f"Length of new names must be 1, got {len(values)}")

        # GH 20527
        # All items in 'name' need to be hashable:
        validate_all_hashable(*values, error_name=f"{type(self).__name__}.name")

        self._name = values[0]

    names = property(fset=_set_names, fget=_get_names)

    @deprecate_nonkeyword_arguments(version=None, allowed_args=["self", "names"])
    def set_names(self, names, level=None, inplace: bool = False):
        """
        Set Index or MultiIndex name.

        Able to set new names partially and by level.

        Parameters
        ----------

        names : label or list of label or dict-like for MultiIndex
            Name(s) to set.

            .. versionchanged:: 1.3.0

        level : int, label or list of int or label, optional
            If the index is a MultiIndex and names is not dict-like, level(s) to set
            (None for all levels). Otherwise level must be None.

            .. versionchanged:: 1.3.0

        inplace : bool, default False
            Modifies the object directly, instead of creating a new Index or
            MultiIndex.

        Returns
        -------
        Index or None
            The same type as the caller or None if ``inplace=True``.

        See Also
        --------
        Index.rename : Able to set new names without level.

        Examples
        --------
        >>> idx = pd.Index([1, 2, 3, 4])
        >>> idx
        Int64Index([1, 2, 3, 4], dtype='int64')
        >>> idx.set_names('quarter')
        Int64Index([1, 2, 3, 4], dtype='int64', name='quarter')

        >>> idx = pd.MultiIndex.from_product([['python', 'cobra'],
        ...                                   [2018, 2019]])
        >>> idx
        MultiIndex([('python', 2018),
                    ('python', 2019),
                    ( 'cobra', 2018),
                    ( 'cobra', 2019)],
                   )
        >>> idx.set_names(['kind', 'year'], inplace=True)
        >>> idx
        MultiIndex([('python', 2018),
                    ('python', 2019),
                    ( 'cobra', 2018),
                    ( 'cobra', 2019)],
                   names=['kind', 'year'])
        >>> idx.set_names('species', level=0)
        MultiIndex([('python', 2018),
                    ('python', 2019),
                    ( 'cobra', 2018),
                    ( 'cobra', 2019)],
                   names=['species', 'year'])

        When renaming levels with a dict, levels can not be passed.

        >>> idx.set_names({'kind': 'snake'})
        MultiIndex([('python', 2018),
                    ('python', 2019),
                    ( 'cobra', 2018),
                    ( 'cobra', 2019)],
                   names=['snake', 'year'])
        """
        if level is not None and not isinstance(self, ABCMultiIndex):
            raise ValueError("Level must be None for non-MultiIndex")

        elif level is not None and not is_list_like(level) and is_list_like(names):
            raise TypeError("Names must be a string when a single level is provided.")

        elif not is_list_like(names) and level is None and self.nlevels > 1:
            raise TypeError("Must pass list-like as `names`.")

        elif is_dict_like(names) and not isinstance(self, ABCMultiIndex):
            raise TypeError("Can only pass dict-like as `names` for MultiIndex.")

        elif is_dict_like(names) and level is not None:
            raise TypeError("Can not pass level for dictlike `names`.")

        if isinstance(self, ABCMultiIndex) and is_dict_like(names) and level is None:
            # Transform dict to list of new names and corresponding levels
            level, names_adjusted = [], []
            for i, name in enumerate(self.names):
                if name in names.keys():
                    level.append(i)
                    names_adjusted.append(names[name])
            names = names_adjusted

        if not is_list_like(names):
            names = [names]
        if level is not None and not is_list_like(level):
            level = [level]

        if inplace:
            idx = self
        else:
            idx = self._view()

        idx._set_names(names, level=level)
        if not inplace:
            return idx

    def rename(self, name, inplace=False):
        """
        Alter Index or MultiIndex name.

        Able to set new names without level. Defaults to returning new index.
        Length of names must match number of levels in MultiIndex.

        Parameters
        ----------
        name : label or list of labels
            Name(s) to set.
        inplace : bool, default False
            Modifies the object directly, instead of creating a new Index or
            MultiIndex.

        Returns
        -------
        Index or None
            The same type as the caller or None if ``inplace=True``.

        See Also
        --------
        Index.set_names : Able to set new names partially and by level.

        Examples
        --------
        >>> idx = pd.Index(['A', 'C', 'A', 'B'], name='score')
        >>> idx.rename('grade')
        Index(['A', 'C', 'A', 'B'], dtype='object', name='grade')

        >>> idx = pd.MultiIndex.from_product([['python', 'cobra'],
        ...                                   [2018, 2019]],
        ...                                   names=['kind', 'year'])
        >>> idx
        MultiIndex([('python', 2018),
                    ('python', 2019),
                    ( 'cobra', 2018),
                    ( 'cobra', 2019)],
                   names=['kind', 'year'])
        >>> idx.rename(['species', 'year'])
        MultiIndex([('python', 2018),
                    ('python', 2019),
                    ( 'cobra', 2018),
                    ( 'cobra', 2019)],
                   names=['species', 'year'])
        >>> idx.rename('species')
        Traceback (most recent call last):
        TypeError: Must pass list-like as `names`.
        """
        return self.set_names([name], inplace=inplace)

    # --------------------------------------------------------------------
    # Level-Centric Methods

    @property
    def nlevels(self) -> int:
        """
        Number of levels.
        """
        return 1

    def _sort_levels_monotonic(self: _IndexT) -> _IndexT:
        """
        Compat with MultiIndex.
        """
        return self

    @final
    def _validate_index_level(self, level) -> None:
        """
        Validate index level.

        For single-level Index getting level number is a no-op, but some
        verification must be done like in MultiIndex.

        """
        if isinstance(level, int):
            if level < 0 and level != -1:
                raise IndexError(
                    "Too many levels: Index has only 1 level, "
                    f"{level} is not a valid level number"
                )
            elif level > 0:
                raise IndexError(
                    f"Too many levels: Index has only 1 level, not {level + 1}"
                )
        elif level != self.name:
            raise KeyError(
                f"Requested level ({level}) does not match index name ({self.name})"
            )

    def _get_level_number(self, level) -> int:
        self._validate_index_level(level)
        return 0

    def sortlevel(self, level=None, ascending=True, sort_remaining=None):
        """
        For internal compatibility with the Index API.

        Sort the Index. This is for compat with MultiIndex

        Parameters
        ----------
        ascending : bool, default True
            False to sort in descending order

        level, sort_remaining are compat parameters

        Returns
        -------
        Index
        """
        if not isinstance(ascending, (list, bool)):
            raise TypeError(
                "ascending must be a single bool value or"
                "a list of bool values of length 1"
            )

        if isinstance(ascending, list):
            if len(ascending) != 1:
                raise TypeError("ascending must be a list of bool values of length 1")
            ascending = ascending[0]

        if not isinstance(ascending, bool):
            raise TypeError("ascending must be a bool value")

        return self.sort_values(return_indexer=True, ascending=ascending)

    def _get_level_values(self, level) -> Index:
        """
        Return an Index of values for requested level.

        This is primarily useful to get an individual level of values from a
        MultiIndex, but is provided on Index as well for compatibility.

        Parameters
        ----------
        level : int or str
            It is either the integer position or the name of the level.

        Returns
        -------
        Index
            Calling object, as there is only one level in the Index.

        See Also
        --------
        MultiIndex.get_level_values : Get values for a level of a MultiIndex.

        Notes
        -----
        For Index, level should be 0, since there are no multiple levels.

        Examples
        --------
        >>> idx = pd.Index(list('abc'))
        >>> idx
        Index(['a', 'b', 'c'], dtype='object')

        Get level values by supplying `level` as integer:

        >>> idx.get_level_values(0)
        Index(['a', 'b', 'c'], dtype='object')
        """
        self._validate_index_level(level)
        return self

    get_level_values = _get_level_values

    @final
    def droplevel(self, level=0):
        """
        Return index with requested level(s) removed.

        If resulting index has only 1 level left, the result will be
        of Index type, not MultiIndex.

        Parameters
        ----------
        level : int, str, or list-like, default 0
            If a string is given, must be the name of a level
            If list-like, elements must be names or indexes of levels.

        Returns
        -------
        Index or MultiIndex

        Examples
        --------
        >>> mi = pd.MultiIndex.from_arrays(
        ... [[1, 2], [3, 4], [5, 6]], names=['x', 'y', 'z'])
        >>> mi
        MultiIndex([(1, 3, 5),
                    (2, 4, 6)],
                   names=['x', 'y', 'z'])

        >>> mi.droplevel()
        MultiIndex([(3, 5),
                    (4, 6)],
                   names=['y', 'z'])

        >>> mi.droplevel(2)
        MultiIndex([(1, 3),
                    (2, 4)],
                   names=['x', 'y'])

        >>> mi.droplevel('z')
        MultiIndex([(1, 3),
                    (2, 4)],
                   names=['x', 'y'])

        >>> mi.droplevel(['x', 'y'])
        Int64Index([5, 6], dtype='int64', name='z')
        """
        if not isinstance(level, (tuple, list)):
            level = [level]

        levnums = sorted(self._get_level_number(lev) for lev in level)[::-1]

        return self._drop_level_numbers(levnums)

    @final
    def _drop_level_numbers(self, levnums: list[int]):
        """
        Drop MultiIndex levels by level _number_, not name.
        """

        if not levnums and not isinstance(self, ABCMultiIndex):
            return self
        if len(levnums) >= self.nlevels:
            raise ValueError(
                f"Cannot remove {len(levnums)} levels from an index with "
                f"{self.nlevels} levels: at least one level must be left."
            )
        # The two checks above guarantee that here self is a MultiIndex
        self = cast("MultiIndex", self)

        new_levels = list(self.levels)
        new_codes = list(self.codes)
        new_names = list(self.names)

        for i in levnums:
            new_levels.pop(i)
            new_codes.pop(i)
            new_names.pop(i)

        if len(new_levels) == 1:
            lev = new_levels[0]

            if len(lev) == 0:
                # If lev is empty, lev.take will fail GH#42055
                if len(new_codes[0]) == 0:
                    # GH#45230 preserve RangeIndex here
                    #  see test_reset_index_empty_rangeindex
                    result = lev[:0]
                else:
                    res_values = algos.take(lev._values, new_codes[0], allow_fill=True)
                    # _constructor instead of type(lev) for RangeIndex compat GH#35230
                    result = lev._constructor._simple_new(res_values, name=new_names[0])
            else:
                # set nan if needed
                mask = new_codes[0] == -1
                result = new_levels[0].take(new_codes[0])
                if mask.any():
                    result = result.putmask(mask, np.nan)

                result._name = new_names[0]

            return result
        else:
            from pandas.core.indexes.multi import MultiIndex

            return MultiIndex(
                levels=new_levels,
                codes=new_codes,
                names=new_names,
                verify_integrity=False,
            )

    def _get_grouper_for_level(
        self, mapper, *, level=None
    ) -> tuple[Index, npt.NDArray[np.signedinteger] | None, Index | None]:
        """
        Get index grouper corresponding to an index level

        Parameters
        ----------
        mapper: Group mapping function or None
            Function mapping index values to groups
        level : int or None
            Index level, positional

        Returns
        -------
        grouper : Index
            Index of values to group on.
        labels : ndarray of int or None
            Array of locations in level_index.
        uniques : Index or None
            Index of unique values for level.
        """
        assert level is None or level == 0
        if mapper is None:
            grouper = self
        else:
            grouper = self.map(mapper)

        return grouper, None, None

    # --------------------------------------------------------------------
    # Introspection Methods

    @cache_readonly
    @final
    def _can_hold_na(self) -> bool:
        if isinstance(self.dtype, ExtensionDtype):
            if isinstance(self.dtype, IntervalDtype):
                # FIXME(GH#45720): this is inaccurate for integer-backed
                #  IntervalArray, but without it other.categories.take raises
                #  in IntervalArray._cmp_method
                return True
            return self.dtype._can_hold_na
        if self.dtype.kind in ["i", "u", "b"]:
            return False
        return True

    @final
    @property
    def is_monotonic(self) -> bool:
        """
        Alias for is_monotonic_increasing.
        """
        warnings.warn(
            "is_monotonic is deprecated and will be removed in a future version. "
            "Use is_monotonic_increasing instead.",
            FutureWarning,
            stacklevel=find_stack_level(),
        )
        return self.is_monotonic_increasing

    @property
    def is_monotonic_increasing(self) -> bool:
        """
        Return if the index is monotonic increasing (only equal or
        increasing) values.

        Examples
        --------
        >>> Index([1, 2, 3]).is_monotonic_increasing
        True
        >>> Index([1, 2, 2]).is_monotonic_increasing
        True
        >>> Index([1, 3, 2]).is_monotonic_increasing
        False
        """
        return self._engine.is_monotonic_increasing

    @property
    def is_monotonic_decreasing(self) -> bool:
        """
        Return if the index is monotonic decreasing (only equal or
        decreasing) values.

        Examples
        --------
        >>> Index([3, 2, 1]).is_monotonic_decreasing
        True
        >>> Index([3, 2, 2]).is_monotonic_decreasing
        True
        >>> Index([3, 1, 2]).is_monotonic_decreasing
        False
        """
        return self._engine.is_monotonic_decreasing

    @final
    @property
    def _is_strictly_monotonic_increasing(self) -> bool:
        """
        Return if the index is strictly monotonic increasing
        (only increasing) values.

        Examples
        --------
        >>> Index([1, 2, 3])._is_strictly_monotonic_increasing
        True
        >>> Index([1, 2, 2])._is_strictly_monotonic_increasing
        False
        >>> Index([1, 3, 2])._is_strictly_monotonic_increasing
        False
        """
        return self.is_unique and self.is_monotonic_increasing

    @final
    @property
    def _is_strictly_monotonic_decreasing(self) -> bool:
        """
        Return if the index is strictly monotonic decreasing
        (only decreasing) values.

        Examples
        --------
        >>> Index([3, 2, 1])._is_strictly_monotonic_decreasing
        True
        >>> Index([3, 2, 2])._is_strictly_monotonic_decreasing
        False
        >>> Index([3, 1, 2])._is_strictly_monotonic_decreasing
        False
        """
        return self.is_unique and self.is_monotonic_decreasing

    @cache_readonly
    def is_unique(self) -> bool:
        """
        Return if the index has unique values.
        """
        return self._engine.is_unique

    @final
    @property
    def has_duplicates(self) -> bool:
        """
        Check if the Index has duplicate values.

        Returns
        -------
        bool
            Whether or not the Index has duplicate values.

        Examples
        --------
        >>> idx = pd.Index([1, 5, 7, 7])
        >>> idx.has_duplicates
        True

        >>> idx = pd.Index([1, 5, 7])
        >>> idx.has_duplicates
        False

        >>> idx = pd.Index(["Watermelon", "Orange", "Apple",
        ...                 "Watermelon"]).astype("category")
        >>> idx.has_duplicates
        True

        >>> idx = pd.Index(["Orange", "Apple",
        ...                 "Watermelon"]).astype("category")
        >>> idx.has_duplicates
        False
        """
        return not self.is_unique

    @final
    def is_boolean(self) -> bool:
        """
        Check if the Index only consists of booleans.

        Returns
        -------
        bool
            Whether or not the Index only consists of booleans.

        See Also
        --------
        is_integer : Check if the Index only consists of integers.
        is_floating : Check if the Index is a floating type.
        is_numeric : Check if the Index only consists of numeric data.
        is_object : Check if the Index is of the object dtype.
        is_categorical : Check if the Index holds categorical data.
        is_interval : Check if the Index holds Interval objects.
        is_mixed : Check if the Index holds data with mixed data types.

        Examples
        --------
        >>> idx = pd.Index([True, False, True])
        >>> idx.is_boolean()
        True

        >>> idx = pd.Index(["True", "False", "True"])
        >>> idx.is_boolean()
        False

        >>> idx = pd.Index([True, False, "True"])
        >>> idx.is_boolean()
        False
        """
        return self.inferred_type in ["boolean"]

    @final
    def is_integer(self) -> bool:
        """
        Check if the Index only consists of integers.

        Returns
        -------
        bool
            Whether or not the Index only consists of integers.

        See Also
        --------
        is_boolean : Check if the Index only consists of booleans.
        is_floating : Check if the Index is a floating type.
        is_numeric : Check if the Index only consists of numeric data.
        is_object : Check if the Index is of the object dtype.
        is_categorical : Check if the Index holds categorical data.
        is_interval : Check if the Index holds Interval objects.
        is_mixed : Check if the Index holds data with mixed data types.

        Examples
        --------
        >>> idx = pd.Index([1, 2, 3, 4])
        >>> idx.is_integer()
        True

        >>> idx = pd.Index([1.0, 2.0, 3.0, 4.0])
        >>> idx.is_integer()
        False

        >>> idx = pd.Index(["Apple", "Mango", "Watermelon"])
        >>> idx.is_integer()
        False
        """
        return self.inferred_type in ["integer"]

    @final
    def is_floating(self) -> bool:
        """
        Check if the Index is a floating type.

        The Index may consist of only floats, NaNs, or a mix of floats,
        integers, or NaNs.

        Returns
        -------
        bool
            Whether or not the Index only consists of only consists of floats, NaNs, or
            a mix of floats, integers, or NaNs.

        See Also
        --------
        is_boolean : Check if the Index only consists of booleans.
        is_integer : Check if the Index only consists of integers.
        is_numeric : Check if the Index only consists of numeric data.
        is_object : Check if the Index is of the object dtype.
        is_categorical : Check if the Index holds categorical data.
        is_interval : Check if the Index holds Interval objects.
        is_mixed : Check if the Index holds data with mixed data types.

        Examples
        --------
        >>> idx = pd.Index([1.0, 2.0, 3.0, 4.0])
        >>> idx.is_floating()
        True

        >>> idx = pd.Index([1.0, 2.0, np.nan, 4.0])
        >>> idx.is_floating()
        True

        >>> idx = pd.Index([1, 2, 3, 4, np.nan])
        >>> idx.is_floating()
        True

        >>> idx = pd.Index([1, 2, 3, 4])
        >>> idx.is_floating()
        False
        """
        return self.inferred_type in ["floating", "mixed-integer-float", "integer-na"]

    @final
    def is_numeric(self) -> bool:
        """
        Check if the Index only consists of numeric data.

        Returns
        -------
        bool
            Whether or not the Index only consists of numeric data.

        See Also
        --------
        is_boolean : Check if the Index only consists of booleans.
        is_integer : Check if the Index only consists of integers.
        is_floating : Check if the Index is a floating type.
        is_object : Check if the Index is of the object dtype.
        is_categorical : Check if the Index holds categorical data.
        is_interval : Check if the Index holds Interval objects.
        is_mixed : Check if the Index holds data with mixed data types.

        Examples
        --------
        >>> idx = pd.Index([1.0, 2.0, 3.0, 4.0])
        >>> idx.is_numeric()
        True

        >>> idx = pd.Index([1, 2, 3, 4.0])
        >>> idx.is_numeric()
        True

        >>> idx = pd.Index([1, 2, 3, 4])
        >>> idx.is_numeric()
        True

        >>> idx = pd.Index([1, 2, 3, 4.0, np.nan])
        >>> idx.is_numeric()
        True

        >>> idx = pd.Index([1, 2, 3, 4.0, np.nan, "Apple"])
        >>> idx.is_numeric()
        False
        """
        return self.inferred_type in ["integer", "floating"]

    @final
    def is_object(self) -> bool:
        """
        Check if the Index is of the object dtype.

        Returns
        -------
        bool
            Whether or not the Index is of the object dtype.

        See Also
        --------
        is_boolean : Check if the Index only consists of booleans.
        is_integer : Check if the Index only consists of integers.
        is_floating : Check if the Index is a floating type.
        is_numeric : Check if the Index only consists of numeric data.
        is_categorical : Check if the Index holds categorical data.
        is_interval : Check if the Index holds Interval objects.
        is_mixed : Check if the Index holds data with mixed data types.

        Examples
        --------
        >>> idx = pd.Index(["Apple", "Mango", "Watermelon"])
        >>> idx.is_object()
        True

        >>> idx = pd.Index(["Apple", "Mango", 2.0])
        >>> idx.is_object()
        True

        >>> idx = pd.Index(["Watermelon", "Orange", "Apple",
        ...                 "Watermelon"]).astype("category")
        >>> idx.is_object()
        False

        >>> idx = pd.Index([1.0, 2.0, 3.0, 4.0])
        >>> idx.is_object()
        False
        """
        return is_object_dtype(self.dtype)

    @final
    def is_categorical(self) -> bool:
        """
        Check if the Index holds categorical data.

        Returns
        -------
        bool
            True if the Index is categorical.

        See Also
        --------
        CategoricalIndex : Index for categorical data.
        is_boolean : Check if the Index only consists of booleans.
        is_integer : Check if the Index only consists of integers.
        is_floating : Check if the Index is a floating type.
        is_numeric : Check if the Index only consists of numeric data.
        is_object : Check if the Index is of the object dtype.
        is_interval : Check if the Index holds Interval objects.
        is_mixed : Check if the Index holds data with mixed data types.

        Examples
        --------
        >>> idx = pd.Index(["Watermelon", "Orange", "Apple",
        ...                 "Watermelon"]).astype("category")
        >>> idx.is_categorical()
        True

        >>> idx = pd.Index([1, 3, 5, 7])
        >>> idx.is_categorical()
        False

        >>> s = pd.Series(["Peter", "Victor", "Elisabeth", "Mar"])
        >>> s
        0        Peter
        1       Victor
        2    Elisabeth
        3          Mar
        dtype: object
        >>> s.index.is_categorical()
        False
        """
        return self.inferred_type in ["categorical"]

    @final
    def is_interval(self) -> bool:
        """
        Check if the Index holds Interval objects.

        Returns
        -------
        bool
            Whether or not the Index holds Interval objects.

        See Also
        --------
        IntervalIndex : Index for Interval objects.
        is_boolean : Check if the Index only consists of booleans.
        is_integer : Check if the Index only consists of integers.
        is_floating : Check if the Index is a floating type.
        is_numeric : Check if the Index only consists of numeric data.
        is_object : Check if the Index is of the object dtype.
        is_categorical : Check if the Index holds categorical data.
        is_mixed : Check if the Index holds data with mixed data types.

        Examples
        --------
        >>> idx = pd.Index([pd.Interval(left=0, right=5),
        ...                 pd.Interval(left=5, right=10)])
        >>> idx.is_interval()
        True

        >>> idx = pd.Index([1, 3, 5, 7])
        >>> idx.is_interval()
        False
        """
        return self.inferred_type in ["interval"]

    @final
    def is_mixed(self) -> bool:
        """
        Check if the Index holds data with mixed data types.

        Returns
        -------
        bool
            Whether or not the Index holds data with mixed data types.

        See Also
        --------
        is_boolean : Check if the Index only consists of booleans.
        is_integer : Check if the Index only consists of integers.
        is_floating : Check if the Index is a floating type.
        is_numeric : Check if the Index only consists of numeric data.
        is_object : Check if the Index is of the object dtype.
        is_categorical : Check if the Index holds categorical data.
        is_interval : Check if the Index holds Interval objects.

        Examples
        --------
        >>> idx = pd.Index(['a', np.nan, 'b'])
        >>> idx.is_mixed()
        True

        >>> idx = pd.Index([1.0, 2.0, 3.0, 5.0])
        >>> idx.is_mixed()
        False
        """
        warnings.warn(
            "Index.is_mixed is deprecated and will be removed in a future version. "
            "Check index.inferred_type directly instead.",
            FutureWarning,
            stacklevel=find_stack_level(),
        )
        return self.inferred_type in ["mixed"]

    @final
    def holds_integer(self) -> bool:
        """
        Whether the type is an integer type.
        """
        return self.inferred_type in ["integer", "mixed-integer"]

    @cache_readonly
    def inferred_type(self) -> str_t:
        """
        Return a string of the type inferred from the values.
        """
        return lib.infer_dtype(self._values, skipna=False)

    @cache_readonly
    @final
    def _is_all_dates(self) -> bool:
        """
        Whether or not the index values only consist of dates.
        """
        if needs_i8_conversion(self.dtype):
            return True
        elif self.dtype != _dtype_obj:
            # TODO(ExtensionIndex): 3rd party EA might override?
            # Note: this includes IntervalIndex, even when the left/right
            #  contain datetime-like objects.
            return False
        elif self._is_multi:
            return False
        return is_datetime_array(ensure_object(self._values))

    @cache_readonly
    @final
    def is_all_dates(self) -> bool:
        """
        Whether or not the index values only consist of dates.
        """
        warnings.warn(
            "Index.is_all_dates is deprecated, will be removed in a future version. "
            "check index.inferred_type instead.",
            FutureWarning,
            stacklevel=find_stack_level(),
        )
        return self._is_all_dates

    @final
    @cache_readonly
    def _is_multi(self) -> bool:
        """
        Cached check equivalent to isinstance(self, MultiIndex)
        """
        return isinstance(self, ABCMultiIndex)

    # --------------------------------------------------------------------
    # Pickle Methods

    def __reduce__(self):
        d = {"data": self._data, "name": self.name}
        return _new_Index, (type(self), d), None

    # --------------------------------------------------------------------
    # Null Handling Methods

    @cache_readonly
    def _na_value(self):
        """The expected NA value to use with this index."""
        dtype = self.dtype
        if isinstance(dtype, np.dtype):
            if dtype.kind in ["m", "M"]:
                return NaT
            return np.nan
        return dtype.na_value

    @cache_readonly
    def _isnan(self) -> npt.NDArray[np.bool_]:
        """
        Return if each value is NaN.
        """
        if self._can_hold_na:
            return isna(self)
        else:
            # shouldn't reach to this condition by checking hasnans beforehand
            values = np.empty(len(self), dtype=np.bool_)
            values.fill(False)
            return values

    @cache_readonly
    def hasnans(self) -> bool:
        """
        Return True if there are any NaNs.

        Enables various performance speedups.
        """
        if self._can_hold_na:
            return bool(self._isnan.any())
        else:
            return False

    @final
    def isna(self) -> npt.NDArray[np.bool_]:
        """
        Detect missing values.

        Return a boolean same-sized object indicating if the values are NA.
        NA values, such as ``None``, :attr:`numpy.NaN` or :attr:`pd.NaT`, get
        mapped to ``True`` values.
        Everything else get mapped to ``False`` values. Characters such as
        empty strings `''` or :attr:`numpy.inf` are not considered NA values
        (unless you set ``pandas.options.mode.use_inf_as_na = True``).

        Returns
        -------
        numpy.ndarray[bool]
            A boolean array of whether my values are NA.

        See Also
        --------
        Index.notna : Boolean inverse of isna.
        Index.dropna : Omit entries with missing values.
        isna : Top-level isna.
        Series.isna : Detect missing values in Series object.

        Examples
        --------
        Show which entries in a pandas.Index are NA. The result is an
        array.

        >>> idx = pd.Index([5.2, 6.0, np.NaN])
        >>> idx
        Float64Index([5.2, 6.0, nan], dtype='float64')
        >>> idx.isna()
        array([False, False,  True])

        Empty strings are not considered NA values. None is considered an NA
        value.

        >>> idx = pd.Index(['black', '', 'red', None])
        >>> idx
        Index(['black', '', 'red', None], dtype='object')
        >>> idx.isna()
        array([False, False, False,  True])

        For datetimes, `NaT` (Not a Time) is considered as an NA value.

        >>> idx = pd.DatetimeIndex([pd.Timestamp('1940-04-25'),
        ...                         pd.Timestamp(''), None, pd.NaT])
        >>> idx
        DatetimeIndex(['1940-04-25', 'NaT', 'NaT', 'NaT'],
                      dtype='datetime64[ns]', freq=None)
        >>> idx.isna()
        array([False,  True,  True,  True])
        """
        return self._isnan

    isnull = isna

    @final
    def notna(self) -> npt.NDArray[np.bool_]:
        """
        Detect existing (non-missing) values.

        Return a boolean same-sized object indicating if the values are not NA.
        Non-missing values get mapped to ``True``. Characters such as empty
        strings ``''`` or :attr:`numpy.inf` are not considered NA values
        (unless you set ``pandas.options.mode.use_inf_as_na = True``).
        NA values, such as None or :attr:`numpy.NaN`, get mapped to ``False``
        values.

        Returns
        -------
        numpy.ndarray[bool]
            Boolean array to indicate which entries are not NA.

        See Also
        --------
        Index.notnull : Alias of notna.
        Index.isna: Inverse of notna.
        notna : Top-level notna.

        Examples
        --------
        Show which entries in an Index are not NA. The result is an
        array.

        >>> idx = pd.Index([5.2, 6.0, np.NaN])
        >>> idx
        Float64Index([5.2, 6.0, nan], dtype='float64')
        >>> idx.notna()
        array([ True,  True, False])

        Empty strings are not considered NA values. None is considered a NA
        value.

        >>> idx = pd.Index(['black', '', 'red', None])
        >>> idx
        Index(['black', '', 'red', None], dtype='object')
        >>> idx.notna()
        array([ True,  True,  True, False])
        """
        return ~self.isna()

    notnull = notna

    def fillna(self, value=None, downcast=None):
        """
        Fill NA/NaN values with the specified value.

        Parameters
        ----------
        value : scalar
            Scalar value to use to fill holes (e.g. 0).
            This value cannot be a list-likes.
        downcast : dict, default is None
            A dict of item->dtype of what to downcast if possible,
            or the string 'infer' which will try to downcast to an appropriate
            equal type (e.g. float64 to int64 if possible).

        Returns
        -------
        Index

        See Also
        --------
        DataFrame.fillna : Fill NaN values of a DataFrame.
        Series.fillna : Fill NaN Values of a Series.
        """

        value = self._require_scalar(value)
        if self.hasnans:
            result = self.putmask(self._isnan, value)
            if downcast is None:
                # no need to care metadata other than name
                # because it can't have freq if it has NaTs
                return Index._with_infer(result, name=self.name)
            raise NotImplementedError(
                f"{type(self).__name__}.fillna does not support 'downcast' "
                "argument values other than 'None'."
            )
        return self._view()

    def dropna(self: _IndexT, how: str_t = "any") -> _IndexT:
        """
        Return Index without NA/NaN values.

        Parameters
        ----------
        how : {'any', 'all'}, default 'any'
            If the Index is a MultiIndex, drop the value when any or all levels
            are NaN.

        Returns
        -------
        Index
        """
        if how not in ("any", "all"):
            raise ValueError(f"invalid how option: {how}")

        if self.hasnans:
            res_values = self._values[~self._isnan]
            return type(self)._simple_new(res_values, name=self.name)
        return self._view()

    # --------------------------------------------------------------------
    # Uniqueness Methods

    def unique(self: _IndexT, level: Hashable | None = None) -> _IndexT:
        """
        Return unique values in the index.

        Unique values are returned in order of appearance, this does NOT sort.

        Parameters
        ----------
        level : int or hashable, optional
            Only return values from specified level (for MultiIndex).
            If int, gets the level by integer position, else by level name.

        Returns
        -------
        Index

        See Also
        --------
        unique : Numpy array of unique values in that column.
        Series.unique : Return unique values of Series object.
        """
        if level is not None:
            self._validate_index_level(level)

        if self.is_unique:
            return self._view()

        result = super().unique()
        return self._shallow_copy(result)

    @deprecate_nonkeyword_arguments(version=None, allowed_args=["self"])
    def drop_duplicates(self: _IndexT, keep: str_t | bool = "first") -> _IndexT:
        """
        Return Index with duplicate values removed.

        Parameters
        ----------
        keep : {'first', 'last', ``False``}, default 'first'
            - 'first' : Drop duplicates except for the first occurrence.
            - 'last' : Drop duplicates except for the last occurrence.
            - ``False`` : Drop all duplicates.

        Returns
        -------
        deduplicated : Index

        See Also
        --------
        Series.drop_duplicates : Equivalent method on Series.
        DataFrame.drop_duplicates : Equivalent method on DataFrame.
        Index.duplicated : Related method on Index, indicating duplicate
            Index values.

        Examples
        --------
        Generate an pandas.Index with duplicate values.

        >>> idx = pd.Index(['lama', 'cow', 'lama', 'beetle', 'lama', 'hippo'])

        The `keep` parameter controls  which duplicate values are removed.
        The value 'first' keeps the first occurrence for each
        set of duplicated entries. The default value of keep is 'first'.

        >>> idx.drop_duplicates(keep='first')
        Index(['lama', 'cow', 'beetle', 'hippo'], dtype='object')

        The value 'last' keeps the last occurrence for each set of duplicated
        entries.

        >>> idx.drop_duplicates(keep='last')
        Index(['cow', 'beetle', 'lama', 'hippo'], dtype='object')

        The value ``False`` discards all sets of duplicated entries.

        >>> idx.drop_duplicates(keep=False)
        Index(['cow', 'beetle', 'hippo'], dtype='object')
        """
        if self.is_unique:
            return self._view()

        return super().drop_duplicates(keep=keep)

    def duplicated(
        self, keep: Literal["first", "last", False] = "first"
    ) -> npt.NDArray[np.bool_]:
        """
        Indicate duplicate index values.

        Duplicated values are indicated as ``True`` values in the resulting
        array. Either all duplicates, all except the first, or all except the
        last occurrence of duplicates can be indicated.

        Parameters
        ----------
        keep : {'first', 'last', False}, default 'first'
            The value or values in a set of duplicates to mark as missing.

            - 'first' : Mark duplicates as ``True`` except for the first
              occurrence.
            - 'last' : Mark duplicates as ``True`` except for the last
              occurrence.
            - ``False`` : Mark all duplicates as ``True``.

        Returns
        -------
        np.ndarray[bool]

        See Also
        --------
        Series.duplicated : Equivalent method on pandas.Series.
        DataFrame.duplicated : Equivalent method on pandas.DataFrame.
        Index.drop_duplicates : Remove duplicate values from Index.

        Examples
        --------
        By default, for each set of duplicated values, the first occurrence is
        set to False and all others to True:

        >>> idx = pd.Index(['lama', 'cow', 'lama', 'beetle', 'lama'])
        >>> idx.duplicated()
        array([False, False,  True, False,  True])

        which is equivalent to

        >>> idx.duplicated(keep='first')
        array([False, False,  True, False,  True])

        By using 'last', the last occurrence of each set of duplicated values
        is set on False and all others on True:

        >>> idx.duplicated(keep='last')
        array([ True, False,  True, False, False])

        By setting keep on ``False``, all duplicates are True:

        >>> idx.duplicated(keep=False)
        array([ True, False,  True, False,  True])
        """
        if self.is_unique:
            # fastpath available bc we are immutable
            return np.zeros(len(self), dtype=bool)
        return self._duplicated(keep=keep)

    # --------------------------------------------------------------------
    # Arithmetic & Logical Methods

    def __iadd__(self, other):
        # alias for __add__
        return self + other

    @final
    def __and__(self, other):
        warnings.warn(
            "Index.__and__ operating as a set operation is deprecated, "
            "in the future this will be a logical operation matching "
            "Series.__and__.  Use index.intersection(other) instead.",
            FutureWarning,
            stacklevel=find_stack_level(),
        )
        return self.intersection(other)

    @final
    def __or__(self, other):
        warnings.warn(
            "Index.__or__ operating as a set operation is deprecated, "
            "in the future this will be a logical operation matching "
            "Series.__or__.  Use index.union(other) instead.",
            FutureWarning,
            stacklevel=find_stack_level(),
        )
        return self.union(other)

    @final
    def __xor__(self, other):
        warnings.warn(
            "Index.__xor__ operating as a set operation is deprecated, "
            "in the future this will be a logical operation matching "
            "Series.__xor__.  Use index.symmetric_difference(other) instead.",
            FutureWarning,
            stacklevel=find_stack_level(),
        )
        return self.symmetric_difference(other)

    @final
    def __nonzero__(self):
        raise ValueError(
            f"The truth value of a {type(self).__name__} is ambiguous. "
            "Use a.empty, a.bool(), a.item(), a.any() or a.all()."
        )

    __bool__ = __nonzero__

    # --------------------------------------------------------------------
    # Set Operation Methods

    def _get_reconciled_name_object(self, other):
        """
        If the result of a set operation will be self,
        return self, unless the name changes, in which
        case make a shallow copy of self.
        """
        name = get_op_result_name(self, other)
        if self.name is not name:
            return self.rename(name)
        return self

    @final
    def _validate_sort_keyword(self, sort):
        if sort not in [None, False]:
            raise ValueError(
                "The 'sort' keyword only takes the values of "
                f"None or False; {sort} was passed."
            )

    @final
    def _deprecate_dti_setop(self, other: Index, setop: str_t):
        """
        Deprecate setop behavior between timezone-aware DatetimeIndexes with
        mismatched timezones.
        """
        # Caller is responsibelf or checking
        #  `not is_dtype_equal(self.dtype, other.dtype)`
        if (
            isinstance(self, ABCDatetimeIndex)
            and isinstance(other, ABCDatetimeIndex)
            and self.tz is not None
            and other.tz is not None
        ):
            # GH#39328, GH#45357
            warnings.warn(
                f"In a future version, the {setop} of DatetimeIndex objects "
                "with mismatched timezones will cast both to UTC instead of "
                "object dtype. To retain the old behavior, "
                f"use `index.astype(object).{setop}(other)`",
                FutureWarning,
                stacklevel=find_stack_level(),
            )

    @final
    def union(self, other, sort=None):
        """
        Form the union of two Index objects.

        If the Index objects are incompatible, both Index objects will be
        cast to dtype('object') first.

            .. versionchanged:: 0.25.0

        Parameters
        ----------
        other : Index or array-like
        sort : bool or None, default None
            Whether to sort the resulting Index.

            * None : Sort the result, except when

              1. `self` and `other` are equal.
              2. `self` or `other` has length 0.
              3. Some values in `self` or `other` cannot be compared.
                 A RuntimeWarning is issued in this case.

            * False : do not sort the result.

        Returns
        -------
        union : Index

        Examples
        --------
        Union matching dtypes

        >>> idx1 = pd.Index([1, 2, 3, 4])
        >>> idx2 = pd.Index([3, 4, 5, 6])
        >>> idx1.union(idx2)
        Int64Index([1, 2, 3, 4, 5, 6], dtype='int64')

        Union mismatched dtypes

        >>> idx1 = pd.Index(['a', 'b', 'c', 'd'])
        >>> idx2 = pd.Index([1, 2, 3, 4])
        >>> idx1.union(idx2)
        Index(['a', 'b', 'c', 'd', 1, 2, 3, 4], dtype='object')

        MultiIndex case

        >>> idx1 = pd.MultiIndex.from_arrays(
        ...     [[1, 1, 2, 2], ["Red", "Blue", "Red", "Blue"]]
        ... )
        >>> idx1
        MultiIndex([(1,  'Red'),
            (1, 'Blue'),
            (2,  'Red'),
            (2, 'Blue')],
           )
        >>> idx2 = pd.MultiIndex.from_arrays(
        ...     [[3, 3, 2, 2], ["Red", "Green", "Red", "Green"]]
        ... )
        >>> idx2
        MultiIndex([(3,   'Red'),
            (3, 'Green'),
            (2,   'Red'),
            (2, 'Green')],
           )
        >>> idx1.union(idx2)
        MultiIndex([(1,  'Blue'),
            (1,   'Red'),
            (2,  'Blue'),
            (2, 'Green'),
            (2,   'Red'),
            (3, 'Green'),
            (3,   'Red')],
           )
        >>> idx1.union(idx2, sort=False)
        MultiIndex([(1,   'Red'),
            (1,  'Blue'),
            (2,   'Red'),
            (2,  'Blue'),
            (3,   'Red'),
            (3, 'Green'),
            (2, 'Green')],
           )
        """
        self._validate_sort_keyword(sort)
        self._assert_can_do_setop(other)
        other, result_name = self._convert_can_do_setop(other)

        if not is_dtype_equal(self.dtype, other.dtype):
            if (
                isinstance(self, ABCMultiIndex)
                and not is_object_dtype(unpack_nested_dtype(other))
                and len(other) > 0
            ):
                raise NotImplementedError(
                    "Can only union MultiIndex with MultiIndex or Index of tuples, "
                    "try mi.to_flat_index().union(other) instead."
                )
            self._deprecate_dti_setop(other, "union")

            dtype = self._find_common_type_compat(other)
            left = self.astype(dtype, copy=False)
            right = other.astype(dtype, copy=False)
            return left.union(right, sort=sort)

        elif not len(other) or self.equals(other):
            # NB: whether this (and the `if not len(self)` check below) come before
            #  or after the is_dtype_equal check above affects the returned dtype
            return self._get_reconciled_name_object(other)

        elif not len(self):
            return other._get_reconciled_name_object(self)

        result = self._union(other, sort=sort)

        return self._wrap_setop_result(other, result)

    def _union(self, other: Index, sort):
        """
        Specific union logic should go here. In subclasses, union behavior
        should be overwritten here rather than in `self.union`.

        Parameters
        ----------
        other : Index or array-like
        sort : False or None, default False
            Whether to sort the resulting index.

            * False : do not sort the result.
            * None : sort the result, except when `self` and `other` are equal
              or when the values cannot be compared.

        Returns
        -------
        Index
        """
        lvals = self._values
        rvals = other._values

        if (
            sort is None
            and self.is_monotonic_increasing
            and other.is_monotonic_increasing
            and not (self.has_duplicates and other.has_duplicates)
            and self._can_use_libjoin
        ):
            # Both are monotonic and at least one is unique, so can use outer join
            #  (actually don't need either unique, but without this restriction
            #  test_union_same_value_duplicated_in_both fails)
            try:
                return self._outer_indexer(other)[0]
            except (TypeError, IncompatibleFrequency):
                # incomparable objects; should only be for object dtype
                value_list = list(lvals)

                # worth making this faster? a very unusual case
                value_set = set(lvals)
                value_list.extend([x for x in rvals if x not in value_set])
                # If objects are unorderable, we must have object dtype.
                return np.array(value_list, dtype=object)

        elif not other.is_unique:
            # other has duplicates
            result = algos.union_with_duplicates(lvals, rvals)
            return _maybe_try_sort(result, sort)

        # Self may have duplicates; other already checked as unique
        # find indexes of things in "other" that are not in "self"
        if self._index_as_unique:
            indexer = self.get_indexer(other)
            missing = (indexer == -1).nonzero()[0]
        else:
            missing = algos.unique1d(self.get_indexer_non_unique(other)[1])

        if len(missing) > 0:
            other_diff = rvals.take(missing)
            result = concat_compat((lvals, other_diff))
        else:
            result = lvals

        if not self.is_monotonic_increasing or not other.is_monotonic_increasing:
            # if both are monotonic then result should already be sorted
            result = _maybe_try_sort(result, sort)

        return result

    @final
    def _wrap_setop_result(self, other: Index, result) -> Index:
        name = get_op_result_name(self, other)
        if isinstance(result, Index):
            if result.name != name:
                result = result.rename(name)
        else:
            result = self._shallow_copy(result, name=name)
        return result

    @final
    def intersection(self, other, sort=False):
        """
        Form the intersection of two Index objects.

        This returns a new Index with elements common to the index and `other`.

        Parameters
        ----------
        other : Index or array-like
        sort : False or None, default False
            Whether to sort the resulting index.

            * False : do not sort the result.
            * None : sort the result, except when `self` and `other` are equal
              or when the values cannot be compared.

        Returns
        -------
        intersection : Index

        Examples
        --------
        >>> idx1 = pd.Index([1, 2, 3, 4])
        >>> idx2 = pd.Index([3, 4, 5, 6])
        >>> idx1.intersection(idx2)
        Int64Index([3, 4], dtype='int64')
        """
        self._validate_sort_keyword(sort)
        self._assert_can_do_setop(other)
        other, result_name = self._convert_can_do_setop(other)

        if not is_dtype_equal(self.dtype, other.dtype):
            self._deprecate_dti_setop(other, "intersection")

        if self.equals(other):
            if self.has_duplicates:
                return self.unique()._get_reconciled_name_object(other)
            return self._get_reconciled_name_object(other)

        if len(self) == 0 or len(other) == 0:
            # fastpath; we need to be careful about having commutativity

            if self._is_multi or other._is_multi:
                # _convert_can_do_setop ensures that we have both or neither
                # We retain self.levels
                return self[:0].rename(result_name)

            dtype = self._find_common_type_compat(other)
            if is_dtype_equal(self.dtype, dtype):
                # Slicing allows us to retain DTI/TDI.freq, RangeIndex

                # Note: self[:0] vs other[:0] affects
                #  1) which index's `freq` we get in DTI/TDI cases
                #     This may be a historical artifact, i.e. no documented
                #     reason for this choice.
                #  2) The `step` we get in RangeIndex cases
                if len(self) == 0:
                    return self[:0].rename(result_name)
                else:
                    return other[:0].rename(result_name)

            return Index([], dtype=dtype, name=result_name)

        elif not self._should_compare(other):
            # We can infer that the intersection is empty.
            if isinstance(self, ABCMultiIndex):
                return self[:0].rename(result_name)
            return Index([], name=result_name)

        elif not is_dtype_equal(self.dtype, other.dtype):
            dtype = self._find_common_type_compat(other)
            this = self.astype(dtype, copy=False)
            other = other.astype(dtype, copy=False)
            return this.intersection(other, sort=sort)

        result = self._intersection(other, sort=sort)
        return self._wrap_intersection_result(other, result)

    def _intersection(self, other: Index, sort=False):
        """
        intersection specialized to the case with matching dtypes.
        """
        if (
            self.is_monotonic_increasing
            and other.is_monotonic_increasing
            and self._can_use_libjoin
        ):
            try:
                result = self._inner_indexer(other)[0]
            except TypeError:
                # non-comparable; should only be for object dtype
                pass
            else:
                # TODO: algos.unique1d should preserve DTA/TDA
                res = algos.unique1d(result)
                return ensure_wrapped_if_datetimelike(res)

        res_values = self._intersection_via_get_indexer(other, sort=sort)
        res_values = _maybe_try_sort(res_values, sort)
        return res_values

    def _wrap_intersection_result(self, other, result):
        # We will override for MultiIndex to handle empty results
        return self._wrap_setop_result(other, result)

    @final
    def _intersection_via_get_indexer(self, other: Index, sort) -> ArrayLike:
        """
        Find the intersection of two Indexes using get_indexer.

        Returns
        -------
        np.ndarray or ExtensionArray
            The returned array will be unique.
        """
        left_unique = self.unique()
        right_unique = other.unique()

        # even though we are unique, we need get_indexer_for for IntervalIndex
        indexer = left_unique.get_indexer_for(right_unique)

        mask = indexer != -1

        taker = indexer.take(mask.nonzero()[0])
        if sort is False:
            # sort bc we want the elements in the same order they are in self
            # unnecessary in the case with sort=None bc we will sort later
            taker = np.sort(taker)

        result = left_unique.take(taker)._values
        return result

    @final
    def difference(self, other, sort=None):
        """
        Return a new Index with elements of index not in `other`.

        This is the set difference of two Index objects.

        Parameters
        ----------
        other : Index or array-like
        sort : False or None, default None
            Whether to sort the resulting index. By default, the
            values are attempted to be sorted, but any TypeError from
            incomparable elements is caught by pandas.

            * None : Attempt to sort the result, but catch any TypeErrors
              from comparing incomparable elements.
            * False : Do not sort the result.

        Returns
        -------
        difference : Index

        Examples
        --------
        >>> idx1 = pd.Index([2, 1, 3, 4])
        >>> idx2 = pd.Index([3, 4, 5, 6])
        >>> idx1.difference(idx2)
        Int64Index([1, 2], dtype='int64')
        >>> idx1.difference(idx2, sort=False)
        Int64Index([2, 1], dtype='int64')
        """
        self._validate_sort_keyword(sort)
        self._assert_can_do_setop(other)
        other, result_name = self._convert_can_do_setop(other)

        # Note: we do NOT call _deprecate_dti_setop here, as there
        #  is no requirement that .difference be commutative, so it does
        #  not cast to object.

        if self.equals(other):
            # Note: we do not (yet) sort even if sort=None GH#24959
            return self[:0].rename(result_name)

        if len(other) == 0:
            # Note: we do not (yet) sort even if sort=None GH#24959
            return self.rename(result_name)

        if not self._should_compare(other):
            # Nothing matches -> difference is everything
            return self.rename(result_name)

        result = self._difference(other, sort=sort)
        return self._wrap_difference_result(other, result)

    def _difference(self, other, sort):
        # overridden by RangeIndex

        this = self.unique()

        indexer = this.get_indexer_for(other)
        indexer = indexer.take((indexer != -1).nonzero()[0])

        label_diff = np.setdiff1d(np.arange(this.size), indexer, assume_unique=True)
        the_diff = this._values.take(label_diff)
        the_diff = _maybe_try_sort(the_diff, sort)

        return the_diff

    def _wrap_difference_result(self, other, result):
        # We will override for MultiIndex to handle empty results
        return self._wrap_setop_result(other, result)

    def symmetric_difference(self, other, result_name=None, sort=None):
        """
        Compute the symmetric difference of two Index objects.

        Parameters
        ----------
        other : Index or array-like
        result_name : str
        sort : False or None, default None
            Whether to sort the resulting index. By default, the
            values are attempted to be sorted, but any TypeError from
            incomparable elements is caught by pandas.

            * None : Attempt to sort the result, but catch any TypeErrors
              from comparing incomparable elements.
            * False : Do not sort the result.

        Returns
        -------
        symmetric_difference : Index

        Notes
        -----
        ``symmetric_difference`` contains elements that appear in either
        ``idx1`` or ``idx2`` but not both. Equivalent to the Index created by
        ``idx1.difference(idx2) | idx2.difference(idx1)`` with duplicates
        dropped.

        Examples
        --------
        >>> idx1 = pd.Index([1, 2, 3, 4])
        >>> idx2 = pd.Index([2, 3, 4, 5])
        >>> idx1.symmetric_difference(idx2)
        Int64Index([1, 5], dtype='int64')
        """
        self._validate_sort_keyword(sort)
        self._assert_can_do_setop(other)
        other, result_name_update = self._convert_can_do_setop(other)
        if result_name is None:
            result_name = result_name_update

        if not is_dtype_equal(self.dtype, other.dtype):
            self._deprecate_dti_setop(other, "symmetric_difference")

        if not self._should_compare(other):
            return self.union(other, sort=sort).rename(result_name)

        elif not is_dtype_equal(self.dtype, other.dtype):
            dtype = self._find_common_type_compat(other)
            this = self.astype(dtype, copy=False)
            that = other.astype(dtype, copy=False)
            return this.symmetric_difference(that, sort=sort).rename(result_name)

        this = self.unique()
        other = other.unique()
        indexer = this.get_indexer_for(other)

        # {this} minus {other}
        common_indexer = indexer.take((indexer != -1).nonzero()[0])
        left_indexer = np.setdiff1d(
            np.arange(this.size), common_indexer, assume_unique=True
        )
        left_diff = this._values.take(left_indexer)

        # {other} minus {this}
        right_indexer = (indexer == -1).nonzero()[0]
        right_diff = other._values.take(right_indexer)

        res_values = concat_compat([left_diff, right_diff])
        res_values = _maybe_try_sort(res_values, sort)

        # pass dtype so we retain object dtype
        result = Index(res_values, name=result_name, dtype=res_values.dtype)

        if self._is_multi:
            self = cast("MultiIndex", self)
            if len(result) == 0:
                # On equal symmetric_difference MultiIndexes the difference is empty.
                # Therefore, an empty MultiIndex is returned GH#13490
                return type(self)(
                    levels=[[] for _ in range(self.nlevels)],
                    codes=[[] for _ in range(self.nlevels)],
                    names=result.name,
                )
            return type(self).from_tuples(result, names=result.name)

        return result

    @final
    def _assert_can_do_setop(self, other) -> bool:
        if not is_list_like(other):
            raise TypeError("Input must be Index or array-like")
        return True

    def _convert_can_do_setop(self, other) -> tuple[Index, Hashable]:
        if not isinstance(other, Index):
            # TODO(2.0): no need to special-case here once _with_infer
            #  deprecation is enforced
            if hasattr(other, "dtype"):
                other = Index(other, name=self.name, dtype=other.dtype)
            else:
                # e.g. list
                other = Index(other, name=self.name)
            result_name = self.name
        else:
            result_name = get_op_result_name(self, other)
        return other, result_name

    # --------------------------------------------------------------------
    # Indexing Methods

    def get_loc(self, key, method=None, tolerance=None):
        """
        Get integer location, slice or boolean mask for requested label.

        Parameters
        ----------
        key : label
        method : {None, 'pad'/'ffill', 'backfill'/'bfill', 'nearest'}, optional
            * default: exact matches only.
            * pad / ffill: find the PREVIOUS index value if no exact match.
            * backfill / bfill: use NEXT index value if no exact match
            * nearest: use the NEAREST index value if no exact match. Tied
              distances are broken by preferring the larger index value.
        tolerance : int or float, optional
            Maximum distance from index value for inexact matches. The value of
            the index at the matching location must satisfy the equation
            ``abs(index[loc] - key) <= tolerance``.

        Returns
        -------
        loc : int if unique index, slice if monotonic index, else mask

        Examples
        --------
        >>> unique_index = pd.Index(list('abc'))
        >>> unique_index.get_loc('b')
        1

        >>> monotonic_index = pd.Index(list('abbc'))
        >>> monotonic_index.get_loc('b')
        slice(1, 3, None)

        >>> non_monotonic_index = pd.Index(list('abcb'))
        >>> non_monotonic_index.get_loc('b')
        array([False,  True, False,  True])
        """
        if method is None:
            if tolerance is not None:
                raise ValueError(
                    "tolerance argument only valid if using pad, "
                    "backfill or nearest lookups"
                )
            casted_key = self._maybe_cast_indexer(key)
            try:
                return self._engine.get_loc(casted_key)
            except KeyError as err:
                raise KeyError(key) from err
            except TypeError:
                # If we have a listlike key, _check_indexing_error will raise
                #  InvalidIndexError. Otherwise we fall through and re-raise
                #  the TypeError.
                self._check_indexing_error(key)
                raise

        # GH#42269
        warnings.warn(
            f"Passing method to {type(self).__name__}.get_loc is deprecated "
            "and will raise in a future version. Use "
            "index.get_indexer([item], method=...) instead.",
            FutureWarning,
            stacklevel=find_stack_level(),
        )

        if is_scalar(key) and isna(key) and not self.hasnans:
            raise KeyError(key)

        if tolerance is not None:
            tolerance = self._convert_tolerance(tolerance, np.asarray(key))

        indexer = self.get_indexer([key], method=method, tolerance=tolerance)
        if indexer.ndim > 1 or indexer.size > 1:
            raise TypeError("get_loc requires scalar valued input")
        loc = indexer.item()
        if loc == -1:
            raise KeyError(key)
        return loc

    _index_shared_docs[
        "get_indexer"
    ] = """
        Compute indexer and mask for new index given the current index. The
        indexer should be then used as an input to ndarray.take to align the
        current data to the new index.

        Parameters
        ----------
        target : %(target_klass)s
        method : {None, 'pad'/'ffill', 'backfill'/'bfill', 'nearest'}, optional
            * default: exact matches only.
            * pad / ffill: find the PREVIOUS index value if no exact match.
            * backfill / bfill: use NEXT index value if no exact match
            * nearest: use the NEAREST index value if no exact match. Tied
              distances are broken by preferring the larger index value.
        limit : int, optional
            Maximum number of consecutive labels in ``target`` to match for
            inexact matches.
        tolerance : optional
            Maximum distance between original and new labels for inexact
            matches. The values of the index at the matching locations must
            satisfy the equation ``abs(index[indexer] - target) <= tolerance``.

            Tolerance may be a scalar value, which applies the same tolerance
            to all values, or list-like, which applies variable tolerance per
            element. List-like includes list, tuple, array, Series, and must be
            the same size as the index and its dtype must exactly match the
            index's type.

        Returns
        -------
        indexer : np.ndarray[np.intp]
            Integers from 0 to n - 1 indicating that the index at these
            positions matches the corresponding target values. Missing values
            in the target are marked by -1.
        %(raises_section)s
        Notes
        -----
        Returns -1 for unmatched values, for further explanation see the
        example below.

        Examples
        --------
        >>> index = pd.Index(['c', 'a', 'b'])
        >>> index.get_indexer(['a', 'b', 'x'])
        array([ 1,  2, -1])

        Notice that the return value is an array of locations in ``index``
        and ``x`` is marked by -1, as it is not in ``index``.
        """

    @Appender(_index_shared_docs["get_indexer"] % _index_doc_kwargs)
    @final
    def get_indexer(
        self,
        target,
        method: str_t | None = None,
        limit: int | None = None,
        tolerance=None,
    ) -> npt.NDArray[np.intp]:
        method = missing.clean_reindex_fill_method(method)
        orig_target = target
        target = self._maybe_cast_listlike_indexer(target)

        self._check_indexing_method(method, limit, tolerance)

        if not self._index_as_unique:
            raise InvalidIndexError(self._requires_unique_msg)

        if len(target) == 0:
            return np.array([], dtype=np.intp)

        if not self._should_compare(target) and not self._should_partial_index(target):
            # IntervalIndex get special treatment bc numeric scalars can be
            #  matched to Interval scalars
            return self._get_indexer_non_comparable(target, method=method, unique=True)

        if is_categorical_dtype(self.dtype):
            # _maybe_cast_listlike_indexer ensures target has our dtype
            #  (could improve perf by doing _should_compare check earlier?)
            assert is_dtype_equal(self.dtype, target.dtype)

            indexer = self._engine.get_indexer(target.codes)
            if self.hasnans and target.hasnans:
                # After _maybe_cast_listlike_indexer, target elements which do not
                # belong to some category are changed to NaNs
                # Mask to track actual NaN values compared to inserted NaN values
                # GH#45361
                target_nans = isna(orig_target)
                loc = self.get_loc(np.nan)
                mask = target.isna()
                indexer[target_nans] = loc
                indexer[mask & ~target_nans] = -1
            return indexer

        if is_categorical_dtype(target.dtype):
            # potential fastpath
            # get an indexer for unique categories then propagate to codes via take_nd
            # get_indexer instead of _get_indexer needed for MultiIndex cases
            #  e.g. test_append_different_columns_types
            categories_indexer = self.get_indexer(target.categories)

            indexer = algos.take_nd(categories_indexer, target.codes, fill_value=-1)

            if (not self._is_multi and self.hasnans) and target.hasnans:
                # Exclude MultiIndex because hasnans raises NotImplementedError
                # we should only get here if we are unique, so loc is an integer
                # GH#41934
                loc = self.get_loc(np.nan)
                mask = target.isna()
                indexer[mask] = loc

            return ensure_platform_int(indexer)

        pself, ptarget = self._maybe_promote(target)
        if pself is not self or ptarget is not target:
            return pself.get_indexer(
                ptarget, method=method, limit=limit, tolerance=tolerance
            )

        if is_dtype_equal(self.dtype, target.dtype) and self.equals(target):
            # Only call equals if we have same dtype to avoid inference/casting
            return np.arange(len(target), dtype=np.intp)

        if not is_dtype_equal(self.dtype, target.dtype) and not is_interval_dtype(
            self.dtype
        ):
            # IntervalIndex gets special treatment for partial-indexing
            dtype = self._find_common_type_compat(target)

            this = self.astype(dtype, copy=False)
            target = target.astype(dtype, copy=False)
            return this._get_indexer(
                target, method=method, limit=limit, tolerance=tolerance
            )

        return self._get_indexer(target, method, limit, tolerance)

    def _get_indexer(
        self,
        target: Index,
        method: str_t | None = None,
        limit: int | None = None,
        tolerance=None,
    ) -> npt.NDArray[np.intp]:
        if tolerance is not None:
            tolerance = self._convert_tolerance(tolerance, target)

        if method in ["pad", "backfill"]:
            indexer = self._get_fill_indexer(target, method, limit, tolerance)
        elif method == "nearest":
            indexer = self._get_nearest_indexer(target, limit, tolerance)
        else:
            if target._is_multi and self._is_multi:
                engine = self._engine
                # error: Item "IndexEngine" of "Union[IndexEngine, ExtensionEngine]"
                # has no attribute "_extract_level_codes"
                tgt_values = engine._extract_level_codes(  # type: ignore[union-attr]
                    target
                )
            else:
                tgt_values = target._get_engine_target()

            indexer = self._engine.get_indexer(tgt_values)

        return ensure_platform_int(indexer)

    @final
    def _should_partial_index(self, target: Index) -> bool:
        """
        Should we attempt partial-matching indexing?
        """
        if is_interval_dtype(self.dtype):
            # "Index" has no attribute "left"
            return self.left._should_compare(target)  # type: ignore[attr-defined]
        return False

    @final
    def _check_indexing_method(
        self,
        method: str_t | None,
        limit: int | None = None,
        tolerance=None,
    ) -> None:
        """
        Raise if we have a get_indexer `method` that is not supported or valid.
        """
        if method not in [None, "bfill", "backfill", "pad", "ffill", "nearest"]:
            # in practice the clean_reindex_fill_method call would raise
            #  before we get here
            raise ValueError("Invalid fill method")  # pragma: no cover

        if self._is_multi:
            if method == "nearest":
                raise NotImplementedError(
                    "method='nearest' not implemented yet "
                    "for MultiIndex; see GitHub issue 9365"
                )
            elif method == "pad" or method == "backfill":
                if tolerance is not None:
                    raise NotImplementedError(
                        "tolerance not implemented yet for MultiIndex"
                    )

        if is_interval_dtype(self.dtype) or is_categorical_dtype(self.dtype):
            # GH#37871 for now this is only for IntervalIndex and CategoricalIndex
            if method is not None:
                raise NotImplementedError(
                    f"method {method} not yet implemented for {type(self).__name__}"
                )

        if method is None:
            if tolerance is not None:
                raise ValueError(
                    "tolerance argument only valid if doing pad, "
                    "backfill or nearest reindexing"
                )
            if limit is not None:
                raise ValueError(
                    "limit argument only valid if doing pad, "
                    "backfill or nearest reindexing"
                )

    def _convert_tolerance(self, tolerance, target: np.ndarray | Index) -> np.ndarray:
        # override this method on subclasses
        tolerance = np.asarray(tolerance)
        if target.size != tolerance.size and tolerance.size > 1:
            raise ValueError("list-like tolerance size must match target index size")
        return tolerance

    @final
    def _get_fill_indexer(
        self, target: Index, method: str_t, limit: int | None = None, tolerance=None
    ) -> npt.NDArray[np.intp]:

        if self._is_multi:
            # TODO: get_indexer_with_fill docstring says values must be _sorted_
            #  but that doesn't appear to be enforced
            # error: "IndexEngine" has no attribute "get_indexer_with_fill"
            engine = self._engine
            return engine.get_indexer_with_fill(  # type: ignore[union-attr]
                target=target._values, values=self._values, method=method, limit=limit
            )

        if self.is_monotonic_increasing and target.is_monotonic_increasing:
            target_values = target._get_engine_target()
            own_values = self._get_engine_target()
            if not isinstance(target_values, np.ndarray) or not isinstance(
                own_values, np.ndarray
            ):
                raise NotImplementedError

            if method == "pad":
                indexer = libalgos.pad(own_values, target_values, limit=limit)
            else:
                # i.e. "backfill"
                indexer = libalgos.backfill(own_values, target_values, limit=limit)
        else:
            indexer = self._get_fill_indexer_searchsorted(target, method, limit)
        if tolerance is not None and len(self):
            indexer = self._filter_indexer_tolerance(target, indexer, tolerance)
        return indexer

    @final
    def _get_fill_indexer_searchsorted(
        self, target: Index, method: str_t, limit: int | None = None
    ) -> npt.NDArray[np.intp]:
        """
        Fallback pad/backfill get_indexer that works for monotonic decreasing
        indexes and non-monotonic targets.
        """
        if limit is not None:
            raise ValueError(
                f"limit argument for {repr(method)} method only well-defined "
                "if index and target are monotonic"
            )

        side: Literal["left", "right"] = "left" if method == "pad" else "right"

        # find exact matches first (this simplifies the algorithm)
        indexer = self.get_indexer(target)
        nonexact = indexer == -1
        indexer[nonexact] = self._searchsorted_monotonic(target[nonexact], side)
        if side == "left":
            # searchsorted returns "indices into a sorted array such that,
            # if the corresponding elements in v were inserted before the
            # indices, the order of a would be preserved".
            # Thus, we need to subtract 1 to find values to the left.
            indexer[nonexact] -= 1
            # This also mapped not found values (values of 0 from
            # np.searchsorted) to -1, which conveniently is also our
            # sentinel for missing values
        else:
            # Mark indices to the right of the largest value as not found
            indexer[indexer == len(self)] = -1
        return indexer

    @final
    def _get_nearest_indexer(
        self, target: Index, limit: int | None, tolerance
    ) -> npt.NDArray[np.intp]:
        """
        Get the indexer for the nearest index labels; requires an index with
        values that can be subtracted from each other (e.g., not strings or
        tuples).
        """
        if not len(self):
            return self._get_fill_indexer(target, "pad")

        left_indexer = self.get_indexer(target, "pad", limit=limit)
        right_indexer = self.get_indexer(target, "backfill", limit=limit)

        left_distances = self._difference_compat(target, left_indexer)
        right_distances = self._difference_compat(target, right_indexer)

        op = operator.lt if self.is_monotonic_increasing else operator.le
        indexer = np.where(
            # error: Argument 1&2 has incompatible type "Union[ExtensionArray,
            # ndarray[Any, Any]]"; expected "Union[SupportsDunderLE,
            # SupportsDunderGE, SupportsDunderGT, SupportsDunderLT]"
            op(left_distances, right_distances)  # type: ignore[arg-type]
            | (right_indexer == -1),
            left_indexer,
            right_indexer,
        )
        if tolerance is not None:
            indexer = self._filter_indexer_tolerance(target, indexer, tolerance)
        return indexer

    @final
    def _filter_indexer_tolerance(
        self,
        target: Index,
        indexer: npt.NDArray[np.intp],
        tolerance,
    ) -> npt.NDArray[np.intp]:

        distance = self._difference_compat(target, indexer)

        return np.where(distance <= tolerance, indexer, -1)

    @final
    def _difference_compat(
        self, target: Index, indexer: npt.NDArray[np.intp]
    ) -> ArrayLike:
        # Compatibility for PeriodArray, for which __sub__ returns an ndarray[object]
        #  of DateOffset objects, which do not support __abs__ (and would be slow
        #  if they did)

        if isinstance(self.dtype, PeriodDtype):
            # Note: we only get here with matching dtypes
            own_values = cast("PeriodArray", self._data)._ndarray
            target_values = cast("PeriodArray", target._data)._ndarray
            diff = own_values[indexer] - target_values
        else:
            # error: Unsupported left operand type for - ("ExtensionArray")
            diff = self._values[indexer] - target._values  # type: ignore[operator]
        return abs(diff)

    # --------------------------------------------------------------------
    # Indexer Conversion Methods

    @final
    def _validate_positional_slice(self, key: slice) -> None:
        """
        For positional indexing, a slice must have either int or None
        for each of start, stop, and step.
        """
        self._validate_indexer("positional", key.start, "iloc")
        self._validate_indexer("positional", key.stop, "iloc")
        self._validate_indexer("positional", key.step, "iloc")

    def _convert_slice_indexer(self, key: slice, kind: str_t, is_frame: bool = False):
        """
        Convert a slice indexer.

        By definition, these are labels unless 'iloc' is passed in.
        Floats are not allowed as the start, step, or stop of the slice.

        Parameters
        ----------
        key : label of the slice bound
        kind : {'loc', 'getitem'}
        is_frame : bool, default False
            Whether this is a slice called on DataFrame.__getitem__
            as opposed to Series.__getitem__
        """
        assert kind in ["loc", "getitem"], kind

        # potentially cast the bounds to integers
        start, stop, step = key.start, key.stop, key.step

        # figure out if this is a positional indexer
        def is_int(v):
            return v is None or is_integer(v)

        is_index_slice = is_int(start) and is_int(stop) and is_int(step)
        is_positional = is_index_slice and not (
            self.is_integer() or self.is_categorical()
        )

        if kind == "getitem":
            """
            called from the getitem slicers, validate that we are in fact
            integers
            """
            if self.is_integer():
                if is_frame:
                    # unambiguously positional, no deprecation
                    pass
                elif start is None and stop is None:
                    # label-based vs positional is irrelevant
                    pass
                elif isinstance(self, ABCRangeIndex) and self._range == range(
                    len(self)
                ):
                    # In this case there is no difference between label-based
                    #  and positional, so nothing will change.
                    pass
                elif (
                    self.dtype.kind in ["i", "u"]
                    and self._is_strictly_monotonic_increasing
                    and len(self) > 0
                    and self[0] == 0
                    and self[-1] == len(self) - 1
                ):
                    # We are range-like, e.g. created with Index(np.arange(N))
                    pass
                elif not is_index_slice:
                    # we're going to raise, so don't bother warning, e.g.
                    #  test_integer_positional_indexing
                    pass
                else:
                    warnings.warn(
                        "The behavior of `series[i:j]` with an integer-dtype index "
                        "is deprecated. In a future version, this will be treated "
                        "as *label-based* indexing, consistent with e.g. `series[i]` "
                        "lookups. To retain the old behavior, use `series.iloc[i:j]`. "
                        "To get the future behavior, use `series.loc[i:j]`.",
                        FutureWarning,
                        stacklevel=find_stack_level(),
                    )
            if self.is_integer() or is_index_slice:
                # Note: these checks are redundant if we know is_index_slice
                self._validate_indexer("slice", key.start, "getitem")
                self._validate_indexer("slice", key.stop, "getitem")
                self._validate_indexer("slice", key.step, "getitem")
                return key

        # convert the slice to an indexer here

        # if we are mixed and have integers
        if is_positional:
            try:
                # Validate start & stop
                if start is not None:
                    self.get_loc(start)
                if stop is not None:
                    self.get_loc(stop)
                is_positional = False
            except KeyError:
                pass

        if com.is_null_slice(key):
            # It doesn't matter if we are positional or label based
            indexer = key
        elif is_positional:
            if kind == "loc":
                # GH#16121, GH#24612, GH#31810
                warnings.warn(
                    "Slicing a positional slice with .loc is not supported, "
                    "and will raise TypeError in a future version.  "
                    "Use .loc with labels or .iloc with positions instead.",
                    FutureWarning,
                    stacklevel=find_stack_level(),
                )
            indexer = key
        else:
            indexer = self.slice_indexer(start, stop, step)

        return indexer

    @final
    def _invalid_indexer(self, form: str_t, key) -> TypeError:
        """
        Consistent invalid indexer message.
        """
        return TypeError(
            f"cannot do {form} indexing on {type(self).__name__} with these "
            f"indexers [{key}] of type {type(key).__name__}"
        )

    # --------------------------------------------------------------------
    # Reindex Methods

    @final
    def _validate_can_reindex(self, indexer: np.ndarray) -> None:
        """
        Check if we are allowing reindexing with this particular indexer.

        Parameters
        ----------
        indexer : an integer ndarray

        Raises
        ------
        ValueError if its a duplicate axis
        """
        # trying to reindex on an axis with duplicates
        if not self._index_as_unique and len(indexer):
            raise ValueError("cannot reindex on an axis with duplicate labels")

    def reindex(
        self, target, method=None, level=None, limit=None, tolerance=None
    ) -> tuple[Index, npt.NDArray[np.intp] | None]:
        """
        Create index with target's values.

        Parameters
        ----------
        target : an iterable
        method : {None, 'pad'/'ffill', 'backfill'/'bfill', 'nearest'}, optional
            * default: exact matches only.
            * pad / ffill: find the PREVIOUS index value if no exact match.
            * backfill / bfill: use NEXT index value if no exact match
            * nearest: use the NEAREST index value if no exact match. Tied
              distances are broken by preferring the larger index value.
        level : int, optional
            Level of multiindex.
        limit : int, optional
            Maximum number of consecutive labels in ``target`` to match for
            inexact matches.
        tolerance : int or float, optional
            Maximum distance between original and new labels for inexact
            matches. The values of the index at the matching locations must
            satisfy the equation ``abs(index[indexer] - target) <= tolerance``.

            Tolerance may be a scalar value, which applies the same tolerance
            to all values, or list-like, which applies variable tolerance per
            element. List-like includes list, tuple, array, Series, and must be
            the same size as the index and its dtype must exactly match the
            index's type.

        Returns
        -------
        new_index : pd.Index
            Resulting index.
        indexer : np.ndarray[np.intp] or None
            Indices of output values in original index.

        Raises
        ------
        TypeError
            If ``method`` passed along with ``level``.
        ValueError
            If non-unique multi-index
        ValueError
            If non-unique index and ``method`` or ``limit`` passed.

        See Also
        --------
        Series.reindex
        DataFrame.reindex

        Examples
        --------
        >>> idx = pd.Index(['car', 'bike', 'train', 'tractor'])
        >>> idx
        Index(['car', 'bike', 'train', 'tractor'], dtype='object')
        >>> idx.reindex(['car', 'bike'])
        (Index(['car', 'bike'], dtype='object'), array([0, 1]))
        """
        # GH6552: preserve names when reindexing to non-named target
        # (i.e. neither Index nor Series).
        preserve_names = not hasattr(target, "name")

        # GH7774: preserve dtype/tz if target is empty and not an Index.
        target = ensure_has_len(target)  # target may be an iterator

        if not isinstance(target, Index) and len(target) == 0:
            if level is not None and self._is_multi:
                # "Index" has no attribute "levels"; maybe "nlevels"?
                idx = self.levels[level]  # type: ignore[attr-defined]
            else:
                idx = self
            target = idx[:0]
        else:
            target = ensure_index(target)

        if level is not None and (
            isinstance(self, ABCMultiIndex) or isinstance(target, ABCMultiIndex)
        ):
            if method is not None:
                raise TypeError("Fill method not supported if level passed")

            # TODO: tests where passing `keep_order=not self._is_multi`
            #  makes a difference for non-MultiIndex case
            target, indexer, _ = self._join_level(
                target, level, how="right", keep_order=not self._is_multi
            )

        else:
            if self.equals(target):
                indexer = None
            else:
                if self._index_as_unique:
                    indexer = self.get_indexer(
                        target, method=method, limit=limit, tolerance=tolerance
                    )
                elif self._is_multi:
                    raise ValueError("cannot handle a non-unique multi-index!")
                else:
                    if method is not None or limit is not None:
                        raise ValueError(
                            "cannot reindex a non-unique index "
                            "with a method or limit"
                        )
                    indexer, _ = self.get_indexer_non_unique(target)

                if not self.is_unique:
                    # GH#42568
                    warnings.warn(
                        "reindexing with a non-unique Index is deprecated and "
                        "will raise in a future version.",
                        FutureWarning,
                        stacklevel=find_stack_level(),
                    )

        target = self._wrap_reindex_result(target, indexer, preserve_names)
        return target, indexer

    def _wrap_reindex_result(self, target, indexer, preserve_names: bool):
        target = self._maybe_preserve_names(target, preserve_names)
        return target

    def _maybe_preserve_names(self, target: Index, preserve_names: bool):
        if preserve_names and target.nlevels == 1 and target.name != self.name:
            target = target.copy(deep=False)
            target.name = self.name
        return target

    @final
    def _reindex_non_unique(
        self, target: Index
    ) -> tuple[Index, npt.NDArray[np.intp], npt.NDArray[np.intp] | None]:
        """
        Create a new index with target's values (move/add/delete values as
        necessary) use with non-unique Index and a possibly non-unique target.

        Parameters
        ----------
        target : an iterable

        Returns
        -------
        new_index : pd.Index
            Resulting index.
        indexer : np.ndarray[np.intp]
            Indices of output values in original index.
        new_indexer : np.ndarray[np.intp] or None

        """
        target = ensure_index(target)
        if len(target) == 0:
            # GH#13691
            return self[:0], np.array([], dtype=np.intp), None

        indexer, missing = self.get_indexer_non_unique(target)
        check = indexer != -1
        new_labels = self.take(indexer[check])
        new_indexer = None

        if len(missing):
            length = np.arange(len(indexer), dtype=np.intp)

            missing = ensure_platform_int(missing)
            missing_labels = target.take(missing)
            missing_indexer = length[~check]
            cur_labels = self.take(indexer[check]).values
            cur_indexer = length[check]

            # Index constructor below will do inference
            new_labels = np.empty((len(indexer),), dtype=object)
            new_labels[cur_indexer] = cur_labels
            new_labels[missing_indexer] = missing_labels

            # GH#38906
            if not len(self):

                new_indexer = np.arange(0, dtype=np.intp)

            # a unique indexer
            elif target.is_unique:

                # see GH5553, make sure we use the right indexer
                new_indexer = np.arange(len(indexer), dtype=np.intp)
                new_indexer[cur_indexer] = np.arange(len(cur_labels))
                new_indexer[missing_indexer] = -1

            # we have a non_unique selector, need to use the original
            # indexer here
            else:

                # need to retake to have the same size as the indexer
                indexer[~check] = -1

                # reset the new indexer to account for the new size
                new_indexer = np.arange(len(self.take(indexer)), dtype=np.intp)
                new_indexer[~check] = -1

        if isinstance(self, ABCMultiIndex):
            new_index = type(self).from_tuples(new_labels, names=self.names)
        else:
            new_index = Index._with_infer(new_labels, name=self.name)
        return new_index, indexer, new_indexer

    # --------------------------------------------------------------------
    # Join Methods

    @final
    @_maybe_return_indexers
    def join(
        self,
        other,
        how: str_t = "left",
        level=None,
        return_indexers: bool = False,
        sort: bool = False,
    ):
        """
        Compute join_index and indexers to conform data
        structures to the new index.

        Parameters
        ----------
        other : Index
        how : {'left', 'right', 'inner', 'outer'}
        level : int or level name, default None
        return_indexers : bool, default False
        sort : bool, default False
            Sort the join keys lexicographically in the result Index. If False,
            the order of the join keys depends on the join type (how keyword).

        Returns
        -------
        join_index, (left_indexer, right_indexer)
        """
        other = ensure_index(other)

        if isinstance(self, ABCDatetimeIndex) and isinstance(other, ABCDatetimeIndex):
            if (self.tz is None) ^ (other.tz is None):
                # Raise instead of casting to object below.
                raise TypeError("Cannot join tz-naive with tz-aware DatetimeIndex")

        if not self._is_multi and not other._is_multi:
            # We have specific handling for MultiIndex below
            pself, pother = self._maybe_promote(other)
            if pself is not self or pother is not other:
                return pself.join(
                    pother, how=how, level=level, return_indexers=True, sort=sort
                )

        lindexer: np.ndarray | None
        rindexer: np.ndarray | None

        # try to figure out the join level
        # GH3662
        if level is None and (self._is_multi or other._is_multi):

            # have the same levels/names so a simple join
            if self.names == other.names:
                pass
            else:
                return self._join_multi(other, how=how)

        # join on the level
        if level is not None and (self._is_multi or other._is_multi):
            return self._join_level(other, level, how=how)

        if len(other) == 0:
            if how in ("left", "outer"):
                join_index = self._view()
                rindexer = np.broadcast_to(np.intp(-1), len(join_index))
                return join_index, None, rindexer
            elif how in ("right", "inner", "cross"):
                join_index = other._view()
                lindexer = np.array([])
                return join_index, lindexer, None

        if len(self) == 0:
            if how in ("right", "outer"):
                join_index = other._view()
                lindexer = np.broadcast_to(np.intp(-1), len(join_index))
                return join_index, lindexer, None
            elif how in ("left", "inner", "cross"):
                join_index = self._view()
                rindexer = np.array([])
                return join_index, None, rindexer

        if self._join_precedence < other._join_precedence:
            how = {"right": "left", "left": "right"}.get(how, how)
            join_index, lidx, ridx = other.join(
                self, how=how, level=level, return_indexers=True
            )
            lidx, ridx = ridx, lidx
            return join_index, lidx, ridx

        if not is_dtype_equal(self.dtype, other.dtype):
            dtype = self._find_common_type_compat(other)
            this = self.astype(dtype, copy=False)
            other = other.astype(dtype, copy=False)
            return this.join(other, how=how, return_indexers=True)

        _validate_join_method(how)

        if not self.is_unique and not other.is_unique:
            return self._join_non_unique(other, how=how)
        elif not self.is_unique or not other.is_unique:
            if self.is_monotonic_increasing and other.is_monotonic_increasing:
                if self._can_use_libjoin:
                    # otherwise we will fall through to _join_via_get_indexer
                    return self._join_monotonic(other, how=how)
            else:
                return self._join_non_unique(other, how=how)
        elif (
            self.is_monotonic_increasing
            and other.is_monotonic_increasing
            and self._can_use_libjoin
            and (
                not isinstance(self, ABCMultiIndex)
                or not any(is_categorical_dtype(dtype) for dtype in self.dtypes)
            )
        ):
            # Categorical is monotonic if data are ordered as categories, but join can
            #  not handle this in case of not lexicographically monotonic GH#38502
            try:
                return self._join_monotonic(other, how=how)
            except TypeError:
                # object dtype; non-comparable objects
                pass

        return self._join_via_get_indexer(other, how, sort)

    @final
    def _join_via_get_indexer(
        self, other: Index, how: str_t, sort: bool
    ) -> tuple[Index, npt.NDArray[np.intp] | None, npt.NDArray[np.intp] | None]:
        # Fallback if we do not have any fastpaths available based on
        #  uniqueness/monotonicity

        # Note: at this point we have checked matching dtypes

        if how == "left":
            join_index = self
        elif how == "right":
            join_index = other
        elif how == "inner":
            # TODO: sort=False here for backwards compat. It may
            # be better to use the sort parameter passed into join
            join_index = self.intersection(other, sort=False)
        elif how == "outer":
            # TODO: sort=True here for backwards compat. It may
            # be better to use the sort parameter passed into join
            join_index = self.union(other)

        if sort:
            join_index = join_index.sort_values()

        if join_index is self:
            lindexer = None
        else:
            lindexer = self.get_indexer_for(join_index)
        if join_index is other:
            rindexer = None
        else:
            rindexer = other.get_indexer_for(join_index)
        return join_index, lindexer, rindexer

    @final
    def _join_multi(self, other: Index, how: str_t):
        from pandas.core.indexes.multi import MultiIndex
        from pandas.core.reshape.merge import restore_dropped_levels_multijoin

        # figure out join names
        self_names_list = list(com.not_none(*self.names))
        other_names_list = list(com.not_none(*other.names))
        self_names_order = self_names_list.index
        other_names_order = other_names_list.index
        self_names = set(self_names_list)
        other_names = set(other_names_list)
        overlap = self_names & other_names

        # need at least 1 in common
        if not overlap:
            raise ValueError("cannot join with no overlapping index names")

        if isinstance(self, MultiIndex) and isinstance(other, MultiIndex):

            # Drop the non-matching levels from left and right respectively
            ldrop_names = sorted(self_names - overlap, key=self_names_order)
            rdrop_names = sorted(other_names - overlap, key=other_names_order)

            # if only the order differs
            if not len(ldrop_names + rdrop_names):
                self_jnlevels = self
                other_jnlevels = other.reorder_levels(self.names)
            else:
                self_jnlevels = self.droplevel(ldrop_names)
                other_jnlevels = other.droplevel(rdrop_names)

            # Join left and right
            # Join on same leveled multi-index frames is supported
            join_idx, lidx, ridx = self_jnlevels.join(
                other_jnlevels, how, return_indexers=True
            )

            # Restore the dropped levels
            # Returned index level order is
            # common levels, ldrop_names, rdrop_names
            dropped_names = ldrop_names + rdrop_names

            levels, codes, names = restore_dropped_levels_multijoin(
                self, other, dropped_names, join_idx, lidx, ridx
            )

            # Re-create the multi-index
            multi_join_idx = MultiIndex(
                levels=levels, codes=codes, names=names, verify_integrity=False
            )

            multi_join_idx = multi_join_idx.remove_unused_levels()

            return multi_join_idx, lidx, ridx

        jl = list(overlap)[0]

        # Case where only one index is multi
        # make the indices into mi's that match
        flip_order = False
        if isinstance(self, MultiIndex):
            self, other = other, self
            flip_order = True
            # flip if join method is right or left
            how = {"right": "left", "left": "right"}.get(how, how)

        level = other.names.index(jl)
        result = self._join_level(other, level, how=how)

        if flip_order:
            return result[0], result[2], result[1]
        return result

    @final
    def _join_non_unique(
        self, other: Index, how: str_t = "left"
    ) -> tuple[Index, npt.NDArray[np.intp], npt.NDArray[np.intp]]:
        from pandas.core.reshape.merge import get_join_indexers

        # We only get here if dtypes match
        assert self.dtype == other.dtype

        left_idx, right_idx = get_join_indexers(
            [self._values], [other._values], how=how, sort=True
        )
        mask = left_idx == -1

        join_array = self._values.take(left_idx)
        right = other._values.take(right_idx)

        if isinstance(join_array, np.ndarray):
            # Argument 3 to "putmask" has incompatible type "Union[ExtensionArray,
            # ndarray[Any, Any]]"; expected "Union[_SupportsArray[dtype[Any]],
            # _NestedSequence[_SupportsArray[dtype[Any]]], bool, int, f
            # loat, complex, str, bytes, _NestedSequence[Union[bool, int, float,
            # complex, str, bytes]]]"  [arg-type]
            np.putmask(join_array, mask, right)  # type: ignore[arg-type]
        else:
            join_array._putmask(mask, right)

        join_index = self._wrap_joined_index(join_array, other)

        return join_index, left_idx, right_idx

    @final
    def _join_level(
        self, other: Index, level, how: str_t = "left", keep_order: bool = True
    ) -> tuple[MultiIndex, npt.NDArray[np.intp] | None, npt.NDArray[np.intp] | None]:
        """
        The join method *only* affects the level of the resulting
        MultiIndex. Otherwise it just exactly aligns the Index data to the
        labels of the level in the MultiIndex.

        If ```keep_order == True```, the order of the data indexed by the
        MultiIndex will not be changed; otherwise, it will tie out
        with `other`.
        """
        from pandas.core.indexes.multi import MultiIndex

        def _get_leaf_sorter(labels: list[np.ndarray]) -> npt.NDArray[np.intp]:
            """
            Returns sorter for the inner most level while preserving the
            order of higher levels.

            Parameters
            ----------
            labels : list[np.ndarray]
                Each ndarray has signed integer dtype, not necessarily identical.

            Returns
            -------
            np.ndarray[np.intp]
            """
            if labels[0].size == 0:
                return np.empty(0, dtype=np.intp)

            if len(labels) == 1:
                return get_group_index_sorter(ensure_platform_int(labels[0]))

            # find indexers of beginning of each set of
            # same-key labels w.r.t all but last level
            tic = labels[0][:-1] != labels[0][1:]
            for lab in labels[1:-1]:
                tic |= lab[:-1] != lab[1:]

            starts = np.hstack(([True], tic, [True])).nonzero()[0]
            lab = ensure_int64(labels[-1])
            return lib.get_level_sorter(lab, ensure_platform_int(starts))

        if isinstance(self, MultiIndex) and isinstance(other, MultiIndex):
            raise TypeError("Join on level between two MultiIndex objects is ambiguous")

        left, right = self, other

        flip_order = not isinstance(self, MultiIndex)
        if flip_order:
            left, right = right, left
            how = {"right": "left", "left": "right"}.get(how, how)

        assert isinstance(left, MultiIndex)

        level = left._get_level_number(level)
        old_level = left.levels[level]

        if not right.is_unique:
            raise NotImplementedError(
                "Index._join_level on non-unique index is not implemented"
            )

        new_level, left_lev_indexer, right_lev_indexer = old_level.join(
            right, how=how, return_indexers=True
        )

        if left_lev_indexer is None:
            if keep_order or len(left) == 0:
                left_indexer = None
                join_index = left
            else:  # sort the leaves
                left_indexer = _get_leaf_sorter(left.codes[: level + 1])
                join_index = left[left_indexer]

        else:
            left_lev_indexer = ensure_platform_int(left_lev_indexer)
            rev_indexer = lib.get_reverse_indexer(left_lev_indexer, len(old_level))
            old_codes = left.codes[level]

            taker = old_codes[old_codes != -1]
            new_lev_codes = rev_indexer.take(taker)

            new_codes = list(left.codes)
            new_codes[level] = new_lev_codes

            new_levels = list(left.levels)
            new_levels[level] = new_level

            if keep_order:  # just drop missing values. o.w. keep order
                left_indexer = np.arange(len(left), dtype=np.intp)
                left_indexer = cast(np.ndarray, left_indexer)
                mask = new_lev_codes != -1
                if not mask.all():
                    new_codes = [lab[mask] for lab in new_codes]
                    left_indexer = left_indexer[mask]

            else:  # tie out the order with other
                if level == 0:  # outer most level, take the fast route
                    max_new_lev = 0 if len(new_lev_codes) == 0 else new_lev_codes.max()
                    ngroups = 1 + max_new_lev
                    left_indexer, counts = libalgos.groupsort_indexer(
                        new_lev_codes, ngroups
                    )

                    # missing values are placed first; drop them!
                    left_indexer = left_indexer[counts[0] :]
                    new_codes = [lab[left_indexer] for lab in new_codes]

                else:  # sort the leaves
                    mask = new_lev_codes != -1
                    mask_all = mask.all()
                    if not mask_all:
                        new_codes = [lab[mask] for lab in new_codes]

                    left_indexer = _get_leaf_sorter(new_codes[: level + 1])
                    new_codes = [lab[left_indexer] for lab in new_codes]

                    # left_indexers are w.r.t masked frame.
                    # reverse to original frame!
                    if not mask_all:
                        left_indexer = mask.nonzero()[0][left_indexer]

            join_index = MultiIndex(
                levels=new_levels,
                codes=new_codes,
                names=left.names,
                verify_integrity=False,
            )

        if right_lev_indexer is not None:
            right_indexer = right_lev_indexer.take(join_index.codes[level])
        else:
            right_indexer = join_index.codes[level]

        if flip_order:
            left_indexer, right_indexer = right_indexer, left_indexer

        left_indexer = (
            None if left_indexer is None else ensure_platform_int(left_indexer)
        )
        right_indexer = (
            None if right_indexer is None else ensure_platform_int(right_indexer)
        )
        return join_index, left_indexer, right_indexer

    @final
    def _join_monotonic(
        self, other: Index, how: str_t = "left"
    ) -> tuple[Index, npt.NDArray[np.intp] | None, npt.NDArray[np.intp] | None]:
        # We only get here with matching dtypes and both monotonic increasing
        assert other.dtype == self.dtype

        if self.equals(other):
            ret_index = other if how == "right" else self
            return ret_index, None, None

        ridx: np.ndarray | None
        lidx: np.ndarray | None

        if self.is_unique and other.is_unique:
            # We can perform much better than the general case
            if how == "left":
                join_index = self
                lidx = None
                ridx = self._left_indexer_unique(other)
            elif how == "right":
                join_index = other
                lidx = other._left_indexer_unique(self)
                ridx = None
            elif how == "inner":
                join_array, lidx, ridx = self._inner_indexer(other)
                join_index = self._wrap_joined_index(join_array, other)
            elif how == "outer":
                join_array, lidx, ridx = self._outer_indexer(other)
                join_index = self._wrap_joined_index(join_array, other)
        else:
            if how == "left":
                join_array, lidx, ridx = self._left_indexer(other)
            elif how == "right":
                join_array, ridx, lidx = other._left_indexer(self)
            elif how == "inner":
                join_array, lidx, ridx = self._inner_indexer(other)
            elif how == "outer":
                join_array, lidx, ridx = self._outer_indexer(other)

            join_index = self._wrap_joined_index(join_array, other)

        lidx = None if lidx is None else ensure_platform_int(lidx)
        ridx = None if ridx is None else ensure_platform_int(ridx)
        return join_index, lidx, ridx

    def _wrap_joined_index(self: _IndexT, joined: ArrayLike, other: _IndexT) -> _IndexT:
        assert other.dtype == self.dtype

        if isinstance(self, ABCMultiIndex):
            name = self.names if self.names == other.names else None
            # error: Incompatible return value type (got "MultiIndex",
            # expected "_IndexT")
            return self._constructor(joined, name=name)  # type: ignore[return-value]
        else:
            name = get_op_result_name(self, other)
            return self._constructor._with_infer(joined, name=name)

    @cache_readonly
    def _can_use_libjoin(self) -> bool:
        """
        Whether we can use the fastpaths implement in _libs.join
        """
        if type(self) is Index:
            # excludes EAs
            return isinstance(self.dtype, np.dtype)
        return not is_interval_dtype(self.dtype)

    # --------------------------------------------------------------------
    # Uncategorized Methods

    @property
    def values(self) -> ArrayLike:
        """
        Return an array representing the data in the Index.

        .. warning::

           We recommend using :attr:`Index.array` or
           :meth:`Index.to_numpy`, depending on whether you need
           a reference to the underlying data or a NumPy array.

        Returns
        -------
        array: numpy.ndarray or ExtensionArray

        See Also
        --------
        Index.array : Reference to the underlying data.
        Index.to_numpy : A NumPy array representing the underlying data.
        """
        return self._data

    # error: Decorated property not supported
    # https://github.com/python/mypy/issues/1362
    @cache_readonly  # type: ignore[misc]
    @doc(IndexOpsMixin.array)
    def array(self) -> ExtensionArray:
        array = self._data
        if isinstance(array, np.ndarray):
            from pandas.core.arrays.numpy_ import PandasArray

            array = PandasArray(array)
        return array

    @property
    def _values(self) -> ExtensionArray | np.ndarray:
        """
        The best array representation.

        This is an ndarray or ExtensionArray.

        ``_values`` are consistent between ``Series`` and ``Index``.

        It may differ from the public '.values' method.

        index             | values          | _values       |
        ----------------- | --------------- | ------------- |
        Index             | ndarray         | ndarray       |
        CategoricalIndex  | Categorical     | Categorical   |
        DatetimeIndex     | ndarray[M8ns]   | DatetimeArray |
        DatetimeIndex[tz] | ndarray[M8ns]   | DatetimeArray |
        PeriodIndex       | ndarray[object] | PeriodArray   |
        IntervalIndex     | IntervalArray   | IntervalArray |

        See Also
        --------
        values : Values
        """
        return self._data

    def _get_engine_target(self) -> ArrayLike:
        """
        Get the ndarray or ExtensionArray that we can pass to the IndexEngine
        constructor.
        """
        vals = self._values
        if isinstance(vals, StringArray):
            # GH#45652 much more performant than ExtensionEngine
            return vals._ndarray
        return vals

    def _from_join_target(self, result: np.ndarray) -> ArrayLike:
        """
        Cast the ndarray returned from one of the libjoin.foo_indexer functions
        back to type(self)._data.
        """
        return result

    @doc(IndexOpsMixin._memory_usage)
    def memory_usage(self, deep: bool = False) -> int:
        result = self._memory_usage(deep=deep)

        # include our engine hashtable
        result += self._engine.sizeof(deep=deep)
        return result

    @final
    def where(self, cond, other=None) -> Index:
        """
        Replace values where the condition is False.

        The replacement is taken from other.

        Parameters
        ----------
        cond : bool array-like with the same length as self
            Condition to select the values on.
        other : scalar, or array-like, default None
            Replacement if the condition is False.

        Returns
        -------
        pandas.Index
            A copy of self with values replaced from other
            where the condition is False.

        See Also
        --------
        Series.where : Same method for Series.
        DataFrame.where : Same method for DataFrame.

        Examples
        --------
        >>> idx = pd.Index(['car', 'bike', 'train', 'tractor'])
        >>> idx
        Index(['car', 'bike', 'train', 'tractor'], dtype='object')
        >>> idx.where(idx.isin(['car', 'train']), 'other')
        Index(['car', 'other', 'train', 'other'], dtype='object')
        """
        if isinstance(self, ABCMultiIndex):
            raise NotImplementedError(
                ".where is not supported for MultiIndex operations"
            )
        cond = np.asarray(cond, dtype=bool)
        return self.putmask(~cond, other)

    # construction helpers
    @final
    @classmethod
    def _scalar_data_error(cls, data):
        # We return the TypeError so that we can raise it from the constructor
        #  in order to keep mypy happy
        return TypeError(
            f"{cls.__name__}(...) must be called with a collection of some "
            f"kind, {repr(data)} was passed"
        )

    @final
    @classmethod
    def _string_data_error(cls, data):
        raise TypeError(
            "String dtype not supported, you may need "
            "to explicitly cast to a numeric type"
        )

    def _validate_fill_value(self, value):
        """
        Check if the value can be inserted into our array without casting,
        and convert it to an appropriate native type if necessary.

        Raises
        ------
        TypeError
            If the value cannot be inserted into an array of this dtype.
        """
        dtype = self.dtype
        if isinstance(dtype, np.dtype) and dtype.kind not in ["m", "M"]:
            # return np_can_hold_element(dtype, value)
            try:
                return np_can_hold_element(dtype, value)
            except LossySetitemError as err:
                # re-raise as TypeError for consistency
                raise TypeError from err
        elif not can_hold_element(self._values, value):
            raise TypeError
        return value

    @final
    def _require_scalar(self, value):
        """
        Check that this is a scalar value that we can use for setitem-like
        operations without changing dtype.
        """
        if not is_scalar(value):
            raise TypeError(f"'value' must be a scalar, passed: {type(value).__name__}")
        return value

    def _is_memory_usage_qualified(self) -> bool:
        """
        Return a boolean if we need a qualified .info display.
        """
        return self.is_object()

    def is_type_compatible(self, kind: str_t) -> bool:
        """
        Whether the index type is compatible with the provided type.
        """
        warnings.warn(
            "Index.is_type_compatible is deprecated and will be removed in a "
            "future version.",
            FutureWarning,
            stacklevel=find_stack_level(),
        )
        return kind == self.inferred_type

    def __contains__(self, key: Any) -> bool:
        """
        Return a boolean indicating whether the provided key is in the index.

        Parameters
        ----------
        key : label
            The key to check if it is present in the index.

        Returns
        -------
        bool
            Whether the key search is in the index.

        Raises
        ------
        TypeError
            If the key is not hashable.

        See Also
        --------
        Index.isin : Returns an ndarray of boolean dtype indicating whether the
            list-like key is in the index.

        Examples
        --------
        >>> idx = pd.Index([1, 2, 3, 4])
        >>> idx
        Int64Index([1, 2, 3, 4], dtype='int64')

        >>> 2 in idx
        True
        >>> 6 in idx
        False
        """
        hash(key)
        try:
            return key in self._engine
        except (OverflowError, TypeError, ValueError):
            return False

    # https://github.com/python/typeshed/issues/2148#issuecomment-520783318
    # Incompatible types in assignment (expression has type "None", base class
    # "object" defined the type as "Callable[[object], int]")
    __hash__: None  # type: ignore[assignment]

    @final
    def __setitem__(self, key, value):
        raise TypeError("Index does not support mutable operations")

    def __getitem__(self, key):
        """
        Override numpy.ndarray's __getitem__ method to work as desired.

        This function adds lists and Series as valid boolean indexers
        (ndarrays only supports ndarray with dtype=bool).

        If resulting ndim != 1, plain ndarray is returned instead of
        corresponding `Index` subclass.

        """
        getitem = self._data.__getitem__

        if is_integer(key) or is_float(key):
            # GH#44051 exclude bool, which would return a 2d ndarray
            key = com.cast_scalar_indexer(key, warn_float=True)
            return getitem(key)

        if isinstance(key, slice):
            # This case is separated from the conditional above to avoid
            # pessimization com.is_bool_indexer and ndim checks.
            result = getitem(key)
            # Going through simple_new for performance.
            return type(self)._simple_new(result, name=self._name)

        if com.is_bool_indexer(key):
            # if we have list[bools, length=1e5] then doing this check+convert
            #  takes 166 µs + 2.1 ms and cuts the ndarray.__getitem__
            #  time below from 3.8 ms to 496 µs
            # if we already have ndarray[bool], the overhead is 1.4 µs or .25%
            if is_extension_array_dtype(getattr(key, "dtype", None)):
                key = key.to_numpy(dtype=bool, na_value=False)
            else:
                key = np.asarray(key, dtype=bool)

        result = getitem(key)
        # Because we ruled out integer above, we always get an arraylike here
        if result.ndim > 1:
            deprecate_ndim_indexing(result)
            if hasattr(result, "_ndarray"):
                # error: Item "ndarray[Any, Any]" of "Union[ExtensionArray,
                # ndarray[Any, Any]]" has no attribute "_ndarray"  [union-attr]
                # i.e. NDArrayBackedExtensionArray
                # Unpack to ndarray for MPL compat
                return result._ndarray  # type: ignore[union-attr]
            return result

        # NB: Using _constructor._simple_new would break if MultiIndex
        #  didn't override __getitem__
        return self._constructor._simple_new(result, name=self._name)

    def _getitem_slice(self: _IndexT, slobj: slice) -> _IndexT:
        """
        Fastpath for __getitem__ when we know we have a slice.
        """
        res = self._data[slobj]
        return type(self)._simple_new(res, name=self._name)

    @final
    def _can_hold_identifiers_and_holds_name(self, name) -> bool:
        """
        Faster check for ``name in self`` when we know `name` is a Python
        identifier (e.g. in NDFrame.__getattr__, which hits this to support
        . key lookup). For indexes that can't hold identifiers (everything
        but object & categorical) we just return False.

        https://github.com/pandas-dev/pandas/issues/19764
        """
        if self.is_object() or is_string_dtype(self.dtype) or self.is_categorical():
            return name in self
        return False

    def append(self, other: Index | Sequence[Index]) -> Index:
        """
        Append a collection of Index options together.

        Parameters
        ----------
        other : Index or list/tuple of indices

        Returns
        -------
        Index
        """
        to_concat = [self]

        if isinstance(other, (list, tuple)):
            to_concat += list(other)
        else:
            # error: Argument 1 to "append" of "list" has incompatible type
            # "Union[Index, Sequence[Index]]"; expected "Index"
            to_concat.append(other)  # type: ignore[arg-type]

        for obj in to_concat:
            if not isinstance(obj, Index):
                raise TypeError("all inputs must be Index")

        names = {obj.name for obj in to_concat}
        name = None if len(names) > 1 else self.name

        return self._concat(to_concat, name)

    def _concat(self, to_concat: list[Index], name: Hashable) -> Index:
        """
        Concatenate multiple Index objects.
        """
        to_concat_vals = [x._values for x in to_concat]

        result = concat_compat(to_concat_vals)

        is_numeric = result.dtype.kind in ["i", "u", "f"]
        if self._is_backward_compat_public_numeric_index and is_numeric:
            return type(self)._simple_new(result, name=name)

        return Index._with_infer(result, name=name)

    @final
    def putmask(self, mask, value) -> Index:
        """
        Return a new Index of the values set with the mask.

        Returns
        -------
        Index

        See Also
        --------
        numpy.ndarray.putmask : Changes elements of an array
            based on conditional and input values.
        """
        mask, noop = validate_putmask(self._values, mask)
        if noop:
            return self.copy()

        if self.dtype != object and is_valid_na_for_dtype(value, self.dtype):
            # e.g. None -> np.nan, see also Block._standardize_fill_value
            value = self._na_value
        try:
            converted = self._validate_fill_value(value)
        except (LossySetitemError, ValueError, TypeError) as err:
            if is_object_dtype(self):  # pragma: no cover
                raise err

            dtype = self._find_common_type_compat(value)
            return self.astype(dtype).putmask(mask, value)

        values = self._values.copy()

        if isinstance(values, np.ndarray):
            converted = setitem_datetimelike_compat(values, mask.sum(), converted)
            np.putmask(values, mask, converted)

        else:
            # Note: we use the original value here, not converted, as
            #  _validate_fill_value is not idempotent
            values._putmask(mask, value)

        return self._shallow_copy(values)

    def equals(self, other: Any) -> bool:
        """
        Determine if two Index object are equal.

        The things that are being compared are:

        * The elements inside the Index object.
        * The order of the elements inside the Index object.

        Parameters
        ----------
        other : Any
            The other object to compare against.

        Returns
        -------
        bool
            True if "other" is an Index and it has the same elements and order
            as the calling index; False otherwise.

        Examples
        --------
        >>> idx1 = pd.Index([1, 2, 3])
        >>> idx1
        Int64Index([1, 2, 3], dtype='int64')
        >>> idx1.equals(pd.Index([1, 2, 3]))
        True

        The elements inside are compared

        >>> idx2 = pd.Index(["1", "2", "3"])
        >>> idx2
        Index(['1', '2', '3'], dtype='object')

        >>> idx1.equals(idx2)
        False

        The order is compared

        >>> ascending_idx = pd.Index([1, 2, 3])
        >>> ascending_idx
        Int64Index([1, 2, 3], dtype='int64')
        >>> descending_idx = pd.Index([3, 2, 1])
        >>> descending_idx
        Int64Index([3, 2, 1], dtype='int64')
        >>> ascending_idx.equals(descending_idx)
        False

        The dtype is *not* compared

        >>> int64_idx = pd.Int64Index([1, 2, 3])
        >>> int64_idx
        Int64Index([1, 2, 3], dtype='int64')
        >>> uint64_idx = pd.UInt64Index([1, 2, 3])
        >>> uint64_idx
        UInt64Index([1, 2, 3], dtype='uint64')
        >>> int64_idx.equals(uint64_idx)
        True
        """
        if self.is_(other):
            return True

        if not isinstance(other, Index):
            return False

        if is_object_dtype(self.dtype) and not is_object_dtype(other.dtype):
            # if other is not object, use other's logic for coercion
            return other.equals(self)

        if isinstance(other, ABCMultiIndex):
            # d-level MultiIndex can equal d-tuple Index
            return other.equals(self)

        if isinstance(self._values, ExtensionArray):
            # Dispatch to the ExtensionArray's .equals method.
            if not isinstance(other, type(self)):
                return False

            earr = cast(ExtensionArray, self._data)
            return earr.equals(other._data)

        if is_extension_array_dtype(other.dtype):
            # All EA-backed Index subclasses override equals
            return other.equals(self)

        return array_equivalent(self._values, other._values)

    @final
    def identical(self, other) -> bool:
        """
        Similar to equals, but checks that object attributes and types are also equal.

        Returns
        -------
        bool
            If two Index objects have equal elements and same type True,
            otherwise False.
        """
        return (
            self.equals(other)
            and all(
                getattr(self, c, None) == getattr(other, c, None)
                for c in self._comparables
            )
            and type(self) == type(other)
        )

    @final
    def asof(self, label):
        """
        Return the label from the index, or, if not present, the previous one.

        Assuming that the index is sorted, return the passed index label if it
        is in the index, or return the previous index label if the passed one
        is not in the index.

        Parameters
        ----------
        label : object
            The label up to which the method returns the latest index label.

        Returns
        -------
        object
            The passed label if it is in the index. The previous label if the
            passed label is not in the sorted index or `NaN` if there is no
            such label.

        See Also
        --------
        Series.asof : Return the latest value in a Series up to the
            passed index.
        merge_asof : Perform an asof merge (similar to left join but it
            matches on nearest key rather than equal key).
        Index.get_loc : An `asof` is a thin wrapper around `get_loc`
            with method='pad'.

        Examples
        --------
        `Index.asof` returns the latest index label up to the passed label.

        >>> idx = pd.Index(['2013-12-31', '2014-01-02', '2014-01-03'])
        >>> idx.asof('2014-01-01')
        '2013-12-31'

        If the label is in the index, the method returns the passed label.

        >>> idx.asof('2014-01-02')
        '2014-01-02'

        If all of the labels in the index are later than the passed label,
        NaN is returned.

        >>> idx.asof('1999-01-02')
        nan

        If the index is not sorted, an error is raised.

        >>> idx_not_sorted = pd.Index(['2013-12-31', '2015-01-02',
        ...                            '2014-01-03'])
        >>> idx_not_sorted.asof('2013-12-31')
        Traceback (most recent call last):
        ValueError: index must be monotonic increasing or decreasing
        """
        self._searchsorted_monotonic(label)  # validate sortedness
        try:
            loc = self.get_loc(label)
        except (KeyError, TypeError):
            # KeyError -> No exact match, try for padded
            # TypeError -> passed e.g. non-hashable, fall through to get
            #  the tested exception message
            indexer = self.get_indexer([label], method="pad")
            if indexer.ndim > 1 or indexer.size > 1:
                raise TypeError("asof requires scalar valued input")
            loc = indexer.item()
            if loc == -1:
                return self._na_value
        else:
            if isinstance(loc, slice):
                loc = loc.indices(len(self))[-1]

        return self[loc]

    def asof_locs(
        self, where: Index, mask: npt.NDArray[np.bool_]
    ) -> npt.NDArray[np.intp]:
        """
        Return the locations (indices) of labels in the index.

        As in the `asof` function, if the label (a particular entry in
        `where`) is not in the index, the latest index label up to the
        passed label is chosen and its index returned.

        If all of the labels in the index are later than a label in `where`,
        -1 is returned.

        `mask` is used to ignore NA values in the index during calculation.

        Parameters
        ----------
        where : Index
            An Index consisting of an array of timestamps.
        mask : np.ndarray[bool]
            Array of booleans denoting where values in the original
            data are not NA.

        Returns
        -------
        np.ndarray[np.intp]
            An array of locations (indices) of the labels from the Index
            which correspond to the return values of the `asof` function
            for every element in `where`.
        """
        # error: No overload variant of "searchsorted" of "ndarray" matches argument
        # types "Union[ExtensionArray, ndarray[Any, Any]]", "str"
        # TODO: will be fixed when ExtensionArray.searchsorted() is fixed
        locs = self._values[mask].searchsorted(
            where._values, side="right"  # type: ignore[call-overload]
        )
        locs = np.where(locs > 0, locs - 1, 0)

        result = np.arange(len(self), dtype=np.intp)[mask].take(locs)

        first_value = self._values[mask.argmax()]
        result[(locs == 0) & (where._values < first_value)] = -1

        return result

    def sort_values(
        self,
        return_indexer: bool = False,
        ascending: bool = True,
        na_position: str_t = "last",
        key: Callable | None = None,
    ):
        """
        Return a sorted copy of the index.

        Return a sorted copy of the index, and optionally return the indices
        that sorted the index itself.

        Parameters
        ----------
        return_indexer : bool, default False
            Should the indices that would sort the index be returned.
        ascending : bool, default True
            Should the index values be sorted in an ascending order.
        na_position : {'first' or 'last'}, default 'last'
            Argument 'first' puts NaNs at the beginning, 'last' puts NaNs at
            the end.

            .. versionadded:: 1.2.0

        key : callable, optional
            If not None, apply the key function to the index values
            before sorting. This is similar to the `key` argument in the
            builtin :meth:`sorted` function, with the notable difference that
            this `key` function should be *vectorized*. It should expect an
            ``Index`` and return an ``Index`` of the same shape.

            .. versionadded:: 1.1.0

        Returns
        -------
        sorted_index : pandas.Index
            Sorted copy of the index.
        indexer : numpy.ndarray, optional
            The indices that the index itself was sorted by.

        See Also
        --------
        Series.sort_values : Sort values of a Series.
        DataFrame.sort_values : Sort values in a DataFrame.

        Examples
        --------
        >>> idx = pd.Index([10, 100, 1, 1000])
        >>> idx
        Int64Index([10, 100, 1, 1000], dtype='int64')

        Sort values in ascending order (default behavior).

        >>> idx.sort_values()
        Int64Index([1, 10, 100, 1000], dtype='int64')

        Sort values in descending order, and also get the indices `idx` was
        sorted by.

        >>> idx.sort_values(ascending=False, return_indexer=True)
        (Int64Index([1000, 100, 10, 1], dtype='int64'), array([3, 1, 0, 2]))
        """
        idx = ensure_key_mapped(self, key)

        # GH 35584. Sort missing values according to na_position kwarg
        # ignore na_position for MultiIndex
        if not isinstance(self, ABCMultiIndex):
            _as = nargsort(
                items=idx, ascending=ascending, na_position=na_position, key=key
            )
        else:
            _as = idx.argsort()
            if not ascending:
                _as = _as[::-1]

        sorted_index = self.take(_as)

        if return_indexer:
            return sorted_index, _as
        else:
            return sorted_index

    @final
    def sort(self, *args, **kwargs):
        """
        Use sort_values instead.
        """
        raise TypeError("cannot sort an Index object in-place, use sort_values instead")

    def shift(self, periods=1, freq=None):
        """
        Shift index by desired number of time frequency increments.

        This method is for shifting the values of datetime-like indexes
        by a specified time increment a given number of times.

        Parameters
        ----------
        periods : int, default 1
            Number of periods (or increments) to shift by,
            can be positive or negative.
        freq : pandas.DateOffset, pandas.Timedelta or str, optional
            Frequency increment to shift by.
            If None, the index is shifted by its own `freq` attribute.
            Offset aliases are valid strings, e.g., 'D', 'W', 'M' etc.

        Returns
        -------
        pandas.Index
            Shifted index.

        See Also
        --------
        Series.shift : Shift values of Series.

        Notes
        -----
        This method is only implemented for datetime-like index classes,
        i.e., DatetimeIndex, PeriodIndex and TimedeltaIndex.

        Examples
        --------
        Put the first 5 month starts of 2011 into an index.

        >>> month_starts = pd.date_range('1/1/2011', periods=5, freq='MS')
        >>> month_starts
        DatetimeIndex(['2011-01-01', '2011-02-01', '2011-03-01', '2011-04-01',
                       '2011-05-01'],
                      dtype='datetime64[ns]', freq='MS')

        Shift the index by 10 days.

        >>> month_starts.shift(10, freq='D')
        DatetimeIndex(['2011-01-11', '2011-02-11', '2011-03-11', '2011-04-11',
                       '2011-05-11'],
                      dtype='datetime64[ns]', freq=None)

        The default value of `freq` is the `freq` attribute of the index,
        which is 'MS' (month start) in this example.

        >>> month_starts.shift(10)
        DatetimeIndex(['2011-11-01', '2011-12-01', '2012-01-01', '2012-02-01',
                       '2012-03-01'],
                      dtype='datetime64[ns]', freq='MS')
        """
        raise NotImplementedError(
            f"This method is only implemented for DatetimeIndex, PeriodIndex and "
            f"TimedeltaIndex; Got type {type(self).__name__}"
        )

    def argsort(self, *args, **kwargs) -> npt.NDArray[np.intp]:
        """
        Return the integer indices that would sort the index.

        Parameters
        ----------
        *args
            Passed to `numpy.ndarray.argsort`.
        **kwargs
            Passed to `numpy.ndarray.argsort`.

        Returns
        -------
        np.ndarray[np.intp]
            Integer indices that would sort the index if used as
            an indexer.

        See Also
        --------
        numpy.argsort : Similar method for NumPy arrays.
        Index.sort_values : Return sorted copy of Index.

        Examples
        --------
        >>> idx = pd.Index(['b', 'a', 'd', 'c'])
        >>> idx
        Index(['b', 'a', 'd', 'c'], dtype='object')

        >>> order = idx.argsort()
        >>> order
        array([1, 0, 3, 2])

        >>> idx[order]
        Index(['a', 'b', 'c', 'd'], dtype='object')
        """
        # This works for either ndarray or EA, is overridden
        #  by RangeIndex, MultIIndex
        return self._data.argsort(*args, **kwargs)

    @final
    def get_value(self, series: Series, key):
        """
        Fast lookup of value from 1-dimensional ndarray.

        Only use this if you know what you're doing.

        Returns
        -------
        scalar or Series
        """
        warnings.warn(
            "get_value is deprecated and will be removed in a future version. "
            "Use Series[key] instead.",
            FutureWarning,
            stacklevel=find_stack_level(),
        )

        self._check_indexing_error(key)

        try:
            # GH 20882, 21257
            # First try to convert the key to a location
            # If that fails, raise a KeyError if an integer
            # index, otherwise, see if key is an integer, and
            # try that
            loc = self.get_loc(key)
        except KeyError:
            if not self._should_fallback_to_positional:
                raise
            elif is_integer(key):
                # If the Index cannot hold integer, then this is unambiguously
                #  a locational lookup.
                loc = key
            else:
                raise

        return self._get_values_for_loc(series, loc, key)

    def _check_indexing_error(self, key):
        if not is_scalar(key):
            # if key is not a scalar, directly raise an error (the code below
            # would convert to numpy arrays and raise later any way) - GH29926
            raise InvalidIndexError(key)

    @cache_readonly
    def _should_fallback_to_positional(self) -> bool:
        """
        Should an integer key be treated as positional?
        """
        return not self.holds_integer() and not self.is_boolean()

    def _get_values_for_loc(self, series: Series, loc, key):
        """
        Do a positional lookup on the given Series, returning either a scalar
        or a Series.

        Assumes that `series.index is self`

        key is included for MultiIndex compat.
        """
        if is_integer(loc):
            return series._values[loc]

        return series.iloc[loc]

    @final
    def set_value(self, arr, key, value):
        """
        Fast lookup of value from 1-dimensional ndarray.

        .. deprecated:: 1.0

        Notes
        -----
        Only use this if you know what you're doing.
        """
        warnings.warn(
            (
                "The 'set_value' method is deprecated, and "
                "will be removed in a future version."
            ),
            FutureWarning,
            stacklevel=find_stack_level(),
        )
        loc = self._engine.get_loc(key)
        if not can_hold_element(arr, value):
            raise ValueError
        arr[loc] = value

    _index_shared_docs[
        "get_indexer_non_unique"
    ] = """
        Compute indexer and mask for new index given the current index. The
        indexer should be then used as an input to ndarray.take to align the
        current data to the new index.

        Parameters
        ----------
        target : %(target_klass)s

        Returns
        -------
        indexer : np.ndarray[np.intp]
            Integers from 0 to n - 1 indicating that the index at these
            positions matches the corresponding target values. Missing values
            in the target are marked by -1.
        missing : np.ndarray[np.intp]
            An indexer into the target of the values not found.
            These correspond to the -1 in the indexer array.
        """

    @Appender(_index_shared_docs["get_indexer_non_unique"] % _index_doc_kwargs)
    def get_indexer_non_unique(
        self, target
    ) -> tuple[npt.NDArray[np.intp], npt.NDArray[np.intp]]:
        target = ensure_index(target)
        target = self._maybe_cast_listlike_indexer(target)

        if not self._should_compare(target) and not is_interval_dtype(self.dtype):
            # IntervalIndex get special treatment bc numeric scalars can be
            #  matched to Interval scalars
            return self._get_indexer_non_comparable(target, method=None, unique=False)

        pself, ptarget = self._maybe_promote(target)
        if pself is not self or ptarget is not target:
            return pself.get_indexer_non_unique(ptarget)

        if not is_dtype_equal(self.dtype, target.dtype):
            # TODO: if object, could use infer_dtype to preempt costly
            #  conversion if still non-comparable?
            dtype = self._find_common_type_compat(target)

            this = self.astype(dtype, copy=False)
            that = target.astype(dtype, copy=False)
            return this.get_indexer_non_unique(that)

        # Note: _maybe_promote ensures we never get here with MultiIndex
        #  self and non-Multi target
        tgt_values = target._get_engine_target()
        if self._is_multi and target._is_multi:
            engine = self._engine
            # Item "IndexEngine" of "Union[IndexEngine, ExtensionEngine]" has
            # no attribute "_extract_level_codes"
            tgt_values = engine._extract_level_codes(target)  # type: ignore[union-attr]

        indexer, missing = self._engine.get_indexer_non_unique(tgt_values)
        return ensure_platform_int(indexer), ensure_platform_int(missing)

    @final
    def get_indexer_for(self, target) -> npt.NDArray[np.intp]:
        """
        Guaranteed return of an indexer even when non-unique.

        This dispatches to get_indexer or get_indexer_non_unique
        as appropriate.

        Returns
        -------
        np.ndarray[np.intp]
            List of indices.

        Examples
        --------
        >>> idx = pd.Index([np.nan, 'var1', np.nan])
        >>> idx.get_indexer_for([np.nan])
        array([0, 2])
        """
        if self._index_as_unique:
            return self.get_indexer(target)
        indexer, _ = self.get_indexer_non_unique(target)
        return indexer

    def _get_indexer_strict(self, key, axis_name: str_t) -> tuple[Index, np.ndarray]:
        """
        Analogue to get_indexer that raises if any elements are missing.
        """
        keyarr = key
        if not isinstance(keyarr, Index):
            keyarr = com.asarray_tuplesafe(keyarr)

        if self._index_as_unique:
            indexer = self.get_indexer_for(keyarr)
            keyarr = self.reindex(keyarr)[0]
        else:
            keyarr, indexer, new_indexer = self._reindex_non_unique(keyarr)

        self._raise_if_missing(keyarr, indexer, axis_name)

        keyarr = self.take(indexer)
        if isinstance(key, Index):
            # GH 42790 - Preserve name from an Index
            keyarr.name = key.name
        if keyarr.dtype.kind in ["m", "M"]:
            # DTI/TDI.take can infer a freq in some cases when we dont want one
            if isinstance(key, list) or (
                isinstance(key, type(self))
                # "Index" has no attribute "freq"
                and key.freq is None  # type: ignore[attr-defined]
            ):
                keyarr = keyarr._with_freq(None)

        return keyarr, indexer

    def _raise_if_missing(self, key, indexer, axis_name: str_t) -> None:
        """
        Check that indexer can be used to return a result.

        e.g. at least one element was found,
        unless the list of keys was actually empty.

        Parameters
        ----------
        key : list-like
            Targeted labels (only used to show correct error message).
        indexer: array-like of booleans
            Indices corresponding to the key,
            (with -1 indicating not found).
        axis_name : str

        Raises
        ------
        KeyError
            If at least one key was requested but none was found.
        """
        if len(key) == 0:
            return

        # Count missing values
        missing_mask = indexer < 0
        nmissing = missing_mask.sum()

        if nmissing:

            # TODO: remove special-case; this is just to keep exception
            #  message tests from raising while debugging
            use_interval_msg = is_interval_dtype(self.dtype) or (
                is_categorical_dtype(self.dtype)
                # "Index" has no attribute "categories"  [attr-defined]
                and is_interval_dtype(
                    self.categories.dtype  # type: ignore[attr-defined]
                )
            )

            if nmissing == len(indexer):
                if use_interval_msg:
                    key = list(key)
                raise KeyError(f"None of [{key}] are in the [{axis_name}]")

            not_found = list(ensure_index(key)[missing_mask.nonzero()[0]].unique())
            raise KeyError(f"{not_found} not in index")

    @overload
    def _get_indexer_non_comparable(
        self, target: Index, method, unique: Literal[True] = ...
    ) -> npt.NDArray[np.intp]:
        ...

    @overload
    def _get_indexer_non_comparable(
        self, target: Index, method, unique: Literal[False]
    ) -> tuple[npt.NDArray[np.intp], npt.NDArray[np.intp]]:
        ...

    @overload
    def _get_indexer_non_comparable(
        self, target: Index, method, unique: bool = True
    ) -> npt.NDArray[np.intp] | tuple[npt.NDArray[np.intp], npt.NDArray[np.intp]]:
        ...

    @final
    def _get_indexer_non_comparable(
        self, target: Index, method, unique: bool = True
    ) -> npt.NDArray[np.intp] | tuple[npt.NDArray[np.intp], npt.NDArray[np.intp]]:
        """
        Called from get_indexer or get_indexer_non_unique when the target
        is of a non-comparable dtype.

        For get_indexer lookups with method=None, get_indexer is an _equality_
        check, so non-comparable dtypes mean we will always have no matches.

        For get_indexer lookups with a method, get_indexer is an _inequality_
        check, so non-comparable dtypes mean we will always raise TypeError.

        Parameters
        ----------
        target : Index
        method : str or None
        unique : bool, default True
            * True if called from get_indexer.
            * False if called from get_indexer_non_unique.

        Raises
        ------
        TypeError
            If doing an inequality check, i.e. method is not None.
        """
        if method is not None:
            other = unpack_nested_dtype(target)
            raise TypeError(f"Cannot compare dtypes {self.dtype} and {other.dtype}")

        no_matches = -1 * np.ones(target.shape, dtype=np.intp)
        if unique:
            # This is for get_indexer
            return no_matches
        else:
            # This is for get_indexer_non_unique
            missing = np.arange(len(target), dtype=np.intp)
            return no_matches, missing

    @property
    def _index_as_unique(self) -> bool:
        """
        Whether we should treat this as unique for the sake of
        get_indexer vs get_indexer_non_unique.

        For IntervalIndex compat.
        """
        return self.is_unique

    _requires_unique_msg = "Reindexing only valid with uniquely valued Index objects"

    @final
    def _maybe_promote(self, other: Index) -> tuple[Index, Index]:
        """
        When dealing with an object-dtype Index and a non-object Index, see
        if we can upcast the object-dtype one to improve performance.
        """

        if isinstance(self, ABCDatetimeIndex) and isinstance(other, ABCDatetimeIndex):
            if (
                self.tz is not None
                and other.tz is not None
                and not tz_compare(self.tz, other.tz)
            ):
                # standardize on UTC
                return self.tz_convert("UTC"), other.tz_convert("UTC")

        elif self.inferred_type == "date" and isinstance(other, ABCDatetimeIndex):
            try:
                return type(other)(self), other
            except OutOfBoundsDatetime:
                return self, other
        elif self.inferred_type == "timedelta" and isinstance(other, ABCTimedeltaIndex):
            # TODO: we dont have tests that get here
            return type(other)(self), other

        elif self.dtype.kind == "u" and other.dtype.kind == "i":
            # GH#41873
            if other.min() >= 0:
                # lookup min as it may be cached
                # TODO: may need itemsize check if we have non-64-bit Indexes
                return self, other.astype(self.dtype)

        elif self._is_multi and not other._is_multi:
            try:
                # "Type[Index]" has no attribute "from_tuples"
                other = type(self).from_tuples(other)  # type: ignore[attr-defined]
            except (TypeError, ValueError):
                # let's instead try with a straight Index
                self = Index(self._values)

        if not is_object_dtype(self.dtype) and is_object_dtype(other.dtype):
            # Reverse op so we dont need to re-implement on the subclasses
            other, self = other._maybe_promote(self)

        return self, other

    @final
    def _find_common_type_compat(self, target) -> DtypeObj:
        """
        Implementation of find_common_type that adjusts for Index-specific
        special cases.
        """
        if is_valid_na_for_dtype(target, self.dtype):
            # e.g. setting NA value into IntervalArray[int64]
            dtype = ensure_dtype_can_hold_na(self.dtype)
            if is_dtype_equal(self.dtype, dtype):
                raise NotImplementedError(
                    "This should not be reached. Please report a bug at "
                    "github.com/pandas-dev/pandas"
                )
            return dtype

        target_dtype, _ = infer_dtype_from(target, pandas_dtype=True)

        # special case: if one dtype is uint64 and the other a signed int, return object
        # See https://github.com/pandas-dev/pandas/issues/26778 for discussion
        # Now it's:
        # * float | [u]int -> float
        # * uint64 | signed int  -> object
        # We may change union(float | [u]int) to go to object.
        if self.dtype == "uint64" or target_dtype == "uint64":
            if is_signed_integer_dtype(self.dtype) or is_signed_integer_dtype(
                target_dtype
            ):
                return _dtype_obj

        dtype = find_common_type([self.dtype, target_dtype])
        dtype = common_dtype_categorical_compat([self, target], dtype)
        return dtype

    @final
    def _should_compare(self, other: Index) -> bool:
        """
        Check if `self == other` can ever have non-False entries.
        """

        if (other.is_boolean() and self.is_numeric()) or (
            self.is_boolean() and other.is_numeric()
        ):
            # GH#16877 Treat boolean labels passed to a numeric index as not
            #  found. Without this fix False and True would be treated as 0 and 1
            #  respectively.
            return False

        other = unpack_nested_dtype(other)
        dtype = other.dtype
        return self._is_comparable_dtype(dtype) or is_object_dtype(dtype)

    def _is_comparable_dtype(self, dtype: DtypeObj) -> bool:
        """
        Can we compare values of the given dtype to our own?
        """
        if self.dtype.kind == "b":
            return dtype.kind == "b"
        elif is_numeric_dtype(self.dtype):
            return is_numeric_dtype(dtype)
        return True

    @final
    def groupby(self, values) -> PrettyDict[Hashable, np.ndarray]:
        """
        Group the index labels by a given array of values.

        Parameters
        ----------
        values : array
            Values used to determine the groups.

        Returns
        -------
        dict
            {group name -> group labels}
        """
        # TODO: if we are a MultiIndex, we can do better
        # that converting to tuples
        if isinstance(values, ABCMultiIndex):
            values = values._values
        values = Categorical(values)
        result = values._reverse_indexer()

        # map to the label
        result = {k: self.take(v) for k, v in result.items()}

        return PrettyDict(result)

    def map(self, mapper, na_action=None):
        """
        Map values using an input mapping or function.

        Parameters
        ----------
        mapper : function, dict, or Series
            Mapping correspondence.
        na_action : {None, 'ignore'}
            If 'ignore', propagate NA values, without passing them to the
            mapping correspondence.

        Returns
        -------
        applied : Union[Index, MultiIndex], inferred
            The output of the mapping function applied to the index.
            If the function returns a tuple with more than one element
            a MultiIndex will be returned.
        """
        from pandas.core.indexes.multi import MultiIndex

        new_values = self._map_values(mapper, na_action=na_action)

        # we can return a MultiIndex
        if new_values.size and isinstance(new_values[0], tuple):
            if isinstance(self, MultiIndex):
                names = self.names
            elif self.name:
                names = [self.name] * len(new_values[0])
            else:
                names = None
            return MultiIndex.from_tuples(new_values, names=names)

        dtype = None
        if not new_values.size:
            # empty
            dtype = self.dtype

        # e.g. if we are floating and new_values is all ints, then we
        #  don't want to cast back to floating.  But if we are UInt64
        #  and new_values is all ints, we want to try.
        same_dtype = lib.infer_dtype(new_values, skipna=False) == self.inferred_type
        if same_dtype:
            new_values = maybe_cast_pointwise_result(
                new_values, self.dtype, same_dtype=same_dtype
            )

        if self._is_backward_compat_public_numeric_index and is_numeric_dtype(
            new_values.dtype
        ):
            return self._constructor(
                new_values, dtype=dtype, copy=False, name=self.name
            )

        return Index._with_infer(new_values, dtype=dtype, copy=False, name=self.name)

    # TODO: De-duplicate with map, xref GH#32349
    @final
    def _transform_index(self, func, *, level=None) -> Index:
        """
        Apply function to all values found in index.

        This includes transforming multiindex entries separately.
        Only apply function to one level of the MultiIndex if level is specified.
        """
        if isinstance(self, ABCMultiIndex):
            if level is not None:
                # Caller is responsible for ensuring level is positional.
                items = [
                    tuple(func(y) if i == level else y for i, y in enumerate(x))
                    for x in self
                ]
            else:
                items = [tuple(func(y) for y in x) for x in self]
            return type(self).from_tuples(items, names=self.names)
        else:
            items = [func(x) for x in self]
            return Index(items, name=self.name, tupleize_cols=False)

    def isin(self, values, level=None) -> np.ndarray:
        """
        Return a boolean array where the index values are in `values`.

        Compute boolean array of whether each index value is found in the
        passed set of values. The length of the returned boolean array matches
        the length of the index.

        Parameters
        ----------
        values : set or list-like
            Sought values.
        level : str or int, optional
            Name or position of the index level to use (if the index is a
            `MultiIndex`).

        Returns
        -------
        np.ndarray[bool]
            NumPy array of boolean values.

        See Also
        --------
        Series.isin : Same for Series.
        DataFrame.isin : Same method for DataFrames.

        Notes
        -----
        In the case of `MultiIndex` you must either specify `values` as a
        list-like object containing tuples that are the same length as the
        number of levels, or specify `level`. Otherwise it will raise a
        ``ValueError``.

        If `level` is specified:

        - if it is the name of one *and only one* index level, use that level;
        - otherwise it should be a number indicating level position.

        Examples
        --------
        >>> idx = pd.Index([1,2,3])
        >>> idx
        Int64Index([1, 2, 3], dtype='int64')

        Check whether each index value in a list of values.

        >>> idx.isin([1, 4])
        array([ True, False, False])

        >>> midx = pd.MultiIndex.from_arrays([[1,2,3],
        ...                                  ['red', 'blue', 'green']],
        ...                                  names=('number', 'color'))
        >>> midx
        MultiIndex([(1,   'red'),
                    (2,  'blue'),
                    (3, 'green')],
                   names=['number', 'color'])

        Check whether the strings in the 'color' level of the MultiIndex
        are in a list of colors.

        >>> midx.isin(['red', 'orange', 'yellow'], level='color')
        array([ True, False, False])

        To check across the levels of a MultiIndex, pass a list of tuples:

        >>> midx.isin([(1, 'red'), (3, 'red')])
        array([ True, False, False])

        For a DatetimeIndex, string values in `values` are converted to
        Timestamps.

        >>> dates = ['2000-03-11', '2000-03-12', '2000-03-13']
        >>> dti = pd.to_datetime(dates)
        >>> dti
        DatetimeIndex(['2000-03-11', '2000-03-12', '2000-03-13'],
        dtype='datetime64[ns]', freq=None)

        >>> dti.isin(['2000-03-11'])
        array([ True, False, False])
        """
        if level is not None:
            self._validate_index_level(level)
        return algos.isin(self._values, values)

    def _get_string_slice(self, key: str_t):
        # this is for partial string indexing,
        # overridden in DatetimeIndex, TimedeltaIndex and PeriodIndex
        raise NotImplementedError

    def slice_indexer(
        self,
        start: Hashable | None = None,
        end: Hashable | None = None,
        step: int | None = None,
        kind=no_default,
    ) -> slice:
        """
        Compute the slice indexer for input labels and step.

        Index needs to be ordered and unique.

        Parameters
        ----------
        start : label, default None
            If None, defaults to the beginning.
        end : label, default None
            If None, defaults to the end.
        step : int, default None
        kind : str, default None

            .. deprecated:: 1.4.0

        Returns
        -------
        indexer : slice

        Raises
        ------
        KeyError : If key does not exist, or key is not unique and index is
            not ordered.

        Notes
        -----
        This function assumes that the data is sorted, so use at your own peril

        Examples
        --------
        This is a method on all index types. For example you can do:

        >>> idx = pd.Index(list('abcd'))
        >>> idx.slice_indexer(start='b', end='c')
        slice(1, 3, None)

        >>> idx = pd.MultiIndex.from_arrays([list('abcd'), list('efgh')])
        >>> idx.slice_indexer(start='b', end=('c', 'g'))
        slice(1, 3, None)
        """
        self._deprecated_arg(kind, "kind", "slice_indexer")

        start_slice, end_slice = self.slice_locs(start, end, step=step)

        # return a slice
        if not is_scalar(start_slice):
            raise AssertionError("Start slice bound is non-scalar")
        if not is_scalar(end_slice):
            raise AssertionError("End slice bound is non-scalar")

        return slice(start_slice, end_slice, step)

    def _maybe_cast_indexer(self, key):
        """
        If we have a float key and are not a floating index, then try to cast
        to an int if equivalent.
        """
        return key

    def _maybe_cast_listlike_indexer(self, target) -> Index:
        """
        Analogue to maybe_cast_indexer for get_indexer instead of get_loc.
        """
        return ensure_index(target)

    @final
    def _validate_indexer(self, form: str_t, key, kind: str_t):
        """
        If we are positional indexer, validate that we have appropriate
        typed bounds must be an integer.
        """
        assert kind in ["getitem", "iloc"]

        if key is not None and not is_integer(key):
            raise self._invalid_indexer(form, key)

    def _maybe_cast_slice_bound(self, label, side: str_t, kind=no_default):
        """
        This function should be overloaded in subclasses that allow non-trivial
        casting on label-slice bounds, e.g. datetime-like indices allowing
        strings containing formatted datetimes.

        Parameters
        ----------
        label : object
        side : {'left', 'right'}
        kind : {'loc', 'getitem'} or None

            .. deprecated:: 1.3.0

        Returns
        -------
        label : object

        Notes
        -----
        Value of `side` parameter should be validated in caller.
        """
        assert kind in ["loc", "getitem", None, no_default]
        self._deprecated_arg(kind, "kind", "_maybe_cast_slice_bound")

        # We are a plain index here (sub-class override this method if they
        # wish to have special treatment for floats/ints, e.g. Float64Index and
        # datetimelike Indexes
        # reject them, if index does not contain label
        if (is_float(label) or is_integer(label)) and label not in self:
            raise self._invalid_indexer("slice", label)

        return label

    def _searchsorted_monotonic(self, label, side: Literal["left", "right"] = "left"):
        if self.is_monotonic_increasing:
            return self.searchsorted(label, side=side)
        elif self.is_monotonic_decreasing:
            # np.searchsorted expects ascending sort order, have to reverse
            # everything for it to work (element ordering, search side and
            # resulting value).
            pos = self[::-1].searchsorted(
                label, side="right" if side == "left" else "left"
            )
            return len(self) - pos

        raise ValueError("index must be monotonic increasing or decreasing")

    def get_slice_bound(
        self, label, side: Literal["left", "right"], kind=no_default
    ) -> int:
        """
        Calculate slice bound that corresponds to given label.

        Returns leftmost (one-past-the-rightmost if ``side=='right'``) position
        of given label.

        Parameters
        ----------
        label : object
        side : {'left', 'right'}
        kind : {'loc', 'getitem'} or None

            .. deprecated:: 1.4.0

        Returns
        -------
        int
            Index of label.
        """
        assert kind in ["loc", "getitem", None, no_default]
        self._deprecated_arg(kind, "kind", "get_slice_bound")

        if side not in ("left", "right"):
            raise ValueError(
                "Invalid value for side kwarg, must be either "
                f"'left' or 'right': {side}"
            )

        original_label = label

        # For datetime indices label may be a string that has to be converted
        # to datetime boundary according to its resolution.
        label = self._maybe_cast_slice_bound(label, side)

        # we need to look up the label
        try:
            slc = self.get_loc(label)
        except KeyError as err:
            try:
                return self._searchsorted_monotonic(label, side)
            except ValueError:
                # raise the original KeyError
                raise err

        if isinstance(slc, np.ndarray):
            # get_loc may return a boolean array, which
            # is OK as long as they are representable by a slice.
            assert is_bool_dtype(slc.dtype)
            slc = lib.maybe_booleans_to_slice(slc.view("u1"))
            if isinstance(slc, np.ndarray):
                raise KeyError(
                    f"Cannot get {side} slice bound for non-unique "
                    f"label: {repr(original_label)}"
                )

        if isinstance(slc, slice):
            if side == "left":
                return slc.start
            else:
                return slc.stop
        else:
            if side == "right":
                return slc + 1
            else:
                return slc

    def slice_locs(
        self, start=None, end=None, step=None, kind=no_default
    ) -> tuple[int, int]:
        """
        Compute slice locations for input labels.

        Parameters
        ----------
        start : label, default None
            If None, defaults to the beginning.
        end : label, default None
            If None, defaults to the end.
        step : int, defaults None
            If None, defaults to 1.
        kind : {'loc', 'getitem'} or None

            .. deprecated:: 1.4.0

        Returns
        -------
        start, end : int

        See Also
        --------
        Index.get_loc : Get location for a single label.

        Notes
        -----
        This method only works if the index is monotonic or unique.

        Examples
        --------
        >>> idx = pd.Index(list('abcd'))
        >>> idx.slice_locs(start='b', end='c')
        (1, 3)
        """
        self._deprecated_arg(kind, "kind", "slice_locs")
        inc = step is None or step >= 0

        if not inc:
            # If it's a reverse slice, temporarily swap bounds.
            start, end = end, start

        # GH 16785: If start and end happen to be date strings with UTC offsets
        # attempt to parse and check that the offsets are the same
        if isinstance(start, (str, datetime)) and isinstance(end, (str, datetime)):
            try:
                ts_start = Timestamp(start)
                ts_end = Timestamp(end)
            except (ValueError, TypeError):
                pass
            else:
                if not tz_compare(ts_start.tzinfo, ts_end.tzinfo):
                    raise ValueError("Both dates must have the same UTC offset")

        start_slice = None
        if start is not None:
            start_slice = self.get_slice_bound(start, "left")
        if start_slice is None:
            start_slice = 0

        end_slice = None
        if end is not None:
            end_slice = self.get_slice_bound(end, "right")
        if end_slice is None:
            end_slice = len(self)

        if not inc:
            # Bounds at this moment are swapped, swap them back and shift by 1.
            #
            # slice_locs('B', 'A', step=-1): s='B', e='A'
            #
            #              s='A'                 e='B'
            # AFTER SWAP:    |                     |
            #                v ------------------> V
            #           -----------------------------------
            #           | | |A|A|A|A| | | | | |B|B| | | | |
            #           -----------------------------------
            #              ^ <------------------ ^
            # SHOULD BE:   |                     |
            #           end=s-1              start=e-1
            #
            end_slice, start_slice = start_slice - 1, end_slice - 1

            # i == -1 triggers ``len(self) + i`` selection that points to the
            # last element, not before-the-first one, subtracting len(self)
            # compensates that.
            if end_slice == -1:
                end_slice -= len(self)
            if start_slice == -1:
                start_slice -= len(self)

        return start_slice, end_slice

    def delete(self: _IndexT, loc) -> _IndexT:
        """
        Make new Index with passed location(-s) deleted.

        Parameters
        ----------
        loc : int or list of int
            Location of item(-s) which will be deleted.
            Use a list of locations to delete more than one value at the same time.

        Returns
        -------
        Index
            Will be same type as self, except for RangeIndex.

        See Also
        --------
        numpy.delete : Delete any rows and column from NumPy array (ndarray).

        Examples
        --------
        >>> idx = pd.Index(['a', 'b', 'c'])
        >>> idx.delete(1)
        Index(['a', 'c'], dtype='object')

        >>> idx = pd.Index(['a', 'b', 'c'])
        >>> idx.delete([0, 2])
        Index(['b'], dtype='object')
        """
        values = self._values
        res_values: ArrayLike
        if isinstance(values, np.ndarray):
            # TODO(__array_function__): special casing will be unnecessary
            res_values = np.delete(values, loc)
        else:
            res_values = values.delete(loc)

        # _constructor so RangeIndex->Int64Index
        return self._constructor._simple_new(res_values, name=self.name)

    def insert(self, loc: int, item) -> Index:
        """
        Make new Index inserting new item at location.

        Follows Python numpy.insert semantics for negative values.

        Parameters
        ----------
        loc : int
        item : object

        Returns
        -------
        new_index : Index
        """
        item = lib.item_from_zerodim(item)
        if is_valid_na_for_dtype(item, self.dtype) and self.dtype != object:
            item = self._na_value

        arr = self._values

        try:
            if isinstance(arr, ExtensionArray):
                res_values = arr.insert(loc, item)
                return type(self)._simple_new(res_values, name=self.name)
            else:
                item = self._validate_fill_value(item)
        except (TypeError, ValueError, LossySetitemError):
            # e.g. trying to insert an integer into a DatetimeIndex
            #  We cannot keep the same dtype, so cast to the (often object)
            #  minimal shared dtype before doing the insert.
            dtype = self._find_common_type_compat(item)
            return self.astype(dtype).insert(loc, item)

        if arr.dtype != object or not isinstance(
            item, (tuple, np.datetime64, np.timedelta64)
        ):
            # with object-dtype we need to worry about numpy incorrectly casting
            # dt64/td64 to integer, also about treating tuples as sequences
            # special-casing dt64/td64 https://github.com/numpy/numpy/issues/12550
            casted = arr.dtype.type(item)
            new_values = np.insert(arr, loc, casted)

        else:
            # No overload variant of "insert" matches argument types
            # "ndarray[Any, Any]", "int", "None"  [call-overload]
            new_values = np.insert(arr, loc, None)  # type: ignore[call-overload]
            loc = loc if loc >= 0 else loc - 1
            new_values[loc] = item

        # Use self._constructor instead of Index to retain NumericIndex GH#43921
        # TODO(2.0) can use Index instead of self._constructor
        return self._constructor._with_infer(new_values, name=self.name)

    def drop(self, labels, errors: str_t = "raise") -> Index:
        """
        Make new Index with passed list of labels deleted.

        Parameters
        ----------
        labels : array-like or scalar
        errors : {'ignore', 'raise'}, default 'raise'
            If 'ignore', suppress error and existing labels are dropped.

        Returns
        -------
        dropped : Index
            Will be same type as self, except for RangeIndex.

        Raises
        ------
        KeyError
            If not all of the labels are found in the selected axis
        """
        if not isinstance(labels, Index):
            # avoid materializing e.g. RangeIndex
            arr_dtype = "object" if self.dtype == "object" else None
            labels = com.index_labels_to_array(labels, dtype=arr_dtype)

        indexer = self.get_indexer_for(labels)
        mask = indexer == -1
        if mask.any():
            if errors != "ignore":
                raise KeyError(f"{list(labels[mask])} not found in axis")
            indexer = indexer[~mask]
        return self.delete(indexer)

    # --------------------------------------------------------------------
    # Generated Arithmetic, Comparison, and Unary Methods

    def _cmp_method(self, other, op):
        """
        Wrapper used to dispatch comparison operations.
        """
        if self.is_(other):
            # fastpath
            if op in {operator.eq, operator.le, operator.ge}:
                arr = np.ones(len(self), dtype=bool)
                if self._can_hold_na and not isinstance(self, ABCMultiIndex):
                    # TODO: should set MultiIndex._can_hold_na = False?
                    arr[self.isna()] = False
                return arr
            elif op in {operator.ne, operator.lt, operator.gt}:
                arr = np.zeros(len(self), dtype=bool)
                if self._can_hold_na and not isinstance(self, ABCMultiIndex):
                    arr[self.isna()] = True
                return arr

        if isinstance(other, (np.ndarray, Index, ABCSeries, ExtensionArray)) and len(
            self
        ) != len(other):
            raise ValueError("Lengths must match to compare")

        if not isinstance(other, ABCMultiIndex):
            other = extract_array(other, extract_numpy=True)
        else:
            other = np.asarray(other)

        if is_object_dtype(self.dtype) and isinstance(other, ExtensionArray):
            # e.g. PeriodArray, Categorical
            with np.errstate(all="ignore"):
                result = op(self._values, other)

        elif isinstance(self._values, ExtensionArray):
            result = op(self._values, other)

        elif is_object_dtype(self.dtype) and not isinstance(self, ABCMultiIndex):
            # don't pass MultiIndex
            with np.errstate(all="ignore"):
                result = ops.comp_method_OBJECT_ARRAY(op, self._values, other)

        else:
            with np.errstate(all="ignore"):
                result = ops.comparison_op(self._values, other, op)

        return result

    def _construct_result(self, result, name):
        if isinstance(result, tuple):
            return (
                Index._with_infer(result[0], name=name),
                Index._with_infer(result[1], name=name),
            )
        return Index._with_infer(result, name=name)

    def _arith_method(self, other, op):
        if (
            isinstance(other, Index)
            and is_object_dtype(other.dtype)
            and type(other) is not Index
        ):
            # We return NotImplemented for object-dtype index *subclasses* so they have
            # a chance to implement ops before we unwrap them.
            # See https://github.com/pandas-dev/pandas/issues/31109
            return NotImplemented

        return super()._arith_method(other, op)

    @final
    def _unary_method(self, op):
        result = op(self._values)
        return Index(result, name=self.name)

    def __abs__(self):
        return self._unary_method(operator.abs)

    def __neg__(self):
        return self._unary_method(operator.neg)

    def __pos__(self):
        return self._unary_method(operator.pos)

    def __invert__(self):
        # GH#8875
        return self._unary_method(operator.inv)

    # --------------------------------------------------------------------
    # Reductions

    def any(self, *args, **kwargs):
        """
        Return whether any element is Truthy.

        Parameters
        ----------
        *args
            Required for compatibility with numpy.
        **kwargs
            Required for compatibility with numpy.

        Returns
        -------
        any : bool or array-like (if axis is specified)
            A single element array-like may be converted to bool.

        See Also
        --------
        Index.all : Return whether all elements are True.
        Series.all : Return whether all elements are True.

        Notes
        -----
        Not a Number (NaN), positive infinity and negative infinity
        evaluate to True because these are not equal to zero.

        Examples
        --------
        >>> index = pd.Index([0, 1, 2])
        >>> index.any()
        True

        >>> index = pd.Index([0, 0, 0])
        >>> index.any()
        False
        """
        nv.validate_any(args, kwargs)
        self._maybe_disable_logical_methods("any")
        # error: Argument 1 to "any" has incompatible type "ArrayLike"; expected
        # "Union[Union[int, float, complex, str, bytes, generic], Sequence[Union[int,
        # float, complex, str, bytes, generic]], Sequence[Sequence[Any]],
        # _SupportsArray]"
        return np.any(self.values)  # type: ignore[arg-type]

    def all(self, *args, **kwargs):
        """
        Return whether all elements are Truthy.

        Parameters
        ----------
        *args
            Required for compatibility with numpy.
        **kwargs
            Required for compatibility with numpy.

        Returns
        -------
        all : bool or array-like (if axis is specified)
            A single element array-like may be converted to bool.

        See Also
        --------
        Index.any : Return whether any element in an Index is True.
        Series.any : Return whether any element in a Series is True.
        Series.all : Return whether all elements in a Series are True.

        Notes
        -----
        Not a Number (NaN), positive infinity and negative infinity
        evaluate to True because these are not equal to zero.

        Examples
        --------
        True, because nonzero integers are considered True.

        >>> pd.Index([1, 2, 3]).all()
        True

        False, because ``0`` is considered False.

        >>> pd.Index([0, 1, 2]).all()
        False
        """
        nv.validate_all(args, kwargs)
        self._maybe_disable_logical_methods("all")
        # error: Argument 1 to "all" has incompatible type "ArrayLike"; expected
        # "Union[Union[int, float, complex, str, bytes, generic], Sequence[Union[int,
        # float, complex, str, bytes, generic]], Sequence[Sequence[Any]],
        # _SupportsArray]"
        return np.all(self.values)  # type: ignore[arg-type]

    @final
    def _maybe_disable_logical_methods(self, opname: str_t) -> None:
        """
        raise if this Index subclass does not support any or all.
        """
        if (
            isinstance(self, ABCMultiIndex)
            or needs_i8_conversion(self.dtype)
            or is_interval_dtype(self.dtype)
            or is_categorical_dtype(self.dtype)
            or is_float_dtype(self.dtype)
        ):
            # This call will raise
            make_invalid_op(opname)(self)

    @Appender(IndexOpsMixin.argmin.__doc__)
    def argmin(self, axis=None, skipna=True, *args, **kwargs):
        nv.validate_argmin(args, kwargs)
        nv.validate_minmax_axis(axis)

        if not self._is_multi and self.hasnans:
            # Take advantage of cache
            mask = self._isnan
            if not skipna or mask.all():
                return -1
        return super().argmin(skipna=skipna)

    @Appender(IndexOpsMixin.argmax.__doc__)
    def argmax(self, axis=None, skipna=True, *args, **kwargs):
        nv.validate_argmax(args, kwargs)
        nv.validate_minmax_axis(axis)

        if not self._is_multi and self.hasnans:
            # Take advantage of cache
            mask = self._isnan
            if not skipna or mask.all():
                return -1
        return super().argmax(skipna=skipna)

    @doc(IndexOpsMixin.min)
    def min(self, axis=None, skipna=True, *args, **kwargs):
        nv.validate_min(args, kwargs)
        nv.validate_minmax_axis(axis)

        if not len(self):
            return self._na_value

        if len(self) and self.is_monotonic_increasing:
            # quick check
            first = self[0]
            if not isna(first):
                return first

        if not self._is_multi and self.hasnans:
            # Take advantage of cache
            mask = self._isnan
            if not skipna or mask.all():
                return self._na_value

        if not self._is_multi and not isinstance(self._values, np.ndarray):
            # "ExtensionArray" has no attribute "min"
            return self._values.min(skipna=skipna)  # type: ignore[attr-defined]

        return super().min(skipna=skipna)

    @doc(IndexOpsMixin.max)
    def max(self, axis=None, skipna=True, *args, **kwargs):
        nv.validate_max(args, kwargs)
        nv.validate_minmax_axis(axis)

        if not len(self):
            return self._na_value

        if len(self) and self.is_monotonic_increasing:
            # quick check
            last = self[-1]
            if not isna(last):
                return last

        if not self._is_multi and self.hasnans:
            # Take advantage of cache
            mask = self._isnan
            if not skipna or mask.all():
                return self._na_value

        if not self._is_multi and not isinstance(self._values, np.ndarray):
            # "ExtensionArray" has no attribute "max"
            return self._values.max(skipna=skipna)  # type: ignore[attr-defined]

        return super().max(skipna=skipna)

    # --------------------------------------------------------------------

    @final
    @property
    def shape(self) -> Shape:
        """
        Return a tuple of the shape of the underlying data.
        """
        # See GH#27775, GH#27384 for history/reasoning in how this is defined.
        return (len(self),)

    @final
    def _deprecated_arg(self, value, name: str_t, methodname: str_t) -> None:
        """
        Issue a FutureWarning if the arg/kwarg is not no_default.
        """
        if value is not no_default:
            warnings.warn(
                f"'{name}' argument in {methodname} is deprecated "
                "and will be removed in a future version.  Do not pass it.",
                FutureWarning,
                stacklevel=find_stack_level(),
            )


def ensure_index_from_sequences(sequences, names=None) -> Index:
    """
    Construct an index from sequences of data.

    A single sequence returns an Index. Many sequences returns a
    MultiIndex.

    Parameters
    ----------
    sequences : sequence of sequences
    names : sequence of str

    Returns
    -------
    index : Index or MultiIndex

    Examples
    --------
    >>> ensure_index_from_sequences([[1, 2, 3]], names=["name"])
    Int64Index([1, 2, 3], dtype='int64', name='name')

    >>> ensure_index_from_sequences([["a", "a"], ["a", "b"]], names=["L1", "L2"])
    MultiIndex([('a', 'a'),
                ('a', 'b')],
               names=['L1', 'L2'])

    See Also
    --------
    ensure_index
    """
    from pandas.core.indexes.multi import MultiIndex

    if len(sequences) == 1:
        if names is not None:
            names = names[0]
        return Index._with_infer(sequences[0], name=names)
    else:
        return MultiIndex.from_arrays(sequences, names=names)


def ensure_index(index_like: AnyArrayLike | Sequence, copy: bool = False) -> Index:
    """
    Ensure that we have an index from some index-like object.

    Parameters
    ----------
    index_like : sequence
        An Index or other sequence
    copy : bool, default False

    Returns
    -------
    index : Index or MultiIndex

    See Also
    --------
    ensure_index_from_sequences

    Examples
    --------
    >>> ensure_index(['a', 'b'])
    Index(['a', 'b'], dtype='object')

    >>> ensure_index([('a', 'a'),  ('b', 'c')])
    Index([('a', 'a'), ('b', 'c')], dtype='object')

    >>> ensure_index([['a', 'a'], ['b', 'c']])
    MultiIndex([('a', 'b'),
            ('a', 'c')],
           )
    """
    if isinstance(index_like, Index):
        if copy:
            index_like = index_like.copy()
        return index_like

    if isinstance(index_like, ABCSeries):
        name = index_like.name
        return Index._with_infer(index_like, name=name, copy=copy)

    if is_iterator(index_like):
        index_like = list(index_like)

    if isinstance(index_like, list):
        if type(index_like) is not list:
            # must check for exactly list here because of strict type
            # check in clean_index_list
            index_like = list(index_like)

        if len(index_like) and lib.is_all_arraylike(index_like):
            from pandas.core.indexes.multi import MultiIndex

            return MultiIndex.from_arrays(index_like)
        else:
            return Index._with_infer(index_like, copy=copy, tupleize_cols=False)
    else:
        return Index._with_infer(index_like, copy=copy)


def ensure_has_len(seq):
    """
    If seq is an iterator, put its values into a list.
    """
    try:
        len(seq)
    except TypeError:
        return list(seq)
    else:
        return seq


def trim_front(strings: list[str]) -> list[str]:
    """
    Trims zeros and decimal points.

    Examples
    --------
    >>> trim_front([" a", " b"])
    ['a', 'b']

    >>> trim_front([" a", " "])
    ['a', '']
    """
    if not strings:
        return strings
    while all(strings) and all(x[0] == " " for x in strings):
        strings = [x[1:] for x in strings]
    return strings


def _validate_join_method(method: str) -> None:
    if method not in ["left", "right", "inner", "outer"]:
        raise ValueError(f"do not recognize join method {method}")


def maybe_extract_name(name, obj, cls) -> Hashable:
    """
    If no name is passed, then extract it from data, validating hashability.
    """
    if name is None and isinstance(obj, (Index, ABCSeries)):
        # Note we don't just check for "name" attribute since that would
        #  pick up e.g. dtype.name
        name = obj.name

    # GH#29069
    if not is_hashable(name):
        raise TypeError(f"{cls.__name__}.name must be a hashable type")

    return name


_cast_depr_msg = (
    "In a future version, passing an object-dtype arraylike to pd.Index will "
    "not infer numeric values to numeric dtype (matching the Series behavior). "
    "To retain the old behavior, explicitly pass the desired dtype or use the "
    "desired Index subclass"
)


def _maybe_cast_data_without_dtype(
    subarr: np.ndarray, cast_numeric_deprecated: bool = True
) -> ArrayLike:
    """
    If we have an arraylike input but no passed dtype, try to infer
    a supported dtype.

    Parameters
    ----------
    subarr : np.ndarray[object]
    cast_numeric_deprecated : bool, default True
        Whether to issue a FutureWarning when inferring numeric dtypes.

    Returns
    -------
    np.ndarray or ExtensionArray
    """

    result = lib.maybe_convert_objects(
        subarr,
        convert_datetime=True,
        convert_timedelta=True,
        convert_period=True,
        convert_interval=True,
        dtype_if_all_nat=np.dtype("datetime64[ns]"),
    )
    if result.dtype.kind in ["i", "u", "f"]:
        if not cast_numeric_deprecated:
            # i.e. we started with a list, not an ndarray[object]
            return result

        warnings.warn(
            "In a future version, the Index constructor will not infer numeric "
            "dtypes when passed object-dtype sequences (matching Series behavior)",
            FutureWarning,
            stacklevel=3,
        )
    result = ensure_wrapped_if_datetimelike(result)
    return result


def get_unanimous_names(*indexes: Index) -> tuple[Hashable, ...]:
    """
    Return common name if all indices agree, otherwise None (level-by-level).

    Parameters
    ----------
    indexes : list of Index objects

    Returns
    -------
    list
        A list representing the unanimous 'names' found.
    """
    name_tups = [tuple(i.names) for i in indexes]
    name_sets = [{*ns} for ns in zip_longest(*name_tups)]
    names = tuple(ns.pop() if len(ns) == 1 else None for ns in name_sets)
    return names


def unpack_nested_dtype(other: _IndexT) -> _IndexT:
    """
    When checking if our dtype is comparable with another, we need
    to unpack CategoricalDtype to look at its categories.dtype.

    Parameters
    ----------
    other : Index

    Returns
    -------
    Index
    """
    dtype = other.dtype
    if is_categorical_dtype(dtype):
        # If there is ever a SparseIndex, this could get dispatched
        #  here too.
        # error: Item  "dtype[Any]"/"ExtensionDtype" of "Union[dtype[Any],
        # ExtensionDtype]" has no attribute "categories"
        return dtype.categories  # type: ignore[union-attr]
    return other


def _maybe_try_sort(result, sort):
    if sort is None:
        try:
            result = algos.safe_sort(result)
        except TypeError as err:
            warnings.warn(
                f"{err}, sort order is undefined for incomparable objects.",
                RuntimeWarning,
                stacklevel=find_stack_level(),
            )
    return result<|MERGE_RESOLUTION|>--- conflicted
+++ resolved
@@ -1782,13 +1782,9 @@
 
         Raises
         ------
-<<<<<<< HEAD
-        TypeError if names not str or list-like
-=======
         TypeError
             if names not str or list-like
 
->>>>>>> 0111d4d7
         """
         from pandas.core.indexes.multi import MultiIndex
 
