--- conflicted
+++ resolved
@@ -5233,11 +5233,7 @@
 
         Returns
         -------
-<<<<<<< HEAD
-        numpy.ndarray[np.intp]
-=======
         np.ndarray[np.intp]
->>>>>>> 04f9a4b1
             List of indices.
         """
         if self._index_as_unique:
