from datetime import datetime, timedelta
import warnings
import operator
from textwrap import dedent

import numpy as np
from pandas._libs import (lib, index as libindex, tslibs,
                          algos as libalgos, join as libjoin,
                          Timedelta)
from pandas._libs.lib import is_datetime_array

from pandas.compat import range, u, set_function_name
from pandas.compat.numpy import function as nv
from pandas import compat

from pandas.core.accessor import CachedAccessor
from pandas.core.arrays import ExtensionArray
from pandas.core.dtypes.generic import (
    ABCSeries, ABCDataFrame,
    ABCMultiIndex,
    ABCPeriodIndex, ABCTimedeltaIndex, ABCDatetimeIndex,
    ABCDateOffset)
from pandas.core.dtypes.missing import isna, array_equivalent
from pandas.core.dtypes.cast import maybe_cast_to_integer_array
from pandas.core.dtypes.common import (
    ensure_int64,
    ensure_object,
    ensure_categorical,
    ensure_platform_int,
    is_integer,
    is_float,
    is_dtype_equal,
    is_dtype_union_equal,
    is_object_dtype,
    is_categorical,
    is_categorical_dtype,
    is_interval_dtype,
    is_period_dtype,
    is_bool,
    is_bool_dtype,
    is_signed_integer_dtype,
    is_unsigned_integer_dtype,
    is_integer_dtype, is_float_dtype,
    is_datetime64_any_dtype,
    is_datetime64tz_dtype,
    is_timedelta64_dtype,
    is_extension_array_dtype,
    is_hashable,
    is_iterator, is_list_like,
    is_scalar)

from pandas.core.base import PandasObject, IndexOpsMixin
import pandas.core.common as com
from pandas.core import ops
from pandas.util._decorators import (
    Appender, Substitution, cache_readonly)
from pandas.core.indexes.frozen import FrozenList
import pandas.core.dtypes.concat as _concat
import pandas.core.missing as missing
import pandas.core.algorithms as algos
import pandas.core.sorting as sorting
from pandas.io.formats.printing import (
    pprint_thing, default_pprint, format_object_summary, format_object_attrs)
from pandas.core.ops import make_invalid_op, get_op_result_name
from pandas.core.strings import StringMethods

__all__ = ['Index']

_unsortable_types = frozenset(('mixed', 'mixed-integer'))

_index_doc_kwargs = dict(klass='Index', inplace='',
                         target_klass='Index',
                         unique='Index', duplicated='np.ndarray')
_index_shared_docs = dict()


def _try_get_item(x):
    try:
        return x.item()
    except AttributeError:
        return x


def _make_comparison_op(op, cls):
    def cmp_method(self, other):
        if isinstance(other, (np.ndarray, Index, ABCSeries)):
            if other.ndim > 0 and len(self) != len(other):
                raise ValueError('Lengths must match to compare')

        from .multi import MultiIndex
        if is_object_dtype(self) and not isinstance(self, MultiIndex):
            # don't pass MultiIndex
            with np.errstate(all='ignore'):
                result = ops._comp_method_OBJECT_ARRAY(op, self.values, other)

        else:

            # numpy will show a DeprecationWarning on invalid elementwise
            # comparisons, this will raise in the future
            with warnings.catch_warnings(record=True):
                warnings.filterwarnings("ignore", "elementwise", FutureWarning)
                with np.errstate(all='ignore'):
                    result = op(self.values, np.asarray(other))

        # technically we could support bool dtyped Index
        # for now just return the indexing array directly
        if is_bool_dtype(result):
            return result
        try:
            return Index(result)
        except TypeError:
            return result

    name = '__{name}__'.format(name=op.__name__)
    # TODO: docstring?
    return set_function_name(cmp_method, name, cls)


def _make_arithmetic_op(op, cls):
    def index_arithmetic_method(self, other):
        if isinstance(other, (ABCSeries, ABCDataFrame)):
            return NotImplemented
        elif isinstance(other, ABCTimedeltaIndex):
            # Defer to subclass implementation
            return NotImplemented
        elif isinstance(other, np.ndarray) and is_timedelta64_dtype(other):
            # GH#22390; wrap in Series for op, this will in turn wrap in
            # TimedeltaIndex, but will correctly raise TypeError instead of
            # NullFrequencyError for add/sub ops
            from pandas import Series
            other = Series(other)
            out = op(self, other)
            return Index(out, name=self.name)

        other = self._validate_for_numeric_binop(other, op)

        # handle time-based others
        if isinstance(other, (ABCDateOffset, np.timedelta64, timedelta)):
            return self._evaluate_with_timedelta_like(other, op)
        elif isinstance(other, (datetime, np.datetime64)):
            return self._evaluate_with_datetime_like(other, op)

        values = self.values
        with np.errstate(all='ignore'):
            result = op(values, other)

        result = missing.dispatch_missing(op, values, other, result)

        attrs = self._get_attributes_dict()
        attrs = self._maybe_update_attributes(attrs)
        if op is divmod:
            result = (Index(result[0], **attrs), Index(result[1], **attrs))
        else:
            result = Index(result, **attrs)
        return result

    name = '__{name}__'.format(name=op.__name__)
    # TODO: docstring?
    return set_function_name(index_arithmetic_method, name, cls)


class InvalidIndexError(Exception):
    pass


_o_dtype = np.dtype(object)
_Identity = object


def _new_Index(cls, d):
    """ This is called upon unpickling, rather than the default which doesn't
    have arguments and breaks __new__
    """
    # required for backward compat, because PI can't be instantiated with
    # ordinals through __new__ GH #13277
    if issubclass(cls, ABCPeriodIndex):
        from pandas.core.indexes.period import _new_PeriodIndex
        return _new_PeriodIndex(cls, **d)
    return cls.__new__(cls, **d)


class Index(IndexOpsMixin, PandasObject):
    """
    Immutable ndarray implementing an ordered, sliceable set. The basic object
    storing axis labels for all pandas objects

    Parameters
    ----------
    data : array-like (1-dimensional)
    dtype : NumPy dtype (default: object)
        If dtype is None, we find the dtype that best fits the data.
        If an actual dtype is provided, we coerce to that dtype if it's safe.
        Otherwise, an error will be raised.
    copy : bool
        Make a copy of input ndarray
    name : object
        Name to be stored in the index
    tupleize_cols : bool (default: True)
        When True, attempt to create a MultiIndex if possible

    Notes
    -----
    An Index instance can **only** contain hashable objects

    Examples
    --------
    >>> pd.Index([1, 2, 3])
    Int64Index([1, 2, 3], dtype='int64')

    >>> pd.Index(list('abc'))
    Index(['a', 'b', 'c'], dtype='object')

    See Also
    ---------
    RangeIndex : Index implementing a monotonic integer range
    CategoricalIndex : Index of :class:`Categorical` s.
    MultiIndex : A multi-level, or hierarchical, Index
    IntervalIndex : an Index of :class:`Interval` s.
    DatetimeIndex, TimedeltaIndex, PeriodIndex
    Int64Index, UInt64Index,  Float64Index
    """
    # To hand over control to subclasses
    _join_precedence = 1

    # Cython methods; see github.com/cython/cython/issues/2647
    #  for why we need to wrap these instead of making them class attributes
    # Moreover, cython will choose the appropriate-dtyped sub-function
    #  given the dtypes of the passed arguments
    def _left_indexer_unique(self, left, right):
        return libjoin.left_join_indexer_unique(left, right)

    def _left_indexer(self, left, right):
        return libjoin.left_join_indexer(left, right)

    def _inner_indexer(self, left, right):
        return libjoin.inner_join_indexer(left, right)

    def _outer_indexer(self, left, right):
        return libjoin.outer_join_indexer(left, right)

    _typ = 'index'
    _data = None
    _id = None
    name = None
    asi8 = None
    _comparables = ['name']
    _attributes = ['name']
    _is_numeric_dtype = False
    _can_hold_na = True

    # would we like our indexing holder to defer to us
    _defer_to_indexing = False

    # prioritize current class for _shallow_copy_with_infer,
    # used to infer integers as datetime-likes
    _infer_as_myclass = False

    _engine_type = libindex.ObjectEngine

    _accessors = {'str'}

    str = CachedAccessor("str", StringMethods)

    def __new__(cls, data=None, dtype=None, copy=False, name=None,
                fastpath=None, tupleize_cols=True, **kwargs):

        if name is None and hasattr(data, 'name'):
            name = data.name

        if fastpath is not None:
            warnings.warn("The 'fastpath' keyword is deprecated, and will be "
                          "removed in a future version.",
                          FutureWarning, stacklevel=2)
            if fastpath:
                return cls._simple_new(data, name)

        from .range import RangeIndex

        # range
        if isinstance(data, RangeIndex):
            return RangeIndex(start=data, copy=copy, dtype=dtype, name=name)
        elif isinstance(data, range):
            return RangeIndex.from_range(data, copy=copy, dtype=dtype,
                                         name=name)

        # categorical
        elif is_categorical_dtype(data) or is_categorical_dtype(dtype):
            from .category import CategoricalIndex
            return CategoricalIndex(data, dtype=dtype, copy=copy, name=name,
                                    **kwargs)

        # interval
        elif ((is_interval_dtype(data) or is_interval_dtype(dtype)) and
              not is_object_dtype(dtype)):
            from .interval import IntervalIndex
            closed = kwargs.get('closed', None)
            return IntervalIndex(data, dtype=dtype, name=name, copy=copy,
                                 closed=closed)

        elif (is_datetime64_any_dtype(data) or
              (dtype is not None and is_datetime64_any_dtype(dtype)) or
                'tz' in kwargs):
            from pandas import DatetimeIndex
            result = DatetimeIndex(data, copy=copy, name=name,
                                   dtype=dtype, **kwargs)
            if dtype is not None and is_dtype_equal(_o_dtype, dtype):
                return Index(result.to_pydatetime(), dtype=_o_dtype)
            else:
                return result

        elif (is_timedelta64_dtype(data) or
              (dtype is not None and is_timedelta64_dtype(dtype))):
            from pandas import TimedeltaIndex
            result = TimedeltaIndex(data, copy=copy, name=name, **kwargs)
            if dtype is not None and _o_dtype == dtype:
                return Index(result.to_pytimedelta(), dtype=_o_dtype)
            else:
                return result

        elif is_period_dtype(data) and not is_object_dtype(dtype):
            from pandas import PeriodIndex
            result = PeriodIndex(data, copy=copy, name=name, **kwargs)
            return result

        # extension dtype
        elif is_extension_array_dtype(data) or is_extension_array_dtype(dtype):
            data = np.asarray(data)
            if not (dtype is None or is_object_dtype(dtype)):

                # coerce to the provided dtype
                data = dtype.construct_array_type()._from_sequence(
                    data, dtype=dtype, copy=False)

            # coerce to the object dtype
            data = data.astype(object)
            return Index(data, dtype=object, copy=copy, name=name,
                         **kwargs)

        # index-like
        elif isinstance(data, (np.ndarray, Index, ABCSeries)):
            if dtype is not None:
                try:

                    # we need to avoid having numpy coerce
                    # things that look like ints/floats to ints unless
                    # they are actually ints, e.g. '0' and 0.0
                    # should not be coerced
                    # GH 11836
                    if is_integer_dtype(dtype):
                        inferred = lib.infer_dtype(data)
                        if inferred == 'integer':
                            data = maybe_cast_to_integer_array(data, dtype,
                                                               copy=copy)
                        elif inferred in ['floating', 'mixed-integer-float']:
                            if isna(data).any():
                                raise ValueError('cannot convert float '
                                                 'NaN to integer')

                            if inferred == "mixed-integer-float":
                                data = maybe_cast_to_integer_array(data, dtype)

                            # If we are actually all equal to integers,
                            # then coerce to integer.
                            try:
                                return cls._try_convert_to_int_index(
                                    data, copy, name, dtype)
                            except ValueError:
                                pass

                            # Return an actual float index.
                            from .numeric import Float64Index
                            return Float64Index(data, copy=copy, dtype=dtype,
                                                name=name)

                        elif inferred == 'string':
                            pass
                        else:
                            data = data.astype(dtype)
                    elif is_float_dtype(dtype):
                        inferred = lib.infer_dtype(data)
                        if inferred == 'string':
                            pass
                        else:
                            data = data.astype(dtype)
                    else:
                        data = np.array(data, dtype=dtype, copy=copy)

                except (TypeError, ValueError) as e:
                    msg = str(e)
                    if ("cannot convert float" in msg or
                            "Trying to coerce float values to integer" in msg):
                        raise

            # maybe coerce to a sub-class
            from pandas.core.indexes.period import (
                PeriodIndex, IncompatibleFrequency)

            if is_signed_integer_dtype(data.dtype):
                from .numeric import Int64Index
                return Int64Index(data, copy=copy, dtype=dtype, name=name)
            elif is_unsigned_integer_dtype(data.dtype):
                from .numeric import UInt64Index
                return UInt64Index(data, copy=copy, dtype=dtype, name=name)
            elif is_float_dtype(data.dtype):
                from .numeric import Float64Index
                return Float64Index(data, copy=copy, dtype=dtype, name=name)
            elif issubclass(data.dtype.type, np.bool) or is_bool_dtype(data):
                subarr = data.astype('object')
            else:
                subarr = com.asarray_tuplesafe(data, dtype=object)

            # asarray_tuplesafe does not always copy underlying data,
            # so need to make sure that this happens
            if copy:
                subarr = subarr.copy()

            if dtype is None:
                inferred = lib.infer_dtype(subarr)
                if inferred == 'integer':
                    try:
                        return cls._try_convert_to_int_index(
                            subarr, copy, name, dtype)
                    except ValueError:
                        pass

                    return Index(subarr, copy=copy,
                                 dtype=object, name=name)
                elif inferred in ['floating', 'mixed-integer-float']:
                    from .numeric import Float64Index
                    return Float64Index(subarr, copy=copy, name=name)
                elif inferred == 'interval':
                    from .interval import IntervalIndex
                    return IntervalIndex(subarr, name=name, copy=copy)
                elif inferred == 'boolean':
                    # don't support boolean explicitly ATM
                    pass
                elif inferred != 'string':
                    if inferred.startswith('datetime'):
                        if (lib.is_datetime_with_singletz_array(subarr) or
                                'tz' in kwargs):
                            # only when subarr has the same tz
                            from pandas import DatetimeIndex
                            try:
                                return DatetimeIndex(subarr, copy=copy,
                                                     name=name, **kwargs)
                            except tslibs.OutOfBoundsDatetime:
                                pass

                    elif inferred.startswith('timedelta'):
                        from pandas import TimedeltaIndex
                        return TimedeltaIndex(subarr, copy=copy, name=name,
                                              **kwargs)
                    elif inferred == 'period':
                        try:
                            return PeriodIndex(subarr, name=name, **kwargs)
                        except IncompatibleFrequency:
                            pass
            return cls._simple_new(subarr, name)

        elif hasattr(data, '__array__'):
            return Index(np.asarray(data), dtype=dtype, copy=copy, name=name,
                         **kwargs)
        elif data is None or is_scalar(data):
            cls._scalar_data_error(data)
        else:
            if tupleize_cols and is_list_like(data):
                # GH21470: convert iterable to list before determining if empty
                if is_iterator(data):
                    data = list(data)

                if data and all(isinstance(e, tuple) for e in data):
                    # we must be all tuples, otherwise don't construct
                    # 10697
                    from .multi import MultiIndex
                    return MultiIndex.from_tuples(
                        data, names=name or kwargs.get('names'))
            # other iterable of some kind
            subarr = com.asarray_tuplesafe(data, dtype=object)
            return Index(subarr, dtype=dtype, copy=copy, name=name, **kwargs)

    """
    NOTE for new Index creation:

    - _simple_new: It returns new Index with the same type as the caller.
      All metadata (such as name) must be provided by caller's responsibility.
      Using _shallow_copy is recommended because it fills these metadata
      otherwise specified.

    - _shallow_copy: It returns new Index with the same type (using
      _simple_new), but fills caller's metadata otherwise specified. Passed
      kwargs will overwrite corresponding metadata.

    - _shallow_copy_with_infer: It returns new Index inferring its type
      from passed values. It fills caller's metadata otherwise specified as the
      same as _shallow_copy.

    See each method's docstring.
    """

    @classmethod
    def _simple_new(cls, values, name=None, dtype=None, **kwargs):
        """
        we require the we have a dtype compat for the values
        if we are passed a non-dtype compat, then coerce using the constructor

        Must be careful not to recurse.
        """
        if not hasattr(values, 'dtype'):
            if (values is None or not len(values)) and dtype is not None:
                values = np.empty(0, dtype=dtype)
            else:
                values = np.array(values, copy=False)
                if is_object_dtype(values):
                    values = cls(values, name=name, dtype=dtype,
                                 **kwargs)._ndarray_values

        result = object.__new__(cls)
        result._data = values
        result.name = name
        for k, v in compat.iteritems(kwargs):
            setattr(result, k, v)
        return result._reset_identity()

    _index_shared_docs['_shallow_copy'] = """
        create a new Index with the same class as the caller, don't copy the
        data, use the same object attributes with passed in attributes taking
        precedence

        *this is an internal non-public method*

        Parameters
        ----------
        values : the values to create the new Index, optional
        kwargs : updates the default attributes for this Index
        """

    @Appender(_index_shared_docs['_shallow_copy'])
    def _shallow_copy(self, values=None, **kwargs):
        if values is None:
            values = self.values
        attributes = self._get_attributes_dict()
        attributes.update(kwargs)
        if not len(values) and 'dtype' not in kwargs:
            attributes['dtype'] = self.dtype

        # _simple_new expects an ndarray
        values = getattr(values, 'values', values)
        if isinstance(values, ABCDatetimeIndex):
            # `self.values` returns `self` for tz-aware, so we need to unwrap
            #  more specifically
            values = values.asi8

        return self._simple_new(values, **attributes)

    def _shallow_copy_with_infer(self, values, **kwargs):
        """
        create a new Index inferring the class with passed value, don't copy
        the data, use the same object attributes with passed in attributes
        taking precedence

        *this is an internal non-public method*

        Parameters
        ----------
        values : the values to create the new Index, optional
        kwargs : updates the default attributes for this Index
        """
        attributes = self._get_attributes_dict()
        attributes.update(kwargs)
        attributes['copy'] = False
        if not len(values) and 'dtype' not in kwargs:
            attributes['dtype'] = self.dtype
        if self._infer_as_myclass:
            try:
                return self._constructor(values, **attributes)
            except (TypeError, ValueError):
                pass
        return Index(values, **attributes)

    def _deepcopy_if_needed(self, orig, copy=False):
        """
        .. versionadded:: 0.19.0

        Make a copy of self if data coincides (in memory) with orig.
        Subclasses should override this if self._base is not an ndarray.

        Parameters
        ----------
        orig : ndarray
            other ndarray to compare self._data against
        copy : boolean, default False
            when False, do not run any check, just return self

        Returns
        -------
        A copy of self if needed, otherwise self : Index
        """
        if copy:
            # Retrieve the "base objects", i.e. the original memory allocations
            if not isinstance(orig, np.ndarray):
                # orig is a DatetimeIndex
                orig = orig.values
            orig = orig if orig.base is None else orig.base
            new = self._data if self._data.base is None else self._data.base
            if orig is new:
                return self.copy(deep=True)

        return self

    def _update_inplace(self, result, **kwargs):
        # guard when called from IndexOpsMixin
        raise TypeError("Index can't be updated inplace")

    def _sort_levels_monotonic(self):
        """ compat with MultiIndex """
        return self

    _index_shared_docs['_get_grouper_for_level'] = """
        Get index grouper corresponding to an index level

        Parameters
        ----------
        mapper: Group mapping function or None
            Function mapping index values to groups
        level : int or None
            Index level

        Returns
        -------
        grouper : Index
            Index of values to group on
        labels : ndarray of int or None
            Array of locations in level_index
        uniques : Index or None
            Index of unique values for level
        """

    @Appender(_index_shared_docs['_get_grouper_for_level'])
    def _get_grouper_for_level(self, mapper, level=None):
        assert level is None or level == 0
        if mapper is None:
            grouper = self
        else:
            grouper = self.map(mapper)

        return grouper, None, None

    def is_(self, other):
        """
        More flexible, faster check like ``is`` but that works through views

        Note: this is *not* the same as ``Index.identical()``, which checks
        that metadata is also the same.

        Parameters
        ----------
        other : object
            other object to compare against.

        Returns
        -------
        True if both have same underlying data, False otherwise : bool
        """
        # use something other than None to be clearer
        return self._id is getattr(
            other, '_id', Ellipsis) and self._id is not None

    def _reset_identity(self):
        """Initializes or resets ``_id`` attribute with new object"""
        self._id = _Identity()
        return self

    # ndarray compat
    def __len__(self):
        """
        return the length of the Index
        """
        return len(self._data)

    def __array__(self, dtype=None):
        """ the array interface, return my values """
        return self._data.view(np.ndarray)

    def __array_wrap__(self, result, context=None):
        """
        Gets called after a ufunc
        """
        if is_bool_dtype(result):
            return result

        attrs = self._get_attributes_dict()
        attrs = self._maybe_update_attributes(attrs)
        return Index(result, **attrs)

    @cache_readonly
    def dtype(self):
        """ return the dtype object of the underlying data """
        return self._data.dtype

    @cache_readonly
    def dtype_str(self):
        """ return the dtype str of the underlying data """
        return str(self.dtype)

    @property
    def values(self):
        """ return the underlying data as an ndarray """
        return self._data.view(np.ndarray)

    @property
    def _values(self):
        # type: () -> Union[ExtensionArray, Index]
        # TODO(EA): remove index types as they become extension arrays
        """The best array representation.

        This is an ndarray, ExtensionArray, or Index subclass. This differs
        from ``_ndarray_values``, which always returns an ndarray.

        Both ``_values`` and ``_ndarray_values`` are consistent between
        ``Series`` and ``Index``.

        It may differ from the public '.values' method.

        index             | values          | _values     | _ndarray_values |
        ----------------- | -------------- -| ----------- | --------------- |
        CategoricalIndex  | Categorical     | Categorical | codes           |
        DatetimeIndex[tz] | ndarray[M8ns]   | DTI[tz]     | ndarray[M8ns]   |

        For the following, the ``._values`` is currently ``ndarray[object]``,
        but will soon be an ``ExtensionArray``

        index             | values          | _values      | _ndarray_values |
        ----------------- | --------------- | ------------ | --------------- |
        PeriodIndex       | ndarray[object] | ndarray[obj] | ndarray[int]    |
        IntervalIndex     | ndarray[object] | ndarray[obj] | ndarray[object] |

        See Also
        --------
        values
        _ndarray_values
        """
        return self.values

    def get_values(self):
        """
        Return `Index` data as an `numpy.ndarray`.

        Returns
        -------
        numpy.ndarray
            A one-dimensional numpy array of the `Index` values.

        See Also
        --------
        Index.values : The attribute that get_values wraps.

        Examples
        --------
        Getting the `Index` values of a `DataFrame`:

        >>> df = pd.DataFrame([[1, 2, 3], [4, 5, 6], [7, 8, 9]],
        ...                    index=['a', 'b', 'c'], columns=['A', 'B', 'C'])
        >>> df
           A  B  C
        a  1  2  3
        b  4  5  6
        c  7  8  9
        >>> df.index.get_values()
        array(['a', 'b', 'c'], dtype=object)

        Standalone `Index` values:

        >>> idx = pd.Index(['1', '2', '3'])
        >>> idx.get_values()
        array(['1', '2', '3'], dtype=object)

        `MultiIndex` arrays also have only one dimension:

        >>> midx = pd.MultiIndex.from_arrays([[1, 2, 3], ['a', 'b', 'c']],
        ...                                  names=('number', 'letter'))
        >>> midx.get_values()
        array([(1, 'a'), (2, 'b'), (3, 'c')], dtype=object)
        >>> midx.get_values().ndim
        1
        """
        return self.values

    @Appender(IndexOpsMixin.memory_usage.__doc__)
    def memory_usage(self, deep=False):
        result = super(Index, self).memory_usage(deep=deep)

        # include our engine hashtable
        result += self._engine.sizeof(deep=deep)
        return result

    # ops compat
    def repeat(self, repeats, *args, **kwargs):
        """
        Repeat elements of an Index.

        Returns a new index where each element of the current index
        is repeated consecutively a given number of times.

        Parameters
        ----------
        repeats : int
            The number of repetitions for each element.
        **kwargs
            Additional keywords have no effect but might be accepted for
            compatibility with numpy.

        Returns
        -------
        pandas.Index
            Newly created Index with repeated elements.

        See Also
        --------
        Series.repeat : Equivalent function for Series
        numpy.repeat : Underlying implementation

        Examples
        --------
        >>> idx = pd.Index([1, 2, 3])
        >>> idx
        Int64Index([1, 2, 3], dtype='int64')
        >>> idx.repeat(2)
        Int64Index([1, 1, 2, 2, 3, 3], dtype='int64')
        >>> idx.repeat(3)
        Int64Index([1, 1, 1, 2, 2, 2, 3, 3, 3], dtype='int64')
        """
        nv.validate_repeat(args, kwargs)
        return self._shallow_copy(self._values.repeat(repeats))

    _index_shared_docs['where'] = """
        .. versionadded:: 0.19.0

        Return an Index of same shape as self and whose corresponding
        entries are from self where cond is True and otherwise are from
        other.

        Parameters
        ----------
        cond : boolean array-like with the same length as self
        other : scalar, or array-like
        """

    @Appender(_index_shared_docs['where'])
    def where(self, cond, other=None):
        if other is None:
            other = self._na_value

        dtype = self.dtype
        values = self.values

        if is_bool(other) or is_bool_dtype(other):

            # bools force casting
            values = values.astype(object)
            dtype = None

        values = np.where(cond, values, other)

        if self._is_numeric_dtype and np.any(isna(values)):
            # We can't coerce to the numeric dtype of "self" (unless
            # it's float) if there are NaN values in our output.
            dtype = None

        return self._shallow_copy_with_infer(values, dtype=dtype)

    def ravel(self, order='C'):
        """
        return an ndarray of the flattened values of the underlying data

        See also
        --------
        numpy.ndarray.ravel
        """
        return self._ndarray_values.ravel(order=order)

    # construction helpers
    @classmethod
    def _try_convert_to_int_index(cls, data, copy, name, dtype):
        """
        Attempt to convert an array of data into an integer index.

        Parameters
        ----------
        data : The data to convert.
        copy : Whether to copy the data or not.
        name : The name of the index returned.

        Returns
        -------
        int_index : data converted to either an Int64Index or a
                    UInt64Index

        Raises
        ------
        ValueError if the conversion was not successful.
        """

        from .numeric import Int64Index, UInt64Index
        if not is_unsigned_integer_dtype(dtype):
            # skip int64 conversion attempt if uint-like dtype is passed, as
            # this could return Int64Index when UInt64Index is what's desrired
            try:
                res = data.astype('i8', copy=False)
                if (res == data).all():
                    return Int64Index(res, copy=copy, name=name)
            except (OverflowError, TypeError, ValueError):
                pass

        # Conversion to int64 failed (possibly due to overflow) or was skipped,
        # so let's try now with uint64.
        try:
            res = data.astype('u8', copy=False)
            if (res == data).all():
                return UInt64Index(res, copy=copy, name=name)
        except (OverflowError, TypeError, ValueError):
            pass

        raise ValueError

    @classmethod
    def _scalar_data_error(cls, data):
        raise TypeError('{0}(...) must be called with a collection of some '
                        'kind, {1} was passed'.format(cls.__name__,
                                                      repr(data)))

    @classmethod
    def _string_data_error(cls, data):
        raise TypeError('String dtype not supported, you may need '
                        'to explicitly cast to a numeric type')

    @classmethod
    def _coerce_to_ndarray(cls, data):
        """coerces data to ndarray, raises on scalar data. Converts other
        iterables to list first and then to array. Does not touch ndarrays.
        """

        if not isinstance(data, (np.ndarray, Index)):
            if data is None or is_scalar(data):
                cls._scalar_data_error(data)

            # other iterable of some kind
            if not isinstance(data, (ABCSeries, list, tuple)):
                data = list(data)
            data = np.asarray(data)
        return data

    def _get_attributes_dict(self):
        """ return an attributes dict for my class """
        return {k: getattr(self, k, None) for k in self._attributes}

    def view(self, cls=None):

        # we need to see if we are subclassing an
        # index type here
        if cls is not None and not hasattr(cls, '_typ'):
            result = self._data.view(cls)
        else:
            result = self._shallow_copy()
        if isinstance(result, Index):
            result._id = self._id
        return result

    def _coerce_scalar_to_index(self, item):
        """
        we need to coerce a scalar to a compat for our index type

        Parameters
        ----------
        item : scalar item to coerce
        """
        dtype = self.dtype

        if self._is_numeric_dtype and isna(item):
            # We can't coerce to the numeric dtype of "self" (unless
            # it's float) if there are NaN values in our output.
            dtype = None

        return Index([item], dtype=dtype, **self._get_attributes_dict())

    _index_shared_docs['copy'] = """
        Make a copy of this object.  Name and dtype sets those attributes on
        the new object.

        Parameters
        ----------
        name : string, optional
        deep : boolean, default False
        dtype : numpy dtype or pandas type

        Returns
        -------
        copy : Index

        Notes
        -----
        In most cases, there should be no functional difference from using
        ``deep``, but if ``deep`` is passed it will attempt to deepcopy.
        """

    @Appender(_index_shared_docs['copy'])
    def copy(self, name=None, deep=False, dtype=None, **kwargs):
        if deep:
            new_index = self._shallow_copy(self._data.copy())
        else:
            new_index = self._shallow_copy()

        names = kwargs.get('names')
        names = self._validate_names(name=name, names=names, deep=deep)
        new_index = new_index.set_names(names)

        if dtype:
            new_index = new_index.astype(dtype)
        return new_index

    def __copy__(self, **kwargs):
        return self.copy(**kwargs)

    def __deepcopy__(self, memo=None):
        """
        Parameters
        ----------
        memo, default None
            Standard signature. Unused
        """
        if memo is None:
            memo = {}
        return self.copy(deep=True)

    def _validate_names(self, name=None, names=None, deep=False):
        """
        Handles the quirks of having a singular 'name' parameter for general
        Index and plural 'names' parameter for MultiIndex.
        """
        from copy import deepcopy
        if names is not None and name is not None:
            raise TypeError("Can only provide one of `names` and `name`")
        elif names is None and name is None:
            return deepcopy(self.names) if deep else self.names
        elif names is not None:
            if not is_list_like(names):
                raise TypeError("Must pass list-like as `names`.")
            return names
        else:
            if not is_list_like(name):
                return [name]
            return name

    def __unicode__(self):
        """
        Return a string representation for this object.

        Invoked by unicode(df) in py2 only. Yields a Unicode String in both
        py2/py3.
        """
        klass = self.__class__.__name__
        data = self._format_data()
        attrs = self._format_attrs()
        space = self._format_space()

        prepr = (u(",%s") %
                 space).join(u("%s=%s") % (k, v) for k, v in attrs)

        # no data provided, just attributes
        if data is None:
            data = ''

        res = u("%s(%s%s)") % (klass, data, prepr)

        return res

    def _format_space(self):

        # using space here controls if the attributes
        # are line separated or not (the default)

        # max_seq_items = get_option('display.max_seq_items')
        # if len(self) > max_seq_items:
        #    space = "\n%s" % (' ' * (len(klass) + 1))
        return " "

    @property
    def _formatter_func(self):
        """
        Return the formatter function
        """
        return default_pprint

    def _format_data(self, name=None):
        """
        Return the formatted data as a unicode string
        """

        # do we want to justify (only do so for non-objects)
        is_justify = not (self.inferred_type in ('string', 'unicode') or
                          (self.inferred_type == 'categorical' and
                           is_object_dtype(self.categories)))

        return format_object_summary(self, self._formatter_func,
                                     is_justify=is_justify, name=name)

    def _format_attrs(self):
        """
        Return a list of tuples of the (attr,formatted_value)
        """
        return format_object_attrs(self)

    def to_series(self, index=None, name=None):
        """
        Create a Series with both index and values equal to the index keys
        useful with map for returning an indexer based on an index

        Parameters
        ----------
        index : Index, optional
            index of resulting Series. If None, defaults to original index
        name : string, optional
            name of resulting Series. If None, defaults to name of original
            index

        Returns
        -------
        Series : dtype will be based on the type of the Index values.
        """

        from pandas import Series

        if index is None:
            index = self._shallow_copy()
        if name is None:
            name = self.name

        return Series(self.values.copy(), index=index, name=name)

    def to_frame(self, index=True, name=None):
        """
        Create a DataFrame with a column containing the Index.

        .. versionadded:: 0.24.0

        Parameters
        ----------
        index : boolean, default True
            Set the index of the returned DataFrame as the original Index.

        name : object, default None
            The passed name should substitute for the index name (if it has
            one).

        Returns
        -------
        DataFrame
            DataFrame containing the original Index data.

        See Also
        --------
        Index.to_series : Convert an Index to a Series.
        Series.to_frame : Convert Series to DataFrame.

        Examples
        --------
        >>> idx = pd.Index(['Ant', 'Bear', 'Cow'], name='animal')
        >>> idx.to_frame()
               animal
        animal
        Ant       Ant
        Bear     Bear
        Cow       Cow

        By default, the original Index is reused. To enforce a new Index:

        >>> idx.to_frame(index=False)
            animal
        0   Ant
        1  Bear
        2   Cow

        To override the name of the resulting column, specify `name`:

        >>> idx.to_frame(index=False, name='zoo')
            zoo
        0   Ant
        1  Bear
        2   Cow
        """

        from pandas import DataFrame
        if name is None:
            name = self.name or 0
        result = DataFrame({name: self.values.copy()})

        if index:
            result.index = self
        return result

    _index_shared_docs['astype'] = """
        Create an Index with values cast to dtypes. The class of a new Index
        is determined by dtype. When conversion is impossible, a ValueError
        exception is raised.

        Parameters
        ----------
        dtype : numpy dtype or pandas type
        copy : bool, default True
            By default, astype always returns a newly allocated object.
            If copy is set to False and internal requirements on dtype are
            satisfied, the original data is used to create a new Index
            or the original Index is returned.

            .. versionadded:: 0.19.0

        """

    @Appender(_index_shared_docs['astype'])
    def astype(self, dtype, copy=True):
        if is_dtype_equal(self.dtype, dtype):
            return self.copy() if copy else self

        elif is_categorical_dtype(dtype):
            from .category import CategoricalIndex
            return CategoricalIndex(self.values, name=self.name, dtype=dtype,
                                    copy=copy)

        elif is_extension_array_dtype(dtype):
            return Index(np.asarray(self), dtype=dtype, copy=copy)

        try:
            if is_datetime64tz_dtype(dtype):
                from pandas import DatetimeIndex
                return DatetimeIndex(self.values, name=self.name, dtype=dtype,
                                     copy=copy)
            return Index(self.values.astype(dtype, copy=copy), name=self.name,
                         dtype=dtype)
        except (TypeError, ValueError):
            msg = 'Cannot cast {name} to dtype {dtype}'
            raise TypeError(msg.format(name=type(self).__name__, dtype=dtype))

    def _to_safe_for_reshape(self):
        """ convert to object if we are a categorical """
        return self

    def _assert_can_do_setop(self, other):
        if not is_list_like(other):
            raise TypeError('Input must be Index or array-like')
        return True

    def _convert_can_do_setop(self, other):
        if not isinstance(other, Index):
            other = Index(other, name=self.name)
            result_name = self.name
        else:
            result_name = get_op_result_name(self, other)
        return other, result_name

    def _convert_for_op(self, value):
        """ Convert value to be insertable to ndarray """
        return value

    def _assert_can_do_op(self, value):
        """ Check value is valid for scalar op """
        if not is_scalar(value):
            msg = "'value' must be a scalar, passed: {0}"
            raise TypeError(msg.format(type(value).__name__))

    @property
    def nlevels(self):
        return 1

    def _get_names(self):
        return FrozenList((self.name, ))

    def _set_names(self, values, level=None):
        """
        Set new names on index. Each name has to be a hashable type.

        Parameters
        ----------
        values : str or sequence
            name(s) to set
        level : int, level name, or sequence of int/level names (default None)
            If the index is a MultiIndex (hierarchical), level(s) to set (None
            for all levels).  Otherwise level must be None

        Raises
        ------
        TypeError if each name is not hashable.
        """
        if not is_list_like(values):
            raise ValueError('Names must be a list-like')
        if len(values) != 1:
            raise ValueError('Length of new names must be 1, got %d' %
                             len(values))

        # GH 20527
        # All items in 'name' need to be hashable:
        for name in values:
            if not is_hashable(name):
                raise TypeError('{}.name must be a hashable type'
                                .format(self.__class__.__name__))
        self.name = values[0]

    names = property(fset=_set_names, fget=_get_names)

    def set_names(self, names, level=None, inplace=False):
        """
        Set Index or MultiIndex name.

        Able to set new names partially and by level.

        Parameters
        ----------
        names : label or list of label
            Name(s) to set.
        level : int, label or list of int or label, optional
            If the index is a MultiIndex, level(s) to set (None for all
            levels). Otherwise level must be None.
        inplace : bool, default False
            Modifies the object directly, instead of creating a new Index or
            MultiIndex.

        Returns
        -------
        Index
            The same type as the caller or None if inplace is True.

        See Also
        --------
        Index.rename : Able to set new names without level.

        Examples
        --------
        >>> idx = pd.Index([1, 2, 3, 4])
        >>> idx
        Int64Index([1, 2, 3, 4], dtype='int64')
        >>> idx.set_names('quarter')
        Int64Index([1, 2, 3, 4], dtype='int64', name='quarter')

        >>> idx = pd.MultiIndex.from_product([['python', 'cobra'],
        ...                                   [2018, 2019]])
        >>> idx
        MultiIndex(levels=[['cobra', 'python'], [2018, 2019]],
                   labels=[[1, 1, 0, 0], [0, 1, 0, 1]])
        >>> idx.set_names(['kind', 'year'], inplace=True)
        >>> idx
        MultiIndex(levels=[['cobra', 'python'], [2018, 2019]],
                   labels=[[1, 1, 0, 0], [0, 1, 0, 1]],
                   names=['kind', 'year'])
        >>> idx.set_names('species', level=0)
        MultiIndex(levels=[['cobra', 'python'], [2018, 2019]],
                   labels=[[1, 1, 0, 0], [0, 1, 0, 1]],
                   names=['species', 'year'])
        """

        from .multi import MultiIndex
        if level is not None and not isinstance(self, MultiIndex):
            raise ValueError('Level must be None for non-MultiIndex')

        if level is not None and not is_list_like(level) and is_list_like(
                names):
            msg = "Names must be a string when a single level is provided."
            raise TypeError(msg)

        if not is_list_like(names) and level is None and self.nlevels > 1:
            raise TypeError("Must pass list-like as `names`.")

        if not is_list_like(names):
            names = [names]
        if level is not None and not is_list_like(level):
            level = [level]

        if inplace:
            idx = self
        else:
            idx = self._shallow_copy()
        idx._set_names(names, level=level)
        if not inplace:
            return idx

    def rename(self, name, inplace=False):
        """
        Alter Index or MultiIndex name.

        Able to set new names without level. Defaults to returning new index.
        Length of names must match number of levels in MultiIndex.

        Parameters
        ----------
        name : label or list of labels
            Name(s) to set.
        inplace : boolean, default False
            Modifies the object directly, instead of creating a new Index or
            MultiIndex.

        Returns
        -------
        Index
            The same type as the caller or None if inplace is True.

        See Also
        --------
        Index.set_names : Able to set new names partially and by level.

        Examples
        --------
        >>> idx = pd.Index(['A', 'C', 'A', 'B'], name='score')
        >>> idx.rename('grade')
        Index(['A', 'C', 'A', 'B'], dtype='object', name='grade')

        >>> idx = pd.MultiIndex.from_product([['python', 'cobra'],
        ...                                   [2018, 2019]],
        ...                                   names=['kind', 'year'])
        >>> idx
        MultiIndex(levels=[['cobra', 'python'], [2018, 2019]],
                   labels=[[1, 1, 0, 0], [0, 1, 0, 1]],
                   names=['kind', 'year'])
        >>> idx.rename(['species', 'year'])
        MultiIndex(levels=[['cobra', 'python'], [2018, 2019]],
                   labels=[[1, 1, 0, 0], [0, 1, 0, 1]],
                   names=['species', 'year'])
        >>> idx.rename('species')
        Traceback (most recent call last):
        TypeError: Must pass list-like as `names`.
        """
        return self.set_names([name], inplace=inplace)

    @property
    def _has_complex_internals(self):
        # to disable groupby tricks in MultiIndex
        return False

    def _summary(self, name=None):
        """
        Return a summarized representation

        Parameters
        ----------
        name : str
            name to use in the summary representation

        Returns
        -------
        String with a summarized representation of the index
        """
        if len(self) > 0:
            head = self[0]
            if (hasattr(head, 'format') and
                    not isinstance(head, compat.string_types)):
                head = head.format()
            tail = self[-1]
            if (hasattr(tail, 'format') and
                    not isinstance(tail, compat.string_types)):
                tail = tail.format()
            index_summary = ', %s to %s' % (pprint_thing(head),
                                            pprint_thing(tail))
        else:
            index_summary = ''

        if name is None:
            name = type(self).__name__
        return '%s: %s entries%s' % (name, len(self), index_summary)

    def summary(self, name=None):
        """
        Return a summarized representation
        .. deprecated:: 0.23.0
        """
        warnings.warn("'summary' is deprecated and will be removed in a "
                      "future version.", FutureWarning, stacklevel=2)
        return self._summary(name)

    def _mpl_repr(self):
        # how to represent ourselves to matplotlib
        return self.values

    _na_value = np.nan
    """The expected NA value to use with this index."""

    # introspection
    @property
    def is_monotonic(self):
        """ alias for is_monotonic_increasing (deprecated) """
        return self.is_monotonic_increasing

    @property
    def is_monotonic_increasing(self):
        """
        return if the index is monotonic increasing (only equal or
        increasing) values.

        Examples
        --------
        >>> Index([1, 2, 3]).is_monotonic_increasing
        True
        >>> Index([1, 2, 2]).is_monotonic_increasing
        True
        >>> Index([1, 3, 2]).is_monotonic_increasing
        False
        """
        return self._engine.is_monotonic_increasing

    @property
    def is_monotonic_decreasing(self):
        """
        return if the index is monotonic decreasing (only equal or
        decreasing) values.

        Examples
        --------
        >>> Index([3, 2, 1]).is_monotonic_decreasing
        True
        >>> Index([3, 2, 2]).is_monotonic_decreasing
        True
        >>> Index([3, 1, 2]).is_monotonic_decreasing
        False
        """
        return self._engine.is_monotonic_decreasing

    @property
    def _is_strictly_monotonic_increasing(self):
        """return if the index is strictly monotonic increasing
        (only increasing) values

        Examples
        --------
        >>> Index([1, 2, 3])._is_strictly_monotonic_increasing
        True
        >>> Index([1, 2, 2])._is_strictly_monotonic_increasing
        False
        >>> Index([1, 3, 2])._is_strictly_monotonic_increasing
        False
        """
        return self.is_unique and self.is_monotonic_increasing

    @property
    def _is_strictly_monotonic_decreasing(self):
        """return if the index is strictly monotonic decreasing
        (only decreasing) values

        Examples
        --------
        >>> Index([3, 2, 1])._is_strictly_monotonic_decreasing
        True
        >>> Index([3, 2, 2])._is_strictly_monotonic_decreasing
        False
        >>> Index([3, 1, 2])._is_strictly_monotonic_decreasing
        False
        """
        return self.is_unique and self.is_monotonic_decreasing

    def is_lexsorted_for_tuple(self, tup):
        return True

    @cache_readonly
    def is_unique(self):
        """ return if the index has unique values """
        return self._engine.is_unique

    @property
    def has_duplicates(self):
        return not self.is_unique

    def is_boolean(self):
        return self.inferred_type in ['boolean']

    def is_integer(self):
        return self.inferred_type in ['integer']

    def is_floating(self):
        return self.inferred_type in ['floating', 'mixed-integer-float']

    def is_numeric(self):
        return self.inferred_type in ['integer', 'floating']

    def is_object(self):
        return is_object_dtype(self.dtype)

    def is_categorical(self):
        """
        Check if the Index holds categorical data.

        Returns
        -------
        boolean
            True if the Index is categorical.

        See Also
        --------
        CategoricalIndex : Index for categorical data.

        Examples
        --------
        >>> idx = pd.Index(["Watermelon", "Orange", "Apple",
        ...                 "Watermelon"]).astype("category")
        >>> idx.is_categorical()
        True

        >>> idx = pd.Index([1, 3, 5, 7])
        >>> idx.is_categorical()
        False

        >>> s = pd.Series(["Peter", "Victor", "Elisabeth", "Mar"])
        >>> s
        0        Peter
        1       Victor
        2    Elisabeth
        3          Mar
        dtype: object
        >>> s.index.is_categorical()
        False
        """
        return self.inferred_type in ['categorical']

    def is_interval(self):
        return self.inferred_type in ['interval']

    def is_mixed(self):
        return self.inferred_type in ['mixed']

    def holds_integer(self):
        return self.inferred_type in ['integer', 'mixed-integer']

    _index_shared_docs['_convert_scalar_indexer'] = """
        Convert a scalar indexer.

        Parameters
        ----------
        key : label of the slice bound
        kind : {'ix', 'loc', 'getitem', 'iloc'} or None
    """

    @Appender(_index_shared_docs['_convert_scalar_indexer'])
    def _convert_scalar_indexer(self, key, kind=None):
        assert kind in ['ix', 'loc', 'getitem', 'iloc', None]

        if kind == 'iloc':
            return self._validate_indexer('positional', key, kind)

        if len(self) and not isinstance(self, ABCMultiIndex,):

            # we can raise here if we are definitive that this
            # is positional indexing (eg. .ix on with a float)
            # or label indexing if we are using a type able
            # to be represented in the index

            if kind in ['getitem', 'ix'] and is_float(key):
                if not self.is_floating():
                    return self._invalid_indexer('label', key)

            elif kind in ['loc'] and is_float(key):

                # we want to raise KeyError on string/mixed here
                # technically we *could* raise a TypeError
                # on anything but mixed though
                if self.inferred_type not in ['floating',
                                              'mixed-integer-float',
                                              'string',
                                              'unicode',
                                              'mixed']:
                    return self._invalid_indexer('label', key)

            elif kind in ['loc'] and is_integer(key):
                if not self.holds_integer():
                    return self._invalid_indexer('label', key)

        return key

    _index_shared_docs['_convert_slice_indexer'] = """
        Convert a slice indexer.

        By definition, these are labels unless 'iloc' is passed in.
        Floats are not allowed as the start, step, or stop of the slice.

        Parameters
        ----------
        key : label of the slice bound
        kind : {'ix', 'loc', 'getitem', 'iloc'} or None
    """

    @Appender(_index_shared_docs['_convert_slice_indexer'])
    def _convert_slice_indexer(self, key, kind=None):
        assert kind in ['ix', 'loc', 'getitem', 'iloc', None]

        # if we are not a slice, then we are done
        if not isinstance(key, slice):
            return key

        # validate iloc
        if kind == 'iloc':
            return slice(self._validate_indexer('slice', key.start, kind),
                         self._validate_indexer('slice', key.stop, kind),
                         self._validate_indexer('slice', key.step, kind))

        # potentially cast the bounds to integers
        start, stop, step = key.start, key.stop, key.step

        # figure out if this is a positional indexer
        def is_int(v):
            return v is None or is_integer(v)

        is_null_slicer = start is None and stop is None
        is_index_slice = is_int(start) and is_int(stop)
        is_positional = is_index_slice and not self.is_integer()

        if kind == 'getitem':
            """
            called from the getitem slicers, validate that we are in fact
            integers
            """
            if self.is_integer() or is_index_slice:
                return slice(self._validate_indexer('slice', key.start, kind),
                             self._validate_indexer('slice', key.stop, kind),
                             self._validate_indexer('slice', key.step, kind))

        # convert the slice to an indexer here

        # if we are mixed and have integers
        try:
            if is_positional and self.is_mixed():
                # Validate start & stop
                if start is not None:
                    self.get_loc(start)
                if stop is not None:
                    self.get_loc(stop)
                is_positional = False
        except KeyError:
            if self.inferred_type == 'mixed-integer-float':
                raise

        if is_null_slicer:
            indexer = key
        elif is_positional:
            indexer = key
        else:
            try:
                indexer = self.slice_indexer(start, stop, step, kind=kind)
            except Exception:
                if is_index_slice:
                    if self.is_integer():
                        raise
                    else:
                        indexer = key
                else:
                    raise

        return indexer

    def _convert_listlike_indexer(self, keyarr, kind=None):
        """
        Parameters
        ----------
        keyarr : list-like
            Indexer to convert.

        Returns
        -------
        tuple (indexer, keyarr)
            indexer is an ndarray or None if cannot convert
            keyarr are tuple-safe keys
        """
        if isinstance(keyarr, Index):
            keyarr = self._convert_index_indexer(keyarr)
        else:
            keyarr = self._convert_arr_indexer(keyarr)

        indexer = self._convert_list_indexer(keyarr, kind=kind)
        return indexer, keyarr

    _index_shared_docs['_convert_arr_indexer'] = """
        Convert an array-like indexer to the appropriate dtype.

        Parameters
        ----------
        keyarr : array-like
            Indexer to convert.

        Returns
        -------
        converted_keyarr : array-like
    """

    @Appender(_index_shared_docs['_convert_arr_indexer'])
    def _convert_arr_indexer(self, keyarr):
        keyarr = com.asarray_tuplesafe(keyarr)
        return keyarr

    _index_shared_docs['_convert_index_indexer'] = """
        Convert an Index indexer to the appropriate dtype.

        Parameters
        ----------
        keyarr : Index (or sub-class)
            Indexer to convert.

        Returns
        -------
        converted_keyarr : Index (or sub-class)
    """

    @Appender(_index_shared_docs['_convert_index_indexer'])
    def _convert_index_indexer(self, keyarr):
        return keyarr

    _index_shared_docs['_convert_list_indexer'] = """
        Convert a list-like indexer to the appropriate dtype.

        Parameters
        ----------
        keyarr : Index (or sub-class)
            Indexer to convert.
        kind : iloc, ix, loc, optional

        Returns
        -------
        positional indexer or None
    """

    @Appender(_index_shared_docs['_convert_list_indexer'])
    def _convert_list_indexer(self, keyarr, kind=None):
        if (kind in [None, 'iloc', 'ix'] and
                is_integer_dtype(keyarr) and not self.is_floating() and
                not isinstance(keyarr, ABCPeriodIndex)):

            if self.inferred_type == 'mixed-integer':
                indexer = self.get_indexer(keyarr)
                if (indexer >= 0).all():
                    return indexer
                # missing values are flagged as -1 by get_indexer and negative
                # indices are already converted to positive indices in the
                # above if-statement, so the negative flags are changed to
                # values outside the range of indices so as to trigger an
                # IndexError in maybe_convert_indices
                indexer[indexer < 0] = len(self)
                from pandas.core.indexing import maybe_convert_indices
                return maybe_convert_indices(indexer, len(self))

            elif not self.inferred_type == 'integer':
                keyarr = np.where(keyarr < 0, len(self) + keyarr, keyarr)
                return keyarr

        return None

    def _invalid_indexer(self, form, key):
        """ consistent invalid indexer message """
        raise TypeError("cannot do {form} indexing on {klass} with these "
                        "indexers [{key}] of {kind}".format(
                            form=form, klass=type(self), key=key,
                            kind=type(key)))

    def get_duplicates(self):
        """
        Extract duplicated index elements.

        Returns a sorted list of index elements which appear more than once in
        the index.

        .. deprecated:: 0.23.0
            Use idx[idx.duplicated()].unique() instead

        Returns
        -------
        array-like
            List of duplicated indexes.

        See Also
        --------
        Index.duplicated : Return boolean array denoting duplicates.
        Index.drop_duplicates : Return Index with duplicates removed.

        Examples
        --------

        Works on different Index of types.

        >>> pd.Index([1, 2, 2, 3, 3, 3, 4]).get_duplicates()
        [2, 3]
        >>> pd.Index([1., 2., 2., 3., 3., 3., 4.]).get_duplicates()
        [2.0, 3.0]
        >>> pd.Index(['a', 'b', 'b', 'c', 'c', 'c', 'd']).get_duplicates()
        ['b', 'c']

        Note that for a DatetimeIndex, it does not return a list but a new
        DatetimeIndex:

        >>> dates = pd.to_datetime(['2018-01-01', '2018-01-02', '2018-01-03',
        ...                         '2018-01-03', '2018-01-04', '2018-01-04'],
        ...                        format='%Y-%m-%d')
        >>> pd.Index(dates).get_duplicates()
        DatetimeIndex(['2018-01-03', '2018-01-04'],
                      dtype='datetime64[ns]', freq=None)

        Sorts duplicated elements even when indexes are unordered.

        >>> pd.Index([1, 2, 3, 2, 3, 4, 3]).get_duplicates()
        [2, 3]

        Return empty array-like structure when all elements are unique.

        >>> pd.Index([1, 2, 3, 4]).get_duplicates()
        []
        >>> dates = pd.to_datetime(['2018-01-01', '2018-01-02', '2018-01-03'],
        ...                        format='%Y-%m-%d')
        >>> pd.Index(dates).get_duplicates()
        DatetimeIndex([], dtype='datetime64[ns]', freq=None)
        """
        warnings.warn("'get_duplicates' is deprecated and will be removed in "
                      "a future release. You can use "
                      "idx[idx.duplicated()].unique() instead",
                      FutureWarning, stacklevel=2)

        return self[self.duplicated()].unique()

    def _cleanup(self):
        self._engine.clear_mapping()

    @cache_readonly
    def _constructor(self):
        return type(self)

    @cache_readonly
    def _engine(self):
        # property, for now, slow to look up
        return self._engine_type(lambda: self._ndarray_values, len(self))

    def _validate_index_level(self, level):
        """
        Validate index level.

        For single-level Index getting level number is a no-op, but some
        verification must be done like in MultiIndex.

        """
        if isinstance(level, int):
            if level < 0 and level != -1:
                raise IndexError("Too many levels: Index has only 1 level,"
                                 " %d is not a valid level number" % (level, ))
            elif level > 0:
                raise IndexError("Too many levels:"
                                 " Index has only 1 level, not %d" %
                                 (level + 1))
        elif level != self.name:
            raise KeyError('Level %s must be same as name (%s)' %
                           (level, self.name))

    def _get_level_number(self, level):
        self._validate_index_level(level)
        return 0

    @cache_readonly
    def inferred_type(self):
        """ return a string of the type inferred from the values """
        return lib.infer_dtype(self)

    def _is_memory_usage_qualified(self):
        """ return a boolean if we need a qualified .info display """
        return self.is_object()

    def is_type_compatible(self, kind):
        return kind == self.inferred_type

    @cache_readonly
    def is_all_dates(self):
        if self._data is None:
            return False
        return is_datetime_array(ensure_object(self.values))

    def __reduce__(self):
        d = dict(data=self._data)
        d.update(self._get_attributes_dict())
        return _new_Index, (self.__class__, d), None

    def __setstate__(self, state):
        """Necessary for making this object picklable"""

        if isinstance(state, dict):
            self._data = state.pop('data')
            for k, v in compat.iteritems(state):
                setattr(self, k, v)

        elif isinstance(state, tuple):

            if len(state) == 2:
                nd_state, own_state = state
                data = np.empty(nd_state[1], dtype=nd_state[2])
                np.ndarray.__setstate__(data, nd_state)
                self.name = own_state[0]

            else:  # pragma: no cover
                data = np.empty(state)
                np.ndarray.__setstate__(data, state)

            self._data = data
            self._reset_identity()
        else:
            raise Exception("invalid pickle state")

    _unpickle_compat = __setstate__

    def __nonzero__(self):
        raise ValueError("The truth value of a {0} is ambiguous. "
                         "Use a.empty, a.bool(), a.item(), a.any() or a.all()."
                         .format(self.__class__.__name__))

    __bool__ = __nonzero__

    _index_shared_docs['__contains__'] = """
        return a boolean if this key is IN the index

        Parameters
        ----------
        key : object

        Returns
        -------
        boolean
        """

    @Appender(_index_shared_docs['__contains__'] % _index_doc_kwargs)
    def __contains__(self, key):
        hash(key)
        try:
            return key in self._engine
        except (OverflowError, TypeError, ValueError):
            return False

    _index_shared_docs['contains'] = """
        return a boolean if this key is IN the index

        Parameters
        ----------
        key : object

        Returns
        -------
        boolean
        """

    @Appender(_index_shared_docs['contains'] % _index_doc_kwargs)
    def contains(self, key):
        hash(key)
        try:
            return key in self._engine
        except (TypeError, ValueError):
            return False

    def __hash__(self):
        raise TypeError("unhashable type: %r" % type(self).__name__)

    def __setitem__(self, key, value):
        raise TypeError("Index does not support mutable operations")

    def __getitem__(self, key):
        """
        Override numpy.ndarray's __getitem__ method to work as desired.

        This function adds lists and Series as valid boolean indexers
        (ndarrays only supports ndarray with dtype=bool).

        If resulting ndim != 1, plain ndarray is returned instead of
        corresponding `Index` subclass.

        """
        # There's no custom logic to be implemented in __getslice__, so it's
        # not overloaded intentionally.
        getitem = self._data.__getitem__
        promote = self._shallow_copy

        if is_scalar(key):
            key = com.cast_scalar_indexer(key)
            return getitem(key)

        if isinstance(key, slice):
            # This case is separated from the conditional above to avoid
            # pessimization of basic indexing.
            return promote(getitem(key))

        if com.is_bool_indexer(key):
            key = np.asarray(key, dtype=bool)

        key = com.values_from_object(key)
        result = getitem(key)
        if not is_scalar(result):
            return promote(result)
        else:
            return result

    def _can_hold_identifiers_and_holds_name(self, name):
        """
        Faster check for ``name in self`` when we know `name` is a Python
        identifier (e.g. in NDFrame.__getattr__, which hits this to support
        . key lookup). For indexes that can't hold identifiers (everything
        but object & categorical) we just return False.

        https://github.com/pandas-dev/pandas/issues/19764
        """
        if self.is_object() or self.is_categorical():
            return name in self
        return False

    def append(self, other):
        """
        Append a collection of Index options together

        Parameters
        ----------
        other : Index or list/tuple of indices

        Returns
        -------
        appended : Index
        """

        to_concat = [self]

        if isinstance(other, (list, tuple)):
            to_concat = to_concat + list(other)
        else:
            to_concat.append(other)

        for obj in to_concat:
            if not isinstance(obj, Index):
                raise TypeError('all inputs must be Index')

        names = {obj.name for obj in to_concat}
        name = None if len(names) > 1 else self.name

        return self._concat(to_concat, name)

    def _concat(self, to_concat, name):

        typs = _concat.get_dtype_kinds(to_concat)

        if len(typs) == 1:
            return self._concat_same_dtype(to_concat, name=name)
        return _concat._concat_index_asobject(to_concat, name=name)

    def _concat_same_dtype(self, to_concat, name):
        """
        Concatenate to_concat which has the same class
        """
        # must be overridden in specific classes
        return _concat._concat_index_asobject(to_concat, name)

    _index_shared_docs['take'] = """
        return a new %(klass)s of the values selected by the indices

        For internal compatibility with numpy arrays.

        Parameters
        ----------
        indices : list
            Indices to be taken
        axis : int, optional
            The axis over which to select values, always 0.
        allow_fill : bool, default True
        fill_value : bool, default None
            If allow_fill=True and fill_value is not None, indices specified by
            -1 is regarded as NA. If Index doesn't hold NA, raise ValueError

        See also
        --------
        numpy.ndarray.take
        """

    @Appender(_index_shared_docs['take'] % _index_doc_kwargs)
    def take(self, indices, axis=0, allow_fill=True,
             fill_value=None, **kwargs):
        if kwargs:
            nv.validate_take(tuple(), kwargs)
        indices = ensure_platform_int(indices)
        if self._can_hold_na:
            taken = self._assert_take_fillable(self.values, indices,
                                               allow_fill=allow_fill,
                                               fill_value=fill_value,
                                               na_value=self._na_value)
        else:
            if allow_fill and fill_value is not None:
                msg = 'Unable to fill values because {0} cannot contain NA'
                raise ValueError(msg.format(self.__class__.__name__))
            taken = self.values.take(indices)
        return self._shallow_copy(taken)

    def _assert_take_fillable(self, values, indices, allow_fill=True,
                              fill_value=None, na_value=np.nan):
        """ Internal method to handle NA filling of take """
        indices = ensure_platform_int(indices)

        # only fill if we are passing a non-None fill_value
        if allow_fill and fill_value is not None:
            if (indices < -1).any():
                msg = ('When allow_fill=True and fill_value is not None, '
                       'all indices must be >= -1')
                raise ValueError(msg)
            taken = algos.take(values,
                               indices,
                               allow_fill=allow_fill,
                               fill_value=na_value)
        else:
            taken = values.take(indices)
        return taken

    @cache_readonly
    def _isnan(self):
        """ return if each value is nan"""
        if self._can_hold_na:
            return isna(self)
        else:
            # shouldn't reach to this condition by checking hasnans beforehand
            values = np.empty(len(self), dtype=np.bool_)
            values.fill(False)
            return values

    @cache_readonly
    def _nan_idxs(self):
        if self._can_hold_na:
            w, = self._isnan.nonzero()
            return w
        else:
            return np.array([], dtype=np.int64)

    @cache_readonly
    def hasnans(self):
        """ return if I have any nans; enables various perf speedups """
        if self._can_hold_na:
            return bool(self._isnan.any())
        else:
            return False

    def isna(self):
        """
        Detect missing values.

        Return a boolean same-sized object indicating if the values are NA.
        NA values, such as ``None``, :attr:`numpy.NaN` or :attr:`pd.NaT`, get
        mapped to ``True`` values.
        Everything else get mapped to ``False`` values. Characters such as
        empty strings `''` or :attr:`numpy.inf` are not considered NA values
        (unless you set ``pandas.options.mode.use_inf_as_na = True``).

        .. versionadded:: 0.20.0

        Returns
        -------
        numpy.ndarray
            A boolean array of whether my values are NA

        See Also
        --------
        pandas.Index.notna : boolean inverse of isna.
        pandas.Index.dropna : omit entries with missing values.
        pandas.isna : top-level isna.
        Series.isna : detect missing values in Series object.

        Examples
        --------
        Show which entries in a pandas.Index are NA. The result is an
        array.

        >>> idx = pd.Index([5.2, 6.0, np.NaN])
        >>> idx
        Float64Index([5.2, 6.0, nan], dtype='float64')
        >>> idx.isna()
        array([False, False,  True], dtype=bool)

        Empty strings are not considered NA values. None is considered an NA
        value.

        >>> idx = pd.Index(['black', '', 'red', None])
        >>> idx
        Index(['black', '', 'red', None], dtype='object')
        >>> idx.isna()
        array([False, False, False,  True], dtype=bool)

        For datetimes, `NaT` (Not a Time) is considered as an NA value.

        >>> idx = pd.DatetimeIndex([pd.Timestamp('1940-04-25'),
        ...                         pd.Timestamp(''), None, pd.NaT])
        >>> idx
        DatetimeIndex(['1940-04-25', 'NaT', 'NaT', 'NaT'],
                      dtype='datetime64[ns]', freq=None)
        >>> idx.isna()
        array([False,  True,  True,  True], dtype=bool)
        """
        return self._isnan
    isnull = isna

    def notna(self):
        """
        Detect existing (non-missing) values.

        Return a boolean same-sized object indicating if the values are not NA.
        Non-missing values get mapped to ``True``. Characters such as empty
        strings ``''`` or :attr:`numpy.inf` are not considered NA values
        (unless you set ``pandas.options.mode.use_inf_as_na = True``).
        NA values, such as None or :attr:`numpy.NaN`, get mapped to ``False``
        values.

        .. versionadded:: 0.20.0

        Returns
        -------
        numpy.ndarray
            Boolean array to indicate which entries are not NA.

        See also
        --------
        Index.notnull : alias of notna
        Index.isna: inverse of notna
        pandas.notna : top-level notna

        Examples
        --------
        Show which entries in an Index are not NA. The result is an
        array.

        >>> idx = pd.Index([5.2, 6.0, np.NaN])
        >>> idx
        Float64Index([5.2, 6.0, nan], dtype='float64')
        >>> idx.notna()
        array([ True,  True, False])

        Empty strings are not considered NA values. None is considered a NA
        value.

        >>> idx = pd.Index(['black', '', 'red', None])
        >>> idx
        Index(['black', '', 'red', None], dtype='object')
        >>> idx.notna()
        array([ True,  True,  True, False])
        """
        return ~self.isna()
    notnull = notna

    def putmask(self, mask, value):
        """
        return a new Index of the values set with the mask

        See also
        --------
        numpy.ndarray.putmask
        """
        values = self.values.copy()
        try:
            np.putmask(values, mask, self._convert_for_op(value))
            return self._shallow_copy(values)
        except (ValueError, TypeError) as err:
            if is_object_dtype(self):
                raise err

            # coerces to object
            return self.astype(object).putmask(mask, value)

    def format(self, name=False, formatter=None, **kwargs):
        """
        Render a string representation of the Index
        """
        header = []
        if name:
            header.append(pprint_thing(self.name,
                                       escape_chars=('\t', '\r', '\n')) if
                          self.name is not None else '')

        if formatter is not None:
            return header + list(self.map(formatter))

        return self._format_with_header(header, **kwargs)

    def _format_with_header(self, header, na_rep='NaN', **kwargs):
        values = self.values

        from pandas.io.formats.format import format_array

        if is_categorical_dtype(values.dtype):
            values = np.array(values)

        elif is_object_dtype(values.dtype):
            values = lib.maybe_convert_objects(values, safe=1)

        if is_object_dtype(values.dtype):
            result = [pprint_thing(x, escape_chars=('\t', '\r', '\n'))
                      for x in values]

            # could have nans
            mask = isna(values)
            if mask.any():
                result = np.array(result)
                result[mask] = na_rep
                result = result.tolist()

        else:
            result = _trim_front(format_array(values, None, justify='left'))
        return header + result

    def to_native_types(self, slicer=None, **kwargs):
        """
        Format specified values of `self` and return them.

        Parameters
        ----------
        slicer : int, array-like
            An indexer into `self` that specifies which values
            are used in the formatting process.
        kwargs : dict
            Options for specifying how the values should be formatted.
            These options include the following:

            1) na_rep : str
                The value that serves as a placeholder for NULL values
            2) quoting : bool or None
                Whether or not there are quoted values in `self`
            3) date_format : str
                The format used to represent date-like values
        """

        values = self
        if slicer is not None:
            values = values[slicer]
        return values._format_native_types(**kwargs)

    def _format_native_types(self, na_rep='', quoting=None, **kwargs):
        """ actually format my specific types """
        mask = isna(self)
        if not self.is_object() and not quoting:
            values = np.asarray(self).astype(str)
        else:
            values = np.array(self, dtype=object, copy=True)

        values[mask] = na_rep
        return values

    def equals(self, other):
        """
        Determines if two Index objects contain the same elements.
        """
        if self.is_(other):
            return True

        if not isinstance(other, Index):
            return False

        if is_object_dtype(self) and not is_object_dtype(other):
            # if other is not object, use other's logic for coercion
            return other.equals(self)

        try:
            return array_equivalent(com.values_from_object(self),
                                    com.values_from_object(other))
        except Exception:
            return False

    def identical(self, other):
        """Similar to equals, but check that other comparable attributes are
        also equal
        """
        return (self.equals(other) and
                all((getattr(self, c, None) == getattr(other, c, None)
                     for c in self._comparables)) and
                type(self) == type(other))

    def asof(self, label):
        """
        Return the label from the index, or, if not present, the previous one.

        Assuming that the index is sorted, return the passed index label if it
        is in the index, or return the previous index label if the passed one
        is not in the index.

        Parameters
        ----------
        label : object
            The label up to which the method returns the latest index label.

        Returns
        -------
        object
            The passed label if it is in the index. The previous label if the
            passed label is not in the sorted index or `NaN` if there is no
            such label.

        See Also
        --------
        Series.asof : Return the latest value in a Series up to the
            passed index.
        merge_asof : Perform an asof merge (similar to left join but it
            matches on nearest key rather than equal key).
        Index.get_loc : `asof` is a thin wrapper around `get_loc`
            with method='pad'.

        Examples
        --------
        `Index.asof` returns the latest index label up to the passed label.

        >>> idx = pd.Index(['2013-12-31', '2014-01-02', '2014-01-03'])
        >>> idx.asof('2014-01-01')
        '2013-12-31'

        If the label is in the index, the method returns the passed label.

        >>> idx.asof('2014-01-02')
        '2014-01-02'

        If all of the labels in the index are later than the passed label,
        NaN is returned.

        >>> idx.asof('1999-01-02')
        nan

        If the index is not sorted, an error is raised.

        >>> idx_not_sorted = pd.Index(['2013-12-31', '2015-01-02',
        ...                            '2014-01-03'])
        >>> idx_not_sorted.asof('2013-12-31')
        Traceback (most recent call last):
        ValueError: index must be monotonic increasing or decreasing
        """
        try:
            loc = self.get_loc(label, method='pad')
        except KeyError:
            return self._na_value
        else:
            if isinstance(loc, slice):
                loc = loc.indices(len(self))[-1]
            return self[loc]

    def asof_locs(self, where, mask):
        """
        where : array of timestamps
        mask : array of booleans where data is not NA

        """
        locs = self.values[mask].searchsorted(where.values, side='right')

        locs = np.where(locs > 0, locs - 1, 0)
        result = np.arange(len(self))[mask].take(locs)

        first = mask.argmax()
        result[(locs == 0) & (where.values < self.values[first])] = -1

        return result

    def sort_values(self, return_indexer=False, ascending=True):
        """
        Return a sorted copy of the index.

        Return a sorted copy of the index, and optionally return the indices
        that sorted the index itself.

        Parameters
        ----------
        return_indexer : bool, default False
            Should the indices that would sort the index be returned.
        ascending : bool, default True
            Should the index values be sorted in an ascending order.

        Returns
        -------
        sorted_index : pandas.Index
            Sorted copy of the index.
        indexer : numpy.ndarray, optional
            The indices that the index itself was sorted by.

        See Also
        --------
        pandas.Series.sort_values : Sort values of a Series.
        pandas.DataFrame.sort_values : Sort values in a DataFrame.

        Examples
        --------
        >>> idx = pd.Index([10, 100, 1, 1000])
        >>> idx
        Int64Index([10, 100, 1, 1000], dtype='int64')

        Sort values in ascending order (default behavior).

        >>> idx.sort_values()
        Int64Index([1, 10, 100, 1000], dtype='int64')

        Sort values in descending order, and also get the indices `idx` was
        sorted by.

        >>> idx.sort_values(ascending=False, return_indexer=True)
        (Int64Index([1000, 100, 10, 1], dtype='int64'), array([3, 1, 0, 2]))
        """
        _as = self.argsort()
        if not ascending:
            _as = _as[::-1]

        sorted_index = self.take(_as)

        if return_indexer:
            return sorted_index, _as
        else:
            return sorted_index

    def sort(self, *args, **kwargs):
        raise TypeError("cannot sort an Index object in-place, use "
                        "sort_values instead")

    def sortlevel(self, level=None, ascending=True, sort_remaining=None):
        """

        For internal compatibility with with the Index API

        Sort the Index. This is for compat with MultiIndex

        Parameters
        ----------
        ascending : boolean, default True
            False to sort in descending order

        level, sort_remaining are compat parameters

        Returns
        -------
        sorted_index : Index
        """
        return self.sort_values(return_indexer=True, ascending=ascending)

    def shift(self, periods=1, freq=None):
        """
        Shift index by desired number of time frequency increments.

        This method is for shifting the values of datetime-like indexes
        by a specified time increment a given number of times.

        Parameters
        ----------
        periods : int, default 1
            Number of periods (or increments) to shift by,
            can be positive or negative.
        freq : pandas.DateOffset, pandas.Timedelta or string, optional
            Frequency increment to shift by.
            If None, the index is shifted by its own `freq` attribute.
            Offset aliases are valid strings, e.g., 'D', 'W', 'M' etc.

        Returns
        -------
        pandas.Index
            shifted index

        See Also
        --------
        Series.shift : Shift values of Series.

        Examples
        --------
        Put the first 5 month starts of 2011 into an index.

        >>> month_starts = pd.date_range('1/1/2011', periods=5, freq='MS')
        >>> month_starts
        DatetimeIndex(['2011-01-01', '2011-02-01', '2011-03-01', '2011-04-01',
                       '2011-05-01'],
                      dtype='datetime64[ns]', freq='MS')

        Shift the index by 10 days.

        >>> month_starts.shift(10, freq='D')
        DatetimeIndex(['2011-01-11', '2011-02-11', '2011-03-11', '2011-04-11',
                       '2011-05-11'],
                      dtype='datetime64[ns]', freq=None)

        The default value of `freq` is the `freq` attribute of the index,
        which is 'MS' (month start) in this example.

        >>> month_starts.shift(10)
        DatetimeIndex(['2011-11-01', '2011-12-01', '2012-01-01', '2012-02-01',
                       '2012-03-01'],
                      dtype='datetime64[ns]', freq='MS')

        Notes
        -----
        This method is only implemented for datetime-like index classes,
        i.e., DatetimeIndex, PeriodIndex and TimedeltaIndex.
        """
        raise NotImplementedError("Not supported for type %s" %
                                  type(self).__name__)

    def argsort(self, *args, **kwargs):
        """
        Return the integer indices that would sort the index.

        Parameters
        ----------
        *args
            Passed to `numpy.ndarray.argsort`.
        **kwargs
            Passed to `numpy.ndarray.argsort`.

        Returns
        -------
        numpy.ndarray
            Integer indices that would sort the index if used as
            an indexer.

        See also
        --------
        numpy.argsort : Similar method for NumPy arrays.
        Index.sort_values : Return sorted copy of Index.

        Examples
        --------
        >>> idx = pd.Index(['b', 'a', 'd', 'c'])
        >>> idx
        Index(['b', 'a', 'd', 'c'], dtype='object')

        >>> order = idx.argsort()
        >>> order
        array([1, 0, 3, 2])

        >>> idx[order]
        Index(['a', 'b', 'c', 'd'], dtype='object')
        """
        result = self.asi8
        if result is None:
            result = np.array(self)
        return result.argsort(*args, **kwargs)

    def __add__(self, other):
        if isinstance(other, (ABCSeries, ABCDataFrame)):
            return NotImplemented
        return Index(np.array(self) + other)

    def __radd__(self, other):
        return Index(other + np.array(self))

    def __iadd__(self, other):
        # alias for __add__
        return self + other

    def __sub__(self, other):
        return Index(np.array(self) - other)

    def __rsub__(self, other):
        return Index(other - np.array(self))

    def __and__(self, other):
        return self.intersection(other)

    def __or__(self, other):
        return self.union(other)

    def __xor__(self, other):
        return self.symmetric_difference(other)

    def _get_reconciled_name_object(self, other):
        """
        If the result of a set operation will be self,
        return self, unless the name changes, in which
        case make a shallow copy of self.
        """
        name = get_op_result_name(self, other)
        if self.name != name:
            return self._shallow_copy(name=name)
        return self

    def union(self, other):
        """
        Form the union of two Index objects and sorts if possible.

        Parameters
        ----------
        other : Index or array-like

        Returns
        -------
        union : Index

        Examples
        --------

        >>> idx1 = pd.Index([1, 2, 3, 4])
        >>> idx2 = pd.Index([3, 4, 5, 6])
        >>> idx1.union(idx2)
        Int64Index([1, 2, 3, 4, 5, 6], dtype='int64')

        """
        self._assert_can_do_setop(other)
        other = ensure_index(other)

<<<<<<< HEAD
        if self.equals(other):
            return self._get_consensus_name(other)

=======
        if len(other) == 0 or self.equals(other):
            return self._get_reconciled_name_object(other)

        if len(self) == 0:
            return other._get_reconciled_name_object(self)

>>>>>>> 82120016
        # TODO: is_dtype_union_equal is a hack around
        # 1. buggy set ops with duplicates (GH #13432)
        # 2. CategoricalIndex lacking setops (GH #10186)
        # Once those are fixed, this workaround can be removed
        if not is_dtype_union_equal(self.dtype, other.dtype):
            this = self.astype('O')
            other = other.astype('O')
            # force object dtype, for empty index cases
            return this.union(other).astype('O')

        # TODO(EA): setops-refactor, clean all this up
        if is_period_dtype(self) or is_datetime64tz_dtype(self):
            lvals = self._ndarray_values
        else:
            lvals = self._values
        if is_period_dtype(other) or is_datetime64tz_dtype(other):
            rvals = other._ndarray_values
        else:
            rvals = other._values

        if self.is_monotonic and other.is_monotonic:
            try:
                result = self._outer_indexer(lvals, rvals)[0]
            except TypeError:
                # incomparable objects
                result = list(lvals)

                # worth making this faster? a very unusual case
                value_set = set(lvals)
                result.extend([x for x in rvals if x not in value_set])
        else:
            indexer = self.get_indexer(other)
            indexer, = (indexer == -1).nonzero()

            if len(indexer) > 0:
                other_diff = algos.take_nd(rvals, indexer,
                                           allow_fill=False)
                result = _concat._concat_compat((lvals, other_diff))

                try:
                    lvals[0] < other_diff[0]
                except TypeError as e:
                    warnings.warn("%s, sort order is undefined for "
                                  "incomparable objects" % e, RuntimeWarning,
                                  stacklevel=3)
                else:
                    types = frozenset((self.inferred_type,
                                       other.inferred_type))
                    if not types & _unsortable_types:
                        result.sort()

            else:
                result = lvals

                try:
                    result = np.sort(result)
                except TypeError as e:
                    warnings.warn("%s, sort order is undefined for "
                                  "incomparable objects" % e, RuntimeWarning,
                                  stacklevel=3)

        # for subclasses
        return self._wrap_setop_result(other, result)

    def _wrap_setop_result(self, other, result):
        return self._constructor(result, name=get_op_result_name(self, other))

    def intersection(self, other):
        """
        Form the intersection of two Index objects.

        This returns a new Index with elements common to the index and `other`,
        preserving the order of the calling index.

        Parameters
        ----------
        other : Index or array-like

        Returns
        -------
        intersection : Index

        Examples
        --------

        >>> idx1 = pd.Index([1, 2, 3, 4])
        >>> idx2 = pd.Index([3, 4, 5, 6])
        >>> idx1.intersection(idx2)
        Int64Index([3, 4], dtype='int64')

        """
        self._assert_can_do_setop(other)
        other = ensure_index(other)

        if self.equals(other):
            return self._get_reconciled_name_object(other)

        if not is_dtype_equal(self.dtype, other.dtype):
            this = self.astype('O')
            other = other.astype('O')
            return this.intersection(other)

        # TODO(EA): setops-refactor, clean all this up
        if is_period_dtype(self):
            lvals = self._ndarray_values
        else:
            lvals = self._values
        if is_period_dtype(other):
            rvals = other._ndarray_values
        else:
            rvals = other._values

        if self.is_monotonic and other.is_monotonic:
            try:
                result = self._inner_indexer(lvals, rvals)[0]
                return self._wrap_setop_result(other, result)
            except TypeError:
                pass

        try:
            indexer = Index(rvals).get_indexer(lvals)
            indexer = indexer.take((indexer != -1).nonzero()[0])
        except Exception:
            # duplicates
            indexer = algos.unique1d(
                Index(rvals).get_indexer_non_unique(lvals)[0])
            indexer = indexer[indexer != -1]

        taken = other.take(indexer)
        if self.name != other.name:
            taken.name = None
        return taken

    def difference(self, other):
        """
        Return a new Index with elements from the index that are not in
        `other`.

        This is the set difference of two Index objects.
        It's sorted if sorting is possible.

        Parameters
        ----------
        other : Index or array-like

        Returns
        -------
        difference : Index

        Examples
        --------

        >>> idx1 = pd.Index([1, 2, 3, 4])
        >>> idx2 = pd.Index([3, 4, 5, 6])
        >>> idx1.difference(idx2)
        Int64Index([1, 2], dtype='int64')

        """
        self._assert_can_do_setop(other)

        if self.equals(other):
            # pass an empty np.ndarray with the appropriate dtype
            return self._shallow_copy(self._data[:0])

        other, result_name = self._convert_can_do_setop(other)

        this = self._get_unique_index()

        indexer = this.get_indexer(other)
        indexer = indexer.take((indexer != -1).nonzero()[0])

        label_diff = np.setdiff1d(np.arange(this.size), indexer,
                                  assume_unique=True)
        the_diff = this.values.take(label_diff)
        try:
            the_diff = sorting.safe_sort(the_diff)
        except TypeError:
            pass

        return this._shallow_copy(the_diff, name=result_name, freq=None)

    def symmetric_difference(self, other, result_name=None):
        """
        Compute the symmetric difference of two Index objects.
        It's sorted if sorting is possible.

        Parameters
        ----------
        other : Index or array-like
        result_name : str

        Returns
        -------
        symmetric_difference : Index

        Notes
        -----
        ``symmetric_difference`` contains elements that appear in either
        ``idx1`` or ``idx2`` but not both. Equivalent to the Index created by
        ``idx1.difference(idx2) | idx2.difference(idx1)`` with duplicates
        dropped.

        Examples
        --------
        >>> idx1 = pd.Index([1, 2, 3, 4])
        >>> idx2 = pd.Index([2, 3, 4, 5])
        >>> idx1.symmetric_difference(idx2)
        Int64Index([1, 5], dtype='int64')

        You can also use the ``^`` operator:

        >>> idx1 ^ idx2
        Int64Index([1, 5], dtype='int64')
        """
        self._assert_can_do_setop(other)
        other, result_name_update = self._convert_can_do_setop(other)
        if result_name is None:
            result_name = result_name_update

        this = self._get_unique_index()
        other = other._get_unique_index()
        indexer = this.get_indexer(other)

        # {this} minus {other}
        common_indexer = indexer.take((indexer != -1).nonzero()[0])
        left_indexer = np.setdiff1d(np.arange(this.size), common_indexer,
                                    assume_unique=True)
        left_diff = this.values.take(left_indexer)

        # {other} minus {this}
        right_indexer = (indexer == -1).nonzero()[0]
        right_diff = other.values.take(right_indexer)

        the_diff = _concat._concat_compat([left_diff, right_diff])
        try:
            the_diff = sorting.safe_sort(the_diff)
        except TypeError:
            pass

        attribs = self._get_attributes_dict()
        attribs['name'] = result_name
        if 'freq' in attribs:
            attribs['freq'] = None
        return self._shallow_copy_with_infer(the_diff, **attribs)

    def _get_unique_index(self, dropna=False):
        """
        Returns an index containing unique values.

        Parameters
        ----------
        dropna : bool
            If True, NaN values are dropped.

        Returns
        -------
        uniques : index
        """
        if self.is_unique and not dropna:
            return self

        values = self.values

        if not self.is_unique:
            values = self.unique()

        if dropna:
            try:
                if self.hasnans:
                    values = values[~isna(values)]
            except NotImplementedError:
                pass

        return self._shallow_copy(values)

    _index_shared_docs['get_loc'] = """
        Get integer location, slice or boolean mask for requested label.

        Parameters
        ----------
        key : label
        method : {None, 'pad'/'ffill', 'backfill'/'bfill', 'nearest'}, optional
            * default: exact matches only.
            * pad / ffill: find the PREVIOUS index value if no exact match.
            * backfill / bfill: use NEXT index value if no exact match
            * nearest: use the NEAREST index value if no exact match. Tied
              distances are broken by preferring the larger index value.
        tolerance : optional
            Maximum distance from index value for inexact matches. The value of
            the index at the matching location most satisfy the equation
            ``abs(index[loc] - key) <= tolerance``.

            Tolerance may be a scalar
            value, which applies the same tolerance to all values, or
            list-like, which applies variable tolerance per element. List-like
            includes list, tuple, array, Series, and must be the same size as
            the index and its dtype must exactly match the index's type.

            .. versionadded:: 0.21.0 (list-like tolerance)

        Returns
        -------
        loc : int if unique index, slice if monotonic index, else mask

        Examples
        ---------
        >>> unique_index = pd.Index(list('abc'))
        >>> unique_index.get_loc('b')
        1

        >>> monotonic_index = pd.Index(list('abbc'))
        >>> monotonic_index.get_loc('b')
        slice(1, 3, None)

        >>> non_monotonic_index = pd.Index(list('abcb'))
        >>> non_monotonic_index.get_loc('b')
        array([False,  True, False,  True], dtype=bool)
        """

    @Appender(_index_shared_docs['get_loc'])
    def get_loc(self, key, method=None, tolerance=None):
        if method is None:
            if tolerance is not None:
                raise ValueError('tolerance argument only valid if using pad, '
                                 'backfill or nearest lookups')
            try:
                return self._engine.get_loc(key)
            except KeyError:
                return self._engine.get_loc(self._maybe_cast_indexer(key))
        indexer = self.get_indexer([key], method=method, tolerance=tolerance)
        if indexer.ndim > 1 or indexer.size > 1:
            raise TypeError('get_loc requires scalar valued input')
        loc = indexer.item()
        if loc == -1:
            raise KeyError(key)
        return loc

    def get_value(self, series, key):
        """
        Fast lookup of value from 1-dimensional ndarray. Only use this if you
        know what you're doing
        """

        # if we have something that is Index-like, then
        # use this, e.g. DatetimeIndex
        s = getattr(series, '_values', None)
        if isinstance(s, (ExtensionArray, Index)) and is_scalar(key):
            # GH 20882, 21257
            # Unify Index and ExtensionArray treatment
            # First try to convert the key to a location
            # If that fails, raise a KeyError if an integer
            # index, otherwise, see if key is an integer, and
            # try that
            try:
                iloc = self.get_loc(key)
                return s[iloc]
            except KeyError:
                if (len(self) > 0
                        and (self.holds_integer() or self.is_boolean())):
                    raise
                elif is_integer(key):
                    return s[key]

        s = com.values_from_object(series)
        k = com.values_from_object(key)

        k = self._convert_scalar_indexer(k, kind='getitem')
        try:
            return self._engine.get_value(s, k,
                                          tz=getattr(series.dtype, 'tz', None))
        except KeyError as e1:
            if len(self) > 0 and (self.holds_integer() or self.is_boolean()):
                raise

            try:
                return libindex.get_value_box(s, key)
            except IndexError:
                raise
            except TypeError:
                # generator/iterator-like
                if is_iterator(key):
                    raise InvalidIndexError(key)
                else:
                    raise e1
            except Exception:  # pragma: no cover
                raise e1
        except TypeError:
            # python 3
            if is_scalar(key):  # pragma: no cover
                raise IndexError(key)
            raise InvalidIndexError(key)

    def set_value(self, arr, key, value):
        """
        Fast lookup of value from 1-dimensional ndarray. Only use this if you
        know what you're doing
        """
        self._engine.set_value(com.values_from_object(arr),
                               com.values_from_object(key), value)

    def _get_level_values(self, level):
        """
        Return an Index of values for requested level.

        This is primarily useful to get an individual level of values from a
        MultiIndex, but is provided on Index as well for compatability.

        Parameters
        ----------
        level : int or str
            It is either the integer position or the name of the level.

        Returns
        -------
        values : Index
            Calling object, as there is only one level in the Index.

        See also
        --------
        MultiIndex.get_level_values : get values for a level of a MultiIndex

        Notes
        -----
        For Index, level should be 0, since there are no multiple levels.

        Examples
        --------

        >>> idx = pd.Index(list('abc'))
        >>> idx
        Index(['a', 'b', 'c'], dtype='object')

        Get level values by supplying `level` as integer:

        >>> idx.get_level_values(0)
        Index(['a', 'b', 'c'], dtype='object')
        """
        self._validate_index_level(level)
        return self

    get_level_values = _get_level_values

    def droplevel(self, level=0):
        """
        Return index with requested level(s) removed. If resulting index has
        only 1 level left, the result will be of Index type, not MultiIndex.

        .. versionadded:: 0.23.1 (support for non-MultiIndex)

        Parameters
        ----------
        level : int, str, or list-like, default 0
            If a string is given, must be the name of a level
            If list-like, elements must be names or indexes of levels.

        Returns
        -------
        index : Index or MultiIndex
        """
        if not isinstance(level, (tuple, list)):
            level = [level]

        levnums = sorted(self._get_level_number(lev) for lev in level)[::-1]

        if len(level) == 0:
            return self
        if len(level) >= self.nlevels:
            raise ValueError("Cannot remove {} levels from an index with {} "
                             "levels: at least one level must be "
                             "left.".format(len(level), self.nlevels))
        # The two checks above guarantee that here self is a MultiIndex

        new_levels = list(self.levels)
        new_labels = list(self.labels)
        new_names = list(self.names)

        for i in levnums:
            new_levels.pop(i)
            new_labels.pop(i)
            new_names.pop(i)

        if len(new_levels) == 1:

            # set nan if needed
            mask = new_labels[0] == -1
            result = new_levels[0].take(new_labels[0])
            if mask.any():
                result = result.putmask(mask, np.nan)

            result.name = new_names[0]
            return result
        else:
            from .multi import MultiIndex
            return MultiIndex(levels=new_levels, labels=new_labels,
                              names=new_names, verify_integrity=False)

    _index_shared_docs['get_indexer'] = """
        Compute indexer and mask for new index given the current index. The
        indexer should be then used as an input to ndarray.take to align the
        current data to the new index.

        Parameters
        ----------
        target : %(target_klass)s
        method : {None, 'pad'/'ffill', 'backfill'/'bfill', 'nearest'}, optional
            * default: exact matches only.
            * pad / ffill: find the PREVIOUS index value if no exact match.
            * backfill / bfill: use NEXT index value if no exact match
            * nearest: use the NEAREST index value if no exact match. Tied
              distances are broken by preferring the larger index value.
        limit : int, optional
            Maximum number of consecutive labels in ``target`` to match for
            inexact matches.
        tolerance : optional
            Maximum distance between original and new labels for inexact
            matches. The values of the index at the matching locations most
            satisfy the equation ``abs(index[indexer] - target) <= tolerance``.

            Tolerance may be a scalar value, which applies the same tolerance
            to all values, or list-like, which applies variable tolerance per
            element. List-like includes list, tuple, array, Series, and must be
            the same size as the index and its dtype must exactly match the
            index's type.

            .. versionadded:: 0.21.0 (list-like tolerance)

        Returns
        -------
        indexer : ndarray of int
            Integers from 0 to n - 1 indicating that the index at these
            positions matches the corresponding target values. Missing values
            in the target are marked by -1.

        Examples
        --------
        >>> index = pd.Index(['c', 'a', 'b'])
        >>> index.get_indexer(['a', 'b', 'x'])
        array([ 1,  2, -1])

        Notice that the return value is an array of locations in ``index``
        and ``x`` is marked by -1, as it is not in ``index``.

        """

    @Appender(_index_shared_docs['get_indexer'] % _index_doc_kwargs)
    def get_indexer(self, target, method=None, limit=None, tolerance=None):
        method = missing.clean_reindex_fill_method(method)
        target = ensure_index(target)
        if tolerance is not None:
            tolerance = self._convert_tolerance(tolerance, target)

        # Treat boolean labels passed to a numeric index as not found. Without
        # this fix False and True would be treated as 0 and 1 respectively.
        # (GH #16877)
        if target.is_boolean() and self.is_numeric():
            return ensure_platform_int(np.repeat(-1, target.size))

        pself, ptarget = self._maybe_promote(target)
        if pself is not self or ptarget is not target:
            return pself.get_indexer(ptarget, method=method, limit=limit,
                                     tolerance=tolerance)

        if not is_dtype_equal(self.dtype, target.dtype):
            this = self.astype(object)
            target = target.astype(object)
            return this.get_indexer(target, method=method, limit=limit,
                                    tolerance=tolerance)

        if not self.is_unique:
            raise InvalidIndexError('Reindexing only valid with uniquely'
                                    ' valued Index objects')

        if method == 'pad' or method == 'backfill':
            indexer = self._get_fill_indexer(target, method, limit, tolerance)
        elif method == 'nearest':
            indexer = self._get_nearest_indexer(target, limit, tolerance)
        else:
            if tolerance is not None:
                raise ValueError('tolerance argument only valid if doing pad, '
                                 'backfill or nearest reindexing')
            if limit is not None:
                raise ValueError('limit argument only valid if doing pad, '
                                 'backfill or nearest reindexing')

            indexer = self._engine.get_indexer(target._ndarray_values)

        return ensure_platform_int(indexer)

    def _convert_tolerance(self, tolerance, target):
        # override this method on subclasses
        tolerance = np.asarray(tolerance)
        if target.size != tolerance.size and tolerance.size > 1:
            raise ValueError('list-like tolerance size must match '
                             'target index size')
        return tolerance

    def _get_fill_indexer(self, target, method, limit=None, tolerance=None):
        if self.is_monotonic_increasing and target.is_monotonic_increasing:
            method = (self._engine.get_pad_indexer if method == 'pad' else
                      self._engine.get_backfill_indexer)
            indexer = method(target._ndarray_values, limit)
        else:
            indexer = self._get_fill_indexer_searchsorted(target, method,
                                                          limit)
        if tolerance is not None:
            indexer = self._filter_indexer_tolerance(target._ndarray_values,
                                                     indexer,
                                                     tolerance)
        return indexer

    def _get_fill_indexer_searchsorted(self, target, method, limit=None):
        """
        Fallback pad/backfill get_indexer that works for monotonic decreasing
        indexes and non-monotonic targets
        """
        if limit is not None:
            raise ValueError('limit argument for %r method only well-defined '
                             'if index and target are monotonic' % method)

        side = 'left' if method == 'pad' else 'right'

        # find exact matches first (this simplifies the algorithm)
        indexer = self.get_indexer(target)
        nonexact = (indexer == -1)
        indexer[nonexact] = self._searchsorted_monotonic(target[nonexact],
                                                         side)
        if side == 'left':
            # searchsorted returns "indices into a sorted array such that,
            # if the corresponding elements in v were inserted before the
            # indices, the order of a would be preserved".
            # Thus, we need to subtract 1 to find values to the left.
            indexer[nonexact] -= 1
            # This also mapped not found values (values of 0 from
            # np.searchsorted) to -1, which conveniently is also our
            # sentinel for missing values
        else:
            # Mark indices to the right of the largest value as not found
            indexer[indexer == len(self)] = -1
        return indexer

    def _get_nearest_indexer(self, target, limit, tolerance):
        """
        Get the indexer for the nearest index labels; requires an index with
        values that can be subtracted from each other (e.g., not strings or
        tuples).
        """
        left_indexer = self.get_indexer(target, 'pad', limit=limit)
        right_indexer = self.get_indexer(target, 'backfill', limit=limit)

        target = np.asarray(target)
        left_distances = abs(self.values[left_indexer] - target)
        right_distances = abs(self.values[right_indexer] - target)

        op = operator.lt if self.is_monotonic_increasing else operator.le
        indexer = np.where(op(left_distances, right_distances) |
                           (right_indexer == -1), left_indexer, right_indexer)
        if tolerance is not None:
            indexer = self._filter_indexer_tolerance(target, indexer,
                                                     tolerance)
        return indexer

    def _filter_indexer_tolerance(self, target, indexer, tolerance):
        distance = abs(self.values[indexer] - target)
        indexer = np.where(distance <= tolerance, indexer, -1)
        return indexer

    _index_shared_docs['get_indexer_non_unique'] = """
        Compute indexer and mask for new index given the current index. The
        indexer should be then used as an input to ndarray.take to align the
        current data to the new index.

        Parameters
        ----------
        target : %(target_klass)s

        Returns
        -------
        indexer : ndarray of int
            Integers from 0 to n - 1 indicating that the index at these
            positions matches the corresponding target values. Missing values
            in the target are marked by -1.
        missing : ndarray of int
            An indexer into the target of the values not found.
            These correspond to the -1 in the indexer array
        """

    @Appender(_index_shared_docs['get_indexer_non_unique'] % _index_doc_kwargs)
    def get_indexer_non_unique(self, target):
        target = ensure_index(target)
        if is_categorical(target):
            target = target.astype(target.dtype.categories.dtype)
        pself, ptarget = self._maybe_promote(target)
        if pself is not self or ptarget is not target:
            return pself.get_indexer_non_unique(ptarget)

        if self.is_all_dates:
            self = Index(self.asi8)
            tgt_values = target.asi8
        else:
            tgt_values = target._ndarray_values

        indexer, missing = self._engine.get_indexer_non_unique(tgt_values)
        return ensure_platform_int(indexer), missing

    def get_indexer_for(self, target, **kwargs):
        """
        guaranteed return of an indexer even when non-unique
        This dispatches to get_indexer or get_indexer_nonunique as appropriate
        """
        if self.is_unique:
            return self.get_indexer(target, **kwargs)
        indexer, _ = self.get_indexer_non_unique(target, **kwargs)
        return indexer

    def _maybe_promote(self, other):
        # A hack, but it works
        from pandas import DatetimeIndex
        if self.inferred_type == 'date' and isinstance(other, DatetimeIndex):
            return DatetimeIndex(self), other
        elif self.inferred_type == 'boolean':
            if not is_object_dtype(self.dtype):
                return self.astype('object'), other.astype('object')
        return self, other

    def groupby(self, values):
        """
        Group the index labels by a given array of values.

        Parameters
        ----------
        values : array
            Values used to determine the groups.

        Returns
        -------
        groups : dict
            {group name -> group labels}
        """

        # TODO: if we are a MultiIndex, we can do better
        # that converting to tuples
        from .multi import MultiIndex
        if isinstance(values, MultiIndex):
            values = values.values
        values = ensure_categorical(values)
        result = values._reverse_indexer()

        # map to the label
        result = {k: self.take(v) for k, v in compat.iteritems(result)}

        return result

    def map(self, mapper, na_action=None):
        """
        Map values using input correspondence (a dict, Series, or function).

        Parameters
        ----------
        mapper : function, dict, or Series
            Mapping correspondence.
        na_action : {None, 'ignore'}
            If 'ignore', propagate NA values, without passing them to the
            mapping correspondence.

        Returns
        -------
        applied : Union[Index, MultiIndex], inferred
            The output of the mapping function applied to the index.
            If the function returns a tuple with more than one element
            a MultiIndex will be returned.
        """

        from .multi import MultiIndex
        new_values = super(Index, self)._map_values(
            mapper, na_action=na_action)

        attributes = self._get_attributes_dict()

        # we can return a MultiIndex
        if new_values.size and isinstance(new_values[0], tuple):
            if isinstance(self, MultiIndex):
                names = self.names
            elif attributes.get('name'):
                names = [attributes.get('name')] * len(new_values[0])
            else:
                names = None
            return MultiIndex.from_tuples(new_values,
                                          names=names)

        attributes['copy'] = False
        if not new_values.size:
            # empty
            attributes['dtype'] = self.dtype

        return Index(new_values, **attributes)

    def isin(self, values, level=None):
        """
        Return a boolean array where the index values are in `values`.

        Compute boolean array of whether each index value is found in the
        passed set of values. The length of the returned boolean array matches
        the length of the index.

        Parameters
        ----------
        values : set or list-like
            Sought values.

            .. versionadded:: 0.18.1

               Support for values as a set.

        level : str or int, optional
            Name or position of the index level to use (if the index is a
            `MultiIndex`).

        Returns
        -------
        is_contained : ndarray
            NumPy array of boolean values.

        See also
        --------
        Series.isin : Same for Series.
        DataFrame.isin : Same method for DataFrames.

        Notes
        -----
        In the case of `MultiIndex` you must either specify `values` as a
        list-like object containing tuples that are the same length as the
        number of levels, or specify `level`. Otherwise it will raise a
        ``ValueError``.

        If `level` is specified:

        - if it is the name of one *and only one* index level, use that level;
        - otherwise it should be a number indicating level position.

        Examples
        --------
        >>> idx = pd.Index([1,2,3])
        >>> idx
        Int64Index([1, 2, 3], dtype='int64')

        Check whether each index value in a list of values.
        >>> idx.isin([1, 4])
        array([ True, False, False])

        >>> midx = pd.MultiIndex.from_arrays([[1,2,3],
        ...                                  ['red', 'blue', 'green']],
        ...                                  names=('number', 'color'))
        >>> midx
        MultiIndex(levels=[[1, 2, 3], ['blue', 'green', 'red']],
                   labels=[[0, 1, 2], [2, 0, 1]],
                   names=['number', 'color'])

        Check whether the strings in the 'color' level of the MultiIndex
        are in a list of colors.

        >>> midx.isin(['red', 'orange', 'yellow'], level='color')
        array([ True, False, False])

        To check across the levels of a MultiIndex, pass a list of tuples:

        >>> midx.isin([(1, 'red'), (3, 'red')])
        array([ True, False, False])

        For a DatetimeIndex, string values in `values` are converted to
        Timestamps.

        >>> dates = ['2000-03-11', '2000-03-12', '2000-03-13']
        >>> dti = pd.to_datetime(dates)
        >>> dti
        DatetimeIndex(['2000-03-11', '2000-03-12', '2000-03-13'],
        dtype='datetime64[ns]', freq=None)

        >>> dti.isin(['2000-03-11'])
        array([ True, False, False])
        """
        if level is not None:
            self._validate_index_level(level)
        return algos.isin(self, values)

    def _can_reindex(self, indexer):
        """
        *this is an internal non-public method*

        Check if we are allowing reindexing with this particular indexer

        Parameters
        ----------
        indexer : an integer indexer

        Raises
        ------
        ValueError if its a duplicate axis
        """

        # trying to reindex on an axis with duplicates
        if not self.is_unique and len(indexer):
            raise ValueError("cannot reindex from a duplicate axis")

    def reindex(self, target, method=None, level=None, limit=None,
                tolerance=None):
        """
        Create index with target's values (move/add/delete values as necessary)

        Parameters
        ----------
        target : an iterable

        Returns
        -------
        new_index : pd.Index
            Resulting index
        indexer : np.ndarray or None
            Indices of output values in original index

        """
        # GH6552: preserve names when reindexing to non-named target
        # (i.e. neither Index nor Series).
        preserve_names = not hasattr(target, 'name')

        # GH7774: preserve dtype/tz if target is empty and not an Index.
        target = _ensure_has_len(target)  # target may be an iterator

        if not isinstance(target, Index) and len(target) == 0:
            attrs = self._get_attributes_dict()
            attrs.pop('freq', None)  # don't preserve freq
            values = self._data[:0]  # appropriately-dtyped empty array
            target = self._simple_new(values, dtype=self.dtype, **attrs)
        else:
            target = ensure_index(target)

        if level is not None:
            if method is not None:
                raise TypeError('Fill method not supported if level passed')
            _, indexer, _ = self._join_level(target, level, how='right',
                                             return_indexers=True)
        else:
            if self.equals(target):
                indexer = None
            else:

                if self.is_unique:
                    indexer = self.get_indexer(target, method=method,
                                               limit=limit,
                                               tolerance=tolerance)
                else:
                    if method is not None or limit is not None:
                        raise ValueError("cannot reindex a non-unique index "
                                         "with a method or limit")
                    indexer, missing = self.get_indexer_non_unique(target)

        if preserve_names and target.nlevels == 1 and target.name != self.name:
            target = target.copy()
            target.name = self.name

        return target, indexer

    def _reindex_non_unique(self, target):
        """
        *this is an internal non-public method*

        Create a new index with target's values (move/add/delete values as
        necessary) use with non-unique Index and a possibly non-unique target

        Parameters
        ----------
        target : an iterable

        Returns
        -------
        new_index : pd.Index
            Resulting index
        indexer : np.ndarray or None
            Indices of output values in original index

        """

        target = ensure_index(target)
        indexer, missing = self.get_indexer_non_unique(target)
        check = indexer != -1
        new_labels = self.take(indexer[check])
        new_indexer = None

        if len(missing):
            length = np.arange(len(indexer))

            missing = ensure_platform_int(missing)
            missing_labels = target.take(missing)
            missing_indexer = ensure_int64(length[~check])
            cur_labels = self.take(indexer[check]).values
            cur_indexer = ensure_int64(length[check])

            new_labels = np.empty(tuple([len(indexer)]), dtype=object)
            new_labels[cur_indexer] = cur_labels
            new_labels[missing_indexer] = missing_labels

            # a unique indexer
            if target.is_unique:

                # see GH5553, make sure we use the right indexer
                new_indexer = np.arange(len(indexer))
                new_indexer[cur_indexer] = np.arange(len(cur_labels))
                new_indexer[missing_indexer] = -1

            # we have a non_unique selector, need to use the original
            # indexer here
            else:

                # need to retake to have the same size as the indexer
                indexer[~check] = -1

                # reset the new indexer to account for the new size
                new_indexer = np.arange(len(self.take(indexer)))
                new_indexer[~check] = -1

        new_index = self._shallow_copy_with_infer(new_labels, freq=None)
        return new_index, indexer, new_indexer

    _index_shared_docs['join'] = """
        *this is an internal non-public method*

        Compute join_index and indexers to conform data
        structures to the new index.

        Parameters
        ----------
        other : Index
        how : {'left', 'right', 'inner', 'outer'}
        level : int or level name, default None
        return_indexers : boolean, default False
        sort : boolean, default False
            Sort the join keys lexicographically in the result Index. If False,
            the order of the join keys depends on the join type (how keyword)

            .. versionadded:: 0.20.0

        Returns
        -------
        join_index, (left_indexer, right_indexer)
        """

    @Appender(_index_shared_docs['join'])
    def join(self, other, how='left', level=None, return_indexers=False,
             sort=False):
        from .multi import MultiIndex
        self_is_mi = isinstance(self, MultiIndex)
        other_is_mi = isinstance(other, MultiIndex)

        # try to figure out the join level
        # GH3662
        if level is None and (self_is_mi or other_is_mi):

            # have the same levels/names so a simple join
            if self.names == other.names:
                pass
            else:
                return self._join_multi(other, how=how,
                                        return_indexers=return_indexers)

        # join on the level
        if level is not None and (self_is_mi or other_is_mi):
            return self._join_level(other, level, how=how,
                                    return_indexers=return_indexers)

        other = ensure_index(other)

        if len(other) == 0 and how in ('left', 'outer'):
            join_index = self._shallow_copy()
            if return_indexers:
                rindexer = np.repeat(-1, len(join_index))
                return join_index, None, rindexer
            else:
                return join_index

        if len(self) == 0 and how in ('right', 'outer'):
            join_index = other._shallow_copy()
            if return_indexers:
                lindexer = np.repeat(-1, len(join_index))
                return join_index, lindexer, None
            else:
                return join_index

        if self._join_precedence < other._join_precedence:
            how = {'right': 'left', 'left': 'right'}.get(how, how)
            result = other.join(self, how=how, level=level,
                                return_indexers=return_indexers)
            if return_indexers:
                x, y, z = result
                result = x, z, y
            return result

        if not is_dtype_equal(self.dtype, other.dtype):
            this = self.astype('O')
            other = other.astype('O')
            return this.join(other, how=how, return_indexers=return_indexers)

        _validate_join_method(how)

        if not self.is_unique and not other.is_unique:
            return self._join_non_unique(other, how=how,
                                         return_indexers=return_indexers)
        elif not self.is_unique or not other.is_unique:
            if self.is_monotonic and other.is_monotonic:
                return self._join_monotonic(other, how=how,
                                            return_indexers=return_indexers)
            else:
                return self._join_non_unique(other, how=how,
                                             return_indexers=return_indexers)
        elif self.is_monotonic and other.is_monotonic:
            try:
                return self._join_monotonic(other, how=how,
                                            return_indexers=return_indexers)
            except TypeError:
                pass

        if how == 'left':
            join_index = self
        elif how == 'right':
            join_index = other
        elif how == 'inner':
            join_index = self.intersection(other)
        elif how == 'outer':
            join_index = self.union(other)

        if sort:
            join_index = join_index.sort_values()

        if return_indexers:
            if join_index is self:
                lindexer = None
            else:
                lindexer = self.get_indexer(join_index)
            if join_index is other:
                rindexer = None
            else:
                rindexer = other.get_indexer(join_index)
            return join_index, lindexer, rindexer
        else:
            return join_index

    def _join_multi(self, other, how, return_indexers=True):
        from .multi import MultiIndex
        self_is_mi = isinstance(self, MultiIndex)
        other_is_mi = isinstance(other, MultiIndex)

        # figure out join names
        self_names = com._not_none(*self.names)
        other_names = com._not_none(*other.names)
        overlap = list(set(self_names) & set(other_names))

        # need at least 1 in common, but not more than 1
        if not len(overlap):
            raise ValueError("cannot join with no level specified and no "
                             "overlapping names")
        if len(overlap) > 1:
            raise NotImplementedError("merging with more than one level "
                                      "overlap on a multi-index is not "
                                      "implemented")
        jl = overlap[0]

        # make the indices into mi's that match
        if not (self_is_mi and other_is_mi):

            flip_order = False
            if self_is_mi:
                self, other = other, self
                flip_order = True
                # flip if join method is right or left
                how = {'right': 'left', 'left': 'right'}.get(how, how)

            level = other.names.index(jl)
            result = self._join_level(other, level, how=how,
                                      return_indexers=return_indexers)

            if flip_order:
                if isinstance(result, tuple):
                    return result[0], result[2], result[1]
            return result

        # 2 multi-indexes
        raise NotImplementedError("merging with both multi-indexes is not "
                                  "implemented")

    def _join_non_unique(self, other, how='left', return_indexers=False):
        from pandas.core.reshape.merge import _get_join_indexers

        left_idx, right_idx = _get_join_indexers([self._ndarray_values],
                                                 [other._ndarray_values],
                                                 how=how,
                                                 sort=True)

        left_idx = ensure_platform_int(left_idx)
        right_idx = ensure_platform_int(right_idx)

        join_index = np.asarray(self._ndarray_values.take(left_idx))
        mask = left_idx == -1
        np.putmask(join_index, mask, other._ndarray_values.take(right_idx))

        join_index = self._wrap_joined_index(join_index, other)

        if return_indexers:
            return join_index, left_idx, right_idx
        else:
            return join_index

    def _join_level(self, other, level, how='left', return_indexers=False,
                    keep_order=True):
        """
        The join method *only* affects the level of the resulting
        MultiIndex. Otherwise it just exactly aligns the Index data to the
        labels of the level in the MultiIndex. If `keep_order` == True, the
        order of the data indexed by the MultiIndex will not be changed;
        otherwise, it will tie out with `other`.
        """
        from .multi import MultiIndex

        def _get_leaf_sorter(labels):
            """
            returns sorter for the inner most level while preserving the
            order of higher levels
            """
            if labels[0].size == 0:
                return np.empty(0, dtype='int64')

            if len(labels) == 1:
                lab = ensure_int64(labels[0])
                sorter, _ = libalgos.groupsort_indexer(lab, 1 + lab.max())
                return sorter

            # find indexers of beginning of each set of
            # same-key labels w.r.t all but last level
            tic = labels[0][:-1] != labels[0][1:]
            for lab in labels[1:-1]:
                tic |= lab[:-1] != lab[1:]

            starts = np.hstack(([True], tic, [True])).nonzero()[0]
            lab = ensure_int64(labels[-1])
            return lib.get_level_sorter(lab, ensure_int64(starts))

        if isinstance(self, MultiIndex) and isinstance(other, MultiIndex):
            raise TypeError('Join on level between two MultiIndex objects '
                            'is ambiguous')

        left, right = self, other

        flip_order = not isinstance(self, MultiIndex)
        if flip_order:
            left, right = right, left
            how = {'right': 'left', 'left': 'right'}.get(how, how)

        level = left._get_level_number(level)
        old_level = left.levels[level]

        if not right.is_unique:
            raise NotImplementedError('Index._join_level on non-unique index '
                                      'is not implemented')

        new_level, left_lev_indexer, right_lev_indexer = \
            old_level.join(right, how=how, return_indexers=True)

        if left_lev_indexer is None:
            if keep_order or len(left) == 0:
                left_indexer = None
                join_index = left
            else:  # sort the leaves
                left_indexer = _get_leaf_sorter(left.labels[:level + 1])
                join_index = left[left_indexer]

        else:
            left_lev_indexer = ensure_int64(left_lev_indexer)
            rev_indexer = lib.get_reverse_indexer(left_lev_indexer,
                                                  len(old_level))

            new_lev_labels = algos.take_nd(rev_indexer, left.labels[level],
                                           allow_fill=False)

            new_labels = list(left.labels)
            new_labels[level] = new_lev_labels

            new_levels = list(left.levels)
            new_levels[level] = new_level

            if keep_order:  # just drop missing values. o.w. keep order
                left_indexer = np.arange(len(left), dtype=np.intp)
                mask = new_lev_labels != -1
                if not mask.all():
                    new_labels = [lab[mask] for lab in new_labels]
                    left_indexer = left_indexer[mask]

            else:  # tie out the order with other
                if level == 0:  # outer most level, take the fast route
                    ngroups = 1 + new_lev_labels.max()
                    left_indexer, counts = libalgos.groupsort_indexer(
                        new_lev_labels, ngroups)

                    # missing values are placed first; drop them!
                    left_indexer = left_indexer[counts[0]:]
                    new_labels = [lab[left_indexer] for lab in new_labels]

                else:  # sort the leaves
                    mask = new_lev_labels != -1
                    mask_all = mask.all()
                    if not mask_all:
                        new_labels = [lab[mask] for lab in new_labels]

                    left_indexer = _get_leaf_sorter(new_labels[:level + 1])
                    new_labels = [lab[left_indexer] for lab in new_labels]

                    # left_indexers are w.r.t masked frame.
                    # reverse to original frame!
                    if not mask_all:
                        left_indexer = mask.nonzero()[0][left_indexer]

            join_index = MultiIndex(levels=new_levels, labels=new_labels,
                                    names=left.names, verify_integrity=False)

        if right_lev_indexer is not None:
            right_indexer = algos.take_nd(right_lev_indexer,
                                          join_index.labels[level],
                                          allow_fill=False)
        else:
            right_indexer = join_index.labels[level]

        if flip_order:
            left_indexer, right_indexer = right_indexer, left_indexer

        if return_indexers:
            left_indexer = (None if left_indexer is None
                            else ensure_platform_int(left_indexer))
            right_indexer = (None if right_indexer is None
                             else ensure_platform_int(right_indexer))
            return join_index, left_indexer, right_indexer
        else:
            return join_index

    def _join_monotonic(self, other, how='left', return_indexers=False):
        if self.equals(other):
            ret_index = other if how == 'right' else self
            if return_indexers:
                return ret_index, None, None
            else:
                return ret_index

        sv = self._ndarray_values
        ov = other._ndarray_values

        if self.is_unique and other.is_unique:
            # We can perform much better than the general case
            if how == 'left':
                join_index = self
                lidx = None
                ridx = self._left_indexer_unique(sv, ov)
            elif how == 'right':
                join_index = other
                lidx = self._left_indexer_unique(ov, sv)
                ridx = None
            elif how == 'inner':
                join_index, lidx, ridx = self._inner_indexer(sv, ov)
                join_index = self._wrap_joined_index(join_index, other)
            elif how == 'outer':
                join_index, lidx, ridx = self._outer_indexer(sv, ov)
                join_index = self._wrap_joined_index(join_index, other)
        else:
            if how == 'left':
                join_index, lidx, ridx = self._left_indexer(sv, ov)
            elif how == 'right':
                join_index, ridx, lidx = self._left_indexer(ov, sv)
            elif how == 'inner':
                join_index, lidx, ridx = self._inner_indexer(sv, ov)
            elif how == 'outer':
                join_index, lidx, ridx = self._outer_indexer(sv, ov)
            join_index = self._wrap_joined_index(join_index, other)

        if return_indexers:
            lidx = None if lidx is None else ensure_platform_int(lidx)
            ridx = None if ridx is None else ensure_platform_int(ridx)
            return join_index, lidx, ridx
        else:
            return join_index

    def _wrap_joined_index(self, joined, other):
        name = get_op_result_name(self, other)
        return Index(joined, name=name)

    def _get_string_slice(self, key, use_lhs=True, use_rhs=True):
        # this is for partial string indexing,
        # overridden in DatetimeIndex, TimedeltaIndex and PeriodIndex
        raise NotImplementedError

    def slice_indexer(self, start=None, end=None, step=None, kind=None):
        """
        For an ordered or unique index, compute the slice indexer for input
        labels and step.

        Parameters
        ----------
        start : label, default None
            If None, defaults to the beginning
        end : label, default None
            If None, defaults to the end
        step : int, default None
        kind : string, default None

        Returns
        -------
        indexer : slice

        Raises
        ------
        KeyError : If key does not exist, or key is not unique and index is
            not ordered.

        Notes
        -----
        This function assumes that the data is sorted, so use at your own peril

        Examples
        ---------
        This is a method on all index types. For example you can do:

        >>> idx = pd.Index(list('abcd'))
        >>> idx.slice_indexer(start='b', end='c')
        slice(1, 3)

        >>> idx = pd.MultiIndex.from_arrays([list('abcd'), list('efgh')])
        >>> idx.slice_indexer(start='b', end=('c', 'g'))
        slice(1, 3)
        """
        start_slice, end_slice = self.slice_locs(start, end, step=step,
                                                 kind=kind)

        # return a slice
        if not is_scalar(start_slice):
            raise AssertionError("Start slice bound is non-scalar")
        if not is_scalar(end_slice):
            raise AssertionError("End slice bound is non-scalar")

        return slice(start_slice, end_slice, step)

    def _maybe_cast_indexer(self, key):
        """
        If we have a float key and are not a floating index
        then try to cast to an int if equivalent
        """

        if is_float(key) and not self.is_floating():
            try:
                ckey = int(key)
                if ckey == key:
                    key = ckey
            except (OverflowError, ValueError, TypeError):
                pass
        return key

    def _validate_indexer(self, form, key, kind):
        """
        if we are positional indexer
        validate that we have appropriate typed bounds
        must be an integer
        """
        assert kind in ['ix', 'loc', 'getitem', 'iloc']

        if key is None:
            pass
        elif is_integer(key):
            pass
        elif kind in ['iloc', 'getitem']:
            self._invalid_indexer(form, key)
        return key

    _index_shared_docs['_maybe_cast_slice_bound'] = """
        This function should be overloaded in subclasses that allow non-trivial
        casting on label-slice bounds, e.g. datetime-like indices allowing
        strings containing formatted datetimes.

        Parameters
        ----------
        label : object
        side : {'left', 'right'}
        kind : {'ix', 'loc', 'getitem'}

        Returns
        -------
        label :  object

        Notes
        -----
        Value of `side` parameter should be validated in caller.

        """

    @Appender(_index_shared_docs['_maybe_cast_slice_bound'])
    def _maybe_cast_slice_bound(self, label, side, kind):
        assert kind in ['ix', 'loc', 'getitem', None]

        # We are a plain index here (sub-class override this method if they
        # wish to have special treatment for floats/ints, e.g. Float64Index and
        # datetimelike Indexes
        # reject them
        if is_float(label):
            if not (kind in ['ix'] and (self.holds_integer() or
                                        self.is_floating())):
                self._invalid_indexer('slice', label)

        # we are trying to find integer bounds on a non-integer based index
        # this is rejected (generally .loc gets you here)
        elif is_integer(label):
            self._invalid_indexer('slice', label)

        return label

    def _searchsorted_monotonic(self, label, side='left'):
        if self.is_monotonic_increasing:
            return self.searchsorted(label, side=side)
        elif self.is_monotonic_decreasing:
            # np.searchsorted expects ascending sort order, have to reverse
            # everything for it to work (element ordering, search side and
            # resulting value).
            pos = self[::-1].searchsorted(label, side='right' if side == 'left'
                                          else 'left')
            return len(self) - pos

        raise ValueError('index must be monotonic increasing or decreasing')

    def _get_loc_only_exact_matches(self, key):
        """
        This is overridden on subclasses (namely, IntervalIndex) to control
        get_slice_bound.
        """
        return self.get_loc(key)

    def get_slice_bound(self, label, side, kind):
        """
        Calculate slice bound that corresponds to given label.

        Returns leftmost (one-past-the-rightmost if ``side=='right'``) position
        of given label.

        Parameters
        ----------
        label : object
        side : {'left', 'right'}
        kind : {'ix', 'loc', 'getitem'}

        """
        assert kind in ['ix', 'loc', 'getitem', None]

        if side not in ('left', 'right'):
            raise ValueError("Invalid value for side kwarg,"
                             " must be either 'left' or 'right': %s" %
                             (side, ))

        original_label = label

        # For datetime indices label may be a string that has to be converted
        # to datetime boundary according to its resolution.
        label = self._maybe_cast_slice_bound(label, side, kind)

        # we need to look up the label
        try:
            slc = self._get_loc_only_exact_matches(label)
        except KeyError as err:
            try:
                return self._searchsorted_monotonic(label, side)
            except ValueError:
                # raise the original KeyError
                raise err

        if isinstance(slc, np.ndarray):
            # get_loc may return a boolean array or an array of indices, which
            # is OK as long as they are representable by a slice.
            if is_bool_dtype(slc):
                slc = lib.maybe_booleans_to_slice(slc.view('u1'))
            else:
                slc = lib.maybe_indices_to_slice(slc.astype('i8'), len(self))
            if isinstance(slc, np.ndarray):
                raise KeyError("Cannot get %s slice bound for non-unique "
                               "label: %r" % (side, original_label))

        if isinstance(slc, slice):
            if side == 'left':
                return slc.start
            else:
                return slc.stop
        else:
            if side == 'right':
                return slc + 1
            else:
                return slc

    def slice_locs(self, start=None, end=None, step=None, kind=None):
        """
        Compute slice locations for input labels.

        Parameters
        ----------
        start : label, default None
            If None, defaults to the beginning
        end : label, default None
            If None, defaults to the end
        step : int, defaults None
            If None, defaults to 1
        kind : {'ix', 'loc', 'getitem'} or None

        Returns
        -------
        start, end : int

        Notes
        -----
        This method only works if the index is monotonic or unique.

        Examples
        ---------
        >>> idx = pd.Index(list('abcd'))
        >>> idx.slice_locs(start='b', end='c')
        (1, 3)

        See Also
        --------
        Index.get_loc : Get location for a single label
        """
        inc = (step is None or step >= 0)

        if not inc:
            # If it's a reverse slice, temporarily swap bounds.
            start, end = end, start

        start_slice = None
        if start is not None:
            start_slice = self.get_slice_bound(start, 'left', kind)
        if start_slice is None:
            start_slice = 0

        end_slice = None
        if end is not None:
            end_slice = self.get_slice_bound(end, 'right', kind)
        if end_slice is None:
            end_slice = len(self)

        if not inc:
            # Bounds at this moment are swapped, swap them back and shift by 1.
            #
            # slice_locs('B', 'A', step=-1): s='B', e='A'
            #
            #              s='A'                 e='B'
            # AFTER SWAP:    |                     |
            #                v ------------------> V
            #           -----------------------------------
            #           | | |A|A|A|A| | | | | |B|B| | | | |
            #           -----------------------------------
            #              ^ <------------------ ^
            # SHOULD BE:   |                     |
            #           end=s-1              start=e-1
            #
            end_slice, start_slice = start_slice - 1, end_slice - 1

            # i == -1 triggers ``len(self) + i`` selection that points to the
            # last element, not before-the-first one, subtracting len(self)
            # compensates that.
            if end_slice == -1:
                end_slice -= len(self)
            if start_slice == -1:
                start_slice -= len(self)

        return start_slice, end_slice

    def delete(self, loc):
        """
        Make new Index with passed location(-s) deleted

        Returns
        -------
        new_index : Index
        """
        return self._shallow_copy(np.delete(self._data, loc))

    def insert(self, loc, item):
        """
        Make new Index inserting new item at location. Follows
        Python list.append semantics for negative values

        Parameters
        ----------
        loc : int
        item : object

        Returns
        -------
        new_index : Index
        """
        _self = np.asarray(self)
        item = self._coerce_scalar_to_index(item)._ndarray_values
        idx = np.concatenate((_self[:loc], item, _self[loc:]))
        return self._shallow_copy_with_infer(idx)

    def drop(self, labels, errors='raise'):
        """
        Make new Index with passed list of labels deleted

        Parameters
        ----------
        labels : array-like
        errors : {'ignore', 'raise'}, default 'raise'
            If 'ignore', suppress error and existing labels are dropped.

        Returns
        -------
        dropped : Index

        Raises
        ------
        KeyError
            If not all of the labels are found in the selected axis
        """
        arr_dtype = 'object' if self.dtype == 'object' else None
        labels = com.index_labels_to_array(labels, dtype=arr_dtype)
        indexer = self.get_indexer(labels)
        mask = indexer == -1
        if mask.any():
            if errors != 'ignore':
                raise KeyError(
                    '{} not found in axis'.format(labels[mask]))
            indexer = indexer[~mask]
        return self.delete(indexer)

    _index_shared_docs['index_unique'] = (
        """
        Return unique values in the index. Uniques are returned in order
        of appearance, this does NOT sort.

        Parameters
        ----------
        level : int or str, optional, default None
            Only return values from specified level (for MultiIndex)

            .. versionadded:: 0.23.0

        Returns
        -------
        Index without duplicates

        See Also
        --------
        unique
        Series.unique
        """)

    @Appender(_index_shared_docs['index_unique'] % _index_doc_kwargs)
    def unique(self, level=None):
        if level is not None:
            self._validate_index_level(level)
        result = super(Index, self).unique()
        return self._shallow_copy(result)

    def drop_duplicates(self, keep='first'):
        """
        Return Index with duplicate values removed.

        Parameters
        ----------
        keep : {'first', 'last', ``False``}, default 'first'
            - 'first' : Drop duplicates except for the first occurrence.
            - 'last' : Drop duplicates except for the last occurrence.
            - ``False`` : Drop all duplicates.

        Returns
        -------
        deduplicated : Index

        See Also
        --------
        Series.drop_duplicates : equivalent method on Series
        DataFrame.drop_duplicates : equivalent method on DataFrame
        Index.duplicated : related method on Index, indicating duplicate
            Index values.

        Examples
        --------
        Generate an pandas.Index with duplicate values.

        >>> idx = pd.Index(['lama', 'cow', 'lama', 'beetle', 'lama', 'hippo'])

        The `keep` parameter controls  which duplicate values are removed.
        The value 'first' keeps the first occurrence for each
        set of duplicated entries. The default value of keep is 'first'.

        >>> idx.drop_duplicates(keep='first')
        Index(['lama', 'cow', 'beetle', 'hippo'], dtype='object')

        The value 'last' keeps the last occurrence for each set of duplicated
        entries.

        >>> idx.drop_duplicates(keep='last')
        Index(['cow', 'beetle', 'lama', 'hippo'], dtype='object')

        The value ``False`` discards all sets of duplicated entries.

        >>> idx.drop_duplicates(keep=False)
        Index(['cow', 'beetle', 'hippo'], dtype='object')
        """
        return super(Index, self).drop_duplicates(keep=keep)

    def duplicated(self, keep='first'):
        """
        Indicate duplicate index values.

        Duplicated values are indicated as ``True`` values in the resulting
        array. Either all duplicates, all except the first, or all except the
        last occurrence of duplicates can be indicated.

        Parameters
        ----------
        keep : {'first', 'last', False}, default 'first'
            The value or values in a set of duplicates to mark as missing.

            - 'first' : Mark duplicates as ``True`` except for the first
              occurrence.
            - 'last' : Mark duplicates as ``True`` except for the last
              occurrence.
            - ``False`` : Mark all duplicates as ``True``.

        Examples
        --------
        By default, for each set of duplicated values, the first occurrence is
        set to False and all others to True:

        >>> idx = pd.Index(['lama', 'cow', 'lama', 'beetle', 'lama'])
        >>> idx.duplicated()
        array([False, False,  True, False,  True])

        which is equivalent to

        >>> idx.duplicated(keep='first')
        array([False, False,  True, False,  True])

        By using 'last', the last occurrence of each set of duplicated values
        is set on False and all others on True:

        >>> idx.duplicated(keep='last')
        array([ True, False,  True, False, False])

        By setting keep on ``False``, all duplicates are True:

        >>> idx.duplicated(keep=False)
        array([ True, False,  True, False,  True])

        Returns
        -------
        numpy.ndarray

        See Also
        --------
        pandas.Series.duplicated : Equivalent method on pandas.Series
        pandas.DataFrame.duplicated : Equivalent method on pandas.DataFrame
        pandas.Index.drop_duplicates : Remove duplicate values from Index
        """
        return super(Index, self).duplicated(keep=keep)

    _index_shared_docs['fillna'] = """
        Fill NA/NaN values with the specified value

        Parameters
        ----------
        value : scalar
            Scalar value to use to fill holes (e.g. 0).
            This value cannot be a list-likes.
        downcast : dict, default is None
            a dict of item->dtype of what to downcast if possible,
            or the string 'infer' which will try to downcast to an appropriate
            equal type (e.g. float64 to int64 if possible)

        Returns
        -------
        filled : %(klass)s
        """

    @Appender(_index_shared_docs['fillna'])
    def fillna(self, value=None, downcast=None):
        self._assert_can_do_op(value)
        if self.hasnans:
            result = self.putmask(self._isnan, value)
            if downcast is None:
                # no need to care metadata other than name
                # because it can't have freq if
                return Index(result, name=self.name)
        return self._shallow_copy()

    _index_shared_docs['dropna'] = """
        Return Index without NA/NaN values

        Parameters
        ----------
        how :  {'any', 'all'}, default 'any'
            If the Index is a MultiIndex, drop the value when any or all levels
            are NaN.

        Returns
        -------
        valid : Index
        """

    @Appender(_index_shared_docs['dropna'])
    def dropna(self, how='any'):
        if how not in ('any', 'all'):
            raise ValueError("invalid how option: {0}".format(how))

        if self.hasnans:
            return self._shallow_copy(self.values[~self._isnan])
        return self._shallow_copy()

    def _evaluate_with_timedelta_like(self, other, op):
        # Timedelta knows how to operate with np.array, so dispatch to that
        # operation and then wrap the results
        if self._is_numeric_dtype and op.__name__ in ['add', 'sub',
                                                      'radd', 'rsub']:
            raise TypeError("Operation {opname} between {cls} and {other} "
                            "is invalid".format(opname=op.__name__,
                                                cls=self.dtype,
                                                other=type(other).__name__))

        other = Timedelta(other)
        values = self.values

        with np.errstate(all='ignore'):
            result = op(values, other)

        attrs = self._get_attributes_dict()
        attrs = self._maybe_update_attributes(attrs)
        if op == divmod:
            return Index(result[0], **attrs), Index(result[1], **attrs)
        return Index(result, **attrs)

    def _evaluate_with_datetime_like(self, other, op):
        raise TypeError("can only perform ops with datetime like values")

    @classmethod
    def _add_comparison_methods(cls):
        """ add in comparison methods """
        cls.__eq__ = _make_comparison_op(operator.eq, cls)
        cls.__ne__ = _make_comparison_op(operator.ne, cls)
        cls.__lt__ = _make_comparison_op(operator.lt, cls)
        cls.__gt__ = _make_comparison_op(operator.gt, cls)
        cls.__le__ = _make_comparison_op(operator.le, cls)
        cls.__ge__ = _make_comparison_op(operator.ge, cls)

    @classmethod
    def _add_numeric_methods_add_sub_disabled(cls):
        """ add in the numeric add/sub methods to disable """
        cls.__add__ = make_invalid_op('__add__')
        cls.__radd__ = make_invalid_op('__radd__')
        cls.__iadd__ = make_invalid_op('__iadd__')
        cls.__sub__ = make_invalid_op('__sub__')
        cls.__rsub__ = make_invalid_op('__rsub__')
        cls.__isub__ = make_invalid_op('__isub__')

    @classmethod
    def _add_numeric_methods_disabled(cls):
        """ add in numeric methods to disable other than add/sub """
        cls.__pow__ = make_invalid_op('__pow__')
        cls.__rpow__ = make_invalid_op('__rpow__')
        cls.__mul__ = make_invalid_op('__mul__')
        cls.__rmul__ = make_invalid_op('__rmul__')
        cls.__floordiv__ = make_invalid_op('__floordiv__')
        cls.__rfloordiv__ = make_invalid_op('__rfloordiv__')
        cls.__truediv__ = make_invalid_op('__truediv__')
        cls.__rtruediv__ = make_invalid_op('__rtruediv__')
        if not compat.PY3:
            cls.__div__ = make_invalid_op('__div__')
            cls.__rdiv__ = make_invalid_op('__rdiv__')
        cls.__mod__ = make_invalid_op('__mod__')
        cls.__divmod__ = make_invalid_op('__divmod__')
        cls.__neg__ = make_invalid_op('__neg__')
        cls.__pos__ = make_invalid_op('__pos__')
        cls.__abs__ = make_invalid_op('__abs__')
        cls.__inv__ = make_invalid_op('__inv__')

    def _maybe_update_attributes(self, attrs):
        """ Update Index attributes (e.g. freq) depending on op """
        return attrs

    def _validate_for_numeric_unaryop(self, op, opstr):
        """ validate if we can perform a numeric unary operation """

        if not self._is_numeric_dtype:
            raise TypeError("cannot evaluate a numeric op "
                            "{opstr} for type: {typ}"
                            .format(opstr=opstr, typ=type(self).__name__))

    def _validate_for_numeric_binop(self, other, op):
        """
        return valid other, evaluate or raise TypeError
        if we are not of the appropriate type

        internal method called by ops
        """
        opstr = '__{opname}__'.format(opname=op.__name__)
        # if we are an inheritor of numeric,
        # but not actually numeric (e.g. DatetimeIndex/PeriodIndex)
        if not self._is_numeric_dtype:
            raise TypeError("cannot evaluate a numeric op {opstr} "
                            "for type: {typ}"
                            .format(opstr=opstr, typ=type(self).__name__))

        if isinstance(other, Index):
            if not other._is_numeric_dtype:
                raise TypeError("cannot evaluate a numeric op "
                                "{opstr} with type: {typ}"
                                .format(opstr=opstr, typ=type(other)))
        elif isinstance(other, np.ndarray) and not other.ndim:
            other = other.item()

        if isinstance(other, (Index, ABCSeries, np.ndarray)):
            if len(self) != len(other):
                raise ValueError("cannot evaluate a numeric op with "
                                 "unequal lengths")
            other = com.values_from_object(other)
            if other.dtype.kind not in ['f', 'i', 'u']:
                raise TypeError("cannot evaluate a numeric op "
                                "with a non-numeric dtype")
        elif isinstance(other, (ABCDateOffset, np.timedelta64, timedelta)):
            # higher up to handle
            pass
        elif isinstance(other, (datetime, np.datetime64)):
            # higher up to handle
            pass
        else:
            if not (is_float(other) or is_integer(other)):
                raise TypeError("can only perform ops with scalar values")

        return other

    @classmethod
    def _add_numeric_methods_binary(cls):
        """ add in numeric methods """
        cls.__add__ = _make_arithmetic_op(operator.add, cls)
        cls.__radd__ = _make_arithmetic_op(ops.radd, cls)
        cls.__sub__ = _make_arithmetic_op(operator.sub, cls)
        cls.__rsub__ = _make_arithmetic_op(ops.rsub, cls)
        cls.__mul__ = _make_arithmetic_op(operator.mul, cls)
        cls.__rmul__ = _make_arithmetic_op(ops.rmul, cls)
        cls.__rpow__ = _make_arithmetic_op(ops.rpow, cls)
        cls.__pow__ = _make_arithmetic_op(operator.pow, cls)
        cls.__mod__ = _make_arithmetic_op(operator.mod, cls)
        cls.__floordiv__ = _make_arithmetic_op(operator.floordiv, cls)
        cls.__rfloordiv__ = _make_arithmetic_op(ops.rfloordiv, cls)
        cls.__truediv__ = _make_arithmetic_op(operator.truediv, cls)
        cls.__rtruediv__ = _make_arithmetic_op(ops.rtruediv, cls)
        if not compat.PY3:
            cls.__div__ = _make_arithmetic_op(operator.div, cls)
            cls.__rdiv__ = _make_arithmetic_op(ops.rdiv, cls)

        cls.__divmod__ = _make_arithmetic_op(divmod, cls)

    @classmethod
    def _add_numeric_methods_unary(cls):
        """ add in numeric unary methods """

        def _make_evaluate_unary(op, opstr):

            def _evaluate_numeric_unary(self):

                self._validate_for_numeric_unaryop(op, opstr)
                attrs = self._get_attributes_dict()
                attrs = self._maybe_update_attributes(attrs)
                return Index(op(self.values), **attrs)

            return _evaluate_numeric_unary

        cls.__neg__ = _make_evaluate_unary(operator.neg, '__neg__')
        cls.__pos__ = _make_evaluate_unary(operator.pos, '__pos__')
        cls.__abs__ = _make_evaluate_unary(np.abs, '__abs__')
        cls.__inv__ = _make_evaluate_unary(lambda x: -x, '__inv__')

    @classmethod
    def _add_numeric_methods(cls):
        cls._add_numeric_methods_unary()
        cls._add_numeric_methods_binary()

    @classmethod
    def _add_logical_methods(cls):
        """ add in logical methods """

        _doc = """
        %(desc)s

        Parameters
        ----------
        *args
            These parameters will be passed to numpy.%(outname)s.
        **kwargs
            These parameters will be passed to numpy.%(outname)s.

        Returns
        -------
        %(outname)s : bool or array_like (if axis is specified)
            A single element array_like may be converted to bool."""

        _index_shared_docs['index_all'] = dedent("""

        See Also
        --------
        pandas.Index.any : Return whether any element in an Index is True.
        pandas.Series.any : Return whether any element in a Series is True.
        pandas.Series.all : Return whether all elements in a Series are True.

        Notes
        -----
        Not a Number (NaN), positive infinity and negative infinity
        evaluate to True because these are not equal to zero.

        Examples
        --------
        **all**

        True, because nonzero integers are considered True.

        >>> pd.Index([1, 2, 3]).all()
        True

        False, because ``0`` is considered False.

        >>> pd.Index([0, 1, 2]).all()
        False

        **any**

        True, because ``1`` is considered True.

        >>> pd.Index([0, 0, 1]).any()
        True

        False, because ``0`` is considered False.

        >>> pd.Index([0, 0, 0]).any()
        False
        """)

        _index_shared_docs['index_any'] = dedent("""

        See Also
        --------
        pandas.Index.all : Return whether all elements are True.
        pandas.Series.all : Return whether all elements are True.

        Notes
        -----
        Not a Number (NaN), positive infinity and negative infinity
        evaluate to True because these are not equal to zero.

        Examples
        --------
        >>> index = pd.Index([0, 1, 2])
        >>> index.any()
        True

        >>> index = pd.Index([0, 0, 0])
        >>> index.any()
        False
        """)

        def _make_logical_function(name, desc, f):
            @Substitution(outname=name, desc=desc)
            @Appender(_index_shared_docs['index_' + name])
            @Appender(_doc)
            def logical_func(self, *args, **kwargs):
                result = f(self.values)
                if (isinstance(result, (np.ndarray, ABCSeries, Index)) and
                        result.ndim == 0):
                    # return NumPy type
                    return result.dtype.type(result.item())
                else:  # pragma: no cover
                    return result

            logical_func.__name__ = name
            return logical_func

        cls.all = _make_logical_function('all', 'Return whether all elements '
                                                'are True.',
                                         np.all)
        cls.any = _make_logical_function('any',
                                         'Return whether any element is True.',
                                         np.any)

    @classmethod
    def _add_logical_methods_disabled(cls):
        """ add in logical methods to disable """
        cls.all = make_invalid_op('all')
        cls.any = make_invalid_op('any')


Index._add_numeric_methods_disabled()
Index._add_logical_methods()
Index._add_comparison_methods()


def ensure_index_from_sequences(sequences, names=None):
    """Construct an index from sequences of data.

    A single sequence returns an Index. Many sequences returns a
    MultiIndex.

    Parameters
    ----------
    sequences : sequence of sequences
    names : sequence of str

    Returns
    -------
    index : Index or MultiIndex

    Examples
    --------
    >>> ensure_index_from_sequences([[1, 2, 3]], names=['name'])
    Int64Index([1, 2, 3], dtype='int64', name='name')

    >>> ensure_index_from_sequences([['a', 'a'], ['a', 'b']],
                                    names=['L1', 'L2'])
    MultiIndex(levels=[['a'], ['a', 'b']],
               labels=[[0, 0], [0, 1]],
               names=['L1', 'L2'])

    See Also
    --------
    ensure_index
    """
    from .multi import MultiIndex

    if len(sequences) == 1:
        if names is not None:
            names = names[0]
        return Index(sequences[0], name=names)
    else:
        return MultiIndex.from_arrays(sequences, names=names)


def ensure_index(index_like, copy=False):
    """
    Ensure that we have an index from some index-like object

    Parameters
    ----------
    index : sequence
        An Index or other sequence
    copy : bool

    Returns
    -------
    index : Index or MultiIndex

    Examples
    --------
    >>> ensure_index(['a', 'b'])
    Index(['a', 'b'], dtype='object')

    >>> ensure_index([('a', 'a'),  ('b', 'c')])
    Index([('a', 'a'), ('b', 'c')], dtype='object')

    >>> ensure_index([['a', 'a'], ['b', 'c']])
    MultiIndex(levels=[['a'], ['b', 'c']],
               labels=[[0, 0], [0, 1]])

    See Also
    --------
    ensure_index_from_sequences
    """
    if isinstance(index_like, Index):
        if copy:
            index_like = index_like.copy()
        return index_like
    if hasattr(index_like, 'name'):
        return Index(index_like, name=index_like.name, copy=copy)

    if is_iterator(index_like):
        index_like = list(index_like)

    # must check for exactly list here because of strict type
    # check in clean_index_list
    if isinstance(index_like, list):
        if type(index_like) != list:
            index_like = list(index_like)

        converted, all_arrays = lib.clean_index_list(index_like)

        if len(converted) > 0 and all_arrays:
            from .multi import MultiIndex
            return MultiIndex.from_arrays(converted)
        else:
            index_like = converted
    else:
        # clean_index_list does the equivalent of copying
        # so only need to do this if not list instance
        if copy:
            from copy import copy
            index_like = copy(index_like)

    return Index(index_like)


def _ensure_has_len(seq):
    """If seq is an iterator, put its values into a list."""
    try:
        len(seq)
    except TypeError:
        return list(seq)
    else:
        return seq


def _trim_front(strings):
    """
    Trims zeros and decimal points
    """
    trimmed = strings
    while len(strings) > 0 and all(x[0] == ' ' for x in trimmed):
        trimmed = [x[1:] for x in trimmed]
    return trimmed


def _validate_join_method(method):
    if method not in ['left', 'right', 'inner', 'outer']:
        raise ValueError('do not recognize join method %s' % method)


def default_index(n):
    from pandas.core.index import RangeIndex
    return RangeIndex(0, n, name=None)<|MERGE_RESOLUTION|>--- conflicted
+++ resolved
@@ -2780,18 +2780,9 @@
         self._assert_can_do_setop(other)
         other = ensure_index(other)
 
-<<<<<<< HEAD
         if self.equals(other):
-            return self._get_consensus_name(other)
-
-=======
-        if len(other) == 0 or self.equals(other):
             return self._get_reconciled_name_object(other)
 
-        if len(self) == 0:
-            return other._get_reconciled_name_object(self)
-
->>>>>>> 82120016
         # TODO: is_dtype_union_equal is a hack around
         # 1. buggy set ops with duplicates (GH #13432)
         # 2. CategoricalIndex lacking setops (GH #10186)
