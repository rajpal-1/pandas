from datetime import datetime, timedelta
import operator
from textwrap import dedent
from typing import Union
import warnings

import numpy as np

from pandas._libs import algos as libalgos, index as libindex, lib
import pandas._libs.join as libjoin
from pandas._libs.lib import is_datetime_array
from pandas._libs.tslibs import OutOfBoundsDatetime, Timedelta, Timestamp
from pandas._libs.tslibs.timezones import tz_compare
from pandas.compat import set_function_name
from pandas.compat.numpy import function as nv
from pandas.util._decorators import Appender, Substitution, cache_readonly

from pandas.core.dtypes.cast import maybe_cast_to_integer_array
from pandas.core.dtypes.common import (
    ensure_categorical, ensure_int64, ensure_object, ensure_platform_int,
    is_bool, is_bool_dtype, is_categorical, is_categorical_dtype,
    is_datetime64_any_dtype, is_datetime64tz_dtype, is_dtype_equal,
    is_extension_array_dtype, is_float, is_float_dtype, is_hashable,
    is_integer, is_integer_dtype, is_interval_dtype, is_iterator, is_list_like,
    is_object_dtype, is_period_dtype, is_scalar, is_signed_integer_dtype,
    is_timedelta64_dtype, is_unsigned_integer_dtype, pandas_dtype)
import pandas.core.dtypes.concat as _concat
from pandas.core.dtypes.generic import (
    ABCDataFrame, ABCDateOffset, ABCDatetimeArray, ABCIndexClass,
    ABCMultiIndex, ABCPandasArray, ABCPeriodIndex, ABCSeries,
    ABCTimedeltaArray, ABCTimedeltaIndex)
from pandas.core.dtypes.missing import array_equivalent, isna

from pandas.core import ops
from pandas.core.accessor import CachedAccessor, DirNamesMixin
import pandas.core.algorithms as algos
from pandas.core.arrays import ExtensionArray
from pandas.core.base import IndexOpsMixin, PandasObject
import pandas.core.common as com
from pandas.core.indexes.frozen import FrozenList
import pandas.core.missing as missing
from pandas.core.ops import get_op_result_name, make_invalid_op
import pandas.core.sorting as sorting
from pandas.core.strings import StringMethods

from pandas.io.formats.printing import (
    default_pprint, format_object_attrs, format_object_summary, pprint_thing)

__all__ = ['Index']

_unsortable_types = frozenset(('mixed', 'mixed-integer'))

_index_doc_kwargs = dict(klass='Index', inplace='',
                         target_klass='Index',
                         raises_section='',
                         unique='Index', duplicated='np.ndarray')
_index_shared_docs = dict()


def _make_comparison_op(op, cls):
    def cmp_method(self, other):
        if isinstance(other, (np.ndarray, Index, ABCSeries)):
            if other.ndim > 0 and len(self) != len(other):
                raise ValueError('Lengths must match to compare')

        if is_object_dtype(self) and not isinstance(self, ABCMultiIndex):
            # don't pass MultiIndex
            with np.errstate(all='ignore'):
                result = ops._comp_method_OBJECT_ARRAY(op, self.values, other)

        else:
            with np.errstate(all='ignore'):
                result = op(self.values, np.asarray(other))

        # technically we could support bool dtyped Index
        # for now just return the indexing array directly
        if is_bool_dtype(result):
            return result
        try:
            return Index(result)
        except TypeError:
            return result

    name = '__{name}__'.format(name=op.__name__)
    # TODO: docstring?
    return set_function_name(cmp_method, name, cls)


def _make_arithmetic_op(op, cls):
    def index_arithmetic_method(self, other):
        if isinstance(other, (ABCSeries, ABCDataFrame)):
            return NotImplemented
        elif isinstance(other, ABCTimedeltaIndex):
            # Defer to subclass implementation
            return NotImplemented
        elif (isinstance(other, (np.ndarray, ABCTimedeltaArray)) and
              is_timedelta64_dtype(other)):
            # GH#22390; wrap in Series for op, this will in turn wrap in
            # TimedeltaIndex, but will correctly raise TypeError instead of
            # NullFrequencyError for add/sub ops
            from pandas import Series
            other = Series(other)
            out = op(self, other)
            return Index(out, name=self.name)

        other = self._validate_for_numeric_binop(other, op)

        # handle time-based others
        if isinstance(other, (ABCDateOffset, np.timedelta64, timedelta)):
            return self._evaluate_with_timedelta_like(other, op)
        elif isinstance(other, (datetime, np.datetime64)):
            return self._evaluate_with_datetime_like(other, op)

        values = self.values
        with np.errstate(all='ignore'):
            result = op(values, other)

        result = missing.dispatch_missing(op, values, other, result)

        attrs = self._get_attributes_dict()
        attrs = self._maybe_update_attributes(attrs)
        if op is divmod:
            result = (Index(result[0], **attrs), Index(result[1], **attrs))
        else:
            result = Index(result, **attrs)
        return result

    name = '__{name}__'.format(name=op.__name__)
    # TODO: docstring?
    return set_function_name(index_arithmetic_method, name, cls)


class InvalidIndexError(Exception):
    pass


_o_dtype = np.dtype(object)
_Identity = object


def _new_Index(cls, d):
    """
    This is called upon unpickling, rather than the default which doesn't
    have arguments and breaks __new__.
    """
    # required for backward compat, because PI can't be instantiated with
    # ordinals through __new__ GH #13277
    if issubclass(cls, ABCPeriodIndex):
        from pandas.core.indexes.period import _new_PeriodIndex
        return _new_PeriodIndex(cls, **d)
    return cls.__new__(cls, **d)


class Index(IndexOpsMixin, PandasObject):
    """
    Immutable ndarray implementing an ordered, sliceable set. The basic object
    storing axis labels for all pandas objects.

    Parameters
    ----------
    data : array-like (1-dimensional)
    dtype : NumPy dtype (default: object)
        If dtype is None, we find the dtype that best fits the data.
        If an actual dtype is provided, we coerce to that dtype if it's safe.
        Otherwise, an error will be raised.
    copy : bool
        Make a copy of input ndarray
    name : object
        Name to be stored in the index
    tupleize_cols : bool (default: True)
        When True, attempt to create a MultiIndex if possible

    See Also
    --------
    RangeIndex : Index implementing a monotonic integer range.
    CategoricalIndex : Index of :class:`Categorical` s.
    MultiIndex : A multi-level, or hierarchical, Index.
    IntervalIndex : An Index of :class:`Interval` s.
    DatetimeIndex, TimedeltaIndex, PeriodIndex
    Int64Index, UInt64Index,  Float64Index

    Notes
    -----
    An Index instance can **only** contain hashable objects

    Examples
    --------
    >>> pd.Index([1, 2, 3])
    Int64Index([1, 2, 3], dtype='int64')

    >>> pd.Index(list('abc'))
    Index(['a', 'b', 'c'], dtype='object')
    """
    # tolist is not actually deprecated, just suppressed in the __dir__
    _deprecations = DirNamesMixin._deprecations | frozenset(['tolist'])

    # To hand over control to subclasses
    _join_precedence = 1

    # Cython methods; see github.com/cython/cython/issues/2647
    #  for why we need to wrap these instead of making them class attributes
    # Moreover, cython will choose the appropriate-dtyped sub-function
    #  given the dtypes of the passed arguments
    def _left_indexer_unique(self, left, right):
        return libjoin.left_join_indexer_unique(left, right)

    def _left_indexer(self, left, right):
        return libjoin.left_join_indexer(left, right)

    def _inner_indexer(self, left, right):
        return libjoin.inner_join_indexer(left, right)

    def _outer_indexer(self, left, right):
        return libjoin.outer_join_indexer(left, right)

    _typ = 'index'
    _data = None
    _id = None
    name = None
    _comparables = ['name']
    _attributes = ['name']
    _is_numeric_dtype = False
    _can_hold_na = True

    # would we like our indexing holder to defer to us
    _defer_to_indexing = False

    # prioritize current class for _shallow_copy_with_infer,
    # used to infer integers as datetime-likes
    _infer_as_myclass = False

    _engine_type = libindex.ObjectEngine

    _accessors = {'str'}

    str = CachedAccessor("str", StringMethods)

    # --------------------------------------------------------------------
    # Constructors

    def __new__(cls, data=None, dtype=None, copy=False, name=None,
                fastpath=None, tupleize_cols=True, **kwargs):

        if name is None and hasattr(data, 'name'):
            name = data.name

        if fastpath is not None:
            warnings.warn("The 'fastpath' keyword is deprecated, and will be "
                          "removed in a future version.",
                          FutureWarning, stacklevel=2)
            if fastpath:
                return cls._simple_new(data, name)

        from .range import RangeIndex
        if isinstance(data, ABCPandasArray):
            # ensure users don't accidentally put a PandasArray in an index.
            data = data.to_numpy()

        # range
        if isinstance(data, RangeIndex):
            return RangeIndex(start=data, copy=copy, dtype=dtype, name=name)
        elif isinstance(data, range):
            return RangeIndex.from_range(data, dtype=dtype, name=name)

        # categorical
        elif is_categorical_dtype(data) or is_categorical_dtype(dtype):
            from .category import CategoricalIndex
            return CategoricalIndex(data, dtype=dtype, copy=copy, name=name,
                                    **kwargs)

        # interval
        elif ((is_interval_dtype(data) or is_interval_dtype(dtype)) and
              not is_object_dtype(dtype)):
            from .interval import IntervalIndex
            closed = kwargs.get('closed', None)
            return IntervalIndex(data, dtype=dtype, name=name, copy=copy,
                                 closed=closed)

        elif (is_datetime64_any_dtype(data) or
              (dtype is not None and is_datetime64_any_dtype(dtype)) or
                'tz' in kwargs):
            from pandas import DatetimeIndex

            if dtype is not None and is_dtype_equal(_o_dtype, dtype):
                # GH#23524 passing `dtype=object` to DatetimeIndex is invalid,
                #  will raise in the where `data` is already tz-aware.  So
                #  we leave it out of this step and cast to object-dtype after
                #  the DatetimeIndex construction.
                # Note we can pass copy=False because the .astype below
                #  will always make a copy
                result = DatetimeIndex(data, copy=False, name=name, **kwargs)
                return result.astype(object)
            else:
                result = DatetimeIndex(data, copy=copy, name=name,
                                       dtype=dtype, **kwargs)
                return result

        elif (is_timedelta64_dtype(data) or
              (dtype is not None and is_timedelta64_dtype(dtype))):
            from pandas import TimedeltaIndex
            if dtype is not None and is_dtype_equal(_o_dtype, dtype):
                # Note we can pass copy=False because the .astype below
                #  will always make a copy
                result = TimedeltaIndex(data, copy=False, name=name, **kwargs)
                return result.astype(object)
            else:
                result = TimedeltaIndex(data, copy=copy, name=name,
                                        dtype=dtype, **kwargs)
                return result

        elif is_period_dtype(data) and not is_object_dtype(dtype):
            from pandas import PeriodIndex
            result = PeriodIndex(data, copy=copy, name=name, **kwargs)
            return result

        # extension dtype
        elif is_extension_array_dtype(data) or is_extension_array_dtype(dtype):
            data = np.asarray(data)
            if not (dtype is None or is_object_dtype(dtype)):

                # coerce to the provided dtype
                data = dtype.construct_array_type()._from_sequence(
                    data, dtype=dtype, copy=False)

            # coerce to the object dtype
            data = data.astype(object)
            return Index(data, dtype=object, copy=copy, name=name,
                         **kwargs)

        # index-like
        elif isinstance(data, (np.ndarray, Index, ABCSeries)):
            if dtype is not None:
                try:

                    # we need to avoid having numpy coerce
                    # things that look like ints/floats to ints unless
                    # they are actually ints, e.g. '0' and 0.0
                    # should not be coerced
                    # GH 11836
                    if is_integer_dtype(dtype):
                        inferred = lib.infer_dtype(data, skipna=False)
                        if inferred == 'integer':
                            data = maybe_cast_to_integer_array(data, dtype,
                                                               copy=copy)
                        elif inferred in ['floating', 'mixed-integer-float']:
                            if isna(data).any():
                                raise ValueError('cannot convert float '
                                                 'NaN to integer')

                            if inferred == "mixed-integer-float":
                                data = maybe_cast_to_integer_array(data, dtype)

                            # If we are actually all equal to integers,
                            # then coerce to integer.
                            try:
                                return cls._try_convert_to_int_index(
                                    data, copy, name, dtype)
                            except ValueError:
                                pass

                            # Return an actual float index.
                            from .numeric import Float64Index
                            return Float64Index(data, copy=copy, dtype=dtype,
                                                name=name)

                        elif inferred == 'string':
                            pass
                        else:
                            data = data.astype(dtype)
                    elif is_float_dtype(dtype):
                        inferred = lib.infer_dtype(data, skipna=False)
                        if inferred == 'string':
                            pass
                        else:
                            data = data.astype(dtype)
                    else:
                        data = np.array(data, dtype=dtype, copy=copy)

                except (TypeError, ValueError) as e:
                    msg = str(e)
                    if ("cannot convert float" in msg or
                            "Trying to coerce float values to integer" in msg):
                        raise

            # maybe coerce to a sub-class
            from pandas.core.indexes.period import (
                PeriodIndex, IncompatibleFrequency)

            if is_signed_integer_dtype(data.dtype):
                from .numeric import Int64Index
                return Int64Index(data, copy=copy, dtype=dtype, name=name)
            elif is_unsigned_integer_dtype(data.dtype):
                from .numeric import UInt64Index
                return UInt64Index(data, copy=copy, dtype=dtype, name=name)
            elif is_float_dtype(data.dtype):
                from .numeric import Float64Index
                return Float64Index(data, copy=copy, dtype=dtype, name=name)
            elif issubclass(data.dtype.type, np.bool) or is_bool_dtype(data):
                subarr = data.astype('object')
            else:
                subarr = com.asarray_tuplesafe(data, dtype=object)

            # asarray_tuplesafe does not always copy underlying data,
            # so need to make sure that this happens
            if copy:
                subarr = subarr.copy()

            if dtype is None:
                inferred = lib.infer_dtype(subarr, skipna=False)
                if inferred == 'integer':
                    try:
                        return cls._try_convert_to_int_index(
                            subarr, copy, name, dtype)
                    except ValueError:
                        pass

                    return Index(subarr, copy=copy,
                                 dtype=object, name=name)
                elif inferred in ['floating', 'mixed-integer-float']:
                    from .numeric import Float64Index
                    return Float64Index(subarr, copy=copy, name=name)
                elif inferred == 'interval':
                    from .interval import IntervalIndex
                    try:
                        return IntervalIndex(subarr, name=name, copy=copy)
                    except ValueError:
                        # GH27172: mixed closed Intervals --> object dtype
                        pass
                elif inferred == 'boolean':
                    # don't support boolean explicitly ATM
                    pass
                elif inferred != 'string':
                    if inferred.startswith('datetime'):
                        if (lib.is_datetime_with_singletz_array(subarr) or
                                'tz' in kwargs):
                            # only when subarr has the same tz
                            from pandas import DatetimeIndex
                            try:
                                return DatetimeIndex(subarr, copy=copy,
                                                     name=name, **kwargs)
                            except OutOfBoundsDatetime:
                                pass

                    elif inferred.startswith('timedelta'):
                        from pandas import TimedeltaIndex
                        return TimedeltaIndex(subarr, copy=copy, name=name,
                                              **kwargs)
                    elif inferred == 'period':
                        try:
                            return PeriodIndex(subarr, name=name, **kwargs)
                        except IncompatibleFrequency:
                            pass
            return cls._simple_new(subarr, name)

        elif hasattr(data, '__array__'):
            return Index(np.asarray(data), dtype=dtype, copy=copy, name=name,
                         **kwargs)
        elif data is None or is_scalar(data):
            cls._scalar_data_error(data)
        else:
            if tupleize_cols and is_list_like(data):
                # GH21470: convert iterable to list before determining if empty
                if is_iterator(data):
                    data = list(data)

                if data and all(isinstance(e, tuple) for e in data):
                    # we must be all tuples, otherwise don't construct
                    # 10697
                    from .multi import MultiIndex
                    return MultiIndex.from_tuples(
                        data, names=name or kwargs.get('names'))
            # other iterable of some kind
            subarr = com.asarray_tuplesafe(data, dtype=object)
            return Index(subarr, dtype=dtype, copy=copy, name=name, **kwargs)

    """
    NOTE for new Index creation:

    - _simple_new: It returns new Index with the same type as the caller.
      All metadata (such as name) must be provided by caller's responsibility.
      Using _shallow_copy is recommended because it fills these metadata
      otherwise specified.

    - _shallow_copy: It returns new Index with the same type (using
      _simple_new), but fills caller's metadata otherwise specified. Passed
      kwargs will overwrite corresponding metadata.

    - _shallow_copy_with_infer: It returns new Index inferring its type
      from passed values. It fills caller's metadata otherwise specified as the
      same as _shallow_copy.

    See each method's docstring.
    """

    @property
    def asi8(self):
        """
        Integer representation of the values.

        Returns
        -------
        ndarray
            An ndarray with int64 dtype.
        """
        return None

    @classmethod
    def _simple_new(cls, values, name=None, dtype=None, **kwargs):
        """
        We require that we have a dtype compat for the values. If we are passed
        a non-dtype compat, then coerce using the constructor.

        Must be careful not to recurse.
        """
        if not hasattr(values, 'dtype'):
            if (values is None or not len(values)) and dtype is not None:
                values = np.empty(0, dtype=dtype)
            else:
                values = np.array(values, copy=False)
                if is_object_dtype(values):
                    values = cls(values, name=name, dtype=dtype,
                                 **kwargs)._ndarray_values

        if isinstance(values, (ABCSeries, ABCIndexClass)):
            # Index._data must always be an ndarray.
            # This is no-copy for when _values is an ndarray,
            # which should be always at this point.
            values = np.asarray(values._values)

        result = object.__new__(cls)
        result._data = values
        # _index_data is a (temporary?) fix to ensure that the direct data
        # manipulation we do in `_libs/reduction.pyx` continues to work.
        # We need access to the actual ndarray, since we're messing with
        # data buffers and strides. We don't re-use `_ndarray_values`, since
        # we actually set this value too.
        result._index_data = values
        result.name = name
        for k, v in kwargs.items():
            setattr(result, k, v)
        return result._reset_identity()

    @cache_readonly
    def _constructor(self):
        return type(self)

    # --------------------------------------------------------------------
    # Index Internals Methods

    def _get_attributes_dict(self):
        """
        Return an attributes dict for my class.
        """
        return {k: getattr(self, k, None) for k in self._attributes}

    _index_shared_docs['_shallow_copy'] = """
        Create a new Index with the same class as the caller, don't copy the
        data, use the same object attributes with passed in attributes taking
        precedence.

        *this is an internal non-public method*

        Parameters
        ----------
        values : the values to create the new Index, optional
        kwargs : updates the default attributes for this Index
        """

    @Appender(_index_shared_docs['_shallow_copy'])
    def _shallow_copy(self, values=None, **kwargs):
        if values is None:
            values = self.values
        attributes = self._get_attributes_dict()
        attributes.update(kwargs)
        if not len(values) and 'dtype' not in kwargs:
            attributes['dtype'] = self.dtype

        # _simple_new expects an the type of self._data
        values = getattr(values, '_values', values)
        if isinstance(values, ABCDatetimeArray):
            # `self.values` returns `self` for tz-aware, so we need to unwrap
            #  more specifically
            values = values.asi8

        return self._simple_new(values, **attributes)

    def _shallow_copy_with_infer(self, values, **kwargs):
        """
        Create a new Index inferring the class with passed value, don't copy
        the data, use the same object attributes with passed in attributes
        taking precedence.

        *this is an internal non-public method*

        Parameters
        ----------
        values : the values to create the new Index, optional
        kwargs : updates the default attributes for this Index
        """
        attributes = self._get_attributes_dict()
        attributes.update(kwargs)
        attributes['copy'] = False
        if not len(values) and 'dtype' not in kwargs:
            attributes['dtype'] = self.dtype
        if self._infer_as_myclass:
            try:
                return self._constructor(values, **attributes)
            except (TypeError, ValueError):
                pass
        return Index(values, **attributes)

    def _update_inplace(self, result, **kwargs):
        # guard when called from IndexOpsMixin
        raise TypeError("Index can't be updated inplace")

    def is_(self, other):
        """
        More flexible, faster check like ``is`` but that works through views.

        Note: this is *not* the same as ``Index.identical()``, which checks
        that metadata is also the same.

        Parameters
        ----------
        other : object
            other object to compare against.

        Returns
        -------
        True if both have same underlying data, False otherwise : bool
        """
        # use something other than None to be clearer
        return self._id is getattr(
            other, '_id', Ellipsis) and self._id is not None

    def _reset_identity(self):
        """
        Initializes or resets ``_id`` attribute with new object.
        """
        self._id = _Identity()
        return self

    def _cleanup(self):
        self._engine.clear_mapping()

    @cache_readonly
    def _engine(self):
        # property, for now, slow to look up
        return self._engine_type(lambda: self._ndarray_values, len(self))

    # --------------------------------------------------------------------
    # Array-Like Methods

    # ndarray compat
    def __len__(self):
        """
        Return the length of the Index.
        """
        return len(self._data)

    def __array__(self, dtype=None):
        """
        The array interface, return my values.
        """
        return np.asarray(self._data, dtype=dtype)

    def __array_wrap__(self, result, context=None):
        """
        Gets called after a ufunc.
        """
        result = lib.item_from_zerodim(result)
        if is_bool_dtype(result) or lib.is_scalar(result):
            return result

        attrs = self._get_attributes_dict()
        attrs = self._maybe_update_attributes(attrs)
        return Index(result, **attrs)

    @cache_readonly
    def dtype(self):
        """
        Return the dtype object of the underlying data.
        """
        return self._data.dtype

    @property
    def dtype_str(self):
        """
        Return the dtype str of the underlying data.

        .. deprecated:: 0.25.0
        """
        warnings.warn('`dtype_str` has been deprecated. Call `str` on the '
                      'dtype attribute instead.', FutureWarning,
                      stacklevel=2)
        return str(self.dtype)

    def ravel(self, order='C'):
        """
        Return an ndarray of the flattened values of the underlying data.

        Returns
        -------
        numpy.ndarray
            Flattened array.

        See Also
        --------
        numpy.ndarray.ravel
        """
        return self._ndarray_values.ravel(order=order)

    def view(self, cls=None):

        # we need to see if we are subclassing an
        # index type here
        if cls is not None and not hasattr(cls, '_typ'):
            result = self._data.view(cls)
        else:
            result = self._shallow_copy()
        if isinstance(result, Index):
            result._id = self._id
        return result

    _index_shared_docs['astype'] = """
        Create an Index with values cast to dtypes. The class of a new Index
        is determined by dtype. When conversion is impossible, a ValueError
        exception is raised.

        Parameters
        ----------
        dtype : numpy dtype or pandas type
            Note that any signed integer `dtype` is treated as ``'int64'``,
            and any unsigned integer `dtype` is treated as ``'uint64'``,
            regardless of the size.
        copy : bool, default True
            By default, astype always returns a newly allocated object.
            If copy is set to False and internal requirements on dtype are
            satisfied, the original data is used to create a new Index
            or the original Index is returned.

            .. versionadded:: 0.19.0

        Returns
        -------
        Index
            Index with values cast to specified dtype.
        """

    @Appender(_index_shared_docs['astype'])
    def astype(self, dtype, copy=True):
        if is_dtype_equal(self.dtype, dtype):
            return self.copy() if copy else self

        elif is_categorical_dtype(dtype):
            from .category import CategoricalIndex
            return CategoricalIndex(self.values, name=self.name, dtype=dtype,
                                    copy=copy)
        elif is_datetime64tz_dtype(dtype):
            # TODO(GH-24559): Remove this block, use the following elif.
            # avoid FutureWarning from DatetimeIndex constructor.
            from pandas import DatetimeIndex
            tz = pandas_dtype(dtype).tz
            return (DatetimeIndex(np.asarray(self))
                    .tz_localize("UTC").tz_convert(tz))

        elif is_extension_array_dtype(dtype):
            return Index(np.asarray(self), dtype=dtype, copy=copy)

        try:
            if is_datetime64tz_dtype(dtype):
                from pandas import DatetimeIndex
                return DatetimeIndex(self.values, name=self.name, dtype=dtype,
                                     copy=copy)
            return Index(self.values.astype(dtype, copy=copy), name=self.name,
                         dtype=dtype)
        except (TypeError, ValueError):
            msg = 'Cannot cast {name} to dtype {dtype}'
            raise TypeError(msg.format(name=type(self).__name__, dtype=dtype))

    _index_shared_docs['take'] = """
        Return a new %(klass)s of the values selected by the indices.

        For internal compatibility with numpy arrays.

        Parameters
        ----------
        indices : list
            Indices to be taken
        axis : int, optional
            The axis over which to select values, always 0.
        allow_fill : bool, default True
        fill_value : bool, default None
            If allow_fill=True and fill_value is not None, indices specified by
            -1 is regarded as NA. If Index doesn't hold NA, raise ValueError

        Returns
        -------
        numpy.ndarray
            Elements of given indices.

        See Also
        --------
        numpy.ndarray.take
        """

    @Appender(_index_shared_docs['take'] % _index_doc_kwargs)
    def take(self, indices, axis=0, allow_fill=True,
             fill_value=None, **kwargs):
        if kwargs:
            nv.validate_take(tuple(), kwargs)
        indices = ensure_platform_int(indices)
        if self._can_hold_na:
            taken = self._assert_take_fillable(self.values, indices,
                                               allow_fill=allow_fill,
                                               fill_value=fill_value,
                                               na_value=self._na_value)
        else:
            if allow_fill and fill_value is not None:
                msg = 'Unable to fill values because {0} cannot contain NA'
                raise ValueError(msg.format(self.__class__.__name__))
            taken = self.values.take(indices)
        return self._shallow_copy(taken)

    def _assert_take_fillable(self, values, indices, allow_fill=True,
                              fill_value=None, na_value=np.nan):
        """
        Internal method to handle NA filling of take.
        """
        indices = ensure_platform_int(indices)

        # only fill if we are passing a non-None fill_value
        if allow_fill and fill_value is not None:
            if (indices < -1).any():
                msg = ('When allow_fill=True and fill_value is not None, '
                       'all indices must be >= -1')
                raise ValueError(msg)
            taken = algos.take(values,
                               indices,
                               allow_fill=allow_fill,
                               fill_value=na_value)
        else:
            taken = values.take(indices)
        return taken

    _index_shared_docs['repeat'] = """
        Repeat elements of a %(klass)s.

        Returns a new %(klass)s where each element of the current %(klass)s
        is repeated consecutively a given number of times.

        Parameters
        ----------
        repeats : int or array of ints
            The number of repetitions for each element. This should be a
            non-negative integer. Repeating 0 times will return an empty
            %(klass)s.
        axis : None
            Must be ``None``. Has no effect but is accepted for compatibility
            with numpy.

        Returns
        -------
        repeated_index : %(klass)s
            Newly created %(klass)s with repeated elements.

        See Also
        --------
        Series.repeat : Equivalent function for Series.
        numpy.repeat : Similar method for :class:`numpy.ndarray`.

        Examples
        --------
        >>> idx = pd.Index(['a', 'b', 'c'])
        >>> idx
        Index(['a', 'b', 'c'], dtype='object')
        >>> idx.repeat(2)
        Index(['a', 'a', 'b', 'b', 'c', 'c'], dtype='object')
        >>> idx.repeat([1, 2, 3])
        Index(['a', 'b', 'b', 'c', 'c', 'c'], dtype='object')
        """

    @Appender(_index_shared_docs['repeat'] % _index_doc_kwargs)
    def repeat(self, repeats, axis=None):
        nv.validate_repeat(tuple(), dict(axis=axis))
        return self._shallow_copy(self._values.repeat(repeats))

    # --------------------------------------------------------------------
    # Copying Methods

    _index_shared_docs['copy'] = """
        Make a copy of this object.  Name and dtype sets those attributes on
        the new object.

        Parameters
        ----------
        name : string, optional
        deep : boolean, default False
        dtype : numpy dtype or pandas type

        Returns
        -------
        copy : Index

        Notes
        -----
        In most cases, there should be no functional difference from using
        ``deep``, but if ``deep`` is passed it will attempt to deepcopy.
        """

    @Appender(_index_shared_docs['copy'])
    def copy(self, name=None, deep=False, dtype=None, **kwargs):
        if deep:
            new_index = self._shallow_copy(self._data.copy())
        else:
            new_index = self._shallow_copy()

        names = kwargs.get('names')
        names = self._validate_names(name=name, names=names, deep=deep)
        new_index = new_index.set_names(names)

        if dtype:
            new_index = new_index.astype(dtype)
        return new_index

    def __copy__(self, **kwargs):
        return self.copy(**kwargs)

    def __deepcopy__(self, memo=None):
        """
        Parameters
        ----------
        memo, default None
            Standard signature. Unused
        """
        if memo is None:
            memo = {}
        return self.copy(deep=True)

    # --------------------------------------------------------------------
    # Rendering Methods

    def __repr__(self):
        """
        Return a string representation for this object.
        """
        klass = self.__class__.__name__
        data = self._format_data()
        attrs = self._format_attrs()
        space = self._format_space()

        prepr = (",%s" %
                 space).join("%s=%s" % (k, v) for k, v in attrs)

        # no data provided, just attributes
        if data is None:
            data = ''

        res = "%s(%s%s)" % (klass, data, prepr)

        return res

    def _format_space(self):

        # using space here controls if the attributes
        # are line separated or not (the default)

        # max_seq_items = get_option('display.max_seq_items')
        # if len(self) > max_seq_items:
        #    space = "\n%s" % (' ' * (len(klass) + 1))
        return " "

    @property
    def _formatter_func(self):
        """
        Return the formatter function.
        """
        return default_pprint

    def _format_data(self, name=None):
        """
        Return the formatted data as a unicode string.
        """

        # do we want to justify (only do so for non-objects)
        is_justify = not (self.inferred_type in ('string', 'unicode') or
                          (self.inferred_type == 'categorical' and
                           is_object_dtype(self.categories)))

        return format_object_summary(self, self._formatter_func,
                                     is_justify=is_justify, name=name)

    def _format_attrs(self):
        """
        Return a list of tuples of the (attr,formatted_value).
        """
        return format_object_attrs(self)

    def _mpl_repr(self):
        # how to represent ourselves to matplotlib
        return self.values

    def format(self, name=False, formatter=None, **kwargs):
        """
        Render a string representation of the Index.
        """
        header = []
        if name:
            header.append(pprint_thing(self.name,
                                       escape_chars=('\t', '\r', '\n')) if
                          self.name is not None else '')

        if formatter is not None:
            return header + list(self.map(formatter))

        return self._format_with_header(header, **kwargs)

    def _format_with_header(self, header, na_rep='NaN', **kwargs):
        values = self.values

        from pandas.io.formats.format import format_array

        if is_categorical_dtype(values.dtype):
            values = np.array(values)

        elif is_object_dtype(values.dtype):
            values = lib.maybe_convert_objects(values, safe=1)

        if is_object_dtype(values.dtype):
            result = [pprint_thing(x, escape_chars=('\t', '\r', '\n'))
                      for x in values]

            # could have nans
            mask = isna(values)
            if mask.any():
                result = np.array(result)
                result[mask] = na_rep
                result = result.tolist()

        else:
            result = _trim_front(format_array(values, None, justify='left'))
        return header + result

    def to_native_types(self, slicer=None, **kwargs):
        """
        Format specified values of `self` and return them.

        Parameters
        ----------
        slicer : int, array-like
            An indexer into `self` that specifies which values
            are used in the formatting process.
        kwargs : dict
            Options for specifying how the values should be formatted.
            These options include the following:

            1) na_rep : str
                The value that serves as a placeholder for NULL values
            2) quoting : bool or None
                Whether or not there are quoted values in `self`
            3) date_format : str
                The format used to represent date-like values

        Returns
        -------
        numpy.ndarray
            Formatted values.
        """

        values = self
        if slicer is not None:
            values = values[slicer]
        return values._format_native_types(**kwargs)

    def _format_native_types(self, na_rep='', quoting=None, **kwargs):
        """
        Actually format specific types of the index.
        """
        mask = isna(self)
        if not self.is_object() and not quoting:
            values = np.asarray(self).astype(str)
        else:
            values = np.array(self, dtype=object, copy=True)

        values[mask] = na_rep
        return values

    def _summary(self, name=None):
        """
        Return a summarized representation.

        Parameters
        ----------
        name : str
            name to use in the summary representation

        Returns
        -------
        String with a summarized representation of the index
        """
        if len(self) > 0:
            head = self[0]
            if hasattr(head, 'format') and not isinstance(head, str):
                head = head.format()
            tail = self[-1]
            if hasattr(tail, 'format') and not isinstance(tail, str):
                tail = tail.format()
            index_summary = ', %s to %s' % (pprint_thing(head),
                                            pprint_thing(tail))
        else:
            index_summary = ''

        if name is None:
            name = type(self).__name__
        return '%s: %s entries%s' % (name, len(self), index_summary)

    def summary(self, name=None):
        """
        Return a summarized representation.

        .. deprecated:: 0.23.0
        """
        warnings.warn("'summary' is deprecated and will be removed in a "
                      "future version.", FutureWarning, stacklevel=2)
        return self._summary(name)

    # --------------------------------------------------------------------
    # Conversion Methods

    def to_flat_index(self):
        """
        Identity method.

        .. versionadded:: 0.24.0

        This is implemented for compatibility with subclass implementations
        when chaining.

        Returns
        -------
        pd.Index
            Caller.

        See Also
        --------
        MultiIndex.to_flat_index : Subclass implementation.
        """
        return self

    def to_series(self, index=None, name=None):
        """
        Create a Series with both index and values equal to the index keys
        useful with map for returning an indexer based on an index.

        Parameters
        ----------
        index : Index, optional
            index of resulting Series. If None, defaults to original index
        name : string, optional
            name of resulting Series. If None, defaults to name of original
            index

        Returns
        -------
        Series : dtype will be based on the type of the Index values.
        """

        from pandas import Series

        if index is None:
            index = self._shallow_copy()
        if name is None:
            name = self.name

        return Series(self.values.copy(), index=index, name=name)

    def to_frame(self, index=True, name=None):
        """
        Create a DataFrame with a column containing the Index.

        .. versionadded:: 0.24.0

        Parameters
        ----------
        index : boolean, default True
            Set the index of the returned DataFrame as the original Index.

        name : object, default None
            The passed name should substitute for the index name (if it has
            one).

        Returns
        -------
        DataFrame
            DataFrame containing the original Index data.

        See Also
        --------
        Index.to_series : Convert an Index to a Series.
        Series.to_frame : Convert Series to DataFrame.

        Examples
        --------
        >>> idx = pd.Index(['Ant', 'Bear', 'Cow'], name='animal')
        >>> idx.to_frame()
               animal
        animal
        Ant       Ant
        Bear     Bear
        Cow       Cow

        By default, the original Index is reused. To enforce a new Index:

        >>> idx.to_frame(index=False)
            animal
        0   Ant
        1  Bear
        2   Cow

        To override the name of the resulting column, specify `name`:

        >>> idx.to_frame(index=False, name='zoo')
            zoo
        0   Ant
        1  Bear
        2   Cow
        """

        from pandas import DataFrame
        if name is None:
            name = self.name or 0
        result = DataFrame({name: self._values.copy()})

        if index:
            result.index = self
        return result

    # --------------------------------------------------------------------
    # Name-Centric Methods

    def _validate_names(self, name=None, names=None, deep=False):
        """
        Handles the quirks of having a singular 'name' parameter for general
        Index and plural 'names' parameter for MultiIndex.
        """
        from copy import deepcopy
        if names is not None and name is not None:
            raise TypeError("Can only provide one of `names` and `name`")
        elif names is None and name is None:
            return deepcopy(self.names) if deep else self.names
        elif names is not None:
            if not is_list_like(names):
                raise TypeError("Must pass list-like as `names`.")
            return names
        else:
            if not is_list_like(name):
                return [name]
            return name

    def _get_names(self):
        return FrozenList((self.name, ))

    def _set_names(self, values, level=None):
        """
        Set new names on index. Each name has to be a hashable type.

        Parameters
        ----------
        values : str or sequence
            name(s) to set
        level : int, level name, or sequence of int/level names (default None)
            If the index is a MultiIndex (hierarchical), level(s) to set (None
            for all levels).  Otherwise level must be None

        Raises
        ------
        TypeError if each name is not hashable.
        """
        if not is_list_like(values):
            raise ValueError('Names must be a list-like')
        if len(values) != 1:
            raise ValueError('Length of new names must be 1, got %d' %
                             len(values))

        # GH 20527
        # All items in 'name' need to be hashable:
        for name in values:
            if not is_hashable(name):
                raise TypeError('{}.name must be a hashable type'
                                .format(self.__class__.__name__))
        self.name = values[0]

    names = property(fset=_set_names, fget=_get_names)

    def set_names(self, names, level=None, inplace=False):
        """
        Set Index or MultiIndex name.

        Able to set new names partially and by level.

        Parameters
        ----------
        names : label or list of label
            Name(s) to set.
        level : int, label or list of int or label, optional
            If the index is a MultiIndex, level(s) to set (None for all
            levels). Otherwise level must be None.
        inplace : bool, default False
            Modifies the object directly, instead of creating a new Index or
            MultiIndex.

        Returns
        -------
        Index
            The same type as the caller or None if inplace is True.

        See Also
        --------
        Index.rename : Able to set new names without level.

        Examples
        --------
        >>> idx = pd.Index([1, 2, 3, 4])
        >>> idx
        Int64Index([1, 2, 3, 4], dtype='int64')
        >>> idx.set_names('quarter')
        Int64Index([1, 2, 3, 4], dtype='int64', name='quarter')

        >>> idx = pd.MultiIndex.from_product([['python', 'cobra'],
        ...                                   [2018, 2019]])
        >>> idx
        MultiIndex([('python', 2018),
                    ('python', 2019),
                    ( 'cobra', 2018),
                    ( 'cobra', 2019)],
                   )
        >>> idx.set_names(['kind', 'year'], inplace=True)
        >>> idx
        MultiIndex([('python', 2018),
                    ('python', 2019),
                    ( 'cobra', 2018),
                    ( 'cobra', 2019)],
                   names=['kind', 'year'])
        >>> idx.set_names('species', level=0)
        MultiIndex([('python', 2018),
                    ('python', 2019),
                    ( 'cobra', 2018),
                    ( 'cobra', 2019)],
                   names=['species', 'year'])
        """

        if level is not None and not isinstance(self, ABCMultiIndex):
            raise ValueError('Level must be None for non-MultiIndex')

        if level is not None and not is_list_like(level) and is_list_like(
                names):
            msg = "Names must be a string when a single level is provided."
            raise TypeError(msg)

        if not is_list_like(names) and level is None and self.nlevels > 1:
            raise TypeError("Must pass list-like as `names`.")

        if not is_list_like(names):
            names = [names]
        if level is not None and not is_list_like(level):
            level = [level]

        if inplace:
            idx = self
        else:
            idx = self._shallow_copy()
        idx._set_names(names, level=level)
        if not inplace:
            return idx

    def rename(self, name, inplace=False):
        """
        Alter Index or MultiIndex name.

        Able to set new names without level. Defaults to returning new index.
        Length of names must match number of levels in MultiIndex.

        Parameters
        ----------
        name : label or list of labels
            Name(s) to set.
        inplace : boolean, default False
            Modifies the object directly, instead of creating a new Index or
            MultiIndex.

        Returns
        -------
        Index
            The same type as the caller or None if inplace is True.

        See Also
        --------
        Index.set_names : Able to set new names partially and by level.

        Examples
        --------
        >>> idx = pd.Index(['A', 'C', 'A', 'B'], name='score')
        >>> idx.rename('grade')
        Index(['A', 'C', 'A', 'B'], dtype='object', name='grade')

        >>> idx = pd.MultiIndex.from_product([['python', 'cobra'],
        ...                                   [2018, 2019]],
        ...                                   names=['kind', 'year'])
        >>> idx
        MultiIndex([('python', 2018),
                    ('python', 2019),
                    ( 'cobra', 2018),
                    ( 'cobra', 2019)],
                   names=['kind', 'year'])
        >>> idx.rename(['species', 'year'])
        MultiIndex([('python', 2018),
                    ('python', 2019),
                    ( 'cobra', 2018),
                    ( 'cobra', 2019)],
                   names=['species', 'year'])
        >>> idx.rename('species')
        Traceback (most recent call last):
        TypeError: Must pass list-like as `names`.
        """
        return self.set_names([name], inplace=inplace)

    # --------------------------------------------------------------------
    # Level-Centric Methods

    @property
    def nlevels(self):
        """
        Number of levels.
        """
        return 1

    def _sort_levels_monotonic(self):
        """
        Compat with MultiIndex.
        """
        return self

    def _validate_index_level(self, level):
        """
        Validate index level.

        For single-level Index getting level number is a no-op, but some
        verification must be done like in MultiIndex.

        """
        if isinstance(level, int):
            if level < 0 and level != -1:
                raise IndexError("Too many levels: Index has only 1 level,"
                                 " %d is not a valid level number" % (level, ))
            elif level > 0:
                raise IndexError("Too many levels:"
                                 " Index has only 1 level, not %d" %
                                 (level + 1))
        elif level != self.name:
            raise KeyError('Level %s must be same as name (%s)' %
                           (level, self.name))

    def _get_level_number(self, level):
        self._validate_index_level(level)
        return 0

    def sortlevel(self, level=None, ascending=True, sort_remaining=None):
        """
        For internal compatibility with with the Index API.

        Sort the Index. This is for compat with MultiIndex

        Parameters
        ----------
        ascending : boolean, default True
            False to sort in descending order

        level, sort_remaining are compat parameters

        Returns
        -------
        Index
        """
        return self.sort_values(return_indexer=True, ascending=ascending)

    def _get_level_values(self, level):
        """
        Return an Index of values for requested level.

        This is primarily useful to get an individual level of values from a
        MultiIndex, but is provided on Index as well for compatibility.

        Parameters
        ----------
        level : int or str
            It is either the integer position or the name of the level.

        Returns
        -------
        Index
            Calling object, as there is only one level in the Index.

        See Also
        --------
        MultiIndex.get_level_values : Get values for a level of a MultiIndex.

        Notes
        -----
        For Index, level should be 0, since there are no multiple levels.

        Examples
        --------

        >>> idx = pd.Index(list('abc'))
        >>> idx
        Index(['a', 'b', 'c'], dtype='object')

        Get level values by supplying `level` as integer:

        >>> idx.get_level_values(0)
        Index(['a', 'b', 'c'], dtype='object')
        """
        self._validate_index_level(level)
        return self

    get_level_values = _get_level_values

    def droplevel(self, level=0):
        """
        Return index with requested level(s) removed.

        If resulting index has only 1 level left, the result will be
        of Index type, not MultiIndex.

        .. versionadded:: 0.23.1 (support for non-MultiIndex)

        Parameters
        ----------
        level : int, str, or list-like, default 0
            If a string is given, must be the name of a level
            If list-like, elements must be names or indexes of levels.

        Returns
        -------
        Index or MultiIndex
        """
        if not isinstance(level, (tuple, list)):
            level = [level]

        levnums = sorted(self._get_level_number(lev) for lev in level)[::-1]

        if len(level) == 0:
            return self
        if len(level) >= self.nlevels:
            raise ValueError("Cannot remove {} levels from an index with {} "
                             "levels: at least one level must be "
                             "left.".format(len(level), self.nlevels))
        # The two checks above guarantee that here self is a MultiIndex

        new_levels = list(self.levels)
        new_codes = list(self.codes)
        new_names = list(self.names)

        for i in levnums:
            new_levels.pop(i)
            new_codes.pop(i)
            new_names.pop(i)

        if len(new_levels) == 1:

            # set nan if needed
            mask = new_codes[0] == -1
            result = new_levels[0].take(new_codes[0])
            if mask.any():
                result = result.putmask(mask, np.nan)

            result.name = new_names[0]
            return result
        else:
            from .multi import MultiIndex
            return MultiIndex(levels=new_levels, codes=new_codes,
                              names=new_names, verify_integrity=False)

    _index_shared_docs['_get_grouper_for_level'] = """
        Get index grouper corresponding to an index level

        Parameters
        ----------
        mapper: Group mapping function or None
            Function mapping index values to groups
        level : int or None
            Index level

        Returns
        -------
        grouper : Index
            Index of values to group on.
        labels : ndarray of int or None
            Array of locations in level_index.
        uniques : Index or None
            Index of unique values for level.
        """

    @Appender(_index_shared_docs['_get_grouper_for_level'])
    def _get_grouper_for_level(self, mapper, level=None):
        assert level is None or level == 0
        if mapper is None:
            grouper = self
        else:
            grouper = self.map(mapper)

        return grouper, None, None

    # --------------------------------------------------------------------
    # Introspection Methods

    @property
    def is_monotonic(self):
        """
        Alias for is_monotonic_increasing.
        """
        return self.is_monotonic_increasing

    @property
    def is_monotonic_increasing(self):
        """
        Return if the index is monotonic increasing (only equal or
        increasing) values.

        Examples
        --------
        >>> Index([1, 2, 3]).is_monotonic_increasing
        True
        >>> Index([1, 2, 2]).is_monotonic_increasing
        True
        >>> Index([1, 3, 2]).is_monotonic_increasing
        False
        """
        return self._engine.is_monotonic_increasing

    @property
    def is_monotonic_decreasing(self):
        """
        Return if the index is monotonic decreasing (only equal or
        decreasing) values.

        Examples
        --------
        >>> Index([3, 2, 1]).is_monotonic_decreasing
        True
        >>> Index([3, 2, 2]).is_monotonic_decreasing
        True
        >>> Index([3, 1, 2]).is_monotonic_decreasing
        False
        """
        return self._engine.is_monotonic_decreasing

    @property
    def _is_strictly_monotonic_increasing(self):
        """
        Return if the index is strictly monotonic increasing
        (only increasing) values.

        Examples
        --------
        >>> Index([1, 2, 3])._is_strictly_monotonic_increasing
        True
        >>> Index([1, 2, 2])._is_strictly_monotonic_increasing
        False
        >>> Index([1, 3, 2])._is_strictly_monotonic_increasing
        False
        """
        return self.is_unique and self.is_monotonic_increasing

    @property
    def _is_strictly_monotonic_decreasing(self):
        """
        Return if the index is strictly monotonic decreasing
        (only decreasing) values.

        Examples
        --------
        >>> Index([3, 2, 1])._is_strictly_monotonic_decreasing
        True
        >>> Index([3, 2, 2])._is_strictly_monotonic_decreasing
        False
        >>> Index([3, 1, 2])._is_strictly_monotonic_decreasing
        False
        """
        return self.is_unique and self.is_monotonic_decreasing

    def is_lexsorted_for_tuple(self, tup):
        return True

    @cache_readonly
    def is_unique(self):
        """
        Return if the index has unique values.
        """
        return self._engine.is_unique

    @property
    def has_duplicates(self):
        return not self.is_unique

    def is_boolean(self):
        return self.inferred_type in ['boolean']

    def is_integer(self):
        return self.inferred_type in ['integer']

    def is_floating(self):
        return self.inferred_type in ['floating', 'mixed-integer-float']

    def is_numeric(self):
        return self.inferred_type in ['integer', 'floating']

    def is_object(self):
        return is_object_dtype(self.dtype)

    def is_categorical(self):
        """
        Check if the Index holds categorical data.

        Returns
        -------
        boolean
            True if the Index is categorical.

        See Also
        --------
        CategoricalIndex : Index for categorical data.

        Examples
        --------
        >>> idx = pd.Index(["Watermelon", "Orange", "Apple",
        ...                 "Watermelon"]).astype("category")
        >>> idx.is_categorical()
        True

        >>> idx = pd.Index([1, 3, 5, 7])
        >>> idx.is_categorical()
        False

        >>> s = pd.Series(["Peter", "Victor", "Elisabeth", "Mar"])
        >>> s
        0        Peter
        1       Victor
        2    Elisabeth
        3          Mar
        dtype: object
        >>> s.index.is_categorical()
        False
        """
        return self.inferred_type in ['categorical']

    def is_interval(self):
        return self.inferred_type in ['interval']

    def is_mixed(self):
        return self.inferred_type in ['mixed']

    def holds_integer(self):
        """
        Whether the type is an integer type.
        """
        return self.inferred_type in ['integer', 'mixed-integer']

    @cache_readonly
    def inferred_type(self):
        """
        Return a string of the type inferred from the values.
        """
        return lib.infer_dtype(self, skipna=False)

    @cache_readonly
    def is_all_dates(self):
        if self._data is None:
            return False
        return is_datetime_array(ensure_object(self.values))

    # --------------------------------------------------------------------
    # Pickle Methods

    def __reduce__(self):
        d = dict(data=self._data)
        d.update(self._get_attributes_dict())
        return _new_Index, (self.__class__, d), None

    def __setstate__(self, state):
        """
        Necessary for making this object picklable.
        """

        if isinstance(state, dict):
            self._data = state.pop('data')
            for k, v in state.items():
                setattr(self, k, v)

        elif isinstance(state, tuple):

            if len(state) == 2:
                nd_state, own_state = state
                data = np.empty(nd_state[1], dtype=nd_state[2])
                np.ndarray.__setstate__(data, nd_state)
                self.name = own_state[0]

            else:  # pragma: no cover
                data = np.empty(state)
                np.ndarray.__setstate__(data, state)

            self._data = data
            self._reset_identity()
        else:
            raise Exception("invalid pickle state")

    _unpickle_compat = __setstate__

    # --------------------------------------------------------------------
    # Null Handling Methods

    _na_value = np.nan
    """The expected NA value to use with this index."""

    @cache_readonly
    def _isnan(self):
        """
        Return if each value is NaN.
        """
        if self._can_hold_na:
            return isna(self)
        else:
            # shouldn't reach to this condition by checking hasnans beforehand
            values = np.empty(len(self), dtype=np.bool_)
            values.fill(False)
            return values

    @cache_readonly
    def _nan_idxs(self):
        if self._can_hold_na:
            w, = self._isnan.nonzero()
            return w
        else:
            return np.array([], dtype=np.int64)

    @cache_readonly
    def hasnans(self):
        """
        Return if I have any nans; enables various perf speedups.
        """
        if self._can_hold_na:
            return bool(self._isnan.any())
        else:
            return False

    def isna(self):
        """
        Detect missing values.

        Return a boolean same-sized object indicating if the values are NA.
        NA values, such as ``None``, :attr:`numpy.NaN` or :attr:`pd.NaT`, get
        mapped to ``True`` values.
        Everything else get mapped to ``False`` values. Characters such as
        empty strings `''` or :attr:`numpy.inf` are not considered NA values
        (unless you set ``pandas.options.mode.use_inf_as_na = True``).

        .. versionadded:: 0.20.0

        Returns
        -------
        numpy.ndarray
            A boolean array of whether my values are NA.

        See Also
        --------
        Index.notna : Boolean inverse of isna.
        Index.dropna : Omit entries with missing values.
        isna : Top-level isna.
        Series.isna : Detect missing values in Series object.

        Examples
        --------
        Show which entries in a pandas.Index are NA. The result is an
        array.

        >>> idx = pd.Index([5.2, 6.0, np.NaN])
        >>> idx
        Float64Index([5.2, 6.0, nan], dtype='float64')
        >>> idx.isna()
        array([False, False,  True], dtype=bool)

        Empty strings are not considered NA values. None is considered an NA
        value.

        >>> idx = pd.Index(['black', '', 'red', None])
        >>> idx
        Index(['black', '', 'red', None], dtype='object')
        >>> idx.isna()
        array([False, False, False,  True], dtype=bool)

        For datetimes, `NaT` (Not a Time) is considered as an NA value.

        >>> idx = pd.DatetimeIndex([pd.Timestamp('1940-04-25'),
        ...                         pd.Timestamp(''), None, pd.NaT])
        >>> idx
        DatetimeIndex(['1940-04-25', 'NaT', 'NaT', 'NaT'],
                      dtype='datetime64[ns]', freq=None)
        >>> idx.isna()
        array([False,  True,  True,  True], dtype=bool)
        """
        return self._isnan
    isnull = isna

    def notna(self):
        """
        Detect existing (non-missing) values.

        Return a boolean same-sized object indicating if the values are not NA.
        Non-missing values get mapped to ``True``. Characters such as empty
        strings ``''`` or :attr:`numpy.inf` are not considered NA values
        (unless you set ``pandas.options.mode.use_inf_as_na = True``).
        NA values, such as None or :attr:`numpy.NaN`, get mapped to ``False``
        values.

        .. versionadded:: 0.20.0

        Returns
        -------
        numpy.ndarray
            Boolean array to indicate which entries are not NA.

        See Also
        --------
        Index.notnull : Alias of notna.
        Index.isna: Inverse of notna.
        notna : Top-level notna.

        Examples
        --------
        Show which entries in an Index are not NA. The result is an
        array.

        >>> idx = pd.Index([5.2, 6.0, np.NaN])
        >>> idx
        Float64Index([5.2, 6.0, nan], dtype='float64')
        >>> idx.notna()
        array([ True,  True, False])

        Empty strings are not considered NA values. None is considered a NA
        value.

        >>> idx = pd.Index(['black', '', 'red', None])
        >>> idx
        Index(['black', '', 'red', None], dtype='object')
        >>> idx.notna()
        array([ True,  True,  True, False])
        """
        return ~self.isna()
    notnull = notna

    _index_shared_docs['fillna'] = """
        Fill NA/NaN values with the specified value

        Parameters
        ----------
        value : scalar
            Scalar value to use to fill holes (e.g. 0).
            This value cannot be a list-likes.
        downcast : dict, default is None
            a dict of item->dtype of what to downcast if possible,
            or the string 'infer' which will try to downcast to an appropriate
            equal type (e.g. float64 to int64 if possible)

        Returns
        -------
        filled : Index
        """

    @Appender(_index_shared_docs['fillna'])
    def fillna(self, value=None, downcast=None):
        self._assert_can_do_op(value)
        if self.hasnans:
            result = self.putmask(self._isnan, value)
            if downcast is None:
                # no need to care metadata other than name
                # because it can't have freq if
                return Index(result, name=self.name)
        return self._shallow_copy()

    _index_shared_docs['dropna'] = """
        Return Index without NA/NaN values

        Parameters
        ----------
        how :  {'any', 'all'}, default 'any'
            If the Index is a MultiIndex, drop the value when any or all levels
            are NaN.

        Returns
        -------
        valid : Index
        """

    @Appender(_index_shared_docs['dropna'])
    def dropna(self, how='any'):
        if how not in ('any', 'all'):
            raise ValueError("invalid how option: {0}".format(how))

        if self.hasnans:
            return self._shallow_copy(self.values[~self._isnan])
        return self._shallow_copy()

    # --------------------------------------------------------------------
    # Uniqueness Methods

    _index_shared_docs['index_unique'] = (
        """
        Return unique values in the index. Uniques are returned in order
        of appearance, this does NOT sort.

        Parameters
        ----------
        level : int or str, optional, default None
            Only return values from specified level (for MultiIndex)

            .. versionadded:: 0.23.0

        Returns
        -------
        Index without duplicates

        See Also
        --------
        unique
        Series.unique
        """)

    @Appender(_index_shared_docs['index_unique'] % _index_doc_kwargs)
    def unique(self, level=None):
        if level is not None:
            self._validate_index_level(level)
        result = super().unique()
        return self._shallow_copy(result)

    def drop_duplicates(self, keep='first'):
        """
        Return Index with duplicate values removed.

        Parameters
        ----------
        keep : {'first', 'last', ``False``}, default 'first'
            - 'first' : Drop duplicates except for the first occurrence.
            - 'last' : Drop duplicates except for the last occurrence.
            - ``False`` : Drop all duplicates.

        Returns
        -------
        deduplicated : Index

        See Also
        --------
        Series.drop_duplicates : Equivalent method on Series.
        DataFrame.drop_duplicates : Equivalent method on DataFrame.
        Index.duplicated : Related method on Index, indicating duplicate
            Index values.

        Examples
        --------
        Generate an pandas.Index with duplicate values.

        >>> idx = pd.Index(['lama', 'cow', 'lama', 'beetle', 'lama', 'hippo'])

        The `keep` parameter controls  which duplicate values are removed.
        The value 'first' keeps the first occurrence for each
        set of duplicated entries. The default value of keep is 'first'.

        >>> idx.drop_duplicates(keep='first')
        Index(['lama', 'cow', 'beetle', 'hippo'], dtype='object')

        The value 'last' keeps the last occurrence for each set of duplicated
        entries.

        >>> idx.drop_duplicates(keep='last')
        Index(['cow', 'beetle', 'lama', 'hippo'], dtype='object')

        The value ``False`` discards all sets of duplicated entries.

        >>> idx.drop_duplicates(keep=False)
        Index(['cow', 'beetle', 'hippo'], dtype='object')
        """
        return super().drop_duplicates(keep=keep)

    def duplicated(self, keep='first'):
        """
        Indicate duplicate index values.

        Duplicated values are indicated as ``True`` values in the resulting
        array. Either all duplicates, all except the first, or all except the
        last occurrence of duplicates can be indicated.

        Parameters
        ----------
        keep : {'first', 'last', False}, default 'first'
            The value or values in a set of duplicates to mark as missing.

            - 'first' : Mark duplicates as ``True`` except for the first
              occurrence.
            - 'last' : Mark duplicates as ``True`` except for the last
              occurrence.
            - ``False`` : Mark all duplicates as ``True``.

        Returns
        -------
        numpy.ndarray

        See Also
        --------
        Series.duplicated : Equivalent method on pandas.Series.
        DataFrame.duplicated : Equivalent method on pandas.DataFrame.
        Index.drop_duplicates : Remove duplicate values from Index.

        Examples
        --------
        By default, for each set of duplicated values, the first occurrence is
        set to False and all others to True:

        >>> idx = pd.Index(['lama', 'cow', 'lama', 'beetle', 'lama'])
        >>> idx.duplicated()
        array([False, False,  True, False,  True])

        which is equivalent to

        >>> idx.duplicated(keep='first')
        array([False, False,  True, False,  True])

        By using 'last', the last occurrence of each set of duplicated values
        is set on False and all others on True:

        >>> idx.duplicated(keep='last')
        array([ True, False,  True, False, False])

        By setting keep on ``False``, all duplicates are True:

        >>> idx.duplicated(keep=False)
        array([ True, False,  True, False,  True])
        """
        return super().duplicated(keep=keep)

    def get_duplicates(self):
        """
        Extract duplicated index elements.

        .. deprecated:: 0.23.0
            Use idx[idx.duplicated()].unique() instead

        Returns a sorted list of index elements which appear more than once in
        the index.

        Returns
        -------
        array-like
            List of duplicated indexes.

        See Also
        --------
        Index.duplicated : Return boolean array denoting duplicates.
        Index.drop_duplicates : Return Index with duplicates removed.

        Examples
        --------

        Works on different Index of types.

        >>> pd.Index([1, 2, 2, 3, 3, 3, 4]).get_duplicates()  # doctest: +SKIP
        [2, 3]

        Note that for a DatetimeIndex, it does not return a list but a new
        DatetimeIndex:

        >>> dates = pd.to_datetime(['2018-01-01', '2018-01-02', '2018-01-03',
        ...                         '2018-01-03', '2018-01-04', '2018-01-04'],
        ...                        format='%Y-%m-%d')
        >>> pd.Index(dates).get_duplicates()  # doctest: +SKIP
        DatetimeIndex(['2018-01-03', '2018-01-04'],
                      dtype='datetime64[ns]', freq=None)

        Sorts duplicated elements even when indexes are unordered.

        >>> pd.Index([1, 2, 3, 2, 3, 4, 3]).get_duplicates()  # doctest: +SKIP
        [2, 3]

        Return empty array-like structure when all elements are unique.

        >>> pd.Index([1, 2, 3, 4]).get_duplicates()  # doctest: +SKIP
        []
        >>> dates = pd.to_datetime(['2018-01-01', '2018-01-02', '2018-01-03'],
        ...                        format='%Y-%m-%d')
        >>> pd.Index(dates).get_duplicates()  # doctest: +SKIP
        DatetimeIndex([], dtype='datetime64[ns]', freq=None)
        """
        warnings.warn("'get_duplicates' is deprecated and will be removed in "
                      "a future release. You can use "
                      "idx[idx.duplicated()].unique() instead",
                      FutureWarning, stacklevel=2)

        return self[self.duplicated()].unique()

    def _get_unique_index(self, dropna=False):
        """
        Returns an index containing unique values.

        Parameters
        ----------
        dropna : bool
            If True, NaN values are dropped.

        Returns
        -------
        uniques : index
        """
        if self.is_unique and not dropna:
            return self

        values = self.values

        if not self.is_unique:
            values = self.unique()

        if dropna:
            try:
                if self.hasnans:
                    values = values[~isna(values)]
            except NotImplementedError:
                pass

        return self._shallow_copy(values)

    # --------------------------------------------------------------------
    # Arithmetic & Logical Methods

    def __add__(self, other):
        if isinstance(other, (ABCSeries, ABCDataFrame)):
            return NotImplemented
        return Index(np.array(self) + other)

    def __radd__(self, other):
        return Index(other + np.array(self))

    def __iadd__(self, other):
        # alias for __add__
        return self + other

    def __sub__(self, other):
        return Index(np.array(self) - other)

    def __rsub__(self, other):
        return Index(other - np.array(self))

    def __and__(self, other):
        return self.intersection(other)

    def __or__(self, other):
        return self.union(other)

    def __xor__(self, other):
        return self.symmetric_difference(other)

    def __nonzero__(self):
        raise ValueError("The truth value of a {0} is ambiguous. "
                         "Use a.empty, a.bool(), a.item(), a.any() or a.all()."
                         .format(self.__class__.__name__))

    __bool__ = __nonzero__

    # --------------------------------------------------------------------
    # Set Operation Methods

    def _get_reconciled_name_object(self, other):
        """
        If the result of a set operation will be self,
        return self, unless the name changes, in which
        case make a shallow copy of self.
        """
        name = get_op_result_name(self, other)
        if self.name != name:
            return self._shallow_copy(name=name)
        return self

    def _union_incompatible_dtypes(self, other, sort):
        """
        Casts this and other index to object dtype to allow the formation
        of a union between incompatible types.

        Parameters
        ----------
        other : Index or array-like
        sort : False or None, default False
            Whether to sort the resulting index.

            * False : do not sort the result.
            * None : sort the result, except when `self` and `other` are equal
              or when the values cannot be compared.

        Returns
        -------
        Index
        """
        this = self.astype(object, copy=False)
        # cast to Index for when `other` is list-like
        other = Index(other).astype(object, copy=False)
        return Index.union(this, other, sort=sort).astype(object, copy=False)

    def _is_compatible_with_other(self, other):
        """
        Check whether this and the other dtype are compatible with each other.
        Meaning a union can be formed between them without needing to be cast
        to dtype object.

        Parameters
        ----------
        other : Index or array-like

        Returns
        -------
        bool
        """
        return (type(self) is type(other)
                and is_dtype_equal(self.dtype, other.dtype))

    def _validate_sort_keyword(self, sort):
        if sort not in [None, False]:
            raise ValueError("The 'sort' keyword only takes the values of "
                             "None or False; {0} was passed.".format(sort))

    def union(self, other, sort=None):
        """
        Form the union of two Index objects.

        If the Index objects are incompatible, both Index objects will be
        cast to dtype('object') first.

            .. versionchanged:: 0.25.0

        Parameters
        ----------
        other : Index or array-like
        sort : bool or None, default None
            Whether to sort the resulting Index.

            * None : Sort the result, except when

              1. `self` and `other` are equal.
              2. `self` or `other` has length 0.
              3. Some values in `self` or `other` cannot be compared.
                 A RuntimeWarning is issued in this case.

            * False : do not sort the result.

            .. versionadded:: 0.24.0

            .. versionchanged:: 0.24.1

               Changed the default value from ``True`` to ``None``
               (without change in behaviour).

        Returns
        -------
        union : Index

        Examples
        --------

        Union matching dtypes

        >>> idx1 = pd.Index([1, 2, 3, 4])
        >>> idx2 = pd.Index([3, 4, 5, 6])
        >>> idx1.union(idx2)
        Int64Index([1, 2, 3, 4, 5, 6], dtype='int64')

        Union mismatched dtypes

        >>> idx1 = pd.Index(['a', 'b', 'c', 'd'])
        >>> idx2 = pd.Index([1, 2, 3, 4])
        >>> idx1.union(idx2)
        Index(['a', 'b', 'c', 'd', 1, 2, 3, 4], dtype='object')
        """
        self._validate_sort_keyword(sort)
        self._assert_can_do_setop(other)

        if not self._is_compatible_with_other(other):
            return self._union_incompatible_dtypes(other, sort=sort)

        return self._union(other, sort=sort)

    def _union(self, other, sort):
        """
        Specific union logic should go here. In subclasses, union behavior
        should be overwritten here rather than in `self.union`.

        Parameters
        ----------
        other : Index or array-like
        sort : False or None, default False
            Whether to sort the resulting index.

            * False : do not sort the result.
            * None : sort the result, except when `self` and `other` are equal
              or when the values cannot be compared.

        Returns
        -------
        Index
        """

        if not len(other) or self.equals(other):
            return self._get_reconciled_name_object(other)

        if not len(self):
            return other._get_reconciled_name_object(self)

        # TODO(EA): setops-refactor, clean all this up
        if is_period_dtype(self) or is_datetime64tz_dtype(self):
            lvals = self._ndarray_values
        else:
            lvals = self._values
        if is_period_dtype(other) or is_datetime64tz_dtype(other):
            rvals = other._ndarray_values
        else:
            rvals = other._values

        if sort is None and self.is_monotonic and other.is_monotonic:
            try:
                result = self._outer_indexer(lvals, rvals)[0]
            except TypeError:
                # incomparable objects
                result = list(lvals)

                # worth making this faster? a very unusual case
                value_set = set(lvals)
                result.extend([x for x in rvals if x not in value_set])
        else:
            indexer = self.get_indexer(other)
            indexer, = (indexer == -1).nonzero()

            if len(indexer) > 0:
                other_diff = algos.take_nd(rvals, indexer,
                                           allow_fill=False)
                result = _concat._concat_compat((lvals, other_diff))

            else:
                result = lvals

            if sort is None:
                try:
                    result = sorting.safe_sort(result)
                except TypeError as e:
                    warnings.warn("{}, sort order is undefined for "
                                  "incomparable objects".format(e),
                                  RuntimeWarning, stacklevel=3)

        # for subclasses
        return self._wrap_setop_result(other, result)

    def _wrap_setop_result(self, other, result):
        return self._constructor(result, name=get_op_result_name(self, other))

    _index_shared_docs['intersection'] = """
        Form the intersection of two Index objects.

        This returns a new Index with elements common to the index and `other`.

        Parameters
        ----------
        other : Index or array-like
        sort : False or None, default False
            Whether to sort the resulting index.

            * False : do not sort the result.
            * None : sort the result, except when `self` and `other` are equal
              or when the values cannot be compared.

            .. versionadded:: 0.24.0

            .. versionchanged:: 0.24.1

               Changed the default from ``True`` to ``False``, to match
               the behaviour of 0.23.4 and earlier.

        Returns
        -------
        intersection : Index

        Examples
        --------

        >>> idx1 = pd.Index([1, 2, 3, 4])
        >>> idx2 = pd.Index([3, 4, 5, 6])
        >>> idx1.intersection(idx2)
        Int64Index([3, 4], dtype='int64')
        """

    # TODO: standardize return type of non-union setops type(self vs other)
    @Appender(_index_shared_docs['intersection'])
    def intersection(self, other, sort=False):
        self._validate_sort_keyword(sort)
        self._assert_can_do_setop(other)
        other = ensure_index(other)

        if self.equals(other):
            return self._get_reconciled_name_object(other)

        if not is_dtype_equal(self.dtype, other.dtype):
            this = self.astype('O')
            other = other.astype('O')
            return this.intersection(other, sort=sort)

        # TODO(EA): setops-refactor, clean all this up
        if is_period_dtype(self):
            lvals = self._ndarray_values
        else:
            lvals = self._values
        if is_period_dtype(other):
            rvals = other._ndarray_values
        else:
            rvals = other._values

        if self.is_monotonic and other.is_monotonic:
            try:
                result = self._inner_indexer(lvals, rvals)[0]
                return self._wrap_setop_result(other, result)
            except TypeError:
                pass

        try:
            indexer = Index(rvals).get_indexer(lvals)
            indexer = indexer.take((indexer != -1).nonzero()[0])
        except Exception:
            # duplicates
            indexer = algos.unique1d(
                Index(rvals).get_indexer_non_unique(lvals)[0])
            indexer = indexer[indexer != -1]

        taken = other.take(indexer)

        if sort is None:
            taken = sorting.safe_sort(taken.values)
            if self.name != other.name:
                name = None
            else:
                name = self.name
            return self._shallow_copy(taken, name=name)

        if self.name != other.name:
            taken.name = None

        return taken

    def difference(self, other, sort=None):
        """
        Return a new Index with elements from the index that are not in
        `other`.

        This is the set difference of two Index objects.

        Parameters
        ----------
        other : Index or array-like
        sort : False or None, default None
            Whether to sort the resulting index. By default, the
            values are attempted to be sorted, but any TypeError from
            incomparable elements is caught by pandas.

            * None : Attempt to sort the result, but catch any TypeErrors
              from comparing incomparable elements.
            * False : Do not sort the result.

            .. versionadded:: 0.24.0

            .. versionchanged:: 0.24.1

               Changed the default value from ``True`` to ``None``
               (without change in behaviour).

        Returns
        -------
        difference : Index

        Examples
        --------

        >>> idx1 = pd.Index([2, 1, 3, 4])
        >>> idx2 = pd.Index([3, 4, 5, 6])
        >>> idx1.difference(idx2)
        Int64Index([1, 2], dtype='int64')
        >>> idx1.difference(idx2, sort=False)
        Int64Index([2, 1], dtype='int64')
        """
        self._validate_sort_keyword(sort)
        self._assert_can_do_setop(other)

        if self.equals(other):
            # pass an empty np.ndarray with the appropriate dtype
            return self._shallow_copy(self._data[:0])

        other, result_name = self._convert_can_do_setop(other)

        this = self._get_unique_index()

        indexer = this.get_indexer(other)
        indexer = indexer.take((indexer != -1).nonzero()[0])

        label_diff = np.setdiff1d(np.arange(this.size), indexer,
                                  assume_unique=True)
        the_diff = this.values.take(label_diff)
        if sort is None:
            try:
                the_diff = sorting.safe_sort(the_diff)
            except TypeError:
                pass

        return this._shallow_copy(the_diff, name=result_name, freq=None)

    def symmetric_difference(self, other, result_name=None, sort=None):
        """
        Compute the symmetric difference of two Index objects.

        Parameters
        ----------
        other : Index or array-like
        result_name : str
        sort : False or None, default None
            Whether to sort the resulting index. By default, the
            values are attempted to be sorted, but any TypeError from
            incomparable elements is caught by pandas.

            * None : Attempt to sort the result, but catch any TypeErrors
              from comparing incomparable elements.
            * False : Do not sort the result.

            .. versionadded:: 0.24.0

            .. versionchanged:: 0.24.1

               Changed the default value from ``True`` to ``None``
               (without change in behaviour).

        Returns
        -------
        symmetric_difference : Index

        Notes
        -----
        ``symmetric_difference`` contains elements that appear in either
        ``idx1`` or ``idx2`` but not both. Equivalent to the Index created by
        ``idx1.difference(idx2) | idx2.difference(idx1)`` with duplicates
        dropped.

        Examples
        --------
        >>> idx1 = pd.Index([1, 2, 3, 4])
        >>> idx2 = pd.Index([2, 3, 4, 5])
        >>> idx1.symmetric_difference(idx2)
        Int64Index([1, 5], dtype='int64')

        You can also use the ``^`` operator:

        >>> idx1 ^ idx2
        Int64Index([1, 5], dtype='int64')
        """
        self._validate_sort_keyword(sort)
        self._assert_can_do_setop(other)
        other, result_name_update = self._convert_can_do_setop(other)
        if result_name is None:
            result_name = result_name_update

        this = self._get_unique_index()
        other = other._get_unique_index()
        indexer = this.get_indexer(other)

        # {this} minus {other}
        common_indexer = indexer.take((indexer != -1).nonzero()[0])
        left_indexer = np.setdiff1d(np.arange(this.size), common_indexer,
                                    assume_unique=True)
        left_diff = this.values.take(left_indexer)

        # {other} minus {this}
        right_indexer = (indexer == -1).nonzero()[0]
        right_diff = other.values.take(right_indexer)

        the_diff = _concat._concat_compat([left_diff, right_diff])
        if sort is None:
            try:
                the_diff = sorting.safe_sort(the_diff)
            except TypeError:
                pass

        attribs = self._get_attributes_dict()
        attribs['name'] = result_name
        if 'freq' in attribs:
            attribs['freq'] = None
        return self._shallow_copy_with_infer(the_diff, **attribs)

    def _assert_can_do_setop(self, other):
        if not is_list_like(other):
            raise TypeError('Input must be Index or array-like')
        return True

    def _convert_can_do_setop(self, other):
        if not isinstance(other, Index):
            other = Index(other, name=self.name)
            result_name = self.name
        else:
            result_name = get_op_result_name(self, other)
        return other, result_name

    # --------------------------------------------------------------------
    # Indexing Methods

    _index_shared_docs['get_loc'] = """
        Get integer location, slice or boolean mask for requested label.

        Parameters
        ----------
        key : label
        method : {None, 'pad'/'ffill', 'backfill'/'bfill', 'nearest'}, optional
            * default: exact matches only.
            * pad / ffill: find the PREVIOUS index value if no exact match.
            * backfill / bfill: use NEXT index value if no exact match
            * nearest: use the NEAREST index value if no exact match. Tied
              distances are broken by preferring the larger index value.
        tolerance : int or float, optional
            Maximum distance from index value for inexact matches. The value of
            the index at the matching location most satisfy the equation
            ``abs(index[loc] - key) <= tolerance``.

            .. versionadded:: 0.21.0 (list-like tolerance)

        Returns
        -------
        loc : int if unique index, slice if monotonic index, else mask

        Examples
        --------
        >>> unique_index = pd.Index(list('abc'))
        >>> unique_index.get_loc('b')
        1

        >>> monotonic_index = pd.Index(list('abbc'))
        >>> monotonic_index.get_loc('b')
        slice(1, 3, None)

        >>> non_monotonic_index = pd.Index(list('abcb'))
        >>> non_monotonic_index.get_loc('b')
        array([False,  True, False,  True], dtype=bool)
        """

    @Appender(_index_shared_docs['get_loc'])
    def get_loc(self, key, method=None, tolerance=None):
        if method is None:
            if tolerance is not None:
                raise ValueError('tolerance argument only valid if using pad, '
                                 'backfill or nearest lookups')
            try:
                return self._engine.get_loc(key)
            except KeyError:
                return self._engine.get_loc(self._maybe_cast_indexer(key))
        indexer = self.get_indexer([key], method=method, tolerance=tolerance)
        if indexer.ndim > 1 or indexer.size > 1:
            raise TypeError('get_loc requires scalar valued input')
        loc = indexer.item()
        if loc == -1:
            raise KeyError(key)
        return loc

    _index_shared_docs['get_indexer'] = """
        Compute indexer and mask for new index given the current index. The
        indexer should be then used as an input to ndarray.take to align the
        current data to the new index.

        Parameters
        ----------
        target : %(target_klass)s
        method : {None, 'pad'/'ffill', 'backfill'/'bfill', 'nearest'}, optional
            * default: exact matches only.
            * pad / ffill: find the PREVIOUS index value if no exact match.
            * backfill / bfill: use NEXT index value if no exact match
            * nearest: use the NEAREST index value if no exact match. Tied
              distances are broken by preferring the larger index value.
        limit : int, optional
            Maximum number of consecutive labels in ``target`` to match for
            inexact matches.
        tolerance : optional
            Maximum distance between original and new labels for inexact
            matches. The values of the index at the matching locations most
            satisfy the equation ``abs(index[indexer] - target) <= tolerance``.

            Tolerance may be a scalar value, which applies the same tolerance
            to all values, or list-like, which applies variable tolerance per
            element. List-like includes list, tuple, array, Series, and must be
            the same size as the index and its dtype must exactly match the
            index's type.

            .. versionadded:: 0.21.0 (list-like tolerance)

        Returns
        -------
        indexer : ndarray of int
            Integers from 0 to n - 1 indicating that the index at these
            positions matches the corresponding target values. Missing values
            in the target are marked by -1.
        %(raises_section)s
        Examples
        --------
        >>> index = pd.Index(['c', 'a', 'b'])
        >>> index.get_indexer(['a', 'b', 'x'])
        array([ 1,  2, -1])

        Notice that the return value is an array of locations in ``index``
        and ``x`` is marked by -1, as it is not in ``index``.
        """

    @Appender(_index_shared_docs['get_indexer'] % _index_doc_kwargs)
    def get_indexer(self, target, method=None, limit=None, tolerance=None):
        method = missing.clean_reindex_fill_method(method)
        target = ensure_index(target)
        if tolerance is not None:
            tolerance = self._convert_tolerance(tolerance, target)

        # Treat boolean labels passed to a numeric index as not found. Without
        # this fix False and True would be treated as 0 and 1 respectively.
        # (GH #16877)
        if target.is_boolean() and self.is_numeric():
            return ensure_platform_int(np.repeat(-1, target.size))

        pself, ptarget = self._maybe_promote(target)
        if pself is not self or ptarget is not target:
            return pself.get_indexer(ptarget, method=method, limit=limit,
                                     tolerance=tolerance)

        if not is_dtype_equal(self.dtype, target.dtype):
            this = self.astype(object)
            target = target.astype(object)
            return this.get_indexer(target, method=method, limit=limit,
                                    tolerance=tolerance)

        if not self.is_unique:
            raise InvalidIndexError('Reindexing only valid with uniquely'
                                    ' valued Index objects')

        if method == 'pad' or method == 'backfill':
            indexer = self._get_fill_indexer(target, method, limit, tolerance)
        elif method == 'nearest':
            indexer = self._get_nearest_indexer(target, limit, tolerance)
        else:
            if tolerance is not None:
                raise ValueError('tolerance argument only valid if doing pad, '
                                 'backfill or nearest reindexing')
            if limit is not None:
                raise ValueError('limit argument only valid if doing pad, '
                                 'backfill or nearest reindexing')

            indexer = self._engine.get_indexer(target._ndarray_values)

        return ensure_platform_int(indexer)

    def _convert_tolerance(self, tolerance, target):
        # override this method on subclasses
        tolerance = np.asarray(tolerance)
        if target.size != tolerance.size and tolerance.size > 1:
            raise ValueError('list-like tolerance size must match '
                             'target index size')
        return tolerance

    def _get_fill_indexer(self, target, method, limit=None, tolerance=None):
        if self.is_monotonic_increasing and target.is_monotonic_increasing:
            method = (self._engine.get_pad_indexer if method == 'pad' else
                      self._engine.get_backfill_indexer)
            indexer = method(target._ndarray_values, limit)
        else:
            indexer = self._get_fill_indexer_searchsorted(target, method,
                                                          limit)
        if tolerance is not None:
            indexer = self._filter_indexer_tolerance(target._ndarray_values,
                                                     indexer,
                                                     tolerance)
        return indexer

    def _get_fill_indexer_searchsorted(self, target, method, limit=None):
        """
        Fallback pad/backfill get_indexer that works for monotonic decreasing
        indexes and non-monotonic targets.
        """
        if limit is not None:
            raise ValueError('limit argument for %r method only well-defined '
                             'if index and target are monotonic' % method)

        side = 'left' if method == 'pad' else 'right'

        # find exact matches first (this simplifies the algorithm)
        indexer = self.get_indexer(target)
        nonexact = (indexer == -1)
        indexer[nonexact] = self._searchsorted_monotonic(target[nonexact],
                                                         side)
        if side == 'left':
            # searchsorted returns "indices into a sorted array such that,
            # if the corresponding elements in v were inserted before the
            # indices, the order of a would be preserved".
            # Thus, we need to subtract 1 to find values to the left.
            indexer[nonexact] -= 1
            # This also mapped not found values (values of 0 from
            # np.searchsorted) to -1, which conveniently is also our
            # sentinel for missing values
        else:
            # Mark indices to the right of the largest value as not found
            indexer[indexer == len(self)] = -1
        return indexer

    def _get_nearest_indexer(self, target, limit, tolerance):
        """
        Get the indexer for the nearest index labels; requires an index with
        values that can be subtracted from each other (e.g., not strings or
        tuples).
        """
        left_indexer = self.get_indexer(target, 'pad', limit=limit)
        right_indexer = self.get_indexer(target, 'backfill', limit=limit)

        target = np.asarray(target)
        left_distances = abs(self.values[left_indexer] - target)
        right_distances = abs(self.values[right_indexer] - target)

        op = operator.lt if self.is_monotonic_increasing else operator.le
        indexer = np.where(op(left_distances, right_distances) |
                           (right_indexer == -1), left_indexer, right_indexer)
        if tolerance is not None:
            indexer = self._filter_indexer_tolerance(target, indexer,
                                                     tolerance)
        return indexer

    def _filter_indexer_tolerance(self, target, indexer, tolerance):
        distance = abs(self.values[indexer] - target)
        indexer = np.where(distance <= tolerance, indexer, -1)
        return indexer

    # --------------------------------------------------------------------
    # Indexer Conversion Methods

    _index_shared_docs['_convert_scalar_indexer'] = """
        Convert a scalar indexer.

        Parameters
        ----------
        key : label of the slice bound
        kind : {'ix', 'loc', 'getitem', 'iloc'} or None
    """

    @Appender(_index_shared_docs['_convert_scalar_indexer'])
    def _convert_scalar_indexer(self, key, kind=None):
        assert kind in ['ix', 'loc', 'getitem', 'iloc', None]

        if kind == 'iloc':
            return self._validate_indexer('positional', key, kind)

        if len(self) and not isinstance(self, ABCMultiIndex,):

            # we can raise here if we are definitive that this
            # is positional indexing (eg. .ix on with a float)
            # or label indexing if we are using a type able
            # to be represented in the index

            if kind in ['getitem', 'ix'] and is_float(key):
                if not self.is_floating():
                    return self._invalid_indexer('label', key)

            elif kind in ['loc'] and is_float(key):

                # we want to raise KeyError on string/mixed here
                # technically we *could* raise a TypeError
                # on anything but mixed though
                if self.inferred_type not in ['floating',
                                              'mixed-integer-float',
                                              'string',
                                              'unicode',
                                              'mixed']:
                    return self._invalid_indexer('label', key)

            elif kind in ['loc'] and is_integer(key):
                if not self.holds_integer():
                    return self._invalid_indexer('label', key)

        return key

    _index_shared_docs['_convert_slice_indexer'] = """
        Convert a slice indexer.

        By definition, these are labels unless 'iloc' is passed in.
        Floats are not allowed as the start, step, or stop of the slice.

        Parameters
        ----------
        key : label of the slice bound
        kind : {'ix', 'loc', 'getitem', 'iloc'} or None
    """

    @Appender(_index_shared_docs['_convert_slice_indexer'])
    def _convert_slice_indexer(self, key, kind=None):
        assert kind in ['ix', 'loc', 'getitem', 'iloc', None]

        # if we are not a slice, then we are done
        if not isinstance(key, slice):
            return key

        # validate iloc
        if kind == 'iloc':
            return slice(self._validate_indexer('slice', key.start, kind),
                         self._validate_indexer('slice', key.stop, kind),
                         self._validate_indexer('slice', key.step, kind))

        # potentially cast the bounds to integers
        start, stop, step = key.start, key.stop, key.step

        # figure out if this is a positional indexer
        def is_int(v):
            return v is None or is_integer(v)

        is_null_slicer = start is None and stop is None
        is_index_slice = is_int(start) and is_int(stop)
        is_positional = is_index_slice and not self.is_integer()

        if kind == 'getitem':
            """
            called from the getitem slicers, validate that we are in fact
            integers
            """
            if self.is_integer() or is_index_slice:
                return slice(self._validate_indexer('slice', key.start, kind),
                             self._validate_indexer('slice', key.stop, kind),
                             self._validate_indexer('slice', key.step, kind))

        # convert the slice to an indexer here

        # if we are mixed and have integers
        try:
            if is_positional and self.is_mixed():
                # Validate start & stop
                if start is not None:
                    self.get_loc(start)
                if stop is not None:
                    self.get_loc(stop)
                is_positional = False
        except KeyError:
            if self.inferred_type == 'mixed-integer-float':
                raise

        if is_null_slicer:
            indexer = key
        elif is_positional:
            indexer = key
        else:
            try:
                indexer = self.slice_indexer(start, stop, step, kind=kind)
            except Exception:
                if is_index_slice:
                    if self.is_integer():
                        raise
                    else:
                        indexer = key
                else:
                    raise

        return indexer

    def _convert_listlike_indexer(self, keyarr, kind=None):
        """
        Parameters
        ----------
        keyarr : list-like
            Indexer to convert.

        Returns
        -------
        indexer : numpy.ndarray or None
            Return an ndarray or None if cannot convert.
        keyarr : numpy.ndarray
            Return tuple-safe keys.
        """
        if isinstance(keyarr, Index):
            keyarr = self._convert_index_indexer(keyarr)
        else:
            keyarr = self._convert_arr_indexer(keyarr)

        indexer = self._convert_list_indexer(keyarr, kind=kind)
        return indexer, keyarr

    _index_shared_docs['_convert_arr_indexer'] = """
        Convert an array-like indexer to the appropriate dtype.

        Parameters
        ----------
        keyarr : array-like
            Indexer to convert.

        Returns
        -------
        converted_keyarr : array-like
    """

    @Appender(_index_shared_docs['_convert_arr_indexer'])
    def _convert_arr_indexer(self, keyarr):
        keyarr = com.asarray_tuplesafe(keyarr)
        return keyarr

    _index_shared_docs['_convert_index_indexer'] = """
        Convert an Index indexer to the appropriate dtype.

        Parameters
        ----------
        keyarr : Index (or sub-class)
            Indexer to convert.

        Returns
        -------
        converted_keyarr : Index (or sub-class)
    """

    @Appender(_index_shared_docs['_convert_index_indexer'])
    def _convert_index_indexer(self, keyarr):
        return keyarr

    _index_shared_docs['_convert_list_indexer'] = """
        Convert a list-like indexer to the appropriate dtype.

        Parameters
        ----------
        keyarr : Index (or sub-class)
            Indexer to convert.
        kind : iloc, ix, loc, optional

        Returns
        -------
        positional indexer or None
    """

    @Appender(_index_shared_docs['_convert_list_indexer'])
    def _convert_list_indexer(self, keyarr, kind=None):
        if (kind in [None, 'iloc', 'ix'] and
                is_integer_dtype(keyarr) and not self.is_floating() and
                not isinstance(keyarr, ABCPeriodIndex)):

            if self.inferred_type == 'mixed-integer':
                indexer = self.get_indexer(keyarr)
                if (indexer >= 0).all():
                    return indexer
                # missing values are flagged as -1 by get_indexer and negative
                # indices are already converted to positive indices in the
                # above if-statement, so the negative flags are changed to
                # values outside the range of indices so as to trigger an
                # IndexError in maybe_convert_indices
                indexer[indexer < 0] = len(self)
                from pandas.core.indexing import maybe_convert_indices
                return maybe_convert_indices(indexer, len(self))

            elif not self.inferred_type == 'integer':
                keyarr = np.where(keyarr < 0, len(self) + keyarr, keyarr)
                return keyarr

        return None

    def _invalid_indexer(self, form, key):
        """
        Consistent invalid indexer message.
        """
        raise TypeError("cannot do {form} indexing on {klass} with these "
                        "indexers [{key}] of {kind}".format(
                            form=form, klass=type(self), key=key,
                            kind=type(key)))

    # --------------------------------------------------------------------
    # Reindex Methods

    def _can_reindex(self, indexer):
        """
        Check if we are allowing reindexing with this particular indexer.

        Parameters
        ----------
        indexer : an integer indexer

        Raises
        ------
        ValueError if its a duplicate axis
        """

        # trying to reindex on an axis with duplicates
        if not self.is_unique and len(indexer):
            raise ValueError("cannot reindex from a duplicate axis")

    def reindex(self, target, method=None, level=None, limit=None,
                tolerance=None):
        """
        Create index with target's values (move/add/delete values
        as necessary).

        Parameters
        ----------
        target : an iterable

        Returns
        -------
        new_index : pd.Index
            Resulting index.
        indexer : np.ndarray or None
            Indices of output values in original index.
        """
        # GH6552: preserve names when reindexing to non-named target
        # (i.e. neither Index nor Series).
        preserve_names = not hasattr(target, 'name')

        # GH7774: preserve dtype/tz if target is empty and not an Index.
        target = _ensure_has_len(target)  # target may be an iterator

        if not isinstance(target, Index) and len(target) == 0:
            attrs = self._get_attributes_dict()
            attrs.pop('freq', None)  # don't preserve freq
            values = self._data[:0]  # appropriately-dtyped empty array
            target = self._simple_new(values, dtype=self.dtype, **attrs)
        else:
            target = ensure_index(target)

        if level is not None:
            if method is not None:
                raise TypeError('Fill method not supported if level passed')
            _, indexer, _ = self._join_level(target, level, how='right',
                                             return_indexers=True)
        else:
            if self.equals(target):
                indexer = None
            else:
                # check is_overlapping for IntervalIndex compat
                if (self.is_unique and
                        not getattr(self, 'is_overlapping', False)):
                    indexer = self.get_indexer(target, method=method,
                                               limit=limit,
                                               tolerance=tolerance)
                else:
                    if method is not None or limit is not None:
                        raise ValueError("cannot reindex a non-unique index "
                                         "with a method or limit")
                    indexer, missing = self.get_indexer_non_unique(target)

        if preserve_names and target.nlevels == 1 and target.name != self.name:
            target = target.copy()
            target.name = self.name

        return target, indexer

    def _reindex_non_unique(self, target):
        """
        Create a new index with target's values (move/add/delete values as
        necessary) use with non-unique Index and a possibly non-unique target.

        Parameters
        ----------
        target : an iterable

        Returns
        -------
        new_index : pd.Index
            Resulting index.
        indexer : np.ndarray or None
            Indices of output values in original index.

        """

        target = ensure_index(target)
        indexer, missing = self.get_indexer_non_unique(target)
        check = indexer != -1
        new_labels = self.take(indexer[check])
        new_indexer = None

        if len(missing):
            length = np.arange(len(indexer))

            missing = ensure_platform_int(missing)
            missing_labels = target.take(missing)
            missing_indexer = ensure_int64(length[~check])
            cur_labels = self.take(indexer[check]).values
            cur_indexer = ensure_int64(length[check])

            new_labels = np.empty(tuple([len(indexer)]), dtype=object)
            new_labels[cur_indexer] = cur_labels
            new_labels[missing_indexer] = missing_labels

            # a unique indexer
            if target.is_unique:

                # see GH5553, make sure we use the right indexer
                new_indexer = np.arange(len(indexer))
                new_indexer[cur_indexer] = np.arange(len(cur_labels))
                new_indexer[missing_indexer] = -1

            # we have a non_unique selector, need to use the original
            # indexer here
            else:

                # need to retake to have the same size as the indexer
                indexer[~check] = -1

                # reset the new indexer to account for the new size
                new_indexer = np.arange(len(self.take(indexer)))
                new_indexer[~check] = -1

        new_index = self._shallow_copy_with_infer(new_labels, freq=None)
        return new_index, indexer, new_indexer

    # --------------------------------------------------------------------
    # Join Methods

    _index_shared_docs['join'] = """
        Compute join_index and indexers to conform data
        structures to the new index.

        Parameters
        ----------
        other : Index
        how : {'left', 'right', 'inner', 'outer'}
        level : int or level name, default None
        return_indexers : boolean, default False
        sort : boolean, default False
            Sort the join keys lexicographically in the result Index. If False,
            the order of the join keys depends on the join type (how keyword)

            .. versionadded:: 0.20.0

        Returns
        -------
        join_index, (left_indexer, right_indexer)
        """

    @Appender(_index_shared_docs['join'])
    def join(self, other, how='left', level=None, return_indexers=False,
             sort=False):
        self_is_mi = isinstance(self, ABCMultiIndex)
        other_is_mi = isinstance(other, ABCMultiIndex)

        # try to figure out the join level
        # GH3662
        if level is None and (self_is_mi or other_is_mi):

            # have the same levels/names so a simple join
            if self.names == other.names:
                pass
            else:
                return self._join_multi(other, how=how,
                                        return_indexers=return_indexers)

        # join on the level
        if level is not None and (self_is_mi or other_is_mi):
            return self._join_level(other, level, how=how,
                                    return_indexers=return_indexers)

        other = ensure_index(other)

        if len(other) == 0 and how in ('left', 'outer'):
            join_index = self._shallow_copy()
            if return_indexers:
                rindexer = np.repeat(-1, len(join_index))
                return join_index, None, rindexer
            else:
                return join_index

        if len(self) == 0 and how in ('right', 'outer'):
            join_index = other._shallow_copy()
            if return_indexers:
                lindexer = np.repeat(-1, len(join_index))
                return join_index, lindexer, None
            else:
                return join_index

        if self._join_precedence < other._join_precedence:
            how = {'right': 'left', 'left': 'right'}.get(how, how)
            result = other.join(self, how=how, level=level,
                                return_indexers=return_indexers)
            if return_indexers:
                x, y, z = result
                result = x, z, y
            return result

        if not is_dtype_equal(self.dtype, other.dtype):
            this = self.astype('O')
            other = other.astype('O')
            return this.join(other, how=how, return_indexers=return_indexers)

        _validate_join_method(how)

        if not self.is_unique and not other.is_unique:
            return self._join_non_unique(other, how=how,
                                         return_indexers=return_indexers)
        elif not self.is_unique or not other.is_unique:
            if self.is_monotonic and other.is_monotonic:
                return self._join_monotonic(other, how=how,
                                            return_indexers=return_indexers)
            else:
                return self._join_non_unique(other, how=how,
                                             return_indexers=return_indexers)
        elif self.is_monotonic and other.is_monotonic:
            try:
                return self._join_monotonic(other, how=how,
                                            return_indexers=return_indexers)
            except TypeError:
                pass

        if how == 'left':
            join_index = self
        elif how == 'right':
            join_index = other
        elif how == 'inner':
            # TODO: sort=False here for backwards compat. It may
            # be better to use the sort parameter passed into join
            join_index = self.intersection(other, sort=False)
        elif how == 'outer':
            # TODO: sort=True here for backwards compat. It may
            # be better to use the sort parameter passed into join
            join_index = self.union(other)

        if sort:
            join_index = join_index.sort_values()

        if return_indexers:
            if join_index is self:
                lindexer = None
            else:
                lindexer = self.get_indexer(join_index)
            if join_index is other:
                rindexer = None
            else:
                rindexer = other.get_indexer(join_index)
            return join_index, lindexer, rindexer
        else:
            return join_index

    def _join_multi(self, other, how, return_indexers=True):
        from .multi import MultiIndex
        from pandas.core.reshape.merge import _restore_dropped_levels_multijoin

        # figure out join names
        self_names = set(com._not_none(*self.names))
        other_names = set(com._not_none(*other.names))
        overlap = self_names & other_names

        # need at least 1 in common
        if not overlap:
            raise ValueError("cannot join with no overlapping index names")

        self_is_mi = isinstance(self, MultiIndex)
        other_is_mi = isinstance(other, MultiIndex)

        if self_is_mi and other_is_mi:

            # Drop the non-matching levels from left and right respectively
            ldrop_names = list(self_names - overlap)
            rdrop_names = list(other_names - overlap)

            self_jnlevels = self.droplevel(ldrop_names)
            other_jnlevels = other.droplevel(rdrop_names)

            # Join left and right
            # Join on same leveled multi-index frames is supported
            join_idx, lidx, ridx = self_jnlevels.join(other_jnlevels, how,
                                                      return_indexers=True)

            # Restore the dropped levels
            # Returned index level order is
            # common levels, ldrop_names, rdrop_names
            dropped_names = ldrop_names + rdrop_names

            levels, codes, names = (
                _restore_dropped_levels_multijoin(self, other,
                                                  dropped_names,
                                                  join_idx,
                                                  lidx, ridx))

            # Re-create the multi-index
            multi_join_idx = MultiIndex(levels=levels, codes=codes,
                                        names=names, verify_integrity=False)

            multi_join_idx = multi_join_idx.remove_unused_levels()

            return multi_join_idx, lidx, ridx

        jl = list(overlap)[0]

        # Case where only one index is multi
        # make the indices into mi's that match
        flip_order = False
        if self_is_mi:
            self, other = other, self
            flip_order = True
            # flip if join method is right or left
            how = {'right': 'left', 'left': 'right'}.get(how, how)

        level = other.names.index(jl)
        result = self._join_level(other, level, how=how,
                                  return_indexers=return_indexers)

        if flip_order:
            if isinstance(result, tuple):
                return result[0], result[2], result[1]
        return result

    def _join_non_unique(self, other, how='left', return_indexers=False):
        from pandas.core.reshape.merge import _get_join_indexers

        left_idx, right_idx = _get_join_indexers([self._ndarray_values],
                                                 [other._ndarray_values],
                                                 how=how,
                                                 sort=True)

        left_idx = ensure_platform_int(left_idx)
        right_idx = ensure_platform_int(right_idx)

        join_index = np.asarray(self._ndarray_values.take(left_idx))
        mask = left_idx == -1
        np.putmask(join_index, mask, other._ndarray_values.take(right_idx))

        join_index = self._wrap_joined_index(join_index, other)

        if return_indexers:
            return join_index, left_idx, right_idx
        else:
            return join_index

    def _join_level(self, other, level, how='left', return_indexers=False,
                    keep_order=True):
        """
        The join method *only* affects the level of the resulting
        MultiIndex. Otherwise it just exactly aligns the Index data to the
        labels of the level in the MultiIndex.

        If ```keep_order == True```, the order of the data indexed by the
        MultiIndex will not be changed; otherwise, it will tie out
        with `other`.
        """
        from .multi import MultiIndex

        def _get_leaf_sorter(labels):
            """
            Returns sorter for the inner most level while preserving the
            order of higher levels.
            """
            if labels[0].size == 0:
                return np.empty(0, dtype='int64')

            if len(labels) == 1:
                lab = ensure_int64(labels[0])
                sorter, _ = libalgos.groupsort_indexer(lab, 1 + lab.max())
                return sorter

            # find indexers of beginning of each set of
            # same-key labels w.r.t all but last level
            tic = labels[0][:-1] != labels[0][1:]
            for lab in labels[1:-1]:
                tic |= lab[:-1] != lab[1:]

            starts = np.hstack(([True], tic, [True])).nonzero()[0]
            lab = ensure_int64(labels[-1])
            return lib.get_level_sorter(lab, ensure_int64(starts))

        if isinstance(self, MultiIndex) and isinstance(other, MultiIndex):
            raise TypeError('Join on level between two MultiIndex objects '
                            'is ambiguous')

        left, right = self, other

        flip_order = not isinstance(self, MultiIndex)
        if flip_order:
            left, right = right, left
            how = {'right': 'left', 'left': 'right'}.get(how, how)

        level = left._get_level_number(level)
        old_level = left.levels[level]

        if not right.is_unique:
            raise NotImplementedError('Index._join_level on non-unique index '
                                      'is not implemented')

        new_level, left_lev_indexer, right_lev_indexer = \
            old_level.join(right, how=how, return_indexers=True)

        if left_lev_indexer is None:
            if keep_order or len(left) == 0:
                left_indexer = None
                join_index = left
            else:  # sort the leaves
                left_indexer = _get_leaf_sorter(left.codes[:level + 1])
                join_index = left[left_indexer]

        else:
            left_lev_indexer = ensure_int64(left_lev_indexer)
            rev_indexer = lib.get_reverse_indexer(left_lev_indexer,
                                                  len(old_level))

            new_lev_codes = algos.take_nd(rev_indexer, left.codes[level],
                                          allow_fill=False)

            new_codes = list(left.codes)
            new_codes[level] = new_lev_codes

            new_levels = list(left.levels)
            new_levels[level] = new_level

            if keep_order:  # just drop missing values. o.w. keep order
                left_indexer = np.arange(len(left), dtype=np.intp)
                mask = new_lev_codes != -1
                if not mask.all():
                    new_codes = [lab[mask] for lab in new_codes]
                    left_indexer = left_indexer[mask]

            else:  # tie out the order with other
                if level == 0:  # outer most level, take the fast route
                    ngroups = 1 + new_lev_codes.max()
                    left_indexer, counts = libalgos.groupsort_indexer(
                        new_lev_codes, ngroups)

                    # missing values are placed first; drop them!
                    left_indexer = left_indexer[counts[0]:]
                    new_codes = [lab[left_indexer] for lab in new_codes]

                else:  # sort the leaves
                    mask = new_lev_codes != -1
                    mask_all = mask.all()
                    if not mask_all:
                        new_codes = [lab[mask] for lab in new_codes]

                    left_indexer = _get_leaf_sorter(new_codes[:level + 1])
                    new_codes = [lab[left_indexer] for lab in new_codes]

                    # left_indexers are w.r.t masked frame.
                    # reverse to original frame!
                    if not mask_all:
                        left_indexer = mask.nonzero()[0][left_indexer]

            join_index = MultiIndex(levels=new_levels, codes=new_codes,
                                    names=left.names, verify_integrity=False)

        if right_lev_indexer is not None:
            right_indexer = algos.take_nd(right_lev_indexer,
                                          join_index.codes[level],
                                          allow_fill=False)
        else:
            right_indexer = join_index.codes[level]

        if flip_order:
            left_indexer, right_indexer = right_indexer, left_indexer

        if return_indexers:
            left_indexer = (None if left_indexer is None
                            else ensure_platform_int(left_indexer))
            right_indexer = (None if right_indexer is None
                             else ensure_platform_int(right_indexer))
            return join_index, left_indexer, right_indexer
        else:
            return join_index

    def _join_monotonic(self, other, how='left', return_indexers=False):
        if self.equals(other):
            ret_index = other if how == 'right' else self
            if return_indexers:
                return ret_index, None, None
            else:
                return ret_index

        sv = self._ndarray_values
        ov = other._ndarray_values

        if self.is_unique and other.is_unique:
            # We can perform much better than the general case
            if how == 'left':
                join_index = self
                lidx = None
                ridx = self._left_indexer_unique(sv, ov)
            elif how == 'right':
                join_index = other
                lidx = self._left_indexer_unique(ov, sv)
                ridx = None
            elif how == 'inner':
                join_index, lidx, ridx = self._inner_indexer(sv, ov)
                join_index = self._wrap_joined_index(join_index, other)
            elif how == 'outer':
                join_index, lidx, ridx = self._outer_indexer(sv, ov)
                join_index = self._wrap_joined_index(join_index, other)
        else:
            if how == 'left':
                join_index, lidx, ridx = self._left_indexer(sv, ov)
            elif how == 'right':
                join_index, ridx, lidx = self._left_indexer(ov, sv)
            elif how == 'inner':
                join_index, lidx, ridx = self._inner_indexer(sv, ov)
            elif how == 'outer':
                join_index, lidx, ridx = self._outer_indexer(sv, ov)
            join_index = self._wrap_joined_index(join_index, other)

        if return_indexers:
            lidx = None if lidx is None else ensure_platform_int(lidx)
            ridx = None if ridx is None else ensure_platform_int(ridx)
            return join_index, lidx, ridx
        else:
            return join_index

    def _wrap_joined_index(self, joined, other):
        name = get_op_result_name(self, other)
        return Index(joined, name=name)

    # --------------------------------------------------------------------
    # Uncategorized Methods

    @property
    def values(self):
        """
        Return an array representing the data in the Index.

        .. warning::

           We recommend using :attr:`Index.array` or
           :meth:`Index.to_numpy`, depending on whether you need
           a reference to the underlying data or a NumPy array.

        Returns
        -------
        array: numpy.ndarray or ExtensionArray

        See Also
        --------
        Index.array : Reference to the underlying data.
        Index.to_numpy : A NumPy array representing the underlying data.
        """
        return self._data.view(np.ndarray)

    @property
    def _values(self) -> Union[ExtensionArray, ABCIndexClass, np.ndarray]:
        # TODO(EA): remove index types as they become extension arrays
        """
        The best array representation.

        This is an ndarray, ExtensionArray, or Index subclass. This differs
        from ``_ndarray_values``, which always returns an ndarray.

        Both ``_values`` and ``_ndarray_values`` are consistent between
        ``Series`` and ``Index``.

        It may differ from the public '.values' method.

        index             | values          | _values       | _ndarray_values |
        ----------------- | --------------- | ------------- | --------------- |
        Index             | ndarray         | ndarray       | ndarray         |
        CategoricalIndex  | Categorical     | Categorical   | ndarray[int]    |
        DatetimeIndex     | ndarray[M8ns]   | ndarray[M8ns] | ndarray[M8ns]   |
        DatetimeIndex[tz] | ndarray[M8ns]   | DTI[tz]       | ndarray[M8ns]   |
        PeriodIndex       | ndarray[object] | PeriodArray   | ndarray[int]    |
        IntervalIndex     | IntervalArray   | IntervalArray | ndarray[object] |

        See Also
        --------
        values
        _ndarray_values
        """
        return self._data

    def get_values(self):
        """
        Return `Index` data as an `numpy.ndarray`.

        .. deprecated:: 0.25.0
            Use :meth:`Index.to_numpy` or :attr:`Index.array` instead.

        Returns
        -------
        numpy.ndarray
            A one-dimensional numpy array of the `Index` values.

        See Also
        --------
        Index.values : The attribute that get_values wraps.

        Examples
        --------
        Getting the `Index` values of a `DataFrame`:

        >>> df = pd.DataFrame([[1, 2, 3], [4, 5, 6], [7, 8, 9]],
        ...                    index=['a', 'b', 'c'], columns=['A', 'B', 'C'])
        >>> df
           A  B  C
        a  1  2  3
        b  4  5  6
        c  7  8  9
        >>> df.index.get_values()
        array(['a', 'b', 'c'], dtype=object)

        Standalone `Index` values:

        >>> idx = pd.Index(['1', '2', '3'])
        >>> idx.get_values()
        array(['1', '2', '3'], dtype=object)

        `MultiIndex` arrays also have only one dimension:

        >>> midx = pd.MultiIndex.from_arrays([[1, 2, 3], ['a', 'b', 'c']],
        ...                                  names=('number', 'letter'))
        >>> midx.get_values()
        array([(1, 'a'), (2, 'b'), (3, 'c')], dtype=object)
        >>> midx.get_values().ndim
        1
        """
        warnings.warn(
            "The 'get_values' method is deprecated and will be removed in a "
            "future version. Use '.to_numpy()' or '.array' instead.",
            FutureWarning, stacklevel=2)
        return self._internal_get_values()

    def _internal_get_values(self):
        return self.values

    @Appender(IndexOpsMixin.memory_usage.__doc__)
    def memory_usage(self, deep=False):
        result = super().memory_usage(deep=deep)

        # include our engine hashtable
        result += self._engine.sizeof(deep=deep)
        return result

    _index_shared_docs['where'] = """
        Return an Index of same shape as self and whose corresponding
        entries are from self where cond is True and otherwise are from
        other.

        .. versionadded:: 0.19.0

        Parameters
        ----------
        cond : boolean array-like with the same length as self
        other : scalar, or array-like

        Returns
        -------
        Index
        """

    @Appender(_index_shared_docs['where'])
    def where(self, cond, other=None):
        if other is None:
            other = self._na_value

        dtype = self.dtype
        values = self.values

        if is_bool(other) or is_bool_dtype(other):

            # bools force casting
            values = values.astype(object)
            dtype = None

        values = np.where(cond, values, other)

        if self._is_numeric_dtype and np.any(isna(values)):
            # We can't coerce to the numeric dtype of "self" (unless
            # it's float) if there are NaN values in our output.
            dtype = None

        return self._shallow_copy_with_infer(values, dtype=dtype)

    # construction helpers
    @classmethod
    def _try_convert_to_int_index(cls, data, copy, name, dtype):
        """
        Attempt to convert an array of data into an integer index.

        Parameters
        ----------
        data : The data to convert.
        copy : Whether to copy the data or not.
        name : The name of the index returned.

        Returns
        -------
        int_index : data converted to either an Int64Index or a
                    UInt64Index

        Raises
        ------
        ValueError if the conversion was not successful.
        """

        from .numeric import Int64Index, UInt64Index
        if not is_unsigned_integer_dtype(dtype):
            # skip int64 conversion attempt if uint-like dtype is passed, as
            # this could return Int64Index when UInt64Index is what's desired
            try:
                res = data.astype('i8', copy=False)
                if (res == data).all():
                    return Int64Index(res, copy=copy, name=name)
            except (OverflowError, TypeError, ValueError):
                pass

        # Conversion to int64 failed (possibly due to overflow) or was skipped,
        # so let's try now with uint64.
        try:
            res = data.astype('u8', copy=False)
            if (res == data).all():
                return UInt64Index(res, copy=copy, name=name)
        except (OverflowError, TypeError, ValueError):
            pass

        raise ValueError

    @classmethod
    def _scalar_data_error(cls, data):
        raise TypeError('{0}(...) must be called with a collection of some '
                        'kind, {1} was passed'.format(cls.__name__,
                                                      repr(data)))

    @classmethod
    def _string_data_error(cls, data):
        raise TypeError('String dtype not supported, you may need '
                        'to explicitly cast to a numeric type')

    @classmethod
    def _coerce_to_ndarray(cls, data):
        """
        Coerces data to ndarray.

        Converts other iterables to list first and then to array.
        Does not touch ndarrays.

        Raises
        ------
        TypeError
            When the data passed in is a scalar.
        """

        if not isinstance(data, (np.ndarray, Index)):
            if data is None or is_scalar(data):
                cls._scalar_data_error(data)

            # other iterable of some kind
            if not isinstance(data, (ABCSeries, list, tuple)):
                data = list(data)
            data = np.asarray(data)
        return data

    def _coerce_scalar_to_index(self, item):
        """
        We need to coerce a scalar to a compat for our index type.

        Parameters
        ----------
        item : scalar item to coerce
        """
        dtype = self.dtype

        if self._is_numeric_dtype and isna(item):
            # We can't coerce to the numeric dtype of "self" (unless
            # it's float) if there are NaN values in our output.
            dtype = None

        return Index([item], dtype=dtype, **self._get_attributes_dict())

    def _to_safe_for_reshape(self):
        """
        Convert to object if we are a categorical.
        """
        return self

    def _convert_for_op(self, value):
        """
        Convert value to be insertable to ndarray.
        """
        return value

    def _assert_can_do_op(self, value):
        """
        Check value is valid for scalar op.
        """
        if not is_scalar(value):
            msg = "'value' must be a scalar, passed: {0}"
            raise TypeError(msg.format(type(value).__name__))

    @property
    def _has_complex_internals(self):
        # to disable groupby tricks in MultiIndex
        return False

    def _is_memory_usage_qualified(self):
        """
        Return a boolean if we need a qualified .info display.
        """
        return self.is_object()

    def is_type_compatible(self, kind):
        """
        Whether the index type is compatible with the provided type.
        """
        return kind == self.inferred_type

    _index_shared_docs['contains'] = """
        Return a boolean indicating whether the provided key is in the index.

        Parameters
        ----------
        key : label
            The key to check if it is present in the index.

        Returns
        -------
        bool
            Whether the key search is in the index.

        See Also
        --------
        Index.isin : Returns an ndarray of boolean dtype indicating whether the
            list-like key is in the index.

        Examples
        --------
        >>> idx = pd.Index([1, 2, 3, 4])
        >>> idx
        Int64Index([1, 2, 3, 4], dtype='int64')

        >>> 2 in idx
        True
        >>> 6 in idx
        False
        """

    @Appender(_index_shared_docs['contains'] % _index_doc_kwargs)
    def __contains__(self, key):
        hash(key)
        try:
            return key in self._engine
        except (OverflowError, TypeError, ValueError):
            return False

    def contains(self, key):
        """
        Return a boolean indicating whether the provided key is in the index.

        .. deprecated:: 0.25.0
            Use ``key in index`` instead of ``index.contains(key)``.

        Returns
        -------
        bool
        """
        warnings.warn(
            "The 'contains' method is deprecated and will be removed in a "
            "future version. Use 'key in index' instead of "
            "'index.contains(key)'", FutureWarning, stacklevel=2)
        return key in self

    def __hash__(self):
        raise TypeError("unhashable type: %r" % type(self).__name__)

    def __setitem__(self, key, value):
        raise TypeError("Index does not support mutable operations")

    def __getitem__(self, key):
        """
        Override numpy.ndarray's __getitem__ method to work as desired.

        This function adds lists and Series as valid boolean indexers
        (ndarrays only supports ndarray with dtype=bool).

        If resulting ndim != 1, plain ndarray is returned instead of
        corresponding `Index` subclass.

        """
        # There's no custom logic to be implemented in __getslice__, so it's
        # not overloaded intentionally.
        getitem = self._data.__getitem__
        promote = self._shallow_copy

        if is_scalar(key):
            key = com.cast_scalar_indexer(key)
            return getitem(key)

        if isinstance(key, slice):
            # This case is separated from the conditional above to avoid
            # pessimization of basic indexing.
            return promote(getitem(key))

        if com.is_bool_indexer(key):
            key = np.asarray(key, dtype=bool)

        key = com.values_from_object(key)
        result = getitem(key)
        if not is_scalar(result):
            return promote(result)
        else:
            return result

    def _can_hold_identifiers_and_holds_name(self, name):
        """
        Faster check for ``name in self`` when we know `name` is a Python
        identifier (e.g. in NDFrame.__getattr__, which hits this to support
        . key lookup). For indexes that can't hold identifiers (everything
        but object & categorical) we just return False.

        https://github.com/pandas-dev/pandas/issues/19764
        """
        if self.is_object() or self.is_categorical():
            return name in self
        return False

    def append(self, other):
        """
        Append a collection of Index options together.

        Parameters
        ----------
        other : Index or list/tuple of indices

        Returns
        -------
        appended : Index
        """

        to_concat = [self]

        if isinstance(other, (list, tuple)):
            to_concat = to_concat + list(other)
        else:
            to_concat.append(other)

        for obj in to_concat:
            if not isinstance(obj, Index):
                raise TypeError('all inputs must be Index')

        names = {obj.name for obj in to_concat}
        name = None if len(names) > 1 else self.name

        return self._concat(to_concat, name)

    def _concat(self, to_concat, name):

        typs = _concat.get_dtype_kinds(to_concat)

        if len(typs) == 1:
            return self._concat_same_dtype(to_concat, name=name)
        return _concat._concat_index_asobject(to_concat, name=name)

    def _concat_same_dtype(self, to_concat, name):
        """
        Concatenate to_concat which has the same class.
        """
        # must be overridden in specific classes
        return _concat._concat_index_asobject(to_concat, name)

    def putmask(self, mask, value):
        """
        Return a new Index of the values set with the mask.

        Returns
        -------
        Index

        See Also
        --------
        numpy.ndarray.putmask
        """
        values = self.values.copy()
        try:
            np.putmask(values, mask, self._convert_for_op(value))
            return self._shallow_copy(values)
        except (ValueError, TypeError) as err:
            if is_object_dtype(self):
                raise err

            # coerces to object
            return self.astype(object).putmask(mask, value)

    def equals(self, other):
        """
        Determine if two Index objects contain the same elements.

        Returns
        -------
        bool
            True if "other" is an Index and it has the same elements as calling
            index; False otherwise.
        """
        if self.is_(other):
            return True

        if not isinstance(other, Index):
            return False

        if is_object_dtype(self) and not is_object_dtype(other):
            # if other is not object, use other's logic for coercion
            return other.equals(self)

        try:
            return array_equivalent(com.values_from_object(self),
                                    com.values_from_object(other))
        except Exception:
            return False

    def identical(self, other):
        """
        Similar to equals, but check that other comparable attributes are
        also equal.

        Returns
        -------
        bool
            If two Index objects have equal elements and same type True,
            otherwise False.
        """
        return (self.equals(other) and
                all((getattr(self, c, None) == getattr(other, c, None)
                     for c in self._comparables)) and
                type(self) == type(other))

    def asof(self, label):
        """
        Return the label from the index, or, if not present, the previous one.

        Assuming that the index is sorted, return the passed index label if it
        is in the index, or return the previous index label if the passed one
        is not in the index.

        Parameters
        ----------
        label : object
            The label up to which the method returns the latest index label.

        Returns
        -------
        object
            The passed label if it is in the index. The previous label if the
            passed label is not in the sorted index or `NaN` if there is no
            such label.

        See Also
        --------
        Series.asof : Return the latest value in a Series up to the
            passed index.
        merge_asof : Perform an asof merge (similar to left join but it
            matches on nearest key rather than equal key).
        Index.get_loc : An `asof` is a thin wrapper around `get_loc`
            with method='pad'.

        Examples
        --------
        `Index.asof` returns the latest index label up to the passed label.

        >>> idx = pd.Index(['2013-12-31', '2014-01-02', '2014-01-03'])
        >>> idx.asof('2014-01-01')
        '2013-12-31'

        If the label is in the index, the method returns the passed label.

        >>> idx.asof('2014-01-02')
        '2014-01-02'

        If all of the labels in the index are later than the passed label,
        NaN is returned.

        >>> idx.asof('1999-01-02')
        nan

        If the index is not sorted, an error is raised.

        >>> idx_not_sorted = pd.Index(['2013-12-31', '2015-01-02',
        ...                            '2014-01-03'])
        >>> idx_not_sorted.asof('2013-12-31')
        Traceback (most recent call last):
        ValueError: index must be monotonic increasing or decreasing
        """
        try:
            loc = self.get_loc(label, method='pad')
        except KeyError:
            return self._na_value
        else:
            if isinstance(loc, slice):
                loc = loc.indices(len(self))[-1]
            return self[loc]

    def asof_locs(self, where, mask):
        """
        Find the locations (indices) of the labels from the index for
        every entry in the `where` argument.

        As in the `asof` function, if the label (a particular entry in
        `where`) is not in the index, the latest index label upto the
        passed label is chosen and its index returned.

        If all of the labels in the index are later than a label in `where`,
        -1 is returned.

        `mask` is used to ignore NA values in the index during calculation.

        Parameters
        ----------
        where : Index
            An Index consisting of an array of timestamps.
        mask : array-like
            Array of booleans denoting where values in the original
            data are not NA.

        Returns
        -------
        numpy.ndarray
            An array of locations (indices) of the labels from the Index
            which correspond to the return values of the `asof` function
            for every element in `where`.
        """
        locs = self.values[mask].searchsorted(where.values, side='right')
        locs = np.where(locs > 0, locs - 1, 0)

        result = np.arange(len(self))[mask].take(locs)

        first = mask.argmax()
        result[(locs == 0) & (where.values < self.values[first])] = -1

        return result

    def sort_values(self, return_indexer=False, ascending=True):
        """
        Return a sorted copy of the index.

        Return a sorted copy of the index, and optionally return the indices
        that sorted the index itself.

        Parameters
        ----------
        return_indexer : bool, default False
            Should the indices that would sort the index be returned.
        ascending : bool, default True
            Should the index values be sorted in an ascending order.

        Returns
        -------
        sorted_index : pandas.Index
            Sorted copy of the index.
        indexer : numpy.ndarray, optional
            The indices that the index itself was sorted by.

        See Also
        --------
        Series.sort_values : Sort values of a Series.
        DataFrame.sort_values : Sort values in a DataFrame.

        Examples
        --------
        >>> idx = pd.Index([10, 100, 1, 1000])
        >>> idx
        Int64Index([10, 100, 1, 1000], dtype='int64')

        Sort values in ascending order (default behavior).

        >>> idx.sort_values()
        Int64Index([1, 10, 100, 1000], dtype='int64')

        Sort values in descending order, and also get the indices `idx` was
        sorted by.

        >>> idx.sort_values(ascending=False, return_indexer=True)
        (Int64Index([1000, 100, 10, 1], dtype='int64'), array([3, 1, 0, 2]))
        """
        _as = self.argsort()
        if not ascending:
            _as = _as[::-1]

        sorted_index = self.take(_as)

        if return_indexer:
            return sorted_index, _as
        else:
            return sorted_index

    def sort(self, *args, **kwargs):
        """
        Use sort_values instead.
        """
        raise TypeError("cannot sort an Index object in-place, use "
                        "sort_values instead")

    def shift(self, periods=1, freq=None):
        """
        Shift index by desired number of time frequency increments.

        This method is for shifting the values of datetime-like indexes
        by a specified time increment a given number of times.

        Parameters
        ----------
        periods : int, default 1
            Number of periods (or increments) to shift by,
            can be positive or negative.
        freq : pandas.DateOffset, pandas.Timedelta or string, optional
            Frequency increment to shift by.
            If None, the index is shifted by its own `freq` attribute.
            Offset aliases are valid strings, e.g., 'D', 'W', 'M' etc.

        Returns
        -------
        pandas.Index
            Shifted index.

        See Also
        --------
        Series.shift : Shift values of Series.

        Notes
        -----
        This method is only implemented for datetime-like index classes,
        i.e., DatetimeIndex, PeriodIndex and TimedeltaIndex.

        Examples
        --------
        Put the first 5 month starts of 2011 into an index.

        >>> month_starts = pd.date_range('1/1/2011', periods=5, freq='MS')
        >>> month_starts
        DatetimeIndex(['2011-01-01', '2011-02-01', '2011-03-01', '2011-04-01',
                       '2011-05-01'],
                      dtype='datetime64[ns]', freq='MS')

        Shift the index by 10 days.

        >>> month_starts.shift(10, freq='D')
        DatetimeIndex(['2011-01-11', '2011-02-11', '2011-03-11', '2011-04-11',
                       '2011-05-11'],
                      dtype='datetime64[ns]', freq=None)

        The default value of `freq` is the `freq` attribute of the index,
        which is 'MS' (month start) in this example.

        >>> month_starts.shift(10)
        DatetimeIndex(['2011-11-01', '2011-12-01', '2012-01-01', '2012-02-01',
                       '2012-03-01'],
                      dtype='datetime64[ns]', freq='MS')
        """
        raise NotImplementedError("Not supported for type %s" %
                                  type(self).__name__)

    def argsort(self, *args, **kwargs):
        """
        Return the integer indices that would sort the index.

        Parameters
        ----------
        *args
            Passed to `numpy.ndarray.argsort`.
        **kwargs
            Passed to `numpy.ndarray.argsort`.

        Returns
        -------
        numpy.ndarray
            Integer indices that would sort the index if used as
            an indexer.

        See Also
        --------
        numpy.argsort : Similar method for NumPy arrays.
        Index.sort_values : Return sorted copy of Index.

        Examples
        --------
        >>> idx = pd.Index(['b', 'a', 'd', 'c'])
        >>> idx
        Index(['b', 'a', 'd', 'c'], dtype='object')

        >>> order = idx.argsort()
        >>> order
        array([1, 0, 3, 2])

        >>> idx[order]
        Index(['a', 'b', 'c', 'd'], dtype='object')
        """
        result = self.asi8
        if result is None:
            result = np.array(self)
        return result.argsort(*args, **kwargs)

    _index_shared_docs['get_value'] = """
        Fast lookup of value from 1-dimensional ndarray. Only use this if you
        know what you're doing.

        Returns
        -------
        scalar
            A value in the Series with the index of the key value in self.
        """

    @Appender(_index_shared_docs['get_value'] % _index_doc_kwargs)
    def get_value(self, series, key):

        # if we have something that is Index-like, then
        # use this, e.g. DatetimeIndex
        # Things like `Series._get_value` (via .at) pass the EA directly here.
        s = getattr(series, '_values', series)
        if isinstance(s, (ExtensionArray, Index)) and is_scalar(key):
            # GH 20882, 21257
            # Unify Index and ExtensionArray treatment
            # First try to convert the key to a location
            # If that fails, raise a KeyError if an integer
            # index, otherwise, see if key is an integer, and
            # try that
            try:
                iloc = self.get_loc(key)
                return s[iloc]
            except KeyError:
                if (len(self) > 0 and
                        (self.holds_integer() or self.is_boolean())):
                    raise
                elif is_integer(key):
                    return s[key]

        s = com.values_from_object(series)
        k = com.values_from_object(key)

        k = self._convert_scalar_indexer(k, kind='getitem')
        try:
            return self._engine.get_value(s, k,
                                          tz=getattr(series.dtype, 'tz', None))
        except KeyError as e1:
            if len(self) > 0 and (self.holds_integer() or self.is_boolean()):
                raise

            try:
                return libindex.get_value_box(s, key)
            except IndexError:
                raise
            except TypeError:
                # generator/iterator-like
                if is_iterator(key):
                    raise InvalidIndexError(key)
                else:
                    raise e1
            except Exception:  # pragma: no cover
                raise e1
        except TypeError:
            # python 3
            if is_scalar(key):  # pragma: no cover
                raise IndexError(key)
            raise InvalidIndexError(key)

    def set_value(self, arr, key, value):
        """
        Fast lookup of value from 1-dimensional ndarray.

        Notes
        -----
        Only use this if you know what you're doing.
        """
        self._engine.set_value(com.values_from_object(arr),
                               com.values_from_object(key), value)

    _index_shared_docs['get_indexer_non_unique'] = """
        Compute indexer and mask for new index given the current index. The
        indexer should be then used as an input to ndarray.take to align the
        current data to the new index.

        Parameters
        ----------
        target : %(target_klass)s

        Returns
        -------
        indexer : ndarray of int
            Integers from 0 to n - 1 indicating that the index at these
            positions matches the corresponding target values. Missing values
            in the target are marked by -1.
        missing : ndarray of int
            An indexer into the target of the values not found.
            These correspond to the -1 in the indexer array.
        """

    @Appender(_index_shared_docs['get_indexer_non_unique'] % _index_doc_kwargs)
    def get_indexer_non_unique(self, target):
        target = ensure_index(target)
        if is_categorical(target):
            target = target.astype(target.dtype.categories.dtype)
        pself, ptarget = self._maybe_promote(target)
        if pself is not self or ptarget is not target:
            return pself.get_indexer_non_unique(ptarget)

        if self.is_all_dates:
            self = Index(self.asi8)
            tgt_values = target.asi8
        else:
            tgt_values = target._ndarray_values

        indexer, missing = self._engine.get_indexer_non_unique(tgt_values)
        return ensure_platform_int(indexer), missing

    def get_indexer_for(self, target, **kwargs):
        """
        Guaranteed return of an indexer even when non-unique.

        This dispatches to get_indexer or get_indexer_nonunique
        as appropriate.

        Returns
        -------
        numpy.ndarray
            List of indices.
        """
        if self.is_unique:
            return self.get_indexer(target, **kwargs)
        indexer, _ = self.get_indexer_non_unique(target, **kwargs)
        return indexer

    def _maybe_promote(self, other):
        # A hack, but it works
        from pandas import DatetimeIndex
        if self.inferred_type == 'date' and isinstance(other, DatetimeIndex):
            return DatetimeIndex(self), other
        elif self.inferred_type == 'boolean':
            if not is_object_dtype(self.dtype):
                return self.astype('object'), other.astype('object')
        return self, other

    def groupby(self, values):
        """
        Group the index labels by a given array of values.

        Parameters
        ----------
        values : array
            Values used to determine the groups.

        Returns
        -------
        groups : dict
            {group name -> group labels}
        """

        # TODO: if we are a MultiIndex, we can do better
        # that converting to tuples
        if isinstance(values, ABCMultiIndex):
            values = values.values
        values = ensure_categorical(values)
        result = values._reverse_indexer()

        # map to the label
        result = {k: self.take(v) for k, v in result.items()}

        return result

    def map(self, mapper, na_action=None):
        """
        Map values using input correspondence (a dict, Series, or function).

        Parameters
        ----------
        mapper : function, dict, or Series
            Mapping correspondence.
        na_action : {None, 'ignore'}
            If 'ignore', propagate NA values, without passing them to the
            mapping correspondence.

        Returns
        -------
        applied : Union[Index, MultiIndex], inferred
            The output of the mapping function applied to the index.
            If the function returns a tuple with more than one element
            a MultiIndex will be returned.
        """

        from .multi import MultiIndex
        new_values = super()._map_values(mapper, na_action=na_action)

        attributes = self._get_attributes_dict()

        # we can return a MultiIndex
        if new_values.size and isinstance(new_values[0], tuple):
            if isinstance(self, MultiIndex):
                names = self.names
            elif attributes.get('name'):
                names = [attributes.get('name')] * len(new_values[0])
            else:
                names = None
            return MultiIndex.from_tuples(new_values,
                                          names=names)

        attributes['copy'] = False
        if not new_values.size:
            # empty
            attributes['dtype'] = self.dtype

        return Index(new_values, **attributes)

    def isin(self, values, level=None):
        """
        Return a boolean array where the index values are in `values`.

        Compute boolean array of whether each index value is found in the
        passed set of values. The length of the returned boolean array matches
        the length of the index.

        Parameters
        ----------
        values : set or list-like
            Sought values.

            .. versionadded:: 0.18.1

               Support for values as a set.

        level : str or int, optional
            Name or position of the index level to use (if the index is a
            `MultiIndex`).

        Returns
        -------
        is_contained : ndarray
            NumPy array of boolean values.

        See Also
        --------
        Series.isin : Same for Series.
        DataFrame.isin : Same method for DataFrames.

        Notes
        -----
        In the case of `MultiIndex` you must either specify `values` as a
        list-like object containing tuples that are the same length as the
        number of levels, or specify `level`. Otherwise it will raise a
        ``ValueError``.

        If `level` is specified:

        - if it is the name of one *and only one* index level, use that level;
        - otherwise it should be a number indicating level position.

        Examples
        --------
        >>> idx = pd.Index([1,2,3])
        >>> idx
        Int64Index([1, 2, 3], dtype='int64')

        Check whether each index value in a list of values.
        >>> idx.isin([1, 4])
        array([ True, False, False])

        >>> midx = pd.MultiIndex.from_arrays([[1,2,3],
        ...                                  ['red', 'blue', 'green']],
        ...                                  names=('number', 'color'))
        >>> midx
        MultiIndex(levels=[[1, 2, 3], ['blue', 'green', 'red']],
                   codes=[[0, 1, 2], [2, 0, 1]],
                   names=['number', 'color'])

        Check whether the strings in the 'color' level of the MultiIndex
        are in a list of colors.

        >>> midx.isin(['red', 'orange', 'yellow'], level='color')
        array([ True, False, False])

        To check across the levels of a MultiIndex, pass a list of tuples:

        >>> midx.isin([(1, 'red'), (3, 'red')])
        array([ True, False, False])

        For a DatetimeIndex, string values in `values` are converted to
        Timestamps.

        >>> dates = ['2000-03-11', '2000-03-12', '2000-03-13']
        >>> dti = pd.to_datetime(dates)
        >>> dti
        DatetimeIndex(['2000-03-11', '2000-03-12', '2000-03-13'],
        dtype='datetime64[ns]', freq=None)

        >>> dti.isin(['2000-03-11'])
        array([ True, False, False])
        """
        if level is not None:
            self._validate_index_level(level)
        return algos.isin(self, values)

    def _get_string_slice(self, key, use_lhs=True, use_rhs=True):
        # this is for partial string indexing,
        # overridden in DatetimeIndex, TimedeltaIndex and PeriodIndex
        raise NotImplementedError

    def slice_indexer(
            self, start=None, end=None, step=None, kind=None, closed=None):
        """
        For an ordered or unique index, compute the slice indexer for input
        labels and step.

        Parameters
        ----------
        start : label, default None
            If None, defaults to the beginning
        end : label, default None
            If None, defaults to the end
        step : int, default None
        kind : string, default None

        Returns
        -------
        indexer : slice

        Raises
        ------
        KeyError : If key does not exist, or key is not unique and index is
            not ordered.

        Notes
        -----
        This function assumes that the data is sorted, so use at your own peril

        Examples
        --------
        This is a method on all index types. For example you can do:

        >>> idx = pd.Index(list('abcd'))
        >>> idx.slice_indexer(start='b', end='c')
        slice(1, 3)

        >>> idx = pd.MultiIndex.from_arrays([list('abcd'), list('efgh')])
        >>> idx.slice_indexer(start='b', end=('c', 'g'))
        slice(1, 3)
        """
        start_slice, end_slice = self.slice_locs(start, end, step=step,
                                                 kind=kind, closed=closed)

        # return a slice
        if not is_scalar(start_slice):
            raise AssertionError("Start slice bound is non-scalar")
        if not is_scalar(end_slice):
            raise AssertionError("End slice bound is non-scalar")

        return slice(start_slice, end_slice, step)

    def _maybe_cast_indexer(self, key):
        """
        If we have a float key and are not a floating index, then try to cast
        to an int if equivalent.
        """

        if is_float(key) and not self.is_floating():
            try:
                ckey = int(key)
                if ckey == key:
                    key = ckey
            except (OverflowError, ValueError, TypeError):
                pass
        return key

    def _validate_indexer(self, form, key, kind):
        """
        If we are positional indexer, validate that we have appropriate
        typed bounds must be an integer.
        """
        assert kind in ['ix', 'loc', 'getitem', 'iloc']

        if key is None:
            pass
        elif is_integer(key):
            pass
        elif kind in ['iloc', 'getitem']:
            self._invalid_indexer(form, key)
        return key

    _index_shared_docs['_maybe_cast_slice_bound'] = """
        This function should be overloaded in subclasses that allow non-trivial
        casting on label-slice bounds, e.g. datetime-like indices allowing
        strings containing formatted datetimes.

        Parameters
        ----------
        label : object
        side : {'left', 'right'}
        kind : {'ix', 'loc', 'getitem'}

        Returns
        -------
        label :  object

        Notes
        -----
        Value of `side` parameter should be validated in caller.

        """

    @Appender(_index_shared_docs['_maybe_cast_slice_bound'])
    def _maybe_cast_slice_bound(self, label, side, kind, closed=None):
        assert kind in ['ix', 'loc', 'getitem', None]

        # We are a plain index here (sub-class override this method if they
        # wish to have special treatment for floats/ints, e.g. Float64Index and
        # datetimelike Indexes
        # reject them
        if is_float(label):
            if not (kind in ['ix'] and (self.holds_integer() or
                                        self.is_floating())):
                self._invalid_indexer('slice', label)

        # we are trying to find integer bounds on a non-integer based index
        # this is rejected (generally .loc gets you here)
        elif is_integer(label):
            self._invalid_indexer('slice', label)

        return label

    def _searchsorted_monotonic(self, label, side='left'):
        if self.is_monotonic_increasing:
            return self.searchsorted(label, side=side)
        elif self.is_monotonic_decreasing:
            # np.searchsorted expects ascending sort order, have to reverse
            # everything for it to work (element ordering, search side and
            # resulting value).
            pos = self[::-1].searchsorted(label, side='right' if side == 'left'
                                          else 'left')
            return len(self) - pos

        raise ValueError('index must be monotonic increasing or decreasing')

<<<<<<< HEAD
    def _get_loc_only_exact_matches(self, key):
        """
        This is overridden on subclasses (namely, IntervalIndex) to control
        get_slice_bound.
        """
        return self.get_loc(key)

    def get_slice_bound(self, label, side, kind, closed=None):
=======
    def get_slice_bound(self, label, side, kind):
>>>>>>> 3e4f000e
        """
        Calculate slice bound that corresponds to given label.

        Returns leftmost (one-past-the-rightmost if ``side=='right'``) position
        of given label.

        Parameters
        ----------
        label : object
        side : {'left', 'right'}
        kind : {'ix', 'loc', 'getitem'}

        Returns
        -------
        int
            Index of label.
        """
        assert kind in ['ix', 'loc', 'getitem', None]

        if side not in ('left', 'right'):
            raise ValueError("Invalid value for side kwarg,"
                             " must be either 'left' or 'right': %s" %
                             (side, ))

        original_label = label

        # For datetime indices label may be a string that has to be converted
        # to datetime boundary according to its resolution.
        label = self._maybe_cast_slice_bound(label, side, kind, closed=closed)

        # we need to look up the label
        try:
            slc = self.get_loc(label)
        except KeyError as err:
            try:
                return self._searchsorted_monotonic(label, side)
            except ValueError:
                # raise the original KeyError
                raise err

        if isinstance(slc, np.ndarray):
            # get_loc may return a boolean array or an array of indices, which
            # is OK as long as they are representable by a slice.
            if is_bool_dtype(slc):
                slc = lib.maybe_booleans_to_slice(slc.view('u1'))
            else:
                slc = lib.maybe_indices_to_slice(slc.astype('i8'), len(self))
            if isinstance(slc, np.ndarray):
                raise KeyError("Cannot get %s slice bound for non-unique "
                               "label: %r" % (side, original_label))

        if isinstance(slc, slice):
            if side == 'left':
                return slc.start
            else:
                return slc.stop
        else:
            if side == 'right':
                if closed in ['right', 'both']:
                    return slc
                else:
                    return slc + 1
            else:
                if closed in ['left', 'both']:
                    return slc + 1
                else:
                    return slc

    def slice_locs(
            self, start=None, end=None, step=None, kind=None, closed=None):
        """
        Compute slice locations for input labels.

        Parameters
        ----------
        start : label, default None
            If None, defaults to the beginning
        end : label, default None
            If None, defaults to the end
        step : int, defaults None
            If None, defaults to 1
        kind : {'ix', 'loc', 'getitem'} or None

        Returns
        -------
        start, end : int

        See Also
        --------
        Index.get_loc : Get location for a single label.

        Notes
        -----
        This method only works if the index is monotonic or unique.

        Examples
        --------
        >>> idx = pd.Index(list('abcd'))
        >>> idx.slice_locs(start='b', end='c')
        (1, 3)
        """
        inc = (step is None or step >= 0)

        if not inc:
            # If it's a reverse slice, temporarily swap bounds.
            start, end = end, start

        # GH 16785: If start and end happen to be date strings with UTC offsets
        # attempt to parse and check that the offsets are the same
        if (isinstance(start, (str, datetime))
                and isinstance(end, (str, datetime))):
            try:
                ts_start = Timestamp(start)
                ts_end = Timestamp(end)
            except (ValueError, TypeError):
                pass
            else:
                if not tz_compare(ts_start.tzinfo, ts_end.tzinfo):
                    raise ValueError("Both dates must have the "
                                     "same UTC offset")

        start_slice = None
        if start is not None:
            start_slice = self.get_slice_bound(
                start, 'left', kind, closed=closed)
        if start_slice is None:
            start_slice = 0

        end_slice = None
        if end is not None:
            end_slice = self.get_slice_bound(end, 'right', kind, closed=closed)
        if end_slice is None:
            end_slice = len(self)

        if not inc:
            # Bounds at this moment are swapped, swap them back and shift by 1.
            #
            # slice_locs('B', 'A', step=-1): s='B', e='A'
            #
            #              s='A'                 e='B'
            # AFTER SWAP:    |                     |
            #                v ------------------> V
            #           -----------------------------------
            #           | | |A|A|A|A| | | | | |B|B| | | | |
            #           -----------------------------------
            #              ^ <------------------ ^
            # SHOULD BE:   |                     |
            #           end=s-1              start=e-1
            #
            end_slice, start_slice = start_slice - 1, end_slice - 1

            # i == -1 triggers ``len(self) + i`` selection that points to the
            # last element, not before-the-first one, subtracting len(self)
            # compensates that.
            if end_slice == -1:
                end_slice -= len(self)
            if start_slice == -1:
                start_slice -= len(self)

        return start_slice, end_slice

    def delete(self, loc):
        """
        Make new Index with passed location(-s) deleted.

        Returns
        -------
        new_index : Index
        """
        return self._shallow_copy(np.delete(self._data, loc))

    def insert(self, loc, item):
        """
        Make new Index inserting new item at location.

        Follows Python list.append semantics for negative values.

        Parameters
        ----------
        loc : int
        item : object

        Returns
        -------
        new_index : Index
        """
        _self = np.asarray(self)
        item = self._coerce_scalar_to_index(item)._ndarray_values
        idx = np.concatenate((_self[:loc], item, _self[loc:]))
        return self._shallow_copy_with_infer(idx)

    def drop(self, labels, errors='raise'):
        """
        Make new Index with passed list of labels deleted.

        Parameters
        ----------
        labels : array-like
        errors : {'ignore', 'raise'}, default 'raise'
            If 'ignore', suppress error and existing labels are dropped.

        Returns
        -------
        dropped : Index

        Raises
        ------
        KeyError
            If not all of the labels are found in the selected axis
        """
        arr_dtype = 'object' if self.dtype == 'object' else None
        labels = com.index_labels_to_array(labels, dtype=arr_dtype)
        indexer = self.get_indexer(labels)
        mask = indexer == -1
        if mask.any():
            if errors != 'ignore':
                raise KeyError(
                    '{} not found in axis'.format(labels[mask]))
            indexer = indexer[~mask]
        return self.delete(indexer)

    # --------------------------------------------------------------------
    # Generated Arithmetic, Comparison, and Unary Methods

    def _evaluate_with_timedelta_like(self, other, op):
        # Timedelta knows how to operate with np.array, so dispatch to that
        # operation and then wrap the results
        if self._is_numeric_dtype and op.__name__ in ['add', 'sub',
                                                      'radd', 'rsub']:
            raise TypeError("Operation {opname} between {cls} and {other} "
                            "is invalid".format(opname=op.__name__,
                                                cls=self.dtype,
                                                other=type(other).__name__))

        other = Timedelta(other)
        values = self.values

        with np.errstate(all='ignore'):
            result = op(values, other)

        attrs = self._get_attributes_dict()
        attrs = self._maybe_update_attributes(attrs)
        if op == divmod:
            return Index(result[0], **attrs), Index(result[1], **attrs)
        return Index(result, **attrs)

    def _evaluate_with_datetime_like(self, other, op):
        raise TypeError("can only perform ops with datetime like values")

    @classmethod
    def _add_comparison_methods(cls):
        """
        Add in comparison methods.
        """
        cls.__eq__ = _make_comparison_op(operator.eq, cls)
        cls.__ne__ = _make_comparison_op(operator.ne, cls)
        cls.__lt__ = _make_comparison_op(operator.lt, cls)
        cls.__gt__ = _make_comparison_op(operator.gt, cls)
        cls.__le__ = _make_comparison_op(operator.le, cls)
        cls.__ge__ = _make_comparison_op(operator.ge, cls)

    @classmethod
    def _add_numeric_methods_add_sub_disabled(cls):
        """
        Add in the numeric add/sub methods to disable.
        """
        cls.__add__ = make_invalid_op('__add__')
        cls.__radd__ = make_invalid_op('__radd__')
        cls.__iadd__ = make_invalid_op('__iadd__')
        cls.__sub__ = make_invalid_op('__sub__')
        cls.__rsub__ = make_invalid_op('__rsub__')
        cls.__isub__ = make_invalid_op('__isub__')

    @classmethod
    def _add_numeric_methods_disabled(cls):
        """
        Add in numeric methods to disable other than add/sub.
        """
        cls.__pow__ = make_invalid_op('__pow__')
        cls.__rpow__ = make_invalid_op('__rpow__')
        cls.__mul__ = make_invalid_op('__mul__')
        cls.__rmul__ = make_invalid_op('__rmul__')
        cls.__floordiv__ = make_invalid_op('__floordiv__')
        cls.__rfloordiv__ = make_invalid_op('__rfloordiv__')
        cls.__truediv__ = make_invalid_op('__truediv__')
        cls.__rtruediv__ = make_invalid_op('__rtruediv__')
        cls.__mod__ = make_invalid_op('__mod__')
        cls.__divmod__ = make_invalid_op('__divmod__')
        cls.__neg__ = make_invalid_op('__neg__')
        cls.__pos__ = make_invalid_op('__pos__')
        cls.__abs__ = make_invalid_op('__abs__')
        cls.__inv__ = make_invalid_op('__inv__')

    def _maybe_update_attributes(self, attrs):
        """
        Update Index attributes (e.g. freq) depending on op.
        """
        return attrs

    def _validate_for_numeric_unaryop(self, op, opstr):
        """
        Validate if we can perform a numeric unary operation.
        """
        if not self._is_numeric_dtype:
            raise TypeError("cannot evaluate a numeric op "
                            "{opstr} for type: {typ}"
                            .format(opstr=opstr, typ=type(self).__name__))

    def _validate_for_numeric_binop(self, other, op):
        """
        Return valid other; evaluate or raise TypeError if we are not of
        the appropriate type.

        Notes
        -----
        This is an internal method called by ops.
        """
        opstr = '__{opname}__'.format(opname=op.__name__)
        # if we are an inheritor of numeric,
        # but not actually numeric (e.g. DatetimeIndex/PeriodIndex)
        if not self._is_numeric_dtype:
            raise TypeError("cannot evaluate a numeric op {opstr} "
                            "for type: {typ}"
                            .format(opstr=opstr, typ=type(self).__name__))

        if isinstance(other, Index):
            if not other._is_numeric_dtype:
                raise TypeError("cannot evaluate a numeric op "
                                "{opstr} with type: {typ}"
                                .format(opstr=opstr, typ=type(other)))
        elif isinstance(other, np.ndarray) and not other.ndim:
            other = other.item()

        if isinstance(other, (Index, ABCSeries, np.ndarray)):
            if len(self) != len(other):
                raise ValueError("cannot evaluate a numeric op with "
                                 "unequal lengths")
            other = com.values_from_object(other)
            if other.dtype.kind not in ['f', 'i', 'u']:
                raise TypeError("cannot evaluate a numeric op "
                                "with a non-numeric dtype")
        elif isinstance(other, (ABCDateOffset, np.timedelta64, timedelta)):
            # higher up to handle
            pass
        elif isinstance(other, (datetime, np.datetime64)):
            # higher up to handle
            pass
        else:
            if not (is_float(other) or is_integer(other)):
                raise TypeError("can only perform ops with scalar values")

        return other

    @classmethod
    def _add_numeric_methods_binary(cls):
        """
        Add in numeric methods.
        """
        cls.__add__ = _make_arithmetic_op(operator.add, cls)
        cls.__radd__ = _make_arithmetic_op(ops.radd, cls)
        cls.__sub__ = _make_arithmetic_op(operator.sub, cls)
        cls.__rsub__ = _make_arithmetic_op(ops.rsub, cls)
        cls.__rpow__ = _make_arithmetic_op(ops.rpow, cls)
        cls.__pow__ = _make_arithmetic_op(operator.pow, cls)

        cls.__truediv__ = _make_arithmetic_op(operator.truediv, cls)
        cls.__rtruediv__ = _make_arithmetic_op(ops.rtruediv, cls)

        # TODO: rmod? rdivmod?
        cls.__mod__ = _make_arithmetic_op(operator.mod, cls)
        cls.__floordiv__ = _make_arithmetic_op(operator.floordiv, cls)
        cls.__rfloordiv__ = _make_arithmetic_op(ops.rfloordiv, cls)
        cls.__divmod__ = _make_arithmetic_op(divmod, cls)
        cls.__mul__ = _make_arithmetic_op(operator.mul, cls)
        cls.__rmul__ = _make_arithmetic_op(ops.rmul, cls)

    @classmethod
    def _add_numeric_methods_unary(cls):
        """
        Add in numeric unary methods.
        """
        def _make_evaluate_unary(op, opstr):

            def _evaluate_numeric_unary(self):

                self._validate_for_numeric_unaryop(op, opstr)
                attrs = self._get_attributes_dict()
                attrs = self._maybe_update_attributes(attrs)
                return Index(op(self.values), **attrs)

            _evaluate_numeric_unary.__name__ = opstr
            return _evaluate_numeric_unary

        cls.__neg__ = _make_evaluate_unary(operator.neg, '__neg__')
        cls.__pos__ = _make_evaluate_unary(operator.pos, '__pos__')
        cls.__abs__ = _make_evaluate_unary(np.abs, '__abs__')
        cls.__inv__ = _make_evaluate_unary(lambda x: -x, '__inv__')

    @classmethod
    def _add_numeric_methods(cls):
        cls._add_numeric_methods_unary()
        cls._add_numeric_methods_binary()

    @classmethod
    def _add_logical_methods(cls):
        """
        Add in logical methods.
        """
        _doc = """
        %(desc)s

        Parameters
        ----------
        *args
            These parameters will be passed to numpy.%(outname)s.
        **kwargs
            These parameters will be passed to numpy.%(outname)s.

        Returns
        -------
        %(outname)s : bool or array_like (if axis is specified)
            A single element array_like may be converted to bool."""

        _index_shared_docs['index_all'] = dedent("""

        See Also
        --------
        Index.any : Return whether any element in an Index is True.
        Series.any : Return whether any element in a Series is True.
        Series.all : Return whether all elements in a Series are True.

        Notes
        -----
        Not a Number (NaN), positive infinity and negative infinity
        evaluate to True because these are not equal to zero.

        Examples
        --------
        **all**

        True, because nonzero integers are considered True.

        >>> pd.Index([1, 2, 3]).all()
        True

        False, because ``0`` is considered False.

        >>> pd.Index([0, 1, 2]).all()
        False

        **any**

        True, because ``1`` is considered True.

        >>> pd.Index([0, 0, 1]).any()
        True

        False, because ``0`` is considered False.

        >>> pd.Index([0, 0, 0]).any()
        False
        """)

        _index_shared_docs['index_any'] = dedent("""

        See Also
        --------
        Index.all : Return whether all elements are True.
        Series.all : Return whether all elements are True.

        Notes
        -----
        Not a Number (NaN), positive infinity and negative infinity
        evaluate to True because these are not equal to zero.

        Examples
        --------
        >>> index = pd.Index([0, 1, 2])
        >>> index.any()
        True

        >>> index = pd.Index([0, 0, 0])
        >>> index.any()
        False
        """)

        def _make_logical_function(name, desc, f):
            @Substitution(outname=name, desc=desc)
            @Appender(_index_shared_docs['index_' + name])
            @Appender(_doc)
            def logical_func(self, *args, **kwargs):
                result = f(self.values)
                if (isinstance(result, (np.ndarray, ABCSeries, Index)) and
                        result.ndim == 0):
                    # return NumPy type
                    return result.dtype.type(result.item())
                else:  # pragma: no cover
                    return result

            logical_func.__name__ = name
            return logical_func

        cls.all = _make_logical_function('all', 'Return whether all elements '
                                                'are True.',
                                         np.all)
        cls.any = _make_logical_function('any',
                                         'Return whether any element is True.',
                                         np.any)

    @classmethod
    def _add_logical_methods_disabled(cls):
        """
        Add in logical methods to disable.
        """
        cls.all = make_invalid_op('all')
        cls.any = make_invalid_op('any')


Index._add_numeric_methods_disabled()
Index._add_logical_methods()
Index._add_comparison_methods()


def ensure_index_from_sequences(sequences, names=None):
    """
    Construct an index from sequences of data.

    A single sequence returns an Index. Many sequences returns a
    MultiIndex.

    Parameters
    ----------
    sequences : sequence of sequences
    names : sequence of str

    Returns
    -------
    index : Index or MultiIndex

    Examples
    --------
    >>> ensure_index_from_sequences([[1, 2, 3]], names=['name'])
    Int64Index([1, 2, 3], dtype='int64', name='name')

    >>> ensure_index_from_sequences([['a', 'a'], ['a', 'b']],
                                    names=['L1', 'L2'])
    MultiIndex([('a', 'a'),
                ('a', 'b')],
               names=['L1', 'L2'])

    See Also
    --------
    ensure_index
    """
    from .multi import MultiIndex

    if len(sequences) == 1:
        if names is not None:
            names = names[0]
        return Index(sequences[0], name=names)
    else:
        return MultiIndex.from_arrays(sequences, names=names)


def ensure_index(index_like, copy=False):
    """
    Ensure that we have an index from some index-like object.

    Parameters
    ----------
    index : sequence
        An Index or other sequence
    copy : bool

    Returns
    -------
    index : Index or MultiIndex

    Examples
    --------
    >>> ensure_index(['a', 'b'])
    Index(['a', 'b'], dtype='object')

    >>> ensure_index([('a', 'a'),  ('b', 'c')])
    Index([('a', 'a'), ('b', 'c')], dtype='object')

    >>> ensure_index([['a', 'a'], ['b', 'c']])
    MultiIndex([('a', 'b'),
                ('a', 'c')],
               dtype='object')
               )

    See Also
    --------
    ensure_index_from_sequences
    """
    if isinstance(index_like, Index):
        if copy:
            index_like = index_like.copy()
        return index_like
    if hasattr(index_like, 'name'):
        return Index(index_like, name=index_like.name, copy=copy)

    if is_iterator(index_like):
        index_like = list(index_like)

    # must check for exactly list here because of strict type
    # check in clean_index_list
    if isinstance(index_like, list):
        if type(index_like) != list:
            index_like = list(index_like)

        converted, all_arrays = lib.clean_index_list(index_like)

        if len(converted) > 0 and all_arrays:
            from .multi import MultiIndex
            return MultiIndex.from_arrays(converted)
        else:
            index_like = converted
    else:
        # clean_index_list does the equivalent of copying
        # so only need to do this if not list instance
        if copy:
            from copy import copy
            index_like = copy(index_like)

    return Index(index_like)


def _ensure_has_len(seq):
    """
    If seq is an iterator, put its values into a list.
    """
    try:
        len(seq)
    except TypeError:
        return list(seq)
    else:
        return seq


def _trim_front(strings):
    """
    Trims zeros and decimal points.
    """
    trimmed = strings
    while len(strings) > 0 and all(x[0] == ' ' for x in trimmed):
        trimmed = [x[1:] for x in trimmed]
    return trimmed


def _validate_join_method(method):
    if method not in ['left', 'right', 'inner', 'outer']:
        raise ValueError('do not recognize join method %s' % method)


def default_index(n):
    from pandas.core.index import RangeIndex
    return RangeIndex(0, n, name=None)<|MERGE_RESOLUTION|>--- conflicted
+++ resolved
@@ -4919,7 +4919,6 @@
 
         raise ValueError('index must be monotonic increasing or decreasing')
 
-<<<<<<< HEAD
     def _get_loc_only_exact_matches(self, key):
         """
         This is overridden on subclasses (namely, IntervalIndex) to control
@@ -4928,9 +4927,6 @@
         return self.get_loc(key)
 
     def get_slice_bound(self, label, side, kind, closed=None):
-=======
-    def get_slice_bound(self, label, side, kind):
->>>>>>> 3e4f000e
         """
         Calculate slice bound that corresponds to given label.
 
