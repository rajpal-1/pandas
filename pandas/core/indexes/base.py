--- conflicted
+++ resolved
@@ -3066,8 +3066,6 @@
     # --------------------------------------------------------------------
     # Indexer Conversion Methods
 
-<<<<<<< HEAD
-=======
     def _get_partial_string_timestamp_match_key(self, key):
         """
         Translate any partial string timestamp matches in key, returning the
@@ -3078,49 +3076,6 @@
         # GH#10331
         return key
 
-    def _convert_scalar_indexer(self, key, kind: str_t):
-        """
-        Convert a scalar indexer.
-
-        Parameters
-        ----------
-        key : label of the slice bound
-        kind : {'loc', 'getitem'}
-        """
-        assert kind in ["loc", "getitem"]
-
-        if len(self) and not isinstance(self, ABCMultiIndex):
-
-            # we can raise here if we are definitive that this
-            # is positional indexing (eg. .loc on with a float)
-            # or label indexing if we are using a type able
-            # to be represented in the index
-
-            if kind == "getitem" and is_float(key):
-                if not self.is_floating():
-                    raise KeyError(key)
-
-            elif kind == "loc" and is_float(key):
-
-                # we want to raise KeyError on string/mixed here
-                # technically we *could* raise a TypeError
-                # on anything but mixed though
-                if self.inferred_type not in [
-                    "floating",
-                    "mixed-integer-float",
-                    "integer-na",
-                    "string",
-                    "mixed",
-                ]:
-                    raise KeyError(key)
-
-            elif kind == "loc" and is_integer(key):
-                if not (is_integer_dtype(self.dtype) or is_object_dtype(self.dtype)):
-                    raise KeyError(key)
-
-        return key
-
->>>>>>> 5fa9860f
     def _validate_positional_slice(self, key: slice):
         """
         For positional indexing, a slice must have either int or None
