from __future__ import annotations

from datetime import datetime
import functools
from itertools import zip_longest
import operator
from typing import (
    TYPE_CHECKING,
    Any,
    Callable,
    Hashable,
    Literal,
    Sequence,
    TypeVar,
    cast,
    final,
    overload,
)
import warnings

import numpy as np

from pandas._config import get_option

from pandas._libs import (
    algos as libalgos,
    index as libindex,
    lib,
)
import pandas._libs.join as libjoin
from pandas._libs.lib import (
    is_datetime_array,
    no_default,
)
from pandas._libs.tslibs import (
    IncompatibleFrequency,
    NaTType,
    OutOfBoundsDatetime,
    Timestamp,
    tz_compare,
)
from pandas._typing import (
    AnyArrayLike,
    ArrayLike,
    Dtype,
    DtypeObj,
    F,
    Shape,
    npt,
)
from pandas.compat.numpy import function as nv
from pandas.errors import (
    DuplicateLabelError,
    InvalidIndexError,
)
from pandas.util._decorators import (
    Appender,
    cache_readonly,
    deprecate_nonkeyword_arguments,
    doc,
)
from pandas.util._exceptions import find_stack_level

from pandas.core.dtypes.cast import (
    can_hold_element,
    find_common_type,
    infer_dtype_from,
    validate_numeric_casting,
)
from pandas.core.dtypes.common import (
    ensure_int64,
    ensure_object,
    ensure_platform_int,
    is_bool_dtype,
    is_categorical_dtype,
    is_dtype_equal,
    is_ea_or_datetimelike_dtype,
    is_extension_array_dtype,
    is_float,
    is_float_dtype,
    is_hashable,
    is_integer,
    is_interval_dtype,
    is_iterator,
    is_list_like,
    is_numeric_dtype,
    is_object_dtype,
    is_scalar,
    is_signed_integer_dtype,
    is_unsigned_integer_dtype,
    needs_i8_conversion,
    pandas_dtype,
    validate_all_hashable,
)
from pandas.core.dtypes.concat import concat_compat
from pandas.core.dtypes.dtypes import (
    CategoricalDtype,
    DatetimeTZDtype,
    ExtensionDtype,
    IntervalDtype,
    PandasDtype,
    PeriodDtype,
)
from pandas.core.dtypes.generic import (
    ABCDatetimeIndex,
    ABCMultiIndex,
    ABCPeriodIndex,
    ABCSeries,
    ABCTimedeltaIndex,
)
from pandas.core.dtypes.inference import is_dict_like
from pandas.core.dtypes.missing import (
    array_equivalent,
    is_valid_na_for_dtype,
    isna,
)

from pandas.core import (
    missing,
    ops,
)
from pandas.core.accessor import CachedAccessor
import pandas.core.algorithms as algos
from pandas.core.array_algos.putmask import (
    setitem_datetimelike_compat,
    validate_putmask,
)
from pandas.core.arrays import (
    Categorical,
    ExtensionArray,
)
from pandas.core.arrays.datetimes import (
    tz_to_dtype,
    validate_tz_from_dtype,
)
from pandas.core.arrays.sparse import SparseDtype
from pandas.core.base import (
    IndexOpsMixin,
    PandasObject,
)
import pandas.core.common as com
from pandas.core.construction import (
    ensure_wrapped_if_datetimelike,
    extract_array,
    sanitize_array,
)
from pandas.core.indexers import deprecate_ndim_indexing
from pandas.core.indexes.frozen import FrozenList
from pandas.core.ops import get_op_result_name
from pandas.core.ops.invalid import make_invalid_op
from pandas.core.sorting import (
    ensure_key_mapped,
    get_group_index_sorter,
    nargsort,
)
from pandas.core.strings import StringMethods

from pandas.io.formats.printing import (
    PrettyDict,
    default_pprint,
    format_object_summary,
    pprint_thing,
)

if TYPE_CHECKING:

    from pandas import (
        CategoricalIndex,
        DataFrame,
        IntervalIndex,
        MultiIndex,
        RangeIndex,
        Series,
    )


__all__ = ["Index"]

_unsortable_types = frozenset(("mixed", "mixed-integer"))

_index_doc_kwargs: dict[str, str] = {
    "klass": "Index",
    "inplace": "",
    "target_klass": "Index",
    "raises_section": "",
    "unique": "Index",
    "duplicated": "np.ndarray",
}
_index_shared_docs: dict[str, str] = {}
str_t = str


_o_dtype = np.dtype("object")


def _maybe_return_indexers(meth: F) -> F:
    """
    Decorator to simplify 'return_indexers' checks in Index.join.
    """

    @functools.wraps(meth)
    def join(
        self,
        other,
        how: str_t = "left",
        level=None,
        return_indexers: bool = False,
        sort: bool = False,
    ):
        join_index, lidx, ridx = meth(self, other, how=how, level=level, sort=sort)
        if not return_indexers:
            return join_index

        if lidx is not None:
            lidx = ensure_platform_int(lidx)
        if ridx is not None:
            ridx = ensure_platform_int(ridx)
        return join_index, lidx, ridx

    return cast(F, join)


def disallow_kwargs(kwargs: dict[str, Any]) -> None:
    if kwargs:
        raise TypeError(f"Unexpected keyword arguments {repr(set(kwargs))}")


def _new_Index(cls, d):
    """
    This is called upon unpickling, rather than the default which doesn't
    have arguments and breaks __new__.
    """
    # required for backward compat, because PI can't be instantiated with
    # ordinals through __new__ GH #13277
    if issubclass(cls, ABCPeriodIndex):
        from pandas.core.indexes.period import _new_PeriodIndex

        return _new_PeriodIndex(cls, **d)

    if issubclass(cls, ABCMultiIndex):
        if "labels" in d and "codes" not in d:
            # GH#23752 "labels" kwarg has been replaced with "codes"
            d["codes"] = d.pop("labels")

    return cls.__new__(cls, **d)


_IndexT = TypeVar("_IndexT", bound="Index")


class Index(IndexOpsMixin, PandasObject):
    """
    Immutable sequence used for indexing and alignment. The basic object
    storing axis labels for all pandas objects.

    Parameters
    ----------
    data : array-like (1-dimensional)
    dtype : NumPy dtype (default: object)
        If dtype is None, we find the dtype that best fits the data.
        If an actual dtype is provided, we coerce to that dtype if it's safe.
        Otherwise, an error will be raised.
    copy : bool
        Make a copy of input ndarray.
    name : object
        Name to be stored in the index.
    tupleize_cols : bool (default: True)
        When True, attempt to create a MultiIndex if possible.

    See Also
    --------
    RangeIndex : Index implementing a monotonic integer range.
    CategoricalIndex : Index of :class:`Categorical` s.
    MultiIndex : A multi-level, or hierarchical Index.
    IntervalIndex : An Index of :class:`Interval` s.
    DatetimeIndex : Index of datetime64 data.
    TimedeltaIndex : Index of timedelta64 data.
    PeriodIndex : Index of Period data.
    Int64Index : A special case of :class:`Index` with purely integer labels.
    UInt64Index : A special case of :class:`Index` with purely unsigned integer labels.
    Float64Index : A special case of :class:`Index` with purely float labels.

    Notes
    -----
    An Index instance can **only** contain hashable objects

    Examples
    --------
    >>> pd.Index([1, 2, 3])
    Int64Index([1, 2, 3], dtype='int64')

    >>> pd.Index(list('abc'))
    Index(['a', 'b', 'c'], dtype='object')
    """

    # tolist is not actually deprecated, just suppressed in the __dir__
    _hidden_attrs: frozenset[str] = (
        PandasObject._hidden_attrs
        | IndexOpsMixin._hidden_attrs
        | frozenset(["contains", "set_value"])
    )

    # To hand over control to subclasses
    _join_precedence = 1

    # Cython methods; see github.com/cython/cython/issues/2647
    #  for why we need to wrap these instead of making them class attributes
    # Moreover, cython will choose the appropriate-dtyped sub-function
    #  given the dtypes of the passed arguments

    @final
    def _left_indexer_unique(self: _IndexT, other: _IndexT) -> npt.NDArray[np.intp]:
        # Caller is responsible for ensuring other.dtype == self.dtype
        sv = self._get_join_target()
        ov = other._get_join_target()
        return libjoin.left_join_indexer_unique(sv, ov)

    @final
    def _left_indexer(
        self: _IndexT, other: _IndexT
    ) -> tuple[ArrayLike, npt.NDArray[np.intp], npt.NDArray[np.intp]]:
        # Caller is responsible for ensuring other.dtype == self.dtype
        sv = self._get_join_target()
        ov = other._get_join_target()
        joined_ndarray, lidx, ridx = libjoin.left_join_indexer(sv, ov)
        joined = self._from_join_target(joined_ndarray)
        return joined, lidx, ridx

    @final
    def _inner_indexer(
        self: _IndexT, other: _IndexT
    ) -> tuple[ArrayLike, npt.NDArray[np.intp], npt.NDArray[np.intp]]:
        # Caller is responsible for ensuring other.dtype == self.dtype
        sv = self._get_join_target()
        ov = other._get_join_target()
        joined_ndarray, lidx, ridx = libjoin.inner_join_indexer(sv, ov)
        joined = self._from_join_target(joined_ndarray)
        return joined, lidx, ridx

    @final
    def _outer_indexer(
        self: _IndexT, other: _IndexT
    ) -> tuple[ArrayLike, npt.NDArray[np.intp], npt.NDArray[np.intp]]:
        # Caller is responsible for ensuring other.dtype == self.dtype
        sv = self._get_join_target()
        ov = other._get_join_target()
        joined_ndarray, lidx, ridx = libjoin.outer_join_indexer(sv, ov)
        joined = self._from_join_target(joined_ndarray)
        return joined, lidx, ridx

    _typ: str = "index"
    _data: ExtensionArray | np.ndarray
    _id: object | None = None
    _name: Hashable = None
    # MultiIndex.levels previously allowed setting the index name. We
    # don't allow this anymore, and raise if it happens rather than
    # failing silently.
    _no_setting_name: bool = False
    _comparables: list[str] = ["name"]
    _attributes: list[str] = ["name"]
    _is_numeric_dtype: bool = False
    _can_hold_na: bool = True
    _can_hold_strings: bool = True

    # Whether this index is a NumericIndex, but not a Int64Index, Float64Index,
    # UInt64Index or RangeIndex. Needed for backwards compat. Remove this attribute and
    # associated code in pandas 2.0.
    _is_backward_compat_public_numeric_index: bool = False

    _engine_type: type[libindex.IndexEngine] = libindex.ObjectEngine
    # whether we support partial string indexing. Overridden
    # in DatetimeIndex and PeriodIndex
    _supports_partial_string_indexing = False

    _accessors = {"str"}

    str = CachedAccessor("str", StringMethods)

    # --------------------------------------------------------------------
    # Constructors

    def __new__(
        cls, data=None, dtype=None, copy=False, name=None, tupleize_cols=True, **kwargs
    ) -> Index:

        if kwargs:
            warnings.warn(
                "Passing keywords other than 'data', 'dtype', 'copy', 'name', "
                "'tupleize_cols' is deprecated and will raise TypeError in a "
                "future version.  Use the specific Index subclass directly instead.",
                FutureWarning,
                stacklevel=2,
            )

        from pandas.core.arrays import PandasArray
        from pandas.core.indexes.range import RangeIndex

        name = maybe_extract_name(name, data, cls)

        if dtype is not None:
            dtype = pandas_dtype(dtype)
        if "tz" in kwargs:
            tz = kwargs.pop("tz")
            validate_tz_from_dtype(dtype, tz)
            dtype = tz_to_dtype(tz)

        if isinstance(data, PandasArray):
            # ensure users don't accidentally put a PandasArray in an index.
            data = data.to_numpy()
        if isinstance(dtype, PandasDtype):
            dtype = dtype.numpy_dtype

        data_dtype = getattr(data, "dtype", None)

        # range
        if isinstance(data, (range, RangeIndex)):
            result = RangeIndex(start=data, copy=copy, name=name)
            if dtype is not None:
                return result.astype(dtype, copy=False)
            return result

        elif is_ea_or_datetimelike_dtype(dtype):
            # non-EA dtype indexes have special casting logic, so we punt here
            klass = cls._dtype_to_subclass(dtype)
            if klass is not Index:
                return klass(data, dtype=dtype, copy=copy, name=name, **kwargs)

            ea_cls = dtype.construct_array_type()
            data = ea_cls._from_sequence(data, dtype=dtype, copy=copy)
            data = np.asarray(data, dtype=object)
            disallow_kwargs(kwargs)
            return Index._simple_new(data, name=name)

        elif is_ea_or_datetimelike_dtype(data_dtype):
            klass = cls._dtype_to_subclass(data_dtype)
            if klass is not Index:
                result = klass(data, copy=copy, name=name, **kwargs)
                if dtype is not None:
                    return result.astype(dtype, copy=False)
                return result

            data = np.array(data, dtype=object, copy=copy)
            disallow_kwargs(kwargs)
            return Index._simple_new(data, name=name)

        # index-like
        elif (
            isinstance(data, Index)
            and data._is_backward_compat_public_numeric_index
            and dtype is None
        ):
            return data._constructor(data, name=name, copy=copy)
        elif isinstance(data, (np.ndarray, Index, ABCSeries)):

            if isinstance(data, ABCMultiIndex):
                data = data._values

            if dtype is not None:
                # we need to avoid having numpy coerce
                # things that look like ints/floats to ints unless
                # they are actually ints, e.g. '0' and 0.0
                # should not be coerced
                # GH 11836
                data = sanitize_array(data, None, dtype=dtype, copy=copy)

                dtype = data.dtype

            if data.dtype.kind in ["i", "u", "f"]:
                # maybe coerce to a sub-class
                arr = data
            else:
                arr = com.asarray_tuplesafe(data, dtype=np.dtype("object"))

                if dtype is None:
                    arr = _maybe_cast_data_without_dtype(
                        arr, cast_numeric_deprecated=True
                    )
                    dtype = arr.dtype

                    if kwargs:
                        return cls(arr, dtype, copy=copy, name=name, **kwargs)

            klass = cls._dtype_to_subclass(arr.dtype)
            arr = klass._ensure_array(arr, dtype, copy)
            disallow_kwargs(kwargs)
            return klass._simple_new(arr, name)

        elif is_scalar(data):
            raise cls._scalar_data_error(data)
        elif hasattr(data, "__array__"):
            return Index(np.asarray(data), dtype=dtype, copy=copy, name=name, **kwargs)
        else:

            if tupleize_cols and is_list_like(data):
                # GH21470: convert iterable to list before determining if empty
                if is_iterator(data):
                    data = list(data)

                if data and all(isinstance(e, tuple) for e in data):
                    # we must be all tuples, otherwise don't construct
                    # 10697
                    from pandas.core.indexes.multi import MultiIndex

                    return MultiIndex.from_tuples(
                        data, names=name or kwargs.get("names")
                    )
            # other iterable of some kind

            subarr = com.asarray_tuplesafe(data, dtype=np.dtype("object"))
            if dtype is None:
                # with e.g. a list [1, 2, 3] casting to numeric is _not_ deprecated
                # error: Incompatible types in assignment (expression has type
                # "Union[ExtensionArray, ndarray[Any, Any]]", variable has type
                # "ndarray[Any, Any]")
                subarr = _maybe_cast_data_without_dtype(  # type: ignore[assignment]
                    subarr, cast_numeric_deprecated=False
                )
                dtype = subarr.dtype
            return Index(subarr, dtype=dtype, copy=copy, name=name, **kwargs)

    @classmethod
    def _ensure_array(cls, data, dtype, copy: bool):
        """
        Ensure we have a valid array to pass to _simple_new.
        """
        if data.ndim > 1:
            # GH#13601, GH#20285, GH#27125
            raise ValueError("Index data must be 1-dimensional")
        if copy:
            # asarray_tuplesafe does not always copy underlying data,
            #  so need to make sure that this happens
            data = data.copy()
        return data

    @final
    @classmethod
    def _dtype_to_subclass(cls, dtype: DtypeObj):
        # Delay import for perf. https://github.com/pandas-dev/pandas/pull/31423

        if isinstance(dtype, ExtensionDtype):
            if isinstance(dtype, DatetimeTZDtype):
                from pandas import DatetimeIndex

                return DatetimeIndex
            elif isinstance(dtype, CategoricalDtype):
                from pandas import CategoricalIndex

                return CategoricalIndex
            elif isinstance(dtype, IntervalDtype):
                from pandas import IntervalIndex

                return IntervalIndex
            elif isinstance(dtype, PeriodDtype):
                from pandas import PeriodIndex

                return PeriodIndex

            elif isinstance(dtype, SparseDtype):
                return cls._dtype_to_subclass(dtype.subtype)

            return Index

        if dtype.kind == "M":
            from pandas import DatetimeIndex

            return DatetimeIndex

        elif dtype.kind == "m":
            from pandas import TimedeltaIndex

            return TimedeltaIndex

        elif is_float_dtype(dtype):
            from pandas import Float64Index

            return Float64Index
        elif is_unsigned_integer_dtype(dtype):
            from pandas import UInt64Index

            return UInt64Index
        elif is_signed_integer_dtype(dtype):
            from pandas import Int64Index

            return Int64Index

        # error: Non-overlapping equality check (left operand type: "dtype[Any]", right
        # operand type: "Type[object]")
        elif dtype == object:  # type: ignore[comparison-overlap]
            # NB: assuming away MultiIndex
            return Index

        elif issubclass(dtype.type, (str, bool, np.bool_)):
            return Index

        raise NotImplementedError(dtype)

    """
    NOTE for new Index creation:

    - _simple_new: It returns new Index with the same type as the caller.
      All metadata (such as name) must be provided by caller's responsibility.
      Using _shallow_copy is recommended because it fills these metadata
      otherwise specified.

    - _shallow_copy: It returns new Index with the same type (using
      _simple_new), but fills caller's metadata otherwise specified. Passed
      kwargs will overwrite corresponding metadata.

    See each method's docstring.
    """

    @property
    def asi8(self):
        """
        Integer representation of the values.

        Returns
        -------
        ndarray
            An ndarray with int64 dtype.
        """
        warnings.warn(
            "Index.asi8 is deprecated and will be removed in a future version.",
            FutureWarning,
            stacklevel=2,
        )
        return None

    @classmethod
    def _simple_new(cls: type[_IndexT], values, name: Hashable = None) -> _IndexT:
        """
        We require that we have a dtype compat for the values. If we are passed
        a non-dtype compat, then coerce using the constructor.

        Must be careful not to recurse.
        """
        assert isinstance(values, np.ndarray), type(values)

        result = object.__new__(cls)
        result._data = values
        # _index_data is a (temporary?) fix to ensure that the direct data
        # manipulation we do in `_libs/reduction.pyx` continues to work.
        # We need access to the actual ndarray, since we're messing with
        # data buffers and strides.
        result._index_data = values
        result._name = name
        result._cache = {}
        result._reset_identity()

        return result

    @classmethod
    def _with_infer(cls, *args, **kwargs):
        """
        Constructor that uses the 1.0.x behavior inferring numeric dtypes
        for ndarray[object] inputs.
        """
        with warnings.catch_warnings():
            warnings.filterwarnings("ignore", ".*the Index constructor", FutureWarning)
            result = cls(*args, **kwargs)

        if result.dtype == object and not result._is_multi:
            # error: Argument 1 to "maybe_convert_objects" has incompatible type
            # "Union[ExtensionArray, ndarray[Any, Any]]"; expected
            # "ndarray[Any, Any]"
            values = lib.maybe_convert_objects(result._values)  # type: ignore[arg-type]
            if values.dtype.kind in ["i", "u", "f"]:
                return Index(values, name=result.name)

        return result

    @cache_readonly
    def _constructor(self: _IndexT) -> type[_IndexT]:
        return type(self)

    @final
    def _maybe_check_unique(self) -> None:
        """
        Check that an Index has no duplicates.

        This is typically only called via
        `NDFrame.flags.allows_duplicate_labels.setter` when it's set to
        True (duplicates aren't allowed).

        Raises
        ------
        DuplicateLabelError
            When the index is not unique.
        """
        if not self.is_unique:
            msg = """Index has duplicates."""
            duplicates = self._format_duplicate_message()
            msg += f"\n{duplicates}"

            raise DuplicateLabelError(msg)

    @final
    def _format_duplicate_message(self) -> DataFrame:
        """
        Construct the DataFrame for a DuplicateLabelError.

        This returns a DataFrame indicating the labels and positions
        of duplicates in an index. This should only be called when it's
        already known that duplicates are present.

        Examples
        --------
        >>> idx = pd.Index(['a', 'b', 'a'])
        >>> idx._format_duplicate_message()
            positions
        label
        a        [0, 2]
        """
        from pandas import Series

        duplicates = self[self.duplicated(keep="first")].unique()
        assert len(duplicates)

        out = Series(np.arange(len(self))).groupby(self).agg(list)[duplicates]
        if self._is_multi:
            # test_format_duplicate_labels_message_multi
            # error: "Type[Index]" has no attribute "from_tuples"  [attr-defined]
            out.index = type(self).from_tuples(out.index)  # type: ignore[attr-defined]

        if self.nlevels == 1:
            out = out.rename_axis("label")
        return out.to_frame(name="positions")

    # --------------------------------------------------------------------
    # Index Internals Methods

    @final
    def _get_attributes_dict(self) -> dict[str_t, Any]:
        """
        Return an attributes dict for my class.
        """
        return {k: getattr(self, k, None) for k in self._attributes}

    def _shallow_copy(self: _IndexT, values, name: Hashable = no_default) -> _IndexT:
        """
        Create a new Index with the same class as the caller, don't copy the
        data, use the same object attributes with passed in attributes taking
        precedence.

        *this is an internal non-public method*

        Parameters
        ----------
        values : the values to create the new Index, optional
        name : Label, defaults to self.name
        """
        name = self._name if name is no_default else name

        return self._simple_new(values, name=name)

    def _view(self: _IndexT) -> _IndexT:
        """
        fastpath to make a shallow copy, i.e. new object with same data.
        """
        result = self._simple_new(self._values, name=self._name)

        result._cache = self._cache
        return result

    @final
    def _rename(self: _IndexT, name: Hashable) -> _IndexT:
        """
        fastpath for rename if new name is already validated.
        """
        result = self._view()
        result._name = name
        return result

    @final
    def is_(self, other) -> bool:
        """
        More flexible, faster check like ``is`` but that works through views.

        Note: this is *not* the same as ``Index.identical()``, which checks
        that metadata is also the same.

        Parameters
        ----------
        other : object
            Other object to compare against.

        Returns
        -------
        bool
            True if both have same underlying data, False otherwise.

        See Also
        --------
        Index.identical : Works like ``Index.is_`` but also checks metadata.
        """
        if self is other:
            return True
        elif not hasattr(other, "_id"):
            return False
        elif self._id is None or other._id is None:
            return False
        else:
            return self._id is other._id

    @final
    def _reset_identity(self) -> None:
        """
        Initializes or resets ``_id`` attribute with new object.
        """
        self._id = object()

    @final
    def _cleanup(self) -> None:
        self._engine.clear_mapping()

    @cache_readonly
    def _engine(self) -> libindex.IndexEngine:
        # For base class (object dtype) we get ObjectEngine

        # to avoid a reference cycle, bind `target_values` to a local variable, so
        # `self` is not passed into the lambda.
        target_values = self._get_engine_target()
        return self._engine_type(lambda: target_values, len(self))

    @final
    @cache_readonly
    def _dir_additions_for_owner(self) -> set[str_t]:
        """
        Add the string-like labels to the owner dataframe/series dir output.

        If this is a MultiIndex, it's first level values are used.
        """
        return {
            c
            for c in self.unique(level=0)[:100]
            if isinstance(c, str) and c.isidentifier()
        }

    # --------------------------------------------------------------------
    # Array-Like Methods

    # ndarray compat
    def __len__(self) -> int:
        """
        Return the length of the Index.
        """
        return len(self._data)

    def __array__(self, dtype=None) -> np.ndarray:
        """
        The array interface, return my values.
        """
        return np.asarray(self._data, dtype=dtype)

    def __array_wrap__(self, result, context=None):
        """
        Gets called after a ufunc and other functions.
        """
        result = lib.item_from_zerodim(result)
        if is_bool_dtype(result) or lib.is_scalar(result) or np.ndim(result) > 1:
            return result

        attrs = self._get_attributes_dict()
        attrs.pop("freq", None)  # For DatetimeIndex/TimedeltaIndex
        return Index(result, **attrs)

    @cache_readonly
    def dtype(self) -> DtypeObj:
        """
        Return the dtype object of the underlying data.
        """
        return self._data.dtype

    @final
    def ravel(self, order="C"):
        """
        Return an ndarray of the flattened values of the underlying data.

        Returns
        -------
        numpy.ndarray
            Flattened array.

        See Also
        --------
        numpy.ndarray.ravel : Return a flattened array.
        """
        warnings.warn(
            "Index.ravel returning ndarray is deprecated; in a future version "
            "this will return a view on self.",
            FutureWarning,
            stacklevel=2,
        )
        values = self._get_engine_target()
        return values.ravel(order=order)

    def view(self, cls=None):

        # we need to see if we are subclassing an
        # index type here
        if cls is not None and not hasattr(cls, "_typ"):
            dtype = cls
            if isinstance(cls, str):
                dtype = pandas_dtype(cls)

            if isinstance(dtype, (np.dtype, ExtensionDtype)) and needs_i8_conversion(
                dtype
            ):
                if dtype.kind == "m" and dtype != "m8[ns]":
                    # e.g. m8[s]
                    return self._data.view(cls)

                arr = self._data.view("i8")
                idx_cls = self._dtype_to_subclass(dtype)
                arr_cls = idx_cls._data_cls
                arr = arr_cls(self._data.view("i8"), dtype=dtype)
                return idx_cls._simple_new(arr, name=self.name)

            result = self._data.view(cls)
        else:
            result = self._view()
        if isinstance(result, Index):
            result._id = self._id
        return result

    def astype(self, dtype, copy=True):
        """
        Create an Index with values cast to dtypes.

        The class of a new Index is determined by dtype. When conversion is
        impossible, a TypeError exception is raised.

        Parameters
        ----------
        dtype : numpy dtype or pandas type
            Note that any signed integer `dtype` is treated as ``'int64'``,
            and any unsigned integer `dtype` is treated as ``'uint64'``,
            regardless of the size.
        copy : bool, default True
            By default, astype always returns a newly allocated object.
            If copy is set to False and internal requirements on dtype are
            satisfied, the original data is used to create a new Index
            or the original Index is returned.

        Returns
        -------
        Index
            Index with values cast to specified dtype.
        """
        if dtype is not None:
            dtype = pandas_dtype(dtype)

        if is_dtype_equal(self.dtype, dtype):
            return self.copy() if copy else self

        elif isinstance(dtype, ExtensionDtype):
            cls = dtype.construct_array_type()
            new_values = cls._from_sequence(self, dtype=dtype, copy=False)
            return Index(new_values, dtype=dtype, copy=copy, name=self.name)

        try:
            casted = self._values.astype(dtype, copy=copy)
        except (TypeError, ValueError) as err:
            raise TypeError(
                f"Cannot cast {type(self).__name__} to dtype {dtype}"
            ) from err
        return Index(casted, name=self.name, dtype=dtype)

    _index_shared_docs[
        "take"
    ] = """
        Return a new %(klass)s of the values selected by the indices.

        For internal compatibility with numpy arrays.

        Parameters
        ----------
        indices : array-like
            Indices to be taken.
        axis : int, optional
            The axis over which to select values, always 0.
        allow_fill : bool, default True
        fill_value : scalar, default None
            If allow_fill=True and fill_value is not None, indices specified by
            -1 are regarded as NA. If Index doesn't hold NA, raise ValueError.

        Returns
        -------
        Index
            An index formed of elements at the given indices. Will be the same
            type as self, except for RangeIndex.

        See Also
        --------
        numpy.ndarray.take: Return an array formed from the
            elements of a at the given indices.
        """

    @Appender(_index_shared_docs["take"] % _index_doc_kwargs)
    def take(
        self, indices, axis: int = 0, allow_fill: bool = True, fill_value=None, **kwargs
    ):
        if kwargs:
            nv.validate_take((), kwargs)
        indices = ensure_platform_int(indices)
        allow_fill = self._maybe_disallow_fill(allow_fill, fill_value, indices)

        # Note: we discard fill_value and use self._na_value, only relevant
        #  in the case where allow_fill is True and fill_value is not None
        taken = algos.take(
            self._values, indices, allow_fill=allow_fill, fill_value=self._na_value
        )
        return type(self)._simple_new(taken, name=self.name)

    @final
    def _maybe_disallow_fill(self, allow_fill: bool, fill_value, indices) -> bool:
        """
        We only use pandas-style take when allow_fill is True _and_
        fill_value is not None.
        """
        if allow_fill and fill_value is not None:
            # only fill if we are passing a non-None fill_value
            if self._can_hold_na:
                if (indices < -1).any():
                    raise ValueError(
                        "When allow_fill=True and fill_value is not None, "
                        "all indices must be >= -1"
                    )
            else:
                cls_name = type(self).__name__
                raise ValueError(
                    f"Unable to fill values because {cls_name} cannot contain NA"
                )
        else:
            allow_fill = False
        return allow_fill

    _index_shared_docs[
        "repeat"
    ] = """
        Repeat elements of a %(klass)s.

        Returns a new %(klass)s where each element of the current %(klass)s
        is repeated consecutively a given number of times.

        Parameters
        ----------
        repeats : int or array of ints
            The number of repetitions for each element. This should be a
            non-negative integer. Repeating 0 times will return an empty
            %(klass)s.
        axis : None
            Must be ``None``. Has no effect but is accepted for compatibility
            with numpy.

        Returns
        -------
        repeated_index : %(klass)s
            Newly created %(klass)s with repeated elements.

        See Also
        --------
        Series.repeat : Equivalent function for Series.
        numpy.repeat : Similar method for :class:`numpy.ndarray`.

        Examples
        --------
        >>> idx = pd.Index(['a', 'b', 'c'])
        >>> idx
        Index(['a', 'b', 'c'], dtype='object')
        >>> idx.repeat(2)
        Index(['a', 'a', 'b', 'b', 'c', 'c'], dtype='object')
        >>> idx.repeat([1, 2, 3])
        Index(['a', 'b', 'b', 'c', 'c', 'c'], dtype='object')
        """

    @Appender(_index_shared_docs["repeat"] % _index_doc_kwargs)
    def repeat(self, repeats, axis=None):
        repeats = ensure_platform_int(repeats)
        nv.validate_repeat((), {"axis": axis})
        res_values = self._values.repeat(repeats)

        return type(self)._simple_new(res_values, name=self.name)

    # --------------------------------------------------------------------
    # Copying Methods

    def copy(
        self: _IndexT,
        name: Hashable | None = None,
        deep: bool = False,
        dtype: Dtype | None = None,
        names: Sequence[Hashable] | None = None,
    ) -> _IndexT:
        """
        Make a copy of this object.

        Name and dtype sets those attributes on the new object.

        Parameters
        ----------
        name : Label, optional
            Set name for new object.
        deep : bool, default False
        dtype : numpy dtype or pandas type, optional
            Set dtype for new object.

            .. deprecated:: 1.2.0
                use ``astype`` method instead.
        names : list-like, optional
            Kept for compatibility with MultiIndex. Should not be used.

        Returns
        -------
        Index
            Index refer to new object which is a copy of this object.

        Notes
        -----
        In most cases, there should be no functional difference from using
        ``deep``, but if ``deep`` is passed it will attempt to deepcopy.
        """
        name = self._validate_names(name=name, names=names, deep=deep)[0]
        if deep:
            new_data = self._data.copy()
            new_index = type(self)._simple_new(new_data, name=name)
        else:
            new_index = self._rename(name=name)

        if dtype:
            warnings.warn(
                "parameter dtype is deprecated and will be removed in a future "
                "version. Use the astype method instead.",
                FutureWarning,
                stacklevel=2,
            )
            new_index = new_index.astype(dtype)
        return new_index

    @final
    def __copy__(self: _IndexT, **kwargs) -> _IndexT:
        return self.copy(**kwargs)

    @final
    def __deepcopy__(self: _IndexT, memo=None) -> _IndexT:
        """
        Parameters
        ----------
        memo, default None
            Standard signature. Unused
        """
        return self.copy(deep=True)

    # --------------------------------------------------------------------
    # Rendering Methods

    @final
    def __repr__(self) -> str_t:
        """
        Return a string representation for this object.
        """
        klass_name = type(self).__name__
        data = self._format_data()
        attrs = self._format_attrs()
        space = self._format_space()
        attrs_str = [f"{k}={v}" for k, v in attrs]
        prepr = f",{space}".join(attrs_str)

        # no data provided, just attributes
        if data is None:
            data = ""

        return f"{klass_name}({data}{prepr})"

    def _format_space(self) -> str_t:

        # using space here controls if the attributes
        # are line separated or not (the default)

        # max_seq_items = get_option('display.max_seq_items')
        # if len(self) > max_seq_items:
        #    space = "\n%s" % (' ' * (len(klass) + 1))
        return " "

    @property
    def _formatter_func(self):
        """
        Return the formatter function.
        """
        return default_pprint

    def _format_data(self, name=None) -> str_t:
        """
        Return the formatted data as a unicode string.
        """
        # do we want to justify (only do so for non-objects)
        is_justify = True

        if self.inferred_type == "string":
            is_justify = False
        elif self.inferred_type == "categorical":
            self = cast("CategoricalIndex", self)
            if is_object_dtype(self.categories):
                is_justify = False

        return format_object_summary(
            self,
            self._formatter_func,
            is_justify=is_justify,
            name=name,
            line_break_each_value=self._is_multi,
        )

    def _format_attrs(self) -> list[tuple[str_t, str_t | int]]:
        """
        Return a list of tuples of the (attr,formatted_value).
        """
        attrs: list[tuple[str_t, str_t | int]] = []

        if not self._is_multi:
            attrs.append(("dtype", f"'{self.dtype}'"))

        if self.name is not None:
            attrs.append(("name", default_pprint(self.name)))
        elif self._is_multi and any(x is not None for x in self.names):
            attrs.append(("names", default_pprint(self.names)))

        max_seq_items = get_option("display.max_seq_items") or len(self)
        if len(self) > max_seq_items:
            attrs.append(("length", len(self)))
        return attrs

    @final
    def _mpl_repr(self) -> np.ndarray:
        # how to represent ourselves to matplotlib
        if isinstance(self.dtype, np.dtype) and self.dtype.kind != "M":
            return cast(np.ndarray, self.values)
        return self.astype(object, copy=False)._values

    def format(
        self,
        name: bool = False,
        formatter: Callable | None = None,
        na_rep: str_t = "NaN",
    ) -> list[str_t]:
        """
        Render a string representation of the Index.
        """
        header = []
        if name:
            header.append(
                pprint_thing(self.name, escape_chars=("\t", "\r", "\n"))
                if self.name is not None
                else ""
            )

        if formatter is not None:
            return header + list(self.map(formatter))

        return self._format_with_header(header, na_rep=na_rep)

    def _format_with_header(
        self, header: list[str_t], na_rep: str_t = "NaN"
    ) -> list[str_t]:
        from pandas.io.formats.format import format_array

        values = self._values

        if is_object_dtype(values.dtype):
            values = cast(np.ndarray, values)
            values = lib.maybe_convert_objects(values, safe=True)

            result = [pprint_thing(x, escape_chars=("\t", "\r", "\n")) for x in values]

            # could have nans
            mask = isna(values)
            if mask.any():
                result_arr = np.array(result)
                result_arr[mask] = na_rep
                result = result_arr.tolist()
        else:
            result = trim_front(format_array(values, None, justify="left"))
        return header + result

    @final
    def to_native_types(self, slicer=None, **kwargs) -> np.ndarray:
        """
        Format specified values of `self` and return them.

        .. deprecated:: 1.2.0

        Parameters
        ----------
        slicer : int, array-like
            An indexer into `self` that specifies which values
            are used in the formatting process.
        kwargs : dict
            Options for specifying how the values should be formatted.
            These options include the following:

            1) na_rep : str
                The value that serves as a placeholder for NULL values
            2) quoting : bool or None
                Whether or not there are quoted values in `self`
            3) date_format : str
                The format used to represent date-like values.

        Returns
        -------
        numpy.ndarray
            Formatted values.
        """
        warnings.warn(
            "The 'to_native_types' method is deprecated and will be removed in "
            "a future version. Use 'astype(str)' instead.",
            FutureWarning,
            stacklevel=2,
        )
        values = self
        if slicer is not None:
            values = values[slicer]
        return values._format_native_types(**kwargs)

    def _format_native_types(self, na_rep="", quoting=None, **kwargs):
        """
        Actually format specific types of the index.
        """
        mask = isna(self)
        if not self.is_object() and not quoting:
            values = np.asarray(self).astype(str)
        else:
            values = np.array(self, dtype=object, copy=True)

        values[mask] = na_rep
        return values

    def _summary(self, name=None) -> str_t:
        """
        Return a summarized representation.

        Parameters
        ----------
        name : str
            name to use in the summary representation

        Returns
        -------
        String with a summarized representation of the index
        """
        if len(self) > 0:
            head = self[0]
            if hasattr(head, "format") and not isinstance(head, str):
                head = head.format()
            tail = self[-1]
            if hasattr(tail, "format") and not isinstance(tail, str):
                tail = tail.format()
            index_summary = f", {head} to {tail}"
        else:
            index_summary = ""

        if name is None:
            name = type(self).__name__
        return f"{name}: {len(self)} entries{index_summary}"

    # --------------------------------------------------------------------
    # Conversion Methods

    def to_flat_index(self):
        """
        Identity method.

        This is implemented for compatibility with subclass implementations
        when chaining.

        Returns
        -------
        pd.Index
            Caller.

        See Also
        --------
        MultiIndex.to_flat_index : Subclass implementation.
        """
        return self

    def to_series(self, index=None, name: Hashable = None) -> Series:
        """
        Create a Series with both index and values equal to the index keys.

        Useful with map for returning an indexer based on an index.

        Parameters
        ----------
        index : Index, optional
            Index of resulting Series. If None, defaults to original index.
        name : str, optional
            Name of resulting Series. If None, defaults to name of original
            index.

        Returns
        -------
        Series
            The dtype will be based on the type of the Index values.

        See Also
        --------
        Index.to_frame : Convert an Index to a DataFrame.
        Series.to_frame : Convert Series to DataFrame.

        Examples
        --------
        >>> idx = pd.Index(['Ant', 'Bear', 'Cow'], name='animal')

        By default, the original Index and original name is reused.

        >>> idx.to_series()
        animal
        Ant      Ant
        Bear    Bear
        Cow      Cow
        Name: animal, dtype: object

        To enforce a new Index, specify new labels to ``index``:

        >>> idx.to_series(index=[0, 1, 2])
        0     Ant
        1    Bear
        2     Cow
        Name: animal, dtype: object

        To override the name of the resulting column, specify `name`:

        >>> idx.to_series(name='zoo')
        animal
        Ant      Ant
        Bear    Bear
        Cow      Cow
        Name: zoo, dtype: object
        """
        from pandas import Series

        if index is None:
            index = self._view()
        if name is None:
            name = self.name

        return Series(self._values.copy(), index=index, name=name)

    def to_frame(self, index: bool = True, name: Hashable = None) -> DataFrame:
        """
        Create a DataFrame with a column containing the Index.

        Parameters
        ----------
        index : bool, default True
            Set the index of the returned DataFrame as the original Index.

        name : object, default None
            The passed name should substitute for the index name (if it has
            one).

        Returns
        -------
        DataFrame
            DataFrame containing the original Index data.

        See Also
        --------
        Index.to_series : Convert an Index to a Series.
        Series.to_frame : Convert Series to DataFrame.

        Examples
        --------
        >>> idx = pd.Index(['Ant', 'Bear', 'Cow'], name='animal')
        >>> idx.to_frame()
               animal
        animal
        Ant       Ant
        Bear     Bear
        Cow       Cow

        By default, the original Index is reused. To enforce a new Index:

        >>> idx.to_frame(index=False)
            animal
        0   Ant
        1  Bear
        2   Cow

        To override the name of the resulting column, specify `name`:

        >>> idx.to_frame(index=False, name='zoo')
            zoo
        0   Ant
        1  Bear
        2   Cow
        """
        from pandas import DataFrame

        if name is None:
            name = self.name or 0
        result = DataFrame({name: self._values.copy()})

        if index:
            result.index = self
        return result

    # --------------------------------------------------------------------
    # Name-Centric Methods

    @property
    def name(self):
        """
        Return Index or MultiIndex name.
        """
        return self._name

    @name.setter
    def name(self, value: Hashable):
        if self._no_setting_name:
            # Used in MultiIndex.levels to avoid silently ignoring name updates.
            raise RuntimeError(
                "Cannot set name on a level of a MultiIndex. Use "
                "'MultiIndex.set_names' instead."
            )
        maybe_extract_name(value, None, type(self))
        self._name = value

    @final
    def _validate_names(
        self, name=None, names=None, deep: bool = False
    ) -> list[Hashable]:
        """
        Handles the quirks of having a singular 'name' parameter for general
        Index and plural 'names' parameter for MultiIndex.
        """
        from copy import deepcopy

        if names is not None and name is not None:
            raise TypeError("Can only provide one of `names` and `name`")
        elif names is None and name is None:
            new_names = deepcopy(self.names) if deep else self.names
        elif names is not None:
            if not is_list_like(names):
                raise TypeError("Must pass list-like as `names`.")
            new_names = names
        elif not is_list_like(name):
            new_names = [name]
        else:
            new_names = name

        if len(new_names) != len(self.names):
            raise ValueError(
                f"Length of new names must be {len(self.names)}, got {len(new_names)}"
            )

        # All items in 'new_names' need to be hashable
        validate_all_hashable(*new_names, error_name=f"{type(self).__name__}.name")

        return new_names

    def _get_names(self) -> FrozenList:
        return FrozenList((self.name,))

    def _set_names(self, values, *, level=None) -> None:
        """
        Set new names on index. Each name has to be a hashable type.

        Parameters
        ----------
        values : str or sequence
            name(s) to set
        level : int, level name, or sequence of int/level names (default None)
            If the index is a MultiIndex (hierarchical), level(s) to set (None
            for all levels).  Otherwise level must be None

        Raises
        ------
        TypeError if each name is not hashable.
        """
        if not is_list_like(values):
            raise ValueError("Names must be a list-like")
        if len(values) != 1:
            raise ValueError(f"Length of new names must be 1, got {len(values)}")

        # GH 20527
        # All items in 'name' need to be hashable:
        validate_all_hashable(*values, error_name=f"{type(self).__name__}.name")

        self._name = values[0]

    names = property(fset=_set_names, fget=_get_names)

    @deprecate_nonkeyword_arguments(version=None, allowed_args=["self", "names"])
    def set_names(self, names, level=None, inplace: bool = False):
        """
        Set Index or MultiIndex name.

        Able to set new names partially and by level.

        Parameters
        ----------

        names : label or list of label or dict-like for MultiIndex
            Name(s) to set.

            .. versionchanged:: 1.3.0

        level : int, label or list of int or label, optional
            If the index is a MultiIndex and names is not dict-like, level(s) to set
            (None for all levels). Otherwise level must be None.

            .. versionchanged:: 1.3.0

        inplace : bool, default False
            Modifies the object directly, instead of creating a new Index or
            MultiIndex.

        Returns
        -------
        Index or None
            The same type as the caller or None if ``inplace=True``.

        See Also
        --------
        Index.rename : Able to set new names without level.

        Examples
        --------
        >>> idx = pd.Index([1, 2, 3, 4])
        >>> idx
        Int64Index([1, 2, 3, 4], dtype='int64')
        >>> idx.set_names('quarter')
        Int64Index([1, 2, 3, 4], dtype='int64', name='quarter')

        >>> idx = pd.MultiIndex.from_product([['python', 'cobra'],
        ...                                   [2018, 2019]])
        >>> idx
        MultiIndex([('python', 2018),
                    ('python', 2019),
                    ( 'cobra', 2018),
                    ( 'cobra', 2019)],
                   )
        >>> idx.set_names(['kind', 'year'], inplace=True)
        >>> idx
        MultiIndex([('python', 2018),
                    ('python', 2019),
                    ( 'cobra', 2018),
                    ( 'cobra', 2019)],
                   names=['kind', 'year'])
        >>> idx.set_names('species', level=0)
        MultiIndex([('python', 2018),
                    ('python', 2019),
                    ( 'cobra', 2018),
                    ( 'cobra', 2019)],
                   names=['species', 'year'])

        When renaming levels with a dict, levels can not be passed.

        >>> idx.set_names({'kind': 'snake'})
        MultiIndex([('python', 2018),
                    ('python', 2019),
                    ( 'cobra', 2018),
                    ( 'cobra', 2019)],
                   names=['snake', 'year'])
        """
        if level is not None and not isinstance(self, ABCMultiIndex):
            raise ValueError("Level must be None for non-MultiIndex")

        elif level is not None and not is_list_like(level) and is_list_like(names):
            raise TypeError("Names must be a string when a single level is provided.")

        elif not is_list_like(names) and level is None and self.nlevels > 1:
            raise TypeError("Must pass list-like as `names`.")

        elif is_dict_like(names) and not isinstance(self, ABCMultiIndex):
            raise TypeError("Can only pass dict-like as `names` for MultiIndex.")

        elif is_dict_like(names) and level is not None:
            raise TypeError("Can not pass level for dictlike `names`.")

        if isinstance(self, ABCMultiIndex) and is_dict_like(names) and level is None:
            # Transform dict to list of new names and corresponding levels
            level, names_adjusted = [], []
            for i, name in enumerate(self.names):
                if name in names.keys():
                    level.append(i)
                    names_adjusted.append(names[name])
            names = names_adjusted

        if not is_list_like(names):
            names = [names]
        if level is not None and not is_list_like(level):
            level = [level]

        if inplace:
            idx = self
        else:
            idx = self._view()

        idx._set_names(names, level=level)
        if not inplace:
            return idx

    def rename(self, name, inplace=False):
        """
        Alter Index or MultiIndex name.

        Able to set new names without level. Defaults to returning new index.
        Length of names must match number of levels in MultiIndex.

        Parameters
        ----------
        name : label or list of labels
            Name(s) to set.
        inplace : bool, default False
            Modifies the object directly, instead of creating a new Index or
            MultiIndex.

        Returns
        -------
        Index or None
            The same type as the caller or None if ``inplace=True``.

        See Also
        --------
        Index.set_names : Able to set new names partially and by level.

        Examples
        --------
        >>> idx = pd.Index(['A', 'C', 'A', 'B'], name='score')
        >>> idx.rename('grade')
        Index(['A', 'C', 'A', 'B'], dtype='object', name='grade')

        >>> idx = pd.MultiIndex.from_product([['python', 'cobra'],
        ...                                   [2018, 2019]],
        ...                                   names=['kind', 'year'])
        >>> idx
        MultiIndex([('python', 2018),
                    ('python', 2019),
                    ( 'cobra', 2018),
                    ( 'cobra', 2019)],
                   names=['kind', 'year'])
        >>> idx.rename(['species', 'year'])
        MultiIndex([('python', 2018),
                    ('python', 2019),
                    ( 'cobra', 2018),
                    ( 'cobra', 2019)],
                   names=['species', 'year'])
        >>> idx.rename('species')
        Traceback (most recent call last):
        TypeError: Must pass list-like as `names`.
        """
        return self.set_names([name], inplace=inplace)

    # --------------------------------------------------------------------
    # Level-Centric Methods

    @property
    def nlevels(self) -> int:
        """
        Number of levels.
        """
        return 1

    def _sort_levels_monotonic(self: _IndexT) -> _IndexT:
        """
        Compat with MultiIndex.
        """
        return self

    @final
    def _validate_index_level(self, level) -> None:
        """
        Validate index level.

        For single-level Index getting level number is a no-op, but some
        verification must be done like in MultiIndex.

        """
        if isinstance(level, int):
            if level < 0 and level != -1:
                raise IndexError(
                    "Too many levels: Index has only 1 level, "
                    f"{level} is not a valid level number"
                )
            elif level > 0:
                raise IndexError(
                    f"Too many levels: Index has only 1 level, not {level + 1}"
                )
        elif level != self.name:
            raise KeyError(
                f"Requested level ({level}) does not match index name ({self.name})"
            )

    def _get_level_number(self, level) -> int:
        self._validate_index_level(level)
        return 0

    def sortlevel(self, level=None, ascending=True, sort_remaining=None):
        """
        For internal compatibility with the Index API.

        Sort the Index. This is for compat with MultiIndex

        Parameters
        ----------
        ascending : bool, default True
            False to sort in descending order

        level, sort_remaining are compat parameters

        Returns
        -------
        Index
        """
        if not isinstance(ascending, (list, bool)):
            raise TypeError(
                "ascending must be a single bool value or"
                "a list of bool values of length 1"
            )

        if isinstance(ascending, list):
            if len(ascending) != 1:
                raise TypeError("ascending must be a list of bool values of length 1")
            ascending = ascending[0]

        if not isinstance(ascending, bool):
            raise TypeError("ascending must be a bool value")

        return self.sort_values(return_indexer=True, ascending=ascending)

    def _get_level_values(self, level) -> Index:
        """
        Return an Index of values for requested level.

        This is primarily useful to get an individual level of values from a
        MultiIndex, but is provided on Index as well for compatibility.

        Parameters
        ----------
        level : int or str
            It is either the integer position or the name of the level.

        Returns
        -------
        Index
            Calling object, as there is only one level in the Index.

        See Also
        --------
        MultiIndex.get_level_values : Get values for a level of a MultiIndex.

        Notes
        -----
        For Index, level should be 0, since there are no multiple levels.

        Examples
        --------
        >>> idx = pd.Index(list('abc'))
        >>> idx
        Index(['a', 'b', 'c'], dtype='object')

        Get level values by supplying `level` as integer:

        >>> idx.get_level_values(0)
        Index(['a', 'b', 'c'], dtype='object')
        """
        self._validate_index_level(level)
        return self

    get_level_values = _get_level_values

    @final
    def droplevel(self, level=0):
        """
        Return index with requested level(s) removed.

        If resulting index has only 1 level left, the result will be
        of Index type, not MultiIndex.

        Parameters
        ----------
        level : int, str, or list-like, default 0
            If a string is given, must be the name of a level
            If list-like, elements must be names or indexes of levels.

        Returns
        -------
        Index or MultiIndex

        Examples
        --------
        >>> mi = pd.MultiIndex.from_arrays(
        ... [[1, 2], [3, 4], [5, 6]], names=['x', 'y', 'z'])
        >>> mi
        MultiIndex([(1, 3, 5),
                    (2, 4, 6)],
                   names=['x', 'y', 'z'])

        >>> mi.droplevel()
        MultiIndex([(3, 5),
                    (4, 6)],
                   names=['y', 'z'])

        >>> mi.droplevel(2)
        MultiIndex([(1, 3),
                    (2, 4)],
                   names=['x', 'y'])

        >>> mi.droplevel('z')
        MultiIndex([(1, 3),
                    (2, 4)],
                   names=['x', 'y'])

        >>> mi.droplevel(['x', 'y'])
        Int64Index([5, 6], dtype='int64', name='z')
        """
        if not isinstance(level, (tuple, list)):
            level = [level]

        levnums = sorted(self._get_level_number(lev) for lev in level)[::-1]

        return self._drop_level_numbers(levnums)

    @final
    def _drop_level_numbers(self, levnums: list[int]):
        """
        Drop MultiIndex levels by level _number_, not name.
        """

        if not levnums and not isinstance(self, ABCMultiIndex):
            return self
        if len(levnums) >= self.nlevels:
            raise ValueError(
                f"Cannot remove {len(levnums)} levels from an index with "
                f"{self.nlevels} levels: at least one level must be left."
            )
        # The two checks above guarantee that here self is a MultiIndex
        self = cast("MultiIndex", self)

        new_levels = list(self.levels)
        new_codes = list(self.codes)
        new_names = list(self.names)

        for i in levnums:
            new_levels.pop(i)
            new_codes.pop(i)
            new_names.pop(i)

        if len(new_levels) == 1:
            lev = new_levels[0]

            if len(lev) == 0:
                # If lev is empty, lev.take will fail GH#42055
                res_values = algos.take(lev._values, new_codes[0], allow_fill=True)
                result = type(lev)._simple_new(res_values, name=new_names[0])
            else:
                # set nan if needed
                mask = new_codes[0] == -1
                result = new_levels[0].take(new_codes[0])
                if mask.any():
                    result = result.putmask(mask, np.nan)

                result._name = new_names[0]

            return result
        else:
            from pandas.core.indexes.multi import MultiIndex

            return MultiIndex(
                levels=new_levels,
                codes=new_codes,
                names=new_names,
                verify_integrity=False,
            )

    def _get_grouper_for_level(self, mapper, *, level=None):
        """
        Get index grouper corresponding to an index level

        Parameters
        ----------
        mapper: Group mapping function or None
            Function mapping index values to groups
        level : int or None
            Index level, positional

        Returns
        -------
        grouper : Index
            Index of values to group on.
        labels : ndarray of int or None
            Array of locations in level_index.
        uniques : Index or None
            Index of unique values for level.
        """
        assert level is None or level == 0
        if mapper is None:
            grouper = self
        else:
            grouper = self.map(mapper)

        return grouper, None, None

    # --------------------------------------------------------------------
    # Introspection Methods

    @final
    @property
    def is_monotonic(self) -> bool:
        """
        Alias for is_monotonic_increasing.
        """
        return self.is_monotonic_increasing

    @property
    def is_monotonic_increasing(self) -> bool:
        """
        Return if the index is monotonic increasing (only equal or
        increasing) values.

        Examples
        --------
        >>> Index([1, 2, 3]).is_monotonic_increasing
        True
        >>> Index([1, 2, 2]).is_monotonic_increasing
        True
        >>> Index([1, 3, 2]).is_monotonic_increasing
        False
        """
        return self._engine.is_monotonic_increasing

    @property
    def is_monotonic_decreasing(self) -> bool:
        """
        Return if the index is monotonic decreasing (only equal or
        decreasing) values.

        Examples
        --------
        >>> Index([3, 2, 1]).is_monotonic_decreasing
        True
        >>> Index([3, 2, 2]).is_monotonic_decreasing
        True
        >>> Index([3, 1, 2]).is_monotonic_decreasing
        False
        """
        return self._engine.is_monotonic_decreasing

    @final
    @property
    def _is_strictly_monotonic_increasing(self) -> bool:
        """
        Return if the index is strictly monotonic increasing
        (only increasing) values.

        Examples
        --------
        >>> Index([1, 2, 3])._is_strictly_monotonic_increasing
        True
        >>> Index([1, 2, 2])._is_strictly_monotonic_increasing
        False
        >>> Index([1, 3, 2])._is_strictly_monotonic_increasing
        False
        """
        return self.is_unique and self.is_monotonic_increasing

    @final
    @property
    def _is_strictly_monotonic_decreasing(self) -> bool:
        """
        Return if the index is strictly monotonic decreasing
        (only decreasing) values.

        Examples
        --------
        >>> Index([3, 2, 1])._is_strictly_monotonic_decreasing
        True
        >>> Index([3, 2, 2])._is_strictly_monotonic_decreasing
        False
        >>> Index([3, 1, 2])._is_strictly_monotonic_decreasing
        False
        """
        return self.is_unique and self.is_monotonic_decreasing

    @cache_readonly
    def is_unique(self) -> bool:
        """
        Return if the index has unique values.
        """
        return self._engine.is_unique

    @final
    @property
    def has_duplicates(self) -> bool:
        """
        Check if the Index has duplicate values.

        Returns
        -------
        bool
            Whether or not the Index has duplicate values.

        Examples
        --------
        >>> idx = pd.Index([1, 5, 7, 7])
        >>> idx.has_duplicates
        True

        >>> idx = pd.Index([1, 5, 7])
        >>> idx.has_duplicates
        False

        >>> idx = pd.Index(["Watermelon", "Orange", "Apple",
        ...                 "Watermelon"]).astype("category")
        >>> idx.has_duplicates
        True

        >>> idx = pd.Index(["Orange", "Apple",
        ...                 "Watermelon"]).astype("category")
        >>> idx.has_duplicates
        False
        """
        return not self.is_unique

    @final
    def is_boolean(self) -> bool:
        """
        Check if the Index only consists of booleans.

        Returns
        -------
        bool
            Whether or not the Index only consists of booleans.

        See Also
        --------
        is_integer : Check if the Index only consists of integers.
        is_floating : Check if the Index is a floating type.
        is_numeric : Check if the Index only consists of numeric data.
        is_object : Check if the Index is of the object dtype.
        is_categorical : Check if the Index holds categorical data.
        is_interval : Check if the Index holds Interval objects.
        is_mixed : Check if the Index holds data with mixed data types.

        Examples
        --------
        >>> idx = pd.Index([True, False, True])
        >>> idx.is_boolean()
        True

        >>> idx = pd.Index(["True", "False", "True"])
        >>> idx.is_boolean()
        False

        >>> idx = pd.Index([True, False, "True"])
        >>> idx.is_boolean()
        False
        """
        return self.inferred_type in ["boolean"]

    @final
    def is_integer(self) -> bool:
        """
        Check if the Index only consists of integers.

        Returns
        -------
        bool
            Whether or not the Index only consists of integers.

        See Also
        --------
        is_boolean : Check if the Index only consists of booleans.
        is_floating : Check if the Index is a floating type.
        is_numeric : Check if the Index only consists of numeric data.
        is_object : Check if the Index is of the object dtype.
        is_categorical : Check if the Index holds categorical data.
        is_interval : Check if the Index holds Interval objects.
        is_mixed : Check if the Index holds data with mixed data types.

        Examples
        --------
        >>> idx = pd.Index([1, 2, 3, 4])
        >>> idx.is_integer()
        True

        >>> idx = pd.Index([1.0, 2.0, 3.0, 4.0])
        >>> idx.is_integer()
        False

        >>> idx = pd.Index(["Apple", "Mango", "Watermelon"])
        >>> idx.is_integer()
        False
        """
        return self.inferred_type in ["integer"]

    @final
    def is_floating(self) -> bool:
        """
        Check if the Index is a floating type.

        The Index may consist of only floats, NaNs, or a mix of floats,
        integers, or NaNs.

        Returns
        -------
        bool
            Whether or not the Index only consists of only consists of floats, NaNs, or
            a mix of floats, integers, or NaNs.

        See Also
        --------
        is_boolean : Check if the Index only consists of booleans.
        is_integer : Check if the Index only consists of integers.
        is_numeric : Check if the Index only consists of numeric data.
        is_object : Check if the Index is of the object dtype.
        is_categorical : Check if the Index holds categorical data.
        is_interval : Check if the Index holds Interval objects.
        is_mixed : Check if the Index holds data with mixed data types.

        Examples
        --------
        >>> idx = pd.Index([1.0, 2.0, 3.0, 4.0])
        >>> idx.is_floating()
        True

        >>> idx = pd.Index([1.0, 2.0, np.nan, 4.0])
        >>> idx.is_floating()
        True

        >>> idx = pd.Index([1, 2, 3, 4, np.nan])
        >>> idx.is_floating()
        True

        >>> idx = pd.Index([1, 2, 3, 4])
        >>> idx.is_floating()
        False
        """
        return self.inferred_type in ["floating", "mixed-integer-float", "integer-na"]

    @final
    def is_numeric(self) -> bool:
        """
        Check if the Index only consists of numeric data.

        Returns
        -------
        bool
            Whether or not the Index only consists of numeric data.

        See Also
        --------
        is_boolean : Check if the Index only consists of booleans.
        is_integer : Check if the Index only consists of integers.
        is_floating : Check if the Index is a floating type.
        is_object : Check if the Index is of the object dtype.
        is_categorical : Check if the Index holds categorical data.
        is_interval : Check if the Index holds Interval objects.
        is_mixed : Check if the Index holds data with mixed data types.

        Examples
        --------
        >>> idx = pd.Index([1.0, 2.0, 3.0, 4.0])
        >>> idx.is_numeric()
        True

        >>> idx = pd.Index([1, 2, 3, 4.0])
        >>> idx.is_numeric()
        True

        >>> idx = pd.Index([1, 2, 3, 4])
        >>> idx.is_numeric()
        True

        >>> idx = pd.Index([1, 2, 3, 4.0, np.nan])
        >>> idx.is_numeric()
        True

        >>> idx = pd.Index([1, 2, 3, 4.0, np.nan, "Apple"])
        >>> idx.is_numeric()
        False
        """
        return self.inferred_type in ["integer", "floating"]

    @final
    def is_object(self) -> bool:
        """
        Check if the Index is of the object dtype.

        Returns
        -------
        bool
            Whether or not the Index is of the object dtype.

        See Also
        --------
        is_boolean : Check if the Index only consists of booleans.
        is_integer : Check if the Index only consists of integers.
        is_floating : Check if the Index is a floating type.
        is_numeric : Check if the Index only consists of numeric data.
        is_categorical : Check if the Index holds categorical data.
        is_interval : Check if the Index holds Interval objects.
        is_mixed : Check if the Index holds data with mixed data types.

        Examples
        --------
        >>> idx = pd.Index(["Apple", "Mango", "Watermelon"])
        >>> idx.is_object()
        True

        >>> idx = pd.Index(["Apple", "Mango", 2.0])
        >>> idx.is_object()
        True

        >>> idx = pd.Index(["Watermelon", "Orange", "Apple",
        ...                 "Watermelon"]).astype("category")
        >>> idx.is_object()
        False

        >>> idx = pd.Index([1.0, 2.0, 3.0, 4.0])
        >>> idx.is_object()
        False
        """
        return is_object_dtype(self.dtype)

    @final
    def is_categorical(self) -> bool:
        """
        Check if the Index holds categorical data.

        Returns
        -------
        bool
            True if the Index is categorical.

        See Also
        --------
        CategoricalIndex : Index for categorical data.
        is_boolean : Check if the Index only consists of booleans.
        is_integer : Check if the Index only consists of integers.
        is_floating : Check if the Index is a floating type.
        is_numeric : Check if the Index only consists of numeric data.
        is_object : Check if the Index is of the object dtype.
        is_interval : Check if the Index holds Interval objects.
        is_mixed : Check if the Index holds data with mixed data types.

        Examples
        --------
        >>> idx = pd.Index(["Watermelon", "Orange", "Apple",
        ...                 "Watermelon"]).astype("category")
        >>> idx.is_categorical()
        True

        >>> idx = pd.Index([1, 3, 5, 7])
        >>> idx.is_categorical()
        False

        >>> s = pd.Series(["Peter", "Victor", "Elisabeth", "Mar"])
        >>> s
        0        Peter
        1       Victor
        2    Elisabeth
        3          Mar
        dtype: object
        >>> s.index.is_categorical()
        False
        """
        return self.inferred_type in ["categorical"]

    @final
    def is_interval(self) -> bool:
        """
        Check if the Index holds Interval objects.

        Returns
        -------
        bool
            Whether or not the Index holds Interval objects.

        See Also
        --------
        IntervalIndex : Index for Interval objects.
        is_boolean : Check if the Index only consists of booleans.
        is_integer : Check if the Index only consists of integers.
        is_floating : Check if the Index is a floating type.
        is_numeric : Check if the Index only consists of numeric data.
        is_object : Check if the Index is of the object dtype.
        is_categorical : Check if the Index holds categorical data.
        is_mixed : Check if the Index holds data with mixed data types.

        Examples
        --------
        >>> idx = pd.Index([pd.Interval(left=0, right=5),
        ...                 pd.Interval(left=5, right=10)])
        >>> idx.is_interval()
        True

        >>> idx = pd.Index([1, 3, 5, 7])
        >>> idx.is_interval()
        False
        """
        return self.inferred_type in ["interval"]

    @final
    def is_mixed(self) -> bool:
        """
        Check if the Index holds data with mixed data types.

        Returns
        -------
        bool
            Whether or not the Index holds data with mixed data types.

        See Also
        --------
        is_boolean : Check if the Index only consists of booleans.
        is_integer : Check if the Index only consists of integers.
        is_floating : Check if the Index is a floating type.
        is_numeric : Check if the Index only consists of numeric data.
        is_object : Check if the Index is of the object dtype.
        is_categorical : Check if the Index holds categorical data.
        is_interval : Check if the Index holds Interval objects.

        Examples
        --------
        >>> idx = pd.Index(['a', np.nan, 'b'])
        >>> idx.is_mixed()
        True

        >>> idx = pd.Index([1.0, 2.0, 3.0, 5.0])
        >>> idx.is_mixed()
        False
        """
        warnings.warn(
            "Index.is_mixed is deprecated and will be removed in a future version. "
            "Check index.inferred_type directly instead.",
            FutureWarning,
            stacklevel=2,
        )
        return self.inferred_type in ["mixed"]

    @final
    def holds_integer(self) -> bool:
        """
        Whether the type is an integer type.
        """
        return self.inferred_type in ["integer", "mixed-integer"]

    @cache_readonly
    def inferred_type(self) -> str_t:
        """
        Return a string of the type inferred from the values.
        """
        return lib.infer_dtype(self._values, skipna=False)

    @cache_readonly
    def _is_all_dates(self) -> bool:
        """
        Whether or not the index values only consist of dates.
        """
        return is_datetime_array(ensure_object(self._values))

    @cache_readonly
    @final
    def is_all_dates(self) -> bool:
        """
        Whether or not the index values only consist of dates.
        """
        warnings.warn(
            "Index.is_all_dates is deprecated, will be removed in a future version. "
            "check index.inferred_type instead.",
            FutureWarning,
            stacklevel=2,
        )
        return self._is_all_dates

    @cache_readonly
    def _is_multi(self) -> bool:
        """
        Cached check equivalent to isinstance(self, MultiIndex)
        """
        return isinstance(self, ABCMultiIndex)

    # --------------------------------------------------------------------
    # Pickle Methods

    def __reduce__(self):
        d = {"data": self._data}
        d.update(self._get_attributes_dict())
        return _new_Index, (type(self), d), None

    # --------------------------------------------------------------------
    # Null Handling Methods

    _na_value: float | NaTType = np.nan
    """The expected NA value to use with this index."""

    @cache_readonly
    def _isnan(self) -> npt.NDArray[np.bool_]:
        """
        Return if each value is NaN.
        """
        if self._can_hold_na:
            return isna(self)
        else:
            # shouldn't reach to this condition by checking hasnans beforehand
            values = np.empty(len(self), dtype=np.bool_)
            values.fill(False)
            return values

    @cache_readonly
    def hasnans(self) -> bool:
        """
        Return if I have any nans; enables various perf speedups.
        """
        if self._can_hold_na:
            return bool(self._isnan.any())
        else:
            return False

    @final
    def isna(self) -> npt.NDArray[np.bool_]:
        """
        Detect missing values.

        Return a boolean same-sized object indicating if the values are NA.
        NA values, such as ``None``, :attr:`numpy.NaN` or :attr:`pd.NaT`, get
        mapped to ``True`` values.
        Everything else get mapped to ``False`` values. Characters such as
        empty strings `''` or :attr:`numpy.inf` are not considered NA values
        (unless you set ``pandas.options.mode.use_inf_as_na = True``).

        Returns
        -------
        numpy.ndarray[bool]
            A boolean array of whether my values are NA.

        See Also
        --------
        Index.notna : Boolean inverse of isna.
        Index.dropna : Omit entries with missing values.
        isna : Top-level isna.
        Series.isna : Detect missing values in Series object.

        Examples
        --------
        Show which entries in a pandas.Index are NA. The result is an
        array.

        >>> idx = pd.Index([5.2, 6.0, np.NaN])
        >>> idx
        Float64Index([5.2, 6.0, nan], dtype='float64')
        >>> idx.isna()
        array([False, False,  True])

        Empty strings are not considered NA values. None is considered an NA
        value.

        >>> idx = pd.Index(['black', '', 'red', None])
        >>> idx
        Index(['black', '', 'red', None], dtype='object')
        >>> idx.isna()
        array([False, False, False,  True])

        For datetimes, `NaT` (Not a Time) is considered as an NA value.

        >>> idx = pd.DatetimeIndex([pd.Timestamp('1940-04-25'),
        ...                         pd.Timestamp(''), None, pd.NaT])
        >>> idx
        DatetimeIndex(['1940-04-25', 'NaT', 'NaT', 'NaT'],
                      dtype='datetime64[ns]', freq=None)
        >>> idx.isna()
        array([False,  True,  True,  True])
        """
        return self._isnan

    isnull = isna

    @final
    def notna(self) -> npt.NDArray[np.bool_]:
        """
        Detect existing (non-missing) values.

        Return a boolean same-sized object indicating if the values are not NA.
        Non-missing values get mapped to ``True``. Characters such as empty
        strings ``''`` or :attr:`numpy.inf` are not considered NA values
        (unless you set ``pandas.options.mode.use_inf_as_na = True``).
        NA values, such as None or :attr:`numpy.NaN`, get mapped to ``False``
        values.

        Returns
        -------
        numpy.ndarray[bool]
            Boolean array to indicate which entries are not NA.

        See Also
        --------
        Index.notnull : Alias of notna.
        Index.isna: Inverse of notna.
        notna : Top-level notna.

        Examples
        --------
        Show which entries in an Index are not NA. The result is an
        array.

        >>> idx = pd.Index([5.2, 6.0, np.NaN])
        >>> idx
        Float64Index([5.2, 6.0, nan], dtype='float64')
        >>> idx.notna()
        array([ True,  True, False])

        Empty strings are not considered NA values. None is considered a NA
        value.

        >>> idx = pd.Index(['black', '', 'red', None])
        >>> idx
        Index(['black', '', 'red', None], dtype='object')
        >>> idx.notna()
        array([ True,  True,  True, False])
        """
        return ~self.isna()

    notnull = notna

    def fillna(self, value=None, downcast=None):
        """
        Fill NA/NaN values with the specified value.

        Parameters
        ----------
        value : scalar
            Scalar value to use to fill holes (e.g. 0).
            This value cannot be a list-likes.
        downcast : dict, default is None
            A dict of item->dtype of what to downcast if possible,
            or the string 'infer' which will try to downcast to an appropriate
            equal type (e.g. float64 to int64 if possible).

        Returns
        -------
        Index

        See Also
        --------
        DataFrame.fillna : Fill NaN values of a DataFrame.
        Series.fillna : Fill NaN Values of a Series.
        """
        value = self._require_scalar(value)
        if self.hasnans:
            result = self.putmask(self._isnan, value)
            if downcast is None:
                # no need to care metadata other than name
                # because it can't have freq if
                return Index._with_infer(result, name=self.name)
        return self._view()

    def dropna(self: _IndexT, how: str_t = "any") -> _IndexT:
        """
        Return Index without NA/NaN values.

        Parameters
        ----------
        how : {'any', 'all'}, default 'any'
            If the Index is a MultiIndex, drop the value when any or all levels
            are NaN.

        Returns
        -------
        Index
        """
        if how not in ("any", "all"):
            raise ValueError(f"invalid how option: {how}")

        if self.hasnans:
            res_values = self._values[~self._isnan]
            return type(self)._simple_new(res_values, name=self.name)
        return self._view()

    # --------------------------------------------------------------------
    # Uniqueness Methods

    def unique(self: _IndexT, level: Hashable | None = None) -> _IndexT:
        """
        Return unique values in the index.

        Unique values are returned in order of appearance, this does NOT sort.

        Parameters
        ----------
        level : int or hashable, optional
            Only return values from specified level (for MultiIndex).
            If int, gets the level by integer position, else by level name.

        Returns
        -------
        Index

        See Also
        --------
        unique : Numpy array of unique values in that column.
        Series.unique : Return unique values of Series object.
        """
        if level is not None:
            self._validate_index_level(level)

        if self.is_unique:
            return self._view()

        result = super().unique()
        return self._shallow_copy(result)

    @deprecate_nonkeyword_arguments(version=None, allowed_args=["self"])
    def drop_duplicates(self: _IndexT, keep: str_t | bool = "first") -> _IndexT:
        """
        Return Index with duplicate values removed.

        Parameters
        ----------
        keep : {'first', 'last', ``False``}, default 'first'
            - 'first' : Drop duplicates except for the first occurrence.
            - 'last' : Drop duplicates except for the last occurrence.
            - ``False`` : Drop all duplicates.

        Returns
        -------
        deduplicated : Index

        See Also
        --------
        Series.drop_duplicates : Equivalent method on Series.
        DataFrame.drop_duplicates : Equivalent method on DataFrame.
        Index.duplicated : Related method on Index, indicating duplicate
            Index values.

        Examples
        --------
        Generate an pandas.Index with duplicate values.

        >>> idx = pd.Index(['lama', 'cow', 'lama', 'beetle', 'lama', 'hippo'])

        The `keep` parameter controls  which duplicate values are removed.
        The value 'first' keeps the first occurrence for each
        set of duplicated entries. The default value of keep is 'first'.

        >>> idx.drop_duplicates(keep='first')
        Index(['lama', 'cow', 'beetle', 'hippo'], dtype='object')

        The value 'last' keeps the last occurrence for each set of duplicated
        entries.

        >>> idx.drop_duplicates(keep='last')
        Index(['cow', 'beetle', 'lama', 'hippo'], dtype='object')

        The value ``False`` discards all sets of duplicated entries.

        >>> idx.drop_duplicates(keep=False)
        Index(['cow', 'beetle', 'hippo'], dtype='object')
        """
        if self.is_unique:
            return self._view()

        return super().drop_duplicates(keep=keep)

    def duplicated(
        self, keep: Literal["first", "last", False] = "first"
    ) -> npt.NDArray[np.bool_]:
        """
        Indicate duplicate index values.

        Duplicated values are indicated as ``True`` values in the resulting
        array. Either all duplicates, all except the first, or all except the
        last occurrence of duplicates can be indicated.

        Parameters
        ----------
        keep : {'first', 'last', False}, default 'first'
            The value or values in a set of duplicates to mark as missing.

            - 'first' : Mark duplicates as ``True`` except for the first
              occurrence.
            - 'last' : Mark duplicates as ``True`` except for the last
              occurrence.
            - ``False`` : Mark all duplicates as ``True``.

        Returns
        -------
        np.ndarray[bool]

        See Also
        --------
        Series.duplicated : Equivalent method on pandas.Series.
        DataFrame.duplicated : Equivalent method on pandas.DataFrame.
        Index.drop_duplicates : Remove duplicate values from Index.

        Examples
        --------
        By default, for each set of duplicated values, the first occurrence is
        set to False and all others to True:

        >>> idx = pd.Index(['lama', 'cow', 'lama', 'beetle', 'lama'])
        >>> idx.duplicated()
        array([False, False,  True, False,  True])

        which is equivalent to

        >>> idx.duplicated(keep='first')
        array([False, False,  True, False,  True])

        By using 'last', the last occurrence of each set of duplicated values
        is set on False and all others on True:

        >>> idx.duplicated(keep='last')
        array([ True, False,  True, False, False])

        By setting keep on ``False``, all duplicates are True:

        >>> idx.duplicated(keep=False)
        array([ True, False,  True, False,  True])
        """
        if self.is_unique:
            # fastpath available bc we are immutable
            return np.zeros(len(self), dtype=bool)
        return self._duplicated(keep=keep)

    # --------------------------------------------------------------------
    # Arithmetic & Logical Methods

    def __iadd__(self, other):
        # alias for __add__
        return self + other

    @final
    def __and__(self, other):
        warnings.warn(
            "Index.__and__ operating as a set operation is deprecated, "
            "in the future this will be a logical operation matching "
            "Series.__and__.  Use index.intersection(other) instead.",
            FutureWarning,
            stacklevel=2,
        )
        return self.intersection(other)

    @final
    def __or__(self, other):
        warnings.warn(
            "Index.__or__ operating as a set operation is deprecated, "
            "in the future this will be a logical operation matching "
            "Series.__or__.  Use index.union(other) instead.",
            FutureWarning,
            stacklevel=2,
        )
        return self.union(other)

    @final
    def __xor__(self, other):
        warnings.warn(
            "Index.__xor__ operating as a set operation is deprecated, "
            "in the future this will be a logical operation matching "
            "Series.__xor__.  Use index.symmetric_difference(other) instead.",
            FutureWarning,
            stacklevel=2,
        )
        return self.symmetric_difference(other)

    @final
    def __nonzero__(self):
        raise ValueError(
            f"The truth value of a {type(self).__name__} is ambiguous. "
            "Use a.empty, a.bool(), a.item(), a.any() or a.all()."
        )

    __bool__ = __nonzero__

    # --------------------------------------------------------------------
    # Set Operation Methods

    def _get_reconciled_name_object(self, other):
        """
        If the result of a set operation will be self,
        return self, unless the name changes, in which
        case make a shallow copy of self.
        """
        name = get_op_result_name(self, other)
        if self.name != name:
            return self.rename(name)
        return self

    @final
    def _validate_sort_keyword(self, sort):
        if sort not in [None, False]:
            raise ValueError(
                "The 'sort' keyword only takes the values of "
                f"None or False; {sort} was passed."
            )

    @final
    def union(self, other, sort=None):
        """
        Form the union of two Index objects.

        If the Index objects are incompatible, both Index objects will be
        cast to dtype('object') first.

            .. versionchanged:: 0.25.0

        Parameters
        ----------
        other : Index or array-like
        sort : bool or None, default None
            Whether to sort the resulting Index.

            * None : Sort the result, except when

              1. `self` and `other` are equal.
              2. `self` or `other` has length 0.
              3. Some values in `self` or `other` cannot be compared.
                 A RuntimeWarning is issued in this case.

            * False : do not sort the result.

        Returns
        -------
        union : Index

        Examples
        --------
        Union matching dtypes

        >>> idx1 = pd.Index([1, 2, 3, 4])
        >>> idx2 = pd.Index([3, 4, 5, 6])
        >>> idx1.union(idx2)
        Int64Index([1, 2, 3, 4, 5, 6], dtype='int64')

        Union mismatched dtypes

        >>> idx1 = pd.Index(['a', 'b', 'c', 'd'])
        >>> idx2 = pd.Index([1, 2, 3, 4])
        >>> idx1.union(idx2)
        Index(['a', 'b', 'c', 'd', 1, 2, 3, 4], dtype='object')

        MultiIndex case

        >>> idx1 = pd.MultiIndex.from_arrays(
        ...     [[1, 1, 2, 2], ["Red", "Blue", "Red", "Blue"]]
        ... )
        >>> idx1
        MultiIndex([(1,  'Red'),
            (1, 'Blue'),
            (2,  'Red'),
            (2, 'Blue')],
           )
        >>> idx2 = pd.MultiIndex.from_arrays(
        ...     [[3, 3, 2, 2], ["Red", "Green", "Red", "Green"]]
        ... )
        >>> idx2
        MultiIndex([(3,   'Red'),
            (3, 'Green'),
            (2,   'Red'),
            (2, 'Green')],
           )
        >>> idx1.union(idx2)
        MultiIndex([(1,  'Blue'),
            (1,   'Red'),
            (2,  'Blue'),
            (2, 'Green'),
            (2,   'Red'),
            (3, 'Green'),
            (3,   'Red')],
           )
        >>> idx1.union(idx2, sort=False)
        MultiIndex([(1,   'Red'),
            (1,  'Blue'),
            (2,   'Red'),
            (2,  'Blue'),
            (3,   'Red'),
            (3, 'Green'),
            (2, 'Green')],
           )
        """
        self._validate_sort_keyword(sort)
        self._assert_can_do_setop(other)
        other, result_name = self._convert_can_do_setop(other)

        if not is_dtype_equal(self.dtype, other.dtype):
            if (
                isinstance(self, ABCMultiIndex)
                and not is_object_dtype(unpack_nested_dtype(other))
                and len(other) > 0
            ):
                raise NotImplementedError(
                    "Can only union MultiIndex with MultiIndex or Index of tuples, "
                    "try mi.to_flat_index().union(other) instead."
                )
            if (
                isinstance(self, ABCDatetimeIndex)
                and isinstance(other, ABCDatetimeIndex)
                and self.tz is not None
                and other.tz is not None
            ):
                # GH#39328
                warnings.warn(
                    "In a future version, the union of DatetimeIndex objects "
                    "with mismatched timezones will cast both to UTC instead of "
                    "object dtype. To retain the old behavior, "
                    "use `index.astype(object).union(other)`",
                    FutureWarning,
                    stacklevel=2,
                )

            dtype = self._find_common_type_compat(other)
            left = self.astype(dtype, copy=False)
            right = other.astype(dtype, copy=False)
            return left.union(right, sort=sort)

        elif not len(other) or self.equals(other):
            # NB: whether this (and the `if not len(self)` check below) come before
            #  or after the is_dtype_equal check above affects the returned dtype
            return self._get_reconciled_name_object(other)

        elif not len(self):
            return other._get_reconciled_name_object(self)

        result = self._union(other, sort=sort)

        return self._wrap_setop_result(other, result)

    def _union(self, other: Index, sort):
        """
        Specific union logic should go here. In subclasses, union behavior
        should be overwritten here rather than in `self.union`.

        Parameters
        ----------
        other : Index or array-like
        sort : False or None, default False
            Whether to sort the resulting index.

            * False : do not sort the result.
            * None : sort the result, except when `self` and `other` are equal
              or when the values cannot be compared.

        Returns
        -------
        Index
        """
        # TODO(EA): setops-refactor, clean all this up
        lvals = self._values
        rvals = other._values

        if (
            sort is None
            and self.is_monotonic
            and other.is_monotonic
            and not (self.has_duplicates and other.has_duplicates)
        ):
            # Both are unique and monotonic, so can use outer join
            try:
                return self._outer_indexer(other)[0]
            except (TypeError, IncompatibleFrequency):
                # incomparable objects
                value_list = list(lvals)

                # worth making this faster? a very unusual case
                value_set = set(lvals)
                value_list.extend([x for x in rvals if x not in value_set])
                # If objects are unorderable, we must have object dtype.
                return np.array(value_list, dtype=object)

        elif not other.is_unique:
            # other has duplicates
            result = algos.union_with_duplicates(lvals, rvals)
            return _maybe_try_sort(result, sort)

        # Self may have duplicates
        # find indexes of things in "other" that are not in "self"
        if self._index_as_unique:
            indexer = self.get_indexer(other)
            missing = (indexer == -1).nonzero()[0]
        else:
            missing = algos.unique1d(self.get_indexer_non_unique(other)[1])

        if len(missing) > 0:
            other_diff = rvals.take(missing)
            result = concat_compat((lvals, other_diff))
        else:
            result = lvals

        if not self.is_monotonic or not other.is_monotonic:
            result = _maybe_try_sort(result, sort)

        return result

    @final
    def _wrap_setop_result(self, other: Index, result) -> Index:
        name = get_op_result_name(self, other)
        if isinstance(result, Index):
            if result.name != name:
                return result.rename(name)
            return result
        else:
            return self._shallow_copy(result, name=name)

    # TODO: standardize return type of non-union setops type(self vs other)
    @final
    def intersection(self, other, sort=False):
        """
        Form the intersection of two Index objects.

        This returns a new Index with elements common to the index and `other`.

        Parameters
        ----------
        other : Index or array-like
        sort : False or None, default False
            Whether to sort the resulting index.

            * False : do not sort the result.
            * None : sort the result, except when `self` and `other` are equal
              or when the values cannot be compared.

        Returns
        -------
        intersection : Index

        Examples
        --------
        >>> idx1 = pd.Index([1, 2, 3, 4])
        >>> idx2 = pd.Index([3, 4, 5, 6])
        >>> idx1.intersection(idx2)
        Int64Index([3, 4], dtype='int64')
        """
        self._validate_sort_keyword(sort)
        self._assert_can_do_setop(other)
        other, result_name = self._convert_can_do_setop(other)

        if self.equals(other):
            if self.has_duplicates:
                return self.unique()._get_reconciled_name_object(other)
            return self._get_reconciled_name_object(other)

        if len(self) == 0 or len(other) == 0:
            # fastpath; we need to be careful about having commutativity

            if self._is_multi or other._is_multi:
                # _convert_can_do_setop ensures that we have both or neither
                # We retain self.levels
                return self[:0].rename(result_name)

            dtype = self._find_common_type_compat(other)
            if is_dtype_equal(self.dtype, dtype):
                # Slicing allows us to retain DTI/TDI.freq, RangeIndex

                # Note: self[:0] vs other[:0] affects
                #  1) which index's `freq` we get in DTI/TDI cases
                #     This may be a historical artifact, i.e. no documented
                #     reason for this choice.
                #  2) The `step` we get in RangeIndex cases
                if len(self) == 0:
                    return self[:0].rename(result_name)
                else:
                    return other[:0].rename(result_name)

            return Index([], dtype=dtype, name=result_name)

        elif not self._should_compare(other):
            # We can infer that the intersection is empty.
            if isinstance(self, ABCMultiIndex):
                return self[:0].rename(result_name)
            return Index([], name=result_name)

        elif not is_dtype_equal(self.dtype, other.dtype):
            dtype = self._find_common_type_compat(other)
            this = self.astype(dtype, copy=False)
            other = other.astype(dtype, copy=False)
            return this.intersection(other, sort=sort)

        result = self._intersection(other, sort=sort)
        return self._wrap_intersection_result(other, result)

    def _intersection(self, other: Index, sort=False):
        """
        intersection specialized to the case with matching dtypes.
        """
        if (
            self.is_monotonic
            and other.is_monotonic
            and not is_interval_dtype(self.dtype)
        ):
            # For IntervalIndex _inner_indexer is not more performant than get_indexer,
            #  so don't take this fastpath
            try:
                result = self._inner_indexer(other)[0]
            except TypeError:
                pass
            else:
                # TODO: algos.unique1d should preserve DTA/TDA
                res = algos.unique1d(result)
                return ensure_wrapped_if_datetimelike(res)

        res_values = self._intersection_via_get_indexer(other, sort=sort)
        res_values = _maybe_try_sort(res_values, sort)
        return res_values

    def _wrap_intersection_result(self, other, result):
        # We will override for MultiIndex to handle empty results
        return self._wrap_setop_result(other, result)

    @final
    def _intersection_via_get_indexer(self, other: Index, sort) -> ArrayLike:
        """
        Find the intersection of two Indexes using get_indexer.

        Returns
        -------
        np.ndarray or ExtensionArray
            The returned array will be unique.
        """
        left_unique = self.unique()
        right_unique = other.unique()

        # even though we are unique, we need get_indexer_for for IntervalIndex
        indexer = left_unique.get_indexer_for(right_unique)

        mask = indexer != -1

        taker = indexer.take(mask.nonzero()[0])
        if sort is False:
            # sort bc we want the elements in the same order they are in self
            # unnecessary in the case with sort=None bc we will sort later
            taker = np.sort(taker)

        result = left_unique.take(taker)._values
        return result

    @final
    def difference(self, other, sort=None):
        """
        Return a new Index with elements of index not in `other`.

        This is the set difference of two Index objects.

        Parameters
        ----------
        other : Index or array-like
        sort : False or None, default None
            Whether to sort the resulting index. By default, the
            values are attempted to be sorted, but any TypeError from
            incomparable elements is caught by pandas.

            * None : Attempt to sort the result, but catch any TypeErrors
              from comparing incomparable elements.
            * False : Do not sort the result.

        Returns
        -------
        difference : Index

        Examples
        --------
        >>> idx1 = pd.Index([2, 1, 3, 4])
        >>> idx2 = pd.Index([3, 4, 5, 6])
        >>> idx1.difference(idx2)
        Int64Index([1, 2], dtype='int64')
        >>> idx1.difference(idx2, sort=False)
        Int64Index([2, 1], dtype='int64')
        """
        self._validate_sort_keyword(sort)
        self._assert_can_do_setop(other)
        other, result_name = self._convert_can_do_setop(other)

        if self.equals(other):
            # Note: we do not (yet) sort even if sort=None GH#24959
            return self[:0].rename(result_name)

        if len(other) == 0:
            # Note: we do not (yet) sort even if sort=None GH#24959
            return self.rename(result_name)

        if not self._should_compare(other):
            # Nothing matches -> difference is everything
            return self.rename(result_name)

        result = self._difference(other, sort=sort)
        return self._wrap_difference_result(other, result)

    def _difference(self, other, sort):
        # overridden by RangeIndex

        this = self.unique()

        indexer = this.get_indexer_for(other)
        indexer = indexer.take((indexer != -1).nonzero()[0])

        label_diff = np.setdiff1d(np.arange(this.size), indexer, assume_unique=True)
        the_diff = this._values.take(label_diff)
        the_diff = _maybe_try_sort(the_diff, sort)

        return the_diff

    def _wrap_difference_result(self, other, result):
        # We will override for MultiIndex to handle empty results
        return self._wrap_setop_result(other, result)

    def symmetric_difference(self, other, result_name=None, sort=None):
        """
        Compute the symmetric difference of two Index objects.

        Parameters
        ----------
        other : Index or array-like
        result_name : str
        sort : False or None, default None
            Whether to sort the resulting index. By default, the
            values are attempted to be sorted, but any TypeError from
            incomparable elements is caught by pandas.

            * None : Attempt to sort the result, but catch any TypeErrors
              from comparing incomparable elements.
            * False : Do not sort the result.

        Returns
        -------
        symmetric_difference : Index

        Notes
        -----
        ``symmetric_difference`` contains elements that appear in either
        ``idx1`` or ``idx2`` but not both. Equivalent to the Index created by
        ``idx1.difference(idx2) | idx2.difference(idx1)`` with duplicates
        dropped.

        Examples
        --------
        >>> idx1 = pd.Index([1, 2, 3, 4])
        >>> idx2 = pd.Index([2, 3, 4, 5])
        >>> idx1.symmetric_difference(idx2)
        Int64Index([1, 5], dtype='int64')
        """
        self._validate_sort_keyword(sort)
        self._assert_can_do_setop(other)
        other, result_name_update = self._convert_can_do_setop(other)
        if result_name is None:
            result_name = result_name_update

        if not self._should_compare(other):
            return self.union(other, sort=sort).rename(result_name)

        elif not is_dtype_equal(self.dtype, other.dtype):
            dtype = self._find_common_type_compat(other)
            this = self.astype(dtype, copy=False)
            that = other.astype(dtype, copy=False)
            return this.symmetric_difference(that, sort=sort).rename(result_name)

        this = self.unique()
        other = other.unique()
        indexer = this.get_indexer_for(other)

        # {this} minus {other}
        common_indexer = indexer.take((indexer != -1).nonzero()[0])
        left_indexer = np.setdiff1d(
            np.arange(this.size), common_indexer, assume_unique=True
        )
        left_diff = this._values.take(left_indexer)

        # {other} minus {this}
        right_indexer = (indexer == -1).nonzero()[0]
        right_diff = other._values.take(right_indexer)

        res_values = concat_compat([left_diff, right_diff])
        res_values = _maybe_try_sort(res_values, sort)

        result = Index(res_values, name=result_name)

        if self._is_multi:
            self = cast("MultiIndex", self)
            if len(result) == 0:
                # On equal symmetric_difference MultiIndexes the difference is empty.
                # Therefore, an empty MultiIndex is returned GH#13490
                return type(self)(
                    levels=[[] for _ in range(self.nlevels)],
                    codes=[[] for _ in range(self.nlevels)],
                    names=result.name,
                )
            return type(self).from_tuples(result, names=result.name)

        return result

    @final
    def _assert_can_do_setop(self, other) -> bool:
        if not is_list_like(other):
            raise TypeError("Input must be Index or array-like")
        return True

    def _convert_can_do_setop(self, other) -> tuple[Index, Hashable]:
        if not isinstance(other, Index):
            other = Index(other, name=self.name)
            result_name = self.name
        else:
            result_name = get_op_result_name(self, other)
        return other, result_name

    # --------------------------------------------------------------------
    # Indexing Methods

    def get_loc(self, key, method=None, tolerance=None):
        """
        Get integer location, slice or boolean mask for requested label.

        Parameters
        ----------
        key : label
        method : {None, 'pad'/'ffill', 'backfill'/'bfill', 'nearest'}, optional
            * default: exact matches only.
            * pad / ffill: find the PREVIOUS index value if no exact match.
            * backfill / bfill: use NEXT index value if no exact match
            * nearest: use the NEAREST index value if no exact match. Tied
              distances are broken by preferring the larger index value.
        tolerance : int or float, optional
            Maximum distance from index value for inexact matches. The value of
            the index at the matching location must satisfy the equation
            ``abs(index[loc] - key) <= tolerance``.

        Returns
        -------
        loc : int if unique index, slice if monotonic index, else mask

        Examples
        --------
        >>> unique_index = pd.Index(list('abc'))
        >>> unique_index.get_loc('b')
        1

        >>> monotonic_index = pd.Index(list('abbc'))
        >>> monotonic_index.get_loc('b')
        slice(1, 3, None)

        >>> non_monotonic_index = pd.Index(list('abcb'))
        >>> non_monotonic_index.get_loc('b')
        array([False,  True, False,  True])
        """
        if method is None:
            if tolerance is not None:
                raise ValueError(
                    "tolerance argument only valid if using pad, "
                    "backfill or nearest lookups"
                )
            casted_key = self._maybe_cast_indexer(key)
            try:
                return self._engine.get_loc(casted_key)
            except KeyError as err:
                raise KeyError(key) from err

        # GH#42269
        warnings.warn(
            f"Passing method to {type(self).__name__}.get_loc is deprecated "
            "and will raise in a future version. Use "
            "index.get_indexer([item], method=...) instead.",
            FutureWarning,
            stacklevel=2,
        )

        if is_scalar(key) and isna(key) and not self.hasnans:
            raise KeyError(key)

        if tolerance is not None:
            tolerance = self._convert_tolerance(tolerance, np.asarray(key))

        indexer = self.get_indexer([key], method=method, tolerance=tolerance)
        if indexer.ndim > 1 or indexer.size > 1:
            raise TypeError("get_loc requires scalar valued input")
        loc = indexer.item()
        if loc == -1:
            raise KeyError(key)
        return loc

    _index_shared_docs[
        "get_indexer"
    ] = """
        Compute indexer and mask for new index given the current index. The
        indexer should be then used as an input to ndarray.take to align the
        current data to the new index.

        Parameters
        ----------
        target : %(target_klass)s
        method : {None, 'pad'/'ffill', 'backfill'/'bfill', 'nearest'}, optional
            * default: exact matches only.
            * pad / ffill: find the PREVIOUS index value if no exact match.
            * backfill / bfill: use NEXT index value if no exact match
            * nearest: use the NEAREST index value if no exact match. Tied
              distances are broken by preferring the larger index value.
        limit : int, optional
            Maximum number of consecutive labels in ``target`` to match for
            inexact matches.
        tolerance : optional
            Maximum distance between original and new labels for inexact
            matches. The values of the index at the matching locations must
            satisfy the equation ``abs(index[indexer] - target) <= tolerance``.

            Tolerance may be a scalar value, which applies the same tolerance
            to all values, or list-like, which applies variable tolerance per
            element. List-like includes list, tuple, array, Series, and must be
            the same size as the index and its dtype must exactly match the
            index's type.

        Returns
        -------
        indexer : np.ndarray[np.intp]
            Integers from 0 to n - 1 indicating that the index at these
            positions matches the corresponding target values. Missing values
            in the target are marked by -1.
        %(raises_section)s
        Examples
        --------
        >>> index = pd.Index(['c', 'a', 'b'])
        >>> index.get_indexer(['a', 'b', 'x'])
        array([ 1,  2, -1])

        Notice that the return value is an array of locations in ``index``
        and ``x`` is marked by -1, as it is not in ``index``.
        """

    @Appender(_index_shared_docs["get_indexer"] % _index_doc_kwargs)
    @final
    def get_indexer(
        self,
        target,
        method: str_t | None = None,
        limit: int | None = None,
        tolerance=None,
    ) -> npt.NDArray[np.intp]:
        method = missing.clean_reindex_fill_method(method)
        target = self._maybe_cast_listlike_indexer(target)

        self._check_indexing_method(method, limit, tolerance)

        if not self._index_as_unique:
            raise InvalidIndexError(self._requires_unique_msg)

        if len(target) == 0:
            return np.array([], dtype=np.intp)

        if not self._should_compare(target) and not self._should_partial_index(target):
            # IntervalIndex get special treatment bc numeric scalars can be
            #  matched to Interval scalars
            return self._get_indexer_non_comparable(target, method=method, unique=True)

        if is_categorical_dtype(self.dtype):
            # _maybe_cast_listlike_indexer ensures target has our dtype
            #  (could improve perf by doing _should_compare check earlier?)
            assert is_dtype_equal(self.dtype, target.dtype)

            indexer = self._engine.get_indexer(target.codes)
            if self.hasnans and target.hasnans:
                loc = self.get_loc(np.nan)
                mask = target.isna()
                indexer[mask] = loc
            return indexer

        if is_categorical_dtype(target.dtype):
            # potential fastpath
            # get an indexer for unique categories then propagate to codes via take_nd
            # get_indexer instead of _get_indexer needed for MultiIndex cases
            #  e.g. test_append_different_columns_types
            categories_indexer = self.get_indexer(target.categories)

            indexer = algos.take_nd(categories_indexer, target.codes, fill_value=-1)

            if (not self._is_multi and self.hasnans) and target.hasnans:
                # Exclude MultiIndex because hasnans raises NotImplementedError
                # we should only get here if we are unique, so loc is an integer
                # GH#41934
                loc = self.get_loc(np.nan)
                mask = target.isna()
                indexer[mask] = loc

            return ensure_platform_int(indexer)

        pself, ptarget = self._maybe_promote(target)
        if pself is not self or ptarget is not target:
            return pself.get_indexer(
                ptarget, method=method, limit=limit, tolerance=tolerance
            )

        if is_dtype_equal(self.dtype, target.dtype) and self.equals(target):
            # Only call equals if we have same dtype to avoid inference/casting
            return np.arange(len(target), dtype=np.intp)

        if not is_dtype_equal(self.dtype, target.dtype) and not is_interval_dtype(
            self.dtype
        ):
            # IntervalIndex gets special treatment for partial-indexing
            dtype = self._find_common_type_compat(target)

            this = self.astype(dtype, copy=False)
            target = target.astype(dtype, copy=False)
            return this._get_indexer(
                target, method=method, limit=limit, tolerance=tolerance
            )

        return self._get_indexer(target, method, limit, tolerance)

    def _get_indexer(
        self,
        target: Index,
        method: str_t | None = None,
        limit: int | None = None,
        tolerance=None,
    ) -> npt.NDArray[np.intp]:
        if tolerance is not None:
            tolerance = self._convert_tolerance(tolerance, target)

        if method in ["pad", "backfill"]:
            indexer = self._get_fill_indexer(target, method, limit, tolerance)
        elif method == "nearest":
            indexer = self._get_nearest_indexer(target, limit, tolerance)
        else:
            indexer = self._engine.get_indexer(target._get_engine_target())

        return ensure_platform_int(indexer)

    @final
    def _should_partial_index(self, target: Index) -> bool:
        """
        Should we attempt partial-matching indexing?
        """
        if is_interval_dtype(self.dtype):
            # "Index" has no attribute "left"
            return self.left._should_compare(target)  # type: ignore[attr-defined]
        return False

    @final
    def _check_indexing_method(
        self,
        method: str_t | None,
        limit: int | None = None,
        tolerance=None,
    ) -> None:
        """
        Raise if we have a get_indexer `method` that is not supported or valid.
        """
        if method not in [None, "bfill", "backfill", "pad", "ffill", "nearest"]:
            # in practice the clean_reindex_fill_method call would raise
            #  before we get here
            raise ValueError("Invalid fill method")  # pragma: no cover

        if self._is_multi:
            if method == "nearest":
                raise NotImplementedError(
                    "method='nearest' not implemented yet "
                    "for MultiIndex; see GitHub issue 9365"
                )
            elif method == "pad" or method == "backfill":
                if tolerance is not None:
                    raise NotImplementedError(
                        "tolerance not implemented yet for MultiIndex"
                    )

        if is_interval_dtype(self.dtype) or is_categorical_dtype(self.dtype):
            # GH#37871 for now this is only for IntervalIndex and CategoricalIndex
            if method is not None:
                raise NotImplementedError(
                    f"method {method} not yet implemented for {type(self).__name__}"
                )

        if method is None:
            if tolerance is not None:
                raise ValueError(
                    "tolerance argument only valid if doing pad, "
                    "backfill or nearest reindexing"
                )
            if limit is not None:
                raise ValueError(
                    "limit argument only valid if doing pad, "
                    "backfill or nearest reindexing"
                )

    def _convert_tolerance(self, tolerance, target: np.ndarray | Index) -> np.ndarray:
        # override this method on subclasses
        tolerance = np.asarray(tolerance)
        if target.size != tolerance.size and tolerance.size > 1:
            raise ValueError("list-like tolerance size must match target index size")
        return tolerance

    @final
    def _get_fill_indexer(
        self, target: Index, method: str_t, limit: int | None = None, tolerance=None
    ) -> npt.NDArray[np.intp]:

        if self._is_multi:
            # TODO: get_indexer_with_fill docstring says values must be _sorted_
            #  but that doesn't appear to be enforced
            return self._engine.get_indexer_with_fill(
                target=target._values, values=self._values, method=method, limit=limit
            )

        target_values = target._get_engine_target()

        if self.is_monotonic_increasing and target.is_monotonic_increasing:
            engine_method = (
                self._engine.get_pad_indexer
                if method == "pad"
                else self._engine.get_backfill_indexer
            )
            indexer = engine_method(target_values, limit)
        else:
            indexer = self._get_fill_indexer_searchsorted(target, method, limit)
        if tolerance is not None and len(self):
            indexer = self._filter_indexer_tolerance(target_values, indexer, tolerance)
        return indexer

    @final
    def _get_fill_indexer_searchsorted(
        self, target: Index, method: str_t, limit: int | None = None
    ) -> npt.NDArray[np.intp]:
        """
        Fallback pad/backfill get_indexer that works for monotonic decreasing
        indexes and non-monotonic targets.
        """
        if limit is not None:
            raise ValueError(
                f"limit argument for {repr(method)} method only well-defined "
                "if index and target are monotonic"
            )

        side = "left" if method == "pad" else "right"

        # find exact matches first (this simplifies the algorithm)
        indexer = self.get_indexer(target)
        nonexact = indexer == -1
        indexer[nonexact] = self._searchsorted_monotonic(target[nonexact], side)
        if side == "left":
            # searchsorted returns "indices into a sorted array such that,
            # if the corresponding elements in v were inserted before the
            # indices, the order of a would be preserved".
            # Thus, we need to subtract 1 to find values to the left.
            indexer[nonexact] -= 1
            # This also mapped not found values (values of 0 from
            # np.searchsorted) to -1, which conveniently is also our
            # sentinel for missing values
        else:
            # Mark indices to the right of the largest value as not found
            indexer[indexer == len(self)] = -1
        return indexer

    @final
    def _get_nearest_indexer(
        self, target: Index, limit: int | None, tolerance
    ) -> npt.NDArray[np.intp]:
        """
        Get the indexer for the nearest index labels; requires an index with
        values that can be subtracted from each other (e.g., not strings or
        tuples).
        """
        if not len(self):
            return self._get_fill_indexer(target, "pad")

        left_indexer = self.get_indexer(target, "pad", limit=limit)
        right_indexer = self.get_indexer(target, "backfill", limit=limit)

        target_values = target._get_engine_target()
        own_values = self._get_engine_target()
        left_distances = np.abs(own_values[left_indexer] - target_values)
        right_distances = np.abs(own_values[right_indexer] - target_values)

        op = operator.lt if self.is_monotonic_increasing else operator.le
        indexer = np.where(
            op(left_distances, right_distances) | (right_indexer == -1),
            left_indexer,
            right_indexer,
        )
        if tolerance is not None:
            indexer = self._filter_indexer_tolerance(target_values, indexer, tolerance)
        return indexer

    @final
    def _filter_indexer_tolerance(
        self,
        target: np.ndarray,
        indexer: npt.NDArray[np.intp],
        tolerance,
    ) -> npt.NDArray[np.intp]:
        own_values = self._get_engine_target()
        distance = abs(own_values[indexer] - target)
        return np.where(distance <= tolerance, indexer, -1)

    # --------------------------------------------------------------------
    # Indexer Conversion Methods

    @final
    def _validate_positional_slice(self, key: slice) -> None:
        """
        For positional indexing, a slice must have either int or None
        for each of start, stop, and step.
        """
        self._validate_indexer("positional", key.start, "iloc")
        self._validate_indexer("positional", key.stop, "iloc")
        self._validate_indexer("positional", key.step, "iloc")

    def _convert_slice_indexer(self, key: slice, kind: str_t):
        """
        Convert a slice indexer.

        By definition, these are labels unless 'iloc' is passed in.
        Floats are not allowed as the start, step, or stop of the slice.

        Parameters
        ----------
        key : label of the slice bound
        kind : {'loc', 'getitem'}
        """
        assert kind in ["loc", "getitem"], kind

        # potentially cast the bounds to integers
        start, stop, step = key.start, key.stop, key.step

        # figure out if this is a positional indexer
        def is_int(v):
            return v is None or is_integer(v)

        is_index_slice = is_int(start) and is_int(stop) and is_int(step)
        is_positional = is_index_slice and not (
            self.is_integer() or self.is_categorical()
        )

        if kind == "getitem":
            """
            called from the getitem slicers, validate that we are in fact
            integers
            """
            if self.is_integer() or is_index_slice:
                self._validate_indexer("slice", key.start, "getitem")
                self._validate_indexer("slice", key.stop, "getitem")
                self._validate_indexer("slice", key.step, "getitem")
                return key

        # convert the slice to an indexer here

        # if we are mixed and have integers
        if is_positional:
            try:
                # Validate start & stop
                if start is not None:
                    self.get_loc(start)
                if stop is not None:
                    self.get_loc(stop)
                is_positional = False
            except KeyError:
                pass

        if com.is_null_slice(key):
            # It doesn't matter if we are positional or label based
            indexer = key
        elif is_positional:
            if kind == "loc":
                # GH#16121, GH#24612, GH#31810
                warnings.warn(
                    "Slicing a positional slice with .loc is not supported, "
                    "and will raise TypeError in a future version.  "
                    "Use .loc with labels or .iloc with positions instead.",
                    FutureWarning,
                    stacklevel=5,
                )
            indexer = key
        else:
            indexer = self.slice_indexer(start, stop, step)

        return indexer

    @final
    def _invalid_indexer(self, form: str_t, key) -> TypeError:
        """
        Consistent invalid indexer message.
        """
        return TypeError(
            f"cannot do {form} indexing on {type(self).__name__} with these "
            f"indexers [{key}] of type {type(key).__name__}"
        )

    # --------------------------------------------------------------------
    # Reindex Methods

    @final
    def _validate_can_reindex(self, indexer: np.ndarray) -> None:
        """
        Check if we are allowing reindexing with this particular indexer.

        Parameters
        ----------
        indexer : an integer ndarray

        Raises
        ------
        ValueError if its a duplicate axis
        """
        # trying to reindex on an axis with duplicates
        if not self._index_as_unique and len(indexer):
            raise ValueError("cannot reindex on an axis with duplicate labels")

    def reindex(
        self, target, method=None, level=None, limit=None, tolerance=None
    ) -> tuple[Index, npt.NDArray[np.intp] | None]:
        """
        Create index with target's values.

        Parameters
        ----------
        target : an iterable

        Returns
        -------
        new_index : pd.Index
            Resulting index.
        indexer : np.ndarray[np.intp] or None
            Indices of output values in original index.
        """
        # GH6552: preserve names when reindexing to non-named target
        # (i.e. neither Index nor Series).
        preserve_names = not hasattr(target, "name")

        # GH7774: preserve dtype/tz if target is empty and not an Index.
        target = ensure_has_len(target)  # target may be an iterator

        if not isinstance(target, Index) and len(target) == 0:
            if level is not None and self._is_multi:
                # "Index" has no attribute "levels"; maybe "nlevels"?
                idx = self.levels[level]  # type: ignore[attr-defined]
            else:
                idx = self
            target = idx[:0]
        else:
            target = ensure_index(target)

        if level is not None:
            if method is not None:
                raise TypeError("Fill method not supported if level passed")

            # TODO: tests where passing `keep_order=not self._is_multi`
            #  makes a difference for non-MultiIndex case
            target, indexer, _ = self._join_level(
                target, level, how="right", keep_order=not self._is_multi
            )

        else:
            if self.equals(target):
                indexer = None
            else:
                if self._index_as_unique:
                    indexer = self.get_indexer(
                        target, method=method, limit=limit, tolerance=tolerance
                    )
                elif self._is_multi:
                    raise ValueError("cannot handle a non-unique multi-index!")
                else:
                    if method is not None or limit is not None:
                        raise ValueError(
                            "cannot reindex a non-unique index "
                            "with a method or limit"
                        )
                    indexer, _ = self.get_indexer_non_unique(target)

                if not self.is_unique:
                    # GH#42568
                    warnings.warn(
                        "reindexing with a non-unique Index is deprecated and "
                        "will raise in a future version.",
                        FutureWarning,
                        stacklevel=2,
                    )

        target = self._wrap_reindex_result(target, indexer, preserve_names)
        return target, indexer

    def _wrap_reindex_result(self, target, indexer, preserve_names: bool):
        target = self._maybe_preserve_names(target, preserve_names)
        return target

    def _maybe_preserve_names(self, target: Index, preserve_names: bool):
        if preserve_names and target.nlevels == 1 and target.name != self.name:
            target = target.copy(deep=False)
            target.name = self.name
        return target

    @final
    def _reindex_non_unique(
        self, target: Index
    ) -> tuple[Index, npt.NDArray[np.intp], npt.NDArray[np.intp] | None]:
        """
        Create a new index with target's values (move/add/delete values as
        necessary) use with non-unique Index and a possibly non-unique target.

        Parameters
        ----------
        target : an iterable

        Returns
        -------
        new_index : pd.Index
            Resulting index.
        indexer : np.ndarray[np.intp]
            Indices of output values in original index.
        new_indexer : np.ndarray[np.intp] or None

        """
        target = ensure_index(target)
        if len(target) == 0:
            # GH#13691
            return self[:0], np.array([], dtype=np.intp), None

        indexer, missing = self.get_indexer_non_unique(target)
        check = indexer != -1
        new_labels = self.take(indexer[check])
        new_indexer = None

        if len(missing):
            length = np.arange(len(indexer), dtype=np.intp)

            missing = ensure_platform_int(missing)
            missing_labels = target.take(missing)
            missing_indexer = length[~check]
            cur_labels = self.take(indexer[check]).values
            cur_indexer = length[check]

            # Index constructor below will do inference
            new_labels = np.empty((len(indexer),), dtype=object)
            new_labels[cur_indexer] = cur_labels
            new_labels[missing_indexer] = missing_labels

            # GH#38906
            if not len(self):

                new_indexer = np.arange(0, dtype=np.intp)

            # a unique indexer
            elif target.is_unique:

                # see GH5553, make sure we use the right indexer
                new_indexer = np.arange(len(indexer), dtype=np.intp)
                new_indexer[cur_indexer] = np.arange(len(cur_labels))
                new_indexer[missing_indexer] = -1

            # we have a non_unique selector, need to use the original
            # indexer here
            else:

                # need to retake to have the same size as the indexer
                indexer[~check] = -1

                # reset the new indexer to account for the new size
                new_indexer = np.arange(len(self.take(indexer)), dtype=np.intp)
                new_indexer[~check] = -1

        if isinstance(self, ABCMultiIndex):
            new_index = type(self).from_tuples(new_labels, names=self.names)
        else:
            new_index = Index._with_infer(new_labels, name=self.name)
        return new_index, indexer, new_indexer

    # --------------------------------------------------------------------
    # Join Methods

    @final
    @_maybe_return_indexers
    def join(
        self,
        other,
        how: str_t = "left",
        level=None,
        return_indexers: bool = False,
        sort: bool = False,
    ):
        """
        Compute join_index and indexers to conform data
        structures to the new index.

        Parameters
        ----------
        other : Index
        how : {'left', 'right', 'inner', 'outer'}
        level : int or level name, default None
        return_indexers : bool, default False
        sort : bool, default False
            Sort the join keys lexicographically in the result Index. If False,
            the order of the join keys depends on the join type (how keyword).

        Returns
        -------
        join_index, (left_indexer, right_indexer)
        """
        other = ensure_index(other)
        self_is_mi = isinstance(self, ABCMultiIndex)
        other_is_mi = isinstance(other, ABCMultiIndex)

        if isinstance(self, ABCDatetimeIndex) and isinstance(other, ABCDatetimeIndex):
            if (self.tz is None) ^ (other.tz is None):
                # Raise instead of casting to object below.
                raise TypeError("Cannot join tz-naive with tz-aware DatetimeIndex")

        if not self._is_multi and not other._is_multi:
            # We have specific handling for MultiIndex below
            pself, pother = self._maybe_promote(other)
            if pself is not self or pother is not other:
                return pself.join(
                    pother, how=how, level=level, return_indexers=True, sort=sort
                )

        lindexer: np.ndarray | None
        rindexer: np.ndarray | None

        # try to figure out the join level
        # GH3662
        if level is None and (self_is_mi or other_is_mi):

            # have the same levels/names so a simple join
            if self.names == other.names:
                pass
            else:
                return self._join_multi(other, how=how)

        # join on the level
        if level is not None and (self_is_mi or other_is_mi):
            return self._join_level(other, level, how=how)

        if len(other) == 0 and how in ("left", "outer"):
            join_index = self._view()
            rindexer = np.repeat(np.intp(-1), len(join_index))
            return join_index, None, rindexer

        if len(self) == 0 and how in ("right", "outer"):
            join_index = other._view()
            lindexer = np.repeat(np.intp(-1), len(join_index))
            return join_index, lindexer, None

        if self._join_precedence < other._join_precedence:
            how = {"right": "left", "left": "right"}.get(how, how)
            join_index, lidx, ridx = other.join(
                self, how=how, level=level, return_indexers=True
            )
            lidx, ridx = ridx, lidx
            return join_index, lidx, ridx

        if not is_dtype_equal(self.dtype, other.dtype):
            dtype = self._find_common_type_compat(other)
            this = self.astype(dtype, copy=False)
            other = other.astype(dtype, copy=False)
            return this.join(other, how=how, return_indexers=True)

        _validate_join_method(how)

        if not self.is_unique and not other.is_unique:
            return self._join_non_unique(other, how=how)
        elif not self.is_unique or not other.is_unique:
            if self.is_monotonic and other.is_monotonic:
                return self._join_monotonic(other, how=how)
            else:
                return self._join_non_unique(other, how=how)
        elif (
            self.is_monotonic
            and other.is_monotonic
            and (
                not isinstance(self, ABCMultiIndex)
                or not any(is_categorical_dtype(dtype) for dtype in self.dtypes)
            )
        ):
            # Categorical is monotonic if data are ordered as categories, but join can
            #  not handle this in case of not lexicographically monotonic GH#38502
            try:
                return self._join_monotonic(other, how=how)
            except TypeError:
                pass

        if how == "left":
            join_index = self
        elif how == "right":
            join_index = other
        elif how == "inner":
            # TODO: sort=False here for backwards compat. It may
            # be better to use the sort parameter passed into join
            join_index = self.intersection(other, sort=False)
        elif how == "outer":
            # TODO: sort=True here for backwards compat. It may
            # be better to use the sort parameter passed into join
            join_index = self.union(other)

        if sort:
            join_index = join_index.sort_values()

        if join_index is self:
            lindexer = None
        else:
            lindexer = self.get_indexer(join_index)
        if join_index is other:
            rindexer = None
        else:
            rindexer = other.get_indexer(join_index)
        return join_index, lindexer, rindexer

    @final
    def _join_multi(self, other: Index, how: str_t):
        from pandas.core.indexes.multi import MultiIndex
        from pandas.core.reshape.merge import restore_dropped_levels_multijoin

        # figure out join names
        self_names_list = list(com.not_none(*self.names))
        other_names_list = list(com.not_none(*other.names))
        self_names_order = self_names_list.index
        other_names_order = other_names_list.index
        self_names = set(self_names_list)
        other_names = set(other_names_list)
        overlap = self_names & other_names

        # need at least 1 in common
        if not overlap:
            raise ValueError("cannot join with no overlapping index names")

        if isinstance(self, MultiIndex) and isinstance(other, MultiIndex):

            # Drop the non-matching levels from left and right respectively
            ldrop_names = sorted(self_names - overlap, key=self_names_order)
            rdrop_names = sorted(other_names - overlap, key=other_names_order)

            # if only the order differs
            if not len(ldrop_names + rdrop_names):
                self_jnlevels = self
                other_jnlevels = other.reorder_levels(self.names)
            else:
                self_jnlevels = self.droplevel(ldrop_names)
                other_jnlevels = other.droplevel(rdrop_names)

            # Join left and right
            # Join on same leveled multi-index frames is supported
            join_idx, lidx, ridx = self_jnlevels.join(
                other_jnlevels, how, return_indexers=True
            )

            # Restore the dropped levels
            # Returned index level order is
            # common levels, ldrop_names, rdrop_names
            dropped_names = ldrop_names + rdrop_names

            levels, codes, names = restore_dropped_levels_multijoin(
                self, other, dropped_names, join_idx, lidx, ridx
            )

            # Re-create the multi-index
            multi_join_idx = MultiIndex(
                levels=levels, codes=codes, names=names, verify_integrity=False
            )

            multi_join_idx = multi_join_idx.remove_unused_levels()

            return multi_join_idx, lidx, ridx

        jl = list(overlap)[0]

        # Case where only one index is multi
        # make the indices into mi's that match
        flip_order = False
        if isinstance(self, MultiIndex):
            self, other = other, self
            flip_order = True
            # flip if join method is right or left
            how = {"right": "left", "left": "right"}.get(how, how)

        level = other.names.index(jl)
        result = self._join_level(other, level, how=how)

        if flip_order:
            return result[0], result[2], result[1]
        return result

    @final
    def _join_non_unique(
        self, other: Index, how: str_t = "left"
    ) -> tuple[Index, npt.NDArray[np.intp], npt.NDArray[np.intp]]:
        from pandas.core.reshape.merge import get_join_indexers

        # We only get here if dtypes match
        assert self.dtype == other.dtype

        lvalues = self._get_join_target()
        rvalues = other._get_join_target()

        left_idx, right_idx = get_join_indexers(
            [lvalues], [rvalues], how=how, sort=True
        )

        left_idx = ensure_platform_int(left_idx)
        right_idx = ensure_platform_int(right_idx)

        join_array = np.asarray(lvalues.take(left_idx))
        mask = left_idx == -1
        np.putmask(join_array, mask, rvalues.take(right_idx))

        join_arraylike = self._from_join_target(join_array)
        join_index = self._wrap_joined_index(join_arraylike, other)

        return join_index, left_idx, right_idx

    @final
    def _join_level(
        self, other: Index, level, how: str_t = "left", keep_order: bool = True
    ) -> tuple[MultiIndex, npt.NDArray[np.intp] | None, npt.NDArray[np.intp] | None]:
        """
        The join method *only* affects the level of the resulting
        MultiIndex. Otherwise it just exactly aligns the Index data to the
        labels of the level in the MultiIndex.

        If ```keep_order == True```, the order of the data indexed by the
        MultiIndex will not be changed; otherwise, it will tie out
        with `other`.
        """
        from pandas.core.indexes.multi import MultiIndex

        def _get_leaf_sorter(labels: list[np.ndarray]) -> npt.NDArray[np.intp]:
            """
            Returns sorter for the inner most level while preserving the
            order of higher levels.

            Parameters
            ----------
            labels : list[np.ndarray]
                Each ndarray has signed integer dtype, not necessarily identical.

            Returns
            -------
            np.ndarray[np.intp]
            """
            if labels[0].size == 0:
                return np.empty(0, dtype=np.intp)

            if len(labels) == 1:
                return get_group_index_sorter(ensure_platform_int(labels[0]))

            # find indexers of beginning of each set of
            # same-key labels w.r.t all but last level
            tic = labels[0][:-1] != labels[0][1:]
            for lab in labels[1:-1]:
                tic |= lab[:-1] != lab[1:]

            starts = np.hstack(([True], tic, [True])).nonzero()[0]
            lab = ensure_int64(labels[-1])
            return lib.get_level_sorter(lab, ensure_platform_int(starts))

        if isinstance(self, MultiIndex) and isinstance(other, MultiIndex):
            raise TypeError("Join on level between two MultiIndex objects is ambiguous")

        left, right = self, other

        flip_order = not isinstance(self, MultiIndex)
        if flip_order:
            left, right = right, left
            how = {"right": "left", "left": "right"}.get(how, how)

        assert isinstance(left, MultiIndex)

        level = left._get_level_number(level)
        old_level = left.levels[level]

        if not right.is_unique:
            raise NotImplementedError(
                "Index._join_level on non-unique index is not implemented"
            )

        new_level, left_lev_indexer, right_lev_indexer = old_level.join(
            right, how=how, return_indexers=True
        )

        if left_lev_indexer is None:
            if keep_order or len(left) == 0:
                left_indexer = None
                join_index = left
            else:  # sort the leaves
                left_indexer = _get_leaf_sorter(left.codes[: level + 1])
                join_index = left[left_indexer]

        else:
            left_lev_indexer = ensure_platform_int(left_lev_indexer)
            rev_indexer = lib.get_reverse_indexer(left_lev_indexer, len(old_level))
            old_codes = left.codes[level]

            taker = old_codes[old_codes != -1]
            new_lev_codes = rev_indexer.take(taker)

            new_codes = list(left.codes)
            new_codes[level] = new_lev_codes

            new_levels = list(left.levels)
            new_levels[level] = new_level

            if keep_order:  # just drop missing values. o.w. keep order
                left_indexer = np.arange(len(left), dtype=np.intp)
                left_indexer = cast(np.ndarray, left_indexer)
                mask = new_lev_codes != -1
                if not mask.all():
                    new_codes = [lab[mask] for lab in new_codes]
                    left_indexer = left_indexer[mask]

            else:  # tie out the order with other
                if level == 0:  # outer most level, take the fast route
                    max_new_lev = 0 if len(new_lev_codes) == 0 else new_lev_codes.max()
                    ngroups = 1 + max_new_lev
                    left_indexer, counts = libalgos.groupsort_indexer(
                        new_lev_codes, ngroups
                    )

                    # missing values are placed first; drop them!
                    left_indexer = left_indexer[counts[0] :]
                    new_codes = [lab[left_indexer] for lab in new_codes]

                else:  # sort the leaves
                    mask = new_lev_codes != -1
                    mask_all = mask.all()
                    if not mask_all:
                        new_codes = [lab[mask] for lab in new_codes]

                    left_indexer = _get_leaf_sorter(new_codes[: level + 1])
                    new_codes = [lab[left_indexer] for lab in new_codes]

                    # left_indexers are w.r.t masked frame.
                    # reverse to original frame!
                    if not mask_all:
                        left_indexer = mask.nonzero()[0][left_indexer]

            join_index = MultiIndex(
                levels=new_levels,
                codes=new_codes,
                names=left.names,
                verify_integrity=False,
            )

        if right_lev_indexer is not None:
            right_indexer = right_lev_indexer.take(join_index.codes[level])
        else:
            right_indexer = join_index.codes[level]

        if flip_order:
            left_indexer, right_indexer = right_indexer, left_indexer

        left_indexer = (
            None if left_indexer is None else ensure_platform_int(left_indexer)
        )
        right_indexer = (
            None if right_indexer is None else ensure_platform_int(right_indexer)
        )
        return join_index, left_indexer, right_indexer

    @final
    def _join_monotonic(self, other: Index, how: str_t = "left"):
        # We only get here with matching dtypes
        assert other.dtype == self.dtype

        if self.equals(other):
            ret_index = other if how == "right" else self
            return ret_index, None, None

        ridx: np.ndarray | None
        lidx: np.ndarray | None

        if self.is_unique and other.is_unique:
            # We can perform much better than the general case
            if how == "left":
                join_index = self
                lidx = None
                ridx = self._left_indexer_unique(other)
            elif how == "right":
                join_index = other
                lidx = other._left_indexer_unique(self)
                ridx = None
            elif how == "inner":
                join_array, lidx, ridx = self._inner_indexer(other)
                join_index = self._wrap_joined_index(join_array, other)
            elif how == "outer":
                join_array, lidx, ridx = self._outer_indexer(other)
                join_index = self._wrap_joined_index(join_array, other)
        else:
            if how == "left":
                join_array, lidx, ridx = self._left_indexer(other)
            elif how == "right":
                join_array, ridx, lidx = other._left_indexer(self)
            elif how == "inner":
                join_array, lidx, ridx = self._inner_indexer(other)
            elif how == "outer":
                join_array, lidx, ridx = self._outer_indexer(other)

            join_index = self._wrap_joined_index(join_array, other)

        lidx = None if lidx is None else ensure_platform_int(lidx)
        ridx = None if ridx is None else ensure_platform_int(ridx)
        return join_index, lidx, ridx

    def _wrap_joined_index(self: _IndexT, joined: ArrayLike, other: _IndexT) -> _IndexT:
        assert other.dtype == self.dtype

        if isinstance(self, ABCMultiIndex):
            name = self.names if self.names == other.names else None
            # error: Incompatible return value type (got "MultiIndex",
            # expected "_IndexT")
            return self._constructor(joined, name=name)  # type: ignore[return-value]
        else:
            name = get_op_result_name(self, other)
            return self._constructor._with_infer(joined, name=name)

    # --------------------------------------------------------------------
    # Uncategorized Methods

    @property
    def values(self) -> ArrayLike:
        """
        Return an array representing the data in the Index.

        .. warning::

           We recommend using :attr:`Index.array` or
           :meth:`Index.to_numpy`, depending on whether you need
           a reference to the underlying data or a NumPy array.

        Returns
        -------
        array: numpy.ndarray or ExtensionArray

        See Also
        --------
        Index.array : Reference to the underlying data.
        Index.to_numpy : A NumPy array representing the underlying data.
        """
        return self._data

    @cache_readonly
    @doc(IndexOpsMixin.array)
    def array(self) -> ExtensionArray:
        array = self._data
        if isinstance(array, np.ndarray):
            from pandas.core.arrays.numpy_ import PandasArray

            array = PandasArray(array)
        return array

    @property
    def _values(self) -> ExtensionArray | np.ndarray:
        """
        The best array representation.

        This is an ndarray or ExtensionArray.

        ``_values`` are consistent between ``Series`` and ``Index``.

        It may differ from the public '.values' method.

        index             | values          | _values       |
        ----------------- | --------------- | ------------- |
        Index             | ndarray         | ndarray       |
        CategoricalIndex  | Categorical     | Categorical   |
        DatetimeIndex     | ndarray[M8ns]   | DatetimeArray |
        DatetimeIndex[tz] | ndarray[M8ns]   | DatetimeArray |
        PeriodIndex       | ndarray[object] | PeriodArray   |
        IntervalIndex     | IntervalArray   | IntervalArray |

        See Also
        --------
        values : Values
        """
        return self._data

    def _get_engine_target(self) -> np.ndarray:
        """
        Get the ndarray that we can pass to the IndexEngine constructor.
        """
        # error: Incompatible return value type (got "Union[ExtensionArray,
        # ndarray]", expected "ndarray")
        return self._values  # type: ignore[return-value]

    def _get_join_target(self) -> np.ndarray:
        """
        Get the ndarray that we will pass to libjoin functions.
        """
        return self._get_engine_target()

    def _from_join_target(self, result: np.ndarray) -> ArrayLike:
        """
        Cast the ndarray returned from one of the libjoin.foo_indexer functions
        back to type(self)._data.
        """
        return result

    @doc(IndexOpsMixin._memory_usage)
    def memory_usage(self, deep: bool = False) -> int:
        result = self._memory_usage(deep=deep)

        # include our engine hashtable
        result += self._engine.sizeof(deep=deep)
        return result

    @final
    def where(self, cond, other=None) -> Index:
        """
        Replace values where the condition is False.

        The replacement is taken from other.

        Parameters
        ----------
        cond : bool array-like with the same length as self
            Condition to select the values on.
        other : scalar, or array-like, default None
            Replacement if the condition is False.

        Returns
        -------
        pandas.Index
            A copy of self with values replaced from other
            where the condition is False.

        See Also
        --------
        Series.where : Same method for Series.
        DataFrame.where : Same method for DataFrame.

        Examples
        --------
        >>> idx = pd.Index(['car', 'bike', 'train', 'tractor'])
        >>> idx
        Index(['car', 'bike', 'train', 'tractor'], dtype='object')
        >>> idx.where(idx.isin(['car', 'train']), 'other')
        Index(['car', 'other', 'train', 'other'], dtype='object')
        """
        if isinstance(self, ABCMultiIndex):
            raise NotImplementedError(
                ".where is not supported for MultiIndex operations"
            )
        cond = np.asarray(cond, dtype=bool)
        return self.putmask(~cond, other)

    # construction helpers
    @final
    @classmethod
    def _scalar_data_error(cls, data):
        # We return the TypeError so that we can raise it from the constructor
        #  in order to keep mypy happy
        return TypeError(
            f"{cls.__name__}(...) must be called with a collection of some "
            f"kind, {repr(data)} was passed"
        )

    @final
    @classmethod
    def _string_data_error(cls, data):
        raise TypeError(
            "String dtype not supported, you may need "
            "to explicitly cast to a numeric type"
        )

    def _validate_fill_value(self, value):
        """
        Check if the value can be inserted into our array without casting,
        and convert it to an appropriate native type if necessary.

        Raises
        ------
        TypeError
            If the value cannot be inserted into an array of this dtype.
        """
        if not can_hold_element(self._values, value):
            raise TypeError
        return value

    @final
    def _require_scalar(self, value):
        """
        Check that this is a scalar value that we can use for setitem-like
        operations without changing dtype.
        """
        if not is_scalar(value):
            raise TypeError(f"'value' must be a scalar, passed: {type(value).__name__}")
        return value

    @property
    def _has_complex_internals(self) -> bool:
        """
        Indicates if an index is not directly backed by a numpy array
        """
        # used to avoid libreduction code paths, which raise or require conversion
        return False

    def _is_memory_usage_qualified(self) -> bool:
        """
        Return a boolean if we need a qualified .info display.
        """
        return self.is_object()

    def is_type_compatible(self, kind: str_t) -> bool:
        """
        Whether the index type is compatible with the provided type.
        """
        warnings.warn(
            "Index.is_type_compatible is deprecated and will be removed in a "
            "future version.",
            FutureWarning,
            stacklevel=2,
        )
        return kind == self.inferred_type

    def __contains__(self, key: Any) -> bool:
        """
        Return a boolean indicating whether the provided key is in the index.

        Parameters
        ----------
        key : label
            The key to check if it is present in the index.

        Returns
        -------
        bool
            Whether the key search is in the index.

        Raises
        ------
        TypeError
            If the key is not hashable.

        See Also
        --------
        Index.isin : Returns an ndarray of boolean dtype indicating whether the
            list-like key is in the index.

        Examples
        --------
        >>> idx = pd.Index([1, 2, 3, 4])
        >>> idx
        Int64Index([1, 2, 3, 4], dtype='int64')

        >>> 2 in idx
        True
        >>> 6 in idx
        False
        """
        hash(key)
        try:
            return key in self._engine
        except (OverflowError, TypeError, ValueError):
            return False

    # https://github.com/python/typeshed/issues/2148#issuecomment-520783318
    # Incompatible types in assignment (expression has type "None", base class
    # "object" defined the type as "Callable[[object], int]")
    __hash__: None  # type: ignore[assignment]

    @final
    def __setitem__(self, key, value):
        raise TypeError("Index does not support mutable operations")

    def __getitem__(self, key):
        """
        Override numpy.ndarray's __getitem__ method to work as desired.

        This function adds lists and Series as valid boolean indexers
        (ndarrays only supports ndarray with dtype=bool).

        If resulting ndim != 1, plain ndarray is returned instead of
        corresponding `Index` subclass.

        """
        # There's no custom logic to be implemented in __getslice__, so it's
        # not overloaded intentionally.
        getitem = self._data.__getitem__

        if is_scalar(key):
            key = com.cast_scalar_indexer(key, warn_float=True)
            return getitem(key)

        if isinstance(key, slice):
            # This case is separated from the conditional above to avoid
            # pessimization of basic indexing.
            result = getitem(key)
            # Going through simple_new for performance.
            return type(self)._simple_new(result, name=self._name)

        if com.is_bool_indexer(key):
            key = np.asarray(key, dtype=bool)

        result = getitem(key)
        if not is_scalar(result):
            # error: Argument 1 to "ndim" has incompatible type "Union[ExtensionArray,
            # Any]"; expected "Union[Union[int, float, complex, str, bytes, generic],
            # Sequence[Union[int, float, complex, str, bytes, generic]],
            # Sequence[Sequence[Any]], _SupportsArray]"
            if np.ndim(result) > 1:  # type: ignore[arg-type]
                deprecate_ndim_indexing(result)
                return result
            # NB: Using _constructor._simple_new would break if MultiIndex
            #  didn't override __getitem__
            return self._constructor._simple_new(result, name=self._name)
        else:
            return result

    def _getitem_slice(self: _IndexT, slobj: slice) -> _IndexT:
        """
        Fastpath for __getitem__ when we know we have a slice.
        """
        res = self._data[slobj]
        return type(self)._simple_new(res, name=self._name)

    @final
    def _can_hold_identifiers_and_holds_name(self, name) -> bool:
        """
        Faster check for ``name in self`` when we know `name` is a Python
        identifier (e.g. in NDFrame.__getattr__, which hits this to support
        . key lookup). For indexes that can't hold identifiers (everything
        but object & categorical) we just return False.

        https://github.com/pandas-dev/pandas/issues/19764
        """
        if self.is_object() or self.is_categorical():
            return name in self
        return False

    def append(self, other: Index | Sequence[Index]) -> Index:
        """
        Append a collection of Index options together.

        Parameters
        ----------
        other : Index or list/tuple of indices

        Returns
        -------
        Index
        """
        to_concat = [self]

        if isinstance(other, (list, tuple)):
            to_concat += list(other)
        else:
            # error: Argument 1 to "append" of "list" has incompatible type
            # "Union[Index, Sequence[Index]]"; expected "Index"
            to_concat.append(other)  # type: ignore[arg-type]

        for obj in to_concat:
            if not isinstance(obj, Index):
                raise TypeError("all inputs must be Index")

        names = {obj.name for obj in to_concat}
        name = None if len(names) > 1 else self.name

        return self._concat(to_concat, name)

    def _concat(self, to_concat: list[Index], name: Hashable) -> Index:
        """
        Concatenate multiple Index objects.
        """
        to_concat_vals = [x._values for x in to_concat]

        result = concat_compat(to_concat_vals)
        return Index._with_infer(result, name=name)

    @final
    def putmask(self, mask, value) -> Index:
        """
        Return a new Index of the values set with the mask.

        Returns
        -------
        Index

        See Also
        --------
        numpy.ndarray.putmask : Changes elements of an array
            based on conditional and input values.
        """
        mask, noop = validate_putmask(self._values, mask)
        if noop:
            return self.copy()

        if value is None and (self._is_numeric_dtype or self.dtype == object):
            value = self._na_value
        try:
            converted = self._validate_fill_value(value)
        except (ValueError, TypeError) as err:
            if is_object_dtype(self):  # pragma: no cover
                raise err

            dtype = self._find_common_type_compat(value)
            return self.astype(dtype).putmask(mask, value)

        values = self._values.copy()
<<<<<<< HEAD

        if isinstance(values, np.ndarray):
            converted = setitem_datetimelike_compat(values, mask.sum(), converted)
            np.putmask(values, mask, converted)

        else:
            # Note: we use the original value here, not converted, as
            #  _validate_fill_value is not idempotent
            # error: "ExtensionArray" has no attribute "putmask"
            values.putmask(mask, value)  # type: ignore[attr-defined]

        return type(self)._simple_new(values, name=self.name)
=======
        # error: Argument 1 to "setitem_datetimelike_compat" has incompatible type
        # "Union[ExtensionArray, ndarray]"; expected "ndarray"
        converted = setitem_datetimelike_compat(
            values, mask.sum(), converted  # type: ignore[arg-type]
        )
        np.putmask(values, mask, converted)
        return self._shallow_copy(values)
>>>>>>> 7e05bcd4

    def equals(self, other: Any) -> bool:
        """
        Determine if two Index object are equal.

        The things that are being compared are:

        * The elements inside the Index object.
        * The order of the elements inside the Index object.

        Parameters
        ----------
        other : Any
            The other object to compare against.

        Returns
        -------
        bool
            True if "other" is an Index and it has the same elements and order
            as the calling index; False otherwise.

        Examples
        --------
        >>> idx1 = pd.Index([1, 2, 3])
        >>> idx1
        Int64Index([1, 2, 3], dtype='int64')
        >>> idx1.equals(pd.Index([1, 2, 3]))
        True

        The elements inside are compared

        >>> idx2 = pd.Index(["1", "2", "3"])
        >>> idx2
        Index(['1', '2', '3'], dtype='object')

        >>> idx1.equals(idx2)
        False

        The order is compared

        >>> ascending_idx = pd.Index([1, 2, 3])
        >>> ascending_idx
        Int64Index([1, 2, 3], dtype='int64')
        >>> descending_idx = pd.Index([3, 2, 1])
        >>> descending_idx
        Int64Index([3, 2, 1], dtype='int64')
        >>> ascending_idx.equals(descending_idx)
        False

        The dtype is *not* compared

        >>> int64_idx = pd.Int64Index([1, 2, 3])
        >>> int64_idx
        Int64Index([1, 2, 3], dtype='int64')
        >>> uint64_idx = pd.UInt64Index([1, 2, 3])
        >>> uint64_idx
        UInt64Index([1, 2, 3], dtype='uint64')
        >>> int64_idx.equals(uint64_idx)
        True
        """
        if self.is_(other):
            return True

        if not isinstance(other, Index):
            return False

        if is_object_dtype(self.dtype) and not is_object_dtype(other.dtype):
            # if other is not object, use other's logic for coercion
            return other.equals(self)

        if isinstance(other, ABCMultiIndex):
            # d-level MultiIndex can equal d-tuple Index
            return other.equals(self)

        if is_extension_array_dtype(other.dtype):
            # All EA-backed Index subclasses override equals
            return other.equals(self)

        return array_equivalent(self._values, other._values)

    @final
    def identical(self, other) -> bool:
        """
        Similar to equals, but checks that object attributes and types are also equal.

        Returns
        -------
        bool
            If two Index objects have equal elements and same type True,
            otherwise False.
        """
        return (
            self.equals(other)
            and all(
                getattr(self, c, None) == getattr(other, c, None)
                for c in self._comparables
            )
            and type(self) == type(other)
        )

    @final
    def asof(self, label):
        """
        Return the label from the index, or, if not present, the previous one.

        Assuming that the index is sorted, return the passed index label if it
        is in the index, or return the previous index label if the passed one
        is not in the index.

        Parameters
        ----------
        label : object
            The label up to which the method returns the latest index label.

        Returns
        -------
        object
            The passed label if it is in the index. The previous label if the
            passed label is not in the sorted index or `NaN` if there is no
            such label.

        See Also
        --------
        Series.asof : Return the latest value in a Series up to the
            passed index.
        merge_asof : Perform an asof merge (similar to left join but it
            matches on nearest key rather than equal key).
        Index.get_loc : An `asof` is a thin wrapper around `get_loc`
            with method='pad'.

        Examples
        --------
        `Index.asof` returns the latest index label up to the passed label.

        >>> idx = pd.Index(['2013-12-31', '2014-01-02', '2014-01-03'])
        >>> idx.asof('2014-01-01')
        '2013-12-31'

        If the label is in the index, the method returns the passed label.

        >>> idx.asof('2014-01-02')
        '2014-01-02'

        If all of the labels in the index are later than the passed label,
        NaN is returned.

        >>> idx.asof('1999-01-02')
        nan

        If the index is not sorted, an error is raised.

        >>> idx_not_sorted = pd.Index(['2013-12-31', '2015-01-02',
        ...                            '2014-01-03'])
        >>> idx_not_sorted.asof('2013-12-31')
        Traceback (most recent call last):
        ValueError: index must be monotonic increasing or decreasing
        """
        self._searchsorted_monotonic(label)  # validate sortedness
        try:
            loc = self.get_loc(label)
        except (KeyError, TypeError):
            # KeyError -> No exact match, try for padded
            # TypeError -> passed e.g. non-hashable, fall through to get
            #  the tested exception message
            indexer = self.get_indexer([label], method="pad")
            if indexer.ndim > 1 or indexer.size > 1:
                raise TypeError("asof requires scalar valued input")
            loc = indexer.item()
            if loc == -1:
                return self._na_value
        else:
            if isinstance(loc, slice):
                loc = loc.indices(len(self))[-1]

        return self[loc]

    def asof_locs(self, where: Index, mask: np.ndarray) -> npt.NDArray[np.intp]:
        """
        Return the locations (indices) of labels in the index.

        As in the `asof` function, if the label (a particular entry in
        `where`) is not in the index, the latest index label up to the
        passed label is chosen and its index returned.

        If all of the labels in the index are later than a label in `where`,
        -1 is returned.

        `mask` is used to ignore NA values in the index during calculation.

        Parameters
        ----------
        where : Index
            An Index consisting of an array of timestamps.
        mask : np.ndarray[bool]
            Array of booleans denoting where values in the original
            data are not NA.

        Returns
        -------
        np.ndarray[np.intp]
            An array of locations (indices) of the labels from the Index
            which correspond to the return values of the `asof` function
            for every element in `where`.
        """
        locs = self._values[mask].searchsorted(where._values, side="right")
        locs = np.where(locs > 0, locs - 1, 0)

        result = np.arange(len(self), dtype=np.intp)[mask].take(locs)

        # TODO: overload return type of ExtensionArray.__getitem__
        first_value = cast(Any, self._values[mask.argmax()])
        result[(locs == 0) & (where._values < first_value)] = -1

        return result

    @final
    def sort_values(
        self,
        return_indexer: bool = False,
        ascending: bool = True,
        na_position: str_t = "last",
        key: Callable | None = None,
    ):
        """
        Return a sorted copy of the index.

        Return a sorted copy of the index, and optionally return the indices
        that sorted the index itself.

        Parameters
        ----------
        return_indexer : bool, default False
            Should the indices that would sort the index be returned.
        ascending : bool, default True
            Should the index values be sorted in an ascending order.
        na_position : {'first' or 'last'}, default 'last'
            Argument 'first' puts NaNs at the beginning, 'last' puts NaNs at
            the end.

            .. versionadded:: 1.2.0

        key : callable, optional
            If not None, apply the key function to the index values
            before sorting. This is similar to the `key` argument in the
            builtin :meth:`sorted` function, with the notable difference that
            this `key` function should be *vectorized*. It should expect an
            ``Index`` and return an ``Index`` of the same shape.

            .. versionadded:: 1.1.0

        Returns
        -------
        sorted_index : pandas.Index
            Sorted copy of the index.
        indexer : numpy.ndarray, optional
            The indices that the index itself was sorted by.

        See Also
        --------
        Series.sort_values : Sort values of a Series.
        DataFrame.sort_values : Sort values in a DataFrame.

        Examples
        --------
        >>> idx = pd.Index([10, 100, 1, 1000])
        >>> idx
        Int64Index([10, 100, 1, 1000], dtype='int64')

        Sort values in ascending order (default behavior).

        >>> idx.sort_values()
        Int64Index([1, 10, 100, 1000], dtype='int64')

        Sort values in descending order, and also get the indices `idx` was
        sorted by.

        >>> idx.sort_values(ascending=False, return_indexer=True)
        (Int64Index([1000, 100, 10, 1], dtype='int64'), array([3, 1, 0, 2]))
        """
        idx = ensure_key_mapped(self, key)

        # GH 35584. Sort missing values according to na_position kwarg
        # ignore na_position for MultiIndex
        if not isinstance(self, ABCMultiIndex):
            _as = nargsort(
                items=idx, ascending=ascending, na_position=na_position, key=key
            )
        else:
            _as = idx.argsort()
            if not ascending:
                _as = _as[::-1]

        sorted_index = self.take(_as)

        if return_indexer:
            return sorted_index, _as
        else:
            return sorted_index

    @final
    def sort(self, *args, **kwargs):
        """
        Use sort_values instead.
        """
        raise TypeError("cannot sort an Index object in-place, use sort_values instead")

    def shift(self, periods=1, freq=None):
        """
        Shift index by desired number of time frequency increments.

        This method is for shifting the values of datetime-like indexes
        by a specified time increment a given number of times.

        Parameters
        ----------
        periods : int, default 1
            Number of periods (or increments) to shift by,
            can be positive or negative.
        freq : pandas.DateOffset, pandas.Timedelta or str, optional
            Frequency increment to shift by.
            If None, the index is shifted by its own `freq` attribute.
            Offset aliases are valid strings, e.g., 'D', 'W', 'M' etc.

        Returns
        -------
        pandas.Index
            Shifted index.

        See Also
        --------
        Series.shift : Shift values of Series.

        Notes
        -----
        This method is only implemented for datetime-like index classes,
        i.e., DatetimeIndex, PeriodIndex and TimedeltaIndex.

        Examples
        --------
        Put the first 5 month starts of 2011 into an index.

        >>> month_starts = pd.date_range('1/1/2011', periods=5, freq='MS')
        >>> month_starts
        DatetimeIndex(['2011-01-01', '2011-02-01', '2011-03-01', '2011-04-01',
                       '2011-05-01'],
                      dtype='datetime64[ns]', freq='MS')

        Shift the index by 10 days.

        >>> month_starts.shift(10, freq='D')
        DatetimeIndex(['2011-01-11', '2011-02-11', '2011-03-11', '2011-04-11',
                       '2011-05-11'],
                      dtype='datetime64[ns]', freq=None)

        The default value of `freq` is the `freq` attribute of the index,
        which is 'MS' (month start) in this example.

        >>> month_starts.shift(10)
        DatetimeIndex(['2011-11-01', '2011-12-01', '2012-01-01', '2012-02-01',
                       '2012-03-01'],
                      dtype='datetime64[ns]', freq='MS')
        """
        raise NotImplementedError(
            f"This method is only implemented for DatetimeIndex, PeriodIndex and "
            f"TimedeltaIndex; Got type {type(self).__name__}"
        )

    def argsort(self, *args, **kwargs) -> npt.NDArray[np.intp]:
        """
        Return the integer indices that would sort the index.

        Parameters
        ----------
        *args
            Passed to `numpy.ndarray.argsort`.
        **kwargs
            Passed to `numpy.ndarray.argsort`.

        Returns
        -------
        np.ndarray[np.intp]
            Integer indices that would sort the index if used as
            an indexer.

        See Also
        --------
        numpy.argsort : Similar method for NumPy arrays.
        Index.sort_values : Return sorted copy of Index.

        Examples
        --------
        >>> idx = pd.Index(['b', 'a', 'd', 'c'])
        >>> idx
        Index(['b', 'a', 'd', 'c'], dtype='object')

        >>> order = idx.argsort()
        >>> order
        array([1, 0, 3, 2])

        >>> idx[order]
        Index(['a', 'b', 'c', 'd'], dtype='object')
        """
        # This works for either ndarray or EA, is overridden
        #  by RangeIndex, MultIIndex
        return self._data.argsort(*args, **kwargs)

    @final
    def get_value(self, series: Series, key):
        """
        Fast lookup of value from 1-dimensional ndarray.

        Only use this if you know what you're doing.

        Returns
        -------
        scalar or Series
        """
        warnings.warn(
            "get_value is deprecated and will be removed in a future version. "
            "Use Series[key] instead.",
            FutureWarning,
            stacklevel=2,
        )

        self._check_indexing_error(key)

        try:
            # GH 20882, 21257
            # First try to convert the key to a location
            # If that fails, raise a KeyError if an integer
            # index, otherwise, see if key is an integer, and
            # try that
            loc = self.get_loc(key)
        except KeyError:
            if not self._should_fallback_to_positional:
                raise
            elif is_integer(key):
                # If the Index cannot hold integer, then this is unambiguously
                #  a locational lookup.
                loc = key
            else:
                raise

        return self._get_values_for_loc(series, loc, key)

    def _check_indexing_error(self, key):
        if not is_scalar(key):
            # if key is not a scalar, directly raise an error (the code below
            # would convert to numpy arrays and raise later any way) - GH29926
            raise InvalidIndexError(key)

    @cache_readonly
    def _should_fallback_to_positional(self) -> bool:
        """
        Should an integer key be treated as positional?
        """
        return not self.holds_integer() and not self.is_boolean()

    def _get_values_for_loc(self, series: Series, loc, key):
        """
        Do a positional lookup on the given Series, returning either a scalar
        or a Series.

        Assumes that `series.index is self`

        key is included for MultiIndex compat.
        """
        if is_integer(loc):
            return series._values[loc]

        return series.iloc[loc]

    @final
    def set_value(self, arr, key, value):
        """
        Fast lookup of value from 1-dimensional ndarray.

        .. deprecated:: 1.0

        Notes
        -----
        Only use this if you know what you're doing.
        """
        warnings.warn(
            (
                "The 'set_value' method is deprecated, and "
                "will be removed in a future version."
            ),
            FutureWarning,
            stacklevel=2,
        )
        loc = self._engine.get_loc(key)
        validate_numeric_casting(arr.dtype, value)
        arr[loc] = value

    _index_shared_docs[
        "get_indexer_non_unique"
    ] = """
        Compute indexer and mask for new index given the current index. The
        indexer should be then used as an input to ndarray.take to align the
        current data to the new index.

        Parameters
        ----------
        target : %(target_klass)s

        Returns
        -------
        indexer : np.ndarray[np.intp]
            Integers from 0 to n - 1 indicating that the index at these
            positions matches the corresponding target values. Missing values
            in the target are marked by -1.
        missing : np.ndarray[np.intp]
            An indexer into the target of the values not found.
            These correspond to the -1 in the indexer array.
        """

    @Appender(_index_shared_docs["get_indexer_non_unique"] % _index_doc_kwargs)
    def get_indexer_non_unique(
        self, target
    ) -> tuple[npt.NDArray[np.intp], npt.NDArray[np.intp]]:
        target = ensure_index(target)
        target = self._maybe_cast_listlike_indexer(target)

        if not self._should_compare(target) and not is_interval_dtype(self.dtype):
            # IntervalIndex get special treatment bc numeric scalars can be
            #  matched to Interval scalars
            return self._get_indexer_non_comparable(target, method=None, unique=False)

        pself, ptarget = self._maybe_promote(target)
        if pself is not self or ptarget is not target:
            return pself.get_indexer_non_unique(ptarget)

        if not is_dtype_equal(self.dtype, target.dtype):
            # TODO: if object, could use infer_dtype to preempt costly
            #  conversion if still non-comparable?
            dtype = self._find_common_type_compat(target)

            this = self.astype(dtype, copy=False)
            that = target.astype(dtype, copy=False)
            return this.get_indexer_non_unique(that)

        # Note: _maybe_promote ensures we never get here with MultiIndex
        #  self and non-Multi target
        tgt_values = target._get_engine_target()

        indexer, missing = self._engine.get_indexer_non_unique(tgt_values)
        return ensure_platform_int(indexer), ensure_platform_int(missing)

    @final
    def get_indexer_for(self, target) -> npt.NDArray[np.intp]:
        """
        Guaranteed return of an indexer even when non-unique.

        This dispatches to get_indexer or get_indexer_non_unique
        as appropriate.

        Returns
        -------
        np.ndarray[np.intp]
            List of indices.

        Examples
        --------
        >>> idx = pd.Index([np.nan, 'var1', np.nan])
        >>> idx.get_indexer_for([np.nan])
        array([0, 2])
        """
        if self._index_as_unique:
            return self.get_indexer(target)
        indexer, _ = self.get_indexer_non_unique(target)
        return indexer

    def _get_indexer_strict(self, key, axis_name: str_t) -> tuple[Index, np.ndarray]:
        """
        Analogue to get_indexer that raises if any elements are missing.
        """
        keyarr = key
        if not isinstance(keyarr, Index):
            keyarr = com.asarray_tuplesafe(keyarr)

        if self._index_as_unique:
            indexer = self.get_indexer_for(keyarr)
            keyarr = self.reindex(keyarr)[0]
        else:
            keyarr, indexer, new_indexer = self._reindex_non_unique(keyarr)

        self._raise_if_missing(keyarr, indexer, axis_name)

        keyarr = self.take(indexer)
        if isinstance(key, Index):
            # GH 42790 - Preserve name from an Index
            keyarr.name = key.name
        if keyarr.dtype.kind in ["m", "M"]:
            # DTI/TDI.take can infer a freq in some cases when we dont want one
            if isinstance(key, list) or (
                isinstance(key, type(self))
                # "Index" has no attribute "freq"
                and key.freq is None  # type: ignore[attr-defined]
            ):
                keyarr = keyarr._with_freq(None)

        return keyarr, indexer

    def _raise_if_missing(self, key, indexer, axis_name: str_t) -> None:
        """
        Check that indexer can be used to return a result.

        e.g. at least one element was found,
        unless the list of keys was actually empty.

        Parameters
        ----------
        key : list-like
            Targeted labels (only used to show correct error message).
        indexer: array-like of booleans
            Indices corresponding to the key,
            (with -1 indicating not found).
        axis_name : str

        Raises
        ------
        KeyError
            If at least one key was requested but none was found.
        """
        if len(key) == 0:
            return

        # Count missing values
        missing_mask = indexer < 0
        nmissing = missing_mask.sum()

        if nmissing:

            # TODO: remove special-case; this is just to keep exception
            #  message tests from raising while debugging
            use_interval_msg = is_interval_dtype(self.dtype) or (
                is_categorical_dtype(self.dtype)
                # "Index" has no attribute "categories"  [attr-defined]
                and is_interval_dtype(
                    self.categories.dtype  # type: ignore[attr-defined]
                )
            )

            if nmissing == len(indexer):
                if use_interval_msg:
                    key = list(key)
                raise KeyError(f"None of [{key}] are in the [{axis_name}]")

            not_found = list(ensure_index(key)[missing_mask.nonzero()[0]].unique())
            raise KeyError(f"{not_found} not in index")

    @overload
    def _get_indexer_non_comparable(
        self, target: Index, method, unique: Literal[True] = ...
    ) -> npt.NDArray[np.intp]:
        ...

    @overload
    def _get_indexer_non_comparable(
        self, target: Index, method, unique: Literal[False]
    ) -> tuple[npt.NDArray[np.intp], npt.NDArray[np.intp]]:
        ...

    @overload
    def _get_indexer_non_comparable(
        self, target: Index, method, unique: bool = True
    ) -> npt.NDArray[np.intp] | tuple[npt.NDArray[np.intp], npt.NDArray[np.intp]]:
        ...

    @final
    def _get_indexer_non_comparable(
        self, target: Index, method, unique: bool = True
    ) -> npt.NDArray[np.intp] | tuple[npt.NDArray[np.intp], npt.NDArray[np.intp]]:
        """
        Called from get_indexer or get_indexer_non_unique when the target
        is of a non-comparable dtype.

        For get_indexer lookups with method=None, get_indexer is an _equality_
        check, so non-comparable dtypes mean we will always have no matches.

        For get_indexer lookups with a method, get_indexer is an _inequality_
        check, so non-comparable dtypes mean we will always raise TypeError.

        Parameters
        ----------
        target : Index
        method : str or None
        unique : bool, default True
            * True if called from get_indexer.
            * False if called from get_indexer_non_unique.

        Raises
        ------
        TypeError
            If doing an inequality check, i.e. method is not None.
        """
        if method is not None:
            other = unpack_nested_dtype(target)
            raise TypeError(f"Cannot compare dtypes {self.dtype} and {other.dtype}")

        no_matches = -1 * np.ones(target.shape, dtype=np.intp)
        if unique:
            # This is for get_indexer
            return no_matches
        else:
            # This is for get_indexer_non_unique
            missing = np.arange(len(target), dtype=np.intp)
            return no_matches, missing

    @property
    def _index_as_unique(self) -> bool:
        """
        Whether we should treat this as unique for the sake of
        get_indexer vs get_indexer_non_unique.

        For IntervalIndex compat.
        """
        return self.is_unique

    _requires_unique_msg = "Reindexing only valid with uniquely valued Index objects"

    @final
    def _maybe_promote(self, other: Index) -> tuple[Index, Index]:
        """
        When dealing with an object-dtype Index and a non-object Index, see
        if we can upcast the object-dtype one to improve performance.
        """

        if isinstance(self, ABCDatetimeIndex) and isinstance(other, ABCDatetimeIndex):
            if (
                self.tz is not None
                and other.tz is not None
                and not tz_compare(self.tz, other.tz)
            ):
                # standardize on UTC
                return self.tz_convert("UTC"), other.tz_convert("UTC")

        elif self.inferred_type == "date" and isinstance(other, ABCDatetimeIndex):
            try:
                return type(other)(self), other
            except OutOfBoundsDatetime:
                return self, other
        elif self.inferred_type == "timedelta" and isinstance(other, ABCTimedeltaIndex):
            # TODO: we dont have tests that get here
            return type(other)(self), other
        elif self.inferred_type == "boolean":
            if not is_object_dtype(self.dtype):
                return self.astype("object"), other.astype("object")

        elif self.dtype.kind == "u" and other.dtype.kind == "i":
            # GH#41873
            if other.min() >= 0:
                # lookup min as it may be cached
                # TODO: may need itemsize check if we have non-64-bit Indexes
                return self, other.astype(self.dtype)

        elif self._is_multi and not other._is_multi:
            try:
                # "Type[Index]" has no attribute "from_tuples"
                other = type(self).from_tuples(other)  # type: ignore[attr-defined]
            except (TypeError, ValueError):
                # let's instead try with a straight Index
                self = Index(self._values)

        if not is_object_dtype(self.dtype) and is_object_dtype(other.dtype):
            # Reverse op so we dont need to re-implement on the subclasses
            other, self = other._maybe_promote(self)

        return self, other

    @final
    def _find_common_type_compat(self, target) -> DtypeObj:
        """
        Implementation of find_common_type that adjusts for Index-specific
        special cases.
        """
        if is_interval_dtype(self.dtype) and is_valid_na_for_dtype(target, self.dtype):
            # e.g. setting NA value into IntervalArray[int64]
            self = cast("IntervalIndex", self)
            return IntervalDtype(np.float64, closed=self.closed)

        target_dtype, _ = infer_dtype_from(target, pandas_dtype=True)

        # special case: if one dtype is uint64 and the other a signed int, return object
        # See https://github.com/pandas-dev/pandas/issues/26778 for discussion
        # Now it's:
        # * float | [u]int -> float
        # * uint64 | signed int  -> object
        # We may change union(float | [u]int) to go to object.
        if self.dtype == "uint64" or target_dtype == "uint64":
            if is_signed_integer_dtype(self.dtype) or is_signed_integer_dtype(
                target_dtype
            ):
                return np.dtype("object")

        dtype = find_common_type([self.dtype, target_dtype])

        if dtype.kind in ["i", "u"]:
            # TODO: what about reversed with self being categorical?
            if (
                isinstance(target, Index)
                and is_categorical_dtype(target.dtype)
                and target.hasnans
            ):
                # FIXME: find_common_type incorrect with Categorical GH#38240
                # FIXME: some cases where float64 cast can be lossy?
                dtype = np.dtype(np.float64)
        if dtype.kind == "c":
            dtype = np.dtype(object)
        return dtype

    @final
    def _should_compare(self, other: Index) -> bool:
        """
        Check if `self == other` can ever have non-False entries.
        """

        if (other.is_boolean() and self.is_numeric()) or (
            self.is_boolean() and other.is_numeric()
        ):
            # GH#16877 Treat boolean labels passed to a numeric index as not
            #  found. Without this fix False and True would be treated as 0 and 1
            #  respectively.
            return False

        other = unpack_nested_dtype(other)
        dtype = other.dtype
        return self._is_comparable_dtype(dtype) or is_object_dtype(dtype)

    def _is_comparable_dtype(self, dtype: DtypeObj) -> bool:
        """
        Can we compare values of the given dtype to our own?
        """
        return True

    @final
    def groupby(self, values) -> PrettyDict[Hashable, np.ndarray]:
        """
        Group the index labels by a given array of values.

        Parameters
        ----------
        values : array
            Values used to determine the groups.

        Returns
        -------
        dict
            {group name -> group labels}
        """
        # TODO: if we are a MultiIndex, we can do better
        # that converting to tuples
        if isinstance(values, ABCMultiIndex):
            values = values._values
        values = Categorical(values)
        result = values._reverse_indexer()

        # map to the label
        result = {k: self.take(v) for k, v in result.items()}

        return PrettyDict(result)

    def map(self, mapper, na_action=None):
        """
        Map values using input correspondence (a dict, Series, or function).

        Parameters
        ----------
        mapper : function, dict, or Series
            Mapping correspondence.
        na_action : {None, 'ignore'}
            If 'ignore', propagate NA values, without passing them to the
            mapping correspondence.

        Returns
        -------
        applied : Union[Index, MultiIndex], inferred
            The output of the mapping function applied to the index.
            If the function returns a tuple with more than one element
            a MultiIndex will be returned.
        """
        from pandas.core.indexes.multi import MultiIndex

        new_values = self._map_values(mapper, na_action=na_action)

        attributes = self._get_attributes_dict()

        # we can return a MultiIndex
        if new_values.size and isinstance(new_values[0], tuple):
            if isinstance(self, MultiIndex):
                names = self.names
            elif attributes.get("name"):
                names = [attributes.get("name")] * len(new_values[0])
            else:
                names = None
            return MultiIndex.from_tuples(new_values, names=names)

        attributes["copy"] = False
        if not new_values.size:
            # empty
            attributes["dtype"] = self.dtype

        if self._is_backward_compat_public_numeric_index and is_numeric_dtype(
            new_values.dtype
        ):
            return self._constructor(new_values, **attributes)

        return Index._with_infer(new_values, **attributes)

    # TODO: De-duplicate with map, xref GH#32349
    @final
    def _transform_index(self, func, *, level=None) -> Index:
        """
        Apply function to all values found in index.

        This includes transforming multiindex entries separately.
        Only apply function to one level of the MultiIndex if level is specified.
        """
        if isinstance(self, ABCMultiIndex):
            if level is not None:
                # Caller is responsible for ensuring level is positional.
                items = [
                    tuple(func(y) if i == level else y for i, y in enumerate(x))
                    for x in self
                ]
            else:
                items = [tuple(func(y) for y in x) for x in self]
            return type(self).from_tuples(items, names=self.names)
        else:
            items = [func(x) for x in self]
            return Index(items, name=self.name, tupleize_cols=False)

    def isin(self, values, level=None) -> np.ndarray:
        """
        Return a boolean array where the index values are in `values`.

        Compute boolean array of whether each index value is found in the
        passed set of values. The length of the returned boolean array matches
        the length of the index.

        Parameters
        ----------
        values : set or list-like
            Sought values.
        level : str or int, optional
            Name or position of the index level to use (if the index is a
            `MultiIndex`).

        Returns
        -------
        np.ndarray[bool]
            NumPy array of boolean values.

        See Also
        --------
        Series.isin : Same for Series.
        DataFrame.isin : Same method for DataFrames.

        Notes
        -----
        In the case of `MultiIndex` you must either specify `values` as a
        list-like object containing tuples that are the same length as the
        number of levels, or specify `level`. Otherwise it will raise a
        ``ValueError``.

        If `level` is specified:

        - if it is the name of one *and only one* index level, use that level;
        - otherwise it should be a number indicating level position.

        Examples
        --------
        >>> idx = pd.Index([1,2,3])
        >>> idx
        Int64Index([1, 2, 3], dtype='int64')

        Check whether each index value in a list of values.

        >>> idx.isin([1, 4])
        array([ True, False, False])

        >>> midx = pd.MultiIndex.from_arrays([[1,2,3],
        ...                                  ['red', 'blue', 'green']],
        ...                                  names=('number', 'color'))
        >>> midx
        MultiIndex([(1,   'red'),
                    (2,  'blue'),
                    (3, 'green')],
                   names=['number', 'color'])

        Check whether the strings in the 'color' level of the MultiIndex
        are in a list of colors.

        >>> midx.isin(['red', 'orange', 'yellow'], level='color')
        array([ True, False, False])

        To check across the levels of a MultiIndex, pass a list of tuples:

        >>> midx.isin([(1, 'red'), (3, 'red')])
        array([ True, False, False])

        For a DatetimeIndex, string values in `values` are converted to
        Timestamps.

        >>> dates = ['2000-03-11', '2000-03-12', '2000-03-13']
        >>> dti = pd.to_datetime(dates)
        >>> dti
        DatetimeIndex(['2000-03-11', '2000-03-12', '2000-03-13'],
        dtype='datetime64[ns]', freq=None)

        >>> dti.isin(['2000-03-11'])
        array([ True, False, False])
        """
        if level is not None:
            self._validate_index_level(level)
        return algos.isin(self._values, values)

    def _get_string_slice(self, key: str_t):
        # this is for partial string indexing,
        # overridden in DatetimeIndex, TimedeltaIndex and PeriodIndex
        raise NotImplementedError

    def slice_indexer(
        self,
        start: Hashable | None = None,
        end: Hashable | None = None,
        step: int | None = None,
        kind=no_default,
    ) -> slice:
        """
        Compute the slice indexer for input labels and step.

        Index needs to be ordered and unique.

        Parameters
        ----------
        start : label, default None
            If None, defaults to the beginning.
        end : label, default None
            If None, defaults to the end.
        step : int, default None
        kind : str, default None

            .. deprecated:: 1.4.0

        Returns
        -------
        indexer : slice

        Raises
        ------
        KeyError : If key does not exist, or key is not unique and index is
            not ordered.

        Notes
        -----
        This function assumes that the data is sorted, so use at your own peril

        Examples
        --------
        This is a method on all index types. For example you can do:

        >>> idx = pd.Index(list('abcd'))
        >>> idx.slice_indexer(start='b', end='c')
        slice(1, 3, None)

        >>> idx = pd.MultiIndex.from_arrays([list('abcd'), list('efgh')])
        >>> idx.slice_indexer(start='b', end=('c', 'g'))
        slice(1, 3, None)
        """
        self._deprecated_arg(kind, "kind", "slice_indexer")

        start_slice, end_slice = self.slice_locs(start, end, step=step)

        # return a slice
        if not is_scalar(start_slice):
            raise AssertionError("Start slice bound is non-scalar")
        if not is_scalar(end_slice):
            raise AssertionError("End slice bound is non-scalar")

        return slice(start_slice, end_slice, step)

    def _maybe_cast_indexer(self, key):
        """
        If we have a float key and are not a floating index, then try to cast
        to an int if equivalent.
        """
        if not self.is_floating():
            return com.cast_scalar_indexer(key)
        return key

    def _maybe_cast_listlike_indexer(self, target) -> Index:
        """
        Analogue to maybe_cast_indexer for get_indexer instead of get_loc.
        """
        return ensure_index(target)

    @final
    def _validate_indexer(self, form: str_t, key, kind: str_t):
        """
        If we are positional indexer, validate that we have appropriate
        typed bounds must be an integer.
        """
        assert kind in ["getitem", "iloc"]

        if key is not None and not is_integer(key):
            raise self._invalid_indexer(form, key)

    def _maybe_cast_slice_bound(self, label, side: str_t, kind=no_default):
        """
        This function should be overloaded in subclasses that allow non-trivial
        casting on label-slice bounds, e.g. datetime-like indices allowing
        strings containing formatted datetimes.

        Parameters
        ----------
        label : object
        side : {'left', 'right'}
        kind : {'loc', 'getitem'} or None

            .. deprecated:: 1.3.0

        Returns
        -------
        label : object

        Notes
        -----
        Value of `side` parameter should be validated in caller.
        """
        assert kind in ["loc", "getitem", None, no_default]
        self._deprecated_arg(kind, "kind", "_maybe_cast_slice_bound")

        # We are a plain index here (sub-class override this method if they
        # wish to have special treatment for floats/ints, e.g. Float64Index and
        # datetimelike Indexes
        # reject them, if index does not contain label
        if (is_float(label) or is_integer(label)) and label not in self._values:
            raise self._invalid_indexer("slice", label)

        return label

    def _searchsorted_monotonic(self, label, side: str_t = "left"):
        if self.is_monotonic_increasing:
            return self.searchsorted(label, side=side)
        elif self.is_monotonic_decreasing:
            # np.searchsorted expects ascending sort order, have to reverse
            # everything for it to work (element ordering, search side and
            # resulting value).
            pos = self[::-1].searchsorted(
                label, side="right" if side == "left" else "left"
            )
            return len(self) - pos

        raise ValueError("index must be monotonic increasing or decreasing")

    def get_slice_bound(self, label, side: str_t, kind=no_default) -> int:
        """
        Calculate slice bound that corresponds to given label.

        Returns leftmost (one-past-the-rightmost if ``side=='right'``) position
        of given label.

        Parameters
        ----------
        label : object
        side : {'left', 'right'}
        kind : {'loc', 'getitem'} or None

            .. deprecated:: 1.4.0

        Returns
        -------
        int
            Index of label.
        """
        assert kind in ["loc", "getitem", None, no_default]
        self._deprecated_arg(kind, "kind", "get_slice_bound")

        if side not in ("left", "right"):
            raise ValueError(
                "Invalid value for side kwarg, must be either "
                f"'left' or 'right': {side}"
            )

        original_label = label

        # For datetime indices label may be a string that has to be converted
        # to datetime boundary according to its resolution.
        label = self._maybe_cast_slice_bound(label, side)

        # we need to look up the label
        try:
            slc = self.get_loc(label)
        except KeyError as err:
            try:
                return self._searchsorted_monotonic(label, side)
            except ValueError:
                # raise the original KeyError
                raise err

        if isinstance(slc, np.ndarray):
            # get_loc may return a boolean array or an array of indices, which
            # is OK as long as they are representable by a slice.
            if is_bool_dtype(slc):
                slc = lib.maybe_booleans_to_slice(slc.view("u1"))
            else:
                slc = lib.maybe_indices_to_slice(
                    slc.astype(np.intp, copy=False), len(self)
                )
            if isinstance(slc, np.ndarray):
                raise KeyError(
                    f"Cannot get {side} slice bound for non-unique "
                    f"label: {repr(original_label)}"
                )

        if isinstance(slc, slice):
            if side == "left":
                return slc.start
            else:
                return slc.stop
        else:
            if side == "right":
                return slc + 1
            else:
                return slc

    def slice_locs(
        self, start=None, end=None, step=None, kind=no_default
    ) -> tuple[int, int]:
        """
        Compute slice locations for input labels.

        Parameters
        ----------
        start : label, default None
            If None, defaults to the beginning.
        end : label, default None
            If None, defaults to the end.
        step : int, defaults None
            If None, defaults to 1.
        kind : {'loc', 'getitem'} or None

            .. deprecated:: 1.4.0

        Returns
        -------
        start, end : int

        See Also
        --------
        Index.get_loc : Get location for a single label.

        Notes
        -----
        This method only works if the index is monotonic or unique.

        Examples
        --------
        >>> idx = pd.Index(list('abcd'))
        >>> idx.slice_locs(start='b', end='c')
        (1, 3)
        """
        self._deprecated_arg(kind, "kind", "slice_locs")
        inc = step is None or step >= 0

        if not inc:
            # If it's a reverse slice, temporarily swap bounds.
            start, end = end, start

        # GH 16785: If start and end happen to be date strings with UTC offsets
        # attempt to parse and check that the offsets are the same
        if isinstance(start, (str, datetime)) and isinstance(end, (str, datetime)):
            try:
                ts_start = Timestamp(start)
                ts_end = Timestamp(end)
            except (ValueError, TypeError):
                pass
            else:
                if not tz_compare(ts_start.tzinfo, ts_end.tzinfo):
                    raise ValueError("Both dates must have the same UTC offset")

        start_slice = None
        if start is not None:
            start_slice = self.get_slice_bound(start, "left")
        if start_slice is None:
            start_slice = 0

        end_slice = None
        if end is not None:
            end_slice = self.get_slice_bound(end, "right")
        if end_slice is None:
            end_slice = len(self)

        if not inc:
            # Bounds at this moment are swapped, swap them back and shift by 1.
            #
            # slice_locs('B', 'A', step=-1): s='B', e='A'
            #
            #              s='A'                 e='B'
            # AFTER SWAP:    |                     |
            #                v ------------------> V
            #           -----------------------------------
            #           | | |A|A|A|A| | | | | |B|B| | | | |
            #           -----------------------------------
            #              ^ <------------------ ^
            # SHOULD BE:   |                     |
            #           end=s-1              start=e-1
            #
            end_slice, start_slice = start_slice - 1, end_slice - 1

            # i == -1 triggers ``len(self) + i`` selection that points to the
            # last element, not before-the-first one, subtracting len(self)
            # compensates that.
            if end_slice == -1:
                end_slice -= len(self)
            if start_slice == -1:
                start_slice -= len(self)

        return start_slice, end_slice

    def delete(self: _IndexT, loc) -> _IndexT:
        """
        Make new Index with passed location(-s) deleted.

        Parameters
        ----------
        loc : int or list of int
            Location of item(-s) which will be deleted.
            Use a list of locations to delete more than one value at the same time.

        Returns
        -------
        Index
            Will be same type as self, except for RangeIndex.

        See Also
        --------
        numpy.delete : Delete any rows and column from NumPy array (ndarray).

        Examples
        --------
        >>> idx = pd.Index(['a', 'b', 'c'])
        >>> idx.delete(1)
        Index(['a', 'c'], dtype='object')

        >>> idx = pd.Index(['a', 'b', 'c'])
        >>> idx.delete([0, 2])
        Index(['b'], dtype='object')
        """
        res_values = np.delete(self._data, loc)
        return type(self)._simple_new(res_values, name=self.name)

    def insert(self, loc: int, item) -> Index:
        """
        Make new Index inserting new item at location.

        Follows Python list.append semantics for negative values.

        Parameters
        ----------
        loc : int
        item : object

        Returns
        -------
        new_index : Index
        """
        # Note: this method is overridden by all ExtensionIndex subclasses,
        #  so self is never backed by an EA.
        item = lib.item_from_zerodim(item)
        if is_valid_na_for_dtype(item, self.dtype) and self.dtype != object:
            item = self._na_value

        try:
            item = self._validate_fill_value(item)
        except TypeError:
            dtype = self._find_common_type_compat(item)
            return self.astype(dtype).insert(loc, item)

        arr = np.asarray(self)

        # Use Index constructor to ensure we get tuples cast correctly.
        item = Index([item], dtype=self.dtype)._values
        idx = np.concatenate((arr[:loc], item, arr[loc:]))
        return Index._with_infer(idx, name=self.name)

    def drop(self, labels, errors: str_t = "raise") -> Index:
        """
        Make new Index with passed list of labels deleted.

        Parameters
        ----------
        labels : array-like or scalar
        errors : {'ignore', 'raise'}, default 'raise'
            If 'ignore', suppress error and existing labels are dropped.

        Returns
        -------
        dropped : Index
            Will be same type as self, except for RangeIndex.

        Raises
        ------
        KeyError
            If not all of the labels are found in the selected axis
        """
        arr_dtype = "object" if self.dtype == "object" else None
        labels = com.index_labels_to_array(labels, dtype=arr_dtype)
        indexer = self.get_indexer_for(labels)
        mask = indexer == -1
        if mask.any():
            if errors != "ignore":
                raise KeyError(f"{list(labels[mask])} not found in axis")
            indexer = indexer[~mask]
        return self.delete(indexer)

    # --------------------------------------------------------------------
    # Generated Arithmetic, Comparison, and Unary Methods

    def _cmp_method(self, other, op):
        """
        Wrapper used to dispatch comparison operations.
        """
        if self.is_(other):
            # fastpath
            if op in {operator.eq, operator.le, operator.ge}:
                arr = np.ones(len(self), dtype=bool)
                if self._can_hold_na and not isinstance(self, ABCMultiIndex):
                    # TODO: should set MultiIndex._can_hold_na = False?
                    arr[self.isna()] = False
                return arr
            elif op in {operator.ne, operator.lt, operator.gt}:
                return np.zeros(len(self), dtype=bool)

        if isinstance(other, (np.ndarray, Index, ABCSeries, ExtensionArray)) and len(
            self
        ) != len(other):
            raise ValueError("Lengths must match to compare")

        if not isinstance(other, ABCMultiIndex):
            other = extract_array(other, extract_numpy=True)
        else:
            other = np.asarray(other)

        if is_object_dtype(self.dtype) and isinstance(other, ExtensionArray):
            # e.g. PeriodArray, Categorical
            with np.errstate(all="ignore"):
                result = op(self._values, other)

        elif is_object_dtype(self.dtype) and not isinstance(self, ABCMultiIndex):
            # don't pass MultiIndex
            with np.errstate(all="ignore"):
                result = ops.comp_method_OBJECT_ARRAY(op, self._values, other)

        else:
            with np.errstate(all="ignore"):
                result = ops.comparison_op(self._values, other, op)

        return result

    def _arith_method(self, other, op):
        """
        Wrapper used to dispatch arithmetic operations.
        """

        from pandas import Series

        result = op(Series(self), other)
        if isinstance(result, tuple):
            return (Index._with_infer(result[0]), Index(result[1]))
        return Index._with_infer(result)

    @final
    def _unary_method(self, op):
        result = op(self._values)
        return Index(result, name=self.name)

    def __abs__(self):
        return self._unary_method(operator.abs)

    def __neg__(self):
        return self._unary_method(operator.neg)

    def __pos__(self):
        return self._unary_method(operator.pos)

    def __inv__(self):
        # TODO: why not operator.inv?
        # TODO: __inv__ vs __invert__?
        return self._unary_method(lambda x: -x)

    # --------------------------------------------------------------------
    # Reductions

    def any(self, *args, **kwargs):
        """
        Return whether any element is Truthy.

        Parameters
        ----------
        *args
            Required for compatibility with numpy.
        **kwargs
            Required for compatibility with numpy.

        Returns
        -------
        any : bool or array-like (if axis is specified)
            A single element array-like may be converted to bool.

        See Also
        --------
        Index.all : Return whether all elements are True.
        Series.all : Return whether all elements are True.

        Notes
        -----
        Not a Number (NaN), positive infinity and negative infinity
        evaluate to True because these are not equal to zero.

        Examples
        --------
        >>> index = pd.Index([0, 1, 2])
        >>> index.any()
        True

        >>> index = pd.Index([0, 0, 0])
        >>> index.any()
        False
        """
        nv.validate_any(args, kwargs)
        self._maybe_disable_logical_methods("any")
        # error: Argument 1 to "any" has incompatible type "ArrayLike"; expected
        # "Union[Union[int, float, complex, str, bytes, generic], Sequence[Union[int,
        # float, complex, str, bytes, generic]], Sequence[Sequence[Any]],
        # _SupportsArray]"
        return np.any(self.values)  # type: ignore[arg-type]

    def all(self, *args, **kwargs):
        """
        Return whether all elements are Truthy.

        Parameters
        ----------
        *args
            Required for compatibility with numpy.
        **kwargs
            Required for compatibility with numpy.

        Returns
        -------
        all : bool or array-like (if axis is specified)
            A single element array-like may be converted to bool.

        See Also
        --------
        Index.any : Return whether any element in an Index is True.
        Series.any : Return whether any element in a Series is True.
        Series.all : Return whether all elements in a Series are True.

        Notes
        -----
        Not a Number (NaN), positive infinity and negative infinity
        evaluate to True because these are not equal to zero.

        Examples
        --------
        **all**

        True, because nonzero integers are considered True.

        >>> pd.Index([1, 2, 3]).all()
        True

        False, because ``0`` is considered False.

        >>> pd.Index([0, 1, 2]).all()
        False

        **any**

        True, because ``1`` is considered True.

        >>> pd.Index([0, 0, 1]).any()
        True

        False, because ``0`` is considered False.

        >>> pd.Index([0, 0, 0]).any()
        False
        """
        nv.validate_all(args, kwargs)
        self._maybe_disable_logical_methods("all")
        # error: Argument 1 to "all" has incompatible type "ArrayLike"; expected
        # "Union[Union[int, float, complex, str, bytes, generic], Sequence[Union[int,
        # float, complex, str, bytes, generic]], Sequence[Sequence[Any]],
        # _SupportsArray]"
        return np.all(self.values)  # type: ignore[arg-type]

    @final
    def _maybe_disable_logical_methods(self, opname: str_t) -> None:
        """
        raise if this Index subclass does not support any or all.
        """
        if (
            isinstance(self, ABCMultiIndex)
            or needs_i8_conversion(self.dtype)
            or is_interval_dtype(self.dtype)
            or is_categorical_dtype(self.dtype)
            or is_float_dtype(self.dtype)
        ):
            # This call will raise
            make_invalid_op(opname)(self)

    @Appender(IndexOpsMixin.argmin.__doc__)
    def argmin(self, axis=None, skipna=True, *args, **kwargs):
        nv.validate_argmin(args, kwargs)
        nv.validate_minmax_axis(axis)

        if not self._is_multi and self.hasnans:
            # Take advantage of cache
            mask = self._isnan
            if not skipna or mask.all():
                return -1
        return super().argmin(skipna=skipna)

    @Appender(IndexOpsMixin.argmax.__doc__)
    def argmax(self, axis=None, skipna=True, *args, **kwargs):
        nv.validate_argmax(args, kwargs)
        nv.validate_minmax_axis(axis)

        if not self._is_multi and self.hasnans:
            # Take advantage of cache
            mask = self._isnan
            if not skipna or mask.all():
                return -1
        return super().argmax(skipna=skipna)

    @doc(IndexOpsMixin.min)
    def min(self, axis=None, skipna=True, *args, **kwargs):
        nv.validate_min(args, kwargs)
        nv.validate_minmax_axis(axis)

        if not len(self):
            return self._na_value

        if len(self) and self.is_monotonic_increasing:
            # quick check
            first = self[0]
            if not isna(first):
                return first

        if not self._is_multi and self.hasnans:
            # Take advantage of cache
            mask = self._isnan
            if not skipna or mask.all():
                return self._na_value

        if not self._is_multi and not isinstance(self._values, np.ndarray):
            # "ExtensionArray" has no attribute "min"
            return self._values.min(skipna=skipna)  # type: ignore[attr-defined]

        return super().min(skipna=skipna)

    @doc(IndexOpsMixin.max)
    def max(self, axis=None, skipna=True, *args, **kwargs):
        nv.validate_max(args, kwargs)
        nv.validate_minmax_axis(axis)

        if not len(self):
            return self._na_value

        if len(self) and self.is_monotonic_increasing:
            # quick check
            last = self[-1]
            if not isna(last):
                return last

        if not self._is_multi and self.hasnans:
            # Take advantage of cache
            mask = self._isnan
            if not skipna or mask.all():
                return self._na_value

        if not self._is_multi and not isinstance(self._values, np.ndarray):
            # "ExtensionArray" has no attribute "max"
            return self._values.max(skipna=skipna)  # type: ignore[attr-defined]

        return super().max(skipna=skipna)

    # --------------------------------------------------------------------

    @final
    @property
    def shape(self) -> Shape:
        """
        Return a tuple of the shape of the underlying data.
        """
        # See GH#27775, GH#27384 for history/reasoning in how this is defined.
        return (len(self),)

    @final
    def _deprecated_arg(self, value, name: str_t, methodname: str_t) -> None:
        """
        Issue a FutureWarning if the arg/kwarg is not no_default.
        """
        if value is not no_default:
            warnings.warn(
                f"'{name}' argument in {methodname} is deprecated "
                "and will be removed in a future version.  Do not pass it.",
                FutureWarning,
                stacklevel=find_stack_level(),
            )


def ensure_index_from_sequences(sequences, names=None) -> Index:
    """
    Construct an index from sequences of data.

    A single sequence returns an Index. Many sequences returns a
    MultiIndex.

    Parameters
    ----------
    sequences : sequence of sequences
    names : sequence of str

    Returns
    -------
    index : Index or MultiIndex

    Examples
    --------
    >>> ensure_index_from_sequences([[1, 2, 3]], names=["name"])
    Int64Index([1, 2, 3], dtype='int64', name='name')

    >>> ensure_index_from_sequences([["a", "a"], ["a", "b"]], names=["L1", "L2"])
    MultiIndex([('a', 'a'),
                ('a', 'b')],
               names=['L1', 'L2'])

    See Also
    --------
    ensure_index
    """
    from pandas.core.indexes.multi import MultiIndex

    if len(sequences) == 1:
        if names is not None:
            names = names[0]
        return Index(sequences[0], name=names)
    else:
        return MultiIndex.from_arrays(sequences, names=names)


def ensure_index(index_like: AnyArrayLike | Sequence, copy: bool = False) -> Index:
    """
    Ensure that we have an index from some index-like object.

    Parameters
    ----------
    index_like : sequence
        An Index or other sequence
    copy : bool, default False

    Returns
    -------
    index : Index or MultiIndex

    See Also
    --------
    ensure_index_from_sequences

    Examples
    --------
    >>> ensure_index(['a', 'b'])
    Index(['a', 'b'], dtype='object')

    >>> ensure_index([('a', 'a'),  ('b', 'c')])
    Index([('a', 'a'), ('b', 'c')], dtype='object')

    >>> ensure_index([['a', 'a'], ['b', 'c']])
    MultiIndex([('a', 'b'),
            ('a', 'c')],
           )
    """
    if isinstance(index_like, Index):
        if copy:
            index_like = index_like.copy()
        return index_like

    if isinstance(index_like, ABCSeries):
        name = index_like.name
        return Index._with_infer(index_like, name=name, copy=copy)

    if is_iterator(index_like):
        index_like = list(index_like)

    if isinstance(index_like, list):
        if type(index_like) is not list:
            # must check for exactly list here because of strict type
            # check in clean_index_list
            index_like = list(index_like)

        if len(index_like) and lib.is_all_arraylike(index_like):
            from pandas.core.indexes.multi import MultiIndex

            return MultiIndex.from_arrays(index_like)
        else:
            return Index._with_infer(index_like, copy=copy, tupleize_cols=False)
    else:
        return Index._with_infer(index_like, copy=copy)


def ensure_has_len(seq):
    """
    If seq is an iterator, put its values into a list.
    """
    try:
        len(seq)
    except TypeError:
        return list(seq)
    else:
        return seq


def trim_front(strings: list[str]) -> list[str]:
    """
    Trims zeros and decimal points.

    Examples
    --------
    >>> trim_front([" a", " b"])
    ['a', 'b']

    >>> trim_front([" a", " "])
    ['a', '']
    """
    if not strings:
        return strings
    while all(strings) and all(x[0] == " " for x in strings):
        strings = [x[1:] for x in strings]
    return strings


def _validate_join_method(method: str) -> None:
    if method not in ["left", "right", "inner", "outer"]:
        raise ValueError(f"do not recognize join method {method}")


def default_index(n: int) -> RangeIndex:
    from pandas.core.indexes.range import RangeIndex

    return RangeIndex(0, n, name=None)


def maybe_extract_name(name, obj, cls) -> Hashable:
    """
    If no name is passed, then extract it from data, validating hashability.
    """
    if name is None and isinstance(obj, (Index, ABCSeries)):
        # Note we don't just check for "name" attribute since that would
        #  pick up e.g. dtype.name
        name = obj.name

    # GH#29069
    if not is_hashable(name):
        raise TypeError(f"{cls.__name__}.name must be a hashable type")

    return name


_cast_depr_msg = (
    "In a future version, passing an object-dtype arraylike to pd.Index will "
    "not infer numeric values to numeric dtype (matching the Series behavior). "
    "To retain the old behavior, explicitly pass the desired dtype or use the "
    "desired Index subclass"
)


def _maybe_cast_data_without_dtype(
    subarr: np.ndarray, cast_numeric_deprecated: bool = True
) -> ArrayLike:
    """
    If we have an arraylike input but no passed dtype, try to infer
    a supported dtype.

    Parameters
    ----------
    subarr : np.ndarray[object]
    cast_numeric_deprecated : bool, default True
        Whether to issue a FutureWarning when inferring numeric dtypes.

    Returns
    -------
    np.ndarray or ExtensionArray
    """

    result = lib.maybe_convert_objects(
        subarr,
        convert_datetime=True,
        convert_timedelta=True,
        convert_period=True,
        convert_interval=True,
        dtype_if_all_nat=np.dtype("datetime64[ns]"),
    )
    if result.dtype.kind in ["i", "u", "f"]:
        if not cast_numeric_deprecated:
            # i.e. we started with a list, not an ndarray[object]
            return result

        warnings.warn(
            "In a future version, the Index constructor will not infer numeric "
            "dtypes when passed object-dtype sequences (matching Series behavior)",
            FutureWarning,
            stacklevel=3,
        )
    if result.dtype.kind in ["b", "c"]:
        return subarr
    result = ensure_wrapped_if_datetimelike(result)
    return result


def get_unanimous_names(*indexes: Index) -> tuple[Hashable, ...]:
    """
    Return common name if all indices agree, otherwise None (level-by-level).

    Parameters
    ----------
    indexes : list of Index objects

    Returns
    -------
    list
        A list representing the unanimous 'names' found.
    """
    name_tups = [tuple(i.names) for i in indexes]
    name_sets = [{*ns} for ns in zip_longest(*name_tups)]
    names = tuple(ns.pop() if len(ns) == 1 else None for ns in name_sets)
    return names


def unpack_nested_dtype(other: _IndexT) -> _IndexT:
    """
    When checking if our dtype is comparable with another, we need
    to unpack CategoricalDtype to look at its categories.dtype.

    Parameters
    ----------
    other : Index

    Returns
    -------
    Index
    """
    dtype = other.dtype
    if is_categorical_dtype(dtype):
        # If there is ever a SparseIndex, this could get dispatched
        #  here too.
        return dtype.categories
    return other


def _maybe_try_sort(result, sort):
    if sort is None:
        try:
            result = algos.safe_sort(result)
        except TypeError as err:
            warnings.warn(
                f"{err}, sort order is undefined for incomparable objects.",
                RuntimeWarning,
                stacklevel=4,
            )
    return result<|MERGE_RESOLUTION|>--- conflicted
+++ resolved
@@ -4887,7 +4887,6 @@
             return self.astype(dtype).putmask(mask, value)
 
         values = self._values.copy()
-<<<<<<< HEAD
 
         if isinstance(values, np.ndarray):
             converted = setitem_datetimelike_compat(values, mask.sum(), converted)
@@ -4899,16 +4898,7 @@
             # error: "ExtensionArray" has no attribute "putmask"
             values.putmask(mask, value)  # type: ignore[attr-defined]
 
-        return type(self)._simple_new(values, name=self.name)
-=======
-        # error: Argument 1 to "setitem_datetimelike_compat" has incompatible type
-        # "Union[ExtensionArray, ndarray]"; expected "ndarray"
-        converted = setitem_datetimelike_compat(
-            values, mask.sum(), converted  # type: ignore[arg-type]
-        )
-        np.putmask(values, mask, converted)
         return self._shallow_copy(values)
->>>>>>> 7e05bcd4
 
     def equals(self, other: Any) -> bool:
         """
