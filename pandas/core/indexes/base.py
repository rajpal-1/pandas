from copy import copy as copy_func
from datetime import datetime
from itertools import zip_longest
import operator
from typing import (
    TYPE_CHECKING,
    Any,
    Callable,
    Dict,
    FrozenSet,
    Hashable,
    List,
    NewType,
    Optional,
    Sequence,
    Set,
    Tuple,
    TypeVar,
    Union,
    cast,
)
import warnings

import numpy as np

from pandas._libs import algos as libalgos, index as libindex, lib
import pandas._libs.join as libjoin
from pandas._libs.lib import is_datetime_array, no_default
from pandas._libs.tslibs import IncompatibleFrequency, OutOfBoundsDatetime, Timestamp
from pandas._libs.tslibs.timezones import tz_compare
from pandas._typing import AnyArrayLike, ArrayLike, Dtype, DtypeObj, Shape, final
from pandas.compat.numpy import function as nv
from pandas.errors import DuplicateLabelError, InvalidIndexError
from pandas.util._decorators import Appender, cache_readonly, doc

from pandas.core.dtypes.cast import (
    find_common_type,
    maybe_cast_to_integer_array,
    maybe_promote,
    validate_numeric_casting,
)
from pandas.core.dtypes.common import (
    ensure_int64,
    ensure_object,
    ensure_platform_int,
    is_bool_dtype,
    is_categorical_dtype,
    is_dtype_equal,
    is_ea_or_datetimelike_dtype,
    is_extension_array_dtype,
    is_float,
    is_float_dtype,
    is_hashable,
    is_integer,
    is_integer_dtype,
    is_interval_dtype,
    is_iterator,
    is_list_like,
    is_object_dtype,
    is_scalar,
    is_signed_integer_dtype,
    is_unsigned_integer_dtype,
    needs_i8_conversion,
    pandas_dtype,
    validate_all_hashable,
)
from pandas.core.dtypes.concat import concat_compat
from pandas.core.dtypes.dtypes import (
    CategoricalDtype,
    DatetimeTZDtype,
    ExtensionDtype,
    IntervalDtype,
    PeriodDtype,
)
from pandas.core.dtypes.generic import (
    ABCDatetimeIndex,
    ABCMultiIndex,
    ABCPandasArray,
    ABCPeriodIndex,
    ABCSeries,
    ABCTimedeltaIndex,
)
from pandas.core.dtypes.inference import is_dict_like
from pandas.core.dtypes.missing import array_equivalent, isna

from pandas.core import missing, ops
from pandas.core.accessor import CachedAccessor
import pandas.core.algorithms as algos
from pandas.core.arrays import Categorical, ExtensionArray
from pandas.core.arrays.datetimes import tz_to_dtype, validate_tz_from_dtype
from pandas.core.arrays.sparse import SparseDtype
from pandas.core.base import IndexOpsMixin, PandasObject
import pandas.core.common as com
from pandas.core.construction import extract_array
from pandas.core.indexers import deprecate_ndim_indexing
from pandas.core.indexes.frozen import FrozenList
from pandas.core.ops import get_op_result_name
from pandas.core.ops.invalid import make_invalid_op
from pandas.core.sorting import ensure_key_mapped, nargsort
from pandas.core.strings import StringMethods

from pandas.io.formats.printing import (
    PrettyDict,
    default_pprint,
    format_object_attrs,
    format_object_summary,
    pprint_thing,
)

if TYPE_CHECKING:
    from pandas import MultiIndex, RangeIndex, Series


__all__ = ["Index"]

_unsortable_types = frozenset(("mixed", "mixed-integer"))

_index_doc_kwargs = {
    "klass": "Index",
    "inplace": "",
    "target_klass": "Index",
    "raises_section": "",
    "unique": "Index",
    "duplicated": "np.ndarray",
}
_index_shared_docs = {}
str_t = str


_o_dtype = np.dtype(object)


_Identity = NewType("_Identity", object)


def disallow_kwargs(kwargs: Dict[str, Any]):
    if kwargs:
        raise TypeError(f"Unexpected keyword arguments {repr(set(kwargs))}")


def _new_Index(cls, d):
    """
    This is called upon unpickling, rather than the default which doesn't
    have arguments and breaks __new__.
    """
    # required for backward compat, because PI can't be instantiated with
    # ordinals through __new__ GH #13277
    if issubclass(cls, ABCPeriodIndex):
        from pandas.core.indexes.period import _new_PeriodIndex

        return _new_PeriodIndex(cls, **d)

    if issubclass(cls, ABCMultiIndex):
        if "labels" in d and "codes" not in d:
            # GH#23752 "labels" kwarg has been replaced with "codes"
            d["codes"] = d.pop("labels")

    return cls.__new__(cls, **d)


_IndexT = TypeVar("_IndexT", bound="Index")


class Index(IndexOpsMixin, PandasObject):
    """
    Immutable sequence used for indexing and alignment. The basic object
    storing axis labels for all pandas objects.

    Parameters
    ----------
    data : array-like (1-dimensional)
    dtype : NumPy dtype (default: object)
        If dtype is None, we find the dtype that best fits the data.
        If an actual dtype is provided, we coerce to that dtype if it's safe.
        Otherwise, an error will be raised.
    copy : bool
        Make a copy of input ndarray.
    name : object
        Name to be stored in the index.
    tupleize_cols : bool (default: True)
        When True, attempt to create a MultiIndex if possible.

    See Also
    --------
    RangeIndex : Index implementing a monotonic integer range.
    CategoricalIndex : Index of :class:`Categorical` s.
    MultiIndex : A multi-level, or hierarchical Index.
    IntervalIndex : An Index of :class:`Interval` s.
    DatetimeIndex : Index of datetime64 data.
    TimedeltaIndex : Index of timedelta64 data.
    PeriodIndex : Index of Period data.
    Int64Index : A special case of :class:`Index` with purely integer labels.
    UInt64Index : A special case of :class:`Index` with purely unsigned integer labels.
    Float64Index : A special case of :class:`Index` with purely float labels.

    Notes
    -----
    An Index instance can **only** contain hashable objects

    Examples
    --------
    >>> pd.Index([1, 2, 3])
    Int64Index([1, 2, 3], dtype='int64')

    >>> pd.Index(list('abc'))
    Index(['a', 'b', 'c'], dtype='object')
    """

    # tolist is not actually deprecated, just suppressed in the __dir__
    _hidden_attrs: FrozenSet[str] = (
        PandasObject._hidden_attrs
        | IndexOpsMixin._hidden_attrs
        | frozenset(["contains", "set_value"])
    )

    # To hand over control to subclasses
    _join_precedence = 1

    # Cython methods; see github.com/cython/cython/issues/2647
    #  for why we need to wrap these instead of making them class attributes
    # Moreover, cython will choose the appropriate-dtyped sub-function
    #  given the dtypes of the passed arguments
    def _left_indexer_unique(self, left, right):
        return libjoin.left_join_indexer_unique(left, right)

    def _left_indexer(self, left, right):
        return libjoin.left_join_indexer(left, right)

    def _inner_indexer(self, left, right):
        return libjoin.inner_join_indexer(left, right)

    def _outer_indexer(self, left, right):
        return libjoin.outer_join_indexer(left, right)

    _typ = "index"
    _data: Union[ExtensionArray, np.ndarray]
    _id: Optional[_Identity] = None
    _name: Hashable = None
    # MultiIndex.levels previously allowed setting the index name. We
    # don't allow this anymore, and raise if it happens rather than
    # failing silently.
    _no_setting_name: bool = False
    _comparables = ["name"]
    _attributes = ["name"]
    _is_numeric_dtype = False
    _can_hold_na = True
    _can_hold_strings = True

    # would we like our indexing holder to defer to us
    _defer_to_indexing = False

    _engine_type = libindex.ObjectEngine
    # whether we support partial string indexing. Overridden
    # in DatetimeIndex and PeriodIndex
    _supports_partial_string_indexing = False

    _accessors = {"str"}

    str = CachedAccessor("str", StringMethods)

    # --------------------------------------------------------------------
    # Constructors

    def __new__(
        cls, data=None, dtype=None, copy=False, name=None, tupleize_cols=True, **kwargs
    ) -> "Index":

        if kwargs:
            warnings.warn(
                "Passing keywords other than 'data', 'dtype', 'copy', 'name', "
                "'tupleize_cols' is deprecated and will raise TypeError in a "
                "future version.  Use the specific Index subclass directly instead",
                FutureWarning,
                stacklevel=2,
            )

        from pandas.core.indexes.range import RangeIndex

        name = maybe_extract_name(name, data, cls)

        if dtype is not None:
            dtype = pandas_dtype(dtype)
        if "tz" in kwargs:
            tz = kwargs.pop("tz")
            validate_tz_from_dtype(dtype, tz)
            dtype = tz_to_dtype(tz)

        if isinstance(data, ABCPandasArray):
            # ensure users don't accidentally put a PandasArray in an index.
            data = data.to_numpy()

        data_dtype = getattr(data, "dtype", None)

        # range
        if isinstance(data, RangeIndex):
            result = RangeIndex(start=data, copy=copy, name=name)
            if dtype is not None:
                return result.astype(dtype, copy=False)
            return result
        elif isinstance(data, range):
            result = RangeIndex.from_range(data, name=name)
            if dtype is not None:
                return result.astype(dtype, copy=False)
            return result

<<<<<<< HEAD
        # extension dtype
        elif is_extension_array_dtype(data_dtype) or is_extension_array_dtype(dtype):
            if not (dtype is None or is_object_dtype(dtype)):
                # coerce to the provided dtype
                ea_cls = dtype.construct_array_type()
                data = ea_cls._from_sequence(data, dtype=dtype, copy=False)
            else:
                data = extract_array(data, extract_numpy=True)
                if type(data).__name__ == "PandasArray":
                    # We're doing the test that patches PandasArray to not be
                    #  recognized as EA
                    data = data._ndarray
                    return Index(data, dtype=object, copy=copy, name=name, **kwargs)

            from pandas.core.indexes.extension import ExtensionIndex

            obj = ExtensionIndex._simple_new(data, name=name)
            #  TODO: need to handle maybe_asobject
            return obj
=======
        elif is_ea_or_datetimelike_dtype(dtype):
            # non-EA dtype indexes have special casting logic, so we punt here
            klass = cls._dtype_to_subclass(dtype)
            if klass is not Index:
                return klass(data, dtype=dtype, copy=copy, name=name, **kwargs)

            ea_cls = dtype.construct_array_type()
            data = ea_cls._from_sequence(data, dtype=dtype, copy=copy)
            data = np.asarray(data, dtype=object)
            disallow_kwargs(kwargs)
            return Index._simple_new(data, name=name)

        elif is_ea_or_datetimelike_dtype(data_dtype):
            klass = cls._dtype_to_subclass(data_dtype)
            if klass is not Index:
                result = klass(data, copy=copy, name=name, **kwargs)
                if dtype is not None:
                    return result.astype(dtype, copy=False)
                return result

            data = np.array(data, dtype=object, copy=copy)
            disallow_kwargs(kwargs)
            return Index._simple_new(data, name=name)
>>>>>>> 963cf2b5

        # index-like
        elif isinstance(data, (np.ndarray, Index, ABCSeries)):

            if dtype is not None:
                # we need to avoid having numpy coerce
                # things that look like ints/floats to ints unless
                # they are actually ints, e.g. '0' and 0.0
                # should not be coerced
                # GH 11836
                data = _maybe_cast_with_dtype(data, dtype, copy)
                dtype = data.dtype

            if data.dtype.kind in ["i", "u", "f"]:
                # maybe coerce to a sub-class
                arr = data
            else:
                arr = com.asarray_tuplesafe(data, dtype=object)

                if dtype is None:
                    arr = _maybe_cast_data_without_dtype(arr)
                    dtype = arr.dtype

                    if kwargs:
                        return cls(arr, dtype, copy=copy, name=name, **kwargs)

            klass = cls._dtype_to_subclass(arr.dtype)
            arr = klass._ensure_array(arr, dtype, copy)
            disallow_kwargs(kwargs)
            return klass._simple_new(arr, name)

        elif is_scalar(data):
            raise cls._scalar_data_error(data)
        elif hasattr(data, "__array__"):
            return Index(np.asarray(data), dtype=dtype, copy=copy, name=name, **kwargs)
        else:

            if tupleize_cols and is_list_like(data):
                # GH21470: convert iterable to list before determining if empty
                if is_iterator(data):
                    data = list(data)

                if data and all(isinstance(e, tuple) for e in data):
                    # we must be all tuples, otherwise don't construct
                    # 10697
                    from pandas.core.indexes.multi import MultiIndex

                    return MultiIndex.from_tuples(
                        data, names=name or kwargs.get("names")
                    )
            # other iterable of some kind
            subarr = com.asarray_tuplesafe(data, dtype=object)
            return Index(subarr, dtype=dtype, copy=copy, name=name, **kwargs)

    @classmethod
    def _ensure_array(cls, data, dtype, copy: bool):
        """
        Ensure we have a valid array to pass to _simple_new.
        """
        if data.ndim > 1:
            # GH#13601, GH#20285, GH#27125
            raise ValueError("Index data must be 1-dimensional")
        if copy:
            # asarray_tuplesafe does not always copy underlying data,
            #  so need to make sure that this happens
            data = data.copy()
        return data

    @classmethod
    def _dtype_to_subclass(cls, dtype: DtypeObj):
        # Delay import for perf. https://github.com/pandas-dev/pandas/pull/31423

        if isinstance(dtype, ExtensionDtype):
            if isinstance(dtype, DatetimeTZDtype):
                from pandas import DatetimeIndex

                return DatetimeIndex
            elif isinstance(dtype, CategoricalDtype):
                from pandas import CategoricalIndex

                return CategoricalIndex
            elif isinstance(dtype, IntervalDtype):
                from pandas import IntervalIndex

                return IntervalIndex
            elif isinstance(dtype, PeriodDtype):
                from pandas import PeriodIndex

                return PeriodIndex

            elif isinstance(dtype, SparseDtype):
                return cls._dtype_to_subclass(dtype.subtype)

            return Index

        if dtype.kind == "M":
            from pandas import DatetimeIndex

            return DatetimeIndex

        elif dtype.kind == "m":
            from pandas import TimedeltaIndex

            return TimedeltaIndex

        elif is_float_dtype(dtype):
            from pandas import Float64Index

            return Float64Index
        elif is_unsigned_integer_dtype(dtype):
            from pandas import UInt64Index

            return UInt64Index
        elif is_signed_integer_dtype(dtype):
            from pandas import Int64Index

            return Int64Index

        elif dtype == object:
            # NB: assuming away MultiIndex
            return Index

        elif issubclass(dtype.type, (str, bool, np.bool_)):
            return Index

        raise NotImplementedError(dtype)

    """
    NOTE for new Index creation:

    - _simple_new: It returns new Index with the same type as the caller.
      All metadata (such as name) must be provided by caller's responsibility.
      Using _shallow_copy is recommended because it fills these metadata
      otherwise specified.

    - _shallow_copy: It returns new Index with the same type (using
      _simple_new), but fills caller's metadata otherwise specified. Passed
      kwargs will overwrite corresponding metadata.

    See each method's docstring.
    """

    @property
    def asi8(self):
        """
        Integer representation of the values.

        Returns
        -------
        ndarray
            An ndarray with int64 dtype.
        """
        warnings.warn(
            "Index.asi8 is deprecated and will be removed in a future version",
            FutureWarning,
            stacklevel=2,
        )
        return None

    @classmethod
    def _simple_new(cls, values, name: Hashable = None):
        """
        We require that we have a dtype compat for the values. If we are passed
        a non-dtype compat, then coerce using the constructor.

        Must be careful not to recurse.
        """
        if cls.__name__ != "ExtensionIndex":
            assert isinstance(values, np.ndarray), type(values)

        result = object.__new__(cls)
        result._data = values
        # _index_data is a (temporary?) fix to ensure that the direct data
        # manipulation we do in `_libs/reduction.pyx` continues to work.
        # We need access to the actual ndarray, since we're messing with
        # data buffers and strides.
        result._index_data = values
        result._name = name
        result._cache = {}
        result._reset_identity()

        return result

    @cache_readonly
    def _constructor(self):
        return type(self)

    @final
    def _maybe_check_unique(self):
        """
        Check that an Index has no duplicates.

        This is typically only called via
        `NDFrame.flags.allows_duplicate_labels.setter` when it's set to
        True (duplicates aren't allowed).

        Raises
        ------
        DuplicateLabelError
            When the index is not unique.
        """
        if not self.is_unique:
            msg = """Index has duplicates."""
            duplicates = self._format_duplicate_message()
            msg += f"\n{duplicates}"

            raise DuplicateLabelError(msg)

    @final
    def _format_duplicate_message(self):
        """
        Construct the DataFrame for a DuplicateLabelError.

        This returns a DataFrame indicating the labels and positions
        of duplicates in an index. This should only be called when it's
        already known that duplicates are present.

        Examples
        --------
        >>> idx = pd.Index(['a', 'b', 'a'])
        >>> idx._format_duplicate_message()
            positions
        label
        a        [0, 2]
        """
        from pandas import Series

        duplicates = self[self.duplicated(keep="first")].unique()
        assert len(duplicates)

        out = Series(np.arange(len(self))).groupby(self).agg(list)[duplicates]
        if self.nlevels == 1:
            out = out.rename_axis("label")
        return out.to_frame(name="positions")

    # --------------------------------------------------------------------
    # Index Internals Methods

    @final
    def _get_attributes_dict(self):
        """
        Return an attributes dict for my class.
        """
        return {k: getattr(self, k, None) for k in self._attributes}

    def _shallow_copy(self, values=None, name: Hashable = no_default):
        """
        Create a new Index with the same class as the caller, don't copy the
        data, use the same object attributes with passed in attributes taking
        precedence.

        *this is an internal non-public method*

        Parameters
        ----------
        values : the values to create the new Index, optional
        name : Label, defaults to self.name
        """
        name = self.name if name is no_default else name

        if values is not None:
            return self._simple_new(values, name=name)

        result = self._simple_new(self._values, name=name)
        result._cache = self._cache
        return result

    @final
    def is_(self, other) -> bool:
        """
        More flexible, faster check like ``is`` but that works through views.

        Note: this is *not* the same as ``Index.identical()``, which checks
        that metadata is also the same.

        Parameters
        ----------
        other : object
            Other object to compare against.

        Returns
        -------
        bool
            True if both have same underlying data, False otherwise.

        See Also
        --------
        Index.identical : Works like ``Index.is_`` but also checks metadata.
        """
        if self is other:
            return True
        elif not hasattr(other, "_id"):
            return False
        elif self._id is None or other._id is None:
            return False
        else:
            return self._id is other._id

    @final
    def _reset_identity(self) -> None:
        """
        Initializes or resets ``_id`` attribute with new object.
        """
        self._id = _Identity(object())

    @final
    def _cleanup(self):
        self._engine.clear_mapping()

    @cache_readonly
    def _engine(self):
        # property, for now, slow to look up

        # to avoid a reference cycle, bind `target_values` to a local variable, so
        # `self` is not passed into the lambda.
        target_values = self._get_engine_target()
        return self._engine_type(lambda: target_values, len(self))

    @cache_readonly
    def _dir_additions_for_owner(self) -> Set[str_t]:
        """
        Add the string-like labels to the owner dataframe/series dir output.

        If this is a MultiIndex, it's first level values are used.
        """
        return {
            c
            for c in self.unique(level=0)[:100]
            if isinstance(c, str) and c.isidentifier()
        }

    # --------------------------------------------------------------------
    # Array-Like Methods

    # ndarray compat
    def __len__(self) -> int:
        """
        Return the length of the Index.
        """
        return len(self._data)

    def __array__(self, dtype=None) -> np.ndarray:
        """
        The array interface, return my values.
        """
        return np.asarray(self._data, dtype=dtype)

    def __array_wrap__(self, result, context=None):
        """
        Gets called after a ufunc and other functions.
        """
        result = lib.item_from_zerodim(result)
        if is_bool_dtype(result) or lib.is_scalar(result) or np.ndim(result) > 1:
            return result

        attrs = self._get_attributes_dict()
        return Index(result, **attrs)

    @cache_readonly
    def dtype(self):
        """
        Return the dtype object of the underlying data.
        """
        return self._data.dtype

    @final
    def ravel(self, order="C"):
        """
        Return an ndarray of the flattened values of the underlying data.

        Returns
        -------
        numpy.ndarray
            Flattened array.

        See Also
        --------
        numpy.ndarray.ravel : Return a flattened array.
        """
        warnings.warn(
            "Index.ravel returning ndarray is deprecated; in a future version "
            "this will return a view on self.",
            FutureWarning,
            stacklevel=2,
        )
        values = self._get_engine_target()
        return values.ravel(order=order)

    def view(self, cls=None):

        # we need to see if we are subclassing an
        # index type here
        if cls is not None and not hasattr(cls, "_typ"):
            result = self._data.view(cls)
        else:
            result = self._shallow_copy()
        if isinstance(result, Index):
            result._id = self._id
        return result

    def astype(self, dtype, copy=True):
        """
        Create an Index with values cast to dtypes.

        The class of a new Index is determined by dtype. When conversion is
        impossible, a TypeError exception is raised.

        Parameters
        ----------
        dtype : numpy dtype or pandas type
            Note that any signed integer `dtype` is treated as ``'int64'``,
            and any unsigned integer `dtype` is treated as ``'uint64'``,
            regardless of the size.
        copy : bool, default True
            By default, astype always returns a newly allocated object.
            If copy is set to False and internal requirements on dtype are
            satisfied, the original data is used to create a new Index
            or the original Index is returned.

        Returns
        -------
        Index
            Index with values cast to specified dtype.
        """
        if dtype is not None:
            dtype = pandas_dtype(dtype)

        if is_dtype_equal(self.dtype, dtype):
            return self.copy() if copy else self

        elif is_categorical_dtype(dtype):
            from pandas.core.indexes.category import CategoricalIndex

            return CategoricalIndex(
                self._values, name=self.name, dtype=dtype, copy=copy
            )

        elif is_extension_array_dtype(dtype):
            return Index(np.asarray(self), name=self.name, dtype=dtype, copy=copy)

        try:
            casted = self._values.astype(dtype, copy=copy)
        except (TypeError, ValueError) as err:
            raise TypeError(
                f"Cannot cast {type(self).__name__} to dtype {dtype}"
            ) from err
        return Index(casted, name=self.name, dtype=dtype)

    _index_shared_docs[
        "take"
    ] = """
        Return a new %(klass)s of the values selected by the indices.

        For internal compatibility with numpy arrays.

        Parameters
        ----------
        indices : list
            Indices to be taken.
        axis : int, optional
            The axis over which to select values, always 0.
        allow_fill : bool, default True
        fill_value : bool, default None
            If allow_fill=True and fill_value is not None, indices specified by
            -1 is regarded as NA. If Index doesn't hold NA, raise ValueError.

        Returns
        -------
        numpy.ndarray
            Elements of given indices.

        See Also
        --------
        numpy.ndarray.take: Return an array formed from the
            elements of a at the given indices.
        """

    @Appender(_index_shared_docs["take"] % _index_doc_kwargs)
    def take(self, indices, axis=0, allow_fill=True, fill_value=None, **kwargs):
        if kwargs:
            nv.validate_take((), kwargs)
        indices = ensure_platform_int(indices)
        allow_fill = self._maybe_disallow_fill(allow_fill, fill_value, indices)

        # Note: we discard fill_value and use self._na_value, only relevant
        #  in the case where allow_fill is True and fill_value is not None
        taken = algos.take(
            self._values, indices, allow_fill=allow_fill, fill_value=self._na_value
        )
        return self._shallow_copy(taken)

    def _maybe_disallow_fill(self, allow_fill: bool, fill_value, indices) -> bool:
        """
        We only use pandas-style take when allow_fill is True _and_
        fill_value is not None.
        """
        if allow_fill and fill_value is not None:
            # only fill if we are passing a non-None fill_value
            if self._can_hold_na:
                if (indices < -1).any():
                    raise ValueError(
                        "When allow_fill=True and fill_value is not None, "
                        "all indices must be >= -1"
                    )
            else:
                cls_name = type(self).__name__
                raise ValueError(
                    f"Unable to fill values because {cls_name} cannot contain NA"
                )
        else:
            allow_fill = False
        return allow_fill

    _index_shared_docs[
        "repeat"
    ] = """
        Repeat elements of a %(klass)s.

        Returns a new %(klass)s where each element of the current %(klass)s
        is repeated consecutively a given number of times.

        Parameters
        ----------
        repeats : int or array of ints
            The number of repetitions for each element. This should be a
            non-negative integer. Repeating 0 times will return an empty
            %(klass)s.
        axis : None
            Must be ``None``. Has no effect but is accepted for compatibility
            with numpy.

        Returns
        -------
        repeated_index : %(klass)s
            Newly created %(klass)s with repeated elements.

        See Also
        --------
        Series.repeat : Equivalent function for Series.
        numpy.repeat : Similar method for :class:`numpy.ndarray`.

        Examples
        --------
        >>> idx = pd.Index(['a', 'b', 'c'])
        >>> idx
        Index(['a', 'b', 'c'], dtype='object')
        >>> idx.repeat(2)
        Index(['a', 'a', 'b', 'b', 'c', 'c'], dtype='object')
        >>> idx.repeat([1, 2, 3])
        Index(['a', 'b', 'b', 'c', 'c', 'c'], dtype='object')
        """

    @Appender(_index_shared_docs["repeat"] % _index_doc_kwargs)
    def repeat(self, repeats, axis=None):
        repeats = ensure_platform_int(repeats)
        nv.validate_repeat((), {"axis": axis})
        return self._shallow_copy(self._values.repeat(repeats))

    # --------------------------------------------------------------------
    # Copying Methods

    def copy(
        self: _IndexT,
        name: Optional[Hashable] = None,
        deep: bool = False,
        dtype: Optional[Dtype] = None,
        names: Optional[Sequence[Hashable]] = None,
    ) -> _IndexT:
        """
        Make a copy of this object.

        Name and dtype sets those attributes on the new object.

        Parameters
        ----------
        name : Label, optional
            Set name for new object.
        deep : bool, default False
        dtype : numpy dtype or pandas type, optional
            Set dtype for new object.

            .. deprecated:: 1.2.0
                use ``astype`` method instead.
        names : list-like, optional
            Kept for compatibility with MultiIndex. Should not be used.

        Returns
        -------
        Index
            Index refer to new object which is a copy of this object.

        Notes
        -----
        In most cases, there should be no functional difference from using
        ``deep``, but if ``deep`` is passed it will attempt to deepcopy.
        """
        name = self._validate_names(name=name, names=names, deep=deep)[0]
        if deep:
            new_index = self._shallow_copy(self._data.copy(), name=name)
        else:
            new_index = self._shallow_copy(name=name)

        if dtype:
            warnings.warn(
                "parameter dtype is deprecated and will be removed in a future "
                "version. Use the astype method instead.",
                FutureWarning,
                stacklevel=2,
            )
            new_index = new_index.astype(dtype)
        return new_index

    @final
    def __copy__(self, **kwargs):
        return self.copy(**kwargs)

    @final
    def __deepcopy__(self, memo=None):
        """
        Parameters
        ----------
        memo, default None
            Standard signature. Unused
        """
        return self.copy(deep=True)

    # --------------------------------------------------------------------
    # Rendering Methods

    def __repr__(self) -> str_t:
        """
        Return a string representation for this object.
        """
        klass_name = type(self).__name__
        data = self._format_data()
        attrs = self._format_attrs()
        space = self._format_space()
        attrs_str = [f"{k}={v}" for k, v in attrs]
        prepr = f",{space}".join(attrs_str)

        # no data provided, just attributes
        if data is None:
            data = ""

        return f"{klass_name}({data}{prepr})"

    def _format_space(self) -> str_t:

        # using space here controls if the attributes
        # are line separated or not (the default)

        # max_seq_items = get_option('display.max_seq_items')
        # if len(self) > max_seq_items:
        #    space = "\n%s" % (' ' * (len(klass) + 1))
        return " "

    @property
    def _formatter_func(self):
        """
        Return the formatter function.
        """
        return default_pprint

    def _format_data(self, name=None) -> str_t:
        """
        Return the formatted data as a unicode string.
        """
        # do we want to justify (only do so for non-objects)
        is_justify = True

        if self.inferred_type == "string":
            is_justify = False
        elif self.inferred_type == "categorical":
            # error: "Index" has no attribute "categories"
            if is_object_dtype(self.categories):  # type: ignore[attr-defined]
                is_justify = False

        return format_object_summary(
            self, self._formatter_func, is_justify=is_justify, name=name
        )

    def _format_attrs(self):
        """
        Return a list of tuples of the (attr,formatted_value).
        """
        return format_object_attrs(self)

    def _mpl_repr(self):
        # how to represent ourselves to matplotlib
        return self.values

    def format(
        self,
        name: bool = False,
        formatter: Optional[Callable] = None,
        na_rep: str_t = "NaN",
    ) -> List[str_t]:
        """
        Render a string representation of the Index.
        """
        header = []
        if name:
            header.append(
                pprint_thing(self.name, escape_chars=("\t", "\r", "\n"))
                if self.name is not None
                else ""
            )

        if formatter is not None:
            return header + list(self.map(formatter))

        return self._format_with_header(header, na_rep=na_rep)

    def _format_with_header(
        self, header: List[str_t], na_rep: str_t = "NaN"
    ) -> List[str_t]:
        from pandas.io.formats.format import format_array

        values = self._values

        if is_object_dtype(values.dtype):
            values = lib.maybe_convert_objects(values, safe=1)

            result = [pprint_thing(x, escape_chars=("\t", "\r", "\n")) for x in values]

            # could have nans
            mask = isna(values)
            if mask.any():
                result_arr = np.array(result)
                result_arr[mask] = na_rep
                result = result_arr.tolist()
        else:
            result = trim_front(format_array(values, None, justify="left"))
        return header + result

    def to_native_types(self, slicer=None, **kwargs):
        """
        Format specified values of `self` and return them.

        .. deprecated:: 1.2.0

        Parameters
        ----------
        slicer : int, array-like
            An indexer into `self` that specifies which values
            are used in the formatting process.
        kwargs : dict
            Options for specifying how the values should be formatted.
            These options include the following:

            1) na_rep : str
                The value that serves as a placeholder for NULL values
            2) quoting : bool or None
                Whether or not there are quoted values in `self`
            3) date_format : str
                The format used to represent date-like values.

        Returns
        -------
        numpy.ndarray
            Formatted values.
        """
        warnings.warn(
            "The 'to_native_types' method is deprecated and will be removed in "
            "a future version. Use 'astype(str)' instead.",
            FutureWarning,
            stacklevel=2,
        )
        values = self
        if slicer is not None:
            values = values[slicer]
        return values._format_native_types(**kwargs)

    def _format_native_types(self, na_rep="", quoting=None, **kwargs):
        """
        Actually format specific types of the index.
        """
        mask = isna(self)
        if not self.is_object() and not quoting:
            values = np.asarray(self).astype(str)
        else:
            values = np.array(self, dtype=object, copy=True)

        values[mask] = na_rep
        return values

    def _summary(self, name=None) -> str_t:
        """
        Return a summarized representation.

        Parameters
        ----------
        name : str
            name to use in the summary representation

        Returns
        -------
        String with a summarized representation of the index
        """
        if len(self) > 0:
            head = self[0]
            if hasattr(head, "format") and not isinstance(head, str):
                head = head.format()
            tail = self[-1]
            if hasattr(tail, "format") and not isinstance(tail, str):
                tail = tail.format()
            index_summary = f", {head} to {tail}"
        else:
            index_summary = ""

        if name is None:
            name = type(self).__name__
        return f"{name}: {len(self)} entries{index_summary}"

    # --------------------------------------------------------------------
    # Conversion Methods

    def to_flat_index(self):
        """
        Identity method.

        .. versionadded:: 0.24.0

        This is implemented for compatibility with subclass implementations
        when chaining.

        Returns
        -------
        pd.Index
            Caller.

        See Also
        --------
        MultiIndex.to_flat_index : Subclass implementation.
        """
        return self

    def to_series(self, index=None, name=None):
        """
        Create a Series with both index and values equal to the index keys.

        Useful with map for returning an indexer based on an index.

        Parameters
        ----------
        index : Index, optional
            Index of resulting Series. If None, defaults to original index.
        name : str, optional
            Name of resulting Series. If None, defaults to name of original
            index.

        Returns
        -------
        Series
            The dtype will be based on the type of the Index values.

        See Also
        --------
        Index.to_frame : Convert an Index to a DataFrame.
        Series.to_frame : Convert Series to DataFrame.

        Examples
        --------
        >>> idx = pd.Index(['Ant', 'Bear', 'Cow'], name='animal')

        By default, the original Index and original name is reused.

        >>> idx.to_series()
        animal
        Ant      Ant
        Bear    Bear
        Cow      Cow
        Name: animal, dtype: object

        To enforce a new Index, specify new labels to ``index``:

        >>> idx.to_series(index=[0, 1, 2])
        0     Ant
        1    Bear
        2     Cow
        Name: animal, dtype: object

        To override the name of the resulting column, specify `name`:

        >>> idx.to_series(name='zoo')
        animal
        Ant      Ant
        Bear    Bear
        Cow      Cow
        Name: zoo, dtype: object
        """
        from pandas import Series

        if index is None:
            index = self._shallow_copy()
        if name is None:
            name = self.name

        return Series(self._values.copy(), index=index, name=name)

    def to_frame(self, index: bool = True, name=None):
        """
        Create a DataFrame with a column containing the Index.

        .. versionadded:: 0.24.0

        Parameters
        ----------
        index : bool, default True
            Set the index of the returned DataFrame as the original Index.

        name : object, default None
            The passed name should substitute for the index name (if it has
            one).

        Returns
        -------
        DataFrame
            DataFrame containing the original Index data.

        See Also
        --------
        Index.to_series : Convert an Index to a Series.
        Series.to_frame : Convert Series to DataFrame.

        Examples
        --------
        >>> idx = pd.Index(['Ant', 'Bear', 'Cow'], name='animal')
        >>> idx.to_frame()
               animal
        animal
        Ant       Ant
        Bear     Bear
        Cow       Cow

        By default, the original Index is reused. To enforce a new Index:

        >>> idx.to_frame(index=False)
            animal
        0   Ant
        1  Bear
        2   Cow

        To override the name of the resulting column, specify `name`:

        >>> idx.to_frame(index=False, name='zoo')
            zoo
        0   Ant
        1  Bear
        2   Cow
        """
        from pandas import DataFrame

        if name is None:
            name = self.name or 0
        result = DataFrame({name: self._values.copy()})

        if index:
            result.index = self
        return result

    # --------------------------------------------------------------------
    # Name-Centric Methods

    @property
    def name(self):
        """
        Return Index or MultiIndex name.
        """
        return self._name

    @name.setter
    def name(self, value):
        if self._no_setting_name:
            # Used in MultiIndex.levels to avoid silently ignoring name updates.
            raise RuntimeError(
                "Cannot set name on a level of a MultiIndex. Use "
                "'MultiIndex.set_names' instead."
            )
        maybe_extract_name(value, None, type(self))
        self._name = value

    @final
    def _validate_names(
        self, name=None, names=None, deep: bool = False
    ) -> List[Hashable]:
        """
        Handles the quirks of having a singular 'name' parameter for general
        Index and plural 'names' parameter for MultiIndex.
        """
        from copy import deepcopy

        if names is not None and name is not None:
            raise TypeError("Can only provide one of `names` and `name`")
        elif names is None and name is None:
            new_names = deepcopy(self.names) if deep else self.names
        elif names is not None:
            if not is_list_like(names):
                raise TypeError("Must pass list-like as `names`.")
            new_names = names
        elif not is_list_like(name):
            new_names = [name]
        else:
            new_names = name

        if len(new_names) != len(self.names):
            raise ValueError(
                f"Length of new names must be {len(self.names)}, got {len(new_names)}"
            )

        # All items in 'new_names' need to be hashable
        validate_all_hashable(*new_names, error_name=f"{type(self).__name__}.name")

        return new_names

    def _get_names(self):
        return FrozenList((self.name,))

    def _set_names(self, values, level=None):
        """
        Set new names on index. Each name has to be a hashable type.

        Parameters
        ----------
        values : str or sequence
            name(s) to set
        level : int, level name, or sequence of int/level names (default None)
            If the index is a MultiIndex (hierarchical), level(s) to set (None
            for all levels).  Otherwise level must be None

        Raises
        ------
        TypeError if each name is not hashable.
        """
        if not is_list_like(values):
            raise ValueError("Names must be a list-like")
        if len(values) != 1:
            raise ValueError(f"Length of new names must be 1, got {len(values)}")

        # GH 20527
        # All items in 'name' need to be hashable:
        validate_all_hashable(*values, error_name=f"{type(self).__name__}.name")

        self._name = values[0]

    names = property(fset=_set_names, fget=_get_names)

    @final
    def set_names(self, names, level=None, inplace: bool = False):
        """
        Set Index or MultiIndex name.

        Able to set new names partially and by level.

        Parameters
        ----------

        names : label or list of label or dict-like for MultiIndex
            Name(s) to set.

            .. versionchanged:: 1.3.0

        level : int, label or list of int or label, optional
            If the index is a MultiIndex and names is not dict-like, level(s) to set
            (None for all levels). Otherwise level must be None.

            .. versionchanged:: 1.3.0

        inplace : bool, default False
            Modifies the object directly, instead of creating a new Index or
            MultiIndex.

        Returns
        -------
        Index or None
            The same type as the caller or None if ``inplace=True``.

        See Also
        --------
        Index.rename : Able to set new names without level.

        Examples
        --------
        >>> idx = pd.Index([1, 2, 3, 4])
        >>> idx
        Int64Index([1, 2, 3, 4], dtype='int64')
        >>> idx.set_names('quarter')
        Int64Index([1, 2, 3, 4], dtype='int64', name='quarter')

        >>> idx = pd.MultiIndex.from_product([['python', 'cobra'],
        ...                                   [2018, 2019]])
        >>> idx
        MultiIndex([('python', 2018),
                    ('python', 2019),
                    ( 'cobra', 2018),
                    ( 'cobra', 2019)],
                   )
        >>> idx.set_names(['kind', 'year'], inplace=True)
        >>> idx
        MultiIndex([('python', 2018),
                    ('python', 2019),
                    ( 'cobra', 2018),
                    ( 'cobra', 2019)],
                   names=['kind', 'year'])
        >>> idx.set_names('species', level=0)
        MultiIndex([('python', 2018),
                    ('python', 2019),
                    ( 'cobra', 2018),
                    ( 'cobra', 2019)],
                   names=['species', 'year'])

        When renaming levels with a dict, levels can not be passed.

        >>> idx.set_names({'kind': 'snake'})
        MultiIndex([('python', 2018),
                    ('python', 2019),
                    ( 'cobra', 2018),
                    ( 'cobra', 2019)],
                   names=['snake', 'year'])
        """
        if level is not None and not isinstance(self, ABCMultiIndex):
            raise ValueError("Level must be None for non-MultiIndex")

        elif level is not None and not is_list_like(level) and is_list_like(names):
            raise TypeError("Names must be a string when a single level is provided.")

        elif not is_list_like(names) and level is None and self.nlevels > 1:
            raise TypeError("Must pass list-like as `names`.")

        elif is_dict_like(names) and not isinstance(self, ABCMultiIndex):
            raise TypeError("Can only pass dict-like as `names` for MultiIndex.")

        elif is_dict_like(names) and level is not None:
            raise TypeError("Can not pass level for dictlike `names`.")

        if isinstance(self, ABCMultiIndex) and is_dict_like(names) and level is None:
            # Transform dict to list of new names and corresponding levels
            level, names_adjusted = [], []
            for i, name in enumerate(self.names):
                if name in names.keys():
                    level.append(i)
                    names_adjusted.append(names[name])
            names = names_adjusted

        if not is_list_like(names):
            names = [names]
        if level is not None and not is_list_like(level):
            level = [level]

        if inplace:
            idx = self
        else:
            idx = self._shallow_copy()

        idx._set_names(names, level=level)
        if not inplace:
            return idx

    def rename(self, name, inplace=False):
        """
        Alter Index or MultiIndex name.

        Able to set new names without level. Defaults to returning new index.
        Length of names must match number of levels in MultiIndex.

        Parameters
        ----------
        name : label or list of labels
            Name(s) to set.
        inplace : bool, default False
            Modifies the object directly, instead of creating a new Index or
            MultiIndex.

        Returns
        -------
        Index or None
            The same type as the caller or None if ``inplace=True``.

        See Also
        --------
        Index.set_names : Able to set new names partially and by level.

        Examples
        --------
        >>> idx = pd.Index(['A', 'C', 'A', 'B'], name='score')
        >>> idx.rename('grade')
        Index(['A', 'C', 'A', 'B'], dtype='object', name='grade')

        >>> idx = pd.MultiIndex.from_product([['python', 'cobra'],
        ...                                   [2018, 2019]],
        ...                                   names=['kind', 'year'])
        >>> idx
        MultiIndex([('python', 2018),
                    ('python', 2019),
                    ( 'cobra', 2018),
                    ( 'cobra', 2019)],
                   names=['kind', 'year'])
        >>> idx.rename(['species', 'year'])
        MultiIndex([('python', 2018),
                    ('python', 2019),
                    ( 'cobra', 2018),
                    ( 'cobra', 2019)],
                   names=['species', 'year'])
        >>> idx.rename('species')
        Traceback (most recent call last):
        TypeError: Must pass list-like as `names`.
        """
        return self.set_names([name], inplace=inplace)

    # --------------------------------------------------------------------
    # Level-Centric Methods

    @property
    def nlevels(self) -> int:
        """
        Number of levels.
        """
        return 1

    def _sort_levels_monotonic(self):
        """
        Compat with MultiIndex.
        """
        return self

    @final
    def _validate_index_level(self, level):
        """
        Validate index level.

        For single-level Index getting level number is a no-op, but some
        verification must be done like in MultiIndex.

        """
        if isinstance(level, int):
            if level < 0 and level != -1:
                raise IndexError(
                    "Too many levels: Index has only 1 level, "
                    f"{level} is not a valid level number"
                )
            elif level > 0:
                raise IndexError(
                    f"Too many levels: Index has only 1 level, not {level + 1}"
                )
        elif level != self.name:
            raise KeyError(
                f"Requested level ({level}) does not match index name ({self.name})"
            )

    def _get_level_number(self, level) -> int:
        self._validate_index_level(level)
        return 0

    def sortlevel(self, level=None, ascending=True, sort_remaining=None):
        """
        For internal compatibility with the Index API.

        Sort the Index. This is for compat with MultiIndex

        Parameters
        ----------
        ascending : bool, default True
            False to sort in descending order

        level, sort_remaining are compat parameters

        Returns
        -------
        Index
        """
        if not isinstance(ascending, (list, bool)):
            raise TypeError(
                "ascending must be a single bool value or"
                "a list of bool values of length 1"
            )

        if isinstance(ascending, list):
            if len(ascending) != 1:
                raise TypeError("ascending must be a list of bool values of length 1")
            ascending = ascending[0]

        if not isinstance(ascending, bool):
            raise TypeError("ascending must be a bool value")

        return self.sort_values(return_indexer=True, ascending=ascending)

    def _get_level_values(self, level):
        """
        Return an Index of values for requested level.

        This is primarily useful to get an individual level of values from a
        MultiIndex, but is provided on Index as well for compatibility.

        Parameters
        ----------
        level : int or str
            It is either the integer position or the name of the level.

        Returns
        -------
        Index
            Calling object, as there is only one level in the Index.

        See Also
        --------
        MultiIndex.get_level_values : Get values for a level of a MultiIndex.

        Notes
        -----
        For Index, level should be 0, since there are no multiple levels.

        Examples
        --------
        >>> idx = pd.Index(list('abc'))
        >>> idx
        Index(['a', 'b', 'c'], dtype='object')

        Get level values by supplying `level` as integer:

        >>> idx.get_level_values(0)
        Index(['a', 'b', 'c'], dtype='object')
        """
        self._validate_index_level(level)
        return self

    get_level_values = _get_level_values

    @final
    def droplevel(self, level=0):
        """
        Return index with requested level(s) removed.

        If resulting index has only 1 level left, the result will be
        of Index type, not MultiIndex.

        Parameters
        ----------
        level : int, str, or list-like, default 0
            If a string is given, must be the name of a level
            If list-like, elements must be names or indexes of levels.

        Returns
        -------
        Index or MultiIndex

        Examples
        --------
        >>> mi = pd.MultiIndex.from_arrays(
        ... [[1, 2], [3, 4], [5, 6]], names=['x', 'y', 'z'])
        >>> mi
        MultiIndex([(1, 3, 5),
                    (2, 4, 6)],
                   names=['x', 'y', 'z'])

        >>> mi.droplevel()
        MultiIndex([(3, 5),
                    (4, 6)],
                   names=['y', 'z'])

        >>> mi.droplevel(2)
        MultiIndex([(1, 3),
                    (2, 4)],
                   names=['x', 'y'])

        >>> mi.droplevel('z')
        MultiIndex([(1, 3),
                    (2, 4)],
                   names=['x', 'y'])

        >>> mi.droplevel(['x', 'y'])
        Int64Index([5, 6], dtype='int64', name='z')
        """
        if not isinstance(level, (tuple, list)):
            level = [level]

        levnums = sorted(self._get_level_number(lev) for lev in level)[::-1]

        return self._drop_level_numbers(levnums)

    def _drop_level_numbers(self, levnums: List[int]):
        """
        Drop MultiIndex levels by level _number_, not name.
        """

        if not levnums and not isinstance(self, ABCMultiIndex):
            return self
        if len(levnums) >= self.nlevels:
            raise ValueError(
                f"Cannot remove {len(levnums)} levels from an index with "
                f"{self.nlevels} levels: at least one level must be left."
            )
        # The two checks above guarantee that here self is a MultiIndex
        self = cast("MultiIndex", self)

        new_levels = list(self.levels)
        new_codes = list(self.codes)
        new_names = list(self.names)

        for i in levnums:
            new_levels.pop(i)
            new_codes.pop(i)
            new_names.pop(i)

        if len(new_levels) == 1:

            # set nan if needed
            mask = new_codes[0] == -1
            result = new_levels[0].take(new_codes[0])
            if mask.any():
                result = result.putmask(mask, np.nan)

            result._name = new_names[0]
            return result
        else:
            from pandas.core.indexes.multi import MultiIndex

            return MultiIndex(
                levels=new_levels,
                codes=new_codes,
                names=new_names,
                verify_integrity=False,
            )

    def _get_grouper_for_level(self, mapper, level=None):
        """
        Get index grouper corresponding to an index level

        Parameters
        ----------
        mapper: Group mapping function or None
            Function mapping index values to groups
        level : int or None
            Index level

        Returns
        -------
        grouper : Index
            Index of values to group on.
        labels : ndarray of int or None
            Array of locations in level_index.
        uniques : Index or None
            Index of unique values for level.
        """
        assert level is None or level == 0
        if mapper is None:
            grouper = self
        else:
            grouper = self.map(mapper)

        return grouper, None, None

    # --------------------------------------------------------------------
    # Introspection Methods

    @final
    @property
    def is_monotonic(self) -> bool:
        """
        Alias for is_monotonic_increasing.
        """
        return self.is_monotonic_increasing

    @property
    def is_monotonic_increasing(self) -> bool:
        """
        Return if the index is monotonic increasing (only equal or
        increasing) values.

        Examples
        --------
        >>> Index([1, 2, 3]).is_monotonic_increasing
        True
        >>> Index([1, 2, 2]).is_monotonic_increasing
        True
        >>> Index([1, 3, 2]).is_monotonic_increasing
        False
        """
        return self._engine.is_monotonic_increasing

    @property
    def is_monotonic_decreasing(self) -> bool:
        """
        Return if the index is monotonic decreasing (only equal or
        decreasing) values.

        Examples
        --------
        >>> Index([3, 2, 1]).is_monotonic_decreasing
        True
        >>> Index([3, 2, 2]).is_monotonic_decreasing
        True
        >>> Index([3, 1, 2]).is_monotonic_decreasing
        False
        """
        return self._engine.is_monotonic_decreasing

    @property
    def _is_strictly_monotonic_increasing(self) -> bool:
        """
        Return if the index is strictly monotonic increasing
        (only increasing) values.

        Examples
        --------
        >>> Index([1, 2, 3])._is_strictly_monotonic_increasing
        True
        >>> Index([1, 2, 2])._is_strictly_monotonic_increasing
        False
        >>> Index([1, 3, 2])._is_strictly_monotonic_increasing
        False
        """
        return self.is_unique and self.is_monotonic_increasing

    @property
    def _is_strictly_monotonic_decreasing(self) -> bool:
        """
        Return if the index is strictly monotonic decreasing
        (only decreasing) values.

        Examples
        --------
        >>> Index([3, 2, 1])._is_strictly_monotonic_decreasing
        True
        >>> Index([3, 2, 2])._is_strictly_monotonic_decreasing
        False
        >>> Index([3, 1, 2])._is_strictly_monotonic_decreasing
        False
        """
        return self.is_unique and self.is_monotonic_decreasing

    @cache_readonly
    def is_unique(self) -> bool:
        """
        Return if the index has unique values.
        """
        return self._engine.is_unique

    @property
    def has_duplicates(self) -> bool:
        """
        Check if the Index has duplicate values.

        Returns
        -------
        bool
            Whether or not the Index has duplicate values.

        Examples
        --------
        >>> idx = pd.Index([1, 5, 7, 7])
        >>> idx.has_duplicates
        True

        >>> idx = pd.Index([1, 5, 7])
        >>> idx.has_duplicates
        False

        >>> idx = pd.Index(["Watermelon", "Orange", "Apple",
        ...                 "Watermelon"]).astype("category")
        >>> idx.has_duplicates
        True

        >>> idx = pd.Index(["Orange", "Apple",
        ...                 "Watermelon"]).astype("category")
        >>> idx.has_duplicates
        False
        """
        return not self.is_unique

    @final
    def is_boolean(self) -> bool:
        """
        Check if the Index only consists of booleans.

        Returns
        -------
        bool
            Whether or not the Index only consists of booleans.

        See Also
        --------
        is_integer : Check if the Index only consists of integers.
        is_floating : Check if the Index is a floating type.
        is_numeric : Check if the Index only consists of numeric data.
        is_object : Check if the Index is of the object dtype.
        is_categorical : Check if the Index holds categorical data.
        is_interval : Check if the Index holds Interval objects.
        is_mixed : Check if the Index holds data with mixed data types.

        Examples
        --------
        >>> idx = pd.Index([True, False, True])
        >>> idx.is_boolean()
        True

        >>> idx = pd.Index(["True", "False", "True"])
        >>> idx.is_boolean()
        False

        >>> idx = pd.Index([True, False, "True"])
        >>> idx.is_boolean()
        False
        """
        return self.inferred_type in ["boolean"]

    @final
    def is_integer(self) -> bool:
        """
        Check if the Index only consists of integers.

        Returns
        -------
        bool
            Whether or not the Index only consists of integers.

        See Also
        --------
        is_boolean : Check if the Index only consists of booleans.
        is_floating : Check if the Index is a floating type.
        is_numeric : Check if the Index only consists of numeric data.
        is_object : Check if the Index is of the object dtype.
        is_categorical : Check if the Index holds categorical data.
        is_interval : Check if the Index holds Interval objects.
        is_mixed : Check if the Index holds data with mixed data types.

        Examples
        --------
        >>> idx = pd.Index([1, 2, 3, 4])
        >>> idx.is_integer()
        True

        >>> idx = pd.Index([1.0, 2.0, 3.0, 4.0])
        >>> idx.is_integer()
        False

        >>> idx = pd.Index(["Apple", "Mango", "Watermelon"])
        >>> idx.is_integer()
        False
        """
        return self.inferred_type in ["integer"]

    @final
    def is_floating(self) -> bool:
        """
        Check if the Index is a floating type.

        The Index may consist of only floats, NaNs, or a mix of floats,
        integers, or NaNs.

        Returns
        -------
        bool
            Whether or not the Index only consists of only consists of floats, NaNs, or
            a mix of floats, integers, or NaNs.

        See Also
        --------
        is_boolean : Check if the Index only consists of booleans.
        is_integer : Check if the Index only consists of integers.
        is_numeric : Check if the Index only consists of numeric data.
        is_object : Check if the Index is of the object dtype.
        is_categorical : Check if the Index holds categorical data.
        is_interval : Check if the Index holds Interval objects.
        is_mixed : Check if the Index holds data with mixed data types.

        Examples
        --------
        >>> idx = pd.Index([1.0, 2.0, 3.0, 4.0])
        >>> idx.is_floating()
        True

        >>> idx = pd.Index([1.0, 2.0, np.nan, 4.0])
        >>> idx.is_floating()
        True

        >>> idx = pd.Index([1, 2, 3, 4, np.nan])
        >>> idx.is_floating()
        True

        >>> idx = pd.Index([1, 2, 3, 4])
        >>> idx.is_floating()
        False
        """
        return self.inferred_type in ["floating", "mixed-integer-float", "integer-na"]

    @final
    def is_numeric(self) -> bool:
        """
        Check if the Index only consists of numeric data.

        Returns
        -------
        bool
            Whether or not the Index only consists of numeric data.

        See Also
        --------
        is_boolean : Check if the Index only consists of booleans.
        is_integer : Check if the Index only consists of integers.
        is_floating : Check if the Index is a floating type.
        is_object : Check if the Index is of the object dtype.
        is_categorical : Check if the Index holds categorical data.
        is_interval : Check if the Index holds Interval objects.
        is_mixed : Check if the Index holds data with mixed data types.

        Examples
        --------
        >>> idx = pd.Index([1.0, 2.0, 3.0, 4.0])
        >>> idx.is_numeric()
        True

        >>> idx = pd.Index([1, 2, 3, 4.0])
        >>> idx.is_numeric()
        True

        >>> idx = pd.Index([1, 2, 3, 4])
        >>> idx.is_numeric()
        True

        >>> idx = pd.Index([1, 2, 3, 4.0, np.nan])
        >>> idx.is_numeric()
        True

        >>> idx = pd.Index([1, 2, 3, 4.0, np.nan, "Apple"])
        >>> idx.is_numeric()
        False
        """
        return self.inferred_type in ["integer", "floating"]

    @final
    def is_object(self) -> bool:
        """
        Check if the Index is of the object dtype.

        Returns
        -------
        bool
            Whether or not the Index is of the object dtype.

        See Also
        --------
        is_boolean : Check if the Index only consists of booleans.
        is_integer : Check if the Index only consists of integers.
        is_floating : Check if the Index is a floating type.
        is_numeric : Check if the Index only consists of numeric data.
        is_categorical : Check if the Index holds categorical data.
        is_interval : Check if the Index holds Interval objects.
        is_mixed : Check if the Index holds data with mixed data types.

        Examples
        --------
        >>> idx = pd.Index(["Apple", "Mango", "Watermelon"])
        >>> idx.is_object()
        True

        >>> idx = pd.Index(["Apple", "Mango", 2.0])
        >>> idx.is_object()
        True

        >>> idx = pd.Index(["Watermelon", "Orange", "Apple",
        ...                 "Watermelon"]).astype("category")
        >>> idx.is_object()
        False

        >>> idx = pd.Index([1.0, 2.0, 3.0, 4.0])
        >>> idx.is_object()
        False
        """
        return is_object_dtype(self.dtype)

    @final
    def is_categorical(self) -> bool:
        """
        Check if the Index holds categorical data.

        Returns
        -------
        bool
            True if the Index is categorical.

        See Also
        --------
        CategoricalIndex : Index for categorical data.
        is_boolean : Check if the Index only consists of booleans.
        is_integer : Check if the Index only consists of integers.
        is_floating : Check if the Index is a floating type.
        is_numeric : Check if the Index only consists of numeric data.
        is_object : Check if the Index is of the object dtype.
        is_interval : Check if the Index holds Interval objects.
        is_mixed : Check if the Index holds data with mixed data types.

        Examples
        --------
        >>> idx = pd.Index(["Watermelon", "Orange", "Apple",
        ...                 "Watermelon"]).astype("category")
        >>> idx.is_categorical()
        True

        >>> idx = pd.Index([1, 3, 5, 7])
        >>> idx.is_categorical()
        False

        >>> s = pd.Series(["Peter", "Victor", "Elisabeth", "Mar"])
        >>> s
        0        Peter
        1       Victor
        2    Elisabeth
        3          Mar
        dtype: object
        >>> s.index.is_categorical()
        False
        """
        return self.inferred_type in ["categorical"]

    @final
    def is_interval(self) -> bool:
        """
        Check if the Index holds Interval objects.

        Returns
        -------
        bool
            Whether or not the Index holds Interval objects.

        See Also
        --------
        IntervalIndex : Index for Interval objects.
        is_boolean : Check if the Index only consists of booleans.
        is_integer : Check if the Index only consists of integers.
        is_floating : Check if the Index is a floating type.
        is_numeric : Check if the Index only consists of numeric data.
        is_object : Check if the Index is of the object dtype.
        is_categorical : Check if the Index holds categorical data.
        is_mixed : Check if the Index holds data with mixed data types.

        Examples
        --------
        >>> idx = pd.Index([pd.Interval(left=0, right=5),
        ...                 pd.Interval(left=5, right=10)])
        >>> idx.is_interval()
        True

        >>> idx = pd.Index([1, 3, 5, 7])
        >>> idx.is_interval()
        False
        """
        return self.inferred_type in ["interval"]

    @final
    def is_mixed(self) -> bool:
        """
        Check if the Index holds data with mixed data types.

        Returns
        -------
        bool
            Whether or not the Index holds data with mixed data types.

        See Also
        --------
        is_boolean : Check if the Index only consists of booleans.
        is_integer : Check if the Index only consists of integers.
        is_floating : Check if the Index is a floating type.
        is_numeric : Check if the Index only consists of numeric data.
        is_object : Check if the Index is of the object dtype.
        is_categorical : Check if the Index holds categorical data.
        is_interval : Check if the Index holds Interval objects.

        Examples
        --------
        >>> idx = pd.Index(['a', np.nan, 'b'])
        >>> idx.is_mixed()
        True

        >>> idx = pd.Index([1.0, 2.0, 3.0, 5.0])
        >>> idx.is_mixed()
        False
        """
        warnings.warn(
            "Index.is_mixed is deprecated and will be removed in a future version. "
            "Check index.inferred_type directly instead.",
            FutureWarning,
            stacklevel=2,
        )
        return self.inferred_type in ["mixed"]

    @final
    def holds_integer(self) -> bool:
        """
        Whether the type is an integer type.
        """
        return self.inferred_type in ["integer", "mixed-integer"]

    @cache_readonly
    def inferred_type(self) -> str_t:
        """
        Return a string of the type inferred from the values.
        """
        return lib.infer_dtype(self._values, skipna=False)

    @cache_readonly
    def _is_all_dates(self) -> bool:
        """
        Whether or not the index values only consist of dates.
        """
        return is_datetime_array(ensure_object(self._values))

    @cache_readonly
    def is_all_dates(self):
        """
        Whether or not the index values only consist of dates.
        """
        warnings.warn(
            "Index.is_all_dates is deprecated, will be removed in a future version.  "
            "check index.inferred_type instead",
            FutureWarning,
            stacklevel=2,
        )
        return self._is_all_dates

    # --------------------------------------------------------------------
    # Pickle Methods

    def __reduce__(self):
        d = {"data": self._data}
        d.update(self._get_attributes_dict())
        return _new_Index, (type(self), d), None

    # --------------------------------------------------------------------
    # Null Handling Methods

    _na_value = np.nan
    """The expected NA value to use with this index."""

    @cache_readonly
    def _isnan(self):
        """
        Return if each value is NaN.
        """
        if self._can_hold_na:
            return isna(self)
        else:
            # shouldn't reach to this condition by checking hasnans beforehand
            values = np.empty(len(self), dtype=np.bool_)
            values.fill(False)
            return values

    @cache_readonly
    @final
    def _nan_idxs(self):
        if self._can_hold_na:
            return self._isnan.nonzero()[0]
        else:
            return np.array([], dtype=np.intp)

    @cache_readonly
    def hasnans(self) -> bool:
        """
        Return if I have any nans; enables various perf speedups.
        """
        if self._can_hold_na:
            return bool(self._isnan.any())
        else:
            return False

    @final
    def isna(self):
        """
        Detect missing values.

        Return a boolean same-sized object indicating if the values are NA.
        NA values, such as ``None``, :attr:`numpy.NaN` or :attr:`pd.NaT`, get
        mapped to ``True`` values.
        Everything else get mapped to ``False`` values. Characters such as
        empty strings `''` or :attr:`numpy.inf` are not considered NA values
        (unless you set ``pandas.options.mode.use_inf_as_na = True``).

        Returns
        -------
        numpy.ndarray
            A boolean array of whether my values are NA.

        See Also
        --------
        Index.notna : Boolean inverse of isna.
        Index.dropna : Omit entries with missing values.
        isna : Top-level isna.
        Series.isna : Detect missing values in Series object.

        Examples
        --------
        Show which entries in a pandas.Index are NA. The result is an
        array.

        >>> idx = pd.Index([5.2, 6.0, np.NaN])
        >>> idx
        Float64Index([5.2, 6.0, nan], dtype='float64')
        >>> idx.isna()
        array([False, False,  True])

        Empty strings are not considered NA values. None is considered an NA
        value.

        >>> idx = pd.Index(['black', '', 'red', None])
        >>> idx
        Index(['black', '', 'red', None], dtype='object')
        >>> idx.isna()
        array([False, False, False,  True])

        For datetimes, `NaT` (Not a Time) is considered as an NA value.

        >>> idx = pd.DatetimeIndex([pd.Timestamp('1940-04-25'),
        ...                         pd.Timestamp(''), None, pd.NaT])
        >>> idx
        DatetimeIndex(['1940-04-25', 'NaT', 'NaT', 'NaT'],
                      dtype='datetime64[ns]', freq=None)
        >>> idx.isna()
        array([False,  True,  True,  True])
        """
        return self._isnan

    isnull = isna

    @final
    def notna(self):
        """
        Detect existing (non-missing) values.

        Return a boolean same-sized object indicating if the values are not NA.
        Non-missing values get mapped to ``True``. Characters such as empty
        strings ``''`` or :attr:`numpy.inf` are not considered NA values
        (unless you set ``pandas.options.mode.use_inf_as_na = True``).
        NA values, such as None or :attr:`numpy.NaN`, get mapped to ``False``
        values.

        Returns
        -------
        numpy.ndarray
            Boolean array to indicate which entries are not NA.

        See Also
        --------
        Index.notnull : Alias of notna.
        Index.isna: Inverse of notna.
        notna : Top-level notna.

        Examples
        --------
        Show which entries in an Index are not NA. The result is an
        array.

        >>> idx = pd.Index([5.2, 6.0, np.NaN])
        >>> idx
        Float64Index([5.2, 6.0, nan], dtype='float64')
        >>> idx.notna()
        array([ True,  True, False])

        Empty strings are not considered NA values. None is considered a NA
        value.

        >>> idx = pd.Index(['black', '', 'red', None])
        >>> idx
        Index(['black', '', 'red', None], dtype='object')
        >>> idx.notna()
        array([ True,  True,  True, False])
        """
        return ~self.isna()

    notnull = notna

    def fillna(self, value=None, downcast=None):
        """
        Fill NA/NaN values with the specified value.

        Parameters
        ----------
        value : scalar
            Scalar value to use to fill holes (e.g. 0).
            This value cannot be a list-likes.
        downcast : dict, default is None
            A dict of item->dtype of what to downcast if possible,
            or the string 'infer' which will try to downcast to an appropriate
            equal type (e.g. float64 to int64 if possible).

        Returns
        -------
        Index

        See Also
        --------
        DataFrame.fillna : Fill NaN values of a DataFrame.
        Series.fillna : Fill NaN Values of a Series.
        """
        value = self._require_scalar(value)
        if self.hasnans:
            result = self.putmask(self._isnan, value)
            if downcast is None:
                # no need to care metadata other than name
                # because it can't have freq if
                return Index(result, name=self.name)
        return self._shallow_copy()

    def dropna(self, how="any"):
        """
        Return Index without NA/NaN values.

        Parameters
        ----------
        how : {'any', 'all'}, default 'any'
            If the Index is a MultiIndex, drop the value when any or all levels
            are NaN.

        Returns
        -------
        Index
        """
        if how not in ("any", "all"):
            raise ValueError(f"invalid how option: {how}")

        if self.hasnans:
            return self._shallow_copy(self._values[~self._isnan])
        return self._shallow_copy()

    # --------------------------------------------------------------------
    # Uniqueness Methods

    def unique(self, level=None):
        """
        Return unique values in the index.

        Unique values are returned in order of appearance, this does NOT sort.

        Parameters
        ----------
        level : int or str, optional, default None
            Only return values from specified level (for MultiIndex).

        Returns
        -------
        Index without duplicates

        See Also
        --------
        unique : Numpy array of unique values in that column.
        Series.unique : Return unique values of Series object.
        """
        if level is not None:
            self._validate_index_level(level)

        if self.is_unique:
            return self._shallow_copy()

        result = super().unique()
        return self._shallow_copy(result)

    @final
    def drop_duplicates(self, keep="first"):
        """
        Return Index with duplicate values removed.

        Parameters
        ----------
        keep : {'first', 'last', ``False``}, default 'first'
            - 'first' : Drop duplicates except for the first occurrence.
            - 'last' : Drop duplicates except for the last occurrence.
            - ``False`` : Drop all duplicates.

        Returns
        -------
        deduplicated : Index

        See Also
        --------
        Series.drop_duplicates : Equivalent method on Series.
        DataFrame.drop_duplicates : Equivalent method on DataFrame.
        Index.duplicated : Related method on Index, indicating duplicate
            Index values.

        Examples
        --------
        Generate an pandas.Index with duplicate values.

        >>> idx = pd.Index(['lama', 'cow', 'lama', 'beetle', 'lama', 'hippo'])

        The `keep` parameter controls  which duplicate values are removed.
        The value 'first' keeps the first occurrence for each
        set of duplicated entries. The default value of keep is 'first'.

        >>> idx.drop_duplicates(keep='first')
        Index(['lama', 'cow', 'beetle', 'hippo'], dtype='object')

        The value 'last' keeps the last occurrence for each set of duplicated
        entries.

        >>> idx.drop_duplicates(keep='last')
        Index(['cow', 'beetle', 'lama', 'hippo'], dtype='object')

        The value ``False`` discards all sets of duplicated entries.

        >>> idx.drop_duplicates(keep=False)
        Index(['cow', 'beetle', 'hippo'], dtype='object')
        """
        if self.is_unique:
            return self._shallow_copy()

        return super().drop_duplicates(keep=keep)

    def duplicated(self, keep="first"):
        """
        Indicate duplicate index values.

        Duplicated values are indicated as ``True`` values in the resulting
        array. Either all duplicates, all except the first, or all except the
        last occurrence of duplicates can be indicated.

        Parameters
        ----------
        keep : {'first', 'last', False}, default 'first'
            The value or values in a set of duplicates to mark as missing.

            - 'first' : Mark duplicates as ``True`` except for the first
              occurrence.
            - 'last' : Mark duplicates as ``True`` except for the last
              occurrence.
            - ``False`` : Mark all duplicates as ``True``.

        Returns
        -------
        numpy.ndarray

        See Also
        --------
        Series.duplicated : Equivalent method on pandas.Series.
        DataFrame.duplicated : Equivalent method on pandas.DataFrame.
        Index.drop_duplicates : Remove duplicate values from Index.

        Examples
        --------
        By default, for each set of duplicated values, the first occurrence is
        set to False and all others to True:

        >>> idx = pd.Index(['lama', 'cow', 'lama', 'beetle', 'lama'])
        >>> idx.duplicated()
        array([False, False,  True, False,  True])

        which is equivalent to

        >>> idx.duplicated(keep='first')
        array([False, False,  True, False,  True])

        By using 'last', the last occurrence of each set of duplicated values
        is set on False and all others on True:

        >>> idx.duplicated(keep='last')
        array([ True, False,  True, False, False])

        By setting keep on ``False``, all duplicates are True:

        >>> idx.duplicated(keep=False)
        array([ True, False,  True, False,  True])
        """
        if self.is_unique:
            # fastpath available bc we are immutable
            return np.zeros(len(self), dtype=bool)
        return super().duplicated(keep=keep)

    def _get_unique_index(self, dropna: bool = False):
        """
        Returns an index containing unique values.

        Parameters
        ----------
        dropna : bool, default False
            If True, NaN values are dropped.

        Returns
        -------
        uniques : index
        """
        if self.is_unique and not dropna:
            return self

        if not self.is_unique:
            values = self.unique()
            if not isinstance(self, ABCMultiIndex):
                # extract an array to pass to _shallow_copy
                values = values._data
        else:
            values = self._values

        if dropna and not isinstance(self, ABCMultiIndex):
            # isna not defined for MultiIndex
            if self.hasnans:
                values = values[~isna(values)]

        return self._shallow_copy(values)

    # --------------------------------------------------------------------
    # Arithmetic & Logical Methods

    def __iadd__(self, other):
        # alias for __add__
        return self + other

    @final
    def __and__(self, other):
        warnings.warn(
            "Index.__and__ operating as a set operation is deprecated, "
            "in the future this will be a logical operation matching "
            "Series.__and__.  Use index.intersection(other) instead",
            FutureWarning,
            stacklevel=2,
        )
        return self.intersection(other)

    @final
    def __or__(self, other):
        warnings.warn(
            "Index.__or__ operating as a set operation is deprecated, "
            "in the future this will be a logical operation matching "
            "Series.__or__.  Use index.union(other) instead",
            FutureWarning,
            stacklevel=2,
        )
        return self.union(other)

    @final
    def __xor__(self, other):
        warnings.warn(
            "Index.__xor__ operating as a set operation is deprecated, "
            "in the future this will be a logical operation matching "
            "Series.__xor__.  Use index.symmetric_difference(other) instead",
            FutureWarning,
            stacklevel=2,
        )
        return self.symmetric_difference(other)

    @final
    def __nonzero__(self):
        raise ValueError(
            f"The truth value of a {type(self).__name__} is ambiguous. "
            "Use a.empty, a.bool(), a.item(), a.any() or a.all()."
        )

    __bool__ = __nonzero__

    # --------------------------------------------------------------------
    # Set Operation Methods

    def _get_reconciled_name_object(self, other):
        """
        If the result of a set operation will be self,
        return self, unless the name changes, in which
        case make a shallow copy of self.
        """
        name = get_op_result_name(self, other)
        if self.name != name:
            return self.rename(name)
        return self

    @final
    def _validate_sort_keyword(self, sort):
        if sort not in [None, False]:
            raise ValueError(
                "The 'sort' keyword only takes the values of "
                f"None or False; {sort} was passed."
            )

    @final
    def union(self, other, sort=None):
        """
        Form the union of two Index objects.

        If the Index objects are incompatible, both Index objects will be
        cast to dtype('object') first.

            .. versionchanged:: 0.25.0

        Parameters
        ----------
        other : Index or array-like
        sort : bool or None, default None
            Whether to sort the resulting Index.

            * None : Sort the result, except when

              1. `self` and `other` are equal.
              2. `self` or `other` has length 0.
              3. Some values in `self` or `other` cannot be compared.
                 A RuntimeWarning is issued in this case.

            * False : do not sort the result.

            .. versionadded:: 0.24.0

            .. versionchanged:: 0.24.1

               Changed the default value from ``True`` to ``None``
               (without change in behaviour).

        Returns
        -------
        union : Index

        Examples
        --------
        Union matching dtypes

        >>> idx1 = pd.Index([1, 2, 3, 4])
        >>> idx2 = pd.Index([3, 4, 5, 6])
        >>> idx1.union(idx2)
        Int64Index([1, 2, 3, 4, 5, 6], dtype='int64')

        Union mismatched dtypes

        >>> idx1 = pd.Index(['a', 'b', 'c', 'd'])
        >>> idx2 = pd.Index([1, 2, 3, 4])
        >>> idx1.union(idx2)
        Index(['a', 'b', 'c', 'd', 1, 2, 3, 4], dtype='object')

        MultiIndex case

        >>> idx1 = pd.MultiIndex.from_arrays(
        ...     [[1, 1, 2, 2], ["Red", "Blue", "Red", "Blue"]]
        ... )
        >>> idx1
        MultiIndex([(1,  'Red'),
            (1, 'Blue'),
            (2,  'Red'),
            (2, 'Blue')],
           )
        >>> idx2 = pd.MultiIndex.from_arrays(
        ...     [[3, 3, 2, 2], ["Red", "Green", "Red", "Green"]]
        ... )
        >>> idx2
        MultiIndex([(3,   'Red'),
            (3, 'Green'),
            (2,   'Red'),
            (2, 'Green')],
           )
        >>> idx1.union(idx2)
        MultiIndex([(1,  'Blue'),
            (1,   'Red'),
            (2,  'Blue'),
            (2, 'Green'),
            (2,   'Red'),
            (3, 'Green'),
            (3,   'Red')],
           )
        >>> idx1.union(idx2, sort=False)
        MultiIndex([(1,   'Red'),
            (1,  'Blue'),
            (2,   'Red'),
            (2,  'Blue'),
            (3,   'Red'),
            (3, 'Green'),
            (2, 'Green')],
           )
        """
        self._validate_sort_keyword(sort)
        self._assert_can_do_setop(other)
        other, result_name = self._convert_can_do_setop(other)

        if not is_dtype_equal(self.dtype, other.dtype):
            if isinstance(self, ABCMultiIndex) and not is_object_dtype(
                unpack_nested_dtype(other)
            ):
                raise NotImplementedError(
                    "Can only union MultiIndex with MultiIndex or Index of tuples, "
                    "try mi.to_flat_index().union(other) instead."
                )

            dtype = find_common_type([self.dtype, other.dtype])
            if self._is_numeric_dtype and other._is_numeric_dtype:
                # Right now, we treat union(int, float) a bit special.
                # See https://github.com/pandas-dev/pandas/issues/26778 for discussion
                # We may change union(int, float) to go to object.
                # float | [u]int -> float  (the special case)
                # <T>   | <T>    -> T
                # <T>   | <U>    -> object
                if not (is_integer_dtype(self.dtype) and is_integer_dtype(other.dtype)):
                    dtype = "float64"
                else:
                    # one is int64 other is uint64
                    dtype = object

            left = self.astype(dtype, copy=False)
            right = other.astype(dtype, copy=False)
            return left.union(right, sort=sort)

        elif not len(other) or self.equals(other):
            # NB: whether this (and the `if not len(self)` check below) come before
            #  or after the is_dtype_equal check above affects the returned dtype
            return self._get_reconciled_name_object(other)

        elif not len(self):
            return other._get_reconciled_name_object(self)

        result = self._union(other, sort=sort)

        return self._wrap_setop_result(other, result)

    def _union(self, other, sort):
        """
        Specific union logic should go here. In subclasses, union behavior
        should be overwritten here rather than in `self.union`.

        Parameters
        ----------
        other : Index or array-like
        sort : False or None, default False
            Whether to sort the resulting index.

            * False : do not sort the result.
            * None : sort the result, except when `self` and `other` are equal
              or when the values cannot be compared.

        Returns
        -------
        Index
        """
        # TODO(EA): setops-refactor, clean all this up
        lvals = self._values
        rvals = other._values

        if sort is None and self.is_monotonic and other.is_monotonic:
            try:
                result = self._outer_indexer(lvals, rvals)[0]
            except TypeError:
                # incomparable objects
                result = list(lvals)

                # worth making this faster? a very unusual case
                value_set = set(lvals)
                result.extend([x for x in rvals if x not in value_set])
                result = Index(result)._values  # do type inference here
        else:
            # find indexes of things in "other" that are not in "self"
            if self.is_unique:
                indexer = self.get_indexer(other)
                missing = (indexer == -1).nonzero()[0]
            else:
                missing = algos.unique1d(self.get_indexer_non_unique(other)[1])

            if len(missing) > 0:
                other_diff = algos.take_nd(rvals, missing, allow_fill=False)
                result = concat_compat((lvals, other_diff))

            else:
                result = lvals

            if sort is None:
                try:
                    result = algos.safe_sort(result)
                except TypeError as err:
                    warnings.warn(
                        f"{err}, sort order is undefined for incomparable objects",
                        RuntimeWarning,
                        stacklevel=3,
                    )

        return result

    @final
    def _wrap_setop_result(self, other, result):
        if isinstance(self, (ABCDatetimeIndex, ABCTimedeltaIndex)) and isinstance(
            result, np.ndarray
        ):
            result = type(self._data)._simple_new(result, dtype=self.dtype)
        elif is_categorical_dtype(self.dtype) and isinstance(result, np.ndarray):
            result = Categorical(result, dtype=self.dtype)

        name = get_op_result_name(self, other)
        if isinstance(result, Index):
            if result.name != name:
                return result.rename(name)
            return result
        else:
            return self._shallow_copy(result, name=name)

    # TODO: standardize return type of non-union setops type(self vs other)
    @final
    def intersection(self, other, sort=False):
        """
        Form the intersection of two Index objects.

        This returns a new Index with elements common to the index and `other`.

        Parameters
        ----------
        other : Index or array-like
        sort : False or None, default False
            Whether to sort the resulting index.

            * False : do not sort the result.
            * None : sort the result, except when `self` and `other` are equal
              or when the values cannot be compared.

            .. versionadded:: 0.24.0

            .. versionchanged:: 0.24.1

               Changed the default from ``True`` to ``False``, to match
               the behaviour of 0.23.4 and earlier.

        Returns
        -------
        intersection : Index

        Examples
        --------
        >>> idx1 = pd.Index([1, 2, 3, 4])
        >>> idx2 = pd.Index([3, 4, 5, 6])
        >>> idx1.intersection(idx2)
        Int64Index([3, 4], dtype='int64')
        """
        self._validate_sort_keyword(sort)
        self._assert_can_do_setop(other)
        other, result_name = self._convert_can_do_setop(other)

        if self.equals(other):
            if self.has_duplicates:
                return self.unique()._get_reconciled_name_object(other)
            return self._get_reconciled_name_object(other)

        elif not self._should_compare(other):
            # We can infer that the intersection is empty.
            if isinstance(self, ABCMultiIndex):
                return self[:0].rename(result_name)
            return Index([], name=result_name)

        elif not is_dtype_equal(self.dtype, other.dtype):
            dtype = find_common_type([self.dtype, other.dtype])
            this = self.astype(dtype, copy=False)
            other = other.astype(dtype, copy=False)
            return this.intersection(other, sort=sort)

        result = self._intersection(other, sort=sort)
        return self._wrap_setop_result(other, result)

    def _intersection(self, other, sort=False):
        """
        intersection specialized to the case with matching dtypes.
        """
        # TODO(EA): setops-refactor, clean all this up
        lvals = self._values
        rvals = other._values

        if self.is_monotonic and other.is_monotonic:
            try:
                result = self._inner_indexer(lvals, rvals)[0]
            except TypeError:
                pass
            else:
                return algos.unique1d(result)

        try:
            indexer = other.get_indexer(lvals)
        except (InvalidIndexError, IncompatibleFrequency):
            # InvalidIndexError raised by get_indexer if non-unique
            # IncompatibleFrequency raised by PeriodIndex.get_indexer
            indexer, _ = other.get_indexer_non_unique(lvals)

        mask = indexer != -1
        indexer = indexer.take(mask.nonzero()[0])

        result = other.take(indexer).unique()._values

        if sort is None:
            result = algos.safe_sort(result)

        # Intersection has to be unique
        assert Index(result).is_unique

        return result

    def difference(self, other, sort=None):
        """
        Return a new Index with elements of index not in `other`.

        This is the set difference of two Index objects.

        Parameters
        ----------
        other : Index or array-like
        sort : False or None, default None
            Whether to sort the resulting index. By default, the
            values are attempted to be sorted, but any TypeError from
            incomparable elements is caught by pandas.

            * None : Attempt to sort the result, but catch any TypeErrors
              from comparing incomparable elements.
            * False : Do not sort the result.

            .. versionadded:: 0.24.0

            .. versionchanged:: 0.24.1

               Changed the default value from ``True`` to ``None``
               (without change in behaviour).

        Returns
        -------
        difference : Index

        Examples
        --------
        >>> idx1 = pd.Index([2, 1, 3, 4])
        >>> idx2 = pd.Index([3, 4, 5, 6])
        >>> idx1.difference(idx2)
        Int64Index([1, 2], dtype='int64')
        >>> idx1.difference(idx2, sort=False)
        Int64Index([2, 1], dtype='int64')
        """
        self._validate_sort_keyword(sort)
        self._assert_can_do_setop(other)
        other, result_name = self._convert_can_do_setop(other)

        if self.equals(other):
            # Note: we do not (yet) sort even if sort=None GH#24959
            return self[:0].rename(result_name)

        if len(other) == 0:
            # Note: we do not (yet) sort even if sort=None GH#24959
            return self.rename(result_name)

        result = self._difference(other, sort=sort)
        return self._wrap_setop_result(other, result)

    def _difference(self, other, sort):

        this = self._get_unique_index()

        indexer = this.get_indexer(other)
        indexer = indexer.take((indexer != -1).nonzero()[0])

        label_diff = np.setdiff1d(np.arange(this.size), indexer, assume_unique=True)
        the_diff = this._values.take(label_diff)
        if sort is None:
            try:
                the_diff = algos.safe_sort(the_diff)
            except TypeError:
                pass

        return the_diff

    def symmetric_difference(self, other, result_name=None, sort=None):
        """
        Compute the symmetric difference of two Index objects.

        Parameters
        ----------
        other : Index or array-like
        result_name : str
        sort : False or None, default None
            Whether to sort the resulting index. By default, the
            values are attempted to be sorted, but any TypeError from
            incomparable elements is caught by pandas.

            * None : Attempt to sort the result, but catch any TypeErrors
              from comparing incomparable elements.
            * False : Do not sort the result.

            .. versionadded:: 0.24.0

            .. versionchanged:: 0.24.1

               Changed the default value from ``True`` to ``None``
               (without change in behaviour).

        Returns
        -------
        symmetric_difference : Index

        Notes
        -----
        ``symmetric_difference`` contains elements that appear in either
        ``idx1`` or ``idx2`` but not both. Equivalent to the Index created by
        ``idx1.difference(idx2) | idx2.difference(idx1)`` with duplicates
        dropped.

        Examples
        --------
        >>> idx1 = pd.Index([1, 2, 3, 4])
        >>> idx2 = pd.Index([2, 3, 4, 5])
        >>> idx1.symmetric_difference(idx2)
        Int64Index([1, 5], dtype='int64')

        You can also use the ``^`` operator:

        >>> idx1 ^ idx2
        Int64Index([1, 5], dtype='int64')
        """
        self._validate_sort_keyword(sort)
        self._assert_can_do_setop(other)
        other, result_name_update = self._convert_can_do_setop(other)
        if result_name is None:
            result_name = result_name_update

        if not self._should_compare(other):
            return self.union(other).rename(result_name)
        elif not is_dtype_equal(self.dtype, other.dtype):
            dtype = find_common_type([self.dtype, other.dtype])
            this = self.astype(dtype, copy=False)
            that = other.astype(dtype, copy=False)
            return this.symmetric_difference(that, sort=sort).rename(result_name)

        this = self._get_unique_index()
        other = other._get_unique_index()
        indexer = this.get_indexer_for(other)

        # {this} minus {other}
        common_indexer = indexer.take((indexer != -1).nonzero()[0])
        left_indexer = np.setdiff1d(
            np.arange(this.size), common_indexer, assume_unique=True
        )
        left_diff = this._values.take(left_indexer)

        # {other} minus {this}
        right_indexer = (indexer == -1).nonzero()[0]
        right_diff = other._values.take(right_indexer)

        the_diff = concat_compat([left_diff, right_diff])
        if sort is None:
            try:
                the_diff = algos.safe_sort(the_diff)
            except TypeError:
                pass

        return Index(the_diff, name=result_name)

    def _assert_can_do_setop(self, other):
        if not is_list_like(other):
            raise TypeError("Input must be Index or array-like")
        return True

    def _convert_can_do_setop(self, other):
        if not isinstance(other, Index):
            other = Index(other, name=self.name)
            result_name = self.name
        else:
            result_name = get_op_result_name(self, other)
        return other, result_name

    # --------------------------------------------------------------------
    # Indexing Methods

    def get_loc(self, key, method=None, tolerance=None):
        """
        Get integer location, slice or boolean mask for requested label.

        Parameters
        ----------
        key : label
        method : {None, 'pad'/'ffill', 'backfill'/'bfill', 'nearest'}, optional
            * default: exact matches only.
            * pad / ffill: find the PREVIOUS index value if no exact match.
            * backfill / bfill: use NEXT index value if no exact match
            * nearest: use the NEAREST index value if no exact match. Tied
              distances are broken by preferring the larger index value.
        tolerance : int or float, optional
            Maximum distance from index value for inexact matches. The value of
            the index at the matching location must satisfy the equation
            ``abs(index[loc] - key) <= tolerance``.

        Returns
        -------
        loc : int if unique index, slice if monotonic index, else mask

        Examples
        --------
        >>> unique_index = pd.Index(list('abc'))
        >>> unique_index.get_loc('b')
        1

        >>> monotonic_index = pd.Index(list('abbc'))
        >>> monotonic_index.get_loc('b')
        slice(1, 3, None)

        >>> non_monotonic_index = pd.Index(list('abcb'))
        >>> non_monotonic_index.get_loc('b')
        array([False,  True, False,  True])
        """
        if method is None:
            if tolerance is not None:
                raise ValueError(
                    "tolerance argument only valid if using pad, "
                    "backfill or nearest lookups"
                )
            casted_key = self._maybe_cast_indexer(key)
            try:
                return self._engine.get_loc(casted_key)
            except KeyError as err:
                raise KeyError(key) from err

        if tolerance is not None:
            tolerance = self._convert_tolerance(tolerance, np.asarray(key))

        indexer = self.get_indexer([key], method=method, tolerance=tolerance)
        if indexer.ndim > 1 or indexer.size > 1:
            raise TypeError("get_loc requires scalar valued input")
        loc = indexer.item()
        if loc == -1:
            raise KeyError(key)
        return loc

    _index_shared_docs[
        "get_indexer"
    ] = """
        Compute indexer and mask for new index given the current index. The
        indexer should be then used as an input to ndarray.take to align the
        current data to the new index.

        Parameters
        ----------
        target : %(target_klass)s
        method : {None, 'pad'/'ffill', 'backfill'/'bfill', 'nearest'}, optional
            * default: exact matches only.
            * pad / ffill: find the PREVIOUS index value if no exact match.
            * backfill / bfill: use NEXT index value if no exact match
            * nearest: use the NEAREST index value if no exact match. Tied
              distances are broken by preferring the larger index value.
        limit : int, optional
            Maximum number of consecutive labels in ``target`` to match for
            inexact matches.
        tolerance : optional
            Maximum distance between original and new labels for inexact
            matches. The values of the index at the matching locations must
            satisfy the equation ``abs(index[indexer] - target) <= tolerance``.

            Tolerance may be a scalar value, which applies the same tolerance
            to all values, or list-like, which applies variable tolerance per
            element. List-like includes list, tuple, array, Series, and must be
            the same size as the index and its dtype must exactly match the
            index's type.

        Returns
        -------
        indexer : ndarray of int
            Integers from 0 to n - 1 indicating that the index at these
            positions matches the corresponding target values. Missing values
            in the target are marked by -1.
        %(raises_section)s
        Examples
        --------
        >>> index = pd.Index(['c', 'a', 'b'])
        >>> index.get_indexer(['a', 'b', 'x'])
        array([ 1,  2, -1])

        Notice that the return value is an array of locations in ``index``
        and ``x`` is marked by -1, as it is not in ``index``.
        """

    @Appender(_index_shared_docs["get_indexer"] % _index_doc_kwargs)
    def get_indexer(
        self, target, method=None, limit=None, tolerance=None
    ) -> np.ndarray:

        method = missing.clean_reindex_fill_method(method)
        target = ensure_index(target)

        self._check_indexing_method(method)

        if not self._index_as_unique:
            raise InvalidIndexError(self._requires_unique_msg)

        # Treat boolean labels passed to a numeric index as not found. Without
        # this fix False and True would be treated as 0 and 1 respectively.
        # (GH #16877)
        if target.is_boolean() and self.is_numeric():
            return ensure_platform_int(np.repeat(-1, target.size))

        pself, ptarget = self._maybe_promote(target)
        if pself is not self or ptarget is not target:
            return pself.get_indexer(
                ptarget, method=method, limit=limit, tolerance=tolerance
            )

        return self._get_indexer(target, method, limit, tolerance)

    def _get_indexer(
        self, target: "Index", method=None, limit=None, tolerance=None
    ) -> np.ndarray:
        if tolerance is not None:
            tolerance = self._convert_tolerance(tolerance, target)

        if not is_dtype_equal(self.dtype, target.dtype):
            this = self.astype(object)
            target = target.astype(object)
            return this.get_indexer(
                target, method=method, limit=limit, tolerance=tolerance
            )

        if method in ["pad", "backfill"]:
            indexer = self._get_fill_indexer(target, method, limit, tolerance)
        elif method == "nearest":
            indexer = self._get_nearest_indexer(target, limit, tolerance)
        else:
            if tolerance is not None:
                raise ValueError(
                    "tolerance argument only valid if doing pad, "
                    "backfill or nearest reindexing"
                )
            if limit is not None:
                raise ValueError(
                    "limit argument only valid if doing pad, "
                    "backfill or nearest reindexing"
                )

            indexer = self._engine.get_indexer(target._get_engine_target())

        return ensure_platform_int(indexer)

    def _check_indexing_method(self, method):
        """
        Raise if we have a get_indexer `method` that is not supported or valid.
        """
        # GH#37871 for now this is only for IntervalIndex and CategoricalIndex
        if not (is_interval_dtype(self.dtype) or is_categorical_dtype(self.dtype)):
            return

        if method is None:
            return

        if method in ["bfill", "backfill", "pad", "ffill", "nearest"]:
            raise NotImplementedError(
                f"method {method} not yet implemented for {type(self).__name__}"
            )

        raise ValueError("Invalid fill method")

    def _convert_tolerance(self, tolerance, target):
        # override this method on subclasses
        tolerance = np.asarray(tolerance)
        if target.size != tolerance.size and tolerance.size > 1:
            raise ValueError("list-like tolerance size must match target index size")
        return tolerance

    @final
    def _get_fill_indexer(
        self, target: "Index", method: str_t, limit=None, tolerance=None
    ) -> np.ndarray:

        target_values = target._get_engine_target()

        if self.is_monotonic_increasing and target.is_monotonic_increasing:
            engine_method = (
                self._engine.get_pad_indexer
                if method == "pad"
                else self._engine.get_backfill_indexer
            )
            indexer = engine_method(target_values, limit)
        else:
            indexer = self._get_fill_indexer_searchsorted(target, method, limit)
        if tolerance is not None and len(self):
            indexer = self._filter_indexer_tolerance(target._values, indexer, tolerance)
        return indexer

    @final
    def _get_fill_indexer_searchsorted(
        self, target: "Index", method: str_t, limit=None
    ) -> np.ndarray:
        """
        Fallback pad/backfill get_indexer that works for monotonic decreasing
        indexes and non-monotonic targets.
        """
        if limit is not None:
            raise ValueError(
                f"limit argument for {repr(method)} method only well-defined "
                "if index and target are monotonic"
            )

        side = "left" if method == "pad" else "right"

        # find exact matches first (this simplifies the algorithm)
        indexer = self.get_indexer(target)
        nonexact = indexer == -1
        indexer[nonexact] = self._searchsorted_monotonic(target[nonexact], side)
        if side == "left":
            # searchsorted returns "indices into a sorted array such that,
            # if the corresponding elements in v were inserted before the
            # indices, the order of a would be preserved".
            # Thus, we need to subtract 1 to find values to the left.
            indexer[nonexact] -= 1
            # This also mapped not found values (values of 0 from
            # np.searchsorted) to -1, which conveniently is also our
            # sentinel for missing values
        else:
            # Mark indices to the right of the largest value as not found
            indexer[indexer == len(self)] = -1
        return indexer

    @final
    def _get_nearest_indexer(self, target: "Index", limit, tolerance) -> np.ndarray:
        """
        Get the indexer for the nearest index labels; requires an index with
        values that can be subtracted from each other (e.g., not strings or
        tuples).
        """
        if not len(self):
            return self._get_fill_indexer(target, "pad")

        left_indexer = self.get_indexer(target, "pad", limit=limit)
        right_indexer = self.get_indexer(target, "backfill", limit=limit)

        target_values = target._values
        # error: Unsupported left operand type for - ("ExtensionArray")
        left_distances = np.abs(
            self._values[left_indexer] - target_values  # type: ignore[operator]
        )
        # error: Unsupported left operand type for - ("ExtensionArray")
        right_distances = np.abs(
            self._values[right_indexer] - target_values  # type: ignore[operator]
        )

        op = operator.lt if self.is_monotonic_increasing else operator.le
        indexer = np.where(
            op(left_distances, right_distances) | (right_indexer == -1),
            left_indexer,
            right_indexer,
        )
        if tolerance is not None:
            indexer = self._filter_indexer_tolerance(target_values, indexer, tolerance)
        return indexer

    @final
    def _filter_indexer_tolerance(
        self,
        target: Union["Index", np.ndarray, ExtensionArray],
        indexer: np.ndarray,
        tolerance,
    ) -> np.ndarray:
        # error: Unsupported left operand type for - ("ExtensionArray")
        distance = abs(self._values[indexer] - target)  # type: ignore[operator]
        return np.where(distance <= tolerance, indexer, -1)

    # --------------------------------------------------------------------
    # Indexer Conversion Methods

    def _get_partial_string_timestamp_match_key(self, key):
        """
        Translate any partial string timestamp matches in key, returning the
        new key.

        Only relevant for MultiIndex.
        """
        # GH#10331
        return key

    @final
    def _validate_positional_slice(self, key: slice):
        """
        For positional indexing, a slice must have either int or None
        for each of start, stop, and step.
        """
        self._validate_indexer("positional", key.start, "iloc")
        self._validate_indexer("positional", key.stop, "iloc")
        self._validate_indexer("positional", key.step, "iloc")

    def _convert_slice_indexer(self, key: slice, kind: str_t):
        """
        Convert a slice indexer.

        By definition, these are labels unless 'iloc' is passed in.
        Floats are not allowed as the start, step, or stop of the slice.

        Parameters
        ----------
        key : label of the slice bound
        kind : {'loc', 'getitem'}
        """
        assert kind in ["loc", "getitem"], kind

        # potentially cast the bounds to integers
        start, stop, step = key.start, key.stop, key.step

        # figure out if this is a positional indexer
        def is_int(v):
            return v is None or is_integer(v)

        is_index_slice = is_int(start) and is_int(stop) and is_int(step)
        is_positional = is_index_slice and not (
            self.is_integer() or self.is_categorical()
        )

        if kind == "getitem":
            """
            called from the getitem slicers, validate that we are in fact
            integers
            """
            if self.is_integer() or is_index_slice:
                self._validate_indexer("slice", key.start, "getitem")
                self._validate_indexer("slice", key.stop, "getitem")
                self._validate_indexer("slice", key.step, "getitem")
                return key

        # convert the slice to an indexer here

        # if we are mixed and have integers
        if is_positional:
            try:
                # Validate start & stop
                if start is not None:
                    self.get_loc(start)
                if stop is not None:
                    self.get_loc(stop)
                is_positional = False
            except KeyError:
                pass

        if com.is_null_slice(key):
            # It doesn't matter if we are positional or label based
            indexer = key
        elif is_positional:
            if kind == "loc":
                # GH#16121, GH#24612, GH#31810
                warnings.warn(
                    "Slicing a positional slice with .loc is not supported, "
                    "and will raise TypeError in a future version.  "
                    "Use .loc with labels or .iloc with positions instead.",
                    FutureWarning,
                    stacklevel=6,
                )
            indexer = key
        else:
            indexer = self.slice_indexer(start, stop, step, kind=kind)

        return indexer

    def _convert_listlike_indexer(self, keyarr):
        """
        Parameters
        ----------
        keyarr : list-like
            Indexer to convert.

        Returns
        -------
        indexer : numpy.ndarray or None
            Return an ndarray or None if cannot convert.
        keyarr : numpy.ndarray
            Return tuple-safe keys.
        """
        if isinstance(keyarr, Index):
            pass
        else:
            keyarr = self._convert_arr_indexer(keyarr)

        indexer = self._convert_list_indexer(keyarr)
        return indexer, keyarr

    def _convert_arr_indexer(self, keyarr):
        """
        Convert an array-like indexer to the appropriate dtype.

        Parameters
        ----------
        keyarr : array-like
            Indexer to convert.

        Returns
        -------
        converted_keyarr : array-like
        """
        return com.asarray_tuplesafe(keyarr)

    def _convert_list_indexer(self, keyarr):
        """
        Convert a list-like indexer to the appropriate dtype.

        Parameters
        ----------
        keyarr : Index (or sub-class)
            Indexer to convert.
        kind : iloc, loc, optional

        Returns
        -------
        positional indexer or None
        """
        return None

    @final
    def _invalid_indexer(self, form: str_t, key) -> TypeError:
        """
        Consistent invalid indexer message.
        """
        return TypeError(
            f"cannot do {form} indexing on {type(self).__name__} with these "
            f"indexers [{key}] of type {type(key).__name__}"
        )

    # --------------------------------------------------------------------
    # Reindex Methods

    @final
    def _can_reindex(self, indexer):
        """
        Check if we are allowing reindexing with this particular indexer.

        Parameters
        ----------
        indexer : an integer indexer

        Raises
        ------
        ValueError if its a duplicate axis
        """
        # trying to reindex on an axis with duplicates
        if not self._index_as_unique and len(indexer):
            raise ValueError("cannot reindex from a duplicate axis")

    def reindex(self, target, method=None, level=None, limit=None, tolerance=None):
        """
        Create index with target's values.

        Parameters
        ----------
        target : an iterable

        Returns
        -------
        new_index : pd.Index
            Resulting index.
        indexer : np.ndarray or None
            Indices of output values in original index.
        """
        # GH6552: preserve names when reindexing to non-named target
        # (i.e. neither Index nor Series).
        preserve_names = not hasattr(target, "name")

        # GH7774: preserve dtype/tz if target is empty and not an Index.
        target = ensure_has_len(target)  # target may be an iterator

        if not isinstance(target, Index) and len(target) == 0:
            target = self[:0]
        else:
            target = ensure_index(target)

        if level is not None:
            if method is not None:
                raise TypeError("Fill method not supported if level passed")
            _, indexer, _ = self._join_level(
                target, level, how="right", return_indexers=True
            )
        else:
            if self.equals(target):
                indexer = None
            else:
                if self._index_as_unique:
                    indexer = self.get_indexer(
                        target, method=method, limit=limit, tolerance=tolerance
                    )
                else:
                    if method is not None or limit is not None:
                        raise ValueError(
                            "cannot reindex a non-unique index "
                            "with a method or limit"
                        )
                    indexer, _ = self.get_indexer_non_unique(target)

        if preserve_names and target.nlevels == 1 and target.name != self.name:
            target = target.copy()
            target.name = self.name

        return target, indexer

    def _reindex_non_unique(self, target):
        """
        Create a new index with target's values (move/add/delete values as
        necessary) use with non-unique Index and a possibly non-unique target.

        Parameters
        ----------
        target : an iterable

        Returns
        -------
        new_index : pd.Index
            Resulting index.
        indexer : np.ndarray or None
            Indices of output values in original index.

        """
        target = ensure_index(target)
        if len(target) == 0:
            # GH#13691
            return self[:0], np.array([], dtype=np.intp), None

        indexer, missing = self.get_indexer_non_unique(target)
        check = indexer != -1
        new_labels = self.take(indexer[check])
        new_indexer = None

        if len(missing):
            length = np.arange(len(indexer))

            missing = ensure_platform_int(missing)
            missing_labels = target.take(missing)
            missing_indexer = ensure_int64(length[~check])
            cur_labels = self.take(indexer[check]).values
            cur_indexer = ensure_int64(length[check])

            new_labels = np.empty((len(indexer),), dtype=object)
            new_labels[cur_indexer] = cur_labels
            new_labels[missing_indexer] = missing_labels

            # GH#38906
            if not len(self):

                new_indexer = np.arange(0)

            # a unique indexer
            elif target.is_unique:

                # see GH5553, make sure we use the right indexer
                new_indexer = np.arange(len(indexer))
                new_indexer[cur_indexer] = np.arange(len(cur_labels))
                new_indexer[missing_indexer] = -1

            # we have a non_unique selector, need to use the original
            # indexer here
            else:

                # need to retake to have the same size as the indexer
                indexer[~check] = -1

                # reset the new indexer to account for the new size
                new_indexer = np.arange(len(self.take(indexer)))
                new_indexer[~check] = -1

        if isinstance(self, ABCMultiIndex):
            new_index = type(self).from_tuples(new_labels, names=self.names)
        else:
            new_index = Index(new_labels, name=self.name)
        return new_index, indexer, new_indexer

    # --------------------------------------------------------------------
    # Join Methods

    def join(self, other, how="left", level=None, return_indexers=False, sort=False):
        """
        Compute join_index and indexers to conform data
        structures to the new index.

        Parameters
        ----------
        other : Index
        how : {'left', 'right', 'inner', 'outer'}
        level : int or level name, default None
        return_indexers : bool, default False
        sort : bool, default False
            Sort the join keys lexicographically in the result Index. If False,
            the order of the join keys depends on the join type (how keyword).

        Returns
        -------
        join_index, (left_indexer, right_indexer)
        """
        other = ensure_index(other)
        self_is_mi = isinstance(self, ABCMultiIndex)
        other_is_mi = isinstance(other, ABCMultiIndex)

        # try to figure out the join level
        # GH3662
        if level is None and (self_is_mi or other_is_mi):

            # have the same levels/names so a simple join
            if self.names == other.names:
                pass
            else:
                return self._join_multi(other, how=how, return_indexers=return_indexers)

        # join on the level
        if level is not None and (self_is_mi or other_is_mi):
            return self._join_level(
                other, level, how=how, return_indexers=return_indexers
            )

        if len(other) == 0 and how in ("left", "outer"):
            join_index = self._shallow_copy()
            if return_indexers:
                rindexer = np.repeat(-1, len(join_index))
                return join_index, None, rindexer
            else:
                return join_index

        if len(self) == 0 and how in ("right", "outer"):
            join_index = other._shallow_copy()
            if return_indexers:
                lindexer = np.repeat(-1, len(join_index))
                return join_index, lindexer, None
            else:
                return join_index

        if self._join_precedence < other._join_precedence:
            how = {"right": "left", "left": "right"}.get(how, how)
            result = other.join(
                self, how=how, level=level, return_indexers=return_indexers
            )
            if return_indexers:
                x, y, z = result
                result = x, z, y
            return result

        if not is_dtype_equal(self.dtype, other.dtype):
            this = self.astype("O")
            other = other.astype("O")
            return this.join(other, how=how, return_indexers=return_indexers)

        _validate_join_method(how)

        if not self.is_unique and not other.is_unique:
            return self._join_non_unique(
                other, how=how, return_indexers=return_indexers
            )
        elif not self.is_unique or not other.is_unique:
            if self.is_monotonic and other.is_monotonic:
                return self._join_monotonic(
                    other, how=how, return_indexers=return_indexers
                )
            else:
                return self._join_non_unique(
                    other, how=how, return_indexers=return_indexers
                )
        elif (
            self.is_monotonic
            and other.is_monotonic
            and (
                not isinstance(self, ABCMultiIndex)
                or not any(is_categorical_dtype(dtype) for dtype in self.dtypes)
            )
        ):
            # Categorical is monotonic if data are ordered as categories, but join can
            #  not handle this in case of not lexicographically monotonic GH#38502
            try:
                return self._join_monotonic(
                    other, how=how, return_indexers=return_indexers
                )
            except TypeError:
                pass

        if how == "left":
            join_index = self
        elif how == "right":
            join_index = other
        elif how == "inner":
            # TODO: sort=False here for backwards compat. It may
            # be better to use the sort parameter passed into join
            join_index = self.intersection(other, sort=False)
        elif how == "outer":
            # TODO: sort=True here for backwards compat. It may
            # be better to use the sort parameter passed into join
            join_index = self.union(other)

        if sort:
            join_index = join_index.sort_values()

        if return_indexers:
            if join_index is self:
                lindexer = None
            else:
                lindexer = self.get_indexer(join_index)
            if join_index is other:
                rindexer = None
            else:
                rindexer = other.get_indexer(join_index)
            return join_index, lindexer, rindexer
        else:
            return join_index

    @final
    def _join_multi(self, other, how, return_indexers=True):
        from pandas.core.indexes.multi import MultiIndex
        from pandas.core.reshape.merge import restore_dropped_levels_multijoin

        # figure out join names
        self_names_list = list(com.not_none(*self.names))
        other_names_list = list(com.not_none(*other.names))
        self_names_order = self_names_list.index
        other_names_order = other_names_list.index
        self_names = set(self_names_list)
        other_names = set(other_names_list)
        overlap = self_names & other_names

        # need at least 1 in common
        if not overlap:
            raise ValueError("cannot join with no overlapping index names")

        if isinstance(self, MultiIndex) and isinstance(other, MultiIndex):

            # Drop the non-matching levels from left and right respectively
            ldrop_names = sorted(self_names - overlap, key=self_names_order)
            rdrop_names = sorted(other_names - overlap, key=other_names_order)

            # if only the order differs
            if not len(ldrop_names + rdrop_names):
                self_jnlevels = self
                other_jnlevels = other.reorder_levels(self.names)
            else:
                self_jnlevels = self.droplevel(ldrop_names)
                other_jnlevels = other.droplevel(rdrop_names)

            # Join left and right
            # Join on same leveled multi-index frames is supported
            join_idx, lidx, ridx = self_jnlevels.join(
                other_jnlevels, how, return_indexers=True
            )

            # Restore the dropped levels
            # Returned index level order is
            # common levels, ldrop_names, rdrop_names
            dropped_names = ldrop_names + rdrop_names

            levels, codes, names = restore_dropped_levels_multijoin(
                self, other, dropped_names, join_idx, lidx, ridx
            )

            # Re-create the multi-index
            multi_join_idx = MultiIndex(
                levels=levels, codes=codes, names=names, verify_integrity=False
            )

            multi_join_idx = multi_join_idx.remove_unused_levels()

            if return_indexers:
                return multi_join_idx, lidx, ridx
            else:
                return multi_join_idx

        jl = list(overlap)[0]

        # Case where only one index is multi
        # make the indices into mi's that match
        flip_order = False
        if isinstance(self, MultiIndex):
            self, other = other, self
            flip_order = True
            # flip if join method is right or left
            how = {"right": "left", "left": "right"}.get(how, how)

        level = other.names.index(jl)
        result = self._join_level(
            other, level, how=how, return_indexers=return_indexers
        )

        if flip_order and isinstance(result, tuple):
            return result[0], result[2], result[1]
        return result

    @final
    def _join_non_unique(self, other, how="left", return_indexers=False):
        from pandas.core.reshape.merge import get_join_indexers

        # We only get here if dtypes match
        assert self.dtype == other.dtype

        lvalues = self._get_engine_target()
        rvalues = other._get_engine_target()

        left_idx, right_idx = get_join_indexers(
            [lvalues], [rvalues], how=how, sort=True
        )

        left_idx = ensure_platform_int(left_idx)
        right_idx = ensure_platform_int(right_idx)

        join_index = np.asarray(lvalues.take(left_idx))
        mask = left_idx == -1
        np.putmask(join_index, mask, rvalues.take(right_idx))

        join_index = self._wrap_joined_index(join_index, other)

        if return_indexers:
            return join_index, left_idx, right_idx
        else:
            return join_index

    @final
    def _join_level(
        self, other, level, how="left", return_indexers=False, keep_order=True
    ):
        """
        The join method *only* affects the level of the resulting
        MultiIndex. Otherwise it just exactly aligns the Index data to the
        labels of the level in the MultiIndex.

        If ```keep_order == True```, the order of the data indexed by the
        MultiIndex will not be changed; otherwise, it will tie out
        with `other`.
        """
        from pandas.core.indexes.multi import MultiIndex

        def _get_leaf_sorter(labels):
            """
            Returns sorter for the inner most level while preserving the
            order of higher levels.
            """
            if labels[0].size == 0:
                return np.empty(0, dtype="int64")

            if len(labels) == 1:
                lab = ensure_int64(labels[0])
                sorter, _ = libalgos.groupsort_indexer(lab, 1 + lab.max())
                return sorter

            # find indexers of beginning of each set of
            # same-key labels w.r.t all but last level
            tic = labels[0][:-1] != labels[0][1:]
            for lab in labels[1:-1]:
                tic |= lab[:-1] != lab[1:]

            starts = np.hstack(([True], tic, [True])).nonzero()[0]
            lab = ensure_int64(labels[-1])
            return lib.get_level_sorter(lab, ensure_int64(starts))

        if isinstance(self, MultiIndex) and isinstance(other, MultiIndex):
            raise TypeError("Join on level between two MultiIndex objects is ambiguous")

        left, right = self, other

        flip_order = not isinstance(self, MultiIndex)
        if flip_order:
            left, right = right, left
            how = {"right": "left", "left": "right"}.get(how, how)

        assert isinstance(left, MultiIndex)

        level = left._get_level_number(level)
        old_level = left.levels[level]

        if not right.is_unique:
            raise NotImplementedError(
                "Index._join_level on non-unique index is not implemented"
            )

        new_level, left_lev_indexer, right_lev_indexer = old_level.join(
            right, how=how, return_indexers=True
        )

        if left_lev_indexer is None:
            if keep_order or len(left) == 0:
                left_indexer = None
                join_index = left
            else:  # sort the leaves
                left_indexer = _get_leaf_sorter(left.codes[: level + 1])
                join_index = left[left_indexer]

        else:
            left_lev_indexer = ensure_int64(left_lev_indexer)
            rev_indexer = lib.get_reverse_indexer(left_lev_indexer, len(old_level))
            old_codes = left.codes[level]
            new_lev_codes = algos.take_nd(
                rev_indexer, old_codes[old_codes != -1], allow_fill=False
            )

            new_codes = list(left.codes)
            new_codes[level] = new_lev_codes

            new_levels = list(left.levels)
            new_levels[level] = new_level

            if keep_order:  # just drop missing values. o.w. keep order
                left_indexer = np.arange(len(left), dtype=np.intp)
                mask = new_lev_codes != -1
                if not mask.all():
                    new_codes = [lab[mask] for lab in new_codes]
                    left_indexer = left_indexer[mask]

            else:  # tie out the order with other
                if level == 0:  # outer most level, take the fast route
                    ngroups = 1 + new_lev_codes.max()
                    left_indexer, counts = libalgos.groupsort_indexer(
                        new_lev_codes, ngroups
                    )

                    # missing values are placed first; drop them!
                    left_indexer = left_indexer[counts[0] :]
                    new_codes = [lab[left_indexer] for lab in new_codes]

                else:  # sort the leaves
                    mask = new_lev_codes != -1
                    mask_all = mask.all()
                    if not mask_all:
                        new_codes = [lab[mask] for lab in new_codes]

                    left_indexer = _get_leaf_sorter(new_codes[: level + 1])
                    new_codes = [lab[left_indexer] for lab in new_codes]

                    # left_indexers are w.r.t masked frame.
                    # reverse to original frame!
                    if not mask_all:
                        left_indexer = mask.nonzero()[0][left_indexer]

            join_index = MultiIndex(
                levels=new_levels,
                codes=new_codes,
                names=left.names,
                verify_integrity=False,
            )

        if right_lev_indexer is not None:
            right_indexer = algos.take_nd(
                right_lev_indexer, join_index.codes[level], allow_fill=False
            )
        else:
            right_indexer = join_index.codes[level]

        if flip_order:
            left_indexer, right_indexer = right_indexer, left_indexer

        if return_indexers:
            left_indexer = (
                None if left_indexer is None else ensure_platform_int(left_indexer)
            )
            right_indexer = (
                None if right_indexer is None else ensure_platform_int(right_indexer)
            )
            return join_index, left_indexer, right_indexer
        else:
            return join_index

    @final
    def _join_monotonic(self, other, how="left", return_indexers=False):
        # We only get here with matching dtypes
        assert other.dtype == self.dtype

        if self.equals(other):
            ret_index = other if how == "right" else self
            if return_indexers:
                return ret_index, None, None
            else:
                return ret_index

        sv = self._get_engine_target()
        ov = other._get_engine_target()

        if self.is_unique and other.is_unique:
            # We can perform much better than the general case
            if how == "left":
                join_index = self
                lidx = None
                ridx = self._left_indexer_unique(sv, ov)
            elif how == "right":
                join_index = other
                lidx = self._left_indexer_unique(ov, sv)
                ridx = None
            elif how == "inner":
                join_index, lidx, ridx = self._inner_indexer(sv, ov)
                join_index = self._wrap_joined_index(join_index, other)
            elif how == "outer":
                join_index, lidx, ridx = self._outer_indexer(sv, ov)
                join_index = self._wrap_joined_index(join_index, other)
        else:
            if how == "left":
                join_index, lidx, ridx = self._left_indexer(sv, ov)
            elif how == "right":
                join_index, ridx, lidx = self._left_indexer(ov, sv)
            elif how == "inner":
                join_index, lidx, ridx = self._inner_indexer(sv, ov)
            elif how == "outer":
                join_index, lidx, ridx = self._outer_indexer(sv, ov)
            join_index = self._wrap_joined_index(join_index, other)

        if return_indexers:
            lidx = None if lidx is None else ensure_platform_int(lidx)
            ridx = None if ridx is None else ensure_platform_int(ridx)
            return join_index, lidx, ridx
        else:
            return join_index

    def _wrap_joined_index(
        self: _IndexT, joined: np.ndarray, other: _IndexT
    ) -> _IndexT:
        assert other.dtype == self.dtype

        if isinstance(self, ABCMultiIndex):
            name = self.names if self.names == other.names else None
        else:
            name = get_op_result_name(self, other)
        return self._constructor(joined, name=name)

    # --------------------------------------------------------------------
    # Uncategorized Methods

    @property
    def values(self) -> ArrayLike:
        """
        Return an array representing the data in the Index.

        .. warning::

           We recommend using :attr:`Index.array` or
           :meth:`Index.to_numpy`, depending on whether you need
           a reference to the underlying data or a NumPy array.

        Returns
        -------
        array: numpy.ndarray or ExtensionArray

        See Also
        --------
        Index.array : Reference to the underlying data.
        Index.to_numpy : A NumPy array representing the underlying data.
        """
        return self._data

    @cache_readonly
    @doc(IndexOpsMixin.array)
    def array(self) -> ExtensionArray:
        array = self._data
        if isinstance(array, np.ndarray):
            from pandas.core.arrays.numpy_ import PandasArray

            array = PandasArray(array)
        return array

    @property
    def _values(self) -> Union[ExtensionArray, np.ndarray]:
        """
        The best array representation.

        This is an ndarray or ExtensionArray.

        ``_values`` are consistent between ``Series`` and ``Index``.

        It may differ from the public '.values' method.

        index             | values          | _values       |
        ----------------- | --------------- | ------------- |
        Index             | ndarray         | ndarray       |
        CategoricalIndex  | Categorical     | Categorical   |
        DatetimeIndex     | ndarray[M8ns]   | DatetimeArray |
        DatetimeIndex[tz] | ndarray[M8ns]   | DatetimeArray |
        PeriodIndex       | ndarray[object] | PeriodArray   |
        IntervalIndex     | IntervalArray   | IntervalArray |

        See Also
        --------
        values : Values
        """
        return self._data

    def _get_engine_target(self) -> np.ndarray:
        """
        Get the ndarray that we can pass to the IndexEngine constructor.
        """
        return self._values

    @doc(IndexOpsMixin.memory_usage)
    def memory_usage(self, deep: bool = False) -> int:
        result = super().memory_usage(deep=deep)

        # include our engine hashtable
        result += self._engine.sizeof(deep=deep)
        return result

    def where(self, cond, other=None):
        """
        Replace values where the condition is False.

        The replacement is taken from other.

        Parameters
        ----------
        cond : bool array-like with the same length as self
            Condition to select the values on.
        other : scalar, or array-like, default None
            Replacement if the condition is False.

        Returns
        -------
        pandas.Index
            A copy of self with values replaced from other
            where the condition is False.

        See Also
        --------
        Series.where : Same method for Series.
        DataFrame.where : Same method for DataFrame.

        Examples
        --------
        >>> idx = pd.Index(['car', 'bike', 'train', 'tractor'])
        >>> idx
        Index(['car', 'bike', 'train', 'tractor'], dtype='object')
        >>> idx.where(idx.isin(['car', 'train']), 'other')
        Index(['car', 'other', 'train', 'other'], dtype='object')
        """
        if other is None:
            other = self._na_value

        values = self.values

        try:
            self._validate_fill_value(other)
        except (ValueError, TypeError):
            return self.astype(object).where(cond, other)

        values = np.where(cond, values, other)

        return Index(values, name=self.name)

    # construction helpers
    @final
    @classmethod
    def _scalar_data_error(cls, data):
        # We return the TypeError so that we can raise it from the constructor
        #  in order to keep mypy happy
        return TypeError(
            f"{cls.__name__}(...) must be called with a collection of some "
            f"kind, {repr(data)} was passed"
        )

    @final
    @classmethod
    def _string_data_error(cls, data):
        raise TypeError(
            "String dtype not supported, you may need "
            "to explicitly cast to a numeric type"
        )

    def _validate_fill_value(self, value):
        """
        Check if the value can be inserted into our array without casting,
        and convert it to an appropriate native type if necessary.

        Raises
        ------
        TypeError
            If the value cannot be inserted into an array of this dtype.
        """
        return value

    @final
    def _require_scalar(self, value):
        """
        Check that this is a scalar value that we can use for setitem-like
        operations without changing dtype.
        """
        if not is_scalar(value):
            raise TypeError(f"'value' must be a scalar, passed: {type(value).__name__}")
        return value

    @property
    def _has_complex_internals(self) -> bool:
        """
        Indicates if an index is not directly backed by a numpy array
        """
        # used to avoid libreduction code paths, which raise or require conversion
        return False

    def _is_memory_usage_qualified(self) -> bool:
        """
        Return a boolean if we need a qualified .info display.
        """
        return self.is_object()

    def is_type_compatible(self, kind: str_t) -> bool:
        """
        Whether the index type is compatible with the provided type.
        """
        return kind == self.inferred_type

    def __contains__(self, key: Any) -> bool:
        """
        Return a boolean indicating whether the provided key is in the index.

        Parameters
        ----------
        key : label
            The key to check if it is present in the index.

        Returns
        -------
        bool
            Whether the key search is in the index.

        Raises
        ------
        TypeError
            If the key is not hashable.

        See Also
        --------
        Index.isin : Returns an ndarray of boolean dtype indicating whether the
            list-like key is in the index.

        Examples
        --------
        >>> idx = pd.Index([1, 2, 3, 4])
        >>> idx
        Int64Index([1, 2, 3, 4], dtype='int64')

        >>> 2 in idx
        True
        >>> 6 in idx
        False
        """
        hash(key)
        try:
            return key in self._engine
        except (OverflowError, TypeError, ValueError):
            return False

    @final
    def __hash__(self):
        raise TypeError(f"unhashable type: {repr(type(self).__name__)}")

    @final
    def __setitem__(self, key, value):
        raise TypeError("Index does not support mutable operations")

    def __getitem__(self, key):
        """
        Override numpy.ndarray's __getitem__ method to work as desired.

        This function adds lists and Series as valid boolean indexers
        (ndarrays only supports ndarray with dtype=bool).

        If resulting ndim != 1, plain ndarray is returned instead of
        corresponding `Index` subclass.

        """
        # There's no custom logic to be implemented in __getslice__, so it's
        # not overloaded intentionally.
        getitem = self._data.__getitem__
        promote = self._shallow_copy

        if is_scalar(key):
            key = com.cast_scalar_indexer(key, warn_float=True)
            return getitem(key)

        if isinstance(key, slice):
            # This case is separated from the conditional above to avoid
            # pessimization of basic indexing.
            return promote(getitem(key))

        if com.is_bool_indexer(key):
            key = np.asarray(key, dtype=bool)

        result = getitem(key)
        if not is_scalar(result):
            if np.ndim(result) > 1:
                deprecate_ndim_indexing(result)
                return result
            return promote(result)
        else:
            return result

    @final
    def _can_hold_identifiers_and_holds_name(self, name) -> bool:
        """
        Faster check for ``name in self`` when we know `name` is a Python
        identifier (e.g. in NDFrame.__getattr__, which hits this to support
        . key lookup). For indexes that can't hold identifiers (everything
        but object & categorical) we just return False.

        https://github.com/pandas-dev/pandas/issues/19764
        """
        if self.is_object() or self.is_categorical():
            return name in self
        return False

    def append(self, other):
        """
        Append a collection of Index options together.

        Parameters
        ----------
        other : Index or list/tuple of indices

        Returns
        -------
        appended : Index
        """
        to_concat = [self]

        if isinstance(other, (list, tuple)):
            to_concat += list(other)
        else:
            to_concat.append(other)

        for obj in to_concat:
            if not isinstance(obj, Index):
                raise TypeError("all inputs must be Index")

        names = {obj.name for obj in to_concat}
        name = None if len(names) > 1 else self.name

        return self._concat(to_concat, name)

    def _concat(self, to_concat: List["Index"], name: Hashable) -> "Index":
        """
        Concatenate multiple Index objects.
        """
        to_concat_vals = [x._values for x in to_concat]

        result = concat_compat(to_concat_vals)
        return Index(result, name=name)

    def putmask(self, mask, value):
        """
        Return a new Index of the values set with the mask.

        Returns
        -------
        Index

        See Also
        --------
        numpy.ndarray.putmask : Changes elements of an array
            based on conditional and input values.
        """
        values = self._values.copy()
        try:
            converted = self._validate_fill_value(value)
        except (ValueError, TypeError) as err:
            if is_object_dtype(self):
                raise err

            # coerces to object
            return self.astype(object).putmask(mask, value)

        np.putmask(values, mask, converted)
        return self._shallow_copy(values)

    def equals(self, other: object) -> bool:
        """
        Determine if two Index object are equal.

        The things that are being compared are:

        * The elements inside the Index object.
        * The order of the elements inside the Index object.

        Parameters
        ----------
        other : Any
            The other object to compare against.

        Returns
        -------
        bool
            True if "other" is an Index and it has the same elements and order
            as the calling index; False otherwise.

        Examples
        --------
        >>> idx1 = pd.Index([1, 2, 3])
        >>> idx1
        Int64Index([1, 2, 3], dtype='int64')
        >>> idx1.equals(pd.Index([1, 2, 3]))
        True

        The elements inside are compared

        >>> idx2 = pd.Index(["1", "2", "3"])
        >>> idx2
        Index(['1', '2', '3'], dtype='object')

        >>> idx1.equals(idx2)
        False

        The order is compared

        >>> ascending_idx = pd.Index([1, 2, 3])
        >>> ascending_idx
        Int64Index([1, 2, 3], dtype='int64')
        >>> descending_idx = pd.Index([3, 2, 1])
        >>> descending_idx
        Int64Index([3, 2, 1], dtype='int64')
        >>> ascending_idx.equals(descending_idx)
        False

        The dtype is *not* compared

        >>> int64_idx = pd.Int64Index([1, 2, 3])
        >>> int64_idx
        Int64Index([1, 2, 3], dtype='int64')
        >>> uint64_idx = pd.UInt64Index([1, 2, 3])
        >>> uint64_idx
        UInt64Index([1, 2, 3], dtype='uint64')
        >>> int64_idx.equals(uint64_idx)
        True
        """
        if self.is_(other):
            return True

        if not isinstance(other, Index):
            return False

        if is_object_dtype(self.dtype) and not is_object_dtype(other.dtype):
            # if other is not object, use other's logic for coercion
            return other.equals(self)

        if isinstance(other, ABCMultiIndex):
            # d-level MultiIndex can equal d-tuple Index
            return other.equals(self)

        if is_extension_array_dtype(other.dtype):
            # All EA-backed Index subclasses override equals
            return other.equals(self)

        return array_equivalent(self._values, other._values)

    @final
    def identical(self, other) -> bool:
        """
        Similar to equals, but checks that object attributes and types are also equal.

        Returns
        -------
        bool
            If two Index objects have equal elements and same type True,
            otherwise False.
        """
        return (
            self.equals(other)
            and all(
                getattr(self, c, None) == getattr(other, c, None)
                for c in self._comparables
            )
            and type(self) == type(other)
        )

    @final
    def asof(self, label):
        """
        Return the label from the index, or, if not present, the previous one.

        Assuming that the index is sorted, return the passed index label if it
        is in the index, or return the previous index label if the passed one
        is not in the index.

        Parameters
        ----------
        label : object
            The label up to which the method returns the latest index label.

        Returns
        -------
        object
            The passed label if it is in the index. The previous label if the
            passed label is not in the sorted index or `NaN` if there is no
            such label.

        See Also
        --------
        Series.asof : Return the latest value in a Series up to the
            passed index.
        merge_asof : Perform an asof merge (similar to left join but it
            matches on nearest key rather than equal key).
        Index.get_loc : An `asof` is a thin wrapper around `get_loc`
            with method='pad'.

        Examples
        --------
        `Index.asof` returns the latest index label up to the passed label.

        >>> idx = pd.Index(['2013-12-31', '2014-01-02', '2014-01-03'])
        >>> idx.asof('2014-01-01')
        '2013-12-31'

        If the label is in the index, the method returns the passed label.

        >>> idx.asof('2014-01-02')
        '2014-01-02'

        If all of the labels in the index are later than the passed label,
        NaN is returned.

        >>> idx.asof('1999-01-02')
        nan

        If the index is not sorted, an error is raised.

        >>> idx_not_sorted = pd.Index(['2013-12-31', '2015-01-02',
        ...                            '2014-01-03'])
        >>> idx_not_sorted.asof('2013-12-31')
        Traceback (most recent call last):
        ValueError: index must be monotonic increasing or decreasing
        """
        try:
            loc = self.get_loc(label, method="pad")
        except KeyError:
            return self._na_value
        else:
            if isinstance(loc, slice):
                loc = loc.indices(len(self))[-1]
            return self[loc]

    def asof_locs(self, where: "Index", mask) -> np.ndarray:
        """
        Return the locations (indices) of labels in the index.

        As in the `asof` function, if the label (a particular entry in
        `where`) is not in the index, the latest index label up to the
        passed label is chosen and its index returned.

        If all of the labels in the index are later than a label in `where`,
        -1 is returned.

        `mask` is used to ignore NA values in the index during calculation.

        Parameters
        ----------
        where : Index
            An Index consisting of an array of timestamps.
        mask : array-like
            Array of booleans denoting where values in the original
            data are not NA.

        Returns
        -------
        numpy.ndarray
            An array of locations (indices) of the labels from the Index
            which correspond to the return values of the `asof` function
            for every element in `where`.
        """
        locs = self._values[mask].searchsorted(where._values, side="right")
        locs = np.where(locs > 0, locs - 1, 0)

        result = np.arange(len(self))[mask].take(locs)

        # TODO: overload return type of ExtensionArray.__getitem__
        first_value = cast(Any, self._values[mask.argmax()])
        result[(locs == 0) & (where._values < first_value)] = -1

        return result

    @final
    def sort_values(
        self,
        return_indexer: bool = False,
        ascending: bool = True,
        na_position: str_t = "last",
        key: Optional[Callable] = None,
    ):
        """
        Return a sorted copy of the index.

        Return a sorted copy of the index, and optionally return the indices
        that sorted the index itself.

        Parameters
        ----------
        return_indexer : bool, default False
            Should the indices that would sort the index be returned.
        ascending : bool, default True
            Should the index values be sorted in an ascending order.
        na_position : {'first' or 'last'}, default 'last'
            Argument 'first' puts NaNs at the beginning, 'last' puts NaNs at
            the end.

            .. versionadded:: 1.2.0

        key : callable, optional
            If not None, apply the key function to the index values
            before sorting. This is similar to the `key` argument in the
            builtin :meth:`sorted` function, with the notable difference that
            this `key` function should be *vectorized*. It should expect an
            ``Index`` and return an ``Index`` of the same shape.

            .. versionadded:: 1.1.0

        Returns
        -------
        sorted_index : pandas.Index
            Sorted copy of the index.
        indexer : numpy.ndarray, optional
            The indices that the index itself was sorted by.

        See Also
        --------
        Series.sort_values : Sort values of a Series.
        DataFrame.sort_values : Sort values in a DataFrame.

        Examples
        --------
        >>> idx = pd.Index([10, 100, 1, 1000])
        >>> idx
        Int64Index([10, 100, 1, 1000], dtype='int64')

        Sort values in ascending order (default behavior).

        >>> idx.sort_values()
        Int64Index([1, 10, 100, 1000], dtype='int64')

        Sort values in descending order, and also get the indices `idx` was
        sorted by.

        >>> idx.sort_values(ascending=False, return_indexer=True)
        (Int64Index([1000, 100, 10, 1], dtype='int64'), array([3, 1, 0, 2]))
        """
        idx = ensure_key_mapped(self, key)

        # GH 35584. Sort missing values according to na_position kwarg
        # ignore na_position for MultiIndex
        if not isinstance(self, ABCMultiIndex):
            _as = nargsort(
                items=idx, ascending=ascending, na_position=na_position, key=key
            )
        else:
            _as = idx.argsort()
            if not ascending:
                _as = _as[::-1]

        sorted_index = self.take(_as)

        if return_indexer:
            return sorted_index, _as
        else:
            return sorted_index

    @final
    def sort(self, *args, **kwargs):
        """
        Use sort_values instead.
        """
        raise TypeError("cannot sort an Index object in-place, use sort_values instead")

    def shift(self, periods=1, freq=None):
        """
        Shift index by desired number of time frequency increments.

        This method is for shifting the values of datetime-like indexes
        by a specified time increment a given number of times.

        Parameters
        ----------
        periods : int, default 1
            Number of periods (or increments) to shift by,
            can be positive or negative.
        freq : pandas.DateOffset, pandas.Timedelta or str, optional
            Frequency increment to shift by.
            If None, the index is shifted by its own `freq` attribute.
            Offset aliases are valid strings, e.g., 'D', 'W', 'M' etc.

        Returns
        -------
        pandas.Index
            Shifted index.

        See Also
        --------
        Series.shift : Shift values of Series.

        Notes
        -----
        This method is only implemented for datetime-like index classes,
        i.e., DatetimeIndex, PeriodIndex and TimedeltaIndex.

        Examples
        --------
        Put the first 5 month starts of 2011 into an index.

        >>> month_starts = pd.date_range('1/1/2011', periods=5, freq='MS')
        >>> month_starts
        DatetimeIndex(['2011-01-01', '2011-02-01', '2011-03-01', '2011-04-01',
                       '2011-05-01'],
                      dtype='datetime64[ns]', freq='MS')

        Shift the index by 10 days.

        >>> month_starts.shift(10, freq='D')
        DatetimeIndex(['2011-01-11', '2011-02-11', '2011-03-11', '2011-04-11',
                       '2011-05-11'],
                      dtype='datetime64[ns]', freq=None)

        The default value of `freq` is the `freq` attribute of the index,
        which is 'MS' (month start) in this example.

        >>> month_starts.shift(10)
        DatetimeIndex(['2011-11-01', '2011-12-01', '2012-01-01', '2012-02-01',
                       '2012-03-01'],
                      dtype='datetime64[ns]', freq='MS')
        """
        raise NotImplementedError(
            f"This method is only implemented for DatetimeIndex, PeriodIndex and "
            f"TimedeltaIndex; Got type {type(self).__name__}"
        )

    def argsort(self, *args, **kwargs) -> np.ndarray:
        """
        Return the integer indices that would sort the index.

        Parameters
        ----------
        *args
            Passed to `numpy.ndarray.argsort`.
        **kwargs
            Passed to `numpy.ndarray.argsort`.

        Returns
        -------
        numpy.ndarray
            Integer indices that would sort the index if used as
            an indexer.

        See Also
        --------
        numpy.argsort : Similar method for NumPy arrays.
        Index.sort_values : Return sorted copy of Index.

        Examples
        --------
        >>> idx = pd.Index(['b', 'a', 'd', 'c'])
        >>> idx
        Index(['b', 'a', 'd', 'c'], dtype='object')

        >>> order = idx.argsort()
        >>> order
        array([1, 0, 3, 2])

        >>> idx[order]
        Index(['a', 'b', 'c', 'd'], dtype='object')
        """
        # This works for either ndarray or EA, is overridden
        #  by RangeIndex, MultIIndex
        return self._data.argsort(*args, **kwargs)

    @final
    def get_value(self, series: "Series", key):
        """
        Fast lookup of value from 1-dimensional ndarray.

        Only use this if you know what you're doing.

        Returns
        -------
        scalar or Series
        """
        warnings.warn(
            "get_value is deprecated and will be removed in a future version. "
            "Use Series[key] instead",
            FutureWarning,
            stacklevel=2,
        )

        self._check_indexing_error(key)

        try:
            # GH 20882, 21257
            # First try to convert the key to a location
            # If that fails, raise a KeyError if an integer
            # index, otherwise, see if key is an integer, and
            # try that
            loc = self.get_loc(key)
        except KeyError:
            if not self._should_fallback_to_positional():
                raise
            elif is_integer(key):
                # If the Index cannot hold integer, then this is unambiguously
                #  a locational lookup.
                loc = key
            else:
                raise

        return self._get_values_for_loc(series, loc, key)

    def _check_indexing_error(self, key):
        if not is_scalar(key):
            # if key is not a scalar, directly raise an error (the code below
            # would convert to numpy arrays and raise later any way) - GH29926
            raise InvalidIndexError(key)

    def _should_fallback_to_positional(self) -> bool:
        """
        Should an integer key be treated as positional?
        """
        return not self.holds_integer() and not self.is_boolean()

    def _get_values_for_loc(self, series: "Series", loc, key):
        """
        Do a positional lookup on the given Series, returning either a scalar
        or a Series.

        Assumes that `series.index is self`

        key is included for MultiIndex compat.
        """
        if is_integer(loc):
            return series._values[loc]

        return series.iloc[loc]

    @final
    def set_value(self, arr, key, value):
        """
        Fast lookup of value from 1-dimensional ndarray.

        .. deprecated:: 1.0

        Notes
        -----
        Only use this if you know what you're doing.
        """
        warnings.warn(
            (
                "The 'set_value' method is deprecated, and "
                "will be removed in a future version."
            ),
            FutureWarning,
            stacklevel=2,
        )
        loc = self._engine.get_loc(key)
        validate_numeric_casting(arr.dtype, value)
        arr[loc] = value

    _index_shared_docs[
        "get_indexer_non_unique"
    ] = """
        Compute indexer and mask for new index given the current index. The
        indexer should be then used as an input to ndarray.take to align the
        current data to the new index.

        Parameters
        ----------
        target : %(target_klass)s

        Returns
        -------
        indexer : ndarray of int
            Integers from 0 to n - 1 indicating that the index at these
            positions matches the corresponding target values. Missing values
            in the target are marked by -1.
        missing : ndarray of int
            An indexer into the target of the values not found.
            These correspond to the -1 in the indexer array.
        """

    @Appender(_index_shared_docs["get_indexer_non_unique"] % _index_doc_kwargs)
    def get_indexer_non_unique(self, target):
        target = ensure_index(target)

        if target.is_boolean() and self.is_numeric():
            # Treat boolean labels passed to a numeric index as not found. Without
            # this fix False and True would be treated as 0 and 1 respectively.
            # (GH #16877)
            return self._get_indexer_non_comparable(target, method=None, unique=False)

        pself, ptarget = self._maybe_promote(target)
        if pself is not self or ptarget is not target:
            return pself.get_indexer_non_unique(ptarget)

        if not self._should_compare(target):
            return self._get_indexer_non_comparable(target, method=None, unique=False)

        if not is_dtype_equal(self.dtype, target.dtype):
            # TODO: if object, could use infer_dtype to preempt costly
            #  conversion if still non-comparable?
            dtype = find_common_type([self.dtype, target.dtype])
            if (
                dtype.kind in ["i", "u"]
                and is_categorical_dtype(target.dtype)
                and target.hasnans
            ):
                # FIXME: find_common_type incorrect with Categorical GH#38240
                # FIXME: some cases where float64 cast can be lossy?
                dtype = np.dtype(np.float64)

            this = self.astype(dtype, copy=False)
            that = target.astype(dtype, copy=False)
            return this.get_indexer_non_unique(that)

        tgt_values = target._get_engine_target()

        indexer, missing = self._engine.get_indexer_non_unique(tgt_values)
        return ensure_platform_int(indexer), missing

    @final
    def get_indexer_for(self, target, **kwargs):
        """
        Guaranteed return of an indexer even when non-unique.

        This dispatches to get_indexer or get_indexer_non_unique
        as appropriate.

        Returns
        -------
        numpy.ndarray
            List of indices.
        """
        if self._index_as_unique:
            return self.get_indexer(target, **kwargs)
        indexer, _ = self.get_indexer_non_unique(target)
        return indexer

    def _get_indexer_non_comparable(self, target: "Index", method, unique: bool = True):
        """
        Called from get_indexer or get_indexer_non_unique when the target
        is of a non-comparable dtype.

        For get_indexer lookups with method=None, get_indexer is an _equality_
        check, so non-comparable dtypes mean we will always have no matches.

        For get_indexer lookups with a method, get_indexer is an _inequality_
        check, so non-comparable dtypes mean we will always raise TypeError.

        Parameters
        ----------
        target : Index
        method : str or None
        unique : bool, default True
            * True if called from get_indexer.
            * False if called from get_indexer_non_unique.

        Raises
        ------
        TypeError
            If doing an inequality check, i.e. method is not None.
        """
        if method is not None:
            other = unpack_nested_dtype(target)
            raise TypeError(f"Cannot compare dtypes {self.dtype} and {other.dtype}")

        no_matches = -1 * np.ones(target.shape, dtype=np.intp)
        if unique:
            # This is for get_indexer
            return no_matches
        else:
            # This is for get_indexer_non_unique
            missing = np.arange(len(target), dtype=np.intp)
            return no_matches, missing

    @property
    def _index_as_unique(self):
        """
        Whether we should treat this as unique for the sake of
        get_indexer vs get_indexer_non_unique.

        For IntervalIndex compat.
        """
        return self.is_unique

    _requires_unique_msg = "Reindexing only valid with uniquely valued Index objects"

    @final
    def _maybe_promote(self, other: "Index"):
        """
        When dealing with an object-dtype Index and a non-object Index, see
        if we can upcast the object-dtype one to improve performance.
        """

        if self.inferred_type == "date" and isinstance(other, ABCDatetimeIndex):
            try:
                return type(other)(self), other
            except OutOfBoundsDatetime:
                return self, other
        elif self.inferred_type == "timedelta" and isinstance(other, ABCTimedeltaIndex):
            # TODO: we dont have tests that get here
            return type(other)(self), other
        elif self.inferred_type == "boolean":
            if not is_object_dtype(self.dtype):
                return self.astype("object"), other.astype("object")

        if not is_object_dtype(self.dtype) and is_object_dtype(other.dtype):
            # Reverse op so we dont need to re-implement on the subclasses
            other, self = other._maybe_promote(self)

        return self, other

    def _should_compare(self, other: "Index") -> bool:
        """
        Check if `self == other` can ever have non-False entries.
        """
        other = unpack_nested_dtype(other)
        dtype = other.dtype
        return self._is_comparable_dtype(dtype) or is_object_dtype(dtype)

    def _is_comparable_dtype(self, dtype: DtypeObj) -> bool:
        """
        Can we compare values of the given dtype to our own?
        """
        return True

    @final
    def groupby(self, values) -> PrettyDict[Hashable, np.ndarray]:
        """
        Group the index labels by a given array of values.

        Parameters
        ----------
        values : array
            Values used to determine the groups.

        Returns
        -------
        dict
            {group name -> group labels}
        """
        # TODO: if we are a MultiIndex, we can do better
        # that converting to tuples
        if isinstance(values, ABCMultiIndex):
            values = values._values
        values = Categorical(values)
        result = values._reverse_indexer()

        # map to the label
        result = {k: self.take(v) for k, v in result.items()}

        return PrettyDict(result)

    def map(self, mapper, na_action=None):
        """
        Map values using input correspondence (a dict, Series, or function).

        Parameters
        ----------
        mapper : function, dict, or Series
            Mapping correspondence.
        na_action : {None, 'ignore'}
            If 'ignore', propagate NA values, without passing them to the
            mapping correspondence.

        Returns
        -------
        applied : Union[Index, MultiIndex], inferred
            The output of the mapping function applied to the index.
            If the function returns a tuple with more than one element
            a MultiIndex will be returned.
        """
        from pandas.core.indexes.multi import MultiIndex

        new_values = super()._map_values(mapper, na_action=na_action)

        attributes = self._get_attributes_dict()

        # we can return a MultiIndex
        if new_values.size and isinstance(new_values[0], tuple):
            if isinstance(self, MultiIndex):
                names = self.names
            elif attributes.get("name"):
                names = [attributes.get("name")] * len(new_values[0])
            else:
                names = None
            return MultiIndex.from_tuples(new_values, names=names)

        attributes["copy"] = False
        if not new_values.size:
            # empty
            attributes["dtype"] = self.dtype

        return Index(new_values, **attributes)

    # TODO: De-duplicate with map, xref GH#32349
    @final
    def _transform_index(self, func, level=None) -> "Index":
        """
        Apply function to all values found in index.

        This includes transforming multiindex entries separately.
        Only apply function to one level of the MultiIndex if level is specified.
        """
        if isinstance(self, ABCMultiIndex):
            if level is not None:
                items = [
                    tuple(func(y) if i == level else y for i, y in enumerate(x))
                    for x in self
                ]
            else:
                items = [tuple(func(y) for y in x) for x in self]
            return type(self).from_tuples(items, names=self.names)
        else:
            items = [func(x) for x in self]
            return Index(items, name=self.name, tupleize_cols=False)

    def isin(self, values, level=None):
        """
        Return a boolean array where the index values are in `values`.

        Compute boolean array of whether each index value is found in the
        passed set of values. The length of the returned boolean array matches
        the length of the index.

        Parameters
        ----------
        values : set or list-like
            Sought values.
        level : str or int, optional
            Name or position of the index level to use (if the index is a
            `MultiIndex`).

        Returns
        -------
        is_contained : ndarray
            NumPy array of boolean values.

        See Also
        --------
        Series.isin : Same for Series.
        DataFrame.isin : Same method for DataFrames.

        Notes
        -----
        In the case of `MultiIndex` you must either specify `values` as a
        list-like object containing tuples that are the same length as the
        number of levels, or specify `level`. Otherwise it will raise a
        ``ValueError``.

        If `level` is specified:

        - if it is the name of one *and only one* index level, use that level;
        - otherwise it should be a number indicating level position.

        Examples
        --------
        >>> idx = pd.Index([1,2,3])
        >>> idx
        Int64Index([1, 2, 3], dtype='int64')

        Check whether each index value in a list of values.

        >>> idx.isin([1, 4])
        array([ True, False, False])

        >>> midx = pd.MultiIndex.from_arrays([[1,2,3],
        ...                                  ['red', 'blue', 'green']],
        ...                                  names=('number', 'color'))
        >>> midx
        MultiIndex([(1,   'red'),
                    (2,  'blue'),
                    (3, 'green')],
                   names=['number', 'color'])

        Check whether the strings in the 'color' level of the MultiIndex
        are in a list of colors.

        >>> midx.isin(['red', 'orange', 'yellow'], level='color')
        array([ True, False, False])

        To check across the levels of a MultiIndex, pass a list of tuples:

        >>> midx.isin([(1, 'red'), (3, 'red')])
        array([ True, False, False])

        For a DatetimeIndex, string values in `values` are converted to
        Timestamps.

        >>> dates = ['2000-03-11', '2000-03-12', '2000-03-13']
        >>> dti = pd.to_datetime(dates)
        >>> dti
        DatetimeIndex(['2000-03-11', '2000-03-12', '2000-03-13'],
        dtype='datetime64[ns]', freq=None)

        >>> dti.isin(['2000-03-11'])
        array([ True, False, False])
        """
        if level is not None:
            self._validate_index_level(level)
        return algos.isin(self._values, values)

    def _get_string_slice(self, key: str_t):
        # this is for partial string indexing,
        # overridden in DatetimeIndex, TimedeltaIndex and PeriodIndex
        raise NotImplementedError

    def slice_indexer(
        self,
        start: Optional[Hashable] = None,
        end: Optional[Hashable] = None,
        step: Optional[int] = None,
        kind: Optional[str_t] = None,
    ) -> slice:
        """
        Compute the slice indexer for input labels and step.

        Index needs to be ordered and unique.

        Parameters
        ----------
        start : label, default None
            If None, defaults to the beginning.
        end : label, default None
            If None, defaults to the end.
        step : int, default None
        kind : str, default None

        Returns
        -------
        indexer : slice

        Raises
        ------
        KeyError : If key does not exist, or key is not unique and index is
            not ordered.

        Notes
        -----
        This function assumes that the data is sorted, so use at your own peril

        Examples
        --------
        This is a method on all index types. For example you can do:

        >>> idx = pd.Index(list('abcd'))
        >>> idx.slice_indexer(start='b', end='c')
        slice(1, 3, None)

        >>> idx = pd.MultiIndex.from_arrays([list('abcd'), list('efgh')])
        >>> idx.slice_indexer(start='b', end=('c', 'g'))
        slice(1, 3, None)
        """
        start_slice, end_slice = self.slice_locs(start, end, step=step, kind=kind)

        # return a slice
        if not is_scalar(start_slice):
            raise AssertionError("Start slice bound is non-scalar")
        if not is_scalar(end_slice):
            raise AssertionError("End slice bound is non-scalar")

        return slice(start_slice, end_slice, step)

    def _maybe_cast_indexer(self, key):
        """
        If we have a float key and are not a floating index, then try to cast
        to an int if equivalent.
        """
        if not self.is_floating():
            return com.cast_scalar_indexer(key)
        return key

    @final
    def _validate_indexer(self, form: str_t, key, kind: str_t):
        """
        If we are positional indexer, validate that we have appropriate
        typed bounds must be an integer.
        """
        assert kind in ["getitem", "iloc"]

        if key is not None and not is_integer(key):
            raise self._invalid_indexer(form, key)

    def _maybe_cast_slice_bound(self, label, side: str_t, kind):
        """
        This function should be overloaded in subclasses that allow non-trivial
        casting on label-slice bounds, e.g. datetime-like indices allowing
        strings containing formatted datetimes.

        Parameters
        ----------
        label : object
        side : {'left', 'right'}
        kind : {'loc', 'getitem'} or None

        Returns
        -------
        label : object

        Notes
        -----
        Value of `side` parameter should be validated in caller.
        """
        assert kind in ["loc", "getitem", None]

        # We are a plain index here (sub-class override this method if they
        # wish to have special treatment for floats/ints, e.g. Float64Index and
        # datetimelike Indexes
        # reject them, if index does not contain label
        if (is_float(label) or is_integer(label)) and label not in self._values:
            raise self._invalid_indexer("slice", label)

        return label

    def _searchsorted_monotonic(self, label, side="left"):
        if self.is_monotonic_increasing:
            return self.searchsorted(label, side=side)
        elif self.is_monotonic_decreasing:
            # np.searchsorted expects ascending sort order, have to reverse
            # everything for it to work (element ordering, search side and
            # resulting value).
            pos = self[::-1].searchsorted(
                label, side="right" if side == "left" else "left"
            )
            return len(self) - pos

        raise ValueError("index must be monotonic increasing or decreasing")

    def get_slice_bound(self, label, side: str_t, kind) -> int:
        """
        Calculate slice bound that corresponds to given label.

        Returns leftmost (one-past-the-rightmost if ``side=='right'``) position
        of given label.

        Parameters
        ----------
        label : object
        side : {'left', 'right'}
        kind : {'loc', 'getitem'} or None

        Returns
        -------
        int
            Index of label.
        """
        assert kind in ["loc", "getitem", None]

        if side not in ("left", "right"):
            raise ValueError(
                "Invalid value for side kwarg, must be either "
                f"'left' or 'right': {side}"
            )

        original_label = label

        # For datetime indices label may be a string that has to be converted
        # to datetime boundary according to its resolution.
        label = self._maybe_cast_slice_bound(label, side, kind)

        # we need to look up the label
        try:
            slc = self.get_loc(label)
        except KeyError as err:
            try:
                return self._searchsorted_monotonic(label, side)
            except ValueError:
                # raise the original KeyError
                raise err

        if isinstance(slc, np.ndarray):
            # get_loc may return a boolean array or an array of indices, which
            # is OK as long as they are representable by a slice.
            if is_bool_dtype(slc):
                slc = lib.maybe_booleans_to_slice(slc.view("u1"))
            else:
                slc = lib.maybe_indices_to_slice(
                    slc.astype(np.intp, copy=False), len(self)
                )
            if isinstance(slc, np.ndarray):
                raise KeyError(
                    f"Cannot get {side} slice bound for non-unique "
                    f"label: {repr(original_label)}"
                )

        if isinstance(slc, slice):
            if side == "left":
                return slc.start
            else:
                return slc.stop
        else:
            if side == "right":
                return slc + 1
            else:
                return slc

    def slice_locs(self, start=None, end=None, step=None, kind=None):
        """
        Compute slice locations for input labels.

        Parameters
        ----------
        start : label, default None
            If None, defaults to the beginning.
        end : label, default None
            If None, defaults to the end.
        step : int, defaults None
            If None, defaults to 1.
        kind : {'loc', 'getitem'} or None

        Returns
        -------
        start, end : int

        See Also
        --------
        Index.get_loc : Get location for a single label.

        Notes
        -----
        This method only works if the index is monotonic or unique.

        Examples
        --------
        >>> idx = pd.Index(list('abcd'))
        >>> idx.slice_locs(start='b', end='c')
        (1, 3)
        """
        inc = step is None or step >= 0

        if not inc:
            # If it's a reverse slice, temporarily swap bounds.
            start, end = end, start

        # GH 16785: If start and end happen to be date strings with UTC offsets
        # attempt to parse and check that the offsets are the same
        if isinstance(start, (str, datetime)) and isinstance(end, (str, datetime)):
            try:
                ts_start = Timestamp(start)
                ts_end = Timestamp(end)
            except (ValueError, TypeError):
                pass
            else:
                if not tz_compare(ts_start.tzinfo, ts_end.tzinfo):
                    raise ValueError("Both dates must have the same UTC offset")

        start_slice = None
        if start is not None:
            start_slice = self.get_slice_bound(start, "left", kind)
        if start_slice is None:
            start_slice = 0

        end_slice = None
        if end is not None:
            end_slice = self.get_slice_bound(end, "right", kind)
        if end_slice is None:
            end_slice = len(self)

        if not inc:
            # Bounds at this moment are swapped, swap them back and shift by 1.
            #
            # slice_locs('B', 'A', step=-1): s='B', e='A'
            #
            #              s='A'                 e='B'
            # AFTER SWAP:    |                     |
            #                v ------------------> V
            #           -----------------------------------
            #           | | |A|A|A|A| | | | | |B|B| | | | |
            #           -----------------------------------
            #              ^ <------------------ ^
            # SHOULD BE:   |                     |
            #           end=s-1              start=e-1
            #
            end_slice, start_slice = start_slice - 1, end_slice - 1

            # i == -1 triggers ``len(self) + i`` selection that points to the
            # last element, not before-the-first one, subtracting len(self)
            # compensates that.
            if end_slice == -1:
                end_slice -= len(self)
            if start_slice == -1:
                start_slice -= len(self)

        return start_slice, end_slice

    def delete(self, loc):
        """
        Make new Index with passed location(-s) deleted.

        Parameters
        ----------
        loc : int or list of int
            Location of item(-s) which will be deleted.
            Use a list of locations to delete more than one value at the same time.

        Returns
        -------
        Index
            New Index with passed location(-s) deleted.

        See Also
        --------
        numpy.delete : Delete any rows and column from NumPy array (ndarray).

        Examples
        --------
        >>> idx = pd.Index(['a', 'b', 'c'])
        >>> idx.delete(1)
        Index(['a', 'c'], dtype='object')

        >>> idx = pd.Index(['a', 'b', 'c'])
        >>> idx.delete([0, 2])
        Index(['b'], dtype='object')
        """
        return self._shallow_copy(np.delete(self._data, loc))

    def insert(self, loc: int, item):
        """
        Make new Index inserting new item at location.

        Follows Python list.append semantics for negative values.

        Parameters
        ----------
        loc : int
        item : object

        Returns
        -------
        new_index : Index
        """
        # Note: this method is overridden by all ExtensionIndex subclasses,
        #  so self is never backed by an EA.

        try:
            item = self._validate_fill_value(item)
        except TypeError:
            if is_scalar(item):
                dtype, item = maybe_promote(self.dtype, item)
            else:
                # maybe_promote would raise ValueError
                dtype = np.dtype(object)

            return self.astype(dtype).insert(loc, item)

        arr = np.asarray(self)

        # Use Index constructor to ensure we get tuples cast correctly.
        item = Index([item], dtype=self.dtype)._values
        idx = np.concatenate((arr[:loc], item, arr[loc:]))
        return Index(idx, name=self.name)

    def drop(self, labels, errors: str_t = "raise"):
        """
        Make new Index with passed list of labels deleted.

        Parameters
        ----------
        labels : array-like
        errors : {'ignore', 'raise'}, default 'raise'
            If 'ignore', suppress error and existing labels are dropped.

        Returns
        -------
        dropped : Index

        Raises
        ------
        KeyError
            If not all of the labels are found in the selected axis
        """
        arr_dtype = "object" if self.dtype == "object" else None
        labels = com.index_labels_to_array(labels, dtype=arr_dtype)
        indexer = self.get_indexer_for(labels)
        mask = indexer == -1
        if mask.any():
            if errors != "ignore":
                raise KeyError(f"{labels[mask]} not found in axis")
            indexer = indexer[~mask]
        return self.delete(indexer)

    # --------------------------------------------------------------------
    # Generated Arithmetic, Comparison, and Unary Methods

    def _cmp_method(self, other, op):
        """
        Wrapper used to dispatch comparison operations.
        """
        if self.is_(other):
            # fastpath
            if op in {operator.eq, operator.le, operator.ge}:
                arr = np.ones(len(self), dtype=bool)
                if self._can_hold_na and not isinstance(self, ABCMultiIndex):
                    # TODO: should set MultiIndex._can_hold_na = False?
                    arr[self.isna()] = False
                return arr
            elif op in {operator.ne, operator.lt, operator.gt}:
                return np.zeros(len(self), dtype=bool)

        if isinstance(other, (np.ndarray, Index, ABCSeries, ExtensionArray)) and len(
            self
        ) != len(other):
            raise ValueError("Lengths must match to compare")

        if not isinstance(other, ABCMultiIndex):
            other = extract_array(other, extract_numpy=True)
        else:
            other = np.asarray(other)

        if is_object_dtype(self.dtype) and isinstance(other, ExtensionArray):
            # e.g. PeriodArray, Categorical
            with np.errstate(all="ignore"):
                result = op(self._values, other)

        elif is_object_dtype(self.dtype) and not isinstance(self, ABCMultiIndex):
            # don't pass MultiIndex
            with np.errstate(all="ignore"):
                result = ops.comp_method_OBJECT_ARRAY(op, self._values, other)

        elif is_interval_dtype(self.dtype):
            with np.errstate(all="ignore"):
                result = op(self._values, np.asarray(other))

        else:
            with np.errstate(all="ignore"):
                result = ops.comparison_op(self._values, other, op)

        return result

    def _arith_method(self, other, op):
        """
        Wrapper used to dispatch arithmetic operations.
        """

        from pandas import Series

        result = op(Series(self), other)
        if isinstance(result, tuple):
            return (Index(result[0]), Index(result[1]))
        return Index(result)

    def _unary_method(self, op):
        result = op(self._values)
        return Index(result, name=self.name)

    def __abs__(self):
        return self._unary_method(operator.abs)

    def __neg__(self):
        return self._unary_method(operator.neg)

    def __pos__(self):
        return self._unary_method(operator.pos)

    def __inv__(self):
        # TODO: why not operator.inv?
        # TODO: __inv__ vs __invert__?
        return self._unary_method(lambda x: -x)

    def any(self, *args, **kwargs):
        """
        Return whether any element is Truthy.

        Parameters
        ----------
        *args
            These parameters will be passed to numpy.any.
        **kwargs
            These parameters will be passed to numpy.any.

        Returns
        -------
        any : bool or array_like (if axis is specified)
            A single element array_like may be converted to bool.

        See Also
        --------
        Index.all : Return whether all elements are True.
        Series.all : Return whether all elements are True.

        Notes
        -----
        Not a Number (NaN), positive infinity and negative infinity
        evaluate to True because these are not equal to zero.

        Examples
        --------
        >>> index = pd.Index([0, 1, 2])
        >>> index.any()
        True

        >>> index = pd.Index([0, 0, 0])
        >>> index.any()
        False
        """
        # FIXME: docstr inaccurate, args/kwargs not passed
        self._maybe_disable_logical_methods("any")
        return np.any(self.values)

    def all(self):
        """
        Return whether all elements are Truthy.

        Parameters
        ----------
        *args
            These parameters will be passed to numpy.all.
        **kwargs
            These parameters will be passed to numpy.all.

        Returns
        -------
        all : bool or array_like (if axis is specified)
            A single element array_like may be converted to bool.

        See Also
        --------
        Index.any : Return whether any element in an Index is True.
        Series.any : Return whether any element in a Series is True.
        Series.all : Return whether all elements in a Series are True.

        Notes
        -----
        Not a Number (NaN), positive infinity and negative infinity
        evaluate to True because these are not equal to zero.

        Examples
        --------
        **all**

        True, because nonzero integers are considered True.

        >>> pd.Index([1, 2, 3]).all()
        True

        False, because ``0`` is considered False.

        >>> pd.Index([0, 1, 2]).all()
        False

        **any**

        True, because ``1`` is considered True.

        >>> pd.Index([0, 0, 1]).any()
        True

        False, because ``0`` is considered False.

        >>> pd.Index([0, 0, 0]).any()
        False
        """
        # FIXME: docstr inaccurate, args/kwargs not passed

        self._maybe_disable_logical_methods("all")
        return np.all(self.values)

    @final
    def _maybe_disable_logical_methods(self, opname: str_t):
        """
        raise if this Index subclass does not support any or all.
        """
        if (
            isinstance(self, ABCMultiIndex)
            or needs_i8_conversion(self.dtype)
            or is_interval_dtype(self.dtype)
            or is_categorical_dtype(self.dtype)
            or is_float_dtype(self.dtype)
        ):
            # This call will raise
            make_invalid_op(opname)(self)

    @property
    def shape(self) -> Shape:
        """
        Return a tuple of the shape of the underlying data.
        """
        # not using "(len(self), )" to return "correct" shape if the values
        # consists of a >1 D array (see GH-27775)
        # overridden in MultiIndex.shape to avoid materializing the values
        return self._values.shape


def ensure_index_from_sequences(sequences, names=None):
    """
    Construct an index from sequences of data.

    A single sequence returns an Index. Many sequences returns a
    MultiIndex.

    Parameters
    ----------
    sequences : sequence of sequences
    names : sequence of str

    Returns
    -------
    index : Index or MultiIndex

    Examples
    --------
    >>> ensure_index_from_sequences([[1, 2, 3]], names=["name"])
    Int64Index([1, 2, 3], dtype='int64', name='name')

    >>> ensure_index_from_sequences([["a", "a"], ["a", "b"]], names=["L1", "L2"])
    MultiIndex([('a', 'a'),
                ('a', 'b')],
               names=['L1', 'L2'])

    See Also
    --------
    ensure_index
    """
    from pandas.core.indexes.multi import MultiIndex

    if len(sequences) == 1:
        if names is not None:
            names = names[0]
        return Index(sequences[0], name=names)
    else:
        return MultiIndex.from_arrays(sequences, names=names)


def ensure_index(
    index_like: Union[AnyArrayLike, Sequence], copy: bool = False
) -> Index:
    """
    Ensure that we have an index from some index-like object.

    Parameters
    ----------
    index_like : sequence
        An Index or other sequence
    copy : bool, default False

    Returns
    -------
    index : Index or MultiIndex

    See Also
    --------
    ensure_index_from_sequences

    Examples
    --------
    >>> ensure_index(['a', 'b'])
    Index(['a', 'b'], dtype='object')

    >>> ensure_index([('a', 'a'),  ('b', 'c')])
    Index([('a', 'a'), ('b', 'c')], dtype='object')

    >>> ensure_index([['a', 'a'], ['b', 'c']])
    MultiIndex([('a', 'b'),
            ('a', 'c')],
           )
    """
    if isinstance(index_like, Index):
        if copy:
            index_like = index_like.copy()
        return index_like
    if hasattr(index_like, "name"):
        # https://github.com/python/mypy/issues/1424
        # error: Item "ExtensionArray" of "Union[ExtensionArray,
        # Sequence[Any]]" has no attribute "name"  [union-attr]
        # error: Item "Sequence[Any]" of "Union[ExtensionArray, Sequence[Any]]"
        # has no attribute "name"  [union-attr]
        # error: "Sequence[Any]" has no attribute "name"  [attr-defined]
        # error: Item "Sequence[Any]" of "Union[Series, Sequence[Any]]" has no
        # attribute "name"  [union-attr]
        # error: Item "Sequence[Any]" of "Union[Any, Sequence[Any]]" has no
        # attribute "name"  [union-attr]
        name = index_like.name  # type: ignore[union-attr, attr-defined]
        return Index(index_like, name=name, copy=copy)

    if is_iterator(index_like):
        index_like = list(index_like)

    # must check for exactly list here because of strict type
    # check in clean_index_list
    if isinstance(index_like, list):
        if type(index_like) != list:
            index_like = list(index_like)

        converted, all_arrays = lib.clean_index_list(index_like)

        if len(converted) > 0 and all_arrays:
            from pandas.core.indexes.multi import MultiIndex

            return MultiIndex.from_arrays(converted)
        else:
            if isinstance(converted, np.ndarray) and converted.dtype == np.int64:
                # Check for overflows if we should actually be uint64
                # xref GH#35481
                alt = np.asarray(index_like)
                if alt.dtype == np.uint64:
                    converted = alt

            index_like = converted
    else:
        # clean_index_list does the equivalent of copying
        # so only need to do this if not list instance
        if copy:
            index_like = copy_func(index_like)

    return Index(index_like)


def ensure_has_len(seq):
    """
    If seq is an iterator, put its values into a list.
    """
    try:
        len(seq)
    except TypeError:
        return list(seq)
    else:
        return seq


def trim_front(strings: List[str]) -> List[str]:
    """
    Trims zeros and decimal points.

    Examples
    --------
    >>> trim_front([" a", " b"])
    ['a', 'b']

    >>> trim_front([" a", " "])
    ['a', '']
    """
    if not strings:
        return strings
    while all(strings) and all(x[0] == " " for x in strings):
        strings = [x[1:] for x in strings]
    return strings


def _validate_join_method(method: str):
    if method not in ["left", "right", "inner", "outer"]:
        raise ValueError(f"do not recognize join method {method}")


def default_index(n: int) -> "RangeIndex":
    from pandas.core.indexes.range import RangeIndex

    return RangeIndex(0, n, name=None)


def maybe_extract_name(name, obj, cls) -> Hashable:
    """
    If no name is passed, then extract it from data, validating hashability.
    """
    if name is None and isinstance(obj, (Index, ABCSeries)):
        # Note we don't just check for "name" attribute since that would
        #  pick up e.g. dtype.name
        name = obj.name

    # GH#29069
    if not is_hashable(name):
        raise TypeError(f"{cls.__name__}.name must be a hashable type")

    return name


def _maybe_cast_with_dtype(data: np.ndarray, dtype: np.dtype, copy: bool) -> np.ndarray:
    """
    If a dtype is passed, cast to the closest matching dtype that is supported
    by Index.

    Parameters
    ----------
    data : np.ndarray
    dtype : np.dtype
    copy : bool

    Returns
    -------
    np.ndarray
    """
    # we need to avoid having numpy coerce
    # things that look like ints/floats to ints unless
    # they are actually ints, e.g. '0' and 0.0
    # should not be coerced
    # GH 11836
    if is_integer_dtype(dtype):
        inferred = lib.infer_dtype(data, skipna=False)
        if inferred == "integer":
            data = maybe_cast_to_integer_array(data, dtype, copy=copy)
        elif inferred in ["floating", "mixed-integer-float"]:
            if isna(data).any():
                raise ValueError("cannot convert float NaN to integer")

            if inferred == "mixed-integer-float":
                data = maybe_cast_to_integer_array(data, dtype)

            # If we are actually all equal to integers,
            # then coerce to integer.
            try:
                data = _try_convert_to_int_array(data, copy, dtype)
            except ValueError:
                data = np.array(data, dtype=np.float64, copy=copy)

        elif inferred != "string":
            data = data.astype(dtype)
    elif is_float_dtype(dtype):
        inferred = lib.infer_dtype(data, skipna=False)
        if inferred != "string":
            data = data.astype(dtype)
    else:
        data = np.array(data, dtype=dtype, copy=copy)

    return data


def _maybe_cast_data_without_dtype(subarr):
    """
    If we have an arraylike input but no passed dtype, try to infer
    a supported dtype.

    Parameters
    ----------
    subarr : np.ndarray, Index, or Series

    Returns
    -------
    converted : np.ndarray or ExtensionArray
    dtype : np.dtype or ExtensionDtype
    """
    # Runtime import needed bc IntervalArray imports Index
    from pandas.core.arrays import (
        DatetimeArray,
        IntervalArray,
        PeriodArray,
        TimedeltaArray,
    )

    assert subarr.dtype == object, subarr.dtype
    inferred = lib.infer_dtype(subarr, skipna=False)

    if inferred == "integer":
        try:
            data = _try_convert_to_int_array(subarr, False, None)
            return data
        except ValueError:
            pass

        return subarr

    elif inferred in ["floating", "mixed-integer-float", "integer-na"]:
        # TODO: Returns IntegerArray for integer-na case in the future
        data = np.asarray(subarr).astype(np.float64, copy=False)
        return data

    elif inferred == "interval":
        try:
            data = IntervalArray._from_sequence(subarr, copy=False)
            return data
        except ValueError:
            # GH27172: mixed closed Intervals --> object dtype
            pass
    elif inferred == "boolean":
        # don't support boolean explicitly ATM
        pass
    elif inferred != "string":
        if inferred.startswith("datetime"):
            try:
                data = DatetimeArray._from_sequence(subarr, copy=False)
                return data
            except (ValueError, OutOfBoundsDatetime):
                # GH 27011
                # If we have mixed timezones, just send it
                # down the base constructor
                pass

        elif inferred.startswith("timedelta"):
            data = TimedeltaArray._from_sequence(subarr, copy=False)
            return data
        elif inferred == "period":
            try:
                data = PeriodArray._from_sequence(subarr)
                return data
            except IncompatibleFrequency:
                pass

    return subarr


def _try_convert_to_int_array(
    data: np.ndarray, copy: bool, dtype: np.dtype
) -> np.ndarray:
    """
    Attempt to convert an array of data into an integer array.

    Parameters
    ----------
    data : The data to convert.
    copy : bool
        Whether to copy the data or not.
    dtype : np.dtype

    Returns
    -------
    int_array : data converted to either an ndarray[int64] or ndarray[uint64]

    Raises
    ------
    ValueError if the conversion was not successful.
    """
    if not is_unsigned_integer_dtype(dtype):
        # skip int64 conversion attempt if uint-like dtype is passed, as
        # this could return Int64Index when UInt64Index is what's desired
        try:
            res = data.astype("i8", copy=False)
            if (res == data).all():
                return res  # TODO: might still need to copy
        except (OverflowError, TypeError, ValueError):
            pass

    # Conversion to int64 failed (possibly due to overflow) or was skipped,
    # so let's try now with uint64.
    try:
        res = data.astype("u8", copy=False)
        if (res == data).all():
            return res  # TODO: might still need to copy
    except (OverflowError, TypeError, ValueError):
        pass

    raise ValueError


def get_unanimous_names(*indexes: Index) -> Tuple[Hashable, ...]:
    """
    Return common name if all indices agree, otherwise None (level-by-level).

    Parameters
    ----------
    indexes : list of Index objects

    Returns
    -------
    list
        A list representing the unanimous 'names' found.
    """
    name_tups = [tuple(i.names) for i in indexes]
    name_sets = [{*ns} for ns in zip_longest(*name_tups)]
    names = tuple(ns.pop() if len(ns) == 1 else None for ns in name_sets)
    return names


def unpack_nested_dtype(other: Index) -> Index:
    """
    When checking if our dtype is comparable with another, we need
    to unpack CategoricalDtype to look at its categories.dtype.

    Parameters
    ----------
    other : Index

    Returns
    -------
    Index
    """
    dtype = other.dtype
    if is_categorical_dtype(dtype):
        # If there is ever a SparseIndex, this could get dispatched
        #  here too.
        return dtype.categories
    return other<|MERGE_RESOLUTION|>--- conflicted
+++ resolved
@@ -303,38 +303,18 @@
                 return result.astype(dtype, copy=False)
             return result
 
-<<<<<<< HEAD
-        # extension dtype
-        elif is_extension_array_dtype(data_dtype) or is_extension_array_dtype(dtype):
-            if not (dtype is None or is_object_dtype(dtype)):
-                # coerce to the provided dtype
-                ea_cls = dtype.construct_array_type()
-                data = ea_cls._from_sequence(data, dtype=dtype, copy=False)
-            else:
-                data = extract_array(data, extract_numpy=True)
-                if type(data).__name__ == "PandasArray":
-                    # We're doing the test that patches PandasArray to not be
-                    #  recognized as EA
-                    data = data._ndarray
-                    return Index(data, dtype=object, copy=copy, name=name, **kwargs)
-
-            from pandas.core.indexes.extension import ExtensionIndex
-
-            obj = ExtensionIndex._simple_new(data, name=name)
-            #  TODO: need to handle maybe_asobject
-            return obj
-=======
         elif is_ea_or_datetimelike_dtype(dtype):
             # non-EA dtype indexes have special casting logic, so we punt here
             klass = cls._dtype_to_subclass(dtype)
             if klass is not Index:
                 return klass(data, dtype=dtype, copy=copy, name=name, **kwargs)
 
+            from pandas.core.indexes.extension import ExtensionIndex
+
             ea_cls = dtype.construct_array_type()
             data = ea_cls._from_sequence(data, dtype=dtype, copy=copy)
-            data = np.asarray(data, dtype=object)
             disallow_kwargs(kwargs)
-            return Index._simple_new(data, name=name)
+            return ExtensionIndex._simple_new(data, name=name)
 
         elif is_ea_or_datetimelike_dtype(data_dtype):
             klass = cls._dtype_to_subclass(data_dtype)
@@ -344,10 +324,14 @@
                     return result.astype(dtype, copy=False)
                 return result
 
-            data = np.array(data, dtype=object, copy=copy)
             disallow_kwargs(kwargs)
-            return Index._simple_new(data, name=name)
->>>>>>> 963cf2b5
+            if data_dtype == object:
+                data = np.array(data, dtype=object, copy=copy)
+                return Index._simple_new(data, name=name)
+
+            from pandas.core.indexes.extension import ExtensionIndex
+
+            return ExtensionIndex._simple_new(data, name=name)  # TODO: copy?
 
         # index-like
         elif isinstance(data, (np.ndarray, Index, ABCSeries)):
