from __future__ import annotations

from typing import (
    Callable,
    Hashable,
)
import warnings

import numpy as np

from pandas._libs import (
    index as libindex,
    lib,
)
from pandas._typing import (
    Dtype,
    DtypeObj,
    npt,
)
from pandas.util._decorators import (
    cache_readonly,
    doc,
)
from pandas.util._exceptions import find_stack_level

from pandas.core.dtypes.common import (
    is_dtype_equal,
<<<<<<< HEAD
    is_extension_array_dtype,
=======
    is_float,
>>>>>>> 490c586b
    is_float_dtype,
    is_integer_dtype,
    is_numeric_dtype,
    is_scalar,
    is_signed_integer_dtype,
    is_unsigned_integer_dtype,
    pandas_dtype,
)
from pandas.core.dtypes.generic import ABCSeries

from pandas.core.indexes.base import (
    Index,
    maybe_extract_name,
)


class NumericIndex(Index):
    """
    Immutable sequence used for indexing and alignment. The basic object
    storing axis labels for all pandas objects. NumericIndex is a special case
    of `Index` with purely numpy int/uint/float labels.

    .. versionadded:: 1.4.0

    Parameters
    ----------
    data : array-like (1-dimensional)
    dtype : NumPy dtype (default: None)
    copy : bool
        Make a copy of input ndarray.
    name : object
        Name to be stored in the index.

    Attributes
    ----------
    None

    Methods
    ----------
    None

    See Also
    --------
    Index : The base pandas Index type.
    Int64Index : Index of purely int64 labels (deprecated).
    UInt64Index : Index of purely uint64 labels (deprecated).
    Float64Index : Index of  purely float64 labels (deprecated).

    Notes
    -----
    An NumericIndex instance can **only** contain numpy int64/32/16/8, uint64/32/16/8 or
    float64/32/16 dtype. In particular, ``NumericIndex`` *can not* hold Pandas numeric
    dtypes (:class:`Int64Dtype`, :class:`Int32Dtype` etc.).
    """

    _typ = "numericindex"
    _values: np.ndarray
    _default_dtype: np.dtype | None = None
    _dtype_validation_metadata: tuple[Callable[..., bool], str] = (
        is_numeric_dtype,
        "numeric type",
    )
    _is_numeric_dtype = True
    _can_hold_strings = False
    _is_backward_compat_public_numeric_index: bool = True

    # error: Signature of "_can_hold_na" incompatible with supertype "Index"
    @cache_readonly
    def _can_hold_na(self) -> bool:  # type: ignore[override]
        if is_float_dtype(self.dtype):
            return True
        else:
            return False

    _engine_types: dict[np.dtype, type[libindex.IndexEngine]] = {
        np.dtype(np.int8): libindex.Int8Engine,
        np.dtype(np.int16): libindex.Int16Engine,
        np.dtype(np.int32): libindex.Int32Engine,
        np.dtype(np.int64): libindex.Int64Engine,
        np.dtype(np.uint8): libindex.UInt8Engine,
        np.dtype(np.uint16): libindex.UInt16Engine,
        np.dtype(np.uint32): libindex.UInt32Engine,
        np.dtype(np.uint64): libindex.UInt64Engine,
        np.dtype(np.float32): libindex.Float32Engine,
        np.dtype(np.float64): libindex.Float64Engine,
    }

    @property
    def _engine_type(self):
        # error: Invalid index type "Union[dtype[Any], ExtensionDtype]" for
        # "Dict[dtype[Any], Type[IndexEngine]]"; expected type "dtype[Any]"
        return self._engine_types[self.dtype]  # type: ignore[index]

    @cache_readonly
    def inferred_type(self) -> str:
        return {
            "i": "integer",
            "u": "integer",
            "f": "floating",
        }[self.dtype.kind]

    def __new__(cls, data=None, dtype: Dtype | None = None, copy=False, name=None):
        name = maybe_extract_name(name, data, cls)

        subarr = cls._ensure_array(data, dtype, copy)
        return cls._simple_new(subarr, name=name)

    @classmethod
    def _ensure_array(cls, data, dtype, copy: bool):
        """
        Ensure we have a valid array to pass to _simple_new.
        """
        cls._validate_dtype(dtype)

        if not isinstance(data, (np.ndarray, Index)):
            # Coerce to ndarray if not already ndarray or Index
            if is_scalar(data):
                raise cls._scalar_data_error(data)

            # other iterable of some kind
            if not isinstance(data, (ABCSeries, list, tuple)):
                data = list(data)

            orig = data
            data = np.asarray(data, dtype=dtype)
            if dtype is None and data.dtype.kind == "f":
                if cls is UInt64Index and (data >= 0).all():
                    # https://github.com/numpy/numpy/issues/19146
                    data = np.asarray(orig, dtype=np.uint64)

        if issubclass(data.dtype.type, str):
            cls._string_data_error(data)

        dtype = cls._ensure_dtype(dtype)

        if copy or not is_dtype_equal(data.dtype, dtype):
            # TODO: the try/except below is because it's difficult to predict the error
            # and/or error message from different combinations of data and dtype.
            # Efforts to avoid this try/except welcome.
            # See https://github.com/pandas-dev/pandas/pull/41153#discussion_r676206222
            try:
                subarr = np.array(data, dtype=dtype, copy=copy)
                cls._validate_dtype(subarr.dtype)
            except (TypeError, ValueError):
                raise ValueError(f"data is not compatible with {cls.__name__}")
            cls._assert_safe_casting(data, subarr)
        else:
            subarr = data

        if subarr.ndim > 1:
            # GH#13601, GH#20285, GH#27125
            raise ValueError("Index data must be 1-dimensional")

        subarr = np.asarray(subarr)
        return subarr

    @classmethod
    def _validate_dtype(cls, dtype: Dtype | None) -> None:
        if dtype is None:
            return

        validation_func, expected = cls._dtype_validation_metadata
        if not validation_func(dtype):
            raise ValueError(
                f"Incorrect `dtype` passed: expected {expected}, received {dtype}"
            )

    @classmethod
    def _ensure_dtype(cls, dtype: Dtype | None) -> np.dtype | None:
        """
        Ensure int64 dtype for Int64Index etc. but allow int32 etc. for NumericIndex.

        Assumes dtype has already been validated.
        """
        if dtype is None:
            return cls._default_dtype

        dtype = pandas_dtype(dtype)
        assert isinstance(dtype, np.dtype)

        if cls._is_backward_compat_public_numeric_index:
            # dtype for NumericIndex
            return dtype
        else:
            # dtype for Int64Index, UInt64Index etc. Needed for backwards compat.
            return cls._default_dtype

<<<<<<< HEAD
    @doc(Index.astype)
    def astype(self, dtype, copy: bool = True):
        dtype = pandas_dtype(dtype)
        if is_float_dtype(self.dtype):
            if needs_i8_conversion(dtype):
                raise TypeError(
                    f"Cannot convert Float64Index to dtype {dtype}; integer "
                    "values are required for conversion"
                )
            elif is_integer_dtype(dtype) and not is_extension_array_dtype(dtype):
                # TODO(ExtensionIndex); this can change once we have an EA Index type
                # GH 13149
                arr = astype_nansafe(self._values, dtype=dtype)
                if isinstance(self, Float64Index):
                    return Int64Index(arr, name=self.name)
                else:
                    return NumericIndex(arr, name=self.name, dtype=dtype)
        elif self._is_backward_compat_public_numeric_index:
            # this block is needed so e.g. NumericIndex[int8].astype("int32") returns
            # NumericIndex[int32] and not Int64Index with dtype int64.
            # When Int64Index etc. are removed from the code base, removed this also.
            if not is_extension_array_dtype(dtype) and is_numeric_dtype(dtype):
                return self._constructor(self, dtype=dtype, copy=copy)

        return super().astype(dtype, copy=copy)
=======
    def __contains__(self, key) -> bool:
        """
        Check if key is a float and has a decimal. If it has, return False.
        """
        if not is_integer_dtype(self.dtype):
            return super().__contains__(key)

        hash(key)
        try:
            if is_float(key) and int(key) != key:
                # otherwise the `key in self._engine` check casts e.g. 1.1 -> 1
                return False
            return key in self._engine
        except (OverflowError, TypeError, ValueError):
            return False
>>>>>>> 490c586b

    # ----------------------------------------------------------------
    # Indexing Methods

    # error: Decorated property not supported
    @cache_readonly  # type: ignore[misc]
    @doc(Index._should_fallback_to_positional)
    def _should_fallback_to_positional(self) -> bool:
        return False

    @doc(Index._convert_slice_indexer)
    def _convert_slice_indexer(self, key: slice, kind: str, is_frame: bool = False):
        # TODO(2.0): once #45324 deprecation is enforced we should be able
        #  to simplify this.
        if is_float_dtype(self.dtype):
            assert kind in ["loc", "getitem"]

            # We always treat __getitem__ slicing as label-based
            # translate to locations
            return self.slice_indexer(key.start, key.stop, key.step)

        return super()._convert_slice_indexer(key, kind=kind, is_frame=is_frame)

    @doc(Index._maybe_cast_slice_bound)
    def _maybe_cast_slice_bound(self, label, side: str, kind=lib.no_default):
        assert kind in ["loc", "getitem", None, lib.no_default]
        self._deprecated_arg(kind, "kind", "_maybe_cast_slice_bound")

        # we will try to coerce to integers
        return self._maybe_cast_indexer(label)

    # ----------------------------------------------------------------

    @doc(Index._shallow_copy)
    def _shallow_copy(self, values, name: Hashable = lib.no_default):
        if not self._can_hold_na and values.dtype.kind == "f":
            name = self._name if name is lib.no_default else name
            # Ensure we are not returning an Int64Index with float data:
            return Float64Index._simple_new(values, name=name)
        return super()._shallow_copy(values=values, name=name)

    def _convert_tolerance(self, tolerance, target):
        tolerance = super()._convert_tolerance(tolerance, target)

        if not np.issubdtype(tolerance.dtype, np.number):
            if tolerance.ndim > 0:
                raise ValueError(
                    f"tolerance argument for {type(self).__name__} must contain "
                    "numeric elements if it is list type"
                )
            else:
                raise ValueError(
                    f"tolerance argument for {type(self).__name__} must be numeric "
                    f"if it is a scalar: {repr(tolerance)}"
                )
        return tolerance

    def _is_comparable_dtype(self, dtype: DtypeObj) -> bool:
        # If we ever have BoolIndex or ComplexIndex, this may need to be tightened
        return is_numeric_dtype(dtype)

    @classmethod
    def _assert_safe_casting(cls, data: np.ndarray, subarr: np.ndarray) -> None:
        """
        Ensure incoming data can be represented with matching signed-ness.

        Needed if the process of casting data from some accepted dtype to the internal
        dtype(s) bears the risk of truncation (e.g. float to int).
        """
        if is_integer_dtype(subarr.dtype):
            if not np.array_equal(data, subarr):
                raise TypeError("Unsafe NumPy casting, you must explicitly cast")

    @property
    def _is_all_dates(self) -> bool:
        """
        Checks that all the labels are datetime objects.
        """
        return False

    def _format_native_types(
        self, *, na_rep="", float_format=None, decimal=".", quoting=None, **kwargs
    ):
        from pandas.io.formats.format import FloatArrayFormatter

        if is_float_dtype(self.dtype):
            formatter = FloatArrayFormatter(
                self._values,
                na_rep=na_rep,
                float_format=float_format,
                decimal=decimal,
                quoting=quoting,
                fixed_width=False,
            )
            return formatter.get_result_as_array()

        return super()._format_native_types(
            na_rep=na_rep,
            float_format=float_format,
            decimal=decimal,
            quoting=quoting,
            **kwargs,
        )


_num_index_shared_docs = {}


_num_index_shared_docs[
    "class_descr"
] = """
    Immutable sequence used for indexing and alignment. The basic object
    storing axis labels for all pandas objects. %(klass)s is a special case
    of `Index` with purely %(ltype)s labels. %(extra)s.

    .. deprecated:: 1.4.0
        In pandas v2.0 %(klass)s will be removed and :class:`NumericIndex` used instead.
        %(klass)s will remain fully functional for the duration of pandas 1.x.

    Parameters
    ----------
    data : array-like (1-dimensional)
    dtype : NumPy dtype (default: %(dtype)s)
    copy : bool
        Make a copy of input ndarray.
    name : object
        Name to be stored in the index.

    Attributes
    ----------
    None

    Methods
    ----------
    None

    See Also
    --------
    Index : The base pandas Index type.
    NumericIndex : Index of numpy int/uint/float data.

    Notes
    -----
    An Index instance can **only** contain hashable objects.
"""


class IntegerIndex(NumericIndex):
    """
    This is an abstract class for Int64Index, UInt64Index.
    """

    _is_backward_compat_public_numeric_index: bool = False

    @property
    def asi8(self) -> npt.NDArray[np.int64]:
        # do not cache or you'll create a memory leak
        warnings.warn(
            "Index.asi8 is deprecated and will be removed in a future version.",
            FutureWarning,
            stacklevel=find_stack_level(),
        )
        return self._values.view(self._default_dtype)


class Int64Index(IntegerIndex):
    _index_descr_args = {
        "klass": "Int64Index",
        "ltype": "integer",
        "dtype": "int64",
        "extra": "",
    }
    __doc__ = _num_index_shared_docs["class_descr"] % _index_descr_args

    _typ = "int64index"
    _engine_type = libindex.Int64Engine
    _default_dtype = np.dtype(np.int64)
    _dtype_validation_metadata = (is_signed_integer_dtype, "signed integer")


class UInt64Index(IntegerIndex):
    _index_descr_args = {
        "klass": "UInt64Index",
        "ltype": "unsigned integer",
        "dtype": "uint64",
        "extra": "",
    }
    __doc__ = _num_index_shared_docs["class_descr"] % _index_descr_args

    _typ = "uint64index"
    _engine_type = libindex.UInt64Engine
    _default_dtype = np.dtype(np.uint64)
    _dtype_validation_metadata = (is_unsigned_integer_dtype, "unsigned integer")


class Float64Index(NumericIndex):
    _index_descr_args = {
        "klass": "Float64Index",
        "dtype": "float64",
        "ltype": "float",
        "extra": "",
    }
    __doc__ = _num_index_shared_docs["class_descr"] % _index_descr_args

    _typ = "float64index"
    _engine_type = libindex.Float64Engine
    _default_dtype = np.dtype(np.float64)
    _dtype_validation_metadata = (is_float_dtype, "float")
    _is_backward_compat_public_numeric_index: bool = False<|MERGE_RESOLUTION|>--- conflicted
+++ resolved
@@ -25,11 +25,6 @@
 
 from pandas.core.dtypes.common import (
     is_dtype_equal,
-<<<<<<< HEAD
-    is_extension_array_dtype,
-=======
-    is_float,
->>>>>>> 490c586b
     is_float_dtype,
     is_integer_dtype,
     is_numeric_dtype,
@@ -217,50 +212,6 @@
             # dtype for Int64Index, UInt64Index etc. Needed for backwards compat.
             return cls._default_dtype
 
-<<<<<<< HEAD
-    @doc(Index.astype)
-    def astype(self, dtype, copy: bool = True):
-        dtype = pandas_dtype(dtype)
-        if is_float_dtype(self.dtype):
-            if needs_i8_conversion(dtype):
-                raise TypeError(
-                    f"Cannot convert Float64Index to dtype {dtype}; integer "
-                    "values are required for conversion"
-                )
-            elif is_integer_dtype(dtype) and not is_extension_array_dtype(dtype):
-                # TODO(ExtensionIndex); this can change once we have an EA Index type
-                # GH 13149
-                arr = astype_nansafe(self._values, dtype=dtype)
-                if isinstance(self, Float64Index):
-                    return Int64Index(arr, name=self.name)
-                else:
-                    return NumericIndex(arr, name=self.name, dtype=dtype)
-        elif self._is_backward_compat_public_numeric_index:
-            # this block is needed so e.g. NumericIndex[int8].astype("int32") returns
-            # NumericIndex[int32] and not Int64Index with dtype int64.
-            # When Int64Index etc. are removed from the code base, removed this also.
-            if not is_extension_array_dtype(dtype) and is_numeric_dtype(dtype):
-                return self._constructor(self, dtype=dtype, copy=copy)
-
-        return super().astype(dtype, copy=copy)
-=======
-    def __contains__(self, key) -> bool:
-        """
-        Check if key is a float and has a decimal. If it has, return False.
-        """
-        if not is_integer_dtype(self.dtype):
-            return super().__contains__(key)
-
-        hash(key)
-        try:
-            if is_float(key) and int(key) != key:
-                # otherwise the `key in self._engine` check casts e.g. 1.1 -> 1
-                return False
-            return key in self._engine
-        except (OverflowError, TypeError, ValueError):
-            return False
->>>>>>> 490c586b
-
     # ----------------------------------------------------------------
     # Indexing Methods
 
