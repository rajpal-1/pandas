from typing import Any, Hashable, Optional
import warnings

import numpy as np

from pandas._libs import index as libindex, lib
from pandas._typing import Dtype, DtypeObj
from pandas.util._decorators import doc

from pandas.core.dtypes.cast import astype_nansafe
from pandas.core.dtypes.common import (
    is_bool,
    is_dtype_equal,
    is_extension_array_dtype,
    is_float,
    is_float_dtype,
    is_integer_dtype,
    is_numeric_dtype,
    is_scalar,
    is_signed_integer_dtype,
    is_unsigned_integer_dtype,
    needs_i8_conversion,
    pandas_dtype,
)
from pandas.core.dtypes.generic import ABCSeries

import pandas.core.common as com
from pandas.core.indexes.base import Index, maybe_extract_name

_num_index_shared_docs = {}


class NumericIndex(Index):
    """
    Provide numeric type operations.

    This is an abstract class.
    """

    _default_dtype: np.dtype

    _is_numeric_dtype = True
    _can_hold_strings = False

    def __new__(cls, data=None, dtype: Optional[Dtype] = None, copy=False, name=None):
        name = maybe_extract_name(name, data, cls)

        subarr = cls._ensure_array(data, dtype, copy)
        return cls._simple_new(subarr, name=name)

    @classmethod
    def _ensure_array(cls, data, dtype, copy: bool):
        """
        Ensure we have a valid array to pass to _simple_new.
        """
        cls._validate_dtype(dtype)

        if not isinstance(data, (np.ndarray, Index)):
            # Coerce to ndarray if not already ndarray or Index
            if is_scalar(data):
                raise cls._scalar_data_error(data)

            # other iterable of some kind
            if not isinstance(data, (ABCSeries, list, tuple)):
                data = list(data)

            data = np.asarray(data, dtype=dtype)

        if issubclass(data.dtype.type, str):
            cls._string_data_error(data)

        if copy or not is_dtype_equal(data.dtype, cls._default_dtype):
            subarr = np.array(data, dtype=cls._default_dtype, copy=copy)
            cls._assert_safe_casting(data, subarr)
        else:
            subarr = data

        if subarr.ndim > 1:
            # GH#13601, GH#20285, GH#27125
            raise ValueError("Index data must be 1-dimensional")

        subarr = np.asarray(subarr)
        return subarr

    @classmethod
    def _validate_dtype(cls, dtype: Dtype) -> None:
        if dtype is None:
            return
        validation_metadata = {
            "int64index": (is_signed_integer_dtype, "signed integer"),
            "uint64index": (is_unsigned_integer_dtype, "unsigned integer"),
            "float64index": (is_float_dtype, "float"),
            "rangeindex": (is_signed_integer_dtype, "signed integer"),
        }

        validation_func, expected = validation_metadata[cls._typ]
        if not validation_func(dtype):
            raise ValueError(
                f"Incorrect `dtype` passed: expected {expected}, received {dtype}"
            )

    # ----------------------------------------------------------------
    # Indexing Methods

    @doc(Index._maybe_cast_slice_bound)
    def _maybe_cast_slice_bound(self, label, side: str, kind):
        assert kind in ["loc", "getitem", None]

        # we will try to coerce to integers
        return self._maybe_cast_indexer(label)

    # ----------------------------------------------------------------

    @doc(Index._shallow_copy)
    def _shallow_copy(self, values=None, name: Hashable = lib.no_default):
        if values is not None and not self._can_hold_na and values.dtype.kind == "f":
            name = self.name if name is lib.no_default else name
            # Ensure we are not returning an Int64Index with float data:
            return Float64Index._simple_new(values, name=name)
        return super()._shallow_copy(values=values, name=name)

<<<<<<< HEAD
    @doc(Index._validate_fill_value)
    def _validate_fill_value(self, value):
        if is_bool(value) or is_bool_dtype(value):
            # force conversion to object
            # so we don't lose the bools
            raise TypeError
        elif is_scalar(value) and isna(value):
            if is_valid_nat_for_dtype(value, self.dtype):
                value = self._na_value
                if self.dtype.kind != "f":
                    # raise so that caller can cast
                    raise TypeError
            else:
                # NaT, np.datetime64("NaT"), np.timedelta64("NaT")
                raise TypeError

        elif is_scalar(value):
            if not is_number(value):
                # e.g. datetime64, timedelta64, datetime, ...
                raise TypeError

            elif lib.is_complex(value):
                # at least until we have a ComplexIndx
                raise TypeError

            elif is_float(value) and self.dtype.kind != "f":
                if not value.is_integer():
                    raise TypeError
                value = int(value)

        elif hasattr(value, "dtype"):
            if value.dtype.kind in ["m", "M"]:
                raise TypeError
            if value.dtype.kind == "f" and self.dtype.kind in ["i", "u"]:
                # TODO: maybe OK if value is castable?
                raise TypeError

        return value

=======
>>>>>>> 9ad01af6
    def _convert_tolerance(self, tolerance, target):
        tolerance = np.asarray(tolerance)
        if target.size != tolerance.size and tolerance.size > 1:
            raise ValueError("list-like tolerance size must match target index size")
        if not np.issubdtype(tolerance.dtype, np.number):
            if tolerance.ndim > 0:
                raise ValueError(
                    f"tolerance argument for {type(self).__name__} must contain "
                    "numeric elements if it is list type"
                )
            else:
                raise ValueError(
                    f"tolerance argument for {type(self).__name__} must be numeric "
                    f"if it is a scalar: {repr(tolerance)}"
                )
        return tolerance

    def _is_comparable_dtype(self, dtype: DtypeObj) -> bool:
        # If we ever have BoolIndex or ComplexIndex, this may need to be tightened
        return is_numeric_dtype(dtype)

    @classmethod
    def _assert_safe_casting(cls, data, subarr):
        """
        Subclasses need to override this only if the process of casting data
        from some accepted dtype to the internal dtype(s) bears the risk of
        truncation (e.g. float to int).
        """
        pass

    @property
    def _is_all_dates(self) -> bool:
        """
        Checks that all the labels are datetime objects.
        """
        return False


_num_index_shared_docs[
    "class_descr"
] = """
    Immutable sequence used for indexing and alignment. The basic object
    storing axis labels for all pandas objects. %(klass)s is a special case
    of `Index` with purely %(ltype)s labels. %(extra)s.

    Parameters
    ----------
    data : array-like (1-dimensional)
    dtype : NumPy dtype (default: %(dtype)s)
    copy : bool
        Make a copy of input ndarray.
    name : object
        Name to be stored in the index.

    Attributes
    ----------
    None

    Methods
    -------
    None

    See Also
    --------
    Index : The base pandas Index type.

    Notes
    -----
    An Index instance can **only** contain hashable objects.
"""

_int64_descr_args = {
    "klass": "Int64Index",
    "ltype": "integer",
    "dtype": "int64",
    "extra": "",
}


class IntegerIndex(NumericIndex):
    """
    This is an abstract class for Int64Index, UInt64Index.
    """

    _default_dtype: np.dtype
    _can_hold_na = False

    @classmethod
    def _assert_safe_casting(cls, data, subarr):
        """
        Ensure incoming data can be represented with matching signed-ness.
        """
        if data.dtype.kind != cls._default_dtype.kind:
            if not np.array_equal(data, subarr):
                raise TypeError("Unsafe NumPy casting, you must explicitly cast")

    def __contains__(self, key) -> bool:
        """
        Check if key is a float and has a decimal. If it has, return False.
        """
        hash(key)
        try:
            if is_float(key) and int(key) != key:
                return False
            return key in self._engine
        except (OverflowError, TypeError, ValueError):
            return False

    @property
    def inferred_type(self) -> str:
        """
        Always 'integer' for ``Int64Index`` and ``UInt64Index``
        """
        return "integer"

    @property
    def asi8(self) -> np.ndarray:
        # do not cache or you'll create a memory leak
        warnings.warn(
            "Index.asi8 is deprecated and will be removed in a future version",
            FutureWarning,
            stacklevel=2,
        )
        return self._values.view(self._default_dtype)


class Int64Index(IntegerIndex):
    __doc__ = _num_index_shared_docs["class_descr"] % _int64_descr_args

    _typ = "int64index"
    _engine_type = libindex.Int64Engine
    _default_dtype = np.dtype(np.int64)


_uint64_descr_args = {
    "klass": "UInt64Index",
    "ltype": "unsigned integer",
    "dtype": "uint64",
    "extra": "",
}


class UInt64Index(IntegerIndex):
    __doc__ = _num_index_shared_docs["class_descr"] % _uint64_descr_args

    _typ = "uint64index"
    _engine_type = libindex.UInt64Engine
    _default_dtype = np.dtype(np.uint64)

    # ----------------------------------------------------------------
    # Indexing Methods

    @doc(Index._convert_arr_indexer)
    def _convert_arr_indexer(self, keyarr):
        # Cast the indexer to uint64 if possible so that the values returned
        # from indexing are also uint64.
        dtype = None
        if is_integer_dtype(keyarr) or (
            lib.infer_dtype(keyarr, skipna=False) == "integer"
        ):
            dtype = np.uint64

        return com.asarray_tuplesafe(keyarr, dtype=dtype)


_float64_descr_args = {
    "klass": "Float64Index",
    "dtype": "float64",
    "ltype": "float",
    "extra": "",
}


class Float64Index(NumericIndex):
    __doc__ = _num_index_shared_docs["class_descr"] % _float64_descr_args

    _typ = "float64index"
    _engine_type = libindex.Float64Engine
    _default_dtype = np.dtype(np.float64)

    @property
    def inferred_type(self) -> str:
        """
        Always 'floating' for ``Float64Index``
        """
        return "floating"

    @doc(Index.astype)
    def astype(self, dtype, copy=True):
        dtype = pandas_dtype(dtype)
        if needs_i8_conversion(dtype):
            raise TypeError(
                f"Cannot convert Float64Index to dtype {dtype}; integer "
                "values are required for conversion"
            )
        elif is_integer_dtype(dtype) and not is_extension_array_dtype(dtype):
            # TODO(jreback); this can change once we have an EA Index type
            # GH 13149
            arr = astype_nansafe(self._values, dtype=dtype)
            return Int64Index(arr, name=self.name)
        return super().astype(dtype, copy=copy)

    # ----------------------------------------------------------------
    # Indexing Methods

    @doc(Index._should_fallback_to_positional)
    def _should_fallback_to_positional(self) -> bool:
        return False

    @doc(Index._convert_slice_indexer)
    def _convert_slice_indexer(self, key: slice, kind: str):
        assert kind in ["loc", "getitem"]

        # We always treat __getitem__ slicing as label-based
        # translate to locations
        return self.slice_indexer(key.start, key.stop, key.step, kind=kind)

    @doc(Index.get_loc)
    def get_loc(self, key, method=None, tolerance=None):
        if is_bool(key):
            # Catch this to avoid accidentally casting to 1.0
            raise KeyError(key)

        if is_float(key) and np.isnan(key):
            nan_idxs = self._nan_idxs
            if not len(nan_idxs):
                raise KeyError(key)
            elif len(nan_idxs) == 1:
                return nan_idxs[0]
            return nan_idxs

        return super().get_loc(key, method=method, tolerance=tolerance)

    # ----------------------------------------------------------------

    def _format_native_types(
        self, na_rep="", float_format=None, decimal=".", quoting=None, **kwargs
    ):
        from pandas.io.formats.format import FloatArrayFormatter

        formatter = FloatArrayFormatter(
            self._values,
            na_rep=na_rep,
            float_format=float_format,
            decimal=decimal,
            quoting=quoting,
            fixed_width=False,
        )
        return formatter.get_result_as_array()

    def __contains__(self, other: Any) -> bool:
        hash(other)
        if super().__contains__(other):
            return True

        return is_float(other) and np.isnan(other) and self.hasnans<|MERGE_RESOLUTION|>--- conflicted
+++ resolved
@@ -119,48 +119,6 @@
             return Float64Index._simple_new(values, name=name)
         return super()._shallow_copy(values=values, name=name)
 
-<<<<<<< HEAD
-    @doc(Index._validate_fill_value)
-    def _validate_fill_value(self, value):
-        if is_bool(value) or is_bool_dtype(value):
-            # force conversion to object
-            # so we don't lose the bools
-            raise TypeError
-        elif is_scalar(value) and isna(value):
-            if is_valid_nat_for_dtype(value, self.dtype):
-                value = self._na_value
-                if self.dtype.kind != "f":
-                    # raise so that caller can cast
-                    raise TypeError
-            else:
-                # NaT, np.datetime64("NaT"), np.timedelta64("NaT")
-                raise TypeError
-
-        elif is_scalar(value):
-            if not is_number(value):
-                # e.g. datetime64, timedelta64, datetime, ...
-                raise TypeError
-
-            elif lib.is_complex(value):
-                # at least until we have a ComplexIndx
-                raise TypeError
-
-            elif is_float(value) and self.dtype.kind != "f":
-                if not value.is_integer():
-                    raise TypeError
-                value = int(value)
-
-        elif hasattr(value, "dtype"):
-            if value.dtype.kind in ["m", "M"]:
-                raise TypeError
-            if value.dtype.kind == "f" and self.dtype.kind in ["i", "u"]:
-                # TODO: maybe OK if value is castable?
-                raise TypeError
-
-        return value
-
-=======
->>>>>>> 9ad01af6
     def _convert_tolerance(self, tolerance, target):
         tolerance = np.asarray(tolerance)
         if target.size != tolerance.size and tolerance.size > 1:
