--- conflicted
+++ resolved
@@ -23,13 +23,8 @@
 import pandas.core.common as com
 from pandas.core.indexes.base import Index, _index_shared_docs
 from pandas.core.indexes.datetimelike import (
-<<<<<<< HEAD
     DatelikeIndexMixin, DatetimeIndexOpsMixin, DatetimelikeDelegateMixin,
     wrap_arithmetic_op, wrap_array_method, wrap_field_accessor)
-=======
-    DatetimeIndexOpsMixin, wrap_arithmetic_op, wrap_array_method,
-    wrap_field_accessor)
->>>>>>> f06b9694
 from pandas.core.indexes.numeric import Int64Index
 from pandas.core.ops import get_op_result_name
 from pandas.core.tools.timedeltas import _coerce_scalar_to_timedelta_type
@@ -37,7 +32,22 @@
 from pandas.tseries.frequencies import to_offset
 
 
-<<<<<<< HEAD
+def _make_wrapped_arith_op(opname):
+
+    meth = getattr(TimedeltaArray, opname)
+
+    def method(self, other):
+        oth = other
+        if isinstance(other, Index):
+            oth = other._data
+
+        result = meth(self, oth)
+        return wrap_arithmetic_op(self, other, result)
+
+    method.__name__ = opname
+    return method
+
+
 class TimedeltaDelegateMixin(DatetimelikeDelegateMixin):
     _delegate_class = TimedeltaArray
     _delegated_properties = (TimedeltaArray._datetimelike_ops + [
@@ -62,26 +72,7 @@
                      DatelikeIndexMixin,
                      Int64Index,
                      TimedeltaDelegateMixin):
-=======
-def _make_wrapped_arith_op(opname):
-
-    meth = getattr(TimedeltaArray, opname)
-
-    def method(self, other):
-        oth = other
-        if isinstance(other, Index):
-            oth = other._data
-
-        result = meth(self, oth)
-        return wrap_arithmetic_op(self, other, result)
-
-    method.__name__ = opname
-    return method
-
-
-class TimedeltaIndex(TimedeltaArray, DatetimeIndexOpsMixin,
-                     dtl.TimelikeOps, Int64Index):
->>>>>>> f06b9694
+
     """
     Immutable ndarray of timedelta64 data, represented internally as int64, and
     which can be boxed to timedelta objects
