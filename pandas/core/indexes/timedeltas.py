--- conflicted
+++ resolved
@@ -2,11 +2,7 @@
 
 from pandas._libs import NaT, Timedelta, index as libindex
 from pandas._typing import DtypeObj, Label
-<<<<<<< HEAD
-from pandas.util._decorators import Appender
-=======
 from pandas.util._decorators import doc
->>>>>>> 06f4c902
 
 from pandas.core.dtypes.common import (
     TD64NS_DTYPE,
