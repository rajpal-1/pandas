# -*- coding: utf-8 -*-
"""
Base and utility classes for tseries type pandas objects.
"""
import operator
import warnings

import numpy as np

from pandas._libs import NaT, iNaT, lib
from pandas.compat.numpy import function as nv
from pandas.errors import AbstractMethodError
from pandas.util._decorators import Appender, cache_readonly, deprecate_kwarg

from pandas.core.dtypes.common import (
    ensure_int64, is_bool_dtype, is_dtype_equal, is_float, is_integer,
    is_list_like, is_period_dtype, is_scalar)
from pandas.core.dtypes.generic import ABCIndex, ABCIndexClass, ABCSeries

from pandas.core import algorithms, ops
from pandas.core.accessor import PandasDelegate
from pandas.core.arrays import ExtensionOpsMixin
from pandas.core.arrays.datetimelike import (
    DatetimeLikeArrayMixin, _ensure_datetimelike_to_i8)
import pandas.core.indexes.base as ibase
from pandas.core.indexes.base import Index, _index_shared_docs
from pandas.core.tools.timedeltas import to_timedelta

import pandas.io.formats.printing as printing

_index_doc_kwargs = dict(ibase._index_doc_kwargs)


def ea_passthrough(name):
    """
    Make an alias for a method of the underlying ExtensionArray.

    Parameters
    ----------
    name : str

    Returns
    -------
    method
    """
    def method(self, *args, **kwargs):
        return getattr(self._eadata, name)(*args, **kwargs)

    method.__name__ = name
    # TODO: docstrings
    return method


class DatetimeIndexOpsMixin(ExtensionOpsMixin):
    """
    common ops mixin to support a unified interface datetimelike Index
    """

    # DatetimeLikeArrayMixin assumes subclasses are mutable, so these are
    # properties there.  They can be made into cache_readonly for Index
    # subclasses bc they are immutable
    inferred_freq = cache_readonly(DatetimeLikeArrayMixin.inferred_freq.fget)
    _isnan = cache_readonly(DatetimeLikeArrayMixin._isnan.fget)
    hasnans = cache_readonly(DatetimeLikeArrayMixin._hasnans.fget)
    _hasnans = hasnans  # for index / array -agnostic code
    _resolution = cache_readonly(DatetimeLikeArrayMixin._resolution.fget)
    resolution = cache_readonly(DatetimeLikeArrayMixin.resolution.fget)

    _box_values = ea_passthrough("_box_values")
    _maybe_mask_results = ea_passthrough("_maybe_mask_results")
    __iter__ = ea_passthrough("__iter__")

    @property
    def freqstr(self):
        return self._eadata.freqstr

    def unique(self, level=None):
        if level is not None:
            self._validate_index_level(level)

        result = self._eadata.unique()

        # Note: if `self` is already unique, then self.unique() should share
        #  a `freq` with self.  If not already unique, then self.freq must be
        #  None, so again sharing freq is correct.
        return self._shallow_copy(result._data)

    @classmethod
    def _create_comparison_method(cls, op):
        """
        Create a comparison method that dispatches to ``cls.values``.
        """
        def wrapper(self, other):
            result = op(self._eadata, maybe_unwrap_index(other))
            return result

        wrapper.__doc__ = op.__doc__
        wrapper.__name__ = '__{}__'.format(op.__name__)
        return wrapper

    # ------------------------------------------------------------------------

    def equals(self, other):
        """
        Determines if two Index objects contain the same elements.
        """
        if self.is_(other):
            return True

        if not isinstance(other, ABCIndexClass):
            return False
        elif not isinstance(other, type(self)):
            try:
                other = type(self)(other)
            except Exception:
                return False

        if not is_dtype_equal(self.dtype, other.dtype):
            # have different timezone
            return False

        elif is_period_dtype(self):
            if not is_period_dtype(other):
                return False
            if self.freq != other.freq:
                return False

        return np.array_equal(self.asi8, other.asi8)

    @staticmethod
    def _join_i8_wrapper(joinf, dtype, with_indexers=True):
        """
        Create the join wrapper methods.
        """

        @staticmethod
        def wrapper(left, right):
            if isinstance(left, (np.ndarray, ABCIndex, ABCSeries)):
                left = left.view('i8')
            if isinstance(right, (np.ndarray, ABCIndex, ABCSeries)):
                right = right.view('i8')
            results = joinf(left, right)
            if with_indexers:
                join_index, left_indexer, right_indexer = results
                join_index = join_index.view(dtype)
                return join_index, left_indexer, right_indexer
            return results

        return wrapper

    @Appender(DatetimeLikeArrayMixin._evaluate_compare.__doc__)
    def _evaluate_compare(self, other, op):
        result = self._eadata._evaluate_compare(other, op)
        if is_bool_dtype(result):
            return result
        try:
            return Index(result)
        except TypeError:
            return result

    def _ensure_localized(self, arg, ambiguous='raise', nonexistent='raise',
                          from_utc=False):
        # See DatetimeLikeArrayMixin._ensure_localized.__doc__

        if getattr(self, 'tz', None):
            # ensure_localized is only relevant for tz-aware DTI
            from pandas.core.arrays import DatetimeArrayMixin as DatetimeArray
            dtarr = DatetimeArray(self)
            result = dtarr._ensure_localized(arg,
                                             ambiguous=ambiguous,
                                             nonexistent=nonexistent,
                                             from_utc=from_utc)
            return type(self)(result, name=self.name)
        return arg

    def _box_values_as_index(self):
        """
        Return object Index which contains boxed values.
        """
        from pandas.core.index import Index
        return Index(self._box_values(self.asi8), name=self.name, dtype=object)

    @Appender(_index_shared_docs['contains'] % _index_doc_kwargs)
    def __contains__(self, key):
        try:
            res = self.get_loc(key)
            return (is_scalar(res) or isinstance(res, slice) or
                    (is_list_like(res) and len(res)))
        except (KeyError, TypeError, ValueError):
            return False

    contains = __contains__

    # Try to run function on index first, and then on elements of index
    # Especially important for group-by functionality
    def map(self, f):
        try:
            result = f(self)

            # Try to use this result if we can
            if isinstance(result, np.ndarray):
                result = Index(result)

            if not isinstance(result, Index):
                raise TypeError('The map function must return an Index object')
            return result
        except Exception:
            return self.astype(object).map(f)

    def sort_values(self, return_indexer=False, ascending=True):
        """
        Return sorted copy of Index.
        """
        if return_indexer:
            _as = self.argsort()
            if not ascending:
                _as = _as[::-1]
            sorted_index = self.take(_as)
            return sorted_index, _as
        else:
            sorted_values = np.sort(self._ndarray_values)
            attribs = self._get_attributes_dict()
            freq = attribs['freq']

            if freq is not None and not is_period_dtype(self):
                if freq.n > 0 and not ascending:
                    freq = freq * -1
                elif freq.n < 0 and ascending:
                    freq = freq * -1
            attribs['freq'] = freq

            if not ascending:
                sorted_values = sorted_values[::-1]

            sorted_values = self._maybe_box_as_values(sorted_values,
                                                      **attribs)

            return self._simple_new(sorted_values, **attribs)

    @Appender(_index_shared_docs['take'] % _index_doc_kwargs)
    def take(self, indices, axis=0, allow_fill=True,
             fill_value=None, **kwargs):
        nv.validate_take(tuple(), kwargs)
        indices = ensure_int64(indices)

        maybe_slice = lib.maybe_indices_to_slice(indices, len(self))
        if isinstance(maybe_slice, slice):
            return self[maybe_slice]

        taken = self._assert_take_fillable(self.asi8, indices,
                                           allow_fill=allow_fill,
                                           fill_value=fill_value,
                                           na_value=iNaT)

        # keep freq in PeriodArray/Index, reset otherwise
        freq = self.freq if is_period_dtype(self) else None
        return self._shallow_copy(taken, freq=freq)

    _can_hold_na = True

    _na_value = NaT
    """The expected NA value to use with this index."""

    @property
    def asobject(self):
        """
        Return object Index which contains boxed values.

        .. deprecated:: 0.23.0
            Use ``astype(object)`` instead.

        *this is an internal non-public method*
        """
        warnings.warn("'asobject' is deprecated. Use 'astype(object)'"
                      " instead", FutureWarning, stacklevel=2)
        return self.astype(object)

    def _convert_tolerance(self, tolerance, target):
        tolerance = np.asarray(to_timedelta(tolerance, box=False))
        if target.size != tolerance.size and tolerance.size > 1:
            raise ValueError('list-like tolerance size must match '
                             'target index size')
        return tolerance

    def tolist(self):
        """
        Return a list of the underlying data.
        """
        return list(self.astype(object))

    def min(self, axis=None, skipna=True, *args, **kwargs):
        """
        Return the minimum value of the Index or minimum along
        an axis.

        See Also
        --------
        numpy.ndarray.min
        Series.min : Return the minimum value in a Series.
        """
        nv.validate_min(args, kwargs)
        nv.validate_minmax_axis(axis)

        if not len(self):
            return self._na_value

        i8 = self.asi8
        try:
            # quick check
            if len(i8) and self.is_monotonic:
                if i8[0] != iNaT:
                    return self._box_func(i8[0])

            if self.hasnans:
                if skipna:
                    min_stamp = self[~self._isnan].asi8.min()
                else:
                    return self._na_value
            else:
                min_stamp = i8.min()
            return self._box_func(min_stamp)
        except ValueError:
            return self._na_value

    def argmin(self, axis=None, skipna=True, *args, **kwargs):
        """
        Returns the indices of the minimum values along an axis.

        See `numpy.ndarray.argmin` for more information on the
        `axis` parameter.

        See Also
        --------
        numpy.ndarray.argmin
        """
        nv.validate_argmin(args, kwargs)
        nv.validate_minmax_axis(axis)

        i8 = self.asi8
        if self.hasnans:
            mask = self._isnan
            if mask.all() or not skipna:
                return -1
            i8 = i8.copy()
            i8[mask] = np.iinfo('int64').max
        return i8.argmin()

    def max(self, axis=None, skipna=True, *args, **kwargs):
        """
        Return the maximum value of the Index or maximum along
        an axis.

        See Also
        --------
        numpy.ndarray.max
        Series.max : Return the maximum value in a Series.
        """
        nv.validate_max(args, kwargs)
        nv.validate_minmax_axis(axis)

        if not len(self):
            return self._na_value

        i8 = self.asi8
        try:
            # quick check
            if len(i8) and self.is_monotonic:
                if i8[-1] != iNaT:
                    return self._box_func(i8[-1])

            if self.hasnans:
                if skipna:
                    max_stamp = self[~self._isnan].asi8.max()
                else:
                    return self._na_value
            else:
                max_stamp = i8.max()
            return self._box_func(max_stamp)
        except ValueError:
            return self._na_value

    def argmax(self, axis=None, skipna=True, *args, **kwargs):
        """
        Returns the indices of the maximum values along an axis.

        See `numpy.ndarray.argmax` for more information on the
        `axis` parameter.

        See Also
        --------
        numpy.ndarray.argmax
        """
        nv.validate_argmax(args, kwargs)
        nv.validate_minmax_axis(axis)

        i8 = self.asi8
        if self.hasnans:
            mask = self._isnan
            if mask.all() or not skipna:
                return -1
            i8 = i8.copy()
            i8[mask] = 0
        return i8.argmax()

    # --------------------------------------------------------------------
    # Rendering Methods

    def _format_with_header(self, header, **kwargs):
        return header + list(self._format_native_types(**kwargs))

    @property
    def _formatter_func(self):
        raise AbstractMethodError(self)

    def _format_attrs(self):
        """
        Return a list of tuples of the (attr,formatted_value).
        """
        attrs = super(DatetimeIndexOpsMixin, self)._format_attrs()
        for attrib in self._attributes:
            if attrib == 'freq':
                freq = self.freqstr
                if freq is not None:
                    freq = "'%s'" % freq
                attrs.append(('freq', freq))
        return attrs

    # --------------------------------------------------------------------

    def _convert_scalar_indexer(self, key, kind=None):
        """
        We don't allow integer or float indexing on datetime-like when using
        loc.

        Parameters
        ----------
        key : label of the slice bound
        kind : {'ix', 'loc', 'getitem', 'iloc'} or None
        """

        assert kind in ['ix', 'loc', 'getitem', 'iloc', None]

        # we don't allow integer/float indexing for loc
        # we don't allow float indexing for ix/getitem
        if is_scalar(key):
            is_int = is_integer(key)
            is_flt = is_float(key)
            if kind in ['loc'] and (is_int or is_flt):
                self._invalid_indexer('index', key)
            elif kind in ['ix', 'getitem'] and is_flt:
                self._invalid_indexer('index', key)

        return (super(DatetimeIndexOpsMixin, self)
                ._convert_scalar_indexer(key, kind=kind))

    @classmethod
    def _add_datetimelike_methods(cls):
        """
        Add in the datetimelike methods (as we may have to override the
        superclass).
        """

        def __add__(self, other):
            # dispatch to ExtensionArray implementation
            result = self._eadata.__add__(maybe_unwrap_index(other))
            return wrap_arithmetic_op(self, other, result)

        cls.__add__ = __add__

        def __radd__(self, other):
            # alias for __add__
            return self.__add__(other)
        cls.__radd__ = __radd__

        def __sub__(self, other):
            # dispatch to ExtensionArray implementation
            result = self._eadata.__sub__(maybe_unwrap_index(other))
            return wrap_arithmetic_op(self, other, result)

        cls.__sub__ = __sub__

        def __rsub__(self, other):
            result = self._eadata.__rsub__(maybe_unwrap_index(other))
            return wrap_arithmetic_op(self, other, result)

        cls.__rsub__ = __rsub__

    def isin(self, values):
        """
        Compute boolean array of whether each index value is found in the
        passed set of values.

        Parameters
        ----------
        values : set or sequence of values

        Returns
        -------
        is_contained : ndarray (boolean dtype)
        """
        if not isinstance(values, type(self)):
            try:
                values = type(self)(values)
            except ValueError:
                return self.astype(object).isin(values)

        return algorithms.isin(self.asi8, values.asi8)

    @Appender(_index_shared_docs['repeat'] % _index_doc_kwargs)
    def repeat(self, repeats, axis=None):
        nv.validate_repeat(tuple(), dict(axis=axis))
        freq = self.freq if is_period_dtype(self) else None
        return self._shallow_copy(self.asi8.repeat(repeats), freq=freq)
        # TODO: dispatch to _eadata

    @Appender(_index_shared_docs['where'] % _index_doc_kwargs)
    def where(self, cond, other=None):
        other = _ensure_datetimelike_to_i8(other, to_utc=True)
        values = _ensure_datetimelike_to_i8(self, to_utc=True)
        result = np.where(cond, values, other).astype('i8')

        result = self._ensure_localized(result, from_utc=True)
        return self._shallow_copy(result)

    def _summary(self, name=None):
        """
        Return a summarized representation.

        Parameters
        ----------
        name : str
            name to use in the summary representation

        Returns
        -------
        String with a summarized representation of the index
        """
        formatter = self._formatter_func
        if len(self) > 0:
            index_summary = ', %s to %s' % (formatter(self[0]),
                                            formatter(self[-1]))
        else:
            index_summary = ''

        if name is None:
            name = type(self).__name__
        result = '%s: %s entries%s' % (printing.pprint_thing(name),
                                       len(self), index_summary)
        if self.freq:
            result += '\nFreq: %s' % self.freqstr

        # display as values, not quoted
        result = result.replace("'", "")
        return result

    def _concat_same_dtype(self, to_concat, name):
        """
        Concatenate to_concat which has the same class.
        """
        attribs = self._get_attributes_dict()
        attribs['name'] = name
        # do not pass tz to set because tzlocal cannot be hashed
        if len({str(x.dtype) for x in to_concat}) != 1:
            raise ValueError('to_concat must have the same tz')

        if not is_period_dtype(self):
            # reset freq
            attribs['freq'] = None
            # TODO(DatetimeArray)
            # - remove the .asi8 here
            # - remove the _maybe_box_as_values
            # - combine with the `else` block
            new_data = self._eadata._concat_same_type(to_concat).asi8
        else:
            new_data = type(self._values)._concat_same_type(to_concat)

        return self._simple_new(new_data, **attribs)

    def _maybe_box_as_values(self, values, **attribs):
        # TODO(DatetimeArray): remove
        # This is a temporary shim while PeriodArray is an ExtensoinArray,
        # but others are not. When everyone is an ExtensionArray, this can
        # be removed. Currently used in
        # - sort_values
        return values

    @Appender(_index_shared_docs['astype'])
    def astype(self, dtype, copy=True):
        if is_dtype_equal(self.dtype, dtype) and copy is False:
            # Ensure that self.astype(self.dtype) is self
            return self

        new_values = self._eadata.astype(dtype, copy=copy)

        # pass copy=False because any copying will be done in the
        #  _eadata.astype call above
        return Index(new_values,
                     dtype=new_values.dtype, name=self.name, copy=False)

    @Appender(DatetimeLikeArrayMixin._time_shift.__doc__)
    def _time_shift(self, periods, freq=None):
        result = self._eadata._time_shift(periods, freq=freq)
        return type(self)(result, name=self.name)

    @deprecate_kwarg(old_arg_name='n', new_arg_name='periods')
<<<<<<< HEAD
    def shift(self, periods, freq=None):
        """
        Shift index by desired number of time frequency increments.

        This method is for shifting the values of datetime-like indexes
        by a specified time increment a given number of times.

        Parameters
        ----------
        periods : int
            Number of periods (or increments) to shift by,
            can be positive or negative.

            .. versionchanged:: 0.24.0

        freq : pandas.DateOffset, pandas.Timedelta or string, optional
            Frequency increment to shift by.
            If None, the index is shifted by its own `freq` attribute.
            Offset aliases are valid strings, e.g., 'D', 'W', 'M' etc.

        Returns
        -------
        pandas.DatetimeIndex
            Shifted index.

        See Also
        --------
        Index.shift : Shift values of Index.
        PeriodIndex.shift : Shift values of PeriodIndex.
        """
        result = self._eadata._time_shift(periods, freq=freq)
=======
    @Appender(DatetimeLikeArrayMixin.shift.__doc__)
    def shift(self, periods, freq=None):
        result = self._eadata.shift(periods, freq=freq)
>>>>>>> 41b2b18b
        return type(self)(result, name=self.name)


def wrap_arithmetic_op(self, other, result):
    if result is NotImplemented:
        return NotImplemented

    if isinstance(result, tuple):
        # divmod, rdivmod
        assert len(result) == 2
        return (wrap_arithmetic_op(self, other, result[0]),
                wrap_arithmetic_op(self, other, result[1]))

    if not isinstance(result, Index):
        # Index.__new__ will choose appropriate subclass for dtype
        result = Index(result)

    res_name = ops.get_op_result_name(self, other)
    result.name = res_name
    return result


def maybe_unwrap_index(obj):
    """
    If operating against another Index object, we need to unwrap the underlying
    data before deferring to the DatetimeArray/TimedeltaArray/PeriodArray
    implementation, otherwise we will incorrectly return NotImplemented.

    Parameters
    ----------
    obj : object

    Returns
    -------
    unwrapped object
    """
    if isinstance(obj, ABCIndexClass):
        if isinstance(obj, DatetimeIndexOpsMixin):
            # i.e. PeriodIndex/DatetimeIndex/TimedeltaIndex
            return obj._eadata
        return obj._data
    return obj


class DatetimelikeDelegateMixin(PandasDelegate):
    """
    Delegation mechanism, specific for Datetime, Timedelta, and Period types.

    Functionality is delegated from the Index class to an Array class. A
    few things can be customized

    * _delegate_class : type
        The class being delegated to.
    * _delegated_methods, delegated_properties : List
        The list of property / method names being delagated.
    * raw_methods : Set
        The set of methods whose results should should *not* be
        boxed in an index, after being returned from the array
    * raw_properties : Set
        The set of properties whose results should should *not* be
        boxed in an index, after being returned from the array
    """
    # raw_methods : dispatch methods that shouldn't be boxed in an Index
    _raw_methods = set()
    # raw_properties : dispatch properties that shouldn't be boxed in an Index
    _raw_properties = set()
    name = None
    _data = None

    @property
    def _delegate_class(self):
        raise AbstractMethodError

    def _delegate_property_get(self, name, *args, **kwargs):
        result = getattr(self._eadata, name)
        if name not in self._raw_properties:
            result = Index(result, name=self.name)
        return result

    def _delegate_property_set(self, name, value, *args, **kwargs):
        setattr(self._eadata, name, value)

    def _delegate_method(self, name, *args, **kwargs):
        result = operator.methodcaller(name, *args, **kwargs)(self._eadata)
        if name not in self._raw_methods:
            result = Index(result, name=self.name)
        return result<|MERGE_RESOLUTION|>--- conflicted
+++ resolved
@@ -603,7 +603,6 @@
         return type(self)(result, name=self.name)
 
     @deprecate_kwarg(old_arg_name='n', new_arg_name='periods')
-<<<<<<< HEAD
     def shift(self, periods, freq=None):
         """
         Shift index by desired number of time frequency increments.
@@ -635,11 +634,6 @@
         PeriodIndex.shift : Shift values of PeriodIndex.
         """
         result = self._eadata._time_shift(periods, freq=freq)
-=======
-    @Appender(DatetimeLikeArrayMixin.shift.__doc__)
-    def shift(self, periods, freq=None):
-        result = self._eadata.shift(periods, freq=freq)
->>>>>>> 41b2b18b
         return type(self)(result, name=self.name)
 
 
