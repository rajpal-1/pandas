"""
Base and utility classes for tseries type pandas objects.
"""
from typing import Any, List, Optional, Union

import numpy as np

from pandas._libs import NaT, iNaT, join as libjoin, lib
from pandas._libs.algos import unique_deltas
from pandas._libs.tslibs import timezones
from pandas.compat.numpy import function as nv
from pandas.errors import AbstractMethodError
from pandas.util._decorators import Appender, cache_readonly

from pandas.core.dtypes.common import (
    ensure_int64,
    is_bool_dtype,
    is_categorical_dtype,
    is_dtype_equal,
    is_float,
    is_integer,
    is_list_like,
    is_period_dtype,
    is_scalar,
    needs_i8_conversion,
)
from pandas.core.dtypes.concat import concat_compat
from pandas.core.dtypes.generic import ABCIndex, ABCIndexClass, ABCSeries
from pandas.core.dtypes.missing import is_valid_nat_for_dtype, isna

from pandas.core import algorithms
from pandas.core.arrays import DatetimeArray, PeriodArray, TimedeltaArray
from pandas.core.arrays.datetimelike import DatetimeLikeArrayMixin
from pandas.core.base import _shared_docs
import pandas.core.indexes.base as ibase
from pandas.core.indexes.base import Index, _index_shared_docs
from pandas.core.indexes.extension import (
    ExtensionIndex,
    inherit_names,
    make_wrapped_arith_op,
)
from pandas.core.indexes.numeric import Int64Index
from pandas.core.ops import get_op_result_name
from pandas.core.tools.timedeltas import to_timedelta

from pandas.tseries.frequencies import DateOffset, to_offset

_index_doc_kwargs = dict(ibase._index_doc_kwargs)


def _join_i8_wrapper(joinf, with_indexers: bool = True):
    """
    Create the join wrapper methods.
    """

    @staticmethod  # type: ignore
    def wrapper(left, right):
        if isinstance(left, (np.ndarray, ABCIndex, ABCSeries, DatetimeLikeArrayMixin)):
            left = left.view("i8")
        if isinstance(right, (np.ndarray, ABCIndex, ABCSeries, DatetimeLikeArrayMixin)):
            right = right.view("i8")

        results = joinf(left, right)
        if with_indexers:
            # dtype should be timedelta64[ns] for TimedeltaIndex
            #  and datetime64[ns] for DatetimeIndex
            dtype = left.dtype.base

            join_index, left_indexer, right_indexer = results
            join_index = join_index.view(dtype)
            return join_index, left_indexer, right_indexer
        return results

    return wrapper


@inherit_names(
    ["inferred_freq", "_isnan", "_resolution", "resolution"],
    DatetimeLikeArrayMixin,
    cache=True,
)
@inherit_names(
<<<<<<< HEAD
    ["mean", "freq", "freqstr", "asi8", "_box_values"], DatetimeLikeArrayMixin,
=======
    [
        "__iter__",
        "mean",
        "freq",
        "freqstr",
        "_ndarray_values",
        "asi8",
        "_box_values",
        "_box_func",
    ],
    DatetimeLikeArrayMixin,
>>>>>>> cf8c6801
)
class DatetimeIndexOpsMixin(ExtensionIndex):
    """
    Common ops mixin to support a unified interface datetimelike Index.
    """

    _data: Union[DatetimeArray, TimedeltaArray, PeriodArray]
    freq: Optional[DateOffset]
    freqstr: Optional[str]
    _resolution: int
    _bool_ops: List[str] = []
    _field_ops: List[str] = []

    hasnans = cache_readonly(DatetimeLikeArrayMixin._hasnans.fget)  # type: ignore
    _hasnans = hasnans  # for index / array -agnostic code

    @property
    def is_all_dates(self) -> bool:
        return True

    # ------------------------------------------------------------------------
    # Abstract data attributes

    @property
    def values(self):
        # Note: PeriodArray overrides this to return an ndarray of objects.
        return self._data._data

    def __array_wrap__(self, result, context=None):
        """
        Gets called after a ufunc.
        """
        result = lib.item_from_zerodim(result)
        if is_bool_dtype(result) or lib.is_scalar(result):
            return result

        attrs = self._get_attributes_dict()
        if not is_period_dtype(self) and attrs["freq"]:
            # no need to infer if freq is None
            attrs["freq"] = "infer"
        return Index(result, **attrs)

    # ------------------------------------------------------------------------

    def equals(self, other) -> bool:
        """
        Determines if two Index objects contain the same elements.
        """
        if self.is_(other):
            return True

        if not isinstance(other, ABCIndexClass):
            return False
        elif not isinstance(other, type(self)):
            try:
                other = type(self)(other)
            except (ValueError, TypeError, OverflowError):
                # e.g.
                #  ValueError -> cannot parse str entry, or OutOfBoundsDatetime
                #  TypeError  -> trying to convert IntervalIndex to DatetimeIndex
                #  OverflowError -> Index([very_large_timedeltas])
                return False

        if not is_dtype_equal(self.dtype, other.dtype):
            # have different timezone
            return False

        return np.array_equal(self.asi8, other.asi8)

    @Appender(Index.__contains__.__doc__)
    def __contains__(self, key: Any) -> bool:
        hash(key)
        try:
            res = self.get_loc(key)
        except (KeyError, TypeError, ValueError):
            return False
        return bool(
            is_scalar(res) or isinstance(res, slice) or (is_list_like(res) and len(res))
        )

    def sort_values(self, return_indexer=False, ascending=True):
        """
        Return sorted copy of Index.
        """
        if return_indexer:
            _as = self.argsort()
            if not ascending:
                _as = _as[::-1]
            sorted_index = self.take(_as)
            return sorted_index, _as
        else:
            # NB: using asi8 instead of _ndarray_values matters in numpy 1.18
            #  because the treatment of NaT has been changed to put NaT last
            #  instead of first.
            sorted_values = np.sort(self.asi8)

            freq = self.freq
            if freq is not None and not is_period_dtype(self):
                if freq.n > 0 and not ascending:
                    freq = freq * -1
                elif freq.n < 0 and ascending:
                    freq = freq * -1

            if not ascending:
                sorted_values = sorted_values[::-1]

            arr = type(self._data)._simple_new(
                sorted_values, dtype=self.dtype, freq=freq
            )
            return self._simple_new(arr, name=self.name)

    @Appender(_index_shared_docs["take"] % _index_doc_kwargs)
    def take(self, indices, axis=0, allow_fill=True, fill_value=None, **kwargs):
        nv.validate_take(tuple(), kwargs)
        indices = ensure_int64(indices)

        maybe_slice = lib.maybe_indices_to_slice(indices, len(self))
        if isinstance(maybe_slice, slice):
            return self[maybe_slice]

        return ExtensionIndex.take(
            self, indices, axis, allow_fill, fill_value, **kwargs
        )

    @Appender(_shared_docs["searchsorted"])
    def searchsorted(self, value, side="left", sorter=None):
        if isinstance(value, str):
            raise TypeError(
                "searchsorted requires compatible dtype or scalar, "
                f"not {type(value).__name__}"
            )
        if isinstance(value, Index):
            value = value._data

        return self._data.searchsorted(value, side=side, sorter=sorter)

    _can_hold_na = True

    _na_value = NaT
    """The expected NA value to use with this index."""

    def _convert_tolerance(self, tolerance, target):
        tolerance = np.asarray(to_timedelta(tolerance).to_numpy())

        if target.size != tolerance.size and tolerance.size > 1:
            raise ValueError("list-like tolerance size must match target index size")
        return tolerance

    def tolist(self) -> List:
        """
        Return a list of the underlying data.
        """
        return list(self.astype(object))

    def min(self, axis=None, skipna=True, *args, **kwargs):
        """
        Return the minimum value of the Index or minimum along
        an axis.

        See Also
        --------
        numpy.ndarray.min
        Series.min : Return the minimum value in a Series.
        """
        nv.validate_min(args, kwargs)
        nv.validate_minmax_axis(axis)

        if not len(self):
            return self._na_value

        i8 = self.asi8
        try:
            # quick check
            if len(i8) and self.is_monotonic:
                if i8[0] != iNaT:
                    return self._box_func(i8[0])

            if self.hasnans:
                if skipna:
                    min_stamp = self[~self._isnan].asi8.min()
                else:
                    return self._na_value
            else:
                min_stamp = i8.min()
            return self._box_func(min_stamp)
        except ValueError:
            return self._na_value

    def argmin(self, axis=None, skipna=True, *args, **kwargs):
        """
        Returns the indices of the minimum values along an axis.

        See `numpy.ndarray.argmin` for more information on the
        `axis` parameter.

        See Also
        --------
        numpy.ndarray.argmin
        """
        nv.validate_argmin(args, kwargs)
        nv.validate_minmax_axis(axis)

        i8 = self.asi8
        if self.hasnans:
            mask = self._isnan
            if mask.all() or not skipna:
                return -1
            i8 = i8.copy()
            i8[mask] = np.iinfo("int64").max
        return i8.argmin()

    def max(self, axis=None, skipna=True, *args, **kwargs):
        """
        Return the maximum value of the Index or maximum along
        an axis.

        See Also
        --------
        numpy.ndarray.max
        Series.max : Return the maximum value in a Series.
        """
        nv.validate_max(args, kwargs)
        nv.validate_minmax_axis(axis)

        if not len(self):
            return self._na_value

        i8 = self.asi8
        try:
            # quick check
            if len(i8) and self.is_monotonic:
                if i8[-1] != iNaT:
                    return self._box_func(i8[-1])

            if self.hasnans:
                if skipna:
                    max_stamp = self[~self._isnan].asi8.max()
                else:
                    return self._na_value
            else:
                max_stamp = i8.max()
            return self._box_func(max_stamp)
        except ValueError:
            return self._na_value

    def argmax(self, axis=None, skipna=True, *args, **kwargs):
        """
        Returns the indices of the maximum values along an axis.

        See `numpy.ndarray.argmax` for more information on the
        `axis` parameter.

        See Also
        --------
        numpy.ndarray.argmax
        """
        nv.validate_argmax(args, kwargs)
        nv.validate_minmax_axis(axis)

        i8 = self.asi8
        if self.hasnans:
            mask = self._isnan
            if mask.all() or not skipna:
                return -1
            i8 = i8.copy()
            i8[mask] = 0
        return i8.argmax()

    # --------------------------------------------------------------------
    # Rendering Methods

    def _format_with_header(self, header, na_rep="NaT", **kwargs):
        return header + list(self._format_native_types(na_rep, **kwargs))

    @property
    def _formatter_func(self):
        raise AbstractMethodError(self)

    def _format_attrs(self):
        """
        Return a list of tuples of the (attr,formatted_value).
        """
        attrs = super()._format_attrs()
        for attrib in self._attributes:
            if attrib == "freq":
                freq = self.freqstr
                if freq is not None:
                    freq = repr(freq)
                attrs.append(("freq", freq))
        return attrs

    # --------------------------------------------------------------------
    # Indexing Methods

    def _convert_scalar_indexer(self, key, kind=None):
        """
        We don't allow integer or float indexing on datetime-like when using
        loc.

        Parameters
        ----------
        key : label of the slice bound
        kind : {'loc', 'getitem', 'iloc'} or None
        """

        assert kind in ["loc", "getitem", "iloc", None]

        # we don't allow integer/float indexing for loc
        # we don't allow float indexing for ix/getitem
        if is_scalar(key):
            is_int = is_integer(key)
            is_flt = is_float(key)
            if kind in ["loc"] and (is_int or is_flt):
                self._invalid_indexer("index", key)
            elif kind in ["getitem"] and is_flt:
                self._invalid_indexer("index", key)

        return super()._convert_scalar_indexer(key, kind=kind)

    # --------------------------------------------------------------------

    __add__ = make_wrapped_arith_op("__add__")
    __radd__ = make_wrapped_arith_op("__radd__")
    __sub__ = make_wrapped_arith_op("__sub__")
    __rsub__ = make_wrapped_arith_op("__rsub__")
    __pow__ = make_wrapped_arith_op("__pow__")
    __rpow__ = make_wrapped_arith_op("__rpow__")
    __mul__ = make_wrapped_arith_op("__mul__")
    __rmul__ = make_wrapped_arith_op("__rmul__")
    __floordiv__ = make_wrapped_arith_op("__floordiv__")
    __rfloordiv__ = make_wrapped_arith_op("__rfloordiv__")
    __mod__ = make_wrapped_arith_op("__mod__")
    __rmod__ = make_wrapped_arith_op("__rmod__")
    __divmod__ = make_wrapped_arith_op("__divmod__")
    __rdivmod__ = make_wrapped_arith_op("__rdivmod__")
    __truediv__ = make_wrapped_arith_op("__truediv__")
    __rtruediv__ = make_wrapped_arith_op("__rtruediv__")

    def isin(self, values, level=None):
        """
        Compute boolean array of whether each index value is found in the
        passed set of values.

        Parameters
        ----------
        values : set or sequence of values

        Returns
        -------
        is_contained : ndarray (boolean dtype)
        """
        if level is not None:
            self._validate_index_level(level)

        if not isinstance(values, type(self)):
            try:
                values = type(self)(values)
            except ValueError:
                return self.astype(object).isin(values)

        return algorithms.isin(self.asi8, values.asi8)

    @Appender(Index.where.__doc__)
    def where(self, cond, other=None):
        values = self.view("i8")

        if is_scalar(other) and isna(other):
            other = NaT.value

        else:
            # Do type inference if necessary up front
            # e.g. we passed PeriodIndex.values and got an ndarray of Periods
            other = Index(other)

            if is_categorical_dtype(other):
                # e.g. we have a Categorical holding self.dtype
                if needs_i8_conversion(other.categories):
                    other = other._internal_get_values()

            if not is_dtype_equal(self.dtype, other.dtype):
                raise TypeError(f"Where requires matching dtype, not {other.dtype}")

            other = other.view("i8")

        result = np.where(cond, values, other).astype("i8")
        return self._shallow_copy(result)

    def _summary(self, name=None) -> str:
        """
        Return a summarized representation.

        Parameters
        ----------
        name : str
            Name to use in the summary representation.

        Returns
        -------
        str
            Summarized representation of the index.
        """
        formatter = self._formatter_func
        if len(self) > 0:
            index_summary = f", {formatter(self[0])} to {formatter(self[-1])}"
        else:
            index_summary = ""

        if name is None:
            name = type(self).__name__
        result = f"{name}: {len(self)} entries{index_summary}"
        if self.freq:
            result += f"\nFreq: {self.freqstr}"

        # display as values, not quoted
        result = result.replace("'", "")
        return result

    def _concat_same_dtype(self, to_concat, name):
        """
        Concatenate to_concat which has the same class.
        """

        # do not pass tz to set because tzlocal cannot be hashed
        if len({str(x.dtype) for x in to_concat}) != 1:
            raise ValueError("to_concat must have the same tz")

        new_data = type(self._data)._concat_same_type(to_concat)

        if not is_period_dtype(self.dtype):
            # GH 3232: If the concat result is evenly spaced, we can retain the
            # original frequency
            is_diff_evenly_spaced = len(unique_deltas(new_data.asi8)) == 1
            if is_diff_evenly_spaced:
                new_data._freq = self.freq

        return self._simple_new(new_data, name=name)

    def shift(self, periods=1, freq=None):
        """
        Shift index by desired number of time frequency increments.

        This method is for shifting the values of datetime-like indexes
        by a specified time increment a given number of times.

        Parameters
        ----------
        periods : int, default 1
            Number of periods (or increments) to shift by,
            can be positive or negative.

            .. versionchanged:: 0.24.0

        freq : pandas.DateOffset, pandas.Timedelta or string, optional
            Frequency increment to shift by.
            If None, the index is shifted by its own `freq` attribute.
            Offset aliases are valid strings, e.g., 'D', 'W', 'M' etc.

        Returns
        -------
        pandas.DatetimeIndex
            Shifted index.

        See Also
        --------
        Index.shift : Shift values of Index.
        PeriodIndex.shift : Shift values of PeriodIndex.
        """
        result = self._data._time_shift(periods, freq=freq)
        return type(self)(result, name=self.name)

    # --------------------------------------------------------------------
    # List-like Methods

    def delete(self, loc):
        new_i8s = np.delete(self.asi8, loc)

        freq = None
        if is_period_dtype(self):
            freq = self.freq
        elif is_integer(loc):
            if loc in (0, -len(self), -1, len(self) - 1):
                freq = self.freq
        else:
            if is_list_like(loc):
                loc = lib.maybe_indices_to_slice(ensure_int64(np.array(loc)), len(self))
            if isinstance(loc, slice) and loc.step in (1, None):
                if loc.start in (0, None) or loc.stop in (len(self), None):
                    freq = self.freq

        return self._shallow_copy(new_i8s, freq=freq)


class DatetimeTimedeltaMixin(DatetimeIndexOpsMixin, Int64Index):
    """
    Mixin class for methods shared by DatetimeIndex and TimedeltaIndex,
    but not PeriodIndex
    """

    # Compat for frequency inference, see GH#23789
    _is_monotonic_increasing = Index.is_monotonic_increasing
    _is_monotonic_decreasing = Index.is_monotonic_decreasing
    _is_unique = Index.is_unique

    def _set_freq(self, freq):
        """
        Set the _freq attribute on our underlying DatetimeArray.

        Parameters
        ----------
        freq : DateOffset, None, or "infer"
        """
        # GH#29843
        if freq is None:
            # Always valid
            pass
        elif len(self) == 0 and isinstance(freq, DateOffset):
            # Always valid.  In the TimedeltaIndex case, we assume this
            #  is a Tick offset.
            pass
        else:
            # As an internal method, we can ensure this assertion always holds
            assert freq == "infer"
            freq = to_offset(self.inferred_freq)

        self._data._freq = freq

    def _shallow_copy(self, values=None, **kwargs):
        if values is None:
            values = self._data

        attributes = self._get_attributes_dict()

        if "freq" not in kwargs and self.freq is not None:
            if isinstance(values, (DatetimeArray, TimedeltaArray)):
                if values.freq is None:
                    del attributes["freq"]

        attributes.update(kwargs)
        return self._simple_new(values, **attributes)

    # --------------------------------------------------------------------
    # Set Operation Methods

    @Appender(Index.difference.__doc__)
    def difference(self, other, sort=None):
        new_idx = super().difference(other, sort=sort)
        new_idx._set_freq(None)
        return new_idx

    def intersection(self, other, sort=False):
        """
        Specialized intersection for DatetimeIndex/TimedeltaIndex.

        May be much faster than Index.intersection

        Parameters
        ----------
        other : Same type as self or array-like
        sort : False or None, default False
            Sort the resulting index if possible.

            .. versionadded:: 0.24.0

            .. versionchanged:: 0.24.1

               Changed the default to ``False`` to match the behaviour
               from before 0.24.0.

            .. versionchanged:: 0.25.0

               The `sort` keyword is added

        Returns
        -------
        y : Index or same type as self
        """
        self._validate_sort_keyword(sort)
        self._assert_can_do_setop(other)

        if self.equals(other):
            return self._get_reconciled_name_object(other)

        if len(self) == 0:
            return self.copy()
        if len(other) == 0:
            return other.copy()

        if not isinstance(other, type(self)):
            result = Index.intersection(self, other, sort=sort)
            if isinstance(result, type(self)):
                if result.freq is None:
                    result._set_freq("infer")
            return result

        elif (
            other.freq is None
            or self.freq is None
            or other.freq != self.freq
            or not other.freq.is_anchored()
            or (not self.is_monotonic or not other.is_monotonic)
        ):
            result = Index.intersection(self, other, sort=sort)

            # Invalidate the freq of `result`, which may not be correct at
            # this point, depending on the values.

            result._set_freq(None)
            result = self._shallow_copy(
                result._data, name=result.name, dtype=result.dtype, freq=None
            )
            if result.freq is None:
                result._set_freq("infer")
            return result

        # to make our life easier, "sort" the two ranges
        if self[0] <= other[0]:
            left, right = self, other
        else:
            left, right = other, self

        # after sorting, the intersection always starts with the right index
        # and ends with the index of which the last elements is smallest
        end = min(left[-1], right[-1])
        start = right[0]

        if end < start:
            return type(self)(data=[])
        else:
            lslice = slice(*left.slice_locs(start, end))
            left_chunk = left.values[lslice]
            return self._shallow_copy(left_chunk)

    def _can_fast_union(self, other) -> bool:
        if not isinstance(other, type(self)):
            return False

        freq = self.freq

        if freq is None or freq != other.freq:
            return False

        if not self.is_monotonic or not other.is_monotonic:
            return False

        if len(self) == 0 or len(other) == 0:
            return True

        # to make our life easier, "sort" the two ranges
        if self[0] <= other[0]:
            left, right = self, other
        else:
            left, right = other, self

        right_start = right[0]
        left_end = left[-1]

        # Only need to "adjoin", not overlap
        try:
            return (right_start == left_end + freq) or right_start in left
        except ValueError:
            # if we are comparing a freq that does not propagate timezones
            # this will raise
            return False

    def _fast_union(self, other, sort=None):
        if len(other) == 0:
            return self.view(type(self))

        if len(self) == 0:
            return other.view(type(self))

        # to make our life easier, "sort" the two ranges
        if self[0] <= other[0]:
            left, right = self, other
        elif sort is False:
            # TDIs are not in the "correct" order and we don't want
            #  to sort but want to remove overlaps
            left, right = self, other
            left_start = left[0]
            loc = right.searchsorted(left_start, side="left")
            right_chunk = right.values[:loc]
            dates = concat_compat((left.values, right_chunk))
            return self._shallow_copy(dates)
        else:
            left, right = other, self

        left_end = left[-1]
        right_end = right[-1]

        # concatenate
        if left_end < right_end:
            loc = right.searchsorted(left_end, side="right")
            right_chunk = right.values[loc:]
            dates = concat_compat((left.values, right_chunk))
            return self._shallow_copy(dates)
        else:
            return left

    def _union(self, other, sort):
        if not len(other) or self.equals(other) or not len(self):
            return super()._union(other, sort=sort)

        # We are called by `union`, which is responsible for this validation
        assert isinstance(other, type(self))

        this, other = self._maybe_utc_convert(other)

        if this._can_fast_union(other):
            return this._fast_union(other, sort=sort)
        else:
            i8self = Int64Index._simple_new(self.asi8, name=self.name)
            i8other = Int64Index._simple_new(other.asi8, name=other.name)
            i8result = i8self._union(i8other, sort=sort)
            result = type(self)(i8result, dtype=self.dtype, freq="infer")
            return result

    # --------------------------------------------------------------------
    # Join Methods
    _join_precedence = 10

    _inner_indexer = _join_i8_wrapper(libjoin.inner_join_indexer)
    _outer_indexer = _join_i8_wrapper(libjoin.outer_join_indexer)
    _left_indexer = _join_i8_wrapper(libjoin.left_join_indexer)
    _left_indexer_unique = _join_i8_wrapper(
        libjoin.left_join_indexer_unique, with_indexers=False
    )

    def join(
        self, other, how: str = "left", level=None, return_indexers=False, sort=False
    ):
        """
        See Index.join
        """
        if self._is_convertible_to_index_for_join(other):
            try:
                other = type(self)(other)
            except (TypeError, ValueError):
                pass

        this, other = self._maybe_utc_convert(other)
        return Index.join(
            this,
            other,
            how=how,
            level=level,
            return_indexers=return_indexers,
            sort=sort,
        )

    def _maybe_utc_convert(self, other):
        this = self
        if not hasattr(self, "tz"):
            return this, other

        if isinstance(other, type(self)):
            if self.tz is not None:
                if other.tz is None:
                    raise TypeError("Cannot join tz-naive with tz-aware DatetimeIndex")
            elif other.tz is not None:
                raise TypeError("Cannot join tz-naive with tz-aware DatetimeIndex")

            if not timezones.tz_compare(self.tz, other.tz):
                this = self.tz_convert("UTC")
                other = other.tz_convert("UTC")
        return this, other

    @classmethod
    def _is_convertible_to_index_for_join(cls, other: Index) -> bool:
        """
        return a boolean whether I can attempt conversion to a
        DatetimeIndex/TimedeltaIndex
        """
        if isinstance(other, cls):
            return False
        elif len(other) > 0 and other.inferred_type not in (
            "floating",
            "mixed-integer",
            "integer",
            "integer-na",
            "mixed-integer-float",
            "mixed",
        ):
            return True
        return False

    def _wrap_joined_index(self, joined, other):
        name = get_op_result_name(self, other)
        if self._can_fast_union(other):
            joined = self._shallow_copy(joined)
            joined.name = name
            return joined
        else:
            kwargs = {}
            if hasattr(self, "tz"):
                kwargs["tz"] = getattr(other, "tz", None)
            return self._simple_new(joined, name, **kwargs)

    # --------------------------------------------------------------------
    # List-Like Methods

    def insert(self, loc, item):
        """
        Make new Index inserting new item at location
        Parameters
        ----------
        loc : int
        item : object
            if not either a Python datetime or a numpy integer-like, returned
            Index dtype will be object rather than datetime.
        Returns
        -------
        new_index : Index
        """
        if isinstance(item, self._data._recognized_scalars):
            item = self._data._scalar_type(item)
        elif is_valid_nat_for_dtype(item, self.dtype):
            # GH 18295
            item = self._na_value
        elif is_scalar(item) and isna(item):
            raise TypeError(
                f"cannot insert {type(self).__name__} with incompatible label"
            )

        freq = None
        if isinstance(item, self._data._scalar_type) or item is NaT:
            self._data._check_compatible_with(item, setitem=True)

            # check freq can be preserved on edge cases
            if self.size and self.freq is not None:
                if item is NaT:
                    pass
                elif (loc == 0 or loc == -len(self)) and item + self.freq == self[0]:
                    freq = self.freq
                elif (loc == len(self)) and item - self.freq == self[-1]:
                    freq = self.freq
            item = item.asm8

        try:
            new_i8s = np.concatenate(
                (self[:loc].asi8, [item.view(np.int64)], self[loc:].asi8)
            )
            return self._shallow_copy(new_i8s, freq=freq)
        except (AttributeError, TypeError):

            # fall back to object index
            if isinstance(item, str):
                return self.astype(object).insert(loc, item)
            raise TypeError(
                f"cannot insert {type(self).__name__} with incompatible label"
            )<|MERGE_RESOLUTION|>--- conflicted
+++ resolved
@@ -80,21 +80,8 @@
     cache=True,
 )
 @inherit_names(
-<<<<<<< HEAD
-    ["mean", "freq", "freqstr", "asi8", "_box_values"], DatetimeLikeArrayMixin,
-=======
-    [
-        "__iter__",
-        "mean",
-        "freq",
-        "freqstr",
-        "_ndarray_values",
-        "asi8",
-        "_box_values",
-        "_box_func",
-    ],
+    ["mean", "freq", "freqstr", "asi8", "_box_values", "_box_func"],
     DatetimeLikeArrayMixin,
->>>>>>> cf8c6801
 )
 class DatetimeIndexOpsMixin(ExtensionIndex):
     """
