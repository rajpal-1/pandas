# -*- coding: utf-8 -*-
"""
Base and utility classes for tseries type pandas objects.
"""
import operator
import warnings

import numpy as np

from pandas._libs import NaT, iNaT, lib
from pandas.compat.numpy import function as nv
from pandas.errors import AbstractMethodError
from pandas.util._decorators import Appender, cache_readonly, deprecate_kwarg

from pandas.core.dtypes.common import (
    ensure_int64, is_dtype_equal, is_float, is_integer, is_list_like,
    is_period_dtype, is_scalar)
from pandas.core.dtypes.generic import ABCIndex, ABCIndexClass, ABCSeries

from pandas.core import algorithms, ops
from pandas.core.accessor import PandasDelegate
from pandas.core.arrays import ExtensionOpsMixin
from pandas.core.arrays.datetimelike import (
    DatetimeLikeArrayMixin, _ensure_datetimelike_to_i8)
import pandas.core.indexes.base as ibase
from pandas.core.indexes.base import Index, _index_shared_docs
from pandas.core.tools.timedeltas import to_timedelta

import pandas.io.formats.printing as printing

_index_doc_kwargs = dict(ibase._index_doc_kwargs)


def ea_passthrough(array_method):
    """
    Make an alias for a method of the underlying ExtensionArray.

    Parameters
    ----------
    array_method : method on an Array class

    Returns
    -------
    method
    """

    def method(self, *args, **kwargs):
        return array_method(self._data, *args, **kwargs)

    method.__name__ = array_method.__name__
    method.__doc__ = array_method.__doc__
    return method


class DatetimeIndexOpsMixin(ExtensionOpsMixin):
    """
    common ops mixin to support a unified interface datetimelike Index
    """
    _data = None  # type: DatetimeLikeArrayMixin

    # DatetimeLikeArrayMixin assumes subclasses are mutable, so these are
    # properties there.  They can be made into cache_readonly for Index
    # subclasses bc they are immutable
    inferred_freq = cache_readonly(DatetimeLikeArrayMixin.inferred_freq.fget)
    _isnan = cache_readonly(DatetimeLikeArrayMixin._isnan.fget)
    hasnans = cache_readonly(DatetimeLikeArrayMixin._hasnans.fget)
    _hasnans = hasnans  # for index / array -agnostic code
    _resolution = cache_readonly(DatetimeLikeArrayMixin._resolution.fget)
    resolution = cache_readonly(DatetimeLikeArrayMixin.resolution.fget)

<<<<<<< HEAD
    def __array__(self, dtype=None):
        # TODO properly dispatch to EA
        if is_period_dtype(self):
            return self._data.__array__(dtype=dtype)
        if is_object_dtype(dtype):
            return np.array(list(self), dtype=object)
        return self._data

=======
    _box_values = ea_passthrough(DatetimeLikeArrayMixin._box_values)
    _maybe_mask_results = ea_passthrough(
        DatetimeLikeArrayMixin._maybe_mask_results)
    __iter__ = ea_passthrough(DatetimeLikeArrayMixin.__iter__)

    @property
    def _eadata(self):
        return self._data

    @property
    def freq(self):
        """
        Return the frequency object if it is set, otherwise None.
        """
        return self._eadata.freq

    @freq.setter
    def freq(self, value):
        # validation is handled by _eadata setter
        self._eadata.freq = value

    @property
    def freqstr(self):
        """
        Return the frequency object as a string if it is set, otherwise None.
        """
        return self._eadata.freqstr

    def unique(self, level=None):
        if level is not None:
            self._validate_index_level(level)

        result = self._eadata.unique()

        # Note: if `self` is already unique, then self.unique() should share
        #  a `freq` with self.  If not already unique, then self.freq must be
        #  None, so again sharing freq is correct.
        return self._shallow_copy(result._data)

    @classmethod
    def _create_comparison_method(cls, op):
        """
        Create a comparison method that dispatches to ``cls.values``.
        """
        def wrapper(self, other):
            result = op(self._eadata, maybe_unwrap_index(other))
            return result

        wrapper.__doc__ = op.__doc__
        wrapper.__name__ = '__{}__'.format(op.__name__)
        return wrapper

    @property
    def _ndarray_values(self):
        return self._eadata._ndarray_values

    # ------------------------------------------------------------------------
    # Abstract data attributes

    @property
    def values(self):
        # type: () -> np.ndarray
        # Note: PeriodArray overrides this to return an ndarray of objects.
        return self._eadata._data

    @property
    @Appender(DatetimeLikeArrayMixin.asi8.__doc__)
    def asi8(self):
        return self._eadata.asi8

    # ------------------------------------------------------------------------

>>>>>>> 268150f1
    def equals(self, other):
        """
        Determines if two Index objects contain the same elements.
        """
        if self.is_(other):
            return True

        if not isinstance(other, ABCIndexClass):
            return False
        elif not isinstance(other, type(self)):
            try:
                other = type(self)(other)
            except Exception:
                return False

        if not is_dtype_equal(self.dtype, other.dtype):
            # have different timezone
            return False

        elif is_period_dtype(self):
            if not is_period_dtype(other):
                return False
            if self.freq != other.freq:
                return False

        return np.array_equal(self.asi8, other.asi8)

    @staticmethod
    def _join_i8_wrapper(joinf, dtype, with_indexers=True):
        """
        Create the join wrapper methods.
        """
        from pandas.core.arrays.datetimelike import DatetimeLikeArrayMixin

        @staticmethod
        def wrapper(left, right):
            if isinstance(left, (np.ndarray, ABCIndex, ABCSeries,
                                 DatetimeLikeArrayMixin)):
                left = left.view('i8')
            if isinstance(right, (np.ndarray, ABCIndex, ABCSeries,
                                  DatetimeLikeArrayMixin)):
                right = right.view('i8')
            results = joinf(left, right)
            if with_indexers:
                join_index, left_indexer, right_indexer = results
                join_index = join_index.view(dtype)
                return join_index, left_indexer, right_indexer
            return results

        return wrapper

    def _ensure_localized(self, arg, ambiguous='raise', nonexistent='raise',
                          from_utc=False):
        # See DatetimeLikeArrayMixin._ensure_localized.__doc__
        if getattr(self, 'tz', None):
            # ensure_localized is only relevant for tz-aware DTI
            result = self._data._ensure_localized(arg,
                                                  ambiguous=ambiguous,
                                                  nonexistent=nonexistent,
                                                  from_utc=from_utc)
            return type(self)._simple_new(result, name=self.name)
        return arg

    def _box_values_as_index(self):
        """
        Return object Index which contains boxed values.
        """
        # XXX: this is broken (not called) for PeriodIndex, which doesn't
        # define _box_values AFAICT
        from pandas.core.index import Index
        return Index(self._box_values(self.asi8), name=self.name, dtype=object)

    def _box_values(self, values):
        return self._data._box_values(values)

    @Appender(_index_shared_docs['contains'] % _index_doc_kwargs)
    def __contains__(self, key):
        try:
            res = self.get_loc(key)
            return (is_scalar(res) or isinstance(res, slice) or
                    (is_list_like(res) and len(res)))
        except (KeyError, TypeError, ValueError):
            return False

    contains = __contains__

    # Try to run function on index first, and then on elements of index
    # Especially important for group-by functionality
    def map(self, f):
        try:
            result = f(self)

            # Try to use this result if we can
            if isinstance(result, np.ndarray):
                result = Index(result)

            if not isinstance(result, Index):
                raise TypeError('The map function must return an Index object')
            return result
        except Exception:
            return self.astype(object).map(f)

    def sort_values(self, return_indexer=False, ascending=True):
        """
        Return sorted copy of Index.
        """
        if return_indexer:
            _as = self.argsort()
            if not ascending:
                _as = _as[::-1]
            sorted_index = self.take(_as)
            return sorted_index, _as
        else:
            sorted_values = np.sort(self._ndarray_values)
            attribs = self._get_attributes_dict()
            freq = attribs['freq']

            if freq is not None and not is_period_dtype(self):
                if freq.n > 0 and not ascending:
                    freq = freq * -1
                elif freq.n < 0 and ascending:
                    freq = freq * -1
            attribs['freq'] = freq

            if not ascending:
                sorted_values = sorted_values[::-1]

            return self._simple_new(sorted_values, **attribs)

    @Appender(_index_shared_docs['take'] % _index_doc_kwargs)
    def take(self, indices, axis=0, allow_fill=True,
             fill_value=None, **kwargs):
        nv.validate_take(tuple(), kwargs)
        indices = ensure_int64(indices)

        maybe_slice = lib.maybe_indices_to_slice(indices, len(self))
        if isinstance(maybe_slice, slice):
            return self[maybe_slice]

        taken = self._assert_take_fillable(self.asi8, indices,
                                           allow_fill=allow_fill,
                                           fill_value=fill_value,
                                           na_value=iNaT)

        # keep freq in PeriodArray/Index, reset otherwise
        freq = self.freq if is_period_dtype(self) else None
        return self._shallow_copy(taken, freq=freq)

    _can_hold_na = True

    _na_value = NaT
    """The expected NA value to use with this index."""

    @property
    def asobject(self):
        """
        Return object Index which contains boxed values.

        .. deprecated:: 0.23.0
            Use ``astype(object)`` instead.

        *this is an internal non-public method*
        """
        warnings.warn("'asobject' is deprecated. Use 'astype(object)'"
                      " instead", FutureWarning, stacklevel=2)
        return self.astype(object)

    def _convert_tolerance(self, tolerance, target):
        tolerance = np.asarray(to_timedelta(tolerance, box=False))
        if target.size != tolerance.size and tolerance.size > 1:
            raise ValueError('list-like tolerance size must match '
                             'target index size')
        return tolerance

    def tolist(self):
        """
        Return a list of the underlying data.
        """
        return list(self.astype(object))

    def min(self, axis=None, skipna=True, *args, **kwargs):
        """
        Return the minimum value of the Index or minimum along
        an axis.

        See Also
        --------
        numpy.ndarray.min
        Series.min : Return the minimum value in a Series.
        """
        nv.validate_min(args, kwargs)
        nv.validate_minmax_axis(axis)

        if not len(self):
            return self._na_value

        i8 = self.asi8
        try:
            # quick check
            if len(i8) and self.is_monotonic:
                if i8[0] != iNaT:
                    return self._box_func(i8[0])

            if self.hasnans:
                if skipna:
                    min_stamp = self[~self._isnan].asi8.min()
                else:
                    return self._na_value
            else:
                min_stamp = i8.min()
            return self._box_func(min_stamp)
        except ValueError:
            return self._na_value

    def argmin(self, axis=None, skipna=True, *args, **kwargs):
        """
        Returns the indices of the minimum values along an axis.

        See `numpy.ndarray.argmin` for more information on the
        `axis` parameter.

        See Also
        --------
        numpy.ndarray.argmin
        """
        nv.validate_argmin(args, kwargs)
        nv.validate_minmax_axis(axis)

        i8 = self.asi8
        if self.hasnans:
            mask = self._isnan
            if mask.all() or not skipna:
                return -1
            i8 = i8.copy()
            i8[mask] = np.iinfo('int64').max
        return i8.argmin()

    def max(self, axis=None, skipna=True, *args, **kwargs):
        """
        Return the maximum value of the Index or maximum along
        an axis.

        See Also
        --------
        numpy.ndarray.max
        Series.max : Return the maximum value in a Series.
        """
        nv.validate_max(args, kwargs)
        nv.validate_minmax_axis(axis)

        if not len(self):
            return self._na_value

        i8 = self.asi8
        try:
            # quick check
            if len(i8) and self.is_monotonic:
                if i8[-1] != iNaT:
                    return self._box_func(i8[-1])

            if self.hasnans:
                if skipna:
                    max_stamp = self[~self._isnan].asi8.max()
                else:
                    return self._na_value
            else:
                max_stamp = i8.max()
            return self._box_func(max_stamp)
        except ValueError:
            return self._na_value

    def argmax(self, axis=None, skipna=True, *args, **kwargs):
        """
        Returns the indices of the maximum values along an axis.

        See `numpy.ndarray.argmax` for more information on the
        `axis` parameter.

        See Also
        --------
        numpy.ndarray.argmax
        """
        nv.validate_argmax(args, kwargs)
        nv.validate_minmax_axis(axis)

        i8 = self.asi8
        if self.hasnans:
            mask = self._isnan
            if mask.all() or not skipna:
                return -1
            i8 = i8.copy()
            i8[mask] = 0
        return i8.argmax()

    # --------------------------------------------------------------------
    # Rendering Methods

    def _format_with_header(self, header, **kwargs):
        return header + list(self._format_native_types(**kwargs))

    @property
    def _formatter_func(self):
        raise AbstractMethodError(self)

    def _format_attrs(self):
        """
        Return a list of tuples of the (attr,formatted_value).
        """
        attrs = super(DatetimeIndexOpsMixin, self)._format_attrs()
        for attrib in self._attributes:
            if attrib == 'freq':
                freq = self.freqstr
                if freq is not None:
                    freq = "'%s'" % freq
                attrs.append(('freq', freq))
        return attrs

    # --------------------------------------------------------------------

    def _convert_scalar_indexer(self, key, kind=None):
        """
        We don't allow integer or float indexing on datetime-like when using
        loc.

        Parameters
        ----------
        key : label of the slice bound
        kind : {'ix', 'loc', 'getitem', 'iloc'} or None
        """

        assert kind in ['ix', 'loc', 'getitem', 'iloc', None]

        # we don't allow integer/float indexing for loc
        # we don't allow float indexing for ix/getitem
        if is_scalar(key):
            is_int = is_integer(key)
            is_flt = is_float(key)
            if kind in ['loc'] and (is_int or is_flt):
                self._invalid_indexer('index', key)
            elif kind in ['ix', 'getitem'] and is_flt:
                self._invalid_indexer('index', key)

        return (super(DatetimeIndexOpsMixin, self)
                ._convert_scalar_indexer(key, kind=kind))

    @classmethod
    def _add_datetimelike_methods(cls):
        """
        Add in the datetimelike methods (as we may have to override the
        superclass).
        """

        def __add__(self, other):
            # dispatch to ExtensionArray implementation
            result = self._eadata.__add__(maybe_unwrap_index(other))
            return wrap_arithmetic_op(self, other, result)

        cls.__add__ = __add__

        def __radd__(self, other):
            # alias for __add__
            return self.__add__(other)
        cls.__radd__ = __radd__

        def __sub__(self, other):
            # dispatch to ExtensionArray implementation
            result = self._eadata.__sub__(maybe_unwrap_index(other))
            return wrap_arithmetic_op(self, other, result)

        cls.__sub__ = __sub__

        def __rsub__(self, other):
            result = self._eadata.__rsub__(maybe_unwrap_index(other))
            return wrap_arithmetic_op(self, other, result)

        cls.__rsub__ = __rsub__

    def isin(self, values):
        """
        Compute boolean array of whether each index value is found in the
        passed set of values.

        Parameters
        ----------
        values : set or sequence of values

        Returns
        -------
        is_contained : ndarray (boolean dtype)
        """
        if not isinstance(values, type(self)):
            try:
                values = type(self)(values)
            except ValueError:
                return self.astype(object).isin(values)

        return algorithms.isin(self.asi8, values.asi8)

    @Appender(_index_shared_docs['repeat'] % _index_doc_kwargs)
    def repeat(self, repeats, axis=None):
        nv.validate_repeat(tuple(), dict(axis=axis))
        freq = self.freq if is_period_dtype(self) else None
        return self._shallow_copy(self.asi8.repeat(repeats), freq=freq)
        # TODO: dispatch to _eadata

    @Appender(_index_shared_docs['where'] % _index_doc_kwargs)
    def where(self, cond, other=None):
        other = _ensure_datetimelike_to_i8(other, to_utc=True)
        values = _ensure_datetimelike_to_i8(self, to_utc=True)
        result = np.where(cond, values, other).astype('i8')

        result = self._ensure_localized(result, from_utc=True)
        return self._shallow_copy(result)

    def _summary(self, name=None):
        """
        Return a summarized representation.

        Parameters
        ----------
        name : str
            name to use in the summary representation

        Returns
        -------
        String with a summarized representation of the index
        """
        formatter = self._formatter_func
        if len(self) > 0:
            index_summary = ', %s to %s' % (formatter(self[0]),
                                            formatter(self[-1]))
        else:
            index_summary = ''

        if name is None:
            name = type(self).__name__
        result = '%s: %s entries%s' % (printing.pprint_thing(name),
                                       len(self), index_summary)
        if self.freq:
            result += '\nFreq: %s' % self.freqstr

        # display as values, not quoted
        result = result.replace("'", "")
        return result

    def _concat_same_dtype(self, to_concat, name):
        """
        Concatenate to_concat which has the same class.
        """
        attribs = self._get_attributes_dict()
        attribs['name'] = name
        # do not pass tz to set because tzlocal cannot be hashed
        if len({str(x.dtype) for x in to_concat}) != 1:
            raise ValueError('to_concat must have the same tz')

        if not is_period_dtype(self):
            # reset freq
            attribs['freq'] = None

        new_data = type(self._values)._concat_same_type(to_concat).asi8
        return self._simple_new(new_data, **attribs)

    @Appender(_index_shared_docs['astype'])
    def astype(self, dtype, copy=True):
        if is_dtype_equal(self.dtype, dtype) and copy is False:
            # Ensure that self.astype(self.dtype) is self
            return self

        new_values = self._eadata.astype(dtype, copy=copy)

        # pass copy=False because any copying will be done in the
        #  _eadata.astype call above
        return Index(new_values,
                     dtype=new_values.dtype, name=self.name, copy=False)

    @deprecate_kwarg(old_arg_name='n', new_arg_name='periods')
    def shift(self, periods, freq=None):
        """
        Shift index by desired number of time frequency increments.

        This method is for shifting the values of datetime-like indexes
        by a specified time increment a given number of times.

        Parameters
        ----------
        periods : int
            Number of periods (or increments) to shift by,
            can be positive or negative.

            .. versionchanged:: 0.24.0

        freq : pandas.DateOffset, pandas.Timedelta or string, optional
            Frequency increment to shift by.
            If None, the index is shifted by its own `freq` attribute.
            Offset aliases are valid strings, e.g., 'D', 'W', 'M' etc.

        Returns
        -------
        pandas.DatetimeIndex
            Shifted index.

        See Also
        --------
        Index.shift : Shift values of Index.
        PeriodIndex.shift : Shift values of PeriodIndex.
        """
        result = self._eadata._time_shift(periods, freq=freq)
        return type(self)(result, name=self.name)


def wrap_arithmetic_op(self, other, result):
    if result is NotImplemented:
        return NotImplemented

    if isinstance(result, tuple):
        # divmod, rdivmod
        assert len(result) == 2
        return (wrap_arithmetic_op(self, other, result[0]),
                wrap_arithmetic_op(self, other, result[1]))

    if not isinstance(result, Index):
        # Index.__new__ will choose appropriate subclass for dtype
        result = Index(result)

    res_name = ops.get_op_result_name(self, other)
    result.name = res_name
    return result


def maybe_unwrap_index(obj):
    """
    If operating against another Index object, we need to unwrap the underlying
    data before deferring to the DatetimeArray/TimedeltaArray/PeriodArray
    implementation, otherwise we will incorrectly return NotImplemented.

    Parameters
    ----------
    obj : object

    Returns
    -------
    unwrapped object
    """
    if isinstance(obj, ABCIndexClass):
        if isinstance(obj, DatetimeIndexOpsMixin):
            # i.e. PeriodIndex/DatetimeIndex/TimedeltaIndex
            return obj._eadata
        return obj._data
    return obj


class DatetimelikeDelegateMixin(PandasDelegate):
    """
    Delegation mechanism, specific for Datetime, Timedelta, and Period types.

    Functionality is delegated from the Index class to an Array class. A
    few things can be customized

    * _delegate_class : type
        The class being delegated to.
    * _delegated_methods, delegated_properties : List
        The list of property / method names being delagated.
    * raw_methods : Set
        The set of methods whose results should should *not* be
        boxed in an index, after being returned from the array
    * raw_properties : Set
        The set of properties whose results should should *not* be
        boxed in an index, after being returned from the array
    """
    # raw_methods : dispatch methods that shouldn't be boxed in an Index
    _raw_methods = set()
    # raw_properties : dispatch properties that shouldn't be boxed in an Index
    _raw_properties = set()
    name = None
    _data = None

    @property
    def _delegate_class(self):
        raise AbstractMethodError

    def _delegate_property_get(self, name, *args, **kwargs):
        result = getattr(self._eadata, name)
        if name not in self._raw_properties:
            result = Index(result, name=self.name)
        return result

    def _delegate_property_set(self, name, value, *args, **kwargs):
        setattr(self._eadata, name, value)

    def _delegate_method(self, name, *args, **kwargs):
        result = operator.methodcaller(name, *args, **kwargs)(self._eadata)
        if name not in self._raw_methods:
            result = Index(result, name=self.name)
        return result<|MERGE_RESOLUTION|>--- conflicted
+++ resolved
@@ -68,7 +68,76 @@
     _resolution = cache_readonly(DatetimeLikeArrayMixin._resolution.fget)
     resolution = cache_readonly(DatetimeLikeArrayMixin.resolution.fget)
 
-<<<<<<< HEAD
+    _box_values = ea_passthrough(DatetimeLikeArrayMixin._box_values)
+    _maybe_mask_results = ea_passthrough(
+        DatetimeLikeArrayMixin._maybe_mask_results)
+    __iter__ = ea_passthrough(DatetimeLikeArrayMixin.__iter__)
+
+    @property
+    def _eadata(self):
+        return self._data
+
+    @property
+    def freq(self):
+        """
+        Return the frequency object if it is set, otherwise None.
+        """
+        return self._eadata.freq
+
+    @freq.setter
+    def freq(self, value):
+        # validation is handled by _eadata setter
+        self._eadata.freq = value
+
+    @property
+    def freqstr(self):
+        """
+        Return the frequency object as a string if it is set, otherwise None.
+        """
+        return self._eadata.freqstr
+
+    def unique(self, level=None):
+        if level is not None:
+            self._validate_index_level(level)
+
+        result = self._eadata.unique()
+
+        # Note: if `self` is already unique, then self.unique() should share
+        #  a `freq` with self.  If not already unique, then self.freq must be
+        #  None, so again sharing freq is correct.
+        return self._shallow_copy(result._data)
+
+    @classmethod
+    def _create_comparison_method(cls, op):
+        """
+        Create a comparison method that dispatches to ``cls.values``.
+        """
+        def wrapper(self, other):
+            result = op(self._eadata, maybe_unwrap_index(other))
+            return result
+
+        wrapper.__doc__ = op.__doc__
+        wrapper.__name__ = '__{}__'.format(op.__name__)
+        return wrapper
+
+    @property
+    def _ndarray_values(self):
+        return self._eadata._ndarray_values
+
+    # ------------------------------------------------------------------------
+    # Abstract data attributes
+
+    @property
+    def values(self):
+        # type: () -> np.ndarray
+        # Note: PeriodArray overrides this to return an ndarray of objects.
+        return self._eadata._data
+
+    @property
+    @Appender(DatetimeLikeArrayMixin.asi8.__doc__)
+    def asi8(self):
+        return self._eadata.asi8
+
     def __array__(self, dtype=None):
         # TODO properly dispatch to EA
         if is_period_dtype(self):
@@ -77,80 +146,8 @@
             return np.array(list(self), dtype=object)
         return self._data
 
-=======
-    _box_values = ea_passthrough(DatetimeLikeArrayMixin._box_values)
-    _maybe_mask_results = ea_passthrough(
-        DatetimeLikeArrayMixin._maybe_mask_results)
-    __iter__ = ea_passthrough(DatetimeLikeArrayMixin.__iter__)
-
-    @property
-    def _eadata(self):
-        return self._data
-
-    @property
-    def freq(self):
-        """
-        Return the frequency object if it is set, otherwise None.
-        """
-        return self._eadata.freq
-
-    @freq.setter
-    def freq(self, value):
-        # validation is handled by _eadata setter
-        self._eadata.freq = value
-
-    @property
-    def freqstr(self):
-        """
-        Return the frequency object as a string if it is set, otherwise None.
-        """
-        return self._eadata.freqstr
-
-    def unique(self, level=None):
-        if level is not None:
-            self._validate_index_level(level)
-
-        result = self._eadata.unique()
-
-        # Note: if `self` is already unique, then self.unique() should share
-        #  a `freq` with self.  If not already unique, then self.freq must be
-        #  None, so again sharing freq is correct.
-        return self._shallow_copy(result._data)
-
-    @classmethod
-    def _create_comparison_method(cls, op):
-        """
-        Create a comparison method that dispatches to ``cls.values``.
-        """
-        def wrapper(self, other):
-            result = op(self._eadata, maybe_unwrap_index(other))
-            return result
-
-        wrapper.__doc__ = op.__doc__
-        wrapper.__name__ = '__{}__'.format(op.__name__)
-        return wrapper
-
-    @property
-    def _ndarray_values(self):
-        return self._eadata._ndarray_values
-
     # ------------------------------------------------------------------------
-    # Abstract data attributes
-
-    @property
-    def values(self):
-        # type: () -> np.ndarray
-        # Note: PeriodArray overrides this to return an ndarray of objects.
-        return self._eadata._data
-
-    @property
-    @Appender(DatetimeLikeArrayMixin.asi8.__doc__)
-    def asi8(self):
-        return self._eadata.asi8
-
-    # ------------------------------------------------------------------------
-
->>>>>>> 268150f1
+
     def equals(self, other):
         """
         Determines if two Index objects contain the same elements.
