# -*- coding: utf-8 -*-
"""
Base and utility classes for tseries type pandas objects.
"""
import operator
import warnings

import numpy as np

from pandas._libs import NaT, iNaT, lib
from pandas.compat.numpy import function as nv
from pandas.errors import AbstractMethodError
from pandas.util._decorators import Appender, cache_readonly, deprecate_kwarg

from pandas.core.dtypes.common import (
    ensure_int64, is_bool_dtype, is_dtype_equal, is_float, is_integer,
    is_list_like, is_period_dtype, is_scalar)
from pandas.core.dtypes.generic import ABCIndex, ABCIndexClass, ABCSeries

from pandas.core import algorithms, ops
from pandas.core.accessor import PandasDelegate
from pandas.core.arrays import ExtensionOpsMixin, PeriodArray
from pandas.core.arrays.datetimelike import (
    DatetimeLikeArrayMixin, _ensure_datetimelike_to_i8)
import pandas.core.indexes.base as ibase
from pandas.core.indexes.base import Index, _index_shared_docs
from pandas.core.tools.timedeltas import to_timedelta

import pandas.io.formats.printing as printing

_index_doc_kwargs = dict(ibase._index_doc_kwargs)


def ea_passthrough(name):
    """
    Make an alias for a method of the underlying ExtensionArray.

    Parameters
    ----------
    name : str

    Returns
    -------
    method
    """
    def method(self, *args, **kwargs):
        return getattr(self._data, name)(*args, **kwargs)

    method.__name__ = name
    # TODO: docstrings
    return method


class DatetimeIndexOpsMixin(ExtensionOpsMixin):
    """
    common ops mixin to support a unified interface datetimelike Index
    """
    _data = None  # type: ExtensionArray

    # DatetimeLikeArrayMixin assumes subclasses are mutable, so these are
    # properties there.  They can be made into cache_readonly for Index
    # subclasses bc they are immutable
    inferred_freq = cache_readonly(DatetimeLikeArrayMixin.inferred_freq.fget)
    _isnan = cache_readonly(DatetimeLikeArrayMixin._isnan.fget)
    hasnans = cache_readonly(DatetimeLikeArrayMixin._hasnans.fget)
    _hasnans = hasnans  # for index / array -agnostic code
    _resolution = cache_readonly(DatetimeLikeArrayMixin._resolution.fget)
    resolution = cache_readonly(DatetimeLikeArrayMixin.resolution.fget)

    _box_values = ea_passthrough("_box_values")
    _maybe_mask_results = ea_passthrough("_maybe_mask_results")
    __iter__ = ea_passthrough("__iter__")

    @property
    def freqstr(self):
        return self._data.freqstr

    def unique(self, level=None):
        if level is not None:
            self._validate_index_level(level)

        result = self._data.unique()

        # Note: if `self` is already unique, then self.unique() should share
        #  a `freq` with self.  If not already unique, then self.freq must be
        #  None, so again sharing freq is correct.
        return self._shallow_copy(result._data)

    @classmethod
    def _create_comparison_method(cls, op):
        """
        Create a comparison method that dispatches to ``cls.values``.
        """
        def wrapper(self, other):
            result = op(self._data, maybe_unwrap_index(other))
            return result

        wrapper.__doc__ = op.__doc__
        wrapper.__name__ = '__{}__'.format(op.__name__)
        return wrapper

    # ------------------------------------------------------------------------
    # Abstract data attributes

    @property
    def _values(self):
        return self._data

    @property
    def values(self):
        # type: () -> np.ndarray
        # Note: PeriodArray overrides this to return an ndarray of objects.
        return self._data._data

    @property
    @Appender(DatetimeLikeArrayMixin.asi8.__doc__)
    def asi8(self):
        return self._data.asi8

    # ------------------------------------------------------------------------

    # Note: moved from DatetimeLikeArrayMixin
    @property
    def offset(self):
        """get/set the frequency of the instance"""
        msg = ('{cls}.offset has been deprecated and will be removed '
               'in a future version; use {cls}.freq instead.'
               .format(cls=type(self).__name__))
        warnings.warn(msg, FutureWarning, stacklevel=2)
        return self.freq

    @offset.setter
    def offset(self, value):
        """get/set the frequency of the instance"""
        msg = ('{cls}.offset has been deprecated and will be removed '
               'in a future version; use {cls}.freq instead.'
               .format(cls=type(self).__name__))
        warnings.warn(msg, FutureWarning, stacklevel=2)
        self.freq = value

    def equals(self, other):
        """
        Determines if two Index objects contain the same elements.
        """
        if self.is_(other):
            return True

        if not isinstance(other, ABCIndexClass):
            return False
        elif not isinstance(other, type(self)):
            try:
                other = type(self)(other)
            except Exception:
                return False

        if not is_dtype_equal(self.dtype, other.dtype):
            # have different timezone
            return False

        elif is_period_dtype(self):
            if not is_period_dtype(other):
                return False
            if self.freq != other.freq:
                return False

        return np.array_equal(self.asi8, other.asi8)

    @staticmethod
    def _join_i8_wrapper(joinf, dtype, with_indexers=True):
        """
        Create the join wrapper methods.
        """
        from pandas.core.arrays.datetimelike import DatetimeLikeArrayMixin

        @staticmethod
        def wrapper(left, right):
            if isinstance(left, (np.ndarray, ABCIndex, ABCSeries,
                                 DatetimeLikeArrayMixin)):
                left = left.view('i8')
            if isinstance(right, (np.ndarray, ABCIndex, ABCSeries,
                                  DatetimeLikeArrayMixin)):
                right = right.view('i8')
            results = joinf(left, right)
            if with_indexers:
                join_index, left_indexer, right_indexer = results
                join_index = join_index.view(dtype)
                return join_index, left_indexer, right_indexer
            return results

        return wrapper

    @Appender(DatetimeLikeArrayMixin._evaluate_compare.__doc__)
    def _evaluate_compare(self, other, op):
        result = self._data._evaluate_compare(other, op)
        if is_bool_dtype(result):
            return result
        try:
            return Index(result)
        except TypeError:
            return result

    def _ensure_localized(self, arg, ambiguous='raise', nonexistent='raise',
                          from_utc=False):
        # See DatetimeLikeArrayMixin._ensure_localized.__doc__
        if getattr(self, 'tz', None):
            # ensure_localized is only relevant for tz-aware DTI
            result = self._data._ensure_localized(arg,
                                                  ambiguous=ambiguous,
                                                  nonexistent=nonexistent,
                                                  from_utc=from_utc)
            return type(self)._simple_new(result, name=self.name)
        return arg

    def _box_values_as_index(self):
        """
        Return object Index which contains boxed values.
        """
        # XXX: this is broken (not called) for PeriodIndex, which doesn't
        # define _box_values AFAICT
        from pandas.core.index import Index
        return Index(self._box_values(self.asi8), name=self.name, dtype=object)

    def _box_values(self, values):
        return self._data._box_values(values)

    @Appender(_index_shared_docs['contains'] % _index_doc_kwargs)
    def __contains__(self, key):
        try:
            res = self.get_loc(key)
            return (is_scalar(res) or isinstance(res, slice) or
                    (is_list_like(res) and len(res)))
        except (KeyError, TypeError, ValueError):
            return False

    contains = __contains__

    # Try to run function on index first, and then on elements of index
    # Especially important for group-by functionality
    def map(self, f):
        try:
            result = f(self)

            # Try to use this result if we can
            if isinstance(result, np.ndarray):
                result = Index(result)

            if not isinstance(result, Index):
                raise TypeError('The map function must return an Index object')
            return result
        except Exception:
            return self.astype(object).map(f)

    def sort_values(self, return_indexer=False, ascending=True):
        """
        Return sorted copy of Index.
        """
        if return_indexer:
            _as = self.argsort()
            if not ascending:
                _as = _as[::-1]
            sorted_index = self.take(_as)
            return sorted_index, _as
        else:
            sorted_values = np.sort(self._ndarray_values)
            attribs = self._get_attributes_dict()
            freq = attribs['freq']

            if freq is not None and not is_period_dtype(self):
                if freq.n > 0 and not ascending:
                    freq = freq * -1
                elif freq.n < 0 and ascending:
                    freq = freq * -1
            attribs['freq'] = freq

            if not ascending:
                sorted_values = sorted_values[::-1]

            sorted_values = self._maybe_box_as_values(sorted_values,
                                                      **attribs)

            return self._simple_new(sorted_values, **attribs)

    def __getitem__(self, key):
        # Override Index.__getitem__ because the original `freq` is
        # included when we `promote()` the result there. DTI and
        # TDI do *not* want the freq to remain the same, but
        # PeriodArray does.
        if isinstance(self._data, PeriodArray):
            return super(DatetimeIndexOpsMixin, self).__getitem__(key)
        new_values = self._data[key]
        if isinstance(new_values, type(self._data)):
            # rebox, but with a new freq
            return self._simple_new(new_values, name=self.name)
        return new_values

    @Appender(_index_shared_docs['take'] % _index_doc_kwargs)
    def take(self, indices, axis=0, allow_fill=True,
             fill_value=None, **kwargs):
        nv.validate_take(tuple(), kwargs)
        indices = ensure_int64(indices)

        maybe_slice = lib.maybe_indices_to_slice(indices, len(self))
        if isinstance(maybe_slice, slice):
            return self[maybe_slice]

        taken = self._assert_take_fillable(self.asi8, indices,
                                           allow_fill=allow_fill,
                                           fill_value=fill_value,
                                           na_value=iNaT)

        # keep freq in PeriodArray/Index, reset otherwise
        freq = self.freq if is_period_dtype(self) else None
        return self._shallow_copy(taken, freq=freq)

    _can_hold_na = True

    _na_value = NaT
    """The expected NA value to use with this index."""

    @property
    def asobject(self):
        """
        Return object Index which contains boxed values.

        .. deprecated:: 0.23.0
            Use ``astype(object)`` instead.

        *this is an internal non-public method*
        """
        warnings.warn("'asobject' is deprecated. Use 'astype(object)'"
                      " instead", FutureWarning, stacklevel=2)
        return self.astype(object)

    def _convert_tolerance(self, tolerance, target):
        tolerance = np.asarray(to_timedelta(tolerance, box=False))
        if target.size != tolerance.size and tolerance.size > 1:
            raise ValueError('list-like tolerance size must match '
                             'target index size')
        return tolerance

    def tolist(self):
        """
        Return a list of the underlying data.
        """
        return list(self.astype(object))

    def min(self, axis=None, skipna=True, *args, **kwargs):
        """
        Return the minimum value of the Index or minimum along
        an axis.

        See Also
        --------
        numpy.ndarray.min
        Series.min : Return the minimum value in a Series.
        """
        nv.validate_min(args, kwargs)
        nv.validate_minmax_axis(axis)

        if not len(self):
            return self._na_value

        i8 = self.asi8
        try:
            # quick check
            if len(i8) and self.is_monotonic:
                if i8[0] != iNaT:
                    return self._box_func(i8[0])

            if self.hasnans:
                if skipna:
                    min_stamp = self[~self._isnan].asi8.min()
                else:
                    return self._na_value
            else:
                min_stamp = i8.min()
            return self._box_func(min_stamp)
        except ValueError:
            return self._na_value

    def argmin(self, axis=None, skipna=True, *args, **kwargs):
        """
        Returns the indices of the minimum values along an axis.

        See `numpy.ndarray.argmin` for more information on the
        `axis` parameter.

        See Also
        --------
        numpy.ndarray.argmin
        """
        nv.validate_argmin(args, kwargs)
        nv.validate_minmax_axis(axis)

        i8 = self.asi8
        if self.hasnans:
            mask = self._isnan
            if mask.all() or not skipna:
                return -1
            i8 = i8.copy()
            i8[mask] = np.iinfo('int64').max
        return i8.argmin()

    def max(self, axis=None, skipna=True, *args, **kwargs):
        """
        Return the maximum value of the Index or maximum along
        an axis.

        See Also
        --------
        numpy.ndarray.max
        Series.max : Return the maximum value in a Series.
        """
        nv.validate_max(args, kwargs)
        nv.validate_minmax_axis(axis)

        if not len(self):
            return self._na_value

        i8 = self.asi8
        try:
            # quick check
            if len(i8) and self.is_monotonic:
                if i8[-1] != iNaT:
                    return self._box_func(i8[-1])

            if self.hasnans:
                if skipna:
                    max_stamp = self[~self._isnan].asi8.max()
                else:
                    return self._na_value
            else:
                max_stamp = i8.max()
            return self._box_func(max_stamp)
        except ValueError:
            return self._na_value

    def argmax(self, axis=None, skipna=True, *args, **kwargs):
        """
        Returns the indices of the maximum values along an axis.

        See `numpy.ndarray.argmax` for more information on the
        `axis` parameter.

        See Also
        --------
        numpy.ndarray.argmax
        """
        nv.validate_argmax(args, kwargs)
        nv.validate_minmax_axis(axis)

        i8 = self.asi8
        if self.hasnans:
            mask = self._isnan
            if mask.all() or not skipna:
                return -1
            i8 = i8.copy()
            i8[mask] = 0
        return i8.argmax()

    # --------------------------------------------------------------------
    # Rendering Methods

    def _format_with_header(self, header, **kwargs):
        return header + list(self._format_native_types(**kwargs))

    @property
    def _formatter_func(self):
        raise AbstractMethodError(self)

    def _format_attrs(self):
        """
        Return a list of tuples of the (attr,formatted_value).
        """
        attrs = super(DatetimeIndexOpsMixin, self)._format_attrs()
        for attrib in self._attributes:
            if attrib == 'freq':
                freq = self.freqstr
                if freq is not None:
                    freq = "'%s'" % freq
                attrs.append(('freq', freq))
        return attrs

    # --------------------------------------------------------------------

    def _convert_scalar_indexer(self, key, kind=None):
        """
        We don't allow integer or float indexing on datetime-like when using
        loc.

        Parameters
        ----------
        key : label of the slice bound
        kind : {'ix', 'loc', 'getitem', 'iloc'} or None
        """

        assert kind in ['ix', 'loc', 'getitem', 'iloc', None]

        # we don't allow integer/float indexing for loc
        # we don't allow float indexing for ix/getitem
        if is_scalar(key):
            is_int = is_integer(key)
            is_flt = is_float(key)
            if kind in ['loc'] and (is_int or is_flt):
                self._invalid_indexer('index', key)
            elif kind in ['ix', 'getitem'] and is_flt:
                self._invalid_indexer('index', key)

        return (super(DatetimeIndexOpsMixin, self)
                ._convert_scalar_indexer(key, kind=kind))

    @classmethod
    def _add_datetimelike_methods(cls):
        """
        Add in the datetimelike methods (as we may have to override the
        superclass).
        """

        def __add__(self, other):
            # dispatch to ExtensionArray implementation
            result = self._data.__add__(maybe_unwrap_index(other))
            return wrap_arithmetic_op(self, other, result)

        cls.__add__ = __add__

        def __radd__(self, other):
            # alias for __add__
            return self.__add__(other)
        cls.__radd__ = __radd__

        def __sub__(self, other):
            # dispatch to ExtensionArray implementation
            result = self._data.__sub__(maybe_unwrap_index(other))
            return wrap_arithmetic_op(self, other, result)

        cls.__sub__ = __sub__

        def __rsub__(self, other):
            result = self._data.__rsub__(maybe_unwrap_index(other))
            return wrap_arithmetic_op(self, other, result)

        cls.__rsub__ = __rsub__

    def isin(self, values):
        """
        Compute boolean array of whether each index value is found in the
        passed set of values.

        Parameters
        ----------
        values : set or sequence of values

        Returns
        -------
        is_contained : ndarray (boolean dtype)
        """
        if not isinstance(values, type(self)):
            try:
                values = type(self)(values)
            except ValueError:
                return self.astype(object).isin(values)

        return algorithms.isin(self.asi8, values.asi8)

    @Appender(_index_shared_docs['repeat'] % _index_doc_kwargs)
    def repeat(self, repeats, axis=None):
        nv.validate_repeat(tuple(), dict(axis=axis))
        freq = self.freq if is_period_dtype(self) else None
        return self._shallow_copy(self.asi8.repeat(repeats), freq=freq)
        # TODO: dispatch to _data

    @Appender(_index_shared_docs['where'] % _index_doc_kwargs)
    def where(self, cond, other=None):
        other = _ensure_datetimelike_to_i8(other, to_utc=True)
        values = _ensure_datetimelike_to_i8(self, to_utc=True)
        result = np.where(cond, values, other).astype('i8')

        result = self._ensure_localized(result, from_utc=True)
        return self._shallow_copy(result)

    def _summary(self, name=None):
        """
        Return a summarized representation.

        Parameters
        ----------
        name : str
            name to use in the summary representation

        Returns
        -------
        String with a summarized representation of the index
        """
        formatter = self._formatter_func
        if len(self) > 0:
            index_summary = ', %s to %s' % (formatter(self[0]),
                                            formatter(self[-1]))
        else:
            index_summary = ''

        if name is None:
            name = type(self).__name__
        result = '%s: %s entries%s' % (printing.pprint_thing(name),
                                       len(self), index_summary)
        if self.freq:
            result += '\nFreq: %s' % self.freqstr

        # display as values, not quoted
        result = result.replace("'", "")
        return result

    def _concat_same_dtype(self, to_concat, name):
        """
        Concatenate to_concat which has the same class.
        """
        attribs = self._get_attributes_dict()
        attribs['name'] = name
        # do not pass tz to set because tzlocal cannot be hashed
        if len({str(x.dtype) for x in to_concat}) != 1:
            raise ValueError('to_concat must have the same tz')

        if not is_period_dtype(self):
            # reset freq
            attribs['freq'] = None

        # TODO: Verify that asi8 is what we want.
        new_data = type(self._values)._concat_same_type(to_concat).asi8
        return self._simple_new(new_data, **attribs)

    def _maybe_box_as_values(self, values, **attribs):
        # TODO(DatetimeArray): remove
        # This is a temporary shim while PeriodArray is an ExtensoinArray,
        # but others are not. When everyone is an ExtensionArray, this can
        # be removed. Currently used in
        # - sort_values
        return values

    @Appender(_index_shared_docs['astype'])
    def astype(self, dtype, copy=True):
        if is_dtype_equal(self.dtype, dtype) and copy is False:
            # Ensure that self.astype(self.dtype) is self
            return self

        new_values = self._data.astype(dtype, copy=copy)

        # pass copy=False because any copying will be done in the
        #  _data.astype call above
        return Index(new_values,
                     dtype=new_values.dtype, name=self.name, copy=False)

    def view(self, dtype=None, type=None):
        if dtype is None or dtype is __builtins__['type'](self):
            # Series.copy() eventually calls this. Need to call
            # _shallow_copy here so that we don't propagate modifications
            # to attributes like .index.name
            result = self._shallow_copy()
            # We repeat the same setting of ._id that Index.view does.
            result._id = self._id
            return result
        return self._ndarray_values.view(dtype=dtype)

    @Appender(DatetimeLikeArrayMixin._time_shift.__doc__)
    def _time_shift(self, periods, freq=None):
        result = self._data._time_shift(periods, freq=freq)
        return type(self)(result, name=self.name)

    @deprecate_kwarg(old_arg_name='n', new_arg_name='periods')
    def shift(self, periods, freq=None):
<<<<<<< HEAD
        new_values = self._data.shift(periods, freq=freq)
        return self._simple_new(new_values, name=self.name, freq=self.freq)
=======
        """
        Shift index by desired number of time frequency increments.

        This method is for shifting the values of datetime-like indexes
        by a specified time increment a given number of times.

        Parameters
        ----------
        periods : int
            Number of periods (or increments) to shift by,
            can be positive or negative.

            .. versionchanged:: 0.24.0

        freq : pandas.DateOffset, pandas.Timedelta or string, optional
            Frequency increment to shift by.
            If None, the index is shifted by its own `freq` attribute.
            Offset aliases are valid strings, e.g., 'D', 'W', 'M' etc.

        Returns
        -------
        pandas.DatetimeIndex
            Shifted index.

        See Also
        --------
        Index.shift : Shift values of Index.
        PeriodIndex.shift : Shift values of PeriodIndex.
        """
        result = self._eadata._time_shift(periods, freq=freq)
        return type(self)(result, name=self.name)
>>>>>>> 100ffffa


def wrap_arithmetic_op(self, other, result):
    if result is NotImplemented:
        return NotImplemented

    if isinstance(result, tuple):
        # divmod, rdivmod
        assert len(result) == 2
        return (wrap_arithmetic_op(self, other, result[0]),
                wrap_arithmetic_op(self, other, result[1]))

    if not isinstance(result, Index):
        # Index.__new__ will choose appropriate subclass for dtype
        result = Index(result)

    res_name = ops.get_op_result_name(self, other)
    result.name = res_name
    return result


def maybe_unwrap_index(obj):
    """
    If operating against another Index object, we need to unwrap the underlying
    data before deferring to the DatetimeArray/TimedeltaArray/PeriodArray
    implementation, otherwise we will incorrectly return NotImplemented.

    Parameters
    ----------
    obj : object

    Returns
    -------
    unwrapped object
    """
    if isinstance(obj, ABCIndexClass):
        if isinstance(obj, DatetimeIndexOpsMixin):
            # i.e. PeriodIndex/DatetimeIndex/TimedeltaIndex
            return obj._data
        return obj._data
    return obj


class DatetimelikeDelegateMixin(PandasDelegate):
    """
    Delegation mechanism, specific for Datetime, Timedelta, and Period types.

    Functionality is delegated from the Index class to an Array class. A
    few things can be customized

    * _delegate_class : type
        The class being delegated to.
    * _delegated_methods, delegated_properties : List
        The list of property / method names being delagated.
    * raw_methods : Set
        The set of methods whose results should should *not* be
        boxed in an index, after being returned from the array
    * raw_properties : Set
        The set of properties whose results should should *not* be
        boxed in an index, after being returned from the array
    """
    # raw_methods : dispatch methods that shouldn't be boxed in an Index
    _raw_methods = set()
    # raw_properties : dispatch properties that shouldn't be boxed in an Index
    _raw_properties = set()
    name = None
    _data = None

    @property
    def _delegate_class(self):
        raise AbstractMethodError

    def _delegate_property_get(self, name, *args, **kwargs):
        result = getattr(self._data, name)
        if name not in self._raw_properties:
            result = Index(result, name=self.name)
        return result

    def _delegate_property_set(self, name, value, *args, **kwargs):
        setattr(self._data, name, value)

    def _delegate_method(self, name, *args, **kwargs):
        result = operator.methodcaller(name, *args, **kwargs)(self._data)
        if name not in self._raw_methods:
            result = Index(result, name=self.name)
        return result


class DatelikeIndexMixin(object):

    @property
    def freq(self):
        # Can't simply use delegate_names since our base class is defining
        # freq
        return self._data.freq

    @freq.setter
    def freq(self, value):
        self._data.freq = value

    @property
    def freqstr(self):
        freq = self.freq
        if freq:
            return freq.freqstr<|MERGE_RESOLUTION|>--- conflicted
+++ resolved
@@ -666,42 +666,8 @@
 
     @deprecate_kwarg(old_arg_name='n', new_arg_name='periods')
     def shift(self, periods, freq=None):
-<<<<<<< HEAD
         new_values = self._data.shift(periods, freq=freq)
         return self._simple_new(new_values, name=self.name, freq=self.freq)
-=======
-        """
-        Shift index by desired number of time frequency increments.
-
-        This method is for shifting the values of datetime-like indexes
-        by a specified time increment a given number of times.
-
-        Parameters
-        ----------
-        periods : int
-            Number of periods (or increments) to shift by,
-            can be positive or negative.
-
-            .. versionchanged:: 0.24.0
-
-        freq : pandas.DateOffset, pandas.Timedelta or string, optional
-            Frequency increment to shift by.
-            If None, the index is shifted by its own `freq` attribute.
-            Offset aliases are valid strings, e.g., 'D', 'W', 'M' etc.
-
-        Returns
-        -------
-        pandas.DatetimeIndex
-            Shifted index.
-
-        See Also
-        --------
-        Index.shift : Shift values of Index.
-        PeriodIndex.shift : Shift values of PeriodIndex.
-        """
-        result = self._eadata._time_shift(periods, freq=freq)
-        return type(self)(result, name=self.name)
->>>>>>> 100ffffa
 
 
 def wrap_arithmetic_op(self, other, result):
