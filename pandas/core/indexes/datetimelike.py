"""
Base and utility classes for tseries type pandas objects.
"""
<<<<<<< HEAD
from datetime import datetime, timedelta
from typing import Any, List, Optional, Union
=======
from datetime import datetime
from typing import Any, List, Optional, Union, cast
>>>>>>> 4a5f9dab

import numpy as np

from pandas._libs import NaT, iNaT, join as libjoin, lib
from pandas._libs.tslibs import timezones
from pandas._typing import DtypeObj, Label
from pandas.compat.numpy import function as nv
from pandas.errors import AbstractMethodError
from pandas.util._decorators import Appender, cache_readonly, doc

from pandas.core.dtypes.common import (
    ensure_int64,
    ensure_platform_int,
    is_bool_dtype,
    is_datetime64_any_dtype,
    is_dtype_equal,
    is_integer,
    is_list_like,
    is_object_dtype,
    is_period_dtype,
    is_scalar,
    is_timedelta64_dtype,
)
from pandas.core.dtypes.concat import concat_compat
from pandas.core.dtypes.generic import ABCIndex, ABCIndexClass, ABCSeries
from pandas.core.dtypes.missing import isna

from pandas.core import algorithms
from pandas.core.arrays import DatetimeArray, PeriodArray, TimedeltaArray
from pandas.core.arrays.datetimelike import DatetimeLikeArrayMixin
from pandas.core.base import IndexOpsMixin
import pandas.core.indexes.base as ibase
from pandas.core.indexes.base import Index, _index_shared_docs, ensure_index
from pandas.core.indexes.extension import (
    ExtensionIndex,
    inherit_names,
    make_wrapped_arith_op,
)
from pandas.core.indexes.numeric import Int64Index
from pandas.core.ops import get_op_result_name
from pandas.core.tools.timedeltas import to_timedelta

from pandas.tseries.frequencies import DateOffset, to_offset
from pandas.tseries.offsets import Tick

_index_doc_kwargs = dict(ibase._index_doc_kwargs)


def _join_i8_wrapper(joinf, with_indexers: bool = True):
    """
    Create the join wrapper methods.
    """

    @staticmethod  # type: ignore
    def wrapper(left, right):
        if isinstance(left, (np.ndarray, ABCIndex, ABCSeries, DatetimeLikeArrayMixin)):
            left = left.view("i8")
        if isinstance(right, (np.ndarray, ABCIndex, ABCSeries, DatetimeLikeArrayMixin)):
            right = right.view("i8")

        results = joinf(left, right)
        if with_indexers:
            # dtype should be timedelta64[ns] for TimedeltaIndex
            #  and datetime64[ns] for DatetimeIndex
            dtype = left.dtype.base

            join_index, left_indexer, right_indexer = results
            join_index = join_index.view(dtype)
            return join_index, left_indexer, right_indexer
        return results

    return wrapper


def _make_wrapped_arith_op_with_freq(opname: str):
    """
    Dispatch the operation to the underlying ExtensionArray, and infer
    the appropriate frequency for the result.
    """
    meth = make_wrapped_arith_op(opname)

    def wrapped(self, other):
        result = meth(self, other)
        if result is NotImplemented:
            return NotImplemented

        new_freq = self._get_addsub_freq(other)
        result._freq = new_freq
        return result

    wrapped.__name__ = opname
    return wrapped


@inherit_names(
    ["inferred_freq", "_isnan", "_resolution", "resolution"],
    DatetimeLikeArrayMixin,
    cache=True,
)
@inherit_names(
    ["mean", "asi8", "_box_func"], DatetimeLikeArrayMixin,
)
class DatetimeIndexOpsMixin(ExtensionIndex):
    """
    Common ops mixin to support a unified interface datetimelike Index.
    """

    _data: Union[DatetimeArray, TimedeltaArray, PeriodArray]
    freq: Optional[DateOffset]
    freqstr: Optional[str]
    _resolution: int
    _bool_ops: List[str] = []
    _field_ops: List[str] = []

    hasnans = cache_readonly(DatetimeLikeArrayMixin._hasnans.fget)  # type: ignore
    _hasnans = hasnans  # for index / array -agnostic code

    @property
    def is_all_dates(self) -> bool:
        return True

    def _is_comparable_dtype(self, dtype: DtypeObj) -> bool:
        """
        Can we compare values of the given dtype to our own?
        """
        raise AbstractMethodError(self)

    # ------------------------------------------------------------------------
    # Abstract data attributes

    @property
    def values(self):
        # Note: PeriodArray overrides this to return an ndarray of objects.
        return self._data._data

    def __array_wrap__(self, result, context=None):
        """
        Gets called after a ufunc.
        """
        result = lib.item_from_zerodim(result)
        if is_bool_dtype(result) or lib.is_scalar(result):
            return result

        attrs = self._get_attributes_dict()
        if not is_period_dtype(self) and attrs["freq"]:
            # no need to infer if freq is None
            attrs["freq"] = "infer"
        return Index(result, **attrs)

    # ------------------------------------------------------------------------

    def equals(self, other) -> bool:
        """
        Determines if two Index objects contain the same elements.
        """
        if self.is_(other):
            return True

        if not isinstance(other, ABCIndexClass):
            return False
        elif not isinstance(other, type(self)):
            try:
                other = type(self)(other)
            except (ValueError, TypeError, OverflowError):
                # e.g.
                #  ValueError -> cannot parse str entry, or OutOfBoundsDatetime
                #  TypeError  -> trying to convert IntervalIndex to DatetimeIndex
                #  OverflowError -> Index([very_large_timedeltas])
                return False

        if not is_dtype_equal(self.dtype, other.dtype):
            # have different timezone
            return False

        return np.array_equal(self.asi8, other.asi8)

    @Appender(Index.__contains__.__doc__)
    def __contains__(self, key: Any) -> bool:
        hash(key)
        try:
            res = self.get_loc(key)
        except (KeyError, TypeError, ValueError):
            return False
        return bool(
            is_scalar(res) or isinstance(res, slice) or (is_list_like(res) and len(res))
        )

    def sort_values(self, return_indexer=False, ascending=True):
        """
        Return sorted copy of Index.
        """
        if return_indexer:
            _as = self.argsort()
            if not ascending:
                _as = _as[::-1]
            sorted_index = self.take(_as)
            return sorted_index, _as
        else:
            # NB: using asi8 instead of _data matters in numpy 1.18
            #  because the treatment of NaT has been changed to put NaT last
            #  instead of first.
            sorted_values = np.sort(self.asi8)

            freq = self.freq
            if freq is not None and not is_period_dtype(self):
                if freq.n > 0 and not ascending:
                    freq = freq * -1
                elif freq.n < 0 and ascending:
                    freq = freq * -1

            if not ascending:
                sorted_values = sorted_values[::-1]

            arr = type(self._data)._simple_new(
                sorted_values, dtype=self.dtype, freq=freq
            )
            return type(self)._simple_new(arr, name=self.name)

    @Appender(_index_shared_docs["take"] % _index_doc_kwargs)
    def take(self, indices, axis=0, allow_fill=True, fill_value=None, **kwargs):
        nv.validate_take(tuple(), kwargs)
        indices = ensure_int64(indices)

        maybe_slice = lib.maybe_indices_to_slice(indices, len(self))
        if isinstance(maybe_slice, slice):
            return self[maybe_slice]

        return ExtensionIndex.take(
            self, indices, axis, allow_fill, fill_value, **kwargs
        )

    @doc(IndexOpsMixin.searchsorted, klass="Datetime-like Index")
    def searchsorted(self, value, side="left", sorter=None):
        if isinstance(value, str):
            raise TypeError(
                "searchsorted requires compatible dtype or scalar, "
                f"not {type(value).__name__}"
            )
        if isinstance(value, Index):
            value = value._data

        return self._data.searchsorted(value, side=side, sorter=sorter)

    _can_hold_na = True

    _na_value = NaT
    """The expected NA value to use with this index."""

    def _convert_tolerance(self, tolerance, target):
        tolerance = np.asarray(to_timedelta(tolerance).to_numpy())

        if target.size != tolerance.size and tolerance.size > 1:
            raise ValueError("list-like tolerance size must match target index size")
        return tolerance

    def tolist(self) -> List:
        """
        Return a list of the underlying data.
        """
        return list(self.astype(object))

    def min(self, axis=None, skipna=True, *args, **kwargs):
        """
        Return the minimum value of the Index or minimum along
        an axis.

        See Also
        --------
        numpy.ndarray.min
        Series.min : Return the minimum value in a Series.
        """
        nv.validate_min(args, kwargs)
        nv.validate_minmax_axis(axis)

        if not len(self):
            return self._na_value

        i8 = self.asi8
        try:
            # quick check
            if len(i8) and self.is_monotonic:
                if i8[0] != iNaT:
                    return self._box_func(i8[0])

            if self.hasnans:
                if skipna:
                    min_stamp = self[~self._isnan].asi8.min()
                else:
                    return self._na_value
            else:
                min_stamp = i8.min()
            return self._box_func(min_stamp)
        except ValueError:
            return self._na_value

    def argmin(self, axis=None, skipna=True, *args, **kwargs):
        """
        Returns the indices of the minimum values along an axis.

        See `numpy.ndarray.argmin` for more information on the
        `axis` parameter.

        See Also
        --------
        numpy.ndarray.argmin
        """
        nv.validate_argmin(args, kwargs)
        nv.validate_minmax_axis(axis)

        i8 = self.asi8
        if self.hasnans:
            mask = self._isnan
            if mask.all() or not skipna:
                return -1
            i8 = i8.copy()
            i8[mask] = np.iinfo("int64").max
        return i8.argmin()

    def max(self, axis=None, skipna=True, *args, **kwargs):
        """
        Return the maximum value of the Index or maximum along
        an axis.

        See Also
        --------
        numpy.ndarray.max
        Series.max : Return the maximum value in a Series.
        """
        nv.validate_max(args, kwargs)
        nv.validate_minmax_axis(axis)

        if not len(self):
            return self._na_value

        i8 = self.asi8
        try:
            # quick check
            if len(i8) and self.is_monotonic:
                if i8[-1] != iNaT:
                    return self._box_func(i8[-1])

            if self.hasnans:
                if skipna:
                    max_stamp = self[~self._isnan].asi8.max()
                else:
                    return self._na_value
            else:
                max_stamp = i8.max()
            return self._box_func(max_stamp)
        except ValueError:
            return self._na_value

    def argmax(self, axis=None, skipna=True, *args, **kwargs):
        """
        Returns the indices of the maximum values along an axis.

        See `numpy.ndarray.argmax` for more information on the
        `axis` parameter.

        See Also
        --------
        numpy.ndarray.argmax
        """
        nv.validate_argmax(args, kwargs)
        nv.validate_minmax_axis(axis)

        i8 = self.asi8
        if self.hasnans:
            mask = self._isnan
            if mask.all() or not skipna:
                return -1
            i8 = i8.copy()
            i8[mask] = 0
        return i8.argmax()

    # --------------------------------------------------------------------
    # Rendering Methods

    def _format_with_header(self, header, na_rep="NaT", **kwargs):
        return header + list(self._format_native_types(na_rep, **kwargs))

    @property
    def _formatter_func(self):
        raise AbstractMethodError(self)

    def _format_attrs(self):
        """
        Return a list of tuples of the (attr,formatted_value).
        """
        attrs = super()._format_attrs()
        for attrib in self._attributes:
            if attrib == "freq":
                freq = self.freqstr
                if freq is not None:
                    freq = repr(freq)
                attrs.append(("freq", freq))
        return attrs

    # --------------------------------------------------------------------
    # Indexing Methods

    def _validate_partial_date_slice(self, reso: str):
        raise NotImplementedError

    def _parsed_string_to_bounds(self, reso: str, parsed: datetime):
        raise NotImplementedError

    def _partial_date_slice(
        self, reso: str, parsed: datetime, use_lhs: bool = True, use_rhs: bool = True
    ):
        """
        Parameters
        ----------
        reso : str
        parsed : datetime
        use_lhs : bool, default True
        use_rhs : bool, default True

        Returns
        -------
        slice or ndarray[intp]
        """
        self._validate_partial_date_slice(reso)

        t1, t2 = self._parsed_string_to_bounds(reso, parsed)
        i8vals = self.asi8
        unbox = self._data._unbox_scalar

        if self.is_monotonic:

            if len(self) and (
                (use_lhs and t1 < self[0] and t2 < self[0])
                or ((use_rhs and t1 > self[-1] and t2 > self[-1]))
            ):
                # we are out of range
                raise KeyError

            # TODO: does this depend on being monotonic _increasing_?

            # a monotonic (sorted) series can be sliced
            # Use asi8.searchsorted to avoid re-validating Periods/Timestamps
            left = i8vals.searchsorted(unbox(t1), side="left") if use_lhs else None
            right = i8vals.searchsorted(unbox(t2), side="right") if use_rhs else None
            return slice(left, right)

        else:
            lhs_mask = (i8vals >= unbox(t1)) if use_lhs else True
            rhs_mask = (i8vals <= unbox(t2)) if use_rhs else True

            # try to find the dates
            return (lhs_mask & rhs_mask).nonzero()[0]

    @Appender(Index.get_indexer_non_unique.__doc__)
    def get_indexer_non_unique(self, target):
        target = ensure_index(target)
        pself, ptarget = self._maybe_promote(target)
        if pself is not self or ptarget is not target:
            return pself.get_indexer_non_unique(ptarget)

        if not self._is_comparable_dtype(target.dtype):
            no_matches = -1 * np.ones(self.shape, dtype=np.intp)
            return no_matches, no_matches

        tgt_values = target.asi8
        indexer, missing = self._engine.get_indexer_non_unique(tgt_values)
        return ensure_platform_int(indexer), missing

    # --------------------------------------------------------------------
    # Arithmetic Methods

    def _get_addsub_freq(self, other) -> Optional[DateOffset]:
        """
        Find the freq we expect the result of an addition/subtraction operation
        to have.
        """
        if is_period_dtype(self.dtype):
            # Only used for ops that stay PeriodDtype
            return self.freq
        elif self.freq is None:
            return None
        elif lib.is_scalar(other) and isna(other):
            return None

        elif isinstance(other, (Tick, timedelta, np.timedelta64)):
            new_freq = None
            if isinstance(self.freq, Tick):
                new_freq = self.freq
            return new_freq

        elif isinstance(other, DateOffset):
            # otherwise just DatetimeArray
            return None  # TODO: Should we infer if it matches self.freq * n?
        elif isinstance(other, (datetime, np.datetime64)):
            return self.freq

        elif is_timedelta64_dtype(other):
            return None  # TODO: shouldnt we be able to do self.freq + other.freq?
        elif is_object_dtype(other):
            return None  # TODO: is this quite right?  sometimes we unpack singletons
        elif is_datetime64_any_dtype(other):
            return None  # TODO: shouldnt we be able to do self.freq + other.freq?
        else:
            raise NotImplementedError

    __add__ = _make_wrapped_arith_op_with_freq("__add__")
    __sub__ = _make_wrapped_arith_op_with_freq("__sub__")
    __radd__ = make_wrapped_arith_op("__radd__")
    __rsub__ = make_wrapped_arith_op("__rsub__")
    __pow__ = make_wrapped_arith_op("__pow__")
    __rpow__ = make_wrapped_arith_op("__rpow__")
    __mul__ = make_wrapped_arith_op("__mul__")
    __rmul__ = make_wrapped_arith_op("__rmul__")
    __floordiv__ = make_wrapped_arith_op("__floordiv__")
    __rfloordiv__ = make_wrapped_arith_op("__rfloordiv__")
    __mod__ = make_wrapped_arith_op("__mod__")
    __rmod__ = make_wrapped_arith_op("__rmod__")
    __divmod__ = make_wrapped_arith_op("__divmod__")
    __rdivmod__ = make_wrapped_arith_op("__rdivmod__")
    __truediv__ = make_wrapped_arith_op("__truediv__")
    __rtruediv__ = make_wrapped_arith_op("__rtruediv__")

    def isin(self, values, level=None):
        """
        Compute boolean array of whether each index value is found in the
        passed set of values.

        Parameters
        ----------
        values : set or sequence of values

        Returns
        -------
        is_contained : ndarray (boolean dtype)
        """
        if level is not None:
            self._validate_index_level(level)

        if not isinstance(values, type(self)):
            try:
                values = type(self)(values)
            except ValueError:
                return self.astype(object).isin(values)

        return algorithms.isin(self.asi8, values.asi8)

    @Appender(Index.where.__doc__)
    def where(self, cond, other=None):
        values = self.view("i8")

        other = self._data._validate_where_value(other)

        result = np.where(cond, values, other).astype("i8")
        arr = type(self._data)._simple_new(result, dtype=self.dtype)
        return type(self)._simple_new(arr, name=self.name)

    def _summary(self, name=None) -> str:
        """
        Return a summarized representation.

        Parameters
        ----------
        name : str
            Name to use in the summary representation.

        Returns
        -------
        str
            Summarized representation of the index.
        """
        formatter = self._formatter_func
        if len(self) > 0:
            index_summary = f", {formatter(self[0])} to {formatter(self[-1])}"
        else:
            index_summary = ""

        if name is None:
            name = type(self).__name__
        result = f"{name}: {len(self)} entries{index_summary}"
        if self.freq:
            result += f"\nFreq: {self.freqstr}"

        # display as values, not quoted
        result = result.replace("'", "")
        return result

    def shift(self, periods=1, freq=None):
        """
        Shift index by desired number of time frequency increments.

        This method is for shifting the values of datetime-like indexes
        by a specified time increment a given number of times.

        Parameters
        ----------
        periods : int, default 1
            Number of periods (or increments) to shift by,
            can be positive or negative.

            .. versionchanged:: 0.24.0

        freq : pandas.DateOffset, pandas.Timedelta or string, optional
            Frequency increment to shift by.
            If None, the index is shifted by its own `freq` attribute.
            Offset aliases are valid strings, e.g., 'D', 'W', 'M' etc.

        Returns
        -------
        pandas.DatetimeIndex
            Shifted index.

        See Also
        --------
        Index.shift : Shift values of Index.
        PeriodIndex.shift : Shift values of PeriodIndex.
        """
        arr = self._data.view()
        arr._freq = self.freq
        result = arr._time_shift(periods, freq=freq)
        return type(self)(result, name=self.name)

    # --------------------------------------------------------------------
    # List-like Methods

    def delete(self, loc):
        new_i8s = np.delete(self.asi8, loc)

        freq = None
        if is_period_dtype(self):
            freq = self.freq
        elif is_integer(loc):
            if loc in (0, -len(self), -1, len(self) - 1):
                freq = self.freq
        else:
            if is_list_like(loc):
                loc = lib.maybe_indices_to_slice(ensure_int64(np.array(loc)), len(self))
            if isinstance(loc, slice) and loc.step in (1, None):
                if loc.start in (0, None) or loc.stop in (len(self), None):
                    freq = self.freq

        arr = type(self._data)._simple_new(new_i8s, dtype=self.dtype, freq=freq)
        return type(self)._simple_new(arr, name=self.name)

    # --------------------------------------------------------------------
    # Join/Set Methods

    def _wrap_joined_index(self, joined: np.ndarray, other):
        assert other.dtype == self.dtype, (other.dtype, self.dtype)
        name = get_op_result_name(self, other)

        if is_period_dtype(self.dtype):
            freq = self.freq
        else:
            self = cast(DatetimeTimedeltaMixin, self)
            freq = self.freq if self._can_fast_union(other) else None
        new_data = type(self._data)._simple_new(joined, dtype=self.dtype, freq=freq)

        return type(self)._simple_new(new_data, name=name)


class DatetimeTimedeltaMixin(DatetimeIndexOpsMixin, Int64Index):
    """
    Mixin class for methods shared by DatetimeIndex and TimedeltaIndex,
    but not PeriodIndex
    """

    # Compat for frequency inference, see GH#23789
    _is_monotonic_increasing = Index.is_monotonic_increasing
    _is_monotonic_decreasing = Index.is_monotonic_decreasing
    _is_unique = Index.is_unique
    _freq = lib.no_default

    @property
    def freq(self):
        """
        In limited circumstances, our freq may differ from that of our _data.
        """
        if self._freq is not lib.no_default:
            return self._freq
        return self._data.freq

    @property
    def freqstr(self):
        """
        Return the frequency object as a string if its set, otherwise None.
        """
        if self.freq is None:
            return None
        return self.freq.freqstr

    def _with_freq(self, freq):
        index = self.copy(deep=False)
        if freq is None:
            # Even if we _can_ have a freq, we might want to set it to None
            index._freq = None
        elif len(self) == 0 and isinstance(freq, DateOffset):
            # Always valid.  In the TimedeltaArray case, we assume this
            #  is a Tick offset.
            index._freq = freq
        else:
            assert freq == "infer", freq
            freq = to_offset(self.inferred_freq)
            index._freq = freq

        return index

    def _shallow_copy(self, values=None, name: Label = lib.no_default):
        name = self.name if name is lib.no_default else name
        cache = self._cache.copy() if values is None else {}

        if values is None:
            values = self._data

        if isinstance(values, np.ndarray):
            # TODO: We would rather not get here
            values = type(self._data)(values, dtype=self.dtype)

        result = type(self)._simple_new(values, name=name)
        result._cache = cache
        return result

    # --------------------------------------------------------------------
    # Set Operation Methods

    @Appender(Index.difference.__doc__)
    def difference(self, other, sort=None):
        new_idx = super().difference(other, sort=sort)._with_freq(None)
        return new_idx

    def intersection(self, other, sort=False):
        """
        Specialized intersection for DatetimeIndex/TimedeltaIndex.

        May be much faster than Index.intersection

        Parameters
        ----------
        other : Same type as self or array-like
        sort : False or None, default False
            Sort the resulting index if possible.

            .. versionadded:: 0.24.0

            .. versionchanged:: 0.24.1

               Changed the default to ``False`` to match the behaviour
               from before 0.24.0.

            .. versionchanged:: 0.25.0

               The `sort` keyword is added

        Returns
        -------
        y : Index or same type as self
        """
        self._validate_sort_keyword(sort)
        self._assert_can_do_setop(other)

        if self.equals(other):
            return self._get_reconciled_name_object(other)

        if len(self) == 0:
            return self.copy()
        if len(other) == 0:
            return other.copy()

        if not isinstance(other, type(self)):
            result = Index.intersection(self, other, sort=sort)
            if isinstance(result, type(self)):
                if result.freq is None:
                    result = result._with_freq("infer")
            return result

        elif (
            other.freq is None
            or self.freq is None
            or other.freq != self.freq
            or not other.freq.is_anchored()
            or (not self.is_monotonic or not other.is_monotonic)
        ):
            result = Index.intersection(self, other, sort=sort)
            result = result._with_freq("infer")
            return result

        # to make our life easier, "sort" the two ranges
        if self[0] <= other[0]:
            left, right = self, other
        else:
            left, right = other, self

        # after sorting, the intersection always starts with the right index
        # and ends with the index of which the last elements is smallest
        end = min(left[-1], right[-1])
        start = right[0]

        if end < start:
            return type(self)(data=[], dtype=self.dtype, freq=self.freq)
        else:
            lslice = slice(*left.slice_locs(start, end))
            left_chunk = left._values[lslice]
            return self._shallow_copy(left_chunk)

    def _can_fast_union(self, other) -> bool:
        if not isinstance(other, type(self)):
            return False

        freq = self.freq

        if freq is None or freq != other.freq:
            return False

        if not self.is_monotonic or not other.is_monotonic:
            return False

        if len(self) == 0 or len(other) == 0:
            return True

        # to make our life easier, "sort" the two ranges
        if self[0] <= other[0]:
            left, right = self, other
        else:
            left, right = other, self

        right_start = right[0]
        left_end = left[-1]

        # Only need to "adjoin", not overlap
        try:
            return (right_start == left_end + freq) or right_start in left
        except ValueError:
            # if we are comparing a freq that does not propagate timezones
            # this will raise
            return False

    def _fast_union(self, other, sort=None):
        if len(other) == 0:
            return self.view(type(self))

        if len(self) == 0:
            return other.view(type(self))

        # to make our life easier, "sort" the two ranges
        if self[0] <= other[0]:
            left, right = self, other
        elif sort is False:
            # TDIs are not in the "correct" order and we don't want
            #  to sort but want to remove overlaps
            left, right = self, other
            left_start = left[0]
            loc = right.searchsorted(left_start, side="left")
            right_chunk = right._values[:loc]
            dates = concat_compat((left._values, right_chunk))
            # TODO: can we infer that it has self.freq?
            result = self._shallow_copy(dates)._with_freq("infer")
            return result
        else:
            left, right = other, self

        left_end = left[-1]
        right_end = right[-1]

        # concatenate
        if left_end < right_end:
            loc = right.searchsorted(left_end, side="right")
            right_chunk = right._values[loc:]
            dates = concat_compat([left._values, right_chunk])
            # TODO: can we infer that it has self.freq?
            result = self._shallow_copy(dates)._with_freq("infer")
            return result
        else:
            return left

    def _union(self, other, sort):
        if not len(other) or self.equals(other) or not len(self):
            return super()._union(other, sort=sort)

        # We are called by `union`, which is responsible for this validation
        assert isinstance(other, type(self))

        this, other = self._maybe_utc_convert(other)

        if this._can_fast_union(other):
            result = this._fast_union(other, sort=sort)
            if result.freq is None:
                result = result._with_freq("infer")
            return result
        else:
            i8self = Int64Index._simple_new(self.asi8, name=self.name)
            i8other = Int64Index._simple_new(other.asi8, name=other.name)
            i8result = i8self._union(i8other, sort=sort)
            result = type(self)(i8result, dtype=self.dtype, freq="infer")
            return result

    # --------------------------------------------------------------------
    # Join Methods
    _join_precedence = 10

    _inner_indexer = _join_i8_wrapper(libjoin.inner_join_indexer)
    _outer_indexer = _join_i8_wrapper(libjoin.outer_join_indexer)
    _left_indexer = _join_i8_wrapper(libjoin.left_join_indexer)
    _left_indexer_unique = _join_i8_wrapper(
        libjoin.left_join_indexer_unique, with_indexers=False
    )

    def join(
        self, other, how: str = "left", level=None, return_indexers=False, sort=False
    ):
        """
        See Index.join
        """
        if self._is_convertible_to_index_for_join(other):
            try:
                other = type(self)(other)
            except (TypeError, ValueError):
                pass

        this, other = self._maybe_utc_convert(other)
        return Index.join(
            this,
            other,
            how=how,
            level=level,
            return_indexers=return_indexers,
            sort=sort,
        )

    def _maybe_utc_convert(self, other):
        this = self
        if not hasattr(self, "tz"):
            return this, other

        if isinstance(other, type(self)):
            if self.tz is not None:
                if other.tz is None:
                    raise TypeError("Cannot join tz-naive with tz-aware DatetimeIndex")
            elif other.tz is not None:
                raise TypeError("Cannot join tz-naive with tz-aware DatetimeIndex")

            if not timezones.tz_compare(self.tz, other.tz):
                this = self.tz_convert("UTC")
                other = other.tz_convert("UTC")
        return this, other

    @classmethod
    def _is_convertible_to_index_for_join(cls, other: Index) -> bool:
        """
        return a boolean whether I can attempt conversion to a
        DatetimeIndex/TimedeltaIndex
        """
        if isinstance(other, cls):
            return False
        elif len(other) > 0 and other.inferred_type not in (
            "floating",
            "mixed-integer",
            "integer",
            "integer-na",
            "mixed-integer-float",
            "mixed",
        ):
            return True
        return False

    # --------------------------------------------------------------------
    # List-Like Methods

    def insert(self, loc, item):
        """
        Make new Index inserting new item at location

        Parameters
        ----------
        loc : int
        item : object
            if not either a Python datetime or a numpy integer-like, returned
            Index dtype will be object rather than datetime.

        Returns
        -------
        new_index : Index
        """
        item = self._data._validate_insert_value(item)

        freq = None
        if isinstance(item, self._data._scalar_type) or item is NaT:
            self._data._check_compatible_with(item, setitem=True)

            # check freq can be preserved on edge cases
            if self.size and self.freq is not None:
                if item is NaT:
                    pass
                elif (loc == 0 or loc == -len(self)) and item + self.freq == self[0]:
                    freq = self.freq
                elif (loc == len(self)) and item - self.freq == self[-1]:
                    freq = self.freq
            elif self.freq is not None:
                # Adding a single item to an empty index may preserve freq
                if self.freq.is_on_offset(item):
                    freq = self.freq
            item = item.asm8

        try:
            new_i8s = np.concatenate(
                (self[:loc].asi8, [item.view(np.int64)], self[loc:].asi8)
            )
            arr = type(self._data)._simple_new(new_i8s, dtype=self.dtype, freq=freq)
            return type(self)._simple_new(arr, name=self.name)
        except (AttributeError, TypeError) as err:

            # fall back to object index
            if isinstance(item, str):
                return self.astype(object).insert(loc, item)
            raise TypeError(
                f"cannot insert {type(self).__name__} with incompatible label"
            ) from err<|MERGE_RESOLUTION|>--- conflicted
+++ resolved
@@ -1,13 +1,8 @@
 """
 Base and utility classes for tseries type pandas objects.
 """
-<<<<<<< HEAD
 from datetime import datetime, timedelta
-from typing import Any, List, Optional, Union
-=======
-from datetime import datetime
 from typing import Any, List, Optional, Union, cast
->>>>>>> 4a5f9dab
 
 import numpy as np
 
