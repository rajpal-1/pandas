"""
Base and utility classes for tseries type pandas objects.
"""
import operator
from typing import List, Optional, Set

import numpy as np

from pandas._libs import NaT, iNaT, join as libjoin, lib
from pandas._libs.algos import unique_deltas
from pandas._libs.tslibs import timezones
from pandas.compat.numpy import function as nv
from pandas.errors import AbstractMethodError
from pandas.util._decorators import Appender, cache_readonly

from pandas.core.dtypes.common import (
    ensure_int64,
    is_bool_dtype,
    is_dtype_equal,
    is_float,
    is_integer,
    is_list_like,
    is_period_dtype,
    is_scalar,
)
from pandas.core.dtypes.generic import ABCIndex, ABCIndexClass, ABCSeries

from pandas.core import algorithms
from pandas.core.accessor import PandasDelegate
from pandas.core.arrays import ExtensionArray, ExtensionOpsMixin
from pandas.core.arrays.datetimelike import (
    DatetimeLikeArrayMixin,
    _ensure_datetimelike_to_i8,
)
import pandas.core.indexes.base as ibase
from pandas.core.indexes.base import Index, _index_shared_docs
from pandas.core.indexes.numeric import Int64Index
from pandas.core.ops import get_op_result_name
from pandas.core.tools.timedeltas import to_timedelta

from pandas.tseries.frequencies import DateOffset, to_offset

<<<<<<< HEAD
from .extension import ExtensionIndex, inherit_names
=======
from .extension import inherit_names, make_wrapped_arith_op, make_wrapped_comparison_op
>>>>>>> 9bdc58e3

_index_doc_kwargs = dict(ibase._index_doc_kwargs)


def _join_i8_wrapper(joinf, with_indexers: bool = True):
    """
    Create the join wrapper methods.
    """

    @staticmethod  # type: ignore
    def wrapper(left, right):
        if isinstance(left, (np.ndarray, ABCIndex, ABCSeries, DatetimeLikeArrayMixin)):
            left = left.view("i8")
        if isinstance(right, (np.ndarray, ABCIndex, ABCSeries, DatetimeLikeArrayMixin)):
            right = right.view("i8")

        results = joinf(left, right)
        if with_indexers:
            # dtype should be timedelta64[ns] for TimedeltaIndex
            #  and datetime64[ns] for DatetimeIndex
            dtype = left.dtype.base

            join_index, left_indexer, right_indexer = results
            join_index = join_index.view(dtype)
            return join_index, left_indexer, right_indexer
        return results

    return wrapper


@inherit_names(
    ["inferred_freq", "_isnan", "_resolution", "resolution"],
    DatetimeLikeArrayMixin,
    cache=True,
)
@inherit_names(
    ["__iter__", "mean", "freq", "freqstr", "_ndarray_values", "asi8", "_box_values"],
    DatetimeLikeArrayMixin,
)
class DatetimeIndexOpsMixin(ExtensionIndex, ExtensionOpsMixin):
    """
    Common ops mixin to support a unified interface datetimelike Index.
    """

    _data: ExtensionArray
    freq: Optional[DateOffset]
    freqstr: Optional[str]
    _resolution: int
    _bool_ops: List[str] = []
    _field_ops: List[str] = []

    hasnans = cache_readonly(DatetimeLikeArrayMixin._hasnans.fget)  # type: ignore
    _hasnans = hasnans  # for index / array -agnostic code

    @property
    def is_all_dates(self) -> bool:
        return True

    @classmethod
    def _create_comparison_method(cls, op):
        """
        Create a comparison method that dispatches to ``cls.values``.
        """
        return make_wrapped_comparison_op(f"__{op.__name__}__")

    # ------------------------------------------------------------------------
    # Abstract data attributes

    @property
    def values(self):
        # Note: PeriodArray overrides this to return an ndarray of objects.
        return self._data._data

    def __array_wrap__(self, result, context=None):
        """
        Gets called after a ufunc.
        """
        result = lib.item_from_zerodim(result)
        if is_bool_dtype(result) or lib.is_scalar(result):
            return result

        attrs = self._get_attributes_dict()
        if not is_period_dtype(self) and attrs["freq"]:
            # no need to infer if freq is None
            attrs["freq"] = "infer"
        return Index(result, **attrs)

    # ------------------------------------------------------------------------

    def equals(self, other):
        """
        Determines if two Index objects contain the same elements.
        """
        if self.is_(other):
            return True

        if not isinstance(other, ABCIndexClass):
            return False
        elif not isinstance(other, type(self)):
            try:
                other = type(self)(other)
            except (ValueError, TypeError, OverflowError):
                # e.g.
                #  ValueError -> cannot parse str entry, or OutOfBoundsDatetime
                #  TypeError  -> trying to convert IntervalIndex to DatetimeIndex
                #  OverflowError -> Index([very_large_timedeltas])
                return False

        if not is_dtype_equal(self.dtype, other.dtype):
            # have different timezone
            return False

        return np.array_equal(self.asi8, other.asi8)

    def _ensure_localized(
        self, arg, ambiguous="raise", nonexistent="raise", from_utc=False
    ):
        # See DatetimeLikeArrayMixin._ensure_localized.__doc__
        if getattr(self, "tz", None):
            # ensure_localized is only relevant for tz-aware DTI
            result = self._data._ensure_localized(
                arg, ambiguous=ambiguous, nonexistent=nonexistent, from_utc=from_utc
            )
            return type(self)._simple_new(result, name=self.name)
        return arg

    @Appender(_index_shared_docs["contains"] % _index_doc_kwargs)
    def __contains__(self, key):
        try:
            res = self.get_loc(key)
            return (
                is_scalar(res)
                or isinstance(res, slice)
                or (is_list_like(res) and len(res))
            )
        except (KeyError, TypeError, ValueError):
            return False

    # Try to run function on index first, and then on elements of index
    # Especially important for group-by functionality
    def map(self, mapper, na_action=None):
        try:
            result = mapper(self)

            # Try to use this result if we can
            if isinstance(result, np.ndarray):
                result = Index(result)

            if not isinstance(result, Index):
                raise TypeError("The map function must return an Index object")
            return result
        except Exception:
            return self.astype(object).map(mapper)

    def sort_values(self, return_indexer=False, ascending=True):
        """
        Return sorted copy of Index.
        """
        if return_indexer:
            _as = self.argsort()
            if not ascending:
                _as = _as[::-1]
            sorted_index = self.take(_as)
            return sorted_index, _as
        else:
            # NB: using asi8 instead of _ndarray_values matters in numpy 1.18
            #  because the treatment of NaT has been changed to put NaT last
            #  instead of first.
            sorted_values = np.sort(self.asi8)
            attribs = self._get_attributes_dict()
            freq = attribs["freq"]

            if freq is not None and not is_period_dtype(self):
                if freq.n > 0 and not ascending:
                    freq = freq * -1
                elif freq.n < 0 and ascending:
                    freq = freq * -1
            attribs["freq"] = freq

            if not ascending:
                sorted_values = sorted_values[::-1]

            return self._simple_new(sorted_values, **attribs)

    @Appender(_index_shared_docs["take"] % _index_doc_kwargs)
    def take(self, indices, axis=0, allow_fill=True, fill_value=None, **kwargs):
        nv.validate_take(tuple(), kwargs)
        indices = ensure_int64(indices)

        maybe_slice = lib.maybe_indices_to_slice(indices, len(self))
        if isinstance(maybe_slice, slice):
            return self[maybe_slice]

        taken = self._assert_take_fillable(
            self._data,
            indices,
            allow_fill=allow_fill,
            fill_value=fill_value,
            na_value=NaT,
        )

        # keep freq in PeriodArray/Index, reset otherwise
        freq = self.freq if is_period_dtype(self) else None
        return self._shallow_copy(taken, freq=freq)

    _can_hold_na = True

    _na_value = NaT
    """The expected NA value to use with this index."""

    def _convert_tolerance(self, tolerance, target):
        tolerance = np.asarray(to_timedelta(tolerance).to_numpy())

        if target.size != tolerance.size and tolerance.size > 1:
            raise ValueError("list-like tolerance size must match target index size")
        return tolerance

    def tolist(self) -> List:
        """
        Return a list of the underlying data.
        """
        return list(self.astype(object))

    def min(self, axis=None, skipna=True, *args, **kwargs):
        """
        Return the minimum value of the Index or minimum along
        an axis.

        See Also
        --------
        numpy.ndarray.min
        Series.min : Return the minimum value in a Series.
        """
        nv.validate_min(args, kwargs)
        nv.validate_minmax_axis(axis)

        if not len(self):
            return self._na_value

        i8 = self.asi8
        try:
            # quick check
            if len(i8) and self.is_monotonic:
                if i8[0] != iNaT:
                    return self._box_func(i8[0])

            if self.hasnans:
                if skipna:
                    min_stamp = self[~self._isnan].asi8.min()
                else:
                    return self._na_value
            else:
                min_stamp = i8.min()
            return self._box_func(min_stamp)
        except ValueError:
            return self._na_value

    def argmin(self, axis=None, skipna=True, *args, **kwargs):
        """
        Returns the indices of the minimum values along an axis.

        See `numpy.ndarray.argmin` for more information on the
        `axis` parameter.

        See Also
        --------
        numpy.ndarray.argmin
        """
        nv.validate_argmin(args, kwargs)
        nv.validate_minmax_axis(axis)

        i8 = self.asi8
        if self.hasnans:
            mask = self._isnan
            if mask.all() or not skipna:
                return -1
            i8 = i8.copy()
            i8[mask] = np.iinfo("int64").max
        return i8.argmin()

    def max(self, axis=None, skipna=True, *args, **kwargs):
        """
        Return the maximum value of the Index or maximum along
        an axis.

        See Also
        --------
        numpy.ndarray.max
        Series.max : Return the maximum value in a Series.
        """
        nv.validate_max(args, kwargs)
        nv.validate_minmax_axis(axis)

        if not len(self):
            return self._na_value

        i8 = self.asi8
        try:
            # quick check
            if len(i8) and self.is_monotonic:
                if i8[-1] != iNaT:
                    return self._box_func(i8[-1])

            if self.hasnans:
                if skipna:
                    max_stamp = self[~self._isnan].asi8.max()
                else:
                    return self._na_value
            else:
                max_stamp = i8.max()
            return self._box_func(max_stamp)
        except ValueError:
            return self._na_value

    def argmax(self, axis=None, skipna=True, *args, **kwargs):
        """
        Returns the indices of the maximum values along an axis.

        See `numpy.ndarray.argmax` for more information on the
        `axis` parameter.

        See Also
        --------
        numpy.ndarray.argmax
        """
        nv.validate_argmax(args, kwargs)
        nv.validate_minmax_axis(axis)

        i8 = self.asi8
        if self.hasnans:
            mask = self._isnan
            if mask.all() or not skipna:
                return -1
            i8 = i8.copy()
            i8[mask] = 0
        return i8.argmax()

    # --------------------------------------------------------------------
    # Rendering Methods

    def _format_with_header(self, header, na_rep="NaT", **kwargs):
        return header + list(self._format_native_types(na_rep, **kwargs))

    @property
    def _formatter_func(self):
        raise AbstractMethodError(self)

    def _format_attrs(self):
        """
        Return a list of tuples of the (attr,formatted_value).
        """
        attrs = super()._format_attrs()
        for attrib in self._attributes:
            if attrib == "freq":
                freq = self.freqstr
                if freq is not None:
                    freq = repr(freq)
                attrs.append(("freq", freq))
        return attrs

    # --------------------------------------------------------------------

    def _convert_scalar_indexer(self, key, kind=None):
        """
        We don't allow integer or float indexing on datetime-like when using
        loc.

        Parameters
        ----------
        key : label of the slice bound
        kind : {'ix', 'loc', 'getitem', 'iloc'} or None
        """

        assert kind in ["ix", "loc", "getitem", "iloc", None]

        # we don't allow integer/float indexing for loc
        # we don't allow float indexing for ix/getitem
        if is_scalar(key):
            is_int = is_integer(key)
            is_flt = is_float(key)
            if kind in ["loc"] and (is_int or is_flt):
                self._invalid_indexer("index", key)
            elif kind in ["ix", "getitem"] and is_flt:
                self._invalid_indexer("index", key)

        return super()._convert_scalar_indexer(key, kind=kind)

    __add__ = make_wrapped_arith_op("__add__")
    __radd__ = make_wrapped_arith_op("__radd__")
    __sub__ = make_wrapped_arith_op("__sub__")
    __rsub__ = make_wrapped_arith_op("__rsub__")
    __pow__ = make_wrapped_arith_op("__pow__")
    __rpow__ = make_wrapped_arith_op("__rpow__")
    __mul__ = make_wrapped_arith_op("__mul__")
    __rmul__ = make_wrapped_arith_op("__rmul__")
    __floordiv__ = make_wrapped_arith_op("__floordiv__")
    __rfloordiv__ = make_wrapped_arith_op("__rfloordiv__")
    __mod__ = make_wrapped_arith_op("__mod__")
    __rmod__ = make_wrapped_arith_op("__rmod__")
    __divmod__ = make_wrapped_arith_op("__divmod__")
    __rdivmod__ = make_wrapped_arith_op("__rdivmod__")
    __truediv__ = make_wrapped_arith_op("__truediv__")
    __rtruediv__ = make_wrapped_arith_op("__rtruediv__")

    def isin(self, values, level=None):
        """
        Compute boolean array of whether each index value is found in the
        passed set of values.

        Parameters
        ----------
        values : set or sequence of values

        Returns
        -------
        is_contained : ndarray (boolean dtype)
        """
        if level is not None:
            self._validate_index_level(level)

        if not isinstance(values, type(self)):
            try:
                values = type(self)(values)
            except ValueError:
                return self.astype(object).isin(values)

        return algorithms.isin(self.asi8, values.asi8)

    @Appender(_index_shared_docs["repeat"] % _index_doc_kwargs)
    def repeat(self, repeats, axis=None):
        nv.validate_repeat(tuple(), dict(axis=axis))
        freq = self.freq if is_period_dtype(self) else None
        return self._shallow_copy(self.asi8.repeat(repeats), freq=freq)

    @Appender(_index_shared_docs["where"] % _index_doc_kwargs)
    def where(self, cond, other=None):
        other = _ensure_datetimelike_to_i8(other, to_utc=True)
        values = _ensure_datetimelike_to_i8(self, to_utc=True)
        result = np.where(cond, values, other).astype("i8")

        result = self._ensure_localized(result, from_utc=True)
        return self._shallow_copy(result)

    def _summary(self, name=None):
        """
        Return a summarized representation.

        Parameters
        ----------
        name : str
            Name to use in the summary representation.

        Returns
        -------
        str
            Summarized representation of the index.
        """
        formatter = self._formatter_func
        if len(self) > 0:
            index_summary = f", {formatter(self[0])} to {formatter(self[-1])}"
        else:
            index_summary = ""

        if name is None:
            name = type(self).__name__
        result = f"{name}: {len(self)} entries{index_summary}"
        if self.freq:
            result += f"\nFreq: {self.freqstr}"

        # display as values, not quoted
        result = result.replace("'", "")
        return result

    def _concat_same_dtype(self, to_concat, name):
        """
        Concatenate to_concat which has the same class.
        """
        attribs = self._get_attributes_dict()
        attribs["name"] = name
        # do not pass tz to set because tzlocal cannot be hashed
        if len({str(x.dtype) for x in to_concat}) != 1:
            raise ValueError("to_concat must have the same tz")

        new_data = type(self._values)._concat_same_type(to_concat).asi8

        # GH 3232: If the concat result is evenly spaced, we can retain the
        # original frequency
        is_diff_evenly_spaced = len(unique_deltas(new_data)) == 1
        if not is_period_dtype(self) and not is_diff_evenly_spaced:
            # reset freq
            attribs["freq"] = None

        return self._simple_new(new_data, **attribs)

    def shift(self, periods=1, freq=None):
        """
        Shift index by desired number of time frequency increments.

        This method is for shifting the values of datetime-like indexes
        by a specified time increment a given number of times.

        Parameters
        ----------
        periods : int, default 1
            Number of periods (or increments) to shift by,
            can be positive or negative.

            .. versionchanged:: 0.24.0

        freq : pandas.DateOffset, pandas.Timedelta or string, optional
            Frequency increment to shift by.
            If None, the index is shifted by its own `freq` attribute.
            Offset aliases are valid strings, e.g., 'D', 'W', 'M' etc.

        Returns
        -------
        pandas.DatetimeIndex
            Shifted index.

        See Also
        --------
        Index.shift : Shift values of Index.
        PeriodIndex.shift : Shift values of PeriodIndex.
        """
        result = self._data._time_shift(periods, freq=freq)
        return type(self)(result, name=self.name)


class DatetimeTimedeltaMixin(DatetimeIndexOpsMixin, Int64Index):
    """
    Mixin class for methods shared by DatetimeIndex and TimedeltaIndex,
    but not PeriodIndex
    """

    # Compat for frequency inference, see GH#23789
    _is_monotonic_increasing = Index.is_monotonic_increasing
    _is_monotonic_decreasing = Index.is_monotonic_decreasing
    _is_unique = Index.is_unique

    def _set_freq(self, freq):
        """
        Set the _freq attribute on our underlying DatetimeArray.

        Parameters
        ----------
        freq : DateOffset, None, or "infer"
        """
        # GH#29843
        if freq is None:
            # Always valid
            pass
        elif len(self) == 0 and isinstance(freq, DateOffset):
            # Always valid.  In the TimedeltaIndex case, we assume this
            #  is a Tick offset.
            pass
        else:
            # As an internal method, we can ensure this assertion always holds
            assert freq == "infer"
            freq = to_offset(self.inferred_freq)

        self._data._freq = freq

    # --------------------------------------------------------------------
    # Set Operation Methods

    @Appender(Index.difference.__doc__)
    def difference(self, other, sort=None):
        new_idx = super().difference(other, sort=sort)
        new_idx._set_freq(None)
        return new_idx

    def intersection(self, other, sort=False):
        """
        Specialized intersection for DatetimeIndex/TimedeltaIndex.

        May be much faster than Index.intersection

        Parameters
        ----------
        other : Same type as self or array-like
        sort : False or None, default False
            Sort the resulting index if possible.

            .. versionadded:: 0.24.0

            .. versionchanged:: 0.24.1

               Changed the default to ``False`` to match the behaviour
               from before 0.24.0.

            .. versionchanged:: 0.25.0

               The `sort` keyword is added

        Returns
        -------
        y : Index or same type as self
        """
        self._validate_sort_keyword(sort)
        self._assert_can_do_setop(other)

        if self.equals(other):
            return self._get_reconciled_name_object(other)

        if len(self) == 0:
            return self.copy()
        if len(other) == 0:
            return other.copy()

        if not isinstance(other, type(self)):
            result = Index.intersection(self, other, sort=sort)
            if isinstance(result, type(self)):
                if result.freq is None:
                    result._set_freq("infer")
            return result

        elif (
            other.freq is None
            or self.freq is None
            or other.freq != self.freq
            or not other.freq.is_anchored()
            or (not self.is_monotonic or not other.is_monotonic)
        ):
            result = Index.intersection(self, other, sort=sort)

            # Invalidate the freq of `result`, which may not be correct at
            # this point, depending on the values.

            result._set_freq(None)
            result = self._shallow_copy(
                result._data, name=result.name, dtype=result.dtype, freq=None
            )
            if result.freq is None:
                result._set_freq("infer")
            return result

        # to make our life easier, "sort" the two ranges
        if self[0] <= other[0]:
            left, right = self, other
        else:
            left, right = other, self

        # after sorting, the intersection always starts with the right index
        # and ends with the index of which the last elements is smallest
        end = min(left[-1], right[-1])
        start = right[0]

        if end < start:
            return type(self)(data=[])
        else:
            lslice = slice(*left.slice_locs(start, end))
            left_chunk = left.values[lslice]
            return self._shallow_copy(left_chunk)

    def _can_fast_union(self, other) -> bool:
        if not isinstance(other, type(self)):
            return False

        freq = self.freq

        if freq is None or freq != other.freq:
            return False

        if not self.is_monotonic or not other.is_monotonic:
            return False

        if len(self) == 0 or len(other) == 0:
            return True

        # to make our life easier, "sort" the two ranges
        if self[0] <= other[0]:
            left, right = self, other
        else:
            left, right = other, self

        right_start = right[0]
        left_end = left[-1]

        # Only need to "adjoin", not overlap
        try:
            return (right_start == left_end + freq) or right_start in left
        except ValueError:
            # if we are comparing a freq that does not propagate timezones
            # this will raise
            return False

    # --------------------------------------------------------------------
    # Join Methods
    _join_precedence = 10

    _inner_indexer = _join_i8_wrapper(libjoin.inner_join_indexer)
    _outer_indexer = _join_i8_wrapper(libjoin.outer_join_indexer)
    _left_indexer = _join_i8_wrapper(libjoin.left_join_indexer)
    _left_indexer_unique = _join_i8_wrapper(
        libjoin.left_join_indexer_unique, with_indexers=False
    )

    def join(
        self, other, how: str = "left", level=None, return_indexers=False, sort=False
    ):
        """
        See Index.join
        """
        if self._is_convertible_to_index_for_join(other):
            try:
                other = type(self)(other)
            except (TypeError, ValueError):
                pass

        this, other = self._maybe_utc_convert(other)
        return Index.join(
            this,
            other,
            how=how,
            level=level,
            return_indexers=return_indexers,
            sort=sort,
        )

    def _maybe_utc_convert(self, other):
        this = self
        if not hasattr(self, "tz"):
            return this, other

        if isinstance(other, type(self)):
            if self.tz is not None:
                if other.tz is None:
                    raise TypeError("Cannot join tz-naive with tz-aware DatetimeIndex")
            elif other.tz is not None:
                raise TypeError("Cannot join tz-naive with tz-aware DatetimeIndex")

            if not timezones.tz_compare(self.tz, other.tz):
                this = self.tz_convert("UTC")
                other = other.tz_convert("UTC")
        return this, other

    @classmethod
    def _is_convertible_to_index_for_join(cls, other: Index) -> bool:
        """
        return a boolean whether I can attempt conversion to a
        DatetimeIndex/TimedeltaIndex
        """
        if isinstance(other, cls):
            return False
        elif len(other) > 0 and other.inferred_type not in (
            "floating",
            "mixed-integer",
            "integer",
            "integer-na",
            "mixed-integer-float",
            "mixed",
        ):
            return True
        return False

    def _wrap_joined_index(self, joined, other):
        name = get_op_result_name(self, other)
        if (
            isinstance(other, type(self))
            and self.freq == other.freq
            and self._can_fast_union(other)
        ):
            joined = self._shallow_copy(joined)
            joined.name = name
            return joined
        else:
            kwargs = {}
            if hasattr(self, "tz"):
                kwargs["tz"] = getattr(other, "tz", None)
            return self._simple_new(joined, name, **kwargs)


class DatetimelikeDelegateMixin(PandasDelegate):
    """
    Delegation mechanism, specific for Datetime, Timedelta, and Period types.

    Functionality is delegated from the Index class to an Array class. A
    few things can be customized

    * _delegated_methods, delegated_properties : List
        The list of property / method names being delagated.
    * raw_methods : Set
        The set of methods whose results should should *not* be
        boxed in an index, after being returned from the array
    * raw_properties : Set
        The set of properties whose results should should *not* be
        boxed in an index, after being returned from the array
    """

    # raw_methods : dispatch methods that shouldn't be boxed in an Index
    _raw_methods: Set[str] = set()
    # raw_properties : dispatch properties that shouldn't be boxed in an Index
    _raw_properties: Set[str] = set()
    _data: ExtensionArray

    def _delegate_property_get(self, name, *args, **kwargs):
        result = getattr(self._data, name)
        if name not in self._raw_properties:
            result = Index(result, name=self.name)
        return result

    def _delegate_property_set(self, name, value, *args, **kwargs):
        setattr(self._data, name, value)

    def _delegate_method(self, name, *args, **kwargs):
        result = operator.methodcaller(name, *args, **kwargs)(self._data)
        if name not in self._raw_methods:
            result = Index(result, name=self.name)
        return result<|MERGE_RESOLUTION|>--- conflicted
+++ resolved
@@ -40,11 +40,12 @@
 
 from pandas.tseries.frequencies import DateOffset, to_offset
 
-<<<<<<< HEAD
-from .extension import ExtensionIndex, inherit_names
-=======
-from .extension import inherit_names, make_wrapped_arith_op, make_wrapped_comparison_op
->>>>>>> 9bdc58e3
+from .extension import (
+    ExtensionIndex,
+    inherit_names,
+    make_wrapped_arith_op,
+    make_wrapped_comparison_op,
+)
 
 _index_doc_kwargs = dict(ibase._index_doc_kwargs)
 
