"""
Base and utility classes for tseries type pandas objects.
"""
from datetime import datetime
from typing import TYPE_CHECKING, Any, List, Optional, Tuple, Type, TypeVar, Union, cast

import numpy as np

from pandas._libs import NaT, Timedelta, iNaT, join as libjoin, lib
from pandas._libs.tslibs import BaseOffset, Resolution, Tick
from pandas._typing import Callable, Label
from pandas.compat.numpy import function as nv
from pandas.util._decorators import Appender, cache_readonly, doc

from pandas.core.dtypes.common import (
    is_bool_dtype,
    is_categorical_dtype,
    is_dtype_equal,
    is_integer,
    is_list_like,
    is_period_dtype,
    is_scalar,
)
from pandas.core.dtypes.concat import concat_compat
from pandas.core.dtypes.generic import ABCIndex, ABCSeries

from pandas.core import algorithms
from pandas.core.arrays import DatetimeArray, PeriodArray, TimedeltaArray
from pandas.core.arrays.datetimelike import DatetimeLikeArrayMixin
from pandas.core.base import IndexOpsMixin
import pandas.core.common as com
import pandas.core.indexes.base as ibase
from pandas.core.indexes.base import Index, _index_shared_docs
from pandas.core.indexes.extension import (
    NDArrayBackedExtensionIndex,
    inherit_names,
    make_wrapped_arith_op,
)
from pandas.core.indexes.numeric import Int64Index
from pandas.core.tools.timedeltas import to_timedelta

if TYPE_CHECKING:
    from pandas import CategoricalIndex

_index_doc_kwargs = dict(ibase._index_doc_kwargs)

_T = TypeVar("_T", bound="DatetimeIndexOpsMixin")


def _join_i8_wrapper(joinf, with_indexers: bool = True):
    """
    Create the join wrapper methods.
    """

    # error: 'staticmethod' used with a non-method
    @staticmethod  # type: ignore[misc]
    def wrapper(left, right):
        if isinstance(left, (np.ndarray, ABCIndex, ABCSeries, DatetimeLikeArrayMixin)):
            left = left.view("i8")
        if isinstance(right, (np.ndarray, ABCIndex, ABCSeries, DatetimeLikeArrayMixin)):
            right = right.view("i8")

        results = joinf(left, right)
        if with_indexers:
            # dtype should be timedelta64[ns] for TimedeltaIndex
            #  and datetime64[ns] for DatetimeIndex
            dtype = left.dtype.base

            join_index, left_indexer, right_indexer = results
            join_index = join_index.view(dtype)
            return join_index, left_indexer, right_indexer
        return results

    return wrapper


@inherit_names(
    ["inferred_freq", "_resolution_obj", "resolution"],
    DatetimeLikeArrayMixin,
    cache=True,
)
@inherit_names(["mean", "asi8", "freq", "freqstr"], DatetimeLikeArrayMixin)
class DatetimeIndexOpsMixin(NDArrayBackedExtensionIndex):
    """
    Common ops mixin to support a unified interface datetimelike Index.
    """

    _can_hold_strings = False
    _data: Union[DatetimeArray, TimedeltaArray, PeriodArray]
    _data_cls: Union[Type[DatetimeArray], Type[TimedeltaArray], Type[PeriodArray]]
    freq: Optional[BaseOffset]
    freqstr: Optional[str]
    _resolution_obj: Resolution
    _bool_ops: List[str] = []
    _field_ops: List[str] = []

    # error: "Callable[[Any], Any]" has no attribute "fget"
    hasnans = cache_readonly(
        DatetimeLikeArrayMixin._hasnans.fget  # type: ignore[attr-defined]
    )
    _hasnans = hasnans  # for index / array -agnostic code

    @classmethod
    def _simple_new(
        cls,
        values: Union[DatetimeArray, TimedeltaArray, PeriodArray],
        name: Label = None,
    ):
        assert isinstance(values, cls._data_cls), type(values)

        result = object.__new__(cls)
        result._data = values
        result._name = name
        result._cache = {}

        # For groupby perf. See note in indexes/base about _index_data
        result._index_data = values._data

        result._reset_identity()
        return result

    @property
    def _is_all_dates(self) -> bool:
        return True

    # ------------------------------------------------------------------------
    # Abstract data attributes

    @property
    def values(self) -> np.ndarray:
        # Note: PeriodArray overrides this to return an ndarray of objects.
        return self._data._data

    def __array_wrap__(self, result, context=None):
        """
        Gets called after a ufunc and other functions.
        """
        result = lib.item_from_zerodim(result)
        if is_bool_dtype(result) or lib.is_scalar(result):
            return result

        attrs = self._get_attributes_dict()
        if not is_period_dtype(self.dtype) and attrs["freq"]:
            # no need to infer if freq is None
            attrs["freq"] = "infer"
        return Index(result, **attrs)

    # ------------------------------------------------------------------------

    def equals(self, other: object) -> bool:
        """
        Determines if two Index objects contain the same elements.
        """
        if self.is_(other):
            return True

        if not isinstance(other, Index):
            return False
        elif other.dtype.kind in ["f", "i", "u", "c"]:
            return False
        elif not isinstance(other, type(self)):
            inferrable = [
                "timedelta",
                "timedelta64",
                "datetime",
                "datetime64",
                "date",
                "period",
            ]

            should_try = False
            if other.dtype == object:
                should_try = other.inferred_type in inferrable
            elif is_categorical_dtype(other.dtype):
                other = cast("CategoricalIndex", other)
                should_try = other.categories.inferred_type in inferrable

            if should_try:
                try:
                    other = type(self)(other)
                except (ValueError, TypeError, OverflowError):
                    # e.g.
                    #  ValueError -> cannot parse str entry, or OutOfBoundsDatetime
                    #  TypeError  -> trying to convert IntervalIndex to DatetimeIndex
                    #  OverflowError -> Index([very_large_timedeltas])
                    return False

        if not is_dtype_equal(self.dtype, other.dtype):
            # have different timezone
            return False

        return np.array_equal(self.asi8, other.asi8)

    @Appender(Index.__contains__.__doc__)
    def __contains__(self, key: Any) -> bool:
        hash(key)
        try:
            res = self.get_loc(key)
        except (KeyError, TypeError, ValueError):
            return False
        return bool(
            is_scalar(res) or isinstance(res, slice) or (is_list_like(res) and len(res))
        )

    @Appender(_index_shared_docs["take"] % _index_doc_kwargs)
    def take(self, indices, axis=0, allow_fill=True, fill_value=None, **kwargs):
        nv.validate_take(tuple(), kwargs)
        indices = np.asarray(indices, dtype=np.intp)

        maybe_slice = lib.maybe_indices_to_slice(indices, len(self))

        result = NDArrayBackedExtensionIndex.take(
            self, indices, axis, allow_fill, fill_value, **kwargs
        )
        if isinstance(maybe_slice, slice):
            freq = self._data._get_getitem_freq(maybe_slice)
            result._data._freq = freq
        return result

    @doc(IndexOpsMixin.searchsorted, klass="Datetime-like Index")
    def searchsorted(self, value, side="left", sorter=None):
        return self._data.searchsorted(value, side=side, sorter=sorter)

    _can_hold_na = True

    _na_value = NaT
    """The expected NA value to use with this index."""

    def _convert_tolerance(self, tolerance, target):
        tolerance = np.asarray(to_timedelta(tolerance).to_numpy())

        if target.size != tolerance.size and tolerance.size > 1:
            raise ValueError("list-like tolerance size must match target index size")
        return tolerance

    def tolist(self) -> List:
        """
        Return a list of the underlying data.
        """
        return list(self.astype(object))

    def min(self, axis=None, skipna=True, *args, **kwargs):
        """
        Return the minimum value of the Index or minimum along
        an axis.

        See Also
        --------
        numpy.ndarray.min
        Series.min : Return the minimum value in a Series.
        """
        nv.validate_min(args, kwargs)
        nv.validate_minmax_axis(axis)

        if not len(self):
            return self._na_value

        i8 = self.asi8
        try:
            # quick check
            if len(i8) and self.is_monotonic:
                if i8[0] != iNaT:
                    return self._data._box_func(i8[0])

            if self.hasnans:
                if skipna:
                    min_stamp = self[~self._isnan].asi8.min()
                else:
                    return self._na_value
            else:
                min_stamp = i8.min()
            return self._data._box_func(min_stamp)
        except ValueError:
            return self._na_value

    def argmin(self, axis=None, skipna=True, *args, **kwargs):
        """
        Returns the indices of the minimum values along an axis.

        See `numpy.ndarray.argmin` for more information on the
        `axis` parameter.

        See Also
        --------
        numpy.ndarray.argmin
        """
        nv.validate_argmin(args, kwargs)
        nv.validate_minmax_axis(axis)

        i8 = self.asi8
        if self.hasnans:
            mask = self._isnan
            if mask.all() or not skipna:
                return -1
            i8 = i8.copy()
            i8[mask] = np.iinfo("int64").max
        return i8.argmin()

    def max(self, axis=None, skipna=True, *args, **kwargs):
        """
        Return the maximum value of the Index or maximum along
        an axis.

        See Also
        --------
        numpy.ndarray.max
        Series.max : Return the maximum value in a Series.
        """
        nv.validate_max(args, kwargs)
        nv.validate_minmax_axis(axis)

        if not len(self):
            return self._na_value

        i8 = self.asi8
        try:
            # quick check
            if len(i8) and self.is_monotonic:
                if i8[-1] != iNaT:
                    return self._data._box_func(i8[-1])

            if self.hasnans:
                if skipna:
                    max_stamp = self[~self._isnan].asi8.max()
                else:
                    return self._na_value
            else:
                max_stamp = i8.max()
            return self._data._box_func(max_stamp)
        except ValueError:
            return self._na_value

    def argmax(self, axis=None, skipna=True, *args, **kwargs):
        """
        Returns the indices of the maximum values along an axis.

        See `numpy.ndarray.argmax` for more information on the
        `axis` parameter.

        See Also
        --------
        numpy.ndarray.argmax
        """
        nv.validate_argmax(args, kwargs)
        nv.validate_minmax_axis(axis)

        i8 = self.asi8
        if self.hasnans:
            mask = self._isnan
            if mask.all() or not skipna:
                return -1
            i8 = i8.copy()
            i8[mask] = 0
        return i8.argmax()

    # --------------------------------------------------------------------
    # Rendering Methods

    def format(
        self,
        name: bool = False,
        formatter: Optional[Callable] = None,
        na_rep: str = "NaT",
        date_format: Optional[str] = None,
    ) -> List[str]:
        """
        Render a string representation of the Index.
        """
        header = []
        if name:
            header.append(
                ibase.pprint_thing(self.name, escape_chars=("\t", "\r", "\n"))
                if self.name is not None
                else ""
            )

        if formatter is not None:
            return header + list(self.map(formatter))

        return self._format_with_header(header, na_rep=na_rep, date_format=date_format)

    def _format_with_header(
        self, header: List[str], na_rep: str = "NaT", date_format: Optional[str] = None
    ) -> List[str]:
        return header + list(
            self._format_native_types(na_rep=na_rep, date_format=date_format)
        )

    @property
    def _formatter_func(self):
        return self._data._formatter()

    def _format_attrs(self):
        """
        Return a list of tuples of the (attr,formatted_value).
        """
        attrs = super()._format_attrs()
        for attrib in self._attributes:
            if attrib == "freq":
                freq = self.freqstr
                if freq is not None:
                    freq = repr(freq)
                attrs.append(("freq", freq))
        return attrs

    def _summary(self, name=None) -> str:
        """
        Return a summarized representation.

        Parameters
        ----------
        name : str
            Name to use in the summary representation.

        Returns
        -------
        str
            Summarized representation of the index.
        """
        formatter = self._formatter_func
        if len(self) > 0:
            index_summary = f", {formatter(self[0])} to {formatter(self[-1])}"
        else:
            index_summary = ""

        if name is None:
            name = type(self).__name__
        result = f"{name}: {len(self)} entries{index_summary}"
        if self.freq:
            result += f"\nFreq: {self.freqstr}"

        # display as values, not quoted
        result = result.replace("'", "")
        return result

    # --------------------------------------------------------------------
    # Indexing Methods

    def _validate_partial_date_slice(self, reso: Resolution):
        raise NotImplementedError

    def _parsed_string_to_bounds(self, reso: Resolution, parsed: datetime):
        raise NotImplementedError

    def _partial_date_slice(
        self,
        reso: Resolution,
        parsed: datetime,
    ):
        """
        Parameters
        ----------
        reso : Resolution
        parsed : datetime

        Returns
        -------
        slice or ndarray[intp]
        """
        self._validate_partial_date_slice(reso)

        t1, t2 = self._parsed_string_to_bounds(reso, parsed)
        vals = self._data._ndarray
        unbox = self._data._unbox

        if self.is_monotonic:

            if len(self) and (
                (t1 < self[0] and t2 < self[0]) or (t1 > self[-1] and t2 > self[-1])
            ):
                # we are out of range
                raise KeyError

            # TODO: does this depend on being monotonic _increasing_?

            # a monotonic (sorted) series can be sliced
            left = vals.searchsorted(unbox(t1), side="left")
            right = vals.searchsorted(unbox(t2), side="right")
            return slice(left, right)

        else:
            lhs_mask = vals >= unbox(t1)
            rhs_mask = vals <= unbox(t2)

            # try to find the dates
            return (lhs_mask & rhs_mask).nonzero()[0]

    # --------------------------------------------------------------------
    # Arithmetic Methods

    __add__ = make_wrapped_arith_op("__add__")
    __sub__ = make_wrapped_arith_op("__sub__")
    __radd__ = make_wrapped_arith_op("__radd__")
    __rsub__ = make_wrapped_arith_op("__rsub__")
    __pow__ = make_wrapped_arith_op("__pow__")
    __rpow__ = make_wrapped_arith_op("__rpow__")
    __mul__ = make_wrapped_arith_op("__mul__")
    __rmul__ = make_wrapped_arith_op("__rmul__")
    __floordiv__ = make_wrapped_arith_op("__floordiv__")
    __rfloordiv__ = make_wrapped_arith_op("__rfloordiv__")
    __mod__ = make_wrapped_arith_op("__mod__")
    __rmod__ = make_wrapped_arith_op("__rmod__")
    __divmod__ = make_wrapped_arith_op("__divmod__")
    __rdivmod__ = make_wrapped_arith_op("__rdivmod__")
    __truediv__ = make_wrapped_arith_op("__truediv__")
    __rtruediv__ = make_wrapped_arith_op("__rtruediv__")

    def isin(self, values, level=None):
        """
        Compute boolean array of whether each index value is found in the
        passed set of values.

        Parameters
        ----------
        values : set or sequence of values

        Returns
        -------
        is_contained : ndarray (boolean dtype)
        """
        if level is not None:
            self._validate_index_level(level)

        if not isinstance(values, type(self)):
            try:
                values = type(self)(values)
            except ValueError:
                return self.astype(object).isin(values)

        return algorithms.isin(self.asi8, values.asi8)

<<<<<<< HEAD
    def _summary(self, name=None) -> str:
        """
        Return a summarized representation.

        Parameters
        ----------
        name : str
            Name to use in the summary representation.

        Returns
        -------
        str
            Summarized representation of the index.
        """
        formatter = self._formatter_func
        if len(self) > 0:
            index_summary = f", {formatter(self[0])} to {formatter(self[-1])}"
        else:
            index_summary = ""

        if name is None:
            name = type(self).__name__
        result = f"{name}: {len(self)} entries{index_summary}"
        if self.freq:
            result += f"\nFreq: {self.freqstr}"

        # display as values, not quoted
        result = result.replace("'", "")
        return result
=======
    @Appender(Index.where.__doc__)
    def where(self, cond, other=None):
        other = self._data._validate_setitem_value(other)

        result = np.where(cond, self._data._ndarray, other)
        arr = self._data._from_backing_data(result)
        return type(self)._simple_new(arr, name=self.name)
>>>>>>> 347a7bc0

    def shift(self, periods=1, freq=None):
        """
        Shift index by desired number of time frequency increments.

        This method is for shifting the values of datetime-like indexes
        by a specified time increment a given number of times.

        Parameters
        ----------
        periods : int, default 1
            Number of periods (or increments) to shift by,
            can be positive or negative.

            .. versionchanged:: 0.24.0

        freq : pandas.DateOffset, pandas.Timedelta or string, optional
            Frequency increment to shift by.
            If None, the index is shifted by its own `freq` attribute.
            Offset aliases are valid strings, e.g., 'D', 'W', 'M' etc.

        Returns
        -------
        pandas.DatetimeIndex
            Shifted index.

        See Also
        --------
        Index.shift : Shift values of Index.
        PeriodIndex.shift : Shift values of PeriodIndex.
        """
        arr = self._data.view()
        arr._freq = self.freq
        result = arr._time_shift(periods, freq=freq)
        return type(self)(result, name=self.name)

    # --------------------------------------------------------------------
    # List-like Methods

    def _get_delete_freq(self, loc: int):
        """
        Find the `freq` for self.delete(loc).
        """
        freq = None
        if is_period_dtype(self.dtype):
            freq = self.freq
        elif self.freq is not None:
            if is_integer(loc):
                if loc in (0, -len(self), -1, len(self) - 1):
                    freq = self.freq
            else:
                if is_list_like(loc):
                    loc = lib.maybe_indices_to_slice(
                        np.asarray(loc, dtype=np.intp), len(self)
                    )
                if isinstance(loc, slice) and loc.step in (1, None):
                    if loc.start in (0, None) or loc.stop in (len(self), None):
                        freq = self.freq
        return freq

    def _get_insert_freq(self, loc, item):
        """
        Find the `freq` for self.insert(loc, item).
        """
        value = self._data._validate_scalar(item)
        item = self._data._box_func(value)

        freq = None
        if is_period_dtype(self.dtype):
            freq = self.freq
        elif self.freq is not None:
            # freq can be preserved on edge cases
            if self.size:
                if item is NaT:
                    pass
                elif (loc == 0 or loc == -len(self)) and item + self.freq == self[0]:
                    freq = self.freq
                elif (loc == len(self)) and item - self.freq == self[-1]:
                    freq = self.freq
            else:
                # Adding a single item to an empty index may preserve freq
                if self.freq.is_on_offset(item):
                    freq = self.freq
        return freq

    @doc(NDArrayBackedExtensionIndex.delete)
    def delete(self, loc):
        result = super().delete(loc)
        result._data._freq = self._get_delete_freq(loc)
        return result

    @doc(NDArrayBackedExtensionIndex.insert)
    def insert(self, loc: int, item):
        result = super().insert(loc, item)

        result._data._freq = self._get_insert_freq(loc, item)
        return result

    # --------------------------------------------------------------------
    # Join/Set Methods

    def _can_union_without_object_cast(self, other) -> bool:
        return is_dtype_equal(self.dtype, other.dtype)

    def _get_join_freq(self, other):
        """
        Get the freq to attach to the result of a join operation.
        """
        if is_period_dtype(self.dtype):
            freq = self.freq
        else:
            self = cast(DatetimeTimedeltaMixin, self)
            freq = self.freq if self._can_fast_union(other) else None
        return freq

    def _wrap_joined_index(self, joined: np.ndarray, other):
        assert other.dtype == self.dtype, (other.dtype, self.dtype)

        result = super()._wrap_joined_index(joined, other)
        result._data._freq = self._get_join_freq(other)
        return result

    @doc(Index._convert_arr_indexer)
    def _convert_arr_indexer(self, keyarr):
        try:
            return self._data._validate_listlike(keyarr, allow_object=True)
        except (ValueError, TypeError):
            return com.asarray_tuplesafe(keyarr)


class DatetimeTimedeltaMixin(DatetimeIndexOpsMixin, Int64Index):
    """
    Mixin class for methods shared by DatetimeIndex and TimedeltaIndex,
    but not PeriodIndex
    """

    # Compat for frequency inference, see GH#23789
    _is_monotonic_increasing = Index.is_monotonic_increasing
    _is_monotonic_decreasing = Index.is_monotonic_decreasing
    _is_unique = Index.is_unique

    def _with_freq(self, freq):
        arr = self._data._with_freq(freq)
        return type(self)._simple_new(arr, name=self.name)

    @property
    def _has_complex_internals(self) -> bool:
        # used to avoid libreduction code paths, which raise or require conversion
        return False

    # --------------------------------------------------------------------
    # Set Operation Methods

    @Appender(Index.difference.__doc__)
    def difference(self, other, sort=None):
        new_idx = super().difference(other, sort=sort)._with_freq(None)
        return new_idx

    def intersection(self, other, sort=False):
        """
        Specialized intersection for DatetimeIndex/TimedeltaIndex.

        May be much faster than Index.intersection

        Parameters
        ----------
        other : Same type as self or array-like
        sort : False or None, default False
            Sort the resulting index if possible.

            .. versionadded:: 0.24.0

            .. versionchanged:: 0.24.1

               Changed the default to ``False`` to match the behaviour
               from before 0.24.0.

            .. versionchanged:: 0.25.0

               The `sort` keyword is added

        Returns
        -------
        y : Index or same type as self
        """
        self._validate_sort_keyword(sort)
        self._assert_can_do_setop(other)

        if self.equals(other):
            return self._get_reconciled_name_object(other)

        if len(self) == 0:
            return self.copy()._get_reconciled_name_object(other)
        if len(other) == 0:
            return other.copy()._get_reconciled_name_object(self)

        if not isinstance(other, type(self)):
            result = Index.intersection(self, other, sort=sort)
            if isinstance(result, type(self)):
                if result.freq is None:
                    # TODO: no tests rely on this; needed?
                    result = result._with_freq("infer")
            return result

        elif not self._can_fast_intersect(other):
            result = Index.intersection(self, other, sort=sort)
            # We need to invalidate the freq because Index.intersection
            #  uses _shallow_copy on a view of self._data, which will preserve
            #  self.freq if we're not careful.
            return result._with_freq(None)._with_freq("infer")

        # to make our life easier, "sort" the two ranges
        if self[0] <= other[0]:
            left, right = self, other
        else:
            left, right = other, self

        # after sorting, the intersection always starts with the right index
        # and ends with the index of which the last elements is smallest
        end = min(left[-1], right[-1])
        start = right[0]

        if end < start:
            result = self[:0]
        else:
            lslice = slice(*left.slice_locs(start, end))
            left_chunk = left._values[lslice]
            # error: Argument 1 to "_simple_new" of "DatetimeIndexOpsMixin" has
            # incompatible type "Union[ExtensionArray, Any]"; expected
            # "Union[DatetimeArray, TimedeltaArray, PeriodArray]"  [arg-type]
            result = type(self)._simple_new(left_chunk)  # type: ignore[arg-type]

        return self._wrap_setop_result(other, result)

    def _can_fast_intersect(self: _T, other: _T) -> bool:
        if self.freq is None:
            return False

        elif other.freq != self.freq:
            return False

        elif not self.is_monotonic_increasing:
            # Because freq is not None, we must then be monotonic decreasing
            return False

        elif self.freq.is_anchored():
            # this along with matching freqs ensure that we "line up",
            #  so intersection will preserve freq
            return True

        elif isinstance(self.freq, Tick):
            # We "line up" if and only if the difference between two of our points
            #  is a multiple of our freq
            diff = self[0] - other[0]
            remainder = diff % self.freq.delta
            return remainder == Timedelta(0)

        return True

    def _can_fast_union(self: _T, other: _T) -> bool:
        # Assumes that type(self) == type(other), as per the annotation
        # The ability to fast_union also implies that `freq` should be
        #  retained on union.
        if not isinstance(other, type(self)):
            return False

        freq = self.freq

        if freq is None or freq != other.freq:
            return False

        if not self.is_monotonic_increasing:
            # Because freq is not None, we must then be monotonic decreasing
            # TODO: do union on the reversed indexes?
            return False

        if len(self) == 0 or len(other) == 0:
            return True

        # to make our life easier, "sort" the two ranges
        if self[0] <= other[0]:
            left, right = self, other
        else:
            left, right = other, self

        right_start = right[0]
        left_end = left[-1]

        # Only need to "adjoin", not overlap
        return (right_start == left_end + freq) or right_start in left

    def _fast_union(self, other, sort=None):
        if len(other) == 0:
            return self.view(type(self))

        if len(self) == 0:
            return other.view(type(self))

        # to make our life easier, "sort" the two ranges
        if self[0] <= other[0]:
            left, right = self, other
        elif sort is False:
            # TDIs are not in the "correct" order and we don't want
            #  to sort but want to remove overlaps
            left, right = self, other
            left_start = left[0]
            loc = right.searchsorted(left_start, side="left")
            right_chunk = right._values[:loc]
            dates = concat_compat((left._values, right_chunk))
            # With sort being False, we can't infer that result.freq == self.freq
            # TODO: no tests rely on the _with_freq("infer"); needed?
            result = self._shallow_copy(dates)._with_freq("infer")
            return result
        else:
            left, right = other, self

        left_end = left[-1]
        right_end = right[-1]

        # concatenate
        if left_end < right_end:
            loc = right.searchsorted(left_end, side="right")
            right_chunk = right._values[loc:]
            dates = concat_compat([left._values, right_chunk])
            # The can_fast_union check ensures that the result.freq
            #  should match self.freq
            dates = type(self._data)(dates, freq=self.freq)
            result = type(self)._simple_new(dates)
            return result
        else:
            return left

    def _union(self, other, sort):
        if not len(other) or self.equals(other) or not len(self):
            return super()._union(other, sort=sort)

        # We are called by `union`, which is responsible for this validation
        assert isinstance(other, type(self))

        this, other = self._maybe_utc_convert(other)

        if this._can_fast_union(other):
            result = this._fast_union(other, sort=sort)
            if sort is None:
                # In the case where sort is None, _can_fast_union
                #  implies that result.freq should match self.freq
                assert result.freq == self.freq, (result.freq, self.freq)
            elif result.freq is None:
                # TODO: no tests rely on this; needed?
                result = result._with_freq("infer")
            return result
        else:
            i8self = Int64Index._simple_new(self.asi8)
            i8other = Int64Index._simple_new(other.asi8)
            i8result = i8self._union(i8other, sort=sort)
            # pandas\core\indexes\datetimelike.py:887: error: Unexpected
            # keyword argument "freq" for "DatetimeTimedeltaMixin"  [call-arg]
            result = type(self)(
                i8result, dtype=self.dtype, freq="infer"  # type: ignore[call-arg]
            )
            return result

    # --------------------------------------------------------------------
    # Join Methods
    _join_precedence = 10

    _inner_indexer = _join_i8_wrapper(libjoin.inner_join_indexer)
    _outer_indexer = _join_i8_wrapper(libjoin.outer_join_indexer)
    _left_indexer = _join_i8_wrapper(libjoin.left_join_indexer)
    _left_indexer_unique = _join_i8_wrapper(
        libjoin.left_join_indexer_unique, with_indexers=False
    )

    def join(
        self, other, how: str = "left", level=None, return_indexers=False, sort=False
    ):
        """
        See Index.join
        """
        pself, pother = self._maybe_promote(other)
        if pself is not self or pother is not other:
            return pself.join(
                pother, how=how, level=level, return_indexers=return_indexers, sort=sort
            )

        this, other = self._maybe_utc_convert(other)
        return Index.join(
            this,
            other,
            how=how,
            level=level,
            return_indexers=return_indexers,
            sort=sort,
        )

    def _maybe_utc_convert(self: _T, other: Index) -> Tuple[_T, Index]:
        # Overridden by DatetimeIndex
        return self, other

    # --------------------------------------------------------------------
    # List-Like Methods

    @Appender(DatetimeIndexOpsMixin.insert.__doc__)
    def insert(self, loc, item):
        if isinstance(item, str):
            # TODO: Why are strings special?
            # TODO: Should we attempt _scalar_from_string?
            return self.astype(object).insert(loc, item)

        return DatetimeIndexOpsMixin.insert(self, loc, item)<|MERGE_RESOLUTION|>--- conflicted
+++ resolved
@@ -528,46 +528,6 @@
                 return self.astype(object).isin(values)
 
         return algorithms.isin(self.asi8, values.asi8)
-
-<<<<<<< HEAD
-    def _summary(self, name=None) -> str:
-        """
-        Return a summarized representation.
-
-        Parameters
-        ----------
-        name : str
-            Name to use in the summary representation.
-
-        Returns
-        -------
-        str
-            Summarized representation of the index.
-        """
-        formatter = self._formatter_func
-        if len(self) > 0:
-            index_summary = f", {formatter(self[0])} to {formatter(self[-1])}"
-        else:
-            index_summary = ""
-
-        if name is None:
-            name = type(self).__name__
-        result = f"{name}: {len(self)} entries{index_summary}"
-        if self.freq:
-            result += f"\nFreq: {self.freqstr}"
-
-        # display as values, not quoted
-        result = result.replace("'", "")
-        return result
-=======
-    @Appender(Index.where.__doc__)
-    def where(self, cond, other=None):
-        other = self._data._validate_setitem_value(other)
-
-        result = np.where(cond, self._data._ndarray, other)
-        arr = self._data._from_backing_data(result)
-        return type(self)._simple_new(arr, name=self.name)
->>>>>>> 347a7bc0
 
     def shift(self, periods=1, freq=None):
         """
