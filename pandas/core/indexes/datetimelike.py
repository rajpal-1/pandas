"""
Base and utility classes for tseries type pandas objects.
"""
import warnings
import operator
from datetime import datetime, timedelta

from pandas import compat
from pandas.compat.numpy import function as nv
from pandas.core.tools.timedeltas import to_timedelta

import numpy as np

from pandas._libs import lib, iNaT, NaT
from pandas._libs.tslibs.period import Period
from pandas._libs.tslibs.timedeltas import delta_to_nanoseconds
from pandas._libs.tslibs.timestamps import round_ns

from pandas.core.dtypes.common import (
    _ensure_int64,
    is_dtype_equal,
    is_float,
    is_integer,
    is_list_like,
    is_scalar,
    is_bool_dtype,
    is_offsetlike,
    is_categorical_dtype,
    is_datetime_or_timedelta_dtype,
    is_float_dtype,
    is_integer_dtype,
    is_object_dtype,
    is_string_dtype,
    is_datetime64_dtype,
    is_datetime64tz_dtype,
    is_period_dtype,
    is_timedelta64_dtype)
from pandas.core.dtypes.generic import (
    ABCIndex, ABCSeries, ABCPeriodIndex, ABCIndexClass)
from pandas.core.dtypes.missing import isna
from pandas.core import common as com, algorithms, ops
from pandas.core.algorithms import checked_add_with_arr
from pandas.errors import NullFrequencyError, PerformanceWarning
import pandas.io.formats.printing as printing

from pandas.core.indexes.base import Index, _index_shared_docs
from pandas.util._decorators import Appender, cache_readonly
import pandas.core.dtypes.concat as _concat
import pandas.tseries.frequencies as frequencies

import pandas.core.indexes.base as ibase
_index_doc_kwargs = dict(ibase._index_doc_kwargs)


class DatelikeOps(object):
    """ common ops for DatetimeIndex/PeriodIndex, but not TimedeltaIndex """

    def strftime(self, date_format):
        return np.asarray(self.format(date_format=date_format),
                          dtype=compat.text_type)
    strftime.__doc__ = """
    Return an array of formatted strings specified by date_format, which
    supports the same string format as the python standard library. Details
    of the string format can be found in `python string format doc <{0}>`__

    Parameters
    ----------
    date_format : str
        date format string (e.g. "%Y-%m-%d")

    Returns
    -------
    ndarray of formatted strings
    """.format("https://docs.python.org/3/library/datetime.html"
               "#strftime-and-strptime-behavior")


class TimelikeOps(object):
    """ common ops for TimedeltaIndex/DatetimeIndex, but not PeriodIndex """

    _round_doc = (
        """
        %s the index to the specified freq

        Parameters
        ----------
        freq : freq string/object

        Returns
        -------
        index of same type

        Raises
        ------
        ValueError if the freq cannot be converted
        """)

    def _round(self, freq, rounder):
        # round the local times
        values = _ensure_datetimelike_to_i8(self)
        result = round_ns(values, rounder, freq)
        result = self._maybe_mask_results(result, fill_value=NaT)

        attribs = self._get_attributes_dict()
        if 'freq' in attribs:
            attribs['freq'] = None
        if 'tz' in attribs:
            attribs['tz'] = None
        return self._ensure_localized(
            self._shallow_copy(result, **attribs))

    @Appender(_round_doc % "round")
    def round(self, freq, *args, **kwargs):
        return self._round(freq, np.round)

    @Appender(_round_doc % "floor")
    def floor(self, freq):
        return self._round(freq, np.floor)

    @Appender(_round_doc % "ceil")
    def ceil(self, freq):
        return self._round(freq, np.ceil)


class DatetimeLikeArray(object):
    """
    Shared Base/Mixin class for DatetimeArray, TimedeltaArray, PeriodArray

    Assumes that __new__/__init__ defines:
        _data
        freq
    """

    @property
    def _box_func(self):
        """
        box function to get object from internal representation
        """
        raise com.AbstractMethodError(self)

    def __iter__(self):
        return (self._box_func(v) for v in self.asi8)

    @property
    def values(self):
        """ return the underlying data as an ndarray """
        return self._data.view(np.ndarray)

    @property
    def asi8(self):
        # do not cache or you'll create a memory leak
        return self.values.view('i8')

    # ------------------------------------------------------------------
    # Null Handling

    @property  # NB: override with cache_readonly in immutable subclasses
    def _isnan(self):
        """ return if each value is nan"""
        return (self.asi8 == iNaT)

    @property  # NB: override with cache_readonly in immutable subclasses
    def hasnans(self):
        """ return if I have any nans; enables various perf speedups """
        return self._isnan.any()

    def _maybe_mask_results(self, result, fill_value=None, convert=None):
        """
        Parameters
        ----------
        result : a ndarray
        convert : string/dtype or None

        Returns
        -------
        result : ndarray with values replace by the fill_value

        mask the result if needed, convert to the provided dtype if its not
        None

        This is an internal routine
        """

        if self.hasnans:
            if convert:
                result = result.astype(convert)
            if fill_value is None:
                fill_value = np.nan
            result[self._isnan] = fill_value
        return result

    # ------------------------------------------------------------------

    @property
    def freqstr(self):
        """
        Return the frequency object as a string if its set, otherwise None
        """
        if self.freq is None:
            return None
        return self.freq.freqstr

    @property  # NB: override with cache_readonly in immutable subclasses
    def inferred_freq(self):
        """
        Tryies to return a string representing a frequency guess,
        generated by infer_freq.  Returns None if it can't autodetect the
        frequency.
        """
        try:
            return frequencies.infer_freq(self)
        except ValueError:
            return None

    # ------------------------------------------------------------------
    # Arithmetic Methods

    def _add_datelike(self, other):
        raise TypeError("cannot add {cls} and {typ}"
                        .format(cls=type(self).__name__,
                                typ=type(other).__name__))

    def _sub_datelike(self, other):
        raise com.AbstractMethodError(self)

    def _sub_period(self, other):
        return NotImplemented

    def _add_delta(self, other):
        return NotImplemented

    def _add_delta_td(self, other):
        """
        Add a delta of a timedeltalike
        return the i8 result view
        """
        inc = delta_to_nanoseconds(other)
        new_values = checked_add_with_arr(self.asi8, inc,
                                          arr_mask=self._isnan).view('i8')
        if self.hasnans:
            new_values[self._isnan] = iNaT
        return new_values.view('i8')

    def _add_delta_tdi(self, other):
        """
        Add a delta of a TimedeltaIndex
        return the i8 result view
        """
        if not len(self) == len(other):
            raise ValueError("cannot add indices of unequal length")

        self_i8 = self.asi8
        other_i8 = other.asi8
        new_values = checked_add_with_arr(self_i8, other_i8,
                                          arr_mask=self._isnan,
                                          b_mask=other._isnan)
        if self.hasnans or other.hasnans:
            mask = (self._isnan) | (other._isnan)
            new_values[mask] = iNaT
        return new_values.view('i8')


class DatetimeIndexOpsMixin(DatetimeLikeArray):
    """ common ops mixin to support a unified interface datetimelike Index """
    inferred_freq = cache_readonly(DatetimeLikeArray.inferred_freq.fget)
    _isnan = cache_readonly(DatetimeLikeArray._isnan.fget)
    hasnans = cache_readonly(DatetimeLikeArray.hasnans.fget)

    def equals(self, other):
        """
        Determines if two Index objects contain the same elements.
        """
        if self.is_(other):
            return True

        if not isinstance(other, ABCIndexClass):
            return False
        elif not isinstance(other, type(self)):
            try:
                other = type(self)(other)
            except Exception:
                return False

        if not is_dtype_equal(self.dtype, other.dtype):
            # have different timezone
            return False

        # ToDo: Remove this when PeriodDtype is added
        elif isinstance(self, ABCPeriodIndex):
            if not isinstance(other, ABCPeriodIndex):
                return False
            if self.freq != other.freq:
                return False

        return np.array_equal(self.asi8, other.asi8)

    @staticmethod
    def _join_i8_wrapper(joinf, dtype, with_indexers=True):
        """ create the join wrapper methods """

        @staticmethod
        def wrapper(left, right):
            if isinstance(left, (np.ndarray, ABCIndex, ABCSeries)):
                left = left.view('i8')
            if isinstance(right, (np.ndarray, ABCIndex, ABCSeries)):
                right = right.view('i8')
            results = joinf(left, right)
            if with_indexers:
                join_index, left_indexer, right_indexer = results
                join_index = join_index.view(dtype)
                return join_index, left_indexer, right_indexer
            return results

        return wrapper

    def _evaluate_compare(self, other, op):
        """
        We have been called because a comparison between
        8 aware arrays. numpy >= 1.11 will
        now warn about NaT comparisons
        """

        # coerce to a similar object
        if not isinstance(other, type(self)):
            if not is_list_like(other):
                # scalar
                other = [other]
            elif is_scalar(lib.item_from_zerodim(other)):
                # ndarray scalar
                other = [other.item()]
            other = type(self)(other)

        # compare
        result = op(self.asi8, other.asi8)

        # technically we could support bool dtyped Index
        # for now just return the indexing array directly
        mask = (self._isnan) | (other._isnan)
        if is_bool_dtype(result):
            result[mask] = False
            return result

        result[mask] = iNaT
        try:
            return Index(result)
        except TypeError:
            return result

    def _ensure_localized(self, result):
        """
        ensure that we are re-localized

        This is for compat as we can then call this on all datetimelike
        indexes generally (ignored for Period/Timedelta)

        Parameters
        ----------
        result : DatetimeIndex / i8 ndarray

        Returns
        -------
        localized DTI
        """

        # reconvert to local tz
        if getattr(self, 'tz', None) is not None:
            if not isinstance(result, ABCIndexClass):
                result = self._simple_new(result)
            result = result.tz_localize(self.tz)
        return result

    def _box_values(self, values):
        """
        apply box func to passed values
        """
        return lib.map_infer(values, self._box_func)

    def _box_values_as_index(self):
        """
        return object Index which contains boxed values
        """
        from pandas.core.index import Index
        return Index(self._box_values(self.asi8), name=self.name, dtype=object)

    def _format_with_header(self, header, **kwargs):
        return header + list(self._format_native_types(**kwargs))

    @Appender(_index_shared_docs['__contains__'] % _index_doc_kwargs)
    def __contains__(self, key):
        try:
            res = self.get_loc(key)
            return is_scalar(res) or type(res) == slice or np.any(res)
        except (KeyError, TypeError, ValueError):
            return False

    contains = __contains__

    def __getitem__(self, key):
        """
        This getitem defers to the underlying array, which by-definition can
        only handle list-likes, slices, and integer scalars
        """

        is_int = is_integer(key)
        if is_scalar(key) and not is_int:
            raise IndexError("only integers, slices (`:`), ellipsis (`...`), "
                             "numpy.newaxis (`None`) and integer or boolean "
                             "arrays are valid indices")

        getitem = self._data.__getitem__
        if is_int:
            val = getitem(key)
            return self._box_func(val)
        else:
            if com.is_bool_indexer(key):
                key = np.asarray(key)
                if key.all():
                    key = slice(0, None, None)
                else:
                    key = lib.maybe_booleans_to_slice(key.view(np.uint8))

            attribs = self._get_attributes_dict()

            is_period = isinstance(self, ABCPeriodIndex)
            if is_period:
                freq = self.freq
            else:
                freq = None
                if isinstance(key, slice):
                    if self.freq is not None and key.step is not None:
                        freq = key.step * self.freq
                    else:
                        freq = self.freq

            attribs['freq'] = freq

            result = getitem(key)
            if result.ndim > 1:
                # To support MPL which performs slicing with 2 dim
                # even though it only has 1 dim by definition
                if is_period:
                    return self._simple_new(result, **attribs)
                return result

            return self._simple_new(result, **attribs)

    def _nat_new(self, box=True):
        """
        Return Index or ndarray filled with NaT which has the same
        length as the caller.

        Parameters
        ----------
        box : boolean, default True
            - If True returns a Index as the same as caller.
            - If False returns ndarray of np.int64.
        """
        result = np.zeros(len(self), dtype=np.int64)
        result.fill(iNaT)
        if not box:
            return result

        attribs = self._get_attributes_dict()
        if not is_period_dtype(self):
            attribs['freq'] = None
        return self._simple_new(result, **attribs)

    # Try to run function on index first, and then on elements of index
    # Especially important for group-by functionality
    def map(self, f):
        try:
            result = f(self)

            # Try to use this result if we can
            if isinstance(result, np.ndarray):
                result = Index(result)

            if not isinstance(result, Index):
                raise TypeError('The map function must return an Index object')
            return result
        except Exception:
            return self.astype(object).map(f)

    def sort_values(self, return_indexer=False, ascending=True):
        """
        Return sorted copy of Index
        """
        if return_indexer:
            _as = self.argsort()
            if not ascending:
                _as = _as[::-1]
            sorted_index = self.take(_as)
            return sorted_index, _as
        else:
            sorted_values = np.sort(self._ndarray_values)
            attribs = self._get_attributes_dict()
            freq = attribs['freq']

            if freq is not None and not isinstance(self, ABCPeriodIndex):
                if freq.n > 0 and not ascending:
                    freq = freq * -1
                elif freq.n < 0 and ascending:
                    freq = freq * -1
            attribs['freq'] = freq

            if not ascending:
                sorted_values = sorted_values[::-1]

            return self._simple_new(sorted_values, **attribs)

    @Appender(_index_shared_docs['take'] % _index_doc_kwargs)
    def take(self, indices, axis=0, allow_fill=True,
             fill_value=None, **kwargs):
        nv.validate_take(tuple(), kwargs)
        indices = _ensure_int64(indices)

        maybe_slice = lib.maybe_indices_to_slice(indices, len(self))
        if isinstance(maybe_slice, slice):
            return self[maybe_slice]

        taken = self._assert_take_fillable(self.asi8, indices,
                                           allow_fill=allow_fill,
                                           fill_value=fill_value,
                                           na_value=iNaT)

        # keep freq in PeriodIndex, reset otherwise
        freq = self.freq if isinstance(self, ABCPeriodIndex) else None
        return self._shallow_copy(taken, freq=freq)

    def get_duplicates(self):
        values = Index.get_duplicates(self)
        return self._simple_new(values)

    _can_hold_na = True

    _na_value = NaT
    """The expected NA value to use with this index."""

    @property
    def asobject(self):
        """Return object Index which contains boxed values.

        .. deprecated:: 0.23.0
            Use ``astype(object)`` instead.

        *this is an internal non-public method*
        """
        warnings.warn("'asobject' is deprecated. Use 'astype(object)'"
                      " instead", FutureWarning, stacklevel=2)
        return self.astype(object)

    def _convert_tolerance(self, tolerance, target):
        tolerance = np.asarray(to_timedelta(tolerance, box=False))
        if target.size != tolerance.size and tolerance.size > 1:
            raise ValueError('list-like tolerance size must match '
                             'target index size')
        return tolerance

    def tolist(self):
        """
        return a list of the underlying data
        """
        return list(self.astype(object))

    def min(self, axis=None, *args, **kwargs):
        """
        Return the minimum value of the Index or minimum along
        an axis.

        See also
        --------
        numpy.ndarray.min
        """
        nv.validate_min(args, kwargs)

        try:
            i8 = self.asi8

            # quick check
            if len(i8) and self.is_monotonic:
                if i8[0] != iNaT:
                    return self._box_func(i8[0])

            if self.hasnans:
                min_stamp = self[~self._isnan].asi8.min()
            else:
                min_stamp = i8.min()
            return self._box_func(min_stamp)
        except ValueError:
            return self._na_value

    def argmin(self, axis=None, *args, **kwargs):
        """
        Returns the indices of the minimum values along an axis.
        See `numpy.ndarray.argmin` for more information on the
        `axis` parameter.

        See also
        --------
        numpy.ndarray.argmin
        """
        nv.validate_argmin(args, kwargs)

        i8 = self.asi8
        if self.hasnans:
            mask = self._isnan
            if mask.all():
                return -1
            i8 = i8.copy()
            i8[mask] = np.iinfo('int64').max
        return i8.argmin()

    def max(self, axis=None, *args, **kwargs):
        """
        Return the maximum value of the Index or maximum along
        an axis.

        See also
        --------
        numpy.ndarray.max
        """
        nv.validate_max(args, kwargs)

        try:
            i8 = self.asi8

            # quick check
            if len(i8) and self.is_monotonic:
                if i8[-1] != iNaT:
                    return self._box_func(i8[-1])

            if self.hasnans:
                max_stamp = self[~self._isnan].asi8.max()
            else:
                max_stamp = i8.max()
            return self._box_func(max_stamp)
        except ValueError:
            return self._na_value

    def argmax(self, axis=None, *args, **kwargs):
        """
        Returns the indices of the maximum values along an axis.
        See `numpy.ndarray.argmax` for more information on the
        `axis` parameter.

        See also
        --------
        numpy.ndarray.argmax
        """
        nv.validate_argmax(args, kwargs)

        i8 = self.asi8
        if self.hasnans:
            mask = self._isnan
            if mask.all():
                return -1
            i8 = i8.copy()
            i8[mask] = 0
        return i8.argmax()

    @property
    def _formatter_func(self):
        raise com.AbstractMethodError(self)

    def _format_attrs(self):
        """
        Return a list of tuples of the (attr,formatted_value)
        """
        attrs = super(DatetimeIndexOpsMixin, self)._format_attrs()
        for attrib in self._attributes:
            if attrib == 'freq':
                freq = self.freqstr
                if freq is not None:
                    freq = "'%s'" % freq
                attrs.append(('freq', freq))
        return attrs

    @cache_readonly
    def _resolution(self):
        return frequencies.Resolution.get_reso_from_freq(self.freqstr)

    @cache_readonly
    def resolution(self):
        """
        Returns day, hour, minute, second, millisecond or microsecond
        """
        return frequencies.Resolution.get_str(self._resolution)

    def _convert_scalar_indexer(self, key, kind=None):
        """
        we don't allow integer or float indexing on datetime-like when using
        loc

        Parameters
        ----------
        key : label of the slice bound
        kind : {'ix', 'loc', 'getitem', 'iloc'} or None
        """

        assert kind in ['ix', 'loc', 'getitem', 'iloc', None]

        # we don't allow integer/float indexing for loc
        # we don't allow float indexing for ix/getitem
        if is_scalar(key):
            is_int = is_integer(key)
            is_flt = is_float(key)
            if kind in ['loc'] and (is_int or is_flt):
                self._invalid_indexer('index', key)
            elif kind in ['ix', 'getitem'] and is_flt:
                self._invalid_indexer('index', key)

        return (super(DatetimeIndexOpsMixin, self)
                ._convert_scalar_indexer(key, kind=kind))

<<<<<<< HEAD
=======
    def _add_datelike(self, other):
        raise TypeError("cannot add {cls} and {typ}"
                        .format(cls=type(self).__name__,
                                typ=type(other).__name__))

    def _sub_datelike(self, other):
        raise com.AbstractMethodError(self)

    def _sub_period(self, other):
        return NotImplemented

>>>>>>> 74dbfd0a
    def _addsub_offset_array(self, other, op):
        """
        Add or subtract array-like of DateOffset objects

        Parameters
        ----------
        other : Index, np.ndarray
            object-dtype containing pd.DateOffset objects
        op : {operator.add, operator.sub}

        Returns
        -------
        result : same class as self
        """
        assert op in [operator.add, operator.sub]
        if len(other) == 1:
            return op(self, other[0])

        warnings.warn("Adding/subtracting array of DateOffsets to "
                      "{cls} not vectorized"
                      .format(cls=type(self).__name__), PerformanceWarning)

        res_values = op(self.astype('O').values, np.array(other))
        kwargs = {}
        if not is_period_dtype(self):
            kwargs['freq'] = 'infer'
        return self._constructor(res_values, **kwargs)

    @classmethod
    def _add_datetimelike_methods(cls):
        """
        add in the datetimelike methods (as we may have to override the
        superclass)
        """

        def __add__(self, other):
            from pandas import DateOffset

            other = lib.item_from_zerodim(other)
            if isinstance(other, ABCSeries):
                return NotImplemented

            # scalar others
            elif isinstance(other, (DateOffset, timedelta, np.timedelta64)):
                result = self._add_delta(other)
            elif isinstance(other, (datetime, np.datetime64)):
                result = self._add_datelike(other)
            elif is_integer(other):
                # This check must come after the check for np.timedelta64
                # as is_integer returns True for these
                result = self.shift(other)

            # array-like others
            elif is_timedelta64_dtype(other):
                # TimedeltaIndex, ndarray[timedelta64]
                result = self._add_delta(other)
            elif is_offsetlike(other):
                # Array/Index of DateOffset objects
                result = self._addsub_offset_array(other, operator.add)
            elif is_datetime64_dtype(other) or is_datetime64tz_dtype(other):
                # DatetimeIndex, ndarray[datetime64]
                return self._add_datelike(other)
            elif is_integer_dtype(other) and self.freq is None:
                # GH#19123
                raise NullFrequencyError("Cannot shift with no freq")
            else:  # pragma: no cover
                return NotImplemented

            if result is not NotImplemented:
                res_name = ops.get_op_result_name(self, other)
                result.name = res_name
            return result

        cls.__add__ = __add__

        def __radd__(self, other):
            # alias for __add__
            return self.__add__(other)
        cls.__radd__ = __radd__

        def __sub__(self, other):
            from pandas import Index, DateOffset

            other = lib.item_from_zerodim(other)
            if isinstance(other, ABCSeries):
                return NotImplemented

            # scalar others
            elif isinstance(other, (DateOffset, timedelta, np.timedelta64)):
                result = self._add_delta(-other)
            elif isinstance(other, (datetime, np.datetime64)):
                result = self._sub_datelike(other)
            elif is_integer(other):
                # This check must come after the check for np.timedelta64
                # as is_integer returns True for these
                result = self.shift(-other)
            elif isinstance(other, Period):
                result = self._sub_period(other)

            # array-like others
            elif is_timedelta64_dtype(other):
                # TimedeltaIndex, ndarray[timedelta64]
                result = self._add_delta(-other)
            elif is_offsetlike(other):
                # Array/Index of DateOffset objects
                result = self._addsub_offset_array(other, operator.sub)
            elif is_datetime64_dtype(other) or is_datetime64tz_dtype(other):
                # DatetimeIndex, ndarray[datetime64]
                result = self._sub_datelike(other)
            elif isinstance(other, Index):
                raise TypeError("cannot subtract {cls} and {typ}"
                                .format(cls=type(self).__name__,
                                        typ=type(other).__name__))
            elif is_integer_dtype(other) and self.freq is None:
                # GH#19123
                raise NullFrequencyError("Cannot shift with no freq")
            else:  # pragma: no cover
                return NotImplemented

            if result is not NotImplemented:
                res_name = ops.get_op_result_name(self, other)
                result.name = res_name
            return result

        cls.__sub__ = __sub__

        def __rsub__(self, other):
            if is_datetime64_dtype(other) and is_timedelta64_dtype(self):
                # ndarray[datetime64] cannot be subtracted from self, so
                # we need to wrap in DatetimeIndex and flip the operation
                from pandas import DatetimeIndex
                return DatetimeIndex(other) - self
            return -(self - other)
        cls.__rsub__ = __rsub__

        def __iadd__(self, other):
            # alias for __add__
            return self.__add__(other)
        cls.__iadd__ = __iadd__

        def __isub__(self, other):
            # alias for __sub__
            return self.__sub__(other)
        cls.__isub__ = __isub__

    def isin(self, values):
        """
        Compute boolean array of whether each index value is found in the
        passed set of values

        Parameters
        ----------
        values : set or sequence of values

        Returns
        -------
        is_contained : ndarray (boolean dtype)
        """
        if not isinstance(values, type(self)):
            try:
                values = type(self)(values)
            except ValueError:
                return self.astype(object).isin(values)

        return algorithms.isin(self.asi8, values.asi8)

    def shift(self, n, freq=None):
        """
        Specialized shift which produces a DatetimeIndex

        Parameters
        ----------
        n : int
            Periods to shift by
        freq : DateOffset or timedelta-like, optional

        Returns
        -------
        shifted : DatetimeIndex
        """
        if freq is not None and freq != self.freq:
            if isinstance(freq, compat.string_types):
                freq = frequencies.to_offset(freq)
            offset = n * freq
            result = self + offset

            if hasattr(self, 'tz'):
                result.tz = self.tz

            return result

        if n == 0:
            # immutable so OK
            return self

        if self.freq is None:
            raise NullFrequencyError("Cannot shift with no freq")

        start = self[0] + n * self.freq
        end = self[-1] + n * self.freq
        attribs = self._get_attributes_dict()
        attribs['start'] = start
        attribs['end'] = end
        return type(self)(**attribs)

    def repeat(self, repeats, *args, **kwargs):
        """
        Analogous to ndarray.repeat
        """
        nv.validate_repeat(args, kwargs)
        if isinstance(self, ABCPeriodIndex):
            freq = self.freq
        else:
            freq = None
        return self._shallow_copy(self.asi8.repeat(repeats),
                                  freq=freq)

    @Appender(_index_shared_docs['where'] % _index_doc_kwargs)
    def where(self, cond, other=None):
        other = _ensure_datetimelike_to_i8(other)
        values = _ensure_datetimelike_to_i8(self)
        result = np.where(cond, values, other).astype('i8')

        result = self._ensure_localized(result)
        return self._shallow_copy(result,
                                  **self._get_attributes_dict())

    def summary(self, name=None):
        """
        return a summarized representation
        """
        formatter = self._formatter_func
        if len(self) > 0:
            index_summary = ', %s to %s' % (formatter(self[0]),
                                            formatter(self[-1]))
        else:
            index_summary = ''

        if name is None:
            name = type(self).__name__
        result = '%s: %s entries%s' % (printing.pprint_thing(name),
                                       len(self), index_summary)
        if self.freq:
            result += '\nFreq: %s' % self.freqstr

        # display as values, not quoted
        result = result.replace("'", "")
        return result

    def _concat_same_dtype(self, to_concat, name):
        """
        Concatenate to_concat which has the same class
        """
        attribs = self._get_attributes_dict()
        attribs['name'] = name

        if not isinstance(self, ABCPeriodIndex):
            # reset freq
            attribs['freq'] = None

        if getattr(self, 'tz', None) is not None:
            return _concat._concat_datetimetz(to_concat, name)
        else:
            new_data = np.concatenate([c.asi8 for c in to_concat])
        return self._simple_new(new_data, **attribs)

    def astype(self, dtype, copy=True):
        if is_object_dtype(dtype):
            return self._box_values_as_index()
        elif is_string_dtype(dtype) and not is_categorical_dtype(dtype):
            return Index(self.format(), name=self.name, dtype=object)
        elif is_integer_dtype(dtype):
            return Index(self.values.astype('i8', copy=copy), name=self.name,
                         dtype='i8')
        elif (is_datetime_or_timedelta_dtype(dtype) and
              not is_dtype_equal(self.dtype, dtype)) or is_float_dtype(dtype):
            # disallow conversion between datetime/timedelta,
            # and conversions for any datetimelike to float
            msg = 'Cannot cast {name} to dtype {dtype}'
            raise TypeError(msg.format(name=type(self).__name__, dtype=dtype))
        return super(DatetimeIndexOpsMixin, self).astype(dtype, copy=copy)


def _ensure_datetimelike_to_i8(other):
    """ helper for coercing an input scalar or array to i8 """
    if is_scalar(other) and isna(other):
        other = iNaT
    elif isinstance(other, ABCIndexClass):
        # convert tz if needed
        if getattr(other, 'tz', None) is not None:
            other = other.tz_localize(None).asi8
        else:
            other = other.asi8
    else:
        try:
            other = np.array(other, copy=False).view('i8')
        except TypeError:
            # period array cannot be coerces to int
            other = Index(other).asi8
    return other<|MERGE_RESOLUTION|>--- conflicted
+++ resolved
@@ -712,20 +712,6 @@
         return (super(DatetimeIndexOpsMixin, self)
                 ._convert_scalar_indexer(key, kind=kind))
 
-<<<<<<< HEAD
-=======
-    def _add_datelike(self, other):
-        raise TypeError("cannot add {cls} and {typ}"
-                        .format(cls=type(self).__name__,
-                                typ=type(other).__name__))
-
-    def _sub_datelike(self, other):
-        raise com.AbstractMethodError(self)
-
-    def _sub_period(self, other):
-        return NotImplemented
-
->>>>>>> 74dbfd0a
     def _addsub_offset_array(self, other, op):
         """
         Add or subtract array-like of DateOffset objects
