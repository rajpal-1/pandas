--- conflicted
+++ resolved
@@ -107,13 +107,9 @@
     return res
 
 
-<<<<<<< HEAD
-def _get_combined_index(indexes, intersect: bool = False, sort=False) -> Index:
-=======
 def _get_combined_index(
     indexes: List[Index], intersect: bool = False, sort: bool = False
 ) -> Index:
->>>>>>> ef10c895
     """
     Return the union or intersection of indexes.
 
