--- conflicted
+++ resolved
@@ -243,20 +243,12 @@
 
     @Appender(Index._shallow_copy.__doc__)
     def _shallow_copy(self, values=None, name: Label = no_default):
-<<<<<<< HEAD
         name = self.name if name is no_default else name
 
-        if values is None:
-            values = self._values
-
-        cat = Categorical(values, dtype=self.dtype)
-
-        return type(self)._simple_new(cat, name=name)
-=======
         if values is not None:
             values = Categorical(values, dtype=self.dtype)
+
         return super()._shallow_copy(values=values, name=name)
->>>>>>> c5987d6c
 
     def _is_dtype_compat(self, other) -> bool:
         """
