--- conflicted
+++ resolved
@@ -4,11 +4,8 @@
     TYPE_CHECKING,
     Any,
     Hashable,
-<<<<<<< HEAD
     Literal,
-=======
     cast,
->>>>>>> 32f789fb
 )
 
 import numpy as np
