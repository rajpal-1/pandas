from typing import Any, List
import warnings

import numpy as np

from pandas._config import get_option

from pandas._libs import index as libindex
from pandas._libs.hashtable import duplicated_int64
from pandas._libs.lib import no_default
from pandas._typing import Label
from pandas.util._decorators import Appender, cache_readonly

from pandas.core.dtypes.common import (
    ensure_platform_int,
    is_categorical_dtype,
    is_interval_dtype,
    is_list_like,
    is_scalar,
)
from pandas.core.dtypes.dtypes import CategoricalDtype
from pandas.core.dtypes.missing import isna

from pandas.core import accessor
from pandas.core.algorithms import take_1d
from pandas.core.arrays.categorical import Categorical, _recode_for_categories, contains
import pandas.core.common as com
import pandas.core.indexes.base as ibase
from pandas.core.indexes.base import Index, _index_shared_docs, maybe_extract_name
from pandas.core.indexes.extension import ExtensionIndex, inherit_names
import pandas.core.missing as missing
from pandas.core.ops import get_op_result_name

_index_doc_kwargs = dict(ibase._index_doc_kwargs)
_index_doc_kwargs.update(dict(target_klass="CategoricalIndex"))


@inherit_names(
    [
        "argsort",
        "_internal_get_values",
        "tolist",
        "codes",
        "categories",
        "ordered",
        "_reverse_indexer",
        "searchsorted",
        "is_dtype_equal",
        "min",
        "max",
    ],
    Categorical,
)
@accessor.delegate_names(
    delegate=Categorical,
    accessors=[
        "rename_categories",
        "reorder_categories",
        "add_categories",
        "remove_categories",
        "remove_unused_categories",
        "set_categories",
        "as_ordered",
        "as_unordered",
    ],
    typ="method",
    overwrite=True,
)
class CategoricalIndex(ExtensionIndex, accessor.PandasDelegate):
    """
    Index based on an underlying :class:`Categorical`.

    CategoricalIndex, like Categorical, can only take on a limited,
    and usually fixed, number of possible values (`categories`). Also,
    like Categorical, it might have an order, but numerical operations
    (additions, divisions, ...) are not possible.

    Parameters
    ----------
    data : array-like (1-dimensional)
        The values of the categorical. If `categories` are given, values not in
        `categories` will be replaced with NaN.
    categories : index-like, optional
        The categories for the categorical. Items need to be unique.
        If the categories are not given here (and also not in `dtype`), they
        will be inferred from the `data`.
    ordered : bool, optional
        Whether or not this categorical is treated as an ordered
        categorical. If not given here or in `dtype`, the resulting
        categorical will be unordered.
    dtype : CategoricalDtype or "category", optional
        If :class:`CategoricalDtype`, cannot be used together with
        `categories` or `ordered`.

        .. versionadded:: 0.21.0
    copy : bool, default False
        Make a copy of input ndarray.
    name : object, optional
        Name to be stored in the index.

    Attributes
    ----------
    codes
    categories
    ordered

    Methods
    -------
    rename_categories
    reorder_categories
    add_categories
    remove_categories
    remove_unused_categories
    set_categories
    as_ordered
    as_unordered
    map

    Raises
    ------
    ValueError
        If the categories do not validate.
    TypeError
        If an explicit ``ordered=True`` is given but no `categories` and the
        `values` are not sortable.

    See Also
    --------
    Index : The base pandas Index type.
    Categorical : A categorical array.
    CategoricalDtype : Type for categorical data.

    Notes
    -----
    See the `user guide
    <https://pandas.pydata.org/pandas-docs/stable/user_guide/advanced.html#categoricalindex>`_
    for more.

    Examples
    --------
    >>> pd.CategoricalIndex(['a', 'b', 'c', 'a', 'b', 'c'])
    CategoricalIndex(['a', 'b', 'c', 'a', 'b', 'c'], categories=['a', 'b', 'c'], ordered=False, dtype='category')  # noqa

    ``CategoricalIndex`` can also be instantiated from a ``Categorical``:

    >>> c = pd.Categorical(['a', 'b', 'c', 'a', 'b', 'c'])
    >>> pd.CategoricalIndex(c)
    CategoricalIndex(['a', 'b', 'c', 'a', 'b', 'c'], categories=['a', 'b', 'c'], ordered=False, dtype='category')  # noqa

    Ordered ``CategoricalIndex`` can have a min and max value.

    >>> ci = pd.CategoricalIndex(['a','b','c','a','b','c'], ordered=True,
    ...                          categories=['c', 'b', 'a'])
    >>> ci
    CategoricalIndex(['a', 'b', 'c', 'a', 'b', 'c'], categories=['c', 'b', 'a'], ordered=True, dtype='category')  # noqa
    >>> ci.min()
    'c'
    """

    _typ = "categoricalindex"

    codes: np.ndarray
    categories: Index
    _data: Categorical

    @property
    def _engine_type(self):
        # self.codes can have dtype int8, int16, int32 or int64, so we need
        # to return the corresponding engine type (libindex.Int8Engine, etc.).
        return {
            np.int8: libindex.Int8Engine,
            np.int16: libindex.Int16Engine,
            np.int32: libindex.Int32Engine,
            np.int64: libindex.Int64Engine,
        }[self.codes.dtype.type]

    _attributes = ["name"]

    # --------------------------------------------------------------------
    # Constructors

    def __new__(
        cls, data=None, categories=None, ordered=None, dtype=None, copy=False, name=None
    ):

        dtype = CategoricalDtype._from_values_or_dtype(data, categories, ordered, dtype)

        name = maybe_extract_name(name, data, cls)

        if not is_categorical_dtype(data):
            # don't allow scalars
            # if data is None, then categories must be provided
            if is_scalar(data):
                if data is not None or categories is None:
                    raise cls._scalar_data_error(data)
                data = []

        assert isinstance(dtype, CategoricalDtype), dtype
        if not isinstance(data, Categorical) or data.dtype != dtype:
            data = Categorical(data, dtype=dtype)

        data = data.copy() if copy else data

        return cls._simple_new(data, name=name)

    def _create_from_codes(self, codes, dtype=None, name=None):
        """
        *this is an internal non-public method*

        create the correct categorical from codes

        Parameters
        ----------
        codes : new codes
        dtype: CategoricalDtype, defaults to existing
        name : optional name attribute, defaults to existing

        Returns
        -------
        CategoricalIndex
        """
        if dtype is None:
            dtype = self.dtype
        if name is None:
            name = self.name
        cat = Categorical.from_codes(codes, dtype=dtype)
        return CategoricalIndex(cat, name=name)

    @classmethod
    def _simple_new(cls, values: Categorical, name: Label = None):
        assert isinstance(values, Categorical), type(values)
        result = object.__new__(cls)

        result._data = values
        result.name = name

        result._reset_identity()
        result._no_setting_name = False
        return result

    # --------------------------------------------------------------------

    @Appender(Index._shallow_copy.__doc__)
    def _shallow_copy(self, values=None, name: Label = no_default):
        name = self.name if name is no_default else name

        if values is None:
            values = self.values

        cat = Categorical(values, dtype=self.dtype)

        return type(self)._simple_new(cat, name=name)

    def _is_dtype_compat(self, other) -> bool:
        """
        *this is an internal non-public method*

        provide a comparison between the dtype of self and other (coercing if
        needed)

        Raises
        ------
        TypeError if the dtypes are not compatible
        """
        if is_categorical_dtype(other):
            if isinstance(other, CategoricalIndex):
                other = other._values
            if not other.is_dtype_equal(self):
                raise TypeError(
                    "categories must match existing categories when appending"
                )
        else:
            values = other
            if not is_list_like(values):
                values = [values]
            cat = Categorical(other, dtype=self.dtype)
            other = CategoricalIndex(cat)
            if not other.isin(values).all():
                raise TypeError(
                    "cannot append a non-category item to a CategoricalIndex"
                )

        return other

    def equals(self, other) -> bool:
        """
        Determine if two CategoricalIndex objects contain the same elements.

        Returns
        -------
        bool
            If two CategoricalIndex objects have equal elements True,
            otherwise False.
        """
        if self.is_(other):
            return True

        if not isinstance(other, Index):
            return False

        try:
            other = self._is_dtype_compat(other)
            if isinstance(other, type(self)):
                other = other._data
            return self._data.equals(other)
        except (TypeError, ValueError):
            pass

        return False

    # --------------------------------------------------------------------
    # Rendering Methods

    @property
    def _formatter_func(self):
        return self.categories._formatter_func

    def _format_attrs(self):
        """
        Return a list of tuples of the (attr,formatted_value)
        """
        max_categories = (
            10
            if get_option("display.max_categories") == 0
            else get_option("display.max_categories")
        )
        attrs = [
            (
                "categories",
                ibase.default_pprint(self.categories, max_seq_items=max_categories),
            ),
            ("ordered", self.ordered),
        ]
        if self.name is not None:
            attrs.append(("name", ibase.default_pprint(self.name)))
        attrs.append(("dtype", f"'{self.dtype.name}'"))
        max_seq_items = get_option("display.max_seq_items") or len(self)
        if len(self) > max_seq_items:
            attrs.append(("length", len(self)))
        return attrs

    # --------------------------------------------------------------------

    @property
    def inferred_type(self) -> str:
        return "categorical"

    @property
    def values(self):
        """ return the underlying data, which is a Categorical """
        return self._data

    @property
    def _has_complex_internals(self) -> bool:
        # used to avoid libreduction code paths, which raise or require conversion
        return True

    @Appender(Index.__contains__.__doc__)
    def __contains__(self, key: Any) -> bool:
        # if key is a NaN, check if any NaN is in self.
        if is_scalar(key) and isna(key):
            return self.hasnans

        hash(key)
        return contains(self, key, container=self._engine)

    def __array__(self, dtype=None) -> np.ndarray:
        """ the array interface, return my values """
        return np.array(self._data, dtype=dtype)

    @Appender(Index.astype.__doc__)
    def astype(self, dtype, copy=True):
        if is_interval_dtype(dtype):
            from pandas import IntervalIndex

            return IntervalIndex(np.array(self))
        elif is_categorical_dtype(dtype):
            # GH 18630
            dtype = self.dtype.update_dtype(dtype)
            if dtype == self.dtype:
                return self.copy() if copy else self

        return Index.astype(self, dtype=dtype, copy=copy)

    @cache_readonly
    def _isnan(self):
        """ return if each value is nan"""
        return self._data.codes == -1

    @Appender(Index.fillna.__doc__)
    def fillna(self, value, downcast=None):
        self._assert_can_do_op(value)
        return CategoricalIndex(self._data.fillna(value), name=self.name)

    @cache_readonly
    def _engine(self):
        # we are going to look things up with the codes themselves.
        # To avoid a reference cycle, bind `codes` to a local variable, so
        # `self` is not passed into the lambda.
        codes = self.codes
        return self._engine_type(lambda: codes, len(self))

    @Appender(Index.unique.__doc__)
    def unique(self, level=None):
        if level is not None:
            self._validate_index_level(level)
        result = self.values.unique()
        # Use _simple_new instead of _shallow_copy to ensure we keep dtype
        #  of result, not self.
        return type(self)._simple_new(result, name=self.name)

    @Appender(Index.duplicated.__doc__)
    def duplicated(self, keep="first"):
        codes = self.codes.astype("i8")
        return duplicated_int64(codes, keep)

    def _to_safe_for_reshape(self):
        """ convert to object if we are a categorical """
        return self.astype("object")

    def _maybe_cast_indexer(self, key):
        code = self.categories.get_loc(key)
        code = self.codes.dtype.type(code)
        return code

    @Appender(Index.where.__doc__)
    def where(self, cond, other=None):
        # TODO: Investigate an alternative implementation with
        # 1. copy the underlying Categorical
        # 2. setitem with `cond` and `other`
        # 3. Rebuild CategoricalIndex.
        if other is None:
            other = self._na_value
        values = np.where(cond, self.values, other)
        cat = Categorical(values, dtype=self.dtype)
        return type(self)._simple_new(cat, name=self.name)

    def reindex(self, target, method=None, level=None, limit=None, tolerance=None):
        """
        Create index with target's values (move/add/delete values as necessary)

        Returns
        -------
        new_index : pd.Index
            Resulting index
        indexer : np.ndarray or None
            Indices of output values in original index

        """
        if method is not None:
            raise NotImplementedError(
                "argument method is not implemented for CategoricalIndex.reindex"
            )
        if level is not None:
            raise NotImplementedError(
                "argument level is not implemented for CategoricalIndex.reindex"
            )
        if limit is not None:
            raise NotImplementedError(
                "argument limit is not implemented for CategoricalIndex.reindex"
            )

        target = ibase.ensure_index(target)

        missing: List[int]
        if self.equals(target):
            indexer = None
            missing = []
        else:
            indexer, missing = self.get_indexer_non_unique(np.array(target))

        if len(self.codes) and indexer is not None:
            new_target = self.take(indexer)
        else:
            new_target = target

        # filling in missing if needed
        if len(missing):
            cats = self.categories.get_indexer(target)

            if (cats == -1).any():
                # coerce to a regular index here!
                result = Index(np.array(self), name=self.name)
                new_target, indexer, _ = result._reindex_non_unique(np.array(target))
            else:

                codes = new_target.codes.copy()
                codes[indexer == -1] = cats[missing]
                new_target = self._create_from_codes(codes)

        # we always want to return an Index type here
        # to be consistent with .reindex for other index types (e.g. they don't
        # coerce based on the actual values, only on the dtype)
        # unless we had an initial Categorical to begin with
        # in which case we are going to conform to the passed Categorical
        new_target = np.asarray(new_target)
        if is_categorical_dtype(target):
            new_target = target._shallow_copy(new_target, name=self.name)
        else:
            new_target = Index(new_target, name=self.name)

        return new_target, indexer

    def _reindex_non_unique(self, target):
        """
        reindex from a non-unique; which CategoricalIndex's are almost
        always
        """
        new_target, indexer = self.reindex(target)
        new_indexer = None

        check = indexer == -1
        if check.any():
            new_indexer = np.arange(len(self.take(indexer)))
            new_indexer[check] = -1

        cats = self.categories.get_indexer(target)
        if not (cats == -1).any():
            # .reindex returns normal Index. Revert to CategoricalIndex if
            # all targets are included in my categories
            new_target = self._shallow_copy(new_target)

        return new_target, indexer, new_indexer

    @Appender(_index_shared_docs["get_indexer"] % _index_doc_kwargs)
    def get_indexer(self, target, method=None, limit=None, tolerance=None):
        method = missing.clean_reindex_fill_method(method)
        target = ibase.ensure_index(target)

        if self.is_unique and self.equals(target):
            return np.arange(len(self), dtype="intp")

        if method == "pad" or method == "backfill":
            raise NotImplementedError(
                "method='pad' and method='backfill' not "
                "implemented yet for CategoricalIndex"
            )
        elif method == "nearest":
            raise NotImplementedError(
                "method='nearest' not implemented yet for CategoricalIndex"
            )

        if isinstance(target, CategoricalIndex) and self.values.is_dtype_equal(target):
            if self.values.equals(target.values):
                # we have the same codes
                codes = target.codes
            else:
                codes = _recode_for_categories(
                    target.codes, target.categories, self.values.categories
                )
        else:
            if isinstance(target, CategoricalIndex):
                code_indexer = self.categories.get_indexer(target.categories)
                codes = take_1d(code_indexer, target.codes, fill_value=-1)
            else:
                codes = self.categories.get_indexer(target)

        indexer, _ = self._engine.get_indexer_non_unique(codes)
        return ensure_platform_int(indexer)

    @Appender(_index_shared_docs["get_indexer_non_unique"] % _index_doc_kwargs)
    def get_indexer_non_unique(self, target):
        target = ibase.ensure_index(target)

        if isinstance(target, CategoricalIndex):
            # Indexing on codes is more efficient if categories are the same:
            if target.categories is self.categories:
                target = target.codes
                indexer, missing = self._engine.get_indexer_non_unique(target)
                return ensure_platform_int(indexer), missing
            target = target.values

        codes = self.categories.get_indexer(target)
        indexer, missing = self._engine.get_indexer_non_unique(codes)
        return ensure_platform_int(indexer), missing

<<<<<<< HEAD
=======
    @Appender(Index._convert_scalar_indexer.__doc__)
    def _convert_scalar_indexer(self, key, kind: str):
        assert kind in ["loc", "getitem"]
        if kind == "loc":
            try:
                return self.categories._convert_scalar_indexer(key, kind="loc")
            except TypeError:
                raise KeyError(key)
        return super()._convert_scalar_indexer(key, kind=kind)

>>>>>>> 5fa9860f
    @Appender(Index._convert_list_indexer.__doc__)
    def _convert_list_indexer(self, keyarr):
        # Return our indexer or raise if all of the values are not included in
        # the categories

        if self.categories._defer_to_indexing:
            indexer = self.categories._convert_list_indexer(keyarr)
            return Index(self.codes).get_indexer_for(indexer)

        indexer = self.categories.get_indexer(np.asarray(keyarr))
        if (indexer == -1).any():
            raise KeyError(
                "a list-indexer must only include values that are in the categories"
            )

        return self.get_indexer(keyarr)

    @Appender(Index._convert_arr_indexer.__doc__)
    def _convert_arr_indexer(self, keyarr):
        keyarr = com.asarray_tuplesafe(keyarr)

        if self.categories._defer_to_indexing:
            return keyarr

        return self._shallow_copy(keyarr)

    @Appender(Index._convert_index_indexer.__doc__)
    def _convert_index_indexer(self, keyarr):
        return self._shallow_copy(keyarr)

    def take_nd(self, *args, **kwargs):
        """Alias for `take`"""
        warnings.warn(
            "CategoricalIndex.take_nd is deprecated, use CategoricalIndex.take instead",
            FutureWarning,
            stacklevel=2,
        )
        return self.take(*args, **kwargs)

    @Appender(Index._maybe_cast_slice_bound.__doc__)
    def _maybe_cast_slice_bound(self, label, side, kind):
        if kind == "loc":
            return label

        return super()._maybe_cast_slice_bound(label, side, kind)

    def map(self, mapper):
        """
        Map values using input correspondence (a dict, Series, or function).

        Maps the values (their categories, not the codes) of the index to new
        categories. If the mapping correspondence is one-to-one the result is a
        :class:`~pandas.CategoricalIndex` which has the same order property as
        the original, otherwise an :class:`~pandas.Index` is returned.

        If a `dict` or :class:`~pandas.Series` is used any unmapped category is
        mapped to `NaN`. Note that if this happens an :class:`~pandas.Index`
        will be returned.

        Parameters
        ----------
        mapper : function, dict, or Series
            Mapping correspondence.

        Returns
        -------
        pandas.CategoricalIndex or pandas.Index
            Mapped index.

        See Also
        --------
        Index.map : Apply a mapping correspondence on an
            :class:`~pandas.Index`.
        Series.map : Apply a mapping correspondence on a
            :class:`~pandas.Series`.
        Series.apply : Apply more complex functions on a
            :class:`~pandas.Series`.

        Examples
        --------
        >>> idx = pd.CategoricalIndex(['a', 'b', 'c'])
        >>> idx
        CategoricalIndex(['a', 'b', 'c'], categories=['a', 'b', 'c'],
                         ordered=False, dtype='category')
        >>> idx.map(lambda x: x.upper())
        CategoricalIndex(['A', 'B', 'C'], categories=['A', 'B', 'C'],
                         ordered=False, dtype='category')
        >>> idx.map({'a': 'first', 'b': 'second', 'c': 'third'})
        CategoricalIndex(['first', 'second', 'third'], categories=['first',
                         'second', 'third'], ordered=False, dtype='category')

        If the mapping is one-to-one the ordering of the categories is
        preserved:

        >>> idx = pd.CategoricalIndex(['a', 'b', 'c'], ordered=True)
        >>> idx
        CategoricalIndex(['a', 'b', 'c'], categories=['a', 'b', 'c'],
                         ordered=True, dtype='category')
        >>> idx.map({'a': 3, 'b': 2, 'c': 1})
        CategoricalIndex([3, 2, 1], categories=[3, 2, 1], ordered=True,
                         dtype='category')

        If the mapping is not one-to-one an :class:`~pandas.Index` is returned:

        >>> idx.map({'a': 'first', 'b': 'second', 'c': 'first'})
        Index(['first', 'second', 'first'], dtype='object')

        If a `dict` is used, all unmapped categories are mapped to `NaN` and
        the result is an :class:`~pandas.Index`:

        >>> idx.map({'a': 'first', 'b': 'second'})
        Index(['first', 'second', nan], dtype='object')
        """
        return self._shallow_copy_with_infer(self.values.map(mapper))

    def delete(self, loc):
        """
        Make new Index with passed location(-s) deleted

        Returns
        -------
        new_index : Index
        """
        return self._create_from_codes(np.delete(self.codes, loc))

    def insert(self, loc: int, item):
        """
        Make new Index inserting new item at location. Follows
        Python list.append semantics for negative values

        Parameters
        ----------
        loc : int
        item : object

        Returns
        -------
        new_index : Index

        Raises
        ------
        ValueError if the item is not in the categories

        """
        code = self.categories.get_indexer([item])
        if (code == -1) and not (is_scalar(item) and isna(item)):
            raise TypeError(
                "cannot insert an item into a CategoricalIndex "
                "that is not already an existing category"
            )

        codes = self.codes
        codes = np.concatenate((codes[:loc], code, codes[loc:]))
        return self._create_from_codes(codes)

    def _concat(self, to_concat, name):
        # if calling index is category, don't check dtype of others
        return CategoricalIndex._concat_same_dtype(self, to_concat, name)

    def _concat_same_dtype(self, to_concat, name):
        """
        Concatenate to_concat which has the same class
        ValueError if other is not in the categories
        """
        codes = np.concatenate([self._is_dtype_compat(c).codes for c in to_concat])
        result = self._create_from_codes(codes, name=name)
        # if name is None, _create_from_codes sets self.name
        result.name = name
        return result

    def _delegate_method(self, name: str, *args, **kwargs):
        """ method delegation to the ._values """
        method = getattr(self._values, name)
        if "inplace" in kwargs:
            raise ValueError("cannot use inplace with CategoricalIndex")
        res = method(*args, **kwargs)
        if is_scalar(res):
            return res
        return CategoricalIndex(res, name=self.name)

    def _wrap_joined_index(
        self, joined: np.ndarray, other: "CategoricalIndex"
    ) -> "CategoricalIndex":
        name = get_op_result_name(self, other)
        return self._create_from_codes(joined, name=name)


CategoricalIndex._add_numeric_methods_add_sub_disabled()
CategoricalIndex._add_numeric_methods_disabled()
CategoricalIndex._add_logical_methods_disabled()<|MERGE_RESOLUTION|>--- conflicted
+++ resolved
@@ -574,19 +574,6 @@
         indexer, missing = self._engine.get_indexer_non_unique(codes)
         return ensure_platform_int(indexer), missing
 
-<<<<<<< HEAD
-=======
-    @Appender(Index._convert_scalar_indexer.__doc__)
-    def _convert_scalar_indexer(self, key, kind: str):
-        assert kind in ["loc", "getitem"]
-        if kind == "loc":
-            try:
-                return self.categories._convert_scalar_indexer(key, kind="loc")
-            except TypeError:
-                raise KeyError(key)
-        return super()._convert_scalar_indexer(key, kind=kind)
-
->>>>>>> 5fa9860f
     @Appender(Index._convert_list_indexer.__doc__)
     def _convert_list_indexer(self, keyarr):
         # Return our indexer or raise if all of the values are not included in
