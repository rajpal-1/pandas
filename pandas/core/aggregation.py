--- conflicted
+++ resolved
@@ -392,7 +392,6 @@
     if not columns:
         no_arg_message = "Must provide 'func' or named aggregation **kwargs."
         raise TypeError(no_arg_message)
-<<<<<<< HEAD
     return columns, func
 
 
@@ -786,7 +785,4 @@
 
         result = Series(results, name=name)
 
-    return result
-=======
-    return columns, func
->>>>>>> 5deec13d
+    return result