--- conflicted
+++ resolved
@@ -144,7 +144,6 @@
 
         return new_items, new_blocks
 
-<<<<<<< HEAD
     def _get_data_to_aggregate(self):
         obj = self._obj_with_exclusions
         if self.axis == 0:
@@ -158,11 +157,7 @@
             obj = obj.swapaxes(0, 1)
         return obj
 
-    def aggregate(self, arg, *args, **kwargs):
-=======
     def aggregate(self, func, *args, **kwargs):
-
->>>>>>> bbcfc7fb
         _level = kwargs.pop('_level', None)
         result, how = self._aggregate(func, _level=_level, *args, **kwargs)
         if how is None:
