--- conflicted
+++ resolved
@@ -262,20 +262,14 @@
 
             try:
                 return self._python_agg_general(func, *args, **kwargs)
-            except (AssertionError, TypeError):
+            except (AssertionError, TypeError, IndexError):
                 raise
-<<<<<<< HEAD
-            except IndexError:
-                raise
-            except Exception:
-=======
-            except (ValueError, KeyError, AttributeError, IndexError):
+            except (ValueError, KeyError, AttributeError):
                 # TODO: IndexError can be removed here following GH#29106
                 # TODO: AttributeError is caused by _index_data hijinx in
                 #  libreduction, can be removed after GH#29160
                 # TODO: KeyError is raised in _python_agg_general,
                 #  see see test_groupby.test_basic
->>>>>>> e3698dc7
                 result = self._aggregate_named(func, *args, **kwargs)
 
             index = Index(sorted(result), name=self.grouper.names[0])
