--- conflicted
+++ resolved
@@ -44,14 +44,6 @@
     doc,
 )
 
-from pandas.core.dtypes.cast import (
-<<<<<<< HEAD
-    maybe_cast_result_dtype,
-=======
-    find_common_type,
->>>>>>> 3513f59d
-    maybe_downcast_numeric,
-)
 from pandas.core.dtypes.common import (
     ensure_int64,
     is_bool,
@@ -59,7 +51,6 @@
     is_dict_like,
     is_integer_dtype,
     is_interval_dtype,
-    is_numeric_dtype,
     is_scalar,
 )
 from pandas.core.dtypes.missing import (
@@ -582,13 +573,6 @@
             result = self._set_result_index_ordered(concatenated)
         else:
             result = self.obj._constructor(dtype=np.float64)
-        # we will only try to coerce the result type if
-        # we have a numeric dtype, as these are *always* user-defined funcs
-        # the cython take a different path (and casting)
-        if is_numeric_dtype(result.dtype):
-            result = maybe_downcast_numeric(
-                result, self._selected_obj.dtype, same_kind=True
-            )
 
         result.name = self._selected_obj.name
         return result
