--- conflicted
+++ resolved
@@ -1181,17 +1181,6 @@
             func, *args, engine=engine, engine_kwargs=engine_kwargs, **kwargs
         )
 
-<<<<<<< HEAD
-    def _can_use_transform_fast(self, func: str, result) -> bool:
-        # ngroup can only use transform_fast when there are no null keys dropped
-        # caller is responsible to check this case
-        return func in ("ngroup", "size") or (
-            isinstance(result, DataFrame)
-            and result.columns.equals(self._obj_with_exclusions.columns)
-        )
-
-=======
->>>>>>> 21a3b2f9
     def _define_paths(self, func, *args, **kwargs):
         if isinstance(func, str):
             fast_path = lambda group: getattr(group, func)(*args, **kwargs)
