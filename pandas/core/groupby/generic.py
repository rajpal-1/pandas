--- conflicted
+++ resolved
@@ -1612,10 +1612,7 @@
                 group_keys=self.group_keys,
                 squeeze=self.squeeze,
                 observed=self.observed,
-<<<<<<< HEAD
-=======
                 mutated=self.mutated,
->>>>>>> 075ed8b3
                 dropna=self.dropna,
             )
         elif ndim == 1:
@@ -1623,17 +1620,12 @@
                 subset = self.obj[key]
             return SeriesGroupBy(
                 subset,
-<<<<<<< HEAD
-                selection=key,
-                grouper=self.grouper,
-=======
                 level=self.level,
                 grouper=self.grouper,
                 selection=key,
                 sort=self.sort,
                 group_keys=self.group_keys,
                 squeeze=self.squeeze,
->>>>>>> 075ed8b3
                 observed=self.observed,
                 dropna=self.dropna,
             )
