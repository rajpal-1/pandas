"""
Define the SeriesGroupBy and DataFrameGroupBy
classes that hold the groupby interfaces (and some implementations).

These are user facing as the result of the ``df.groupby(...)`` operations,
which here returns a DataFrameGroupBy object.
"""
from __future__ import annotations

from collections import (
    abc,
    namedtuple,
)
from functools import partial
from textwrap import dedent
from typing import (
    Any,
    Callable,
    Hashable,
    Iterable,
    Mapping,
    TypeVar,
    Union,
)
import warnings

import numpy as np

from pandas._libs import (
    lib,
    reduction as libreduction,
)
from pandas._typing import (
    ArrayLike,
    FrameOrSeries,
    Manager2D,
)
from pandas.util._decorators import (
    Appender,
    Substitution,
    doc,
)

from pandas.core.dtypes.common import (
    ensure_int64,
    is_bool,
    is_categorical_dtype,
    is_dict_like,
    is_integer_dtype,
    is_interval_dtype,
    is_numeric_dtype,
    is_scalar,
)
from pandas.core.dtypes.missing import (
    isna,
    notna,
)

from pandas.core import (
    algorithms,
    nanops,
)
from pandas.core.aggregation import (
    maybe_mangle_lambdas,
    reconstruct_func,
    validate_func_kwargs,
)
from pandas.core.apply import GroupByApply
from pandas.core.base import SpecificationError
import pandas.core.common as com
from pandas.core.construction import create_series_with_explicit_dtype
from pandas.core.frame import DataFrame
from pandas.core.generic import NDFrame
from pandas.core.groupby import base
from pandas.core.groupby.groupby import (
    GroupBy,
    _agg_template,
    _apply_docs,
    _transform_template,
    group_selection_context,
)
from pandas.core.indexes.api import (
    Index,
    MultiIndex,
    all_indexes_same,
)
from pandas.core.series import Series
from pandas.core.util.numba_ import maybe_use_numba

from pandas.plotting import boxplot_frame_groupby

NamedAgg = namedtuple("NamedAgg", ["column", "aggfunc"])
# TODO(typing) the return value on this callable should be any *scalar*.
AggScalar = Union[str, Callable[..., Any]]
# TODO: validate types on ScalarResult and move to _typing
# Blocked from using by https://github.com/python/mypy/issues/1484
# See note at _mangle_lambda_list
ScalarResult = TypeVar("ScalarResult")


def generate_property(name: str, klass: type[FrameOrSeries]):
    """
    Create a property for a GroupBy subclass to dispatch to DataFrame/Series.

    Parameters
    ----------
    name : str
    klass : {DataFrame, Series}

    Returns
    -------
    property
    """

    def prop(self):
        return self._make_wrapper(name)

    parent_method = getattr(klass, name)
    prop.__doc__ = parent_method.__doc__ or ""
    prop.__name__ = name
    return property(prop)


def pin_allowlisted_properties(klass: type[FrameOrSeries], allowlist: frozenset[str]):
    """
    Create GroupBy member defs for DataFrame/Series names in a allowlist.

    Parameters
    ----------
    klass : DataFrame or Series class
        class where members are defined.
    allowlist : frozenset[str]
        Set of names of klass methods to be constructed

    Returns
    -------
    class decorator

    Notes
    -----
    Since we don't want to override methods explicitly defined in the
    base class, any such name is skipped.
    """

    def pinner(cls):
        for name in allowlist:
            if hasattr(cls, name):
                # don't override anything that was explicitly defined
                #  in the base class
                continue

            prop = generate_property(name, klass)
            setattr(cls, name, prop)

        return cls

    return pinner


@pin_allowlisted_properties(Series, base.series_apply_allowlist)
class SeriesGroupBy(GroupBy[Series]):
    _apply_allowlist = base.series_apply_allowlist

    def _iterate_slices(self) -> Iterable[Series]:
        yield self._selected_obj

    _agg_examples_doc = dedent(
        """
    Examples
    --------
    >>> s = pd.Series([1, 2, 3, 4])

    >>> s
    0    1
    1    2
    2    3
    3    4
    dtype: int64

    >>> s.groupby([1, 1, 2, 2]).min()
    1    1
    2    3
    dtype: int64

    >>> s.groupby([1, 1, 2, 2]).agg('min')
    1    1
    2    3
    dtype: int64

    >>> s.groupby([1, 1, 2, 2]).agg(['min', 'max'])
       min  max
    1    1    2
    2    3    4

    The output column names can be controlled by passing
    the desired column names and aggregations as keyword arguments.

    >>> s.groupby([1, 1, 2, 2]).agg(
    ...     minimum='min',
    ...     maximum='max',
    ... )
       minimum  maximum
    1        1        2
    2        3        4

    .. versionchanged:: 1.3.0

        The resulting dtype will reflect the return value of the aggregating function.

    >>> s.groupby([1, 1, 2, 2]).agg(lambda x: x.astype(float).min())
    1    1.0
    2    3.0
    dtype: float64
    """
    )

    @Appender(
        _apply_docs["template"].format(
            input="series", examples=_apply_docs["series_examples"]
        )
    )
    def apply(self, func, *args, **kwargs):
        return super().apply(func, *args, **kwargs)

    @doc(_agg_template, examples=_agg_examples_doc, klass="Series")
    def aggregate(self, func=None, *args, engine=None, engine_kwargs=None, **kwargs):

        if maybe_use_numba(engine):
            with group_selection_context(self):
                data = self._selected_obj
            result, index = self._aggregate_with_numba(
                data.to_frame(), func, *args, engine_kwargs=engine_kwargs, **kwargs
            )
            return self.obj._constructor(result.ravel(), index=index, name=data.name)

        relabeling = func is None
        columns = None
        if relabeling:
            columns, func = validate_func_kwargs(kwargs)
            kwargs = {}

        if isinstance(func, str):
            return getattr(self, func)(*args, **kwargs)

        elif isinstance(func, abc.Iterable):
            # Catch instances of lists / tuples
            # but not the class list / tuple itself.
            func = maybe_mangle_lambdas(func)
            ret = self._aggregate_multiple_funcs(func)
            if relabeling:
                # error: Incompatible types in assignment (expression has type
                # "Optional[List[str]]", variable has type "Index")
                ret.columns = columns  # type: ignore[assignment]
            return ret

        else:
            cyfunc = com.get_cython_func(func)
            if cyfunc and not args and not kwargs:
                return getattr(self, cyfunc)()

            if self.grouper.nkeys > 1:
                return self._python_agg_general(func, *args, **kwargs)

            try:
                return self._python_agg_general(func, *args, **kwargs)
            except KeyError:
                # TODO: KeyError is raised in _python_agg_general,
                #  see test_groupby.test_basic
                result = self._aggregate_named(func, *args, **kwargs)

                index = Index(sorted(result), name=self.grouper.names[0])
                return create_series_with_explicit_dtype(
                    result, index=index, dtype_if_empty=object
                )

    agg = aggregate

    def _aggregate_multiple_funcs(self, arg) -> DataFrame:
        if isinstance(arg, dict):

            # show the deprecation, but only if we
            # have not shown a higher level one
            # GH 15931
            raise SpecificationError("nested renamer is not supported")

        elif any(isinstance(x, (tuple, list)) for x in arg):
            arg = [(x, x) if not isinstance(x, (tuple, list)) else x for x in arg]

            # indicated column order
            columns = next(zip(*arg))
        else:
            # list of functions / function names
            columns = []
            for f in arg:
                columns.append(com.get_callable_name(f) or f)

            arg = zip(columns, arg)

        results: dict[base.OutputKey, DataFrame | Series] = {}
        for idx, (name, func) in enumerate(arg):

            key = base.OutputKey(label=name, position=idx)
            results[key] = self.aggregate(func)

        if any(isinstance(x, DataFrame) for x in results.values()):
            from pandas import concat

            res_df = concat(
                results.values(), axis=1, keys=[key.label for key in results.keys()]
            )
            return res_df

        indexed_output = {key.position: val for key, val in results.items()}
        output = self.obj._constructor_expanddim(indexed_output, index=None)
        output.columns = Index(key.label for key in results)

        output = self._reindex_output(output)
        return output

    def _cython_agg_general(
        self, how: str, alt: Callable, numeric_only: bool, min_count: int = -1
    ):

        obj = self._selected_obj
        objvals = obj._values
        data = obj._mgr

        if numeric_only and not is_numeric_dtype(obj.dtype):
            # GH#41291 match Series behavior
            raise NotImplementedError(
                f"{type(self).__name__}.{how} does not implement numeric_only."
            )

        # This is overkill because it is only called once, but is here to
        #  mirror the array_func used in DataFrameGroupBy._cython_agg_general
        def array_func(values: ArrayLike) -> ArrayLike:
            try:
                result = self.grouper._cython_operation(
                    "aggregate", values, how, axis=data.ndim - 1, min_count=min_count
                )
            except NotImplementedError:
                # generally if we have numeric_only=False
                # and non-applicable functions
                # try to python agg
                # TODO: shouldn't min_count matter?
                result = self._agg_py_fallback(values, ndim=data.ndim, alt=alt)

            return result

        result = array_func(objvals)

        ser = self.obj._constructor(
            result, index=self.grouper.result_index, name=obj.name
        )
        return self._reindex_output(ser)

    def _indexed_output_to_ndframe(
        self, output: Mapping[base.OutputKey, ArrayLike]
    ) -> Series:
        """
        Wrap the dict result of a GroupBy aggregation into a Series.
        """
<<<<<<< HEAD
        if isinstance(output, Series):
            result = output
            result.index = self.grouper.result_index
            result.name = self.obj.name
        else:
            assert len(output) == 1

            name = self.obj.name
            index = self.grouper.result_index
            values = next(iter(output.values()))

            result = self.obj._constructor(values, index=index, name=name)
        return self._reindex_output(result)
=======
        assert len(output) == 1
        values = next(iter(output.values()))
        result = self.obj._constructor(values)
        result.name = self.obj.name
        return result
>>>>>>> d8e1ba58

    def _wrap_transformed_output(
        self, output: Mapping[base.OutputKey, Series | ArrayLike]
    ) -> Series:
        """
        Wraps the output of a SeriesGroupBy aggregation into the expected result.

        Parameters
        ----------
        output : dict[base.OutputKey, Union[Series, np.ndarray, ExtensionArray]]
            Dict with a sole key of 0 and a value of the result values.

        Returns
        -------
        Series

        Notes
        -----
        output should always contain one element. It is specified as a dict
        for consistency with DataFrame methods and _wrap_aggregated_output.
        """
        assert len(output) == 1

        name = self.obj.name
        values = next(iter(output.values()))
        result = self.obj._constructor(values, index=self.obj.index, name=name)

        # No transformations increase the ndim of the result
        assert isinstance(result, Series)
        return result

    def _wrap_applied_output(
        self,
        data: Series,
        keys: Index,
        values: list[Any] | None,
        not_indexed_same: bool = False,
    ) -> DataFrame | Series:
        """
        Wrap the output of SeriesGroupBy.apply into the expected result.

        Parameters
        ----------
        data : Series
            Input data for groupby operation.
        keys : Index
            Keys of groups that Series was grouped by.
        values : Optional[List[Any]]
            Applied output for each group.
        not_indexed_same : bool, default False
            Whether the applied outputs are not indexed the same as the group axes.

        Returns
        -------
        DataFrame or Series
        """
        if len(keys) == 0:
            # GH #6265
            return self.obj._constructor(
                [],
                name=self.obj.name,
                index=self.grouper.result_index,
                dtype=data.dtype,
            )
        assert values is not None

        def _get_index() -> Index:
            if self.grouper.nkeys > 1:
                index = MultiIndex.from_tuples(keys, names=self.grouper.names)
            else:
                index = Index._with_infer(keys, name=self.grouper.names[0])
            return index

        if isinstance(values[0], dict):
            # GH #823 #24880
            index = _get_index()
            res_df = self.obj._constructor_expanddim(values, index=index)
            res_df = self._reindex_output(res_df)
            # if self.observed is False,
            # keep all-NaN rows created while re-indexing
            res_ser = res_df.stack(dropna=self.observed)
            res_ser.name = self.obj.name
            return res_ser
        elif isinstance(values[0], (Series, DataFrame)):
            return self._concat_objects(keys, values, not_indexed_same=not_indexed_same)
        else:
            # GH #6265 #24880
            result = self.obj._constructor(
                data=values, index=_get_index(), name=self.obj.name
            )
            return self._reindex_output(result)

    def _aggregate_named(self, func, *args, **kwargs):
        # Note: this is very similar to _aggregate_series_pure_python,
        #  but that does not pin group.name
        result = {}
        initialized = False

        for name, group in self:
            # Each step of this loop corresponds to
            #  libreduction._BaseGrouper._apply_to_group
            # NB: libreduction does not pin name
            object.__setattr__(group, "name", name)

            output = func(group, *args, **kwargs)
            output = libreduction.extract_result(output)
            if not initialized:
                # We only do this validation on the first iteration
                libreduction.check_result_array(output, group.dtype)
                initialized = True
            result[name] = output

        return result

    @Substitution(klass="Series")
    @Appender(_transform_template)
    def transform(self, func, *args, engine=None, engine_kwargs=None, **kwargs):
        return self._transform(
            func, *args, engine=engine, engine_kwargs=engine_kwargs, **kwargs
        )

    def _cython_transform(
        self, how: str, numeric_only: bool = True, axis: int = 0, **kwargs
    ):
        assert axis == 0  # handled by caller

        obj = self._selected_obj

        try:
            result = self.grouper._cython_operation(
                "transform", obj._values, how, axis, **kwargs
            )
        except NotImplementedError as err:
            raise TypeError(f"{how} is not supported for {obj.dtype} dtype") from err

        return obj._constructor(result, index=self.obj.index, name=obj.name)

    def _transform_general(self, func: Callable, *args, **kwargs) -> Series:
        """
        Transform with a callable func`.
        """
        assert callable(func)
        klass = type(self.obj)

        results = []
        for name, group in self:
            # this setattr is needed for test_transform_lambda_with_datetimetz
            object.__setattr__(group, "name", name)
            res = func(group, *args, **kwargs)

            results.append(klass(res, index=group.index))

        # check for empty "results" to avoid concat ValueError
        if results:
            from pandas.core.reshape.concat import concat

            concatenated = concat(results)
            result = self._set_result_index_ordered(concatenated)
        else:
            result = self.obj._constructor(dtype=np.float64)

        result.name = self.obj.name
        return result

    def _can_use_transform_fast(self, result) -> bool:
        return True

    def _wrap_transform_fast_result(self, result: Series) -> Series:
        """
        fast version of transform, only applicable to
        builtin/cythonizable functions
        """
        ids, _, _ = self.grouper.group_info
        result = result.reindex(self.grouper.result_index, copy=False)
        out = algorithms.take_nd(result._values, ids)
        return self.obj._constructor(out, index=self.obj.index, name=self.obj.name)

    def filter(self, func, dropna: bool = True, *args, **kwargs):
        """
        Return a copy of a Series excluding elements from groups that
        do not satisfy the boolean criterion specified by func.

        Parameters
        ----------
        func : function
            To apply to each group. Should return True or False.
        dropna : Drop groups that do not pass the filter. True by default;
            if False, groups that evaluate False are filled with NaNs.

        Notes
        -----
        Functions that mutate the passed object can produce unexpected
        behavior or errors and are not supported. See :ref:`gotchas.udf-mutation`
        for more details.

        Examples
        --------
        >>> df = pd.DataFrame({'A' : ['foo', 'bar', 'foo', 'bar',
        ...                           'foo', 'bar'],
        ...                    'B' : [1, 2, 3, 4, 5, 6],
        ...                    'C' : [2.0, 5., 8., 1., 2., 9.]})
        >>> grouped = df.groupby('A')
        >>> df.groupby('A').B.filter(lambda x: x.mean() > 3.)
        1    2
        3    4
        5    6
        Name: B, dtype: int64

        Returns
        -------
        filtered : Series
        """
        if isinstance(func, str):
            wrapper = lambda x: getattr(x, func)(*args, **kwargs)
        else:
            wrapper = lambda x: func(x, *args, **kwargs)

        # Interpret np.nan as False.
        def true_and_notna(x) -> bool:
            b = wrapper(x)
            return b and notna(b)

        try:
            indices = [
                self._get_index(name) for name, group in self if true_and_notna(group)
            ]
        except (ValueError, TypeError) as err:
            raise TypeError("the filter must return a boolean result") from err

        filtered = self._apply_filter(indices, dropna)
        return filtered

    def nunique(self, dropna: bool = True) -> Series:
        """
        Return number of unique elements in the group.

        Returns
        -------
        Series
            Number of unique values within each group.
        """
        ids, _, _ = self.grouper.group_info

        val = self.obj._values

        codes, _ = algorithms.factorize(val, sort=False)
        sorter = np.lexsort((codes, ids))
        codes = codes[sorter]
        ids = ids[sorter]

        # group boundaries are where group ids change
        # unique observations are where sorted values change
        idx = np.r_[0, 1 + np.nonzero(ids[1:] != ids[:-1])[0]]
        inc = np.r_[1, codes[1:] != codes[:-1]]

        # 1st item of each group is a new unique observation
        mask = codes == -1
        if dropna:
            inc[idx] = 1
            inc[mask] = 0
        else:
            inc[mask & np.r_[False, mask[:-1]]] = 0
            inc[idx] = 1

        out = np.add.reduceat(inc, idx).astype("int64", copy=False)
        if len(ids):
            # NaN/NaT group exists if the head of ids is -1,
            # so remove it from res and exclude its index from idx
            if ids[0] == -1:
                res = out[1:]
                idx = idx[np.flatnonzero(idx)]
            else:
                res = out
        else:
            res = out[1:]
        ri = self.grouper.result_index

        # we might have duplications among the bins
        if len(res) != len(ri):
            res, out = np.zeros(len(ri), dtype=out.dtype), res
            res[ids[idx]] = out

        result = self.obj._constructor(res, index=ri, name=self.obj.name)
        return self._reindex_output(result, fill_value=0)

    @doc(Series.describe)
    def describe(self, **kwargs):
        result = self.apply(lambda x: x.describe(**kwargs))
        if self.axis == 1:
            return result.T
        return result.unstack()

    def value_counts(
        self,
        normalize: bool = False,
        sort: bool = True,
        ascending: bool = False,
        bins=None,
        dropna: bool = True,
    ):

        from pandas.core.reshape.merge import get_join_indexers
        from pandas.core.reshape.tile import cut

        ids, _, _ = self.grouper.group_info
        val = self.obj._values

        def apply_series_value_counts():
            return self.apply(
                Series.value_counts,
                normalize=normalize,
                sort=sort,
                ascending=ascending,
                bins=bins,
            )

        if bins is not None:
            if not np.iterable(bins):
                # scalar bins cannot be done at top level
                # in a backward compatible way
                return apply_series_value_counts()
        elif is_categorical_dtype(val.dtype):
            # GH38672
            return apply_series_value_counts()

        # groupby removes null keys from groupings
        mask = ids != -1
        ids, val = ids[mask], val[mask]

        if bins is None:
            lab, lev = algorithms.factorize(val, sort=True)
            llab = lambda lab, inc: lab[inc]
        else:

            # lab is a Categorical with categories an IntervalIndex
            lab = cut(Series(val), bins, include_lowest=True)
            # error: "ndarray" has no attribute "cat"
            lev = lab.cat.categories  # type: ignore[attr-defined]
            # error: No overload variant of "take" of "_ArrayOrScalarCommon" matches
            # argument types "Any", "bool", "Union[Any, float]"
            lab = lev.take(  # type: ignore[call-overload]
                # error: "ndarray" has no attribute "cat"
                lab.cat.codes,  # type: ignore[attr-defined]
                allow_fill=True,
                # error: Item "ndarray" of "Union[ndarray, Index]" has no attribute
                # "_na_value"
                fill_value=lev._na_value,  # type: ignore[union-attr]
            )
            llab = lambda lab, inc: lab[inc]._multiindex.codes[-1]

        if is_interval_dtype(lab.dtype):
            # TODO: should we do this inside II?

            # error: "ndarray" has no attribute "left"
            # error: "ndarray" has no attribute "right"
            sorter = np.lexsort(
                (lab.left, lab.right, ids)  # type: ignore[attr-defined]
            )
        else:
            sorter = np.lexsort((lab, ids))

        ids, lab = ids[sorter], lab[sorter]

        # group boundaries are where group ids change
        idchanges = 1 + np.nonzero(ids[1:] != ids[:-1])[0]
        idx = np.r_[0, idchanges]
        if not len(ids):
            idx = idchanges

        # new values are where sorted labels change
        lchanges = llab(lab, slice(1, None)) != llab(lab, slice(None, -1))
        inc = np.r_[True, lchanges]
        if not len(val):
            inc = lchanges
        inc[idx] = True  # group boundaries are also new values
        out = np.diff(np.nonzero(np.r_[inc, True])[0])  # value counts

        # num. of times each group should be repeated
        rep = partial(np.repeat, repeats=np.add.reduceat(inc, idx))

        # multi-index components
        codes = self.grouper.reconstructed_codes
        codes = [rep(level_codes) for level_codes in codes] + [llab(lab, inc)]
        levels = [ping.group_index for ping in self.grouper.groupings] + [lev]
        names = self.grouper.names + [self.obj.name]

        if dropna:
            mask = codes[-1] != -1
            if mask.all():
                dropna = False
            else:
                out, codes = out[mask], [level_codes[mask] for level_codes in codes]

        if normalize:
            out = out.astype("float")
            d = np.diff(np.r_[idx, len(ids)])
            if dropna:
                m = ids[lab == -1]
                np.add.at(d, m, -1)
                acc = rep(d)[mask]
            else:
                acc = rep(d)
            out /= acc

        if sort and bins is None:
            cat = ids[inc][mask] if dropna else ids[inc]
            sorter = np.lexsort((out if ascending else -out, cat))
            out, codes[-1] = out[sorter], codes[-1][sorter]

        if bins is not None:
            # for compat. with libgroupby.value_counts need to ensure every
            # bin is present at every index level, null filled with zeros
            diff = np.zeros(len(out), dtype="bool")
            for level_codes in codes[:-1]:
                diff |= np.r_[True, level_codes[1:] != level_codes[:-1]]

            ncat, nbin = diff.sum(), len(levels[-1])

            left = [np.repeat(np.arange(ncat), nbin), np.tile(np.arange(nbin), ncat)]

            right = [diff.cumsum() - 1, codes[-1]]

            _, idx = get_join_indexers(left, right, sort=False, how="left")
            out = np.where(idx != -1, out[idx], 0)

            if sort:
                sorter = np.lexsort((out if ascending else -out, left[0]))
                out, left[-1] = out[sorter], left[-1][sorter]

            # build the multi-index w/ full levels
            def build_codes(lev_codes: np.ndarray) -> np.ndarray:
                return np.repeat(lev_codes[diff], nbin)

            codes = [build_codes(lev_codes) for lev_codes in codes[:-1]]
            codes.append(left[-1])

        mi = MultiIndex(levels=levels, codes=codes, names=names, verify_integrity=False)

        if is_integer_dtype(out.dtype):
            out = ensure_int64(out)
        return self.obj._constructor(out, index=mi, name=self.obj.name)

    def count(self) -> Series:
        """
        Compute count of group, excluding missing values.

        Returns
        -------
        Series
            Count of values within each group.
        """
        ids, _, ngroups = self.grouper.group_info
        val = self.obj._values

        mask = (ids != -1) & ~isna(val)
        minlength = ngroups or 0
        out = np.bincount(ids[mask], minlength=minlength)

        result = self.obj._constructor(
            out,
            index=self.grouper.result_index,
            name=self.obj.name,
            dtype="int64",
        )
        return self._reindex_output(result, fill_value=0)

    def pct_change(self, periods=1, fill_method="pad", limit=None, freq=None):
        """Calculate pct_change of each value to previous entry in group"""
        # TODO: Remove this conditional when #23918 is fixed
        if freq:
            return self.apply(
                lambda x: x.pct_change(
                    periods=periods, fill_method=fill_method, limit=limit, freq=freq
                )
            )
        if fill_method is None:  # GH30463
            fill_method = "pad"
            limit = 0
        filled = getattr(self, fill_method)(limit=limit)
        fill_grp = filled.groupby(self.grouper.codes)
        shifted = fill_grp.shift(periods=periods, freq=freq)

        return (filled / shifted) - 1

    @doc(Series.nlargest)
    def nlargest(self, n: int = 5, keep: str = "first"):
        f = partial(Series.nlargest, n=n, keep=keep)
        data = self._obj_with_exclusions
        # Don't change behavior if result index happens to be the same, i.e.
        # already ordered and n >= all group sizes.
        result = self._python_apply_general(f, data, not_indexed_same=True)
        return result

    @doc(Series.nsmallest)
    def nsmallest(self, n: int = 5, keep: str = "first"):
        f = partial(Series.nsmallest, n=n, keep=keep)
        data = self._obj_with_exclusions
        # Don't change behavior if result index happens to be the same, i.e.
        # already ordered and n >= all group sizes.
        result = self._python_apply_general(f, data, not_indexed_same=True)
        return result


@pin_allowlisted_properties(DataFrame, base.dataframe_apply_allowlist)
class DataFrameGroupBy(GroupBy[DataFrame]):

    _apply_allowlist = base.dataframe_apply_allowlist

    _agg_examples_doc = dedent(
        """
    Examples
    --------
    >>> df = pd.DataFrame(
    ...     {
    ...         "A": [1, 1, 2, 2],
    ...         "B": [1, 2, 3, 4],
    ...         "C": [0.362838, 0.227877, 1.267767, -0.562860],
    ...     }
    ... )

    >>> df
       A  B         C
    0  1  1  0.362838
    1  1  2  0.227877
    2  2  3  1.267767
    3  2  4 -0.562860

    The aggregation is for each column.

    >>> df.groupby('A').agg('min')
       B         C
    A
    1  1  0.227877
    2  3 -0.562860

    Multiple aggregations

    >>> df.groupby('A').agg(['min', 'max'])
        B             C
      min max       min       max
    A
    1   1   2  0.227877  0.362838
    2   3   4 -0.562860  1.267767

    Select a column for aggregation

    >>> df.groupby('A').B.agg(['min', 'max'])
       min  max
    A
    1    1    2
    2    3    4

    Different aggregations per column

    >>> df.groupby('A').agg({'B': ['min', 'max'], 'C': 'sum'})
        B             C
      min max       sum
    A
    1   1   2  0.590715
    2   3   4  0.704907

    To control the output names with different aggregations per column,
    pandas supports "named aggregation"

    >>> df.groupby("A").agg(
    ...     b_min=pd.NamedAgg(column="B", aggfunc="min"),
    ...     c_sum=pd.NamedAgg(column="C", aggfunc="sum"))
       b_min     c_sum
    A
    1      1  0.590715
    2      3  0.704907

    - The keywords are the *output* column names
    - The values are tuples whose first element is the column to select
      and the second element is the aggregation to apply to that column.
      Pandas provides the ``pandas.NamedAgg`` namedtuple with the fields
      ``['column', 'aggfunc']`` to make it clearer what the arguments are.
      As usual, the aggregation can be a callable or a string alias.

    See :ref:`groupby.aggregate.named` for more.

    .. versionchanged:: 1.3.0

        The resulting dtype will reflect the return value of the aggregating function.

    >>> df.groupby("A")[["B"]].agg(lambda x: x.astype(float).min())
          B
    A
    1   1.0
    2   3.0
    """
    )

    @doc(_agg_template, examples=_agg_examples_doc, klass="DataFrame")
    def aggregate(self, func=None, *args, engine=None, engine_kwargs=None, **kwargs):

        if maybe_use_numba(engine):
            with group_selection_context(self):
                data = self._selected_obj
            result, index = self._aggregate_with_numba(
                data, func, *args, engine_kwargs=engine_kwargs, **kwargs
            )
            return self.obj._constructor(result, index=index, columns=data.columns)

        relabeling, func, columns, order = reconstruct_func(func, **kwargs)
        func = maybe_mangle_lambdas(func)

        op = GroupByApply(self, func, args, kwargs)
        result = op.agg()
        if not is_dict_like(func) and result is not None:
            return result
        elif relabeling and result is not None:
            # this should be the only (non-raising) case with relabeling
            # used reordered index of columns
            result = result.iloc[:, order]
            result.columns = columns

        if result is None:

            # grouper specific aggregations
            if self.grouper.nkeys > 1:
                # test_groupby_as_index_series_scalar gets here with 'not self.as_index'
                return self._python_agg_general(func, *args, **kwargs)
            elif args or kwargs:
                # test_pass_args_kwargs gets here (with and without as_index)
                # can't return early
                result = self._aggregate_frame(func, *args, **kwargs)

            elif self.axis == 1:
                # _aggregate_multiple_funcs does not allow self.axis == 1
                # Note: axis == 1 precludes 'not self.as_index', see __init__
                result = self._aggregate_frame(func)
                return result

            else:

                # try to treat as if we are passing a list
                gba = GroupByApply(self, [func], args=(), kwargs={})
                try:
                    result = gba.agg()

                except ValueError as err:
                    if "no results" not in str(err):
                        # raised directly by _aggregate_multiple_funcs
                        raise
                    result = self._aggregate_frame(func)

                else:
                    sobj = self._selected_obj

                    if isinstance(sobj, Series):
                        # GH#35246 test_groupby_as_index_select_column_sum_empty_df
                        result.columns = self._obj_with_exclusions.columns.copy()
                    else:
                        # Retain our column names
                        result.columns._set_names(
                            sobj.columns.names, level=list(range(sobj.columns.nlevels))
                        )
                        # select everything except for the last level, which is the one
                        # containing the name of the function(s), see GH#32040
                        result.columns = result.columns.droplevel(-1)

        if not self.as_index:
            self._insert_inaxis_grouper_inplace(result)
            result.index = Index(range(len(result)))

        return result

    agg = aggregate

    def _iterate_slices(self) -> Iterable[Series]:
        obj = self._selected_obj
        if self.axis == 1:
            obj = obj.T

        if isinstance(obj, Series) and obj.name not in self.exclusions:
            # Occurs when doing DataFrameGroupBy(...)["X"]
            yield obj
        else:
            for label, values in obj.items():
                if label in self.exclusions:
                    continue

                yield values

    def _cython_agg_general(
        self, how: str, alt: Callable, numeric_only: bool, min_count: int = -1
    ) -> DataFrame:
        # Note: we never get here with how="ohlc"; that goes through SeriesGroupBy

        data: Manager2D = self._get_data_to_aggregate()

        if numeric_only:
            data = data.get_numeric_data(copy=False)

        def array_func(values: ArrayLike) -> ArrayLike:
            try:
                result = self.grouper._cython_operation(
                    "aggregate", values, how, axis=data.ndim - 1, min_count=min_count
                )
            except NotImplementedError:
                # generally if we have numeric_only=False
                # and non-applicable functions
                # try to python agg
                # TODO: shouldn't min_count matter?
                result = self._agg_py_fallback(values, ndim=data.ndim, alt=alt)

            return result

        # TypeError -> we may have an exception in trying to aggregate
        #  continue and exclude the block
        new_mgr = data.grouped_reduce(array_func, ignore_failures=True)

        if len(new_mgr) < len(data):
            warnings.warn(
                f"Dropping invalid columns in {type(self).__name__}.{how} "
                "is deprecated. In a future version, a TypeError will be raised. "
                f"Before calling .{how}, select only columns which should be "
                "valid for the function.",
                FutureWarning,
                stacklevel=4,
            )

        return self._wrap_agged_manager(new_mgr)

    def _aggregate_frame(self, func, *args, **kwargs) -> DataFrame:
        if self.grouper.nkeys != 1:
            raise AssertionError("Number of keys must be 1")

        obj = self._obj_with_exclusions

        result: dict[Hashable, NDFrame | np.ndarray] = {}
        if self.axis == 0:
            # test_pass_args_kwargs_duplicate_columns gets here with non-unique columns
            for name, data in self:
                fres = func(data, *args, **kwargs)
                result[name] = fres
        else:
            # we get here in a number of test_multilevel tests
            for name in self.indices:
                grp_df = self.get_group(name, obj=obj)
                fres = func(grp_df, *args, **kwargs)
                result[name] = fres

        result_index = self.grouper.result_index
        other_ax = obj.axes[1 - self.axis]
        out = self.obj._constructor(result, index=other_ax, columns=result_index)
        if self.axis == 0:
            out = out.T

        return out

    def _aggregate_item_by_item(self, func, *args, **kwargs) -> DataFrame:
        # only for axis==0
        # tests that get here with non-unique cols:
        #  test_resample_with_timedelta_yields_no_empty_groups,
        #  test_resample_apply_product

        obj = self._obj_with_exclusions
        result: dict[int | str, NDFrame] = {}
        for i, item in enumerate(obj):
            ser = obj.iloc[:, i]
            colg = SeriesGroupBy(
                ser, selection=item, grouper=self.grouper, exclusions=self.exclusions
            )

            result[i] = colg.aggregate(func, *args, **kwargs)

        res_df = self.obj._constructor(result)
        res_df.columns = obj.columns
        return res_df

    def _wrap_applied_output(self, data, keys, values, not_indexed_same=False):
        if len(keys) == 0:
            result = self.obj._constructor(
                index=self.grouper.result_index, columns=data.columns
            )
            result = result.astype(data.dtypes.to_dict(), copy=False)
            return result

        # GH12824
        first_not_none = next(com.not_none(*values), None)

        if first_not_none is None:
            # GH9684 - All values are None, return an empty frame.
            return self.obj._constructor()
        elif isinstance(first_not_none, DataFrame):
            return self._concat_objects(keys, values, not_indexed_same=not_indexed_same)

        key_index = self.grouper.result_index if self.as_index else None

        if isinstance(first_not_none, (np.ndarray, Index)):
            # GH#1738: values is list of arrays of unequal lengths
            #  fall through to the outer else clause
            # TODO: sure this is right?  we used to do this
            #  after raising AttributeError above
            return self.obj._constructor_sliced(
                values, index=key_index, name=self._selection
            )
        elif not isinstance(first_not_none, Series):
            # values are not series or array-like but scalars
            # self._selection not passed through to Series as the
            # result should not take the name of original selection
            # of columns
            if self.as_index:
                return self.obj._constructor_sliced(values, index=key_index)
            else:
                result = self.obj._constructor(
                    values, index=key_index, columns=[self._selection]
                )
                self._insert_inaxis_grouper_inplace(result)
                return result
        else:
            # values are Series
            return self._wrap_applied_output_series(
                keys, values, not_indexed_same, first_not_none, key_index
            )

    def _wrap_applied_output_series(
        self,
        keys,
        values: list[Series],
        not_indexed_same: bool,
        first_not_none,
        key_index,
    ) -> DataFrame | Series:
        # this is to silence a DeprecationWarning
        # TODO: Remove when default dtype of empty Series is object
        kwargs = first_not_none._construct_axes_dict()
        backup = create_series_with_explicit_dtype(dtype_if_empty=object, **kwargs)
        values = [x if (x is not None) else backup for x in values]

        all_indexed_same = all_indexes_same(x.index for x in values)

        # GH3596
        # provide a reduction (Frame -> Series) if groups are
        # unique
        if self.squeeze:
            applied_index = self._selected_obj._get_axis(self.axis)
            singular_series = len(values) == 1 and applied_index.nlevels == 1

            # assign the name to this series
            if singular_series:
                values[0].name = keys[0]

                # GH2893
                # we have series in the values array, we want to
                # produce a series:
                # if any of the sub-series are not indexed the same
                # OR we don't have a multi-index and we have only a
                # single values
                return self._concat_objects(
                    keys, values, not_indexed_same=not_indexed_same
                )

            # still a series
            # path added as of GH 5545
            elif all_indexed_same:
                from pandas.core.reshape.concat import concat

                return concat(values)

        if not all_indexed_same:
            # GH 8467
            return self._concat_objects(keys, values, not_indexed_same=True)

        # Combine values
        # vstack+constructor is faster than concat and handles MI-columns
        stacked_values = np.vstack([np.asarray(v) for v in values])

        if self.axis == 0:
            index = key_index
            columns = first_not_none.index.copy()
            if columns.name is None:
                # GH6124 - propagate name of Series when it's consistent
                names = {v.name for v in values}
                if len(names) == 1:
                    columns.name = list(names)[0]
        else:
            index = first_not_none.index
            columns = key_index
            stacked_values = stacked_values.T

        if stacked_values.dtype == object:
            # We'll have the DataFrame constructor do inference
            stacked_values = stacked_values.tolist()
        result = self.obj._constructor(stacked_values, index=index, columns=columns)

        if not self.as_index:
            self._insert_inaxis_grouper_inplace(result)

        return self._reindex_output(result)

    def _cython_transform(
        self, how: str, numeric_only: bool = True, axis: int = 0, **kwargs
    ) -> DataFrame:
        assert axis == 0  # handled by caller
        # TODO: no tests with self.ndim == 1 for DataFrameGroupBy

        # With self.axis == 0, we have multi-block tests
        #  e.g. test_rank_min_int, test_cython_transform_frame
        #  test_transform_numeric_ret
        # With self.axis == 1, _get_data_to_aggregate does a transpose
        #  so we always have a single block.
        mgr: Manager2D = self._get_data_to_aggregate()
        if numeric_only:
            mgr = mgr.get_numeric_data(copy=False)

        def arr_func(bvalues: ArrayLike) -> ArrayLike:
            return self.grouper._cython_operation(
                "transform", bvalues, how, 1, **kwargs
            )

        # We could use `mgr.apply` here and not have to set_axis, but
        #  we would have to do shape gymnastics for ArrayManager compat
        res_mgr = mgr.grouped_reduce(arr_func, ignore_failures=True)
        res_mgr.set_axis(1, mgr.axes[1])

        if len(res_mgr) < len(mgr):
            warnings.warn(
                f"Dropping invalid columns in {type(self).__name__}.{how} "
                "is deprecated. In a future version, a TypeError will be raised. "
                f"Before calling .{how}, select only columns which should be "
                "valid for the transforming function.",
                FutureWarning,
                stacklevel=4,
            )

        res_df = self.obj._constructor(res_mgr)
        if self.axis == 1:
            res_df = res_df.T
        return res_df

    def _transform_general(self, func, *args, **kwargs):
        from pandas.core.reshape.concat import concat

        applied = []
        obj = self._obj_with_exclusions
        gen = self.grouper.get_iterator(obj, axis=self.axis)
        fast_path, slow_path = self._define_paths(func, *args, **kwargs)

        # Determine whether to use slow or fast path by evaluating on the first group.
        # Need to handle the case of an empty generator and process the result so that
        # it does not need to be computed again.
        try:
            name, group = next(gen)
        except StopIteration:
            pass
        else:
            object.__setattr__(group, "name", name)
            try:
                path, res = self._choose_path(fast_path, slow_path, group)
            except TypeError:
                return self._transform_item_by_item(obj, fast_path)
            except ValueError as err:
                msg = "transform must return a scalar value for each group"
                raise ValueError(msg) from err
            if group.size > 0:
                res = _wrap_transform_general_frame(self.obj, group, res)
                applied.append(res)

        # Compute and process with the remaining groups
        for name, group in gen:
            if group.size == 0:
                continue
            object.__setattr__(group, "name", name)
            res = path(group)
            res = _wrap_transform_general_frame(self.obj, group, res)
            applied.append(res)

        concat_index = obj.columns if self.axis == 0 else obj.index
        other_axis = 1 if self.axis == 0 else 0  # switches between 0 & 1
        concatenated = concat(applied, axis=self.axis, verify_integrity=False)
        concatenated = concatenated.reindex(concat_index, axis=other_axis, copy=False)
        return self._set_result_index_ordered(concatenated)

    @Substitution(klass="DataFrame")
    @Appender(_transform_template)
    def transform(self, func, *args, engine=None, engine_kwargs=None, **kwargs):
        return self._transform(
            func, *args, engine=engine, engine_kwargs=engine_kwargs, **kwargs
        )

    def _can_use_transform_fast(self, result) -> bool:
        return isinstance(result, DataFrame) and result.columns.equals(
            self._obj_with_exclusions.columns
        )

    def _wrap_transform_fast_result(self, result: DataFrame) -> DataFrame:
        """
        Fast transform path for aggregations
        """
        obj = self._obj_with_exclusions

        # for each col, reshape to size of original frame by take operation
        ids, _, _ = self.grouper.group_info
        result = result.reindex(self.grouper.result_index, copy=False)
        output = result.take(ids, axis=0)
        output.index = obj.index
        return output

    def _define_paths(self, func, *args, **kwargs):
        if isinstance(func, str):
            fast_path = lambda group: getattr(group, func)(*args, **kwargs)
            slow_path = lambda group: group.apply(
                lambda x: getattr(x, func)(*args, **kwargs), axis=self.axis
            )
        else:
            fast_path = lambda group: func(group, *args, **kwargs)
            slow_path = lambda group: group.apply(
                lambda x: func(x, *args, **kwargs), axis=self.axis
            )
        return fast_path, slow_path

    def _choose_path(self, fast_path: Callable, slow_path: Callable, group: DataFrame):
        path = slow_path
        res = slow_path(group)

        # if we make it here, test if we can use the fast path
        try:
            res_fast = fast_path(group)
        except AssertionError:
            raise  # pragma: no cover
        except Exception:
            # GH#29631 For user-defined function, we can't predict what may be
            #  raised; see test_transform.test_transform_fastpath_raises
            return path, res

        # verify fast path does not change columns (and names), otherwise
        # its results cannot be joined with those of the slow path
        if not isinstance(res_fast, DataFrame):
            return path, res

        if not res_fast.columns.equals(group.columns):
            return path, res

        if res_fast.equals(res):
            path = fast_path

        return path, res

    def _transform_item_by_item(self, obj: DataFrame, wrapper) -> DataFrame:
        # iterate through columns, see test_transform_exclude_nuisance
        #  gets here with non-unique columns
        output = {}
        inds = []
        for i, col in enumerate(obj):
            subset = obj.iloc[:, i]
            sgb = SeriesGroupBy(
                subset,
                selection=col,
                grouper=self.grouper,
                exclusions=self.exclusions,
            )
            try:
                output[i] = sgb.transform(wrapper)
            except TypeError:
                # e.g. trying to call nanmean with string values
                warnings.warn(
                    f"Dropping invalid columns in {type(self).__name__}.transform "
                    "is deprecated. In a future version, a TypeError will be raised. "
                    "Before calling .transform, select only columns which should be "
                    "valid for the transforming function.",
                    FutureWarning,
                    stacklevel=5,
                )
            else:
                inds.append(i)

        if not output:
            raise TypeError("Transform function invalid for data types")

        columns = obj.columns.take(inds)

        result = self.obj._constructor(output, index=obj.index)
        result.columns = columns
        return result

    def filter(self, func, dropna=True, *args, **kwargs):
        """
        Return a copy of a DataFrame excluding filtered elements.

        Elements from groups are filtered if they do not satisfy the
        boolean criterion specified by func.

        Parameters
        ----------
        func : function
            Function to apply to each subframe. Should return True or False.
        dropna : Drop groups that do not pass the filter. True by default;
            If False, groups that evaluate False are filled with NaNs.

        Returns
        -------
        filtered : DataFrame

        Notes
        -----
        Each subframe is endowed the attribute 'name' in case you need to know
        which group you are working on.

        Functions that mutate the passed object can produce unexpected
        behavior or errors and are not supported. See :ref:`gotchas.udf-mutation`
        for more details.

        Examples
        --------
        >>> df = pd.DataFrame({'A' : ['foo', 'bar', 'foo', 'bar',
        ...                           'foo', 'bar'],
        ...                    'B' : [1, 2, 3, 4, 5, 6],
        ...                    'C' : [2.0, 5., 8., 1., 2., 9.]})
        >>> grouped = df.groupby('A')
        >>> grouped.filter(lambda x: x['B'].mean() > 3.)
             A  B    C
        1  bar  2  5.0
        3  bar  4  1.0
        5  bar  6  9.0
        """
        indices = []

        obj = self._selected_obj
        gen = self.grouper.get_iterator(obj, axis=self.axis)

        for name, group in gen:
            object.__setattr__(group, "name", name)

            res = func(group, *args, **kwargs)

            try:
                res = res.squeeze()
            except AttributeError:  # allow e.g., scalars and frames to pass
                pass

            # interpret the result of the filter
            if is_bool(res) or (is_scalar(res) and isna(res)):
                if res and notna(res):
                    indices.append(self._get_index(name))
            else:
                # non scalars aren't allowed
                raise TypeError(
                    f"filter function returned a {type(res).__name__}, "
                    "but expected a scalar bool"
                )

        return self._apply_filter(indices, dropna)

    def __getitem__(self, key) -> DataFrameGroupBy | SeriesGroupBy:
        if self.axis == 1:
            # GH 37725
            raise ValueError("Cannot subset columns when using axis=1")
        # per GH 23566
        if isinstance(key, tuple) and len(key) > 1:
            # if len == 1, then it becomes a SeriesGroupBy and this is actually
            # valid syntax, so don't raise warning
            warnings.warn(
                "Indexing with multiple keys (implicitly converted to a tuple "
                "of keys) will be deprecated, use a list instead.",
                FutureWarning,
                stacklevel=2,
            )
        return super().__getitem__(key)

    def _gotitem(self, key, ndim: int, subset=None):
        """
        sub-classes to define
        return a sliced object

        Parameters
        ----------
        key : string / list of selections
        ndim : {1, 2}
            requested ndim of result
        subset : object, default None
            subset to act on
        """
        if ndim == 2:
            if subset is None:
                subset = self.obj
            return DataFrameGroupBy(
                subset,
                self.grouper,
                axis=self.axis,
                level=self.level,
                grouper=self.grouper,
                exclusions=self.exclusions,
                selection=key,
                as_index=self.as_index,
                sort=self.sort,
                group_keys=self.group_keys,
                squeeze=self.squeeze,
                observed=self.observed,
                mutated=self.mutated,
                dropna=self.dropna,
            )
        elif ndim == 1:
            if subset is None:
                subset = self.obj[key]
            return SeriesGroupBy(
                subset,
                level=self.level,
                grouper=self.grouper,
                selection=key,
                sort=self.sort,
                group_keys=self.group_keys,
                squeeze=self.squeeze,
                observed=self.observed,
                dropna=self.dropna,
            )

        raise AssertionError("invalid ndim for _gotitem")

    def _get_data_to_aggregate(self) -> Manager2D:
        obj = self._obj_with_exclusions
        if self.axis == 1:
            return obj.T._mgr
        else:
            return obj._mgr

    def _insert_inaxis_grouper_inplace(self, result: DataFrame) -> None:
        # zip in reverse so we can always insert at loc 0
        columns = result.columns
        for name, lev, in_axis in zip(
            reversed(self.grouper.names),
            reversed(self.grouper.get_group_levels()),
            reversed([grp.in_axis for grp in self.grouper.groupings]),
        ):
            # GH #28549
            # When using .apply(-), name will be in columns already
            if in_axis and name not in columns:
                result.insert(0, name, lev)

    def _indexed_output_to_ndframe(
        self, output: Mapping[base.OutputKey, ArrayLike]
    ) -> DataFrame:
        """
        Wrap the dict result of a GroupBy aggregation into a DataFrame.
        """
        indexed_output = {key.position: val for key, val in output.items()}
        columns = Index([key.label for key in output])
        columns._set_names(self._obj_with_exclusions._get_axis(1 - self.axis).names)

        result = self.obj._constructor(indexed_output)
        result.columns = columns
        return result

    def _wrap_transformed_output(
        self, output: Mapping[base.OutputKey, Series | ArrayLike]
    ) -> DataFrame:
        """
        Wraps the output of DataFrameGroupBy transformations into the expected result.

        Parameters
        ----------
        output : Mapping[base.OutputKey, Union[Series, np.ndarray, ExtensionArray]]
            Data to wrap.

        Returns
        -------
        DataFrame
        """
        indexed_output = {key.position: val for key, val in output.items()}
        result = self.obj._constructor(indexed_output)

        if self.axis == 1:
            result = result.T
            result.columns = self.obj.columns
        else:
            columns = Index(key.label for key in output)
            columns._set_names(self.obj._get_axis(1 - self.axis).names)
            result.columns = columns

        result.index = self.obj.index

        return result

    def _wrap_agged_manager(self, mgr: Manager2D) -> DataFrame:
        if not self.as_index:
            # GH 41998 - empty mgr always gets index of length 0
            rows = mgr.shape[1] if mgr.shape[0] > 0 else 0
            index = Index(range(rows))
            mgr.set_axis(1, index)
            result = self.obj._constructor(mgr)

            self._insert_inaxis_grouper_inplace(result)
            result = result._consolidate()
        else:
            index = self.grouper.result_index
            mgr.set_axis(1, index)
            result = self.obj._constructor(mgr)

        if self.axis == 1:
            result = result.T

        # Note: we only need to pass datetime=True in order to get numeric
        #  values converted
        return self._reindex_output(result)._convert(datetime=True)

    def _iterate_column_groupbys(self, obj: FrameOrSeries):
        for i, colname in enumerate(obj.columns):
            yield colname, SeriesGroupBy(
                obj.iloc[:, i],
                selection=colname,
                grouper=self.grouper,
                exclusions=self.exclusions,
            )

    def _apply_to_column_groupbys(self, func, obj: FrameOrSeries) -> DataFrame:
        from pandas.core.reshape.concat import concat

        columns = obj.columns
        results = [
            func(col_groupby) for _, col_groupby in self._iterate_column_groupbys(obj)
        ]

        if not len(results):
            # concat would raise
            return DataFrame([], columns=columns, index=self.grouper.result_index)
        else:
            return concat(results, keys=columns, axis=1)

    def count(self) -> DataFrame:
        """
        Compute count of group, excluding missing values.

        Returns
        -------
        DataFrame
            Count of values within each group.
        """
        data = self._get_data_to_aggregate()
        ids, _, ngroups = self.grouper.group_info
        mask = ids != -1

        def hfunc(bvalues: ArrayLike) -> ArrayLike:
            # TODO(2DEA): reshape would not be necessary with 2D EAs
            if bvalues.ndim == 1:
                # EA
                masked = mask & ~isna(bvalues).reshape(1, -1)
            else:
                masked = mask & ~isna(bvalues)

            counted = lib.count_level_2d(masked, labels=ids, max_bin=ngroups, axis=1)
            return counted

        new_mgr = data.grouped_reduce(hfunc)

        # If we are grouping on categoricals we want unobserved categories to
        # return zero, rather than the default of NaN which the reindexing in
        # _wrap_agged_manager() returns. GH 35028
        with com.temp_setattr(self, "observed", True):
            result = self._wrap_agged_manager(new_mgr)

        return self._reindex_output(result, fill_value=0)

    def nunique(self, dropna: bool = True) -> DataFrame:
        """
        Return DataFrame with counts of unique elements in each position.

        Parameters
        ----------
        dropna : bool, default True
            Don't include NaN in the counts.

        Returns
        -------
        nunique: DataFrame

        Examples
        --------
        >>> df = pd.DataFrame({'id': ['spam', 'egg', 'egg', 'spam',
        ...                           'ham', 'ham'],
        ...                    'value1': [1, 5, 5, 2, 5, 5],
        ...                    'value2': list('abbaxy')})
        >>> df
             id  value1 value2
        0  spam       1      a
        1   egg       5      b
        2   egg       5      b
        3  spam       2      a
        4   ham       5      x
        5   ham       5      y

        >>> df.groupby('id').nunique()
              value1  value2
        id
        egg        1       1
        ham        1       2
        spam       2       1

        Check for rows with the same id but conflicting values:

        >>> df.groupby('id').filter(lambda g: (g.nunique() > 1).any())
             id  value1 value2
        0  spam       1      a
        3  spam       2      a
        4   ham       5      x
        5   ham       5      y
        """

        if self.axis != 0:
            # see test_groupby_crash_on_nunique
            return self._python_agg_general(lambda sgb: sgb.nunique(dropna))

        obj = self._obj_with_exclusions
        results = self._apply_to_column_groupbys(
            lambda sgb: sgb.nunique(dropna), obj=obj
        )

        if not self.as_index:
            results.index = Index(range(len(results)))
            self._insert_inaxis_grouper_inplace(results)

        return results

    @Appender(DataFrame.idxmax.__doc__)
    def idxmax(self, axis=0, skipna: bool = True):
        axis = DataFrame._get_axis_number(axis)
        numeric_only = None if axis == 0 else False

        def func(df):
            # NB: here we use numeric_only=None, in DataFrame it is False GH#38217
            res = df._reduce(
                nanops.nanargmax,
                "argmax",
                axis=axis,
                skipna=skipna,
                numeric_only=numeric_only,
            )
            indices = res._values
            index = df._get_axis(axis)
            result = [index[i] if i >= 0 else np.nan for i in indices]
            return df._constructor_sliced(result, index=res.index)

        return self._python_apply_general(func, self._obj_with_exclusions)

    @Appender(DataFrame.idxmin.__doc__)
    def idxmin(self, axis=0, skipna: bool = True):
        axis = DataFrame._get_axis_number(axis)
        numeric_only = None if axis == 0 else False

        def func(df):
            # NB: here we use numeric_only=None, in DataFrame it is False GH#38217
            res = df._reduce(
                nanops.nanargmin,
                "argmin",
                axis=axis,
                skipna=skipna,
                numeric_only=numeric_only,
            )
            indices = res._values
            index = df._get_axis(axis)
            result = [index[i] if i >= 0 else np.nan for i in indices]
            return df._constructor_sliced(result, index=res.index)

        return self._python_apply_general(func, self._obj_with_exclusions)

    boxplot = boxplot_frame_groupby


def _wrap_transform_general_frame(
    obj: DataFrame, group: DataFrame, res: DataFrame | Series
) -> DataFrame:
    from pandas import concat

    if isinstance(res, Series):
        # we need to broadcast across the
        # other dimension; this will preserve dtypes
        # GH14457
        if res.index.is_(obj.index):
            res_frame = concat([res] * len(group.columns), axis=1)
            res_frame.columns = group.columns
            res_frame.index = group.index
        else:
            res_frame = obj._constructor(
                np.concatenate([res.values] * len(group.index)).reshape(group.shape),
                columns=group.columns,
                index=group.index,
            )
        assert isinstance(res_frame, DataFrame)
        return res_frame
    else:
        return res<|MERGE_RESOLUTION|>--- conflicted
+++ resolved
@@ -360,27 +360,11 @@
         """
         Wrap the dict result of a GroupBy aggregation into a Series.
         """
-<<<<<<< HEAD
-        if isinstance(output, Series):
-            result = output
-            result.index = self.grouper.result_index
-            result.name = self.obj.name
-        else:
-            assert len(output) == 1
-
-            name = self.obj.name
-            index = self.grouper.result_index
-            values = next(iter(output.values()))
-
-            result = self.obj._constructor(values, index=index, name=name)
-        return self._reindex_output(result)
-=======
         assert len(output) == 1
         values = next(iter(output.values()))
         result = self.obj._constructor(values)
         result.name = self.obj.name
         return result
->>>>>>> d8e1ba58
 
     def _wrap_transformed_output(
         self, output: Mapping[base.OutputKey, Series | ArrayLike]
