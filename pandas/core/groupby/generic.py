"""
Define the SeriesGroupBy and DataFrameGroupBy
classes that hold the groupby interfaces (and some implementations).

These are user facing as the result of the ``df.groupby(...)`` operations,
which here returns a DataFrameGroupBy object.
"""
from collections import OrderedDict, abc, namedtuple
import copy
from functools import partial
from textwrap import dedent
import typing
<<<<<<< HEAD
from typing import (
    Any,
    Callable,
    FrozenSet,
    Hashable,
    Iterable,
    Mapping,
    Optional,
    Sequence,
    Tuple,
    Type,
    Union,
    cast,
)
=======
from typing import Any, Callable, FrozenSet, Iterable, Sequence, Type, Union, cast
>>>>>>> ef10c895
import warnings

import numpy as np

from pandas._libs import Timestamp, lib
from pandas.util._decorators import Appender, Substitution

from pandas.core.dtypes.cast import (
    maybe_convert_objects,
    maybe_downcast_numeric,
    maybe_downcast_to_dtype,
)
from pandas.core.dtypes.common import (
    ensure_int64,
    ensure_platform_int,
    is_bool,
    is_dict_like,
    is_integer_dtype,
    is_interval_dtype,
    is_list_like,
    is_numeric_dtype,
    is_object_dtype,
    is_scalar,
    needs_i8_conversion,
)
from pandas.core.dtypes.missing import _isna_ndarraylike, isna, notna

from pandas._typing import FrameOrSeries
import pandas.core.algorithms as algorithms
from pandas.core.base import DataError, SpecificationError
import pandas.core.common as com
from pandas.core.frame import DataFrame
from pandas.core.generic import ABCDataFrame, ABCSeries, NDFrame, _shared_docs
from pandas.core.groupby import base
from pandas.core.groupby.groupby import (
    GroupBy,
    _apply_docs,
    _transform_template,
    get_groupby,
)
from pandas.core.indexes.api import Index, MultiIndex, all_indexes_same
import pandas.core.indexes.base as ibase
from pandas.core.internals import BlockManager, make_block
from pandas.core.series import Series

from pandas.plotting import boxplot_frame_groupby

NamedAgg = namedtuple("NamedAgg", ["column", "aggfunc"])
# TODO(typing) the return value on this callable should be any *scalar*.
AggScalar = Union[str, Callable[..., Any]]
# TODO: validate types on ScalarResult and move to _typing
# Blocked from using by https://github.com/python/mypy/issues/1484
# See note at _mangle_lambda_list
ScalarResult = typing.TypeVar("ScalarResult")


def generate_property(name: str, klass: Type[FrameOrSeries]):
    """
    Create a property for a GroupBy subclass to dispatch to DataFrame/Series.

    Parameters
    ----------
    name : str
    klass : {DataFrame, Series}

    Returns
    -------
    property
    """

    def prop(self):
        return self._make_wrapper(name)

    parent_method = getattr(klass, name)
    prop.__doc__ = parent_method.__doc__ or ""
    prop.__name__ = name
    return property(prop)


def pin_whitelisted_properties(klass: Type[FrameOrSeries], whitelist: FrozenSet[str]):
    """
    Create GroupBy member defs for DataFrame/Series names in a whitelist.

    Parameters
    ----------
    klass : DataFrame or Series class
        class where members are defined.
    whitelist : frozenset[str]
        Set of names of klass methods to be constructed

    Returns
    -------
    class decorator

    Notes
    -----
    Since we don't want to override methods explicitly defined in the
    base class, any such name is skipped.
    """

    def pinner(cls):
        for name in whitelist:
            if hasattr(cls, name):
                # don't override anything that was explicitly defined
                #  in the base class
                continue

            prop = generate_property(name, klass)
            setattr(cls, name, prop)

        return cls

    return pinner


@pin_whitelisted_properties(Series, base.series_apply_whitelist)
class SeriesGroupBy(GroupBy):
    _apply_whitelist = base.series_apply_whitelist

    def _iterate_slices(self) -> Iterable[Series]:
        yield self._selected_obj

    @property
    def _selection_name(self):
        """
        since we are a series, we by definition only have
        a single name, but may be the result of a selection or
        the name of our object
        """
        if self._selection is None:
            return self.obj.name
        else:
            return self._selection

    _agg_see_also_doc = dedent(
        """
    See Also
    --------
    pandas.Series.groupby.apply
    pandas.Series.groupby.transform
    pandas.Series.aggregate
    """
    )

    _agg_examples_doc = dedent(
        """
    Examples
    --------
    >>> s = pd.Series([1, 2, 3, 4])

    >>> s
    0    1
    1    2
    2    3
    3    4
    dtype: int64

    >>> s.groupby([1, 1, 2, 2]).min()
    1    1
    2    3
    dtype: int64

    >>> s.groupby([1, 1, 2, 2]).agg('min')
    1    1
    2    3
    dtype: int64

    >>> s.groupby([1, 1, 2, 2]).agg(['min', 'max'])
       min  max
    1    1    2
    2    3    4

    The output column names can be controlled by passing
    the desired column names and aggregations as keyword arguments.

    >>> s.groupby([1, 1, 2, 2]).agg(
    ...     minimum='min',
    ...     maximum='max',
    ... )
       minimum  maximum
    1        1        2
    2        3        4
    """
    )

    @Appender(
        _apply_docs["template"].format(
            input="series", examples=_apply_docs["series_examples"]
        )
    )
    def apply(self, func, *args, **kwargs):
        return super().apply(func, *args, **kwargs)

    @Substitution(
        see_also=_agg_see_also_doc,
        examples=_agg_examples_doc,
        versionadded="",
        klass="Series",
        axis="",
    )
    @Appender(_shared_docs["aggregate"])
    def aggregate(self, func=None, *args, **kwargs):
        _level = kwargs.pop("_level", None)

        relabeling = func is None
        columns = None
        no_arg_message = "Must provide 'func' or named aggregation **kwargs."
        if relabeling:
            columns = list(kwargs)
            func = [kwargs[col] for col in columns]
            kwargs = {}
            if not columns:
                raise TypeError(no_arg_message)

        if isinstance(func, str):
            return getattr(self, func)(*args, **kwargs)

        elif isinstance(func, abc.Iterable):
            # Catch instances of lists / tuples
            # but not the class list / tuple itself.
            func = _maybe_mangle_lambdas(func)
            ret = self._aggregate_multiple_funcs(func, (_level or 0) + 1)
            if relabeling:
                ret.columns = columns
        else:
            cyfunc = self._get_cython_func(func)
            if cyfunc and not args and not kwargs:
                return getattr(self, cyfunc)()

            if self.grouper.nkeys > 1:
                return self._python_agg_general(func, *args, **kwargs)

            try:
                return self._python_agg_general(func, *args, **kwargs)
            except (ValueError, KeyError):
                # TODO: KeyError is raised in _python_agg_general,
                #  see see test_groupby.test_basic
                result = self._aggregate_named(func, *args, **kwargs)

            index = Index(sorted(result), name=self.grouper.names[0])
            ret = Series(result, index=index)

        if not self.as_index:  # pragma: no cover
            print("Warning, ignoring as_index=True")

        # _level handled at higher
        if not _level and isinstance(ret, dict):
            from pandas import concat

            ret = concat(ret, axis=1)
        return ret

    agg = aggregate

    def _aggregate_multiple_funcs(self, arg, _level):
        if isinstance(arg, dict):

            # show the deprecation, but only if we
            # have not shown a higher level one
            # GH 15931
            if isinstance(self._selected_obj, Series) and _level <= 1:
                msg = dedent(
                    """\
                using a dict on a Series for aggregation
                is deprecated and will be removed in a future version. Use \
                named aggregation instead.

                    >>> grouper.agg(name_1=func_1, name_2=func_2)
                """
                )
                warnings.warn(msg, FutureWarning, stacklevel=3)

            columns = list(arg.keys())
            arg = arg.items()
        elif any(isinstance(x, (tuple, list)) for x in arg):
            arg = [(x, x) if not isinstance(x, (tuple, list)) else x for x in arg]

            # indicated column order
            columns = next(zip(*arg))
        else:
            # list of functions / function names
            columns = []
            for f in arg:
                columns.append(com.get_callable_name(f) or f)

            arg = zip(columns, arg)

        results = OrderedDict()
        for name, func in arg:
            obj = self
            if name in results:
                raise SpecificationError(
                    "Function names must be unique, found multiple named "
                    "{name}".format(name=name)
                )

            # reset the cache so that we
            # only include the named selection
            if name in self._selected_obj:
                obj = copy.copy(obj)
                obj._reset_cache()
                obj._selection = name
            results[name] = obj.aggregate(func)

        if any(isinstance(x, DataFrame) for x in results.values()):
            # let higher level handle
            if _level:
                return results

        return DataFrame(results, columns=columns)

    def _wrap_series_output(
        self,
        output: Mapping[int, Union[Series, np.ndarray]],
        index: Index,
        columns: Index,
    ) -> Union[Series, DataFrame]:
        """
        Wraps the output of a SeriesGroupBy operation into the expected result.

        Parameters
        ----------
        output : Mapping[int, Union[Series, np.ndarray]]
            Dict where the key represents the columnar-index and the values are
            the actual results. Must be ordered from 0..n
        index : pd.Index
            Index to apply to the output.
        columns : pd.Index
            Columns to apply to the output.

        Returns
        -------
        Series or DataFrame

        Notes
        -----
        In the vast majority of cases output and columns will only contain one
        element. The exception is operations that expand dimensions, like ohlc.
        """
        assert len(output) == len(columns)
        assert list(output.keys()) == sorted(output.keys())

        if len(output) > 1:
            result = DataFrame(output, index=index)  # type: Union[Series, DataFrame]
            result.columns = columns
        else:
            result = Series(output[0], index=index, name=columns[0])

        return result

    def _wrap_aggregated_output(
        self, output: Mapping[int, Union[Series, np.ndarray]], columns: Index
    ) -> Union[Series, DataFrame]:
        """
        Wraps the output of a SeriesGroupBy aggregation into the expected result.

        Parameters
        ----------
        output : Mapping[int, Union[Series, np.ndarray]]
            Dict where the key represents the columnar-index and the values are
            the actual results.
        columns : pd.Index
            Columns to apply to the output.

        Returns
        -------
        Series or DataFrame

        Notes
        -----
        In the vast majority of cases output and columns will only contain one
        element. The exception is operations that expand dimensions, like ohlc.
        """
        assert list(output.keys()) == sorted(output.keys())

        result = self._wrap_series_output(
            output=output, index=self.grouper.result_index, columns=columns
        )
        return self._reindex_output(result)._convert(datetime=True)

    def _wrap_transformed_output(
        self, output: Mapping[int, Union[Series, np.ndarray]], columns: Index
    ) -> Series:
        """
        Wraps the output of a SeriesGroupBy aggregation into the expected result.

        Parameters
        ----------
        output : dict[int, Union[Series, np.ndarray]]
            Dict with a sole key of 0 and a value of the result values.
        columns : pd.Index
            Columns to apply to the output.

        Returns
        -------
        Series

        Notes
        -----
        output and columns should only contain one element. These are containers
        for generic compatability with the DataFrameGroupBy class.
        """
        assert list(output.keys()) == sorted(output.keys())

        result = self._wrap_series_output(
            output=output, index=self.obj.index, columns=columns
        )

        # No transformations increase the ndim of the result
        # Unfortunately need to cast for mypy to know this
        result = cast(Series, result)
        return result

    def _wrap_applied_output(self, keys, values, not_indexed_same=False):
        if len(keys) == 0:
            # GH #6265
            return Series([], name=self._selection_name, index=keys)

        def _get_index() -> Index:
            if self.grouper.nkeys > 1:
                index = MultiIndex.from_tuples(keys, names=self.grouper.names)
            else:
                index = Index(keys, name=self.grouper.names[0])
            return index

        if isinstance(values[0], dict):
            # GH #823 #24880
            index = _get_index()
            result = self._reindex_output(DataFrame(values, index=index))
            # if self.observed is False,
            # keep all-NaN rows created while re-indexing
            result = result.stack(dropna=self.observed)
            result.name = self._selection_name
            return result

        if isinstance(values[0], Series):
            return self._concat_objects(keys, values, not_indexed_same=not_indexed_same)
        elif isinstance(values[0], DataFrame):
            # possible that Series -> DataFrame by applied function
            return self._concat_objects(keys, values, not_indexed_same=not_indexed_same)
        else:
            # GH #6265 #24880
            result = Series(data=values, index=_get_index(), name=self._selection_name)
            return self._reindex_output(result)

    def _aggregate_named(self, func, *args, **kwargs):
        result = OrderedDict()

        for name, group in self:
            group.name = name
            output = func(group, *args, **kwargs)
            if isinstance(output, (Series, Index, np.ndarray)):
                raise ValueError("Must produce aggregated value")
            result[name] = output

        return result

    @Substitution(klass="Series", selected="A.")
    @Appender(_transform_template)
    def transform(self, func, *args, **kwargs):
        func = self._get_cython_func(func) or func

        if isinstance(func, str):
            if not (func in base.transform_kernel_whitelist):
                msg = "'{func}' is not a valid function name for transform(name)"
                raise ValueError(msg.format(func=func))
            if func in base.cythonized_kernels:
                # cythonized transform or canned "agg+broadcast"
                return getattr(self, func)(*args, **kwargs)
            else:
                # If func is a reduction, we need to broadcast the
                # result to the whole group. Compute func result
                # and deal with possible broadcasting below.
                return self._transform_fast(
                    lambda: getattr(self, func)(*args, **kwargs), func
                )

        # reg transform
        klass = self._selected_obj.__class__
        results = []
        wrapper = lambda x: func(x, *args, **kwargs)
        for name, group in self:
            object.__setattr__(group, "name", name)
            res = wrapper(group)

            if isinstance(res, (ABCDataFrame, ABCSeries)):
                res = res._values

            indexer = self._get_index(name)
            s = klass(res, indexer)
            results.append(s)

        # check for empty "results" to avoid concat ValueError
        if results:
            from pandas.core.reshape.concat import concat

            result = concat(results).sort_index()
        else:
            result = Series()

        # we will only try to coerce the result type if
        # we have a numeric dtype, as these are *always* udfs
        # the cython take a different path (and casting)
        dtype = self._selected_obj.dtype
        if is_numeric_dtype(dtype):
            result = maybe_downcast_to_dtype(result, dtype)

        result.name = self._selected_obj.name
        result.index = self._selected_obj.index
        return result

    def _transform_fast(self, func, func_nm) -> Series:
        """
        fast version of transform, only applicable to
        builtin/cythonizable functions
        """
        if isinstance(func, str):
            func = getattr(self, func)

        ids, _, ngroup = self.grouper.group_info
        cast = self._transform_should_cast(func_nm)
        out = algorithms.take_1d(func()._values, ids)
        if cast:
            out = self._try_cast(out, self.obj)
        return Series(out, index=self.obj.index, name=self.obj.name)

    def filter(self, func, dropna=True, *args, **kwargs):
        """
        Return a copy of a Series excluding elements from groups that
        do not satisfy the boolean criterion specified by func.

        Parameters
        ----------
        func : function
            To apply to each group. Should return True or False.
        dropna : Drop groups that do not pass the filter. True by default;
            if False, groups that evaluate False are filled with NaNs.

        Examples
        --------
        >>> df = pd.DataFrame({'A' : ['foo', 'bar', 'foo', 'bar',
        ...                           'foo', 'bar'],
        ...                    'B' : [1, 2, 3, 4, 5, 6],
        ...                    'C' : [2.0, 5., 8., 1., 2., 9.]})
        >>> grouped = df.groupby('A')
        >>> df.groupby('A').B.filter(lambda x: x.mean() > 3.)
        1    2
        3    4
        5    6
        Name: B, dtype: int64

        Returns
        -------
        filtered : Series
        """
        if isinstance(func, str):
            wrapper = lambda x: getattr(x, func)(*args, **kwargs)
        else:
            wrapper = lambda x: func(x, *args, **kwargs)

        # Interpret np.nan as False.
        def true_and_notna(x, *args, **kwargs) -> bool:
            b = wrapper(x, *args, **kwargs)
            return b and notna(b)

        try:
            indices = [
                self._get_index(name) for name, group in self if true_and_notna(group)
            ]
        except (ValueError, TypeError):
            raise TypeError("the filter must return a boolean result")

        filtered = self._apply_filter(indices, dropna)
        return filtered

    def nunique(self, dropna: bool = True) -> Series:
        """
        Return number of unique elements in the group.

        Returns
        -------
        Series
            Number of unique values within each group.
        """
        ids, _, _ = self.grouper.group_info

        val = self.obj._internal_get_values()

        # GH 27951
        # temporary fix while we wait for NumPy bug 12629 to be fixed
        val[isna(val)] = np.datetime64("NaT")

        try:
            sorter = np.lexsort((val, ids))
        except TypeError:  # catches object dtypes
            msg = "val.dtype must be object, got {}".format(val.dtype)
            assert val.dtype == object, msg
            val, _ = algorithms.factorize(val, sort=False)
            sorter = np.lexsort((val, ids))
            _isna = lambda a: a == -1
        else:
            _isna = isna

        ids, val = ids[sorter], val[sorter]

        # group boundaries are where group ids change
        # unique observations are where sorted values change
        idx = np.r_[0, 1 + np.nonzero(ids[1:] != ids[:-1])[0]]
        inc = np.r_[1, val[1:] != val[:-1]]

        # 1st item of each group is a new unique observation
        mask = _isna(val)
        if dropna:
            inc[idx] = 1
            inc[mask] = 0
        else:
            inc[mask & np.r_[False, mask[:-1]]] = 0
            inc[idx] = 1

        out = np.add.reduceat(inc, idx).astype("int64", copy=False)
        if len(ids):
            # NaN/NaT group exists if the head of ids is -1,
            # so remove it from res and exclude its index from idx
            if ids[0] == -1:
                res = out[1:]
                idx = idx[np.flatnonzero(idx)]
            else:
                res = out
        else:
            res = out[1:]
        ri = self.grouper.result_index

        # we might have duplications among the bins
        if len(res) != len(ri):
            res, out = np.zeros(len(ri), dtype=out.dtype), res
            res[ids[idx]] = out

        return Series(res, index=ri, name=self._selection_name)

    @Appender(Series.describe.__doc__)
    def describe(self, **kwargs):
        result = self.apply(lambda x: x.describe(**kwargs))
        if self.axis == 1:
            return result.T
        return result.unstack()

    def value_counts(
        self, normalize=False, sort=True, ascending=False, bins=None, dropna=True
    ):

        from pandas.core.reshape.tile import cut
        from pandas.core.reshape.merge import _get_join_indexers

        if bins is not None and not np.iterable(bins):
            # scalar bins cannot be done at top level
            # in a backward compatible way
            return self.apply(
                Series.value_counts,
                normalize=normalize,
                sort=sort,
                ascending=ascending,
                bins=bins,
            )

        ids, _, _ = self.grouper.group_info
        val = self.obj._internal_get_values()

        # groupby removes null keys from groupings
        mask = ids != -1
        ids, val = ids[mask], val[mask]

        if bins is None:
            lab, lev = algorithms.factorize(val, sort=True)
            llab = lambda lab, inc: lab[inc]
        else:

            # lab is a Categorical with categories an IntervalIndex
            lab = cut(Series(val), bins, include_lowest=True)
            lev = lab.cat.categories
            lab = lev.take(lab.cat.codes)
            llab = lambda lab, inc: lab[inc]._multiindex.codes[-1]

        if is_interval_dtype(lab):
            # TODO: should we do this inside II?
            sorter = np.lexsort((lab.left, lab.right, ids))
        else:
            sorter = np.lexsort((lab, ids))

        ids, lab = ids[sorter], lab[sorter]

        # group boundaries are where group ids change
        idx = np.r_[0, 1 + np.nonzero(ids[1:] != ids[:-1])[0]]

        # new values are where sorted labels change
        lchanges = llab(lab, slice(1, None)) != llab(lab, slice(None, -1))
        inc = np.r_[True, lchanges]
        inc[idx] = True  # group boundaries are also new values
        out = np.diff(np.nonzero(np.r_[inc, True])[0])  # value counts

        # num. of times each group should be repeated
        rep = partial(np.repeat, repeats=np.add.reduceat(inc, idx))

        # multi-index components
        codes = self.grouper.reconstructed_codes
        codes = [rep(level_codes) for level_codes in codes] + [llab(lab, inc)]
        levels = [ping.group_index for ping in self.grouper.groupings] + [lev]
        names = self.grouper.names + [self._selection_name]

        if dropna:
            mask = codes[-1] != -1
            if mask.all():
                dropna = False
            else:
                out, codes = out[mask], [level_codes[mask] for level_codes in codes]

        if normalize:
            out = out.astype("float")
            d = np.diff(np.r_[idx, len(ids)])
            if dropna:
                m = ids[lab == -1]
                np.add.at(d, m, -1)
                acc = rep(d)[mask]
            else:
                acc = rep(d)
            out /= acc

        if sort and bins is None:
            cat = ids[inc][mask] if dropna else ids[inc]
            sorter = np.lexsort((out if ascending else -out, cat))
            out, codes[-1] = out[sorter], codes[-1][sorter]

        if bins is None:
            mi = MultiIndex(
                levels=levels, codes=codes, names=names, verify_integrity=False
            )

            if is_integer_dtype(out):
                out = ensure_int64(out)
            return Series(out, index=mi, name=self._selection_name)

        # for compat. with libgroupby.value_counts need to ensure every
        # bin is present at every index level, null filled with zeros
        diff = np.zeros(len(out), dtype="bool")
        for level_codes in codes[:-1]:
            diff |= np.r_[True, level_codes[1:] != level_codes[:-1]]

        ncat, nbin = diff.sum(), len(levels[-1])

        left = [np.repeat(np.arange(ncat), nbin), np.tile(np.arange(nbin), ncat)]

        right = [diff.cumsum() - 1, codes[-1]]

        _, idx = _get_join_indexers(left, right, sort=False, how="left")
        out = np.where(idx != -1, out[idx], 0)

        if sort:
            sorter = np.lexsort((out if ascending else -out, left[0]))
            out, left[-1] = out[sorter], left[-1][sorter]

        # build the multi-index w/ full levels
        def build_codes(lev_codes: np.ndarray) -> np.ndarray:
            return np.repeat(lev_codes[diff], nbin)

        codes = [build_codes(lev_codes) for lev_codes in codes[:-1]]
        codes.append(left[-1])

        mi = MultiIndex(levels=levels, codes=codes, names=names, verify_integrity=False)

        if is_integer_dtype(out):
            out = ensure_int64(out)
        return Series(out, index=mi, name=self._selection_name)

    def count(self) -> Series:
        """
        Compute count of group, excluding missing values.

        Returns
        -------
        Series
            Count of values within each group.
        """
        ids, _, ngroups = self.grouper.group_info
        val = self.obj._internal_get_values()

        mask = (ids != -1) & ~isna(val)
        ids = ensure_platform_int(ids)
        minlength = ngroups or 0
        out = np.bincount(ids[mask], minlength=minlength)

        return Series(
            out,
            index=self.grouper.result_index,
            name=self._selection_name,
            dtype="int64",
        )

    def _apply_to_column_groupbys(self, func):
        """ return a pass thru """
        return func(self)

    def pct_change(self, periods=1, fill_method="pad", limit=None, freq=None):
        """Calculate pct_change of each value to previous entry in group"""
        # TODO: Remove this conditional when #23918 is fixed
        if freq:
            return self.apply(
                lambda x: x.pct_change(
                    periods=periods, fill_method=fill_method, limit=limit, freq=freq
                )
            )
        filled = getattr(self, fill_method)(limit=limit)
        fill_grp = filled.groupby(self.grouper.codes)
        shifted = fill_grp.shift(periods=periods, freq=freq)

        return (filled / shifted) - 1


@pin_whitelisted_properties(DataFrame, base.dataframe_apply_whitelist)
class DataFrameGroupBy(GroupBy):

    _apply_whitelist = base.dataframe_apply_whitelist

    _agg_see_also_doc = dedent(
        """
    See Also
    --------
    pandas.DataFrame.groupby.apply
    pandas.DataFrame.groupby.transform
    pandas.DataFrame.aggregate
    """
    )

    _agg_examples_doc = dedent(
        """
    Examples
    --------

    >>> df = pd.DataFrame({'A': [1, 1, 2, 2],
    ...                    'B': [1, 2, 3, 4],
    ...                    'C': np.random.randn(4)})

    >>> df
       A  B         C
    0  1  1  0.362838
    1  1  2  0.227877
    2  2  3  1.267767
    3  2  4 -0.562860

    The aggregation is for each column.

    >>> df.groupby('A').agg('min')
       B         C
    A
    1  1  0.227877
    2  3 -0.562860

    Multiple aggregations

    >>> df.groupby('A').agg(['min', 'max'])
        B             C
      min max       min       max
    A
    1   1   2  0.227877  0.362838
    2   3   4 -0.562860  1.267767

    Select a column for aggregation

    >>> df.groupby('A').B.agg(['min', 'max'])
       min  max
    A
    1    1    2
    2    3    4

    Different aggregations per column

    >>> df.groupby('A').agg({'B': ['min', 'max'], 'C': 'sum'})
        B             C
      min max       sum
    A
    1   1   2  0.590716
    2   3   4  0.704907

    To control the output names with different aggregations per column,
    pandas supports "named aggregation"

    >>> df.groupby("A").agg(
    ...     b_min=pd.NamedAgg(column="B", aggfunc="min"),
    ...     c_sum=pd.NamedAgg(column="C", aggfunc="sum"))
       b_min     c_sum
    A
    1      1 -1.956929
    2      3 -0.322183

    - The keywords are the *output* column names
    - The values are tuples whose first element is the column to select
      and the second element is the aggregation to apply to that column.
      Pandas provides the ``pandas.NamedAgg`` namedtuple with the fields
      ``['column', 'aggfunc']`` to make it clearer what the arguments are.
      As usual, the aggregation can be a callable or a string alias.

    See :ref:`groupby.aggregate.named` for more.
    """
    )

    @Substitution(
        see_also=_agg_see_also_doc,
        examples=_agg_examples_doc,
        versionadded="",
        klass="DataFrame",
        axis="",
    )
    @Appender(_shared_docs["aggregate"])
    def aggregate(self, func=None, *args, **kwargs):
        _level = kwargs.pop("_level", None)

        relabeling = func is None and _is_multi_agg_with_relabel(**kwargs)
        if relabeling:
            func, columns, order = _normalize_keyword_aggregation(kwargs)

            kwargs = {}
        elif func is None:
            # nicer error message
            raise TypeError("Must provide 'func' or tuples of '(column, aggfunc).")

        func = _maybe_mangle_lambdas(func)

        result, how = self._aggregate(func, _level=_level, *args, **kwargs)
        if how is None:
            return result

        if result is None:

            # grouper specific aggregations
            if self.grouper.nkeys > 1:
                return self._python_agg_general(func, *args, **kwargs)
            elif args or kwargs:
                result = self._aggregate_frame(func, *args, **kwargs)

            elif self.axis == 1:
                # _aggregate_multiple_funcs does not allow self.axis == 1
                result = self._aggregate_frame(func)

            else:

                # try to treat as if we are passing a list
                try:
                    result = self._aggregate_multiple_funcs(
                        [func], _level=_level, _axis=self.axis
                    )
                except ValueError as err:
                    if "no results" not in str(err):
                        # raised directly by _aggregate_multiple_funcs
                        raise
                    result = self._aggregate_frame(func)
                except NotImplementedError as err:
                    if "decimal does not support skipna=True" in str(err):
                        # FIXME: kludge for DecimalArray tests
                        pass
                    else:
                        raise
                    result = self._aggregate_frame(func)
                else:
                    result.columns = Index(
                        result.columns.levels[0], name=self._selected_obj.columns.name
                    )

        if not self.as_index:
            self._insert_inaxis_grouper_inplace(result)
            result.index = np.arange(len(result))

        if relabeling:

            # used reordered index of columns
            result = result.iloc[:, order]
            result.columns = columns

        return result._convert(datetime=True)

    agg = aggregate

    def _iterate_slices(self) -> Iterable[Series]:
        obj = self._selected_obj
        if self.axis == 1:
            obj = obj.T

        if isinstance(obj, Series) and obj.name not in self.exclusions:
            # Occurs when doing DataFrameGroupBy(...)["X"]
            yield obj
        else:
            for label, values in obj.items():
                if label in self.exclusions:
                    continue

                yield values

    def _cython_agg_general(
        self, how: str, alt=None, numeric_only: bool = True, min_count: int = -1
    ):
        new_items, new_blocks = self._cython_agg_blocks(
            how, alt=alt, numeric_only=numeric_only, min_count=min_count
        )
        return self._wrap_agged_blocks(new_items, new_blocks)

    def _cython_agg_blocks(
        self, how: str, alt=None, numeric_only: bool = True, min_count: int = -1
    ):
        # TODO: the actual managing of mgr_locs is a PITA
        # here, it should happen via BlockManager.combine

        data = self._get_data_to_aggregate()

        if numeric_only:
            data = data.get_numeric_data(copy=False)

        new_blocks = []
        new_items = []
        deleted_items = []
        no_result = object()
        for block in data.blocks:
            # Avoid inheriting result from earlier in the loop
            result = no_result
            locs = block.mgr_locs.as_array
            try:
                result, _ = self.grouper.aggregate(
                    block.values, how, axis=1, min_count=min_count
                )
            except NotImplementedError:
                # generally if we have numeric_only=False
                # and non-applicable functions
                # try to python agg

                if alt is None:
                    # we cannot perform the operation
                    # in an alternate way, exclude the block
                    assert how == "ohlc"
                    deleted_items.append(locs)
                    continue

                # call our grouper again with only this block
                obj = self.obj[data.items[locs]]
                if obj.shape[1] == 1:
                    # Avoid call to self.values that can occur in DataFrame
                    #  reductions; see GH#28949
                    obj = obj.iloc[:, 0]

                s = get_groupby(obj, self.grouper)
                try:
                    result = s.aggregate(lambda x: alt(x, axis=self.axis))
                except TypeError:
                    # we may have an exception in trying to aggregate
                    # continue and exclude the block
                    deleted_items.append(locs)
                    continue
                else:
                    result = cast(DataFrame, result)
                    # unwrap DataFrame to get array
                    assert len(result._data.blocks) == 1
                    result = result._data.blocks[0].values
                    if isinstance(result, np.ndarray) and result.ndim == 1:
                        result = result.reshape(1, -1)

            finally:
                assert not isinstance(result, DataFrame)

                if result is not no_result:
                    # see if we can cast the block back to the original dtype
                    result = maybe_downcast_numeric(result, block.dtype)

                    if block.is_extension and isinstance(result, np.ndarray):
                        # e.g. block.values was an IntegerArray
                        # (1, N) case can occur if block.values was Categorical
                        #  and result is ndarray[object]
                        assert result.ndim == 1 or result.shape[0] == 1
                        try:
                            # Cast back if feasible
                            result = type(block.values)._from_sequence(
                                result.ravel(), dtype=block.values.dtype
                            )
                        except ValueError:
                            # reshape to be valid for non-Extension Block
                            result = result.reshape(1, -1)

                    newb = block.make_block(result)

            new_items.append(locs)
            new_blocks.append(newb)

        if len(new_blocks) == 0:
            raise DataError("No numeric types to aggregate")

        # reset the locs in the blocks to correspond to our
        # current ordering
        indexer = np.concatenate(new_items)
        new_items = data.items.take(np.sort(indexer))

        if len(deleted_items):

            # we need to adjust the indexer to account for the
            # items we have removed
            # really should be done in internals :<

            deleted = np.concatenate(deleted_items)
            ai = np.arange(len(data))
            mask = np.zeros(len(data))
            mask[deleted] = 1
            indexer = (ai - mask.cumsum())[indexer]

        offset = 0
        for b in new_blocks:
            loc = len(b.mgr_locs)
            b.mgr_locs = indexer[offset : (offset + loc)]
            offset += loc

        return new_items, new_blocks

    def _aggregate_frame(self, func, *args, **kwargs) -> DataFrame:
        if self.grouper.nkeys != 1:
            raise AssertionError("Number of keys must be 1")

        axis = self.axis
        obj = self._obj_with_exclusions

        result = OrderedDict()  # type: OrderedDict
        if axis != obj._info_axis_number:
            for name, data in self:
                fres = func(data, *args, **kwargs)
                result[name] = self._try_cast(fres, data)
        else:
            for name in self.indices:
                data = self.get_group(name, obj=obj)
                fres = func(data, *args, **kwargs)
                result[name] = self._try_cast(fres, data)

        return self._wrap_frame_output(result, obj)

    def _aggregate_item_by_item(self, func, *args, **kwargs) -> DataFrame:
        # only for axis==0

        obj = self._obj_with_exclusions
        result = OrderedDict()  # type: dict
        cannot_agg = []
        errors = None
        for item in obj:
            data = obj[item]
            colg = SeriesGroupBy(data, selection=item, grouper=self.grouper)

            cast = self._transform_should_cast(func)
            try:
                result[item] = colg.aggregate(func, *args, **kwargs)

            except ValueError as err:
                if "Must produce aggregated value" in str(err):
                    # raised in _aggregate_named, handle at higher level
                    #  see test_apply_with_mutated_index
                    raise
                # otherwise we get here from an AttributeError in _make_wrapper
                cannot_agg.append(item)
                continue

            else:
                if cast:
                    result[item] = self._try_cast(result[item], data)

        result_columns = obj.columns
        if cannot_agg:
            result_columns = result_columns.drop(cannot_agg)

            # GH6337
            if not len(result_columns) and errors is not None:
                raise errors

        return DataFrame(result, columns=result_columns)

    def _wrap_applied_output(self, keys, values, not_indexed_same=False):
        if len(keys) == 0:
            return DataFrame(index=keys)

        key_names = self.grouper.names

        # GH12824.
        def first_not_none(values):
            try:
                return next(com.not_none(*values))
            except StopIteration:
                return None

        v = first_not_none(values)

        if v is None:
            # GH9684. If all values are None, then this will throw an error.
            # We'd prefer it return an empty dataframe.
            return DataFrame()
        elif isinstance(v, DataFrame):
            return self._concat_objects(keys, values, not_indexed_same=not_indexed_same)
        elif self.grouper.groupings is not None:
            if len(self.grouper.groupings) > 1:
                key_index = self.grouper.result_index

            else:
                ping = self.grouper.groupings[0]
                if len(keys) == ping.ngroups:
                    key_index = ping.group_index
                    key_index.name = key_names[0]

                    key_lookup = Index(keys)
                    indexer = key_lookup.get_indexer(key_index)

                    # reorder the values
                    values = [values[i] for i in indexer]
                else:

                    key_index = Index(keys, name=key_names[0])

                # don't use the key indexer
                if not self.as_index:
                    key_index = None

            # make Nones an empty object
            v = first_not_none(values)
            if v is None:
                return DataFrame()
            elif isinstance(v, NDFrame):
                values = [
                    x if x is not None else v._constructor(**v._construct_axes_dict())
                    for x in values
                ]

            v = values[0]

            if isinstance(v, (np.ndarray, Index, Series)):
                if isinstance(v, Series):
                    applied_index = self._selected_obj._get_axis(self.axis)
                    all_indexed_same = all_indexes_same([x.index for x in values])
                    singular_series = len(values) == 1 and applied_index.nlevels == 1

                    # GH3596
                    # provide a reduction (Frame -> Series) if groups are
                    # unique
                    if self.squeeze:
                        # assign the name to this series
                        if singular_series:
                            values[0].name = keys[0]

                            # GH2893
                            # we have series in the values array, we want to
                            # produce a series:
                            # if any of the sub-series are not indexed the same
                            # OR we don't have a multi-index and we have only a
                            # single values
                            return self._concat_objects(
                                keys, values, not_indexed_same=not_indexed_same
                            )

                        # still a series
                        # path added as of GH 5545
                        elif all_indexed_same:
                            from pandas.core.reshape.concat import concat

                            return concat(values)

                    if not all_indexed_same:
                        # GH 8467
                        return self._concat_objects(keys, values, not_indexed_same=True)

                if self.axis == 0 and isinstance(v, ABCSeries):
                    # GH6124 if the list of Series have a consistent name,
                    # then propagate that name to the result.
                    index = v.index.copy()
                    if index.name is None:
                        # Only propagate the series name to the result
                        # if all series have a consistent name.  If the
                        # series do not have a consistent name, do
                        # nothing.
                        names = {v.name for v in values}
                        if len(names) == 1:
                            index.name = list(names)[0]

                    # normally use vstack as its faster than concat
                    # and if we have mi-columns
                    if (
                        isinstance(v.index, MultiIndex)
                        or key_index is None
                        or isinstance(key_index, MultiIndex)
                    ):
                        stacked_values = np.vstack([np.asarray(v) for v in values])
                        result = DataFrame(
                            stacked_values, index=key_index, columns=index
                        )
                    else:
                        # GH5788 instead of stacking; concat gets the
                        # dtypes correct
                        from pandas.core.reshape.concat import concat

                        result = concat(
                            values,
                            keys=key_index,
                            names=key_index.names,
                            axis=self.axis,
                        ).unstack()
                        result.columns = index
                elif isinstance(v, ABCSeries):
                    stacked_values = np.vstack([np.asarray(v) for v in values])
                    result = DataFrame(
                        stacked_values.T, index=v.index, columns=key_index
                    )
                else:
                    # GH#1738: values is list of arrays of unequal lengths
                    #  fall through to the outer else clause
                    # TODO: sure this is right?  we used to do this
                    #  after raising AttributeError above
                    return Series(values, index=key_index, name=self._selection_name)

                # if we have date/time like in the original, then coerce dates
                # as we are stacking can easily have object dtypes here
                so = self._selected_obj
                if so.ndim == 2 and so.dtypes.apply(needs_i8_conversion).any():
                    result = _recast_datetimelike_result(result)
                else:
                    result = result._convert(datetime=True)

                return self._reindex_output(result)

            # values are not series or array-like but scalars
            else:
                # only coerce dates if we find at least 1 datetime
                should_coerce = any(isinstance(x, Timestamp) for x in values)
                # self._selection_name not passed through to Series as the
                # result should not take the name of original selection
                # of columns
                return Series(values, index=key_index)._convert(
                    datetime=True, coerce=should_coerce
                )

        else:
            # Handle cases like BinGrouper
            return self._concat_objects(keys, values, not_indexed_same=not_indexed_same)

    def _transform_general(self, func, *args, **kwargs):
        from pandas.core.reshape.concat import concat

        applied = []
        obj = self._obj_with_exclusions
        gen = self.grouper.get_iterator(obj, axis=self.axis)
        fast_path, slow_path = self._define_paths(func, *args, **kwargs)

        path = None
        for name, group in gen:
            object.__setattr__(group, "name", name)

            if path is None:
                # Try slow path and fast path.
                try:
                    path, res = self._choose_path(fast_path, slow_path, group)
                except TypeError:
                    return self._transform_item_by_item(obj, fast_path)
                except ValueError:
                    msg = "transform must return a scalar value for each group"
                    raise ValueError(msg)
            else:
                res = path(group)

            if isinstance(res, Series):

                # we need to broadcast across the
                # other dimension; this will preserve dtypes
                # GH14457
                if not np.prod(group.shape):
                    continue
                elif res.index.is_(obj.index):
                    r = concat([res] * len(group.columns), axis=1)
                    r.columns = group.columns
                    r.index = group.index
                else:
                    r = DataFrame(
                        np.concatenate([res.values] * len(group.index)).reshape(
                            group.shape
                        ),
                        columns=group.columns,
                        index=group.index,
                    )

                applied.append(r)
            else:
                applied.append(res)

        concat_index = obj.columns if self.axis == 0 else obj.index
        other_axis = 1 if self.axis == 0 else 0  # switches between 0 & 1
        concatenated = concat(applied, axis=self.axis, verify_integrity=False)
        concatenated = concatenated.reindex(concat_index, axis=other_axis, copy=False)
        return self._set_result_index_ordered(concatenated)

    @Substitution(klass="DataFrame", selected="")
    @Appender(_transform_template)
    def transform(self, func, *args, **kwargs):

        # optimized transforms
        func = self._get_cython_func(func) or func

        if isinstance(func, str):
            if not (func in base.transform_kernel_whitelist):
                msg = "'{func}' is not a valid function name for transform(name)"
                raise ValueError(msg.format(func=func))
            if func in base.cythonized_kernels:
                # cythonized transformation or canned "reduction+broadcast"
                return getattr(self, func)(*args, **kwargs)
            else:
                # If func is a reduction, we need to broadcast the
                # result to the whole group. Compute func result
                # and deal with possible broadcasting below.
                result = getattr(self, func)(*args, **kwargs)
        else:
            return self._transform_general(func, *args, **kwargs)

        # a reduction transform
        if not isinstance(result, DataFrame):
            return self._transform_general(func, *args, **kwargs)

        obj = self._obj_with_exclusions

        # nuisance columns
        if not result.columns.equals(obj.columns):
            return self._transform_general(func, *args, **kwargs)

        return self._transform_fast(result, obj, func)

    def _transform_fast(self, result: DataFrame, obj: DataFrame, func_nm) -> DataFrame:
        """
        Fast transform path for aggregations
        """
        # if there were groups with no observations (Categorical only?)
        # try casting data to original dtype
        cast = self._transform_should_cast(func_nm)

        # for each col, reshape to to size of original frame
        # by take operation
        ids, _, ngroup = self.grouper.group_info
        output = []
        for i, _ in enumerate(result.columns):
            res = algorithms.take_1d(result.iloc[:, i].values, ids)
            if cast:
                res = self._try_cast(res, obj.iloc[:, i])
            output.append(res)

        return DataFrame._from_arrays(output, columns=result.columns, index=obj.index)

    def _define_paths(self, func, *args, **kwargs):
        if isinstance(func, str):
            fast_path = lambda group: getattr(group, func)(*args, **kwargs)
            slow_path = lambda group: group.apply(
                lambda x: getattr(x, func)(*args, **kwargs), axis=self.axis
            )
        else:
            fast_path = lambda group: func(group, *args, **kwargs)
            slow_path = lambda group: group.apply(
                lambda x: func(x, *args, **kwargs), axis=self.axis
            )
        return fast_path, slow_path

    def _choose_path(self, fast_path, slow_path, group):
        path = slow_path
        res = slow_path(group)

        # if we make it here, test if we can use the fast path
        try:
            res_fast = fast_path(group)
        except AssertionError:
            raise
        except Exception:
            # Hard to know ex-ante what exceptions `fast_path` might raise
            # TODO: no test cases get here
            return path, res

        # verify fast path does not change columns (and names), otherwise
        # its results cannot be joined with those of the slow path
        if not isinstance(res_fast, DataFrame):
            return path, res

        if not res_fast.columns.equals(group.columns):
            return path, res

        if res_fast.equals(res):
            path = fast_path

        return path, res

    def _transform_item_by_item(self, obj: DataFrame, wrapper) -> DataFrame:
        # iterate through columns
        output = {}
        inds = []
        for i, col in enumerate(obj):
            try:
                output[col] = self[col].transform(wrapper)
            except TypeError:
                # e.g. trying to call nanmean with string values
                pass
            else:
                inds.append(i)

        if len(output) == 0:
            raise TypeError("Transform function invalid for data types")

        columns = obj.columns
        if len(output) < len(obj.columns):
            columns = columns.take(inds)

        return DataFrame(output, index=obj.index, columns=columns)

    def filter(self, func, dropna=True, *args, **kwargs):
        """
        Return a copy of a DataFrame excluding elements from groups that
        do not satisfy the boolean criterion specified by func.

        Parameters
        ----------
        f : function
            Function to apply to each subframe. Should return True or False.
        dropna : Drop groups that do not pass the filter. True by default;
            If False, groups that evaluate False are filled with NaNs.

        Returns
        -------
        filtered : DataFrame

        Notes
        -----
        Each subframe is endowed the attribute 'name' in case you need to know
        which group you are working on.

        Examples
        --------
        >>> df = pd.DataFrame({'A' : ['foo', 'bar', 'foo', 'bar',
        ...                           'foo', 'bar'],
        ...                    'B' : [1, 2, 3, 4, 5, 6],
        ...                    'C' : [2.0, 5., 8., 1., 2., 9.]})
        >>> grouped = df.groupby('A')
        >>> grouped.filter(lambda x: x['B'].mean() > 3.)
             A  B    C
        1  bar  2  5.0
        3  bar  4  1.0
        5  bar  6  9.0
        """

        indices = []

        obj = self._selected_obj
        gen = self.grouper.get_iterator(obj, axis=self.axis)

        for name, group in gen:
            object.__setattr__(group, "name", name)

            res = func(group, *args, **kwargs)

            try:
                res = res.squeeze()
            except AttributeError:  # allow e.g., scalars and frames to pass
                pass

            # interpret the result of the filter
            if is_bool(res) or (is_scalar(res) and isna(res)):
                if res and notna(res):
                    indices.append(self._get_index(name))
            else:
                # non scalars aren't allowed
                raise TypeError(
                    "filter function returned a {typ}, "
                    "but expected a scalar bool".format(typ=type(res).__name__)
                )

        return self._apply_filter(indices, dropna)

    def _gotitem(self, key, ndim: int, subset=None):
        """
        sub-classes to define
        return a sliced object

        Parameters
        ----------
        key : string / list of selections
        ndim : 1,2
            requested ndim of result
        subset : object, default None
            subset to act on
        """

        if ndim == 2:
            if subset is None:
                subset = self.obj
            return DataFrameGroupBy(
                subset,
                self.grouper,
                selection=key,
                grouper=self.grouper,
                exclusions=self.exclusions,
                as_index=self.as_index,
                observed=self.observed,
            )
        elif ndim == 1:
            if subset is None:
                subset = self.obj[key]
            return SeriesGroupBy(
                subset, selection=key, grouper=self.grouper, observed=self.observed
            )

        raise AssertionError("invalid ndim for _gotitem")

    def _wrap_frame_output(self, result, obj) -> DataFrame:
        result_index = self.grouper.levels[0]

        if self.axis == 0:
            return DataFrame(result, index=obj.columns, columns=result_index).T
        else:
            return DataFrame(result, index=obj.index, columns=result_index)

    def _get_data_to_aggregate(self):
        obj = self._obj_with_exclusions
        if self.axis == 1:
            return obj.T._data
        else:
            return obj._data

    def _insert_inaxis_grouper_inplace(self, result):
        # zip in reverse so we can always insert at loc 0
        izip = zip(
            *map(
                reversed,
                (
                    self.grouper.names,
                    self.grouper.get_group_levels(),
                    [grp.in_axis for grp in self.grouper.groupings],
                ),
            )
        )

        for name, lev, in_axis in izip:
            if in_axis:
                result.insert(0, name, lev)

    def _wrap_aggregated_output(
        self, output: Mapping[int, Union[Series, np.ndarray]], columns: Index
    ) -> DataFrame:
        """
        Wraps the output of DataFrameGroupBy aggregations into the expected result.

        Parameters
        ----------
        output : dict[int, Union[Series, np.ndarray]]
            Dict where the key represents the columnar-index and the values are
            the actual results.
        columns : pd.Index
            Column names to apply

        Returns
        -------
        DataFrame
        """
        assert list(output.keys()) == sorted(output.keys())

        result = DataFrame(output)
        result.columns = columns

        if not self.as_index:
            self._insert_inaxis_grouper_inplace(result)
            result = result._consolidate()
        else:
            index = self.grouper.result_index
            result.index = index

        if self.axis == 1:
            result = result.T

        return self._reindex_output(result)._convert(datetime=True)

    def _wrap_transformed_output(
        self, output: Mapping[int, Union[Series, np.ndarray]], columns: Index
    ) -> DataFrame:
        """
        Wraps the output of DataFrameGroupBy transformations into the expected result.

        Parameters
        ----------
        output : dict[int, Union[Series, np.ndarray]]
            Dict where the key represents the columnar-index and the values are
            the actual results.
        columns : pd.Index
            Column names to apply.

        Returns
        -------
        DataFrame
        """
        assert list(output.keys()) == sorted(output.keys())

        result = DataFrame(output)
        result.columns = columns
        result.index = self.obj.index

        return result

    def _wrap_agged_blocks(self, items, blocks):
        if not self.as_index:
            index = np.arange(blocks[0].values.shape[-1])
            mgr = BlockManager(blocks, [items, index])
            result = DataFrame(mgr)

            self._insert_inaxis_grouper_inplace(result)
            result = result._consolidate()
        else:
            index = self.grouper.result_index
            mgr = BlockManager(blocks, [items, index])
            result = DataFrame(mgr)

        if self.axis == 1:
            result = result.T

        return self._reindex_output(result)._convert(datetime=True)

    def _iterate_column_groupbys(self):
        for i, colname in enumerate(self._selected_obj.columns):
            yield colname, SeriesGroupBy(
                self._selected_obj.iloc[:, i],
                selection=colname,
                grouper=self.grouper,
                exclusions=self.exclusions,
            )

    def _apply_to_column_groupbys(self, func):
        from pandas.core.reshape.concat import concat

        return concat(
            (func(col_groupby) for _, col_groupby in self._iterate_column_groupbys()),
            keys=self._selected_obj.columns,
            axis=1,
        )

    def count(self):
        """
        Compute count of group, excluding missing values.

        Returns
        -------
        DataFrame
            Count of values within each group.
        """
        data = self._get_data_to_aggregate()
        ids, _, ngroups = self.grouper.group_info
        mask = ids != -1

        val = (
            (mask & ~_isna_ndarraylike(np.atleast_2d(blk.get_values())))
            for blk in data.blocks
        )
        loc = (blk.mgr_locs for blk in data.blocks)

        counted = [
            lib.count_level_2d(x, labels=ids, max_bin=ngroups, axis=1) for x in val
        ]
        blk = map(make_block, counted, loc)

        return self._wrap_agged_blocks(data.items, list(blk))

    def nunique(self, dropna: bool = True):
        """
        Return DataFrame with number of distinct observations per group for
        each column.

        Parameters
        ----------
        dropna : bool, default True
            Don't include NaN in the counts.

        Returns
        -------
        nunique: DataFrame

        Examples
        --------
        >>> df = pd.DataFrame({'id': ['spam', 'egg', 'egg', 'spam',
        ...                           'ham', 'ham'],
        ...                    'value1': [1, 5, 5, 2, 5, 5],
        ...                    'value2': list('abbaxy')})
        >>> df
             id  value1 value2
        0  spam       1      a
        1   egg       5      b
        2   egg       5      b
        3  spam       2      a
        4   ham       5      x
        5   ham       5      y

        >>> df.groupby('id').nunique()
            id  value1  value2
        id
        egg    1       1       1
        ham    1       1       2
        spam   1       2       1

        Check for rows with the same id but conflicting values:

        >>> df.groupby('id').filter(lambda g: (g.nunique() > 1).any())
             id  value1 value2
        0  spam       1      a
        3  spam       2      a
        4   ham       5      x
        5   ham       5      y
        """

        obj = self._selected_obj

        def groupby_series(obj, col=None):
            return SeriesGroupBy(obj, selection=col, grouper=self.grouper).nunique(
                dropna=dropna
            )

        if isinstance(obj, Series):
            results = groupby_series(obj)
        else:
            # TODO: this is duplicative of how GroupBy naturally works
            # Try to consolidate with normal wrapping functions
            from pandas.core.reshape.concat import concat

            results = [groupby_series(content, label) for label, content in obj.items()]
            results = concat(results, axis=1)
            results.columns.names = obj.columns.names

        if not self.as_index:
            results.index = ibase.default_index(len(results))
        return results

    boxplot = boxplot_frame_groupby


def _is_multi_agg_with_relabel(**kwargs) -> bool:
    """
    Check whether kwargs passed to .agg look like multi-agg with relabeling.

    Parameters
    ----------
    **kwargs : dict

    Returns
    -------
    bool

    Examples
    --------
    >>> _is_multi_agg_with_relabel(a='max')
    False
    >>> _is_multi_agg_with_relabel(a_max=('a', 'max'),
    ...                            a_min=('a', 'min'))
    True
    >>> _is_multi_agg_with_relabel()
    False
    """
    return all(isinstance(v, tuple) and len(v) == 2 for v in kwargs.values()) and (
        len(kwargs) > 0
    )


def _normalize_keyword_aggregation(kwargs):
    """
    Normalize user-provided "named aggregation" kwargs.

    Transforms from the new ``Mapping[str, NamedAgg]`` style kwargs
    to the old OrderedDict[str, List[scalar]]].

    Parameters
    ----------
    kwargs : dict

    Returns
    -------
    aggspec : dict
        The transformed kwargs.
    columns : List[str]
        The user-provided keys.
    col_idx_order : List[int]
        List of columns indices.

    Examples
    --------
    >>> _normalize_keyword_aggregation({'output': ('input', 'sum')})
    (OrderedDict([('input', ['sum'])]), ('output',), [('input', 'sum')])
    """
<<<<<<< HEAD
    if not PY36:
        kwargs = OrderedDict(sorted(kwargs.items()))

    # Normalize the aggregation functions as Mapping[column, List[func]],
=======
    # Normalize the aggregation functions as Dict[column, List[func]],
>>>>>>> ef10c895
    # process normally, then fixup the names.
    # TODO(Py35): When we drop python 3.5, change this to
    # defaultdict(list)
    # TODO: aggspec type: typing.OrderedDict[str, List[AggScalar]]
    # May be hitting https://github.com/python/mypy/issues/5958
    # saying it doesn't have an attribute __name__
    aggspec = OrderedDict()
    order = []
    columns, pairs = list(zip(*kwargs.items()))

    for name, (column, aggfunc) in zip(columns, pairs):
        if column in aggspec:
            aggspec[column].append(aggfunc)
        else:
            aggspec[column] = [aggfunc]
        order.append((column, com.get_callable_name(aggfunc) or aggfunc))

    # uniquify aggfunc name if duplicated in order list
    uniquified_order = _make_unique(order)

    # GH 25719, due to aggspec will change the order of assigned columns in aggregation
    # uniquified_aggspec will store uniquified order list and will compare it with order
    # based on index
    aggspec_order = [
        (column, com.get_callable_name(aggfunc) or aggfunc)
        for column, aggfuncs in aggspec.items()
        for aggfunc in aggfuncs
    ]
    uniquified_aggspec = _make_unique(aggspec_order)

    # get the new indice of columns by comparison
    col_idx_order = Index(uniquified_aggspec).get_indexer(uniquified_order)
    return aggspec, columns, col_idx_order


def _make_unique(seq):
    """Uniquify aggfunc name of the pairs in the order list

    Examples:
    --------
    >>> _make_unique([('a', '<lambda>'), ('a', '<lambda>'), ('b', '<lambda>')])
    [('a', '<lambda>_0'), ('a', '<lambda>_1'), ('b', '<lambda>')]
    """
    return [
        (pair[0], "_".join([pair[1], str(seq[:i].count(pair))]))
        if seq.count(pair) > 1
        else pair
        for i, pair in enumerate(seq)
    ]


# TODO: Can't use, because mypy doesn't like us setting __name__
#   error: "partial[Any]" has no attribute "__name__"
# the type is:
#   typing.Sequence[Callable[..., ScalarResult]]
#     -> typing.Sequence[Callable[..., ScalarResult]]:


def _managle_lambda_list(aggfuncs: Sequence[Any]) -> Sequence[Any]:
    """
    Possibly mangle a list of aggfuncs.

    Parameters
    ----------
    aggfuncs : Sequence

    Returns
    -------
    mangled: list-like
        A new AggSpec sequence, where lambdas have been converted
        to have unique names.

    Notes
    -----
    If just one aggfunc is passed, the name will not be mangled.
    """
    if len(aggfuncs) <= 1:
        # don't mangle for .agg([lambda x: .])
        return aggfuncs
    i = 0
    mangled_aggfuncs = []
    for aggfunc in aggfuncs:
        if com.get_callable_name(aggfunc) == "<lambda>":
            aggfunc = partial(aggfunc)
            aggfunc.__name__ = "<lambda_{}>".format(i)
            i += 1
        mangled_aggfuncs.append(aggfunc)

    return mangled_aggfuncs


def _maybe_mangle_lambdas(agg_spec: Any) -> Any:
    """
    Make new lambdas with unique names.

    Parameters
    ----------
    agg_spec : Any
        An argument to GroupBy.agg.
        Non-dict-like `agg_spec` are pass through as is.
        For dict-like `agg_spec` a new spec is returned
        with name-mangled lambdas.

    Returns
    -------
    mangled : Any
        Same type as the input.

    Examples
    --------
    >>> _maybe_mangle_lambdas('sum')
    'sum'

    >>> _maybe_mangle_lambdas([lambda: 1, lambda: 2])  # doctest: +SKIP
    [<function __main__.<lambda_0>,
     <function pandas...._make_lambda.<locals>.f(*args, **kwargs)>]
    """
    is_dict = is_dict_like(agg_spec)
    if not (is_dict or is_list_like(agg_spec)):
        return agg_spec
    mangled_aggspec = type(agg_spec)()  # dict or OrderdDict

    if is_dict:
        for key, aggfuncs in agg_spec.items():
            if is_list_like(aggfuncs) and not is_dict_like(aggfuncs):
                mangled_aggfuncs = _managle_lambda_list(aggfuncs)
            else:
                mangled_aggfuncs = aggfuncs

            mangled_aggspec[key] = mangled_aggfuncs
    else:
        mangled_aggspec = _managle_lambda_list(agg_spec)

    return mangled_aggspec


def _recast_datetimelike_result(result: DataFrame) -> DataFrame:
    """
    If we have date/time like in the original, then coerce dates
    as we are stacking can easily have object dtypes here.

    Parameters
    ----------
    result : DataFrame

    Returns
    -------
    DataFrame

    Notes
    -----
    - Assumes Groupby._selected_obj has ndim==2 and at least one
    datetimelike column
    """
    result = result.copy()

    obj_cols = [
        idx
        for idx in range(len(result.columns))
        if is_object_dtype(result.dtypes.iloc[idx])
    ]

    # See GH#26285
    for n in obj_cols:
        converted = maybe_convert_objects(
            result.iloc[:, n].values, convert_numeric=False
        )

        result.iloc[:, n] = converted
    return result<|MERGE_RESOLUTION|>--- conflicted
+++ resolved
@@ -10,24 +10,17 @@
 from functools import partial
 from textwrap import dedent
 import typing
-<<<<<<< HEAD
 from typing import (
     Any,
     Callable,
     FrozenSet,
-    Hashable,
     Iterable,
     Mapping,
-    Optional,
     Sequence,
-    Tuple,
     Type,
     Union,
     cast,
 )
-=======
-from typing import Any, Callable, FrozenSet, Iterable, Sequence, Type, Union, cast
->>>>>>> ef10c895
 import warnings
 
 import numpy as np
@@ -1910,14 +1903,7 @@
     >>> _normalize_keyword_aggregation({'output': ('input', 'sum')})
     (OrderedDict([('input', ['sum'])]), ('output',), [('input', 'sum')])
     """
-<<<<<<< HEAD
-    if not PY36:
-        kwargs = OrderedDict(sorted(kwargs.items()))
-
     # Normalize the aggregation functions as Mapping[column, List[func]],
-=======
-    # Normalize the aggregation functions as Dict[column, List[func]],
->>>>>>> ef10c895
     # process normally, then fixup the names.
     # TODO(Py35): When we drop python 3.5, change this to
     # defaultdict(list)
