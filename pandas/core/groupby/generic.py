--- conflicted
+++ resolved
@@ -147,13 +147,9 @@
 
 class SeriesGroupBy(GroupBy[Series]):
     def _wrap_agged_manager(self, mgr: Manager) -> Series:
-<<<<<<< HEAD
-        return self.obj._constructor(mgr, name=self.obj.name, _allow_mgr=True)
-=======
         out = self.obj._constructor_from_mgr(mgr, axes=mgr.axes)
         out._name = self.obj.name
         return out
->>>>>>> 49851bbb
 
     def _get_data_to_aggregate(
         self, *, numeric_only: bool = False, name: str | None = None
@@ -1688,11 +1684,7 @@
         res_mgr = mgr.grouped_reduce(arr_func)
         res_mgr.set_axis(1, mgr.axes[1])
 
-<<<<<<< HEAD
-        res_df = self.obj._constructor(res_mgr, _allow_mgr=True)
-=======
         res_df = self.obj._constructor_from_mgr(res_mgr, axes=res_mgr.axes)
->>>>>>> 49851bbb
         res_df = self._maybe_transpose_result(res_df)
         return res_df
 
@@ -2003,11 +1995,7 @@
         return mgr
 
     def _wrap_agged_manager(self, mgr: Manager2D) -> DataFrame:
-<<<<<<< HEAD
-        return self.obj._constructor(mgr, _allow_mgr=True)
-=======
         return self.obj._constructor_from_mgr(mgr, axes=mgr.axes)
->>>>>>> 49851bbb
 
     def _apply_to_column_groupbys(self, func) -> DataFrame:
         from pandas.core.reshape.concat import concat
