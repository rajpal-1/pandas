"""
Define the SeriesGroupBy and DataFrameGroupBy
classes that hold the groupby interfaces (and some implementations).

These are user facing as the result of the ``df.groupby(...)`` operations,
which here returns a DataFrameGroupBy object.
"""
from __future__ import annotations

from collections import abc
from functools import partial
from textwrap import dedent
from typing import (
    Any,
    Callable,
    Hashable,
    Iterable,
    Mapping,
    NamedTuple,
    Sequence,
    TypeVar,
    Union,
    cast,
)
import warnings

import numpy as np

from pandas._config import get_option

from pandas._libs import reduction as libreduction
from pandas._typing import (
    ArrayLike,
    Manager,
    Manager2D,
    SingleManager,
)
from pandas.util._decorators import (
    Appender,
    Substitution,
    doc,
)
from pandas.util._exceptions import find_stack_level

from pandas.core.dtypes.common import (
    ensure_int64,
    is_bool,
    is_categorical_dtype,
    is_dict_like,
    is_integer_dtype,
    is_interval_dtype,
    is_scalar,
)
from pandas.core.dtypes.missing import (
    isna,
    notna,
)

from pandas.core import (
    algorithms,
    nanops,
)
from pandas.core.apply import (
    GroupByApply,
    maybe_mangle_lambdas,
    reconstruct_func,
    validate_func_kwargs,
)
from pandas.core.base import SpecificationError
import pandas.core.common as com
from pandas.core.construction import create_series_with_explicit_dtype
from pandas.core.frame import DataFrame
from pandas.core.generic import NDFrame
from pandas.core.groupby import base
from pandas.core.groupby.groupby import (
    GroupBy,
    _agg_template,
    _apply_docs,
    _transform_template,
    warn_dropping_nuisance_columns_deprecated,
)
from pandas.core.groupby.grouper import get_grouper
from pandas.core.indexes.api import (
    Index,
    MultiIndex,
    all_indexes_same,
)
from pandas.core.series import Series
from pandas.core.util.numba_ import maybe_use_numba

from pandas.plotting import boxplot_frame_groupby

# TODO(typing) the return value on this callable should be any *scalar*.
AggScalar = Union[str, Callable[..., Any]]
# TODO: validate types on ScalarResult and move to _typing
# Blocked from using by https://github.com/python/mypy/issues/1484
# See note at _mangle_lambda_list
ScalarResult = TypeVar("ScalarResult")


class NamedAgg(NamedTuple):
    column: Hashable
    aggfunc: AggScalar


def generate_property(name: str, klass: type[DataFrame | Series]):
    """
    Create a property for a GroupBy subclass to dispatch to DataFrame/Series.

    Parameters
    ----------
    name : str
    klass : {DataFrame, Series}

    Returns
    -------
    property
    """

    def prop(self):
        return self._make_wrapper(name)

    parent_method = getattr(klass, name)
    prop.__doc__ = parent_method.__doc__ or ""
    prop.__name__ = name
    return property(prop)


def pin_allowlisted_properties(
    klass: type[DataFrame | Series], allowlist: frozenset[str]
):
    """
    Create GroupBy member defs for DataFrame/Series names in a allowlist.

    Parameters
    ----------
    klass : DataFrame or Series class
        class where members are defined.
    allowlist : frozenset[str]
        Set of names of klass methods to be constructed

    Returns
    -------
    class decorator

    Notes
    -----
    Since we don't want to override methods explicitly defined in the
    base class, any such name is skipped.
    """

    def pinner(cls):
        for name in allowlist:
            if hasattr(cls, name):
                # don't override anything that was explicitly defined
                #  in the base class
                continue

            prop = generate_property(name, klass)
            setattr(cls, name, prop)

        return cls

    return pinner


@pin_allowlisted_properties(Series, base.series_apply_allowlist)
class SeriesGroupBy(GroupBy[Series]):
    _apply_allowlist = base.series_apply_allowlist

    def _wrap_agged_manager(self, mgr: Manager) -> Series:
        if mgr.ndim == 1:
            mgr = cast(SingleManager, mgr)
            single = mgr
        else:
            mgr = cast(Manager2D, mgr)
            single = mgr.iget(0)
        ser = self.obj._constructor(single, name=self.obj.name)
        # NB: caller is responsible for setting ser.index
        return ser

    def _get_data_to_aggregate(self) -> SingleManager:
        ser = self._obj_with_exclusions
        single = ser._mgr
        return single

    def _iterate_slices(self) -> Iterable[Series]:
        yield self._selected_obj

    _agg_examples_doc = dedent(
        """
    Examples
    --------
    >>> s = pd.Series([1, 2, 3, 4])

    >>> s
    0    1
    1    2
    2    3
    3    4
    dtype: int64

    >>> s.groupby([1, 1, 2, 2]).min()
    1    1
    2    3
    dtype: int64

    >>> s.groupby([1, 1, 2, 2]).agg('min')
    1    1
    2    3
    dtype: int64

    >>> s.groupby([1, 1, 2, 2]).agg(['min', 'max'])
       min  max
    1    1    2
    2    3    4

    The output column names can be controlled by passing
    the desired column names and aggregations as keyword arguments.

    >>> s.groupby([1, 1, 2, 2]).agg(
    ...     minimum='min',
    ...     maximum='max',
    ... )
       minimum  maximum
    1        1        2
    2        3        4

    .. versionchanged:: 1.3.0

        The resulting dtype will reflect the return value of the aggregating function.

    >>> s.groupby([1, 1, 2, 2]).agg(lambda x: x.astype(float).min())
    1    1.0
    2    3.0
    dtype: float64
    """
    )

    @Appender(
        _apply_docs["template"].format(
            input="series", examples=_apply_docs["series_examples"]
        )
    )
    def apply(self, func, *args, **kwargs):
        return super().apply(func, *args, **kwargs)

    @doc(_agg_template, examples=_agg_examples_doc, klass="Series")
    def aggregate(self, func=None, *args, engine=None, engine_kwargs=None, **kwargs):

        if maybe_use_numba(engine):
            with self._group_selection_context():
                data = self._selected_obj
            result = self._aggregate_with_numba(
                data.to_frame(), func, *args, engine_kwargs=engine_kwargs, **kwargs
            )
            index = self.grouper.result_index
            return self.obj._constructor(result.ravel(), index=index, name=data.name)

        relabeling = func is None
        columns = None
        if relabeling:
            columns, func = validate_func_kwargs(kwargs)
            kwargs = {}

        if isinstance(func, str):
            return getattr(self, func)(*args, **kwargs)

        elif isinstance(func, abc.Iterable):
            # Catch instances of lists / tuples
            # but not the class list / tuple itself.
            func = maybe_mangle_lambdas(func)
            ret = self._aggregate_multiple_funcs(func)
            if relabeling:
                # error: Incompatible types in assignment (expression has type
                # "Optional[List[str]]", variable has type "Index")
                ret.columns = columns  # type: ignore[assignment]
            return ret

        else:
            cyfunc = com.get_cython_func(func)
            if cyfunc and not args and not kwargs:
                return getattr(self, cyfunc)()

            if self.grouper.nkeys > 1:
                return self._python_agg_general(func, *args, **kwargs)

            try:
                return self._python_agg_general(func, *args, **kwargs)
            except KeyError:
                # TODO: KeyError is raised in _python_agg_general,
                #  see test_groupby.test_basic
                result = self._aggregate_named(func, *args, **kwargs)

                # result is a dict whose keys are the elements of result_index
                index = self.grouper.result_index
                return create_series_with_explicit_dtype(
                    result, index=index, dtype_if_empty=object
                )

    agg = aggregate

    def _aggregate_multiple_funcs(self, arg) -> DataFrame:
        if isinstance(arg, dict):

            # show the deprecation, but only if we
            # have not shown a higher level one
            # GH 15931
            raise SpecificationError("nested renamer is not supported")

        elif any(isinstance(x, (tuple, list)) for x in arg):
            arg = [(x, x) if not isinstance(x, (tuple, list)) else x for x in arg]

            # indicated column order
            columns = next(zip(*arg))
        else:
            # list of functions / function names
            columns = []
            for f in arg:
                columns.append(com.get_callable_name(f) or f)

            arg = zip(columns, arg)

        results: dict[base.OutputKey, DataFrame | Series] = {}
        for idx, (name, func) in enumerate(arg):

            key = base.OutputKey(label=name, position=idx)
            results[key] = self.aggregate(func)

        if any(isinstance(x, DataFrame) for x in results.values()):
            from pandas import concat

            res_df = concat(
                results.values(), axis=1, keys=[key.label for key in results.keys()]
            )
            return res_df

        indexed_output = {key.position: val for key, val in results.items()}
        output = self.obj._constructor_expanddim(indexed_output, index=None)
        output.columns = Index(key.label for key in results)

        output = self._reindex_output(output)
        return output

    def _indexed_output_to_ndframe(
        self, output: Mapping[base.OutputKey, ArrayLike]
    ) -> Series:
        """
        Wrap the dict result of a GroupBy aggregation into a Series.
        """
        assert len(output) == 1
        values = next(iter(output.values()))
        result = self.obj._constructor(values)
        result.name = self.obj.name
        return result

    def _wrap_applied_output(
        self,
        data: Series,
        values: list[Any],
        not_indexed_same: bool = False,
    ) -> DataFrame | Series:
        """
        Wrap the output of SeriesGroupBy.apply into the expected result.

        Parameters
        ----------
        data : Series
            Input data for groupby operation.
        values : List[Any]
            Applied output for each group.
        not_indexed_same : bool, default False
            Whether the applied outputs are not indexed the same as the group axes.

        Returns
        -------
        DataFrame or Series
        """
        if len(values) == 0:
            # GH #6265
            return self.obj._constructor(
                [],
                name=self.obj.name,
                index=self.grouper.result_index,
                dtype=data.dtype,
            )
        assert values is not None

        if isinstance(values[0], dict):
            # GH #823 #24880
            index = self.grouper.result_index
            res_df = self.obj._constructor_expanddim(values, index=index)
            res_df = self._reindex_output(res_df)
            # if self.observed is False,
            # keep all-NaN rows created while re-indexing
            res_ser = res_df.stack(dropna=self.observed)
            res_ser.name = self.obj.name
            return res_ser
        elif isinstance(values[0], (Series, DataFrame)):
            return self._concat_objects(values, not_indexed_same=not_indexed_same)
        else:
            # GH #6265 #24880
            result = self.obj._constructor(
                data=values, index=self.grouper.result_index, name=self.obj.name
            )
            return self._reindex_output(result)

    def _aggregate_named(self, func, *args, **kwargs):
        # Note: this is very similar to _aggregate_series_pure_python,
        #  but that does not pin group.name
        result = {}
        initialized = False

        for name, group in self:
            object.__setattr__(group, "name", name)

            output = func(group, *args, **kwargs)
            output = libreduction.extract_result(output)
            if not initialized:
                # We only do this validation on the first iteration
                libreduction.check_result_array(output, group.dtype)
                initialized = True
            result[name] = output

        return result

    @Substitution(klass="Series")
    @Appender(_transform_template)
    def transform(self, func, *args, engine=None, engine_kwargs=None, **kwargs):
        return self._transform(
            func, *args, engine=engine, engine_kwargs=engine_kwargs, **kwargs
        )

    def _cython_transform(
        self, how: str, numeric_only: bool = True, axis: int = 0, **kwargs
    ):
        assert axis == 0  # handled by caller

        obj = self._selected_obj

        try:
            result = self.grouper._cython_operation(
                "transform", obj._values, how, axis, **kwargs
            )
        except NotImplementedError as err:
            raise TypeError(f"{how} is not supported for {obj.dtype} dtype") from err

        return obj._constructor(result, index=self.obj.index, name=obj.name)

    def _transform_general(self, func: Callable, *args, **kwargs) -> Series:
        """
        Transform with a callable func`.
        """
        assert callable(func)
        klass = type(self.obj)

        results = []
        for name, group in self:
            # this setattr is needed for test_transform_lambda_with_datetimetz
            object.__setattr__(group, "name", name)
            res = func(group, *args, **kwargs)

            results.append(klass(res, index=group.index))

        # check for empty "results" to avoid concat ValueError
        if results:
            from pandas.core.reshape.concat import concat

            concatenated = concat(results)
            result = self._set_result_index_ordered(concatenated)
        else:
            result = self.obj._constructor(dtype=np.float64)

        result.name = self.obj.name
        return result

    def _can_use_transform_fast(self, result) -> bool:
        return True

    def filter(self, func, dropna: bool = True, *args, **kwargs):
        """
        Return a copy of a Series excluding elements from groups that
        do not satisfy the boolean criterion specified by func.

        Parameters
        ----------
        func : function
            To apply to each group. Should return True or False.
        dropna : Drop groups that do not pass the filter. True by default;
            if False, groups that evaluate False are filled with NaNs.

        Notes
        -----
        Functions that mutate the passed object can produce unexpected
        behavior or errors and are not supported. See :ref:`gotchas.udf-mutation`
        for more details.

        Examples
        --------
        >>> df = pd.DataFrame({'A' : ['foo', 'bar', 'foo', 'bar',
        ...                           'foo', 'bar'],
        ...                    'B' : [1, 2, 3, 4, 5, 6],
        ...                    'C' : [2.0, 5., 8., 1., 2., 9.]})
        >>> grouped = df.groupby('A')
        >>> df.groupby('A').B.filter(lambda x: x.mean() > 3.)
        1    2
        3    4
        5    6
        Name: B, dtype: int64

        Returns
        -------
        filtered : Series
        """
        if isinstance(func, str):
            wrapper = lambda x: getattr(x, func)(*args, **kwargs)
        else:
            wrapper = lambda x: func(x, *args, **kwargs)

        # Interpret np.nan as False.
        def true_and_notna(x) -> bool:
            b = wrapper(x)
            return b and notna(b)

        try:
            indices = [
                self._get_index(name) for name, group in self if true_and_notna(group)
            ]
        except (ValueError, TypeError) as err:
            raise TypeError("the filter must return a boolean result") from err

        filtered = self._apply_filter(indices, dropna)
        return filtered

    def nunique(self, dropna: bool = True) -> Series:
        """
        Return number of unique elements in the group.

        Returns
        -------
        Series
            Number of unique values within each group.
        """
        ids, _, _ = self.grouper.group_info

        val = self.obj._values

        codes, _ = algorithms.factorize(val, sort=False)
        sorter = np.lexsort((codes, ids))
        codes = codes[sorter]
        ids = ids[sorter]

        # group boundaries are where group ids change
        # unique observations are where sorted values change
        idx = np.r_[0, 1 + np.nonzero(ids[1:] != ids[:-1])[0]]
        inc = np.r_[1, codes[1:] != codes[:-1]]

        # 1st item of each group is a new unique observation
        mask = codes == -1
        if dropna:
            inc[idx] = 1
            inc[mask] = 0
        else:
            inc[mask & np.r_[False, mask[:-1]]] = 0
            inc[idx] = 1

        out = np.add.reduceat(inc, idx).astype("int64", copy=False)
        if len(ids):
            # NaN/NaT group exists if the head of ids is -1,
            # so remove it from res and exclude its index from idx
            if ids[0] == -1:
                res = out[1:]
                idx = idx[np.flatnonzero(idx)]
            else:
                res = out
        else:
            res = out[1:]
        ri = self.grouper.result_index

        # we might have duplications among the bins
        if len(res) != len(ri):
            res, out = np.zeros(len(ri), dtype=out.dtype), res
            res[ids[idx]] = out

        result = self.obj._constructor(res, index=ri, name=self.obj.name)
        return self._reindex_output(result, fill_value=0)

    @doc(Series.describe)
    def describe(self, **kwargs):
        return super().describe(**kwargs)

    def value_counts(
        self,
        normalize: bool = False,
        sort: bool = True,
        ascending: bool = False,
        bins=None,
        dropna: bool = True,
    ):

        from pandas.core.reshape.merge import get_join_indexers
        from pandas.core.reshape.tile import cut

        ids, _, _ = self.grouper.group_info
        val = self.obj._values

        def apply_series_value_counts():
            return self.apply(
                Series.value_counts,
                normalize=normalize,
                sort=sort,
                ascending=ascending,
                bins=bins,
            )

        if bins is not None:
            if not np.iterable(bins):
                # scalar bins cannot be done at top level
                # in a backward compatible way
                return apply_series_value_counts()
        elif is_categorical_dtype(val.dtype):
            # GH38672
            return apply_series_value_counts()

        # groupby removes null keys from groupings
        mask = ids != -1
        ids, val = ids[mask], val[mask]

        if bins is None:
            lab, lev = algorithms.factorize(val, sort=True)
            llab = lambda lab, inc: lab[inc]
        else:

            # lab is a Categorical with categories an IntervalIndex
            lab = cut(Series(val), bins, include_lowest=True)
            # error: "ndarray" has no attribute "cat"
            lev = lab.cat.categories  # type: ignore[attr-defined]
            # error: No overload variant of "take" of "_ArrayOrScalarCommon" matches
            # argument types "Any", "bool", "Union[Any, float]"
            lab = lev.take(  # type: ignore[call-overload]
                # error: "ndarray" has no attribute "cat"
                lab.cat.codes,  # type: ignore[attr-defined]
                allow_fill=True,
                # error: Item "ndarray" of "Union[ndarray, Index]" has no attribute
                # "_na_value"
                fill_value=lev._na_value,  # type: ignore[union-attr]
            )
            llab = lambda lab, inc: lab[inc]._multiindex.codes[-1]

        if is_interval_dtype(lab.dtype):
            # TODO: should we do this inside II?

            # error: "ndarray" has no attribute "left"
            # error: "ndarray" has no attribute "right"
            sorter = np.lexsort(
                (lab.left, lab.right, ids)  # type: ignore[attr-defined]
            )
        else:
            sorter = np.lexsort((lab, ids))

        ids, lab = ids[sorter], lab[sorter]

        # group boundaries are where group ids change
        idchanges = 1 + np.nonzero(ids[1:] != ids[:-1])[0]
        idx = np.r_[0, idchanges]
        if not len(ids):
            idx = idchanges

        # new values are where sorted labels change
        lchanges = llab(lab, slice(1, None)) != llab(lab, slice(None, -1))
        inc = np.r_[True, lchanges]
        if not len(val):
            inc = lchanges
        inc[idx] = True  # group boundaries are also new values
        out = np.diff(np.nonzero(np.r_[inc, True])[0])  # value counts

        # num. of times each group should be repeated
        rep = partial(np.repeat, repeats=np.add.reduceat(inc, idx))

        # multi-index components
        codes = self.grouper.reconstructed_codes
        codes = [rep(level_codes) for level_codes in codes] + [llab(lab, inc)]
        # error: List item 0 has incompatible type "Union[ndarray[Any, Any], Index]";
        # expected "Index"
        levels = [ping.group_index for ping in self.grouper.groupings] + [
            lev  # type: ignore[list-item]
        ]
        names = self.grouper.names + [self.obj.name]

        if dropna:
            mask = codes[-1] != -1
            if mask.all():
                dropna = False
            else:
                out, codes = out[mask], [level_codes[mask] for level_codes in codes]

        if normalize:
            out = out.astype("float")
            d = np.diff(np.r_[idx, len(ids)])
            if dropna:
                m = ids[lab == -1]
                np.add.at(d, m, -1)
                acc = rep(d)[mask]
            else:
                acc = rep(d)
            out /= acc

        if sort and bins is None:
            cat = ids[inc][mask] if dropna else ids[inc]
            sorter = np.lexsort((out if ascending else -out, cat))
            out, codes[-1] = out[sorter], codes[-1][sorter]

        if bins is not None:
            # for compat. with libgroupby.value_counts need to ensure every
            # bin is present at every index level, null filled with zeros
            diff = np.zeros(len(out), dtype="bool")
            for level_codes in codes[:-1]:
                diff |= np.r_[True, level_codes[1:] != level_codes[:-1]]

            ncat, nbin = diff.sum(), len(levels[-1])

            left = [np.repeat(np.arange(ncat), nbin), np.tile(np.arange(nbin), ncat)]

            right = [diff.cumsum() - 1, codes[-1]]

            _, idx = get_join_indexers(left, right, sort=False, how="left")
            out = np.where(idx != -1, out[idx], 0)

            if sort:
                sorter = np.lexsort((out if ascending else -out, left[0]))
                out, left[-1] = out[sorter], left[-1][sorter]

            # build the multi-index w/ full levels
            def build_codes(lev_codes: np.ndarray) -> np.ndarray:
                return np.repeat(lev_codes[diff], nbin)

            codes = [build_codes(lev_codes) for lev_codes in codes[:-1]]
            codes.append(left[-1])

        mi = MultiIndex(levels=levels, codes=codes, names=names, verify_integrity=False)

        if is_integer_dtype(out.dtype):
            out = ensure_int64(out)
        return self.obj._constructor(out, index=mi, name=self.obj.name)

    @doc(Series.nlargest)
    def nlargest(self, n: int = 5, keep: str = "first"):
        f = partial(Series.nlargest, n=n, keep=keep)
        data = self._obj_with_exclusions
        # Don't change behavior if result index happens to be the same, i.e.
        # already ordered and n >= all group sizes.
        result = self._python_apply_general(f, data, not_indexed_same=True)
        return result

    @doc(Series.nsmallest)
    def nsmallest(self, n: int = 5, keep: str = "first"):
        f = partial(Series.nsmallest, n=n, keep=keep)
        data = self._obj_with_exclusions
        # Don't change behavior if result index happens to be the same, i.e.
        # already ordered and n >= all group sizes.
        result = self._python_apply_general(f, data, not_indexed_same=True)
        return result


@pin_allowlisted_properties(DataFrame, base.dataframe_apply_allowlist)
class DataFrameGroupBy(GroupBy[DataFrame]):

    _apply_allowlist = base.dataframe_apply_allowlist

    _agg_examples_doc = dedent(
        """
    Examples
    --------
    >>> df = pd.DataFrame(
    ...     {
    ...         "A": [1, 1, 2, 2],
    ...         "B": [1, 2, 3, 4],
    ...         "C": [0.362838, 0.227877, 1.267767, -0.562860],
    ...     }
    ... )

    >>> df
       A  B         C
    0  1  1  0.362838
    1  1  2  0.227877
    2  2  3  1.267767
    3  2  4 -0.562860

    The aggregation is for each column.

    >>> df.groupby('A').agg('min')
       B         C
    A
    1  1  0.227877
    2  3 -0.562860

    Multiple aggregations

    >>> df.groupby('A').agg(['min', 'max'])
        B             C
      min max       min       max
    A
    1   1   2  0.227877  0.362838
    2   3   4 -0.562860  1.267767

    Select a column for aggregation

    >>> df.groupby('A').B.agg(['min', 'max'])
       min  max
    A
    1    1    2
    2    3    4

    Different aggregations per column

    >>> df.groupby('A').agg({'B': ['min', 'max'], 'C': 'sum'})
        B             C
      min max       sum
    A
    1   1   2  0.590715
    2   3   4  0.704907

    To control the output names with different aggregations per column,
    pandas supports "named aggregation"

    >>> df.groupby("A").agg(
    ...     b_min=pd.NamedAgg(column="B", aggfunc="min"),
    ...     c_sum=pd.NamedAgg(column="C", aggfunc="sum"))
       b_min     c_sum
    A
    1      1  0.590715
    2      3  0.704907

    - The keywords are the *output* column names
    - The values are tuples whose first element is the column to select
      and the second element is the aggregation to apply to that column.
      Pandas provides the ``pandas.NamedAgg`` namedtuple with the fields
      ``['column', 'aggfunc']`` to make it clearer what the arguments are.
      As usual, the aggregation can be a callable or a string alias.

    See :ref:`groupby.aggregate.named` for more.

    .. versionchanged:: 1.3.0

        The resulting dtype will reflect the return value of the aggregating function.

    >>> df.groupby("A")[["B"]].agg(lambda x: x.astype(float).min())
          B
    A
    1   1.0
    2   3.0
    """
    )

    @doc(_agg_template, examples=_agg_examples_doc, klass="DataFrame")
    def aggregate(self, func=None, *args, engine=None, engine_kwargs=None, **kwargs):

        if maybe_use_numba(engine):
            with self._group_selection_context():
                data = self._selected_obj
            result = self._aggregate_with_numba(
                data, func, *args, engine_kwargs=engine_kwargs, **kwargs
            )
            index = self.grouper.result_index
            return self.obj._constructor(result, index=index, columns=data.columns)

        relabeling, func, columns, order = reconstruct_func(func, **kwargs)
        func = maybe_mangle_lambdas(func)

        op = GroupByApply(self, func, args, kwargs)
        result = op.agg()
        if not is_dict_like(func) and result is not None:
            return result
        elif relabeling and result is not None:
            # this should be the only (non-raising) case with relabeling
            # used reordered index of columns
            result = result.iloc[:, order]
            result.columns = columns

        if result is None:
<<<<<<< HEAD
            if get_option("use_hom_api"):
=======
            if get_option("api.use_hom"):
>>>>>>> f00e37a2
                return self._hom_agg(func, args, kwargs)

            # grouper specific aggregations
            if self.grouper.nkeys > 1:
                # test_groupby_as_index_series_scalar gets here with 'not self.as_index'
                return self._python_agg_general(func, *args, **kwargs)
            elif args or kwargs:
                # test_pass_args_kwargs gets here (with and without as_index)
                # can't return early
                result = self._aggregate_frame(func, *args, **kwargs)

            elif self.axis == 1:
                # _aggregate_multiple_funcs does not allow self.axis == 1
                # Note: axis == 1 precludes 'not self.as_index', see __init__
                result = self._aggregate_frame(func)
                return result

            else:

                # try to treat as if we are passing a list
                gba = GroupByApply(self, [func], args=(), kwargs={})
                try:
                    result = gba.agg()

                except ValueError as err:
                    if "no results" not in str(err):
                        # raised directly by _aggregate_multiple_funcs
                        raise
                    result = self._aggregate_frame(func)

                else:
                    sobj = self._selected_obj

                    if isinstance(sobj, Series):
                        # GH#35246 test_groupby_as_index_select_column_sum_empty_df
                        result.columns = self._obj_with_exclusions.columns.copy()
                    else:
                        # Retain our column names
                        result.columns._set_names(
                            sobj.columns.names, level=list(range(sobj.columns.nlevels))
                        )
                        # select everything except for the last level, which is the one
                        # containing the name of the function(s), see GH#32040
                        result.columns = result.columns.droplevel(-1)

        if not self.as_index:
            self._insert_inaxis_grouper_inplace(result)
            result.index = Index(range(len(result)))

        return result

    def _hom_agg(self, func, args, kwargs):
        if args or kwargs:
            # test_pass_args_kwargs gets here (with and without as_index)
            # can't return early
            result = self._aggregate_frame(func, *args, **kwargs)

        elif self.axis == 1 and self.grouper.nkeys == 1:
            # _aggregate_multiple_funcs does not allow self.axis == 1
            # Note: axis == 1 precludes 'not self.as_index', see __init__
            result = self._aggregate_frame(func)
            return result
        else:
            # test_groupby_as_index_series_scalar gets here
            # with 'not self.as_index'
            return self._python_agg_general(func, *args, **kwargs)

        if not self.as_index:
            self._insert_inaxis_grouper_inplace(result)
            result.index = Index(range(len(result)))

        return result

    agg = aggregate

    def _iterate_slices(self) -> Iterable[Series]:
        obj = self._selected_obj
        if self.axis == 1:
            obj = obj.T

        if isinstance(obj, Series) and obj.name not in self.exclusions:
            # Occurs when doing DataFrameGroupBy(...)["X"]
            yield obj
        else:
            for label, values in obj.items():
                if label in self.exclusions:
                    continue

                yield values

    def _aggregate_frame(self, func, *args, **kwargs) -> DataFrame:
        if self.grouper.nkeys != 1:
            raise AssertionError("Number of keys must be 1")

        obj = self._obj_with_exclusions

        result: dict[Hashable, NDFrame | np.ndarray] = {}
        if self.axis == 0:
            # test_pass_args_kwargs_duplicate_columns gets here with non-unique columns
            for name, data in self:
                fres = func(data, *args, **kwargs)
                result[name] = fres
        else:
            # we get here in a number of test_multilevel tests
            for name in self.indices:
                grp_df = self.get_group(name, obj=obj)
                fres = func(grp_df, *args, **kwargs)
                result[name] = fres

        result_index = self.grouper.result_index
        other_ax = obj.axes[1 - self.axis]
        out = self.obj._constructor(result, index=other_ax, columns=result_index)
        if self.axis == 0:
            out = out.T

        return out

    def _aggregate_item_by_item(self, func, *args, **kwargs) -> DataFrame:
        # only for axis==0
        # tests that get here with non-unique cols:
        #  test_resample_with_timedelta_yields_no_empty_groups,
        #  test_resample_apply_product

        obj = self._obj_with_exclusions
        result: dict[int, NDFrame] = {}

        for i, (item, sgb) in enumerate(self._iterate_column_groupbys(obj)):
            result[i] = sgb.aggregate(func, *args, **kwargs)

        res_df = self.obj._constructor(result)
        res_df.columns = obj.columns
        return res_df

    def _wrap_applied_output(
        self, data: DataFrame, values: list, not_indexed_same: bool = False
    ):

        if len(values) == 0:
            result = self.obj._constructor(
                index=self.grouper.result_index, columns=data.columns
            )
            result = result.astype(data.dtypes, copy=False)
            return result

        # GH12824
        first_not_none = next(com.not_none(*values), None)

        if first_not_none is None:
            # GH9684 - All values are None, return an empty frame.
            return self.obj._constructor()
        elif isinstance(first_not_none, DataFrame):
            return self._concat_objects(values, not_indexed_same=not_indexed_same)

        key_index = self.grouper.result_index if self.as_index else None

        if isinstance(first_not_none, (np.ndarray, Index)):
            # GH#1738: values is list of arrays of unequal lengths
            #  fall through to the outer else clause
            # TODO: sure this is right?  we used to do this
            #  after raising AttributeError above
            return self.obj._constructor_sliced(
                values, index=key_index, name=self._selection
            )
        elif not isinstance(first_not_none, Series):
            # values are not series or array-like but scalars
            # self._selection not passed through to Series as the
            # result should not take the name of original selection
            # of columns
            if self.as_index:
                return self.obj._constructor_sliced(values, index=key_index)
            else:
                result = self.obj._constructor(values, columns=[self._selection])
                self._insert_inaxis_grouper_inplace(result)
                return result
        else:
            # values are Series
            return self._wrap_applied_output_series(
                values, not_indexed_same, first_not_none, key_index
            )

    def _wrap_applied_output_series(
        self,
        values: list[Series],
        not_indexed_same: bool,
        first_not_none,
        key_index,
    ) -> DataFrame | Series:
        # this is to silence a DeprecationWarning
        # TODO(2.0): Remove when default dtype of empty Series is object
        kwargs = first_not_none._construct_axes_dict()
        backup = create_series_with_explicit_dtype(dtype_if_empty=object, **kwargs)
        values = [x if (x is not None) else backup for x in values]

        all_indexed_same = all_indexes_same(x.index for x in values)

        # GH3596
        # provide a reduction (Frame -> Series) if groups are
        # unique
        if self.squeeze:
            applied_index = self._selected_obj._get_axis(self.axis)
            singular_series = len(values) == 1 and applied_index.nlevels == 1

            if singular_series:
                # GH2893
                # we have series in the values array, we want to
                # produce a series:
                # if any of the sub-series are not indexed the same
                # OR we don't have a multi-index and we have only a
                # single values
                return self._concat_objects(values, not_indexed_same=not_indexed_same)

            # still a series
            # path added as of GH 5545
            elif all_indexed_same:
                from pandas.core.reshape.concat import concat

                return concat(values)

        if not all_indexed_same:
            # GH 8467
            return self._concat_objects(values, not_indexed_same=True)

        # Combine values
        # vstack+constructor is faster than concat and handles MI-columns
        stacked_values = np.vstack([np.asarray(v) for v in values])

        if self.axis == 0:
            index = key_index
            columns = first_not_none.index.copy()
            if columns.name is None:
                # GH6124 - propagate name of Series when it's consistent
                names = {v.name for v in values}
                if len(names) == 1:
                    columns.name = list(names)[0]
        else:
            index = first_not_none.index
            columns = key_index
            stacked_values = stacked_values.T

        if stacked_values.dtype == object:
            # We'll have the DataFrame constructor do inference
            stacked_values = stacked_values.tolist()
        result = self.obj._constructor(stacked_values, index=index, columns=columns)

        if not self.as_index:
            self._insert_inaxis_grouper_inplace(result)

        return self._reindex_output(result)

    def _cython_transform(
        self, how: str, numeric_only: bool = True, axis: int = 0, **kwargs
    ) -> DataFrame:
        assert axis == 0  # handled by caller
        # TODO: no tests with self.ndim == 1 for DataFrameGroupBy

        # With self.axis == 0, we have multi-block tests
        #  e.g. test_rank_min_int, test_cython_transform_frame
        #  test_transform_numeric_ret
        # With self.axis == 1, _get_data_to_aggregate does a transpose
        #  so we always have a single block.
        mgr: Manager2D = self._get_data_to_aggregate()
        if numeric_only:
            mgr = mgr.get_numeric_data(copy=False)

        def arr_func(bvalues: ArrayLike) -> ArrayLike:
            return self.grouper._cython_operation(
                "transform", bvalues, how, 1, **kwargs
            )

        # We could use `mgr.apply` here and not have to set_axis, but
        #  we would have to do shape gymnastics for ArrayManager compat
        res_mgr = mgr.grouped_reduce(arr_func, ignore_failures=True)
        res_mgr.set_axis(1, mgr.axes[1])

        if len(res_mgr) < len(mgr):
            warn_dropping_nuisance_columns_deprecated(type(self), how)

        res_df = self.obj._constructor(res_mgr)
        if self.axis == 1:
            res_df = res_df.T
        return res_df

    def _transform_general(self, func, *args, **kwargs):
        from pandas.core.reshape.concat import concat

        applied = []
        obj = self._obj_with_exclusions
        gen = self.grouper.get_iterator(obj, axis=self.axis)
        fast_path, slow_path = self._define_paths(func, *args, **kwargs)

        # Determine whether to use slow or fast path by evaluating on the first group.
        # Need to handle the case of an empty generator and process the result so that
        # it does not need to be computed again.
        try:
            name, group = next(gen)
        except StopIteration:
            pass
        else:
            object.__setattr__(group, "name", name)
            try:
                path, res = self._choose_path(fast_path, slow_path, group)
            except TypeError:
                return self._transform_item_by_item(obj, fast_path)
            except ValueError as err:
                msg = "transform must return a scalar value for each group"
                raise ValueError(msg) from err
            if group.size > 0:
                res = _wrap_transform_general_frame(self.obj, group, res)
                applied.append(res)

        # Compute and process with the remaining groups
        for name, group in gen:
            if group.size == 0:
                continue
            object.__setattr__(group, "name", name)
            res = path(group)
            res = _wrap_transform_general_frame(self.obj, group, res)
            applied.append(res)

        concat_index = obj.columns if self.axis == 0 else obj.index
        other_axis = 1 if self.axis == 0 else 0  # switches between 0 & 1
        concatenated = concat(applied, axis=self.axis, verify_integrity=False)
        concatenated = concatenated.reindex(concat_index, axis=other_axis, copy=False)
        return self._set_result_index_ordered(concatenated)

    @Substitution(klass="DataFrame")
    @Appender(_transform_template)
    def transform(self, func, *args, engine=None, engine_kwargs=None, **kwargs):
        return self._transform(
            func, *args, engine=engine, engine_kwargs=engine_kwargs, **kwargs
        )

    def _can_use_transform_fast(self, result) -> bool:
        return isinstance(result, DataFrame) and result.columns.equals(
            self._obj_with_exclusions.columns
        )

    def _define_paths(self, func, *args, **kwargs):
        if isinstance(func, str):
            fast_path = lambda group: getattr(group, func)(*args, **kwargs)
            slow_path = lambda group: group.apply(
                lambda x: getattr(x, func)(*args, **kwargs), axis=self.axis
            )
        else:
            fast_path = lambda group: func(group, *args, **kwargs)
            slow_path = lambda group: group.apply(
                lambda x: func(x, *args, **kwargs), axis=self.axis
            )
        return fast_path, slow_path

    def _choose_path(self, fast_path: Callable, slow_path: Callable, group: DataFrame):
        path = slow_path
        res = slow_path(group)

        # if we make it here, test if we can use the fast path
        try:
            res_fast = fast_path(group)
        except AssertionError:
            raise  # pragma: no cover
        except Exception:
            # GH#29631 For user-defined function, we can't predict what may be
            #  raised; see test_transform.test_transform_fastpath_raises
            return path, res

        # verify fast path returns either:
        # a DataFrame with columns equal to group.columns
        # OR a Series with index equal to group.columns
        if isinstance(res_fast, DataFrame):
            if not res_fast.columns.equals(group.columns):
                return path, res
        elif isinstance(res_fast, Series):
            if not res_fast.index.equals(group.columns):
                return path, res
        else:
            return path, res

        if res_fast.equals(res):
            path = fast_path

        return path, res

    def _transform_item_by_item(self, obj: DataFrame, wrapper) -> DataFrame:
        # iterate through columns, see test_transform_exclude_nuisance
        #  gets here with non-unique columns
        output = {}
        inds = []
        for i, (colname, sgb) in enumerate(self._iterate_column_groupbys(obj)):
            try:
                output[i] = sgb.transform(wrapper)
            except TypeError:
                # e.g. trying to call nanmean with string values
                warn_dropping_nuisance_columns_deprecated(type(self), "transform")
            else:
                inds.append(i)

        if not output:
            raise TypeError("Transform function invalid for data types")

        columns = obj.columns.take(inds)

        result = self.obj._constructor(output, index=obj.index)
        result.columns = columns
        return result

    def filter(self, func, dropna=True, *args, **kwargs):
        """
        Return a copy of a DataFrame excluding filtered elements.

        Elements from groups are filtered if they do not satisfy the
        boolean criterion specified by func.

        Parameters
        ----------
        func : function
            Function to apply to each subframe. Should return True or False.
        dropna : Drop groups that do not pass the filter. True by default;
            If False, groups that evaluate False are filled with NaNs.

        Returns
        -------
        filtered : DataFrame

        Notes
        -----
        Each subframe is endowed the attribute 'name' in case you need to know
        which group you are working on.

        Functions that mutate the passed object can produce unexpected
        behavior or errors and are not supported. See :ref:`gotchas.udf-mutation`
        for more details.

        Examples
        --------
        >>> df = pd.DataFrame({'A' : ['foo', 'bar', 'foo', 'bar',
        ...                           'foo', 'bar'],
        ...                    'B' : [1, 2, 3, 4, 5, 6],
        ...                    'C' : [2.0, 5., 8., 1., 2., 9.]})
        >>> grouped = df.groupby('A')
        >>> grouped.filter(lambda x: x['B'].mean() > 3.)
             A  B    C
        1  bar  2  5.0
        3  bar  4  1.0
        5  bar  6  9.0
        """
        indices = []

        obj = self._selected_obj
        gen = self.grouper.get_iterator(obj, axis=self.axis)

        for name, group in gen:
            object.__setattr__(group, "name", name)

            res = func(group, *args, **kwargs)

            try:
                res = res.squeeze()
            except AttributeError:  # allow e.g., scalars and frames to pass
                pass

            # interpret the result of the filter
            if is_bool(res) or (is_scalar(res) and isna(res)):
                if res and notna(res):
                    indices.append(self._get_index(name))
            else:
                # non scalars aren't allowed
                raise TypeError(
                    f"filter function returned a {type(res).__name__}, "
                    "but expected a scalar bool"
                )

        return self._apply_filter(indices, dropna)

    def __getitem__(self, key) -> DataFrameGroupBy | SeriesGroupBy:
        if self.axis == 1:
            # GH 37725
            raise ValueError("Cannot subset columns when using axis=1")
        # per GH 23566
        if isinstance(key, tuple) and len(key) > 1:
            # if len == 1, then it becomes a SeriesGroupBy and this is actually
            # valid syntax, so don't raise warning
            warnings.warn(
                "Indexing with multiple keys (implicitly converted to a tuple "
                "of keys) will be deprecated, use a list instead.",
                FutureWarning,
                stacklevel=find_stack_level(),
            )
        return super().__getitem__(key)

    def _gotitem(self, key, ndim: int, subset=None):
        """
        sub-classes to define
        return a sliced object

        Parameters
        ----------
        key : string / list of selections
        ndim : {1, 2}
            requested ndim of result
        subset : object, default None
            subset to act on
        """
        if ndim == 2:
            if subset is None:
                subset = self.obj
            return DataFrameGroupBy(
                subset,
                self.grouper,
                axis=self.axis,
                level=self.level,
                grouper=self.grouper,
                exclusions=self.exclusions,
                selection=key,
                as_index=self.as_index,
                sort=self.sort,
                group_keys=self.group_keys,
                squeeze=self.squeeze,
                observed=self.observed,
                mutated=self.mutated,
                dropna=self.dropna,
            )
        elif ndim == 1:
            if subset is None:
                subset = self.obj[key]
            return SeriesGroupBy(
                subset,
                level=self.level,
                grouper=self.grouper,
                selection=key,
                sort=self.sort,
                group_keys=self.group_keys,
                squeeze=self.squeeze,
                observed=self.observed,
                dropna=self.dropna,
            )

        raise AssertionError("invalid ndim for _gotitem")

    def _get_data_to_aggregate(self) -> Manager2D:
        obj = self._obj_with_exclusions
        if self.axis == 1:
            return obj.T._mgr
        else:
            return obj._mgr

    def _insert_inaxis_grouper_inplace(self, result: DataFrame) -> None:
        # zip in reverse so we can always insert at loc 0
        columns = result.columns
        for name, lev, in_axis in zip(
            reversed(self.grouper.names),
            reversed(self.grouper.get_group_levels()),
            reversed([grp.in_axis for grp in self.grouper.groupings]),
        ):
            # GH #28549
            # When using .apply(-), name will be in columns already
            if in_axis and name not in columns:
                result.insert(0, name, lev)

    def _indexed_output_to_ndframe(
        self, output: Mapping[base.OutputKey, ArrayLike]
    ) -> DataFrame:
        """
        Wrap the dict result of a GroupBy aggregation into a DataFrame.
        """
        indexed_output = {key.position: val for key, val in output.items()}
        columns = Index([key.label for key in output])
        columns._set_names(self._obj_with_exclusions._get_axis(1 - self.axis).names)

        result = self.obj._constructor(indexed_output)
        result.columns = columns
        return result

    def _wrap_agged_manager(self, mgr: Manager2D) -> DataFrame:
        if not self.as_index:
            # GH 41998 - empty mgr always gets index of length 0
            rows = mgr.shape[1] if mgr.shape[0] > 0 else 0
            index = Index(range(rows))
            mgr.set_axis(1, index)
            result = self.obj._constructor(mgr)

            self._insert_inaxis_grouper_inplace(result)
            result = result._consolidate()
        else:
            index = self.grouper.result_index
            mgr.set_axis(1, index)
            result = self.obj._constructor(mgr)

        if self.axis == 1:
            result = result.T

        # Note: we only need to pass datetime=True in order to get numeric
        #  values converted
        return self._reindex_output(result)._convert(datetime=True)

    def _iterate_column_groupbys(self, obj: DataFrame | Series):
        for i, colname in enumerate(obj.columns):
            yield colname, SeriesGroupBy(
                obj.iloc[:, i],
                selection=colname,
                grouper=self.grouper,
                exclusions=self.exclusions,
                observed=self.observed,
            )

    def _apply_to_column_groupbys(self, func, obj: DataFrame | Series) -> DataFrame:
        from pandas.core.reshape.concat import concat

        columns = obj.columns
        results = [
            func(col_groupby) for _, col_groupby in self._iterate_column_groupbys(obj)
        ]

        if not len(results):
            # concat would raise
            return DataFrame([], columns=columns, index=self.grouper.result_index)
        else:
            return concat(results, keys=columns, axis=1)

    def nunique(self, dropna: bool = True) -> DataFrame:
        """
        Return DataFrame with counts of unique elements in each position.

        Parameters
        ----------
        dropna : bool, default True
            Don't include NaN in the counts.

        Returns
        -------
        nunique: DataFrame

        Examples
        --------
        >>> df = pd.DataFrame({'id': ['spam', 'egg', 'egg', 'spam',
        ...                           'ham', 'ham'],
        ...                    'value1': [1, 5, 5, 2, 5, 5],
        ...                    'value2': list('abbaxy')})
        >>> df
             id  value1 value2
        0  spam       1      a
        1   egg       5      b
        2   egg       5      b
        3  spam       2      a
        4   ham       5      x
        5   ham       5      y

        >>> df.groupby('id').nunique()
              value1  value2
        id
        egg        1       1
        ham        1       2
        spam       2       1

        Check for rows with the same id but conflicting values:

        >>> df.groupby('id').filter(lambda g: (g.nunique() > 1).any())
             id  value1 value2
        0  spam       1      a
        3  spam       2      a
        4   ham       5      x
        5   ham       5      y
        """

        if self.axis != 0:
            # see test_groupby_crash_on_nunique
            return self._python_agg_general(lambda sgb: sgb.nunique(dropna))

        obj = self._obj_with_exclusions
        results = self._apply_to_column_groupbys(
            lambda sgb: sgb.nunique(dropna), obj=obj
        )

        if not self.as_index:
            results.index = Index(range(len(results)))
            self._insert_inaxis_grouper_inplace(results)

        return results

    @Appender(DataFrame.idxmax.__doc__)
    def idxmax(self, axis=0, skipna: bool = True):
        axis = DataFrame._get_axis_number(axis)
        numeric_only = None if axis == 0 else False

        def func(df):
            # NB: here we use numeric_only=None, in DataFrame it is False GH#38217
            res = df._reduce(
                nanops.nanargmax,
                "argmax",
                axis=axis,
                skipna=skipna,
                numeric_only=numeric_only,
            )
            indices = res._values
            index = df._get_axis(axis)
            result = [index[i] if i >= 0 else np.nan for i in indices]
            return df._constructor_sliced(result, index=res.index)

        func.__name__ = "idxmax"
        return self._python_apply_general(func, self._obj_with_exclusions)

    @Appender(DataFrame.idxmin.__doc__)
    def idxmin(self, axis=0, skipna: bool = True):
        axis = DataFrame._get_axis_number(axis)
        numeric_only = None if axis == 0 else False

        def func(df):
            # NB: here we use numeric_only=None, in DataFrame it is False GH#38217
            res = df._reduce(
                nanops.nanargmin,
                "argmin",
                axis=axis,
                skipna=skipna,
                numeric_only=numeric_only,
            )
            indices = res._values
            index = df._get_axis(axis)
            result = [index[i] if i >= 0 else np.nan for i in indices]
            return df._constructor_sliced(result, index=res.index)

        func.__name__ = "idxmin"
        return self._python_apply_general(func, self._obj_with_exclusions)

    boxplot = boxplot_frame_groupby

    def value_counts(
        self,
        subset: Sequence[Hashable] | None = None,
        normalize: bool = False,
        sort: bool = True,
        ascending: bool = False,
        dropna: bool = True,
    ) -> DataFrame | Series:
        """
        Return a Series or DataFrame containing counts of unique rows.

        .. versionadded:: 1.4.0

        Parameters
        ----------
        subset : list-like, optional
            Columns to use when counting unique combinations.
        normalize : bool, default False
            Return proportions rather than frequencies.
        sort : bool, default True
            Sort by frequencies.
        ascending : bool, default False
            Sort in ascending order.
        dropna : bool, default True
            Don’t include counts of rows that contain NA values.

        Returns
        -------
        Series or DataFrame
            Series if the groupby as_index is True, otherwise DataFrame.

        See Also
        --------
        Series.value_counts: Equivalent method on Series.
        DataFrame.value_counts: Equivalent method on DataFrame.
        SeriesGroupBy.value_counts: Equivalent method on SeriesGroupBy.

        Notes
        -----
        - If the groupby as_index is True then the returned Series will have a
          MultiIndex with one level per input column.
        - If the groupby as_index is False then the returned DataFrame will have an
          additional column with the value_counts. The column is labelled 'count' or
          'proportion', depending on the ``normalize`` parameter.

        By default, rows that contain any NA values are omitted from
        the result.

        By default, the result will be in descending order so that the
        first element of each group is the most frequently-occurring row.

        Examples
        --------
        >>> df = pd.DataFrame({
        ...    'gender': ['male', 'male', 'female', 'male', 'female', 'male'],
        ...    'education': ['low', 'medium', 'high', 'low', 'high', 'low'],
        ...    'country': ['US', 'FR', 'US', 'FR', 'FR', 'FR']
        ... })

        >>> df
            gender 	education 	country
        0 	male 	low 	    US
        1 	male 	medium 	    FR
        2 	female 	high 	    US
        3 	male 	low 	    FR
        4 	female 	high 	    FR
        5 	male 	low 	    FR

        >>> df.groupby('gender').value_counts()
        gender  education  country
        female  high       FR         1
                           US         1
        male    low        FR         2
                           US         1
                medium     FR         1
        dtype: int64

        >>> df.groupby('gender').value_counts(ascending=True)
        gender  education  country
        female  high       FR         1
                           US         1
        male    low        US         1
                medium     FR         1
                low        FR         2
        dtype: int64

        >>> df.groupby('gender').value_counts(normalize=True)
        gender  education  country
        female  high       FR         0.50
                           US         0.50
        male    low        FR         0.50
                           US         0.25
                medium     FR         0.25
        dtype: float64

        >>> df.groupby('gender', as_index=False).value_counts()
           gender education country  count
        0  female      high      FR      1
        1  female      high      US      1
        2    male       low      FR      2
        3    male       low      US      1
        4    male    medium      FR      1

        >>> df.groupby('gender', as_index=False).value_counts(normalize=True)
           gender education country  proportion
        0  female      high      FR        0.50
        1  female      high      US        0.50
        2    male       low      FR        0.50
        3    male       low      US        0.25
        4    male    medium      FR        0.25
        """
        if self.axis == 1:
            raise NotImplementedError(
                "DataFrameGroupBy.value_counts only handles axis=0"
            )

        with self._group_selection_context():
            df = self.obj

            in_axis_names = {
                grouping.name for grouping in self.grouper.groupings if grouping.in_axis
            }
            if isinstance(self._selected_obj, Series):
                name = self._selected_obj.name
                keys = [] if name in in_axis_names else [self._selected_obj]
            else:
                keys = [
                    # Can't use .values because the column label needs to be preserved
                    self._selected_obj.iloc[:, idx]
                    for idx, name in enumerate(self._selected_obj.columns)
                    if name not in in_axis_names
                ]

            if subset is not None:
                clashing = set(subset) & set(in_axis_names)
                if clashing:
                    raise ValueError(
                        f"Keys {clashing} in subset cannot be in "
                        "the groupby column keys"
                    )

            groupings = list(self.grouper.groupings)
            for key in keys:
                grouper, _, _ = get_grouper(
                    df,
                    key=key,
                    axis=self.axis,
                    sort=self.sort,
                    dropna=dropna,
                )
                groupings += list(grouper.groupings)

            # Take the size of the overall columns
            gb = df.groupby(
                groupings,
                sort=self.sort,
                observed=self.observed,
                dropna=self.dropna,
            )
            result_series = cast(Series, gb.size())

            if normalize:
                # Normalize the results by dividing by the original group sizes.
                # We are guaranteed to have the first N levels be the
                # user-requested grouping.
                levels = list(
                    range(len(self.grouper.groupings), result_series.index.nlevels)
                )
                indexed_group_size = result_series.groupby(
                    result_series.index.droplevel(levels),
                    sort=self.sort,
                    observed=self.observed,
                    dropna=self.dropna,
                ).transform("sum")

                result_series /= indexed_group_size

            if sort:
                # Sort the values and then resort by the main grouping
                index_level = range(len(self.grouper.groupings))
                result_series = result_series.sort_values(
                    ascending=ascending
                ).sort_index(level=index_level, sort_remaining=False)

            result: Series | DataFrame
            if self.as_index:
                result = result_series
            else:
                # Convert to frame
                name = "proportion" if normalize else "count"
                index = result_series.index
                columns = com.fill_missing_names(index.names)
                if name in columns:
                    raise ValueError(
                        f"Column label '{name}' is duplicate of result column"
                    )
                result_series.name = name
                result_series.index = index.set_names(range(len(columns)))
                result_frame = result_series.reset_index()
                result_frame.columns = columns + [name]
                result = result_frame
            return result.__finalize__(self.obj, method="value_counts")


def _wrap_transform_general_frame(
    obj: DataFrame, group: DataFrame, res: DataFrame | Series
) -> DataFrame:
    from pandas import concat

    if isinstance(res, Series):
        # we need to broadcast across the
        # other dimension; this will preserve dtypes
        # GH14457
        if res.index.is_(obj.index):
            res_frame = concat([res] * len(group.columns), axis=1)
            res_frame.columns = group.columns
            res_frame.index = group.index
        else:
            res_frame = obj._constructor(
                np.concatenate([res.values] * len(group.index)).reshape(group.shape),
                columns=group.columns,
                index=group.index,
            )
        assert isinstance(res_frame, DataFrame)
        return res_frame
    else:
        return res<|MERGE_RESOLUTION|>--- conflicted
+++ resolved
@@ -878,11 +878,7 @@
             result.columns = columns
 
         if result is None:
-<<<<<<< HEAD
-            if get_option("use_hom_api"):
-=======
             if get_option("api.use_hom"):
->>>>>>> f00e37a2
                 return self._hom_agg(func, args, kwargs)
 
             # grouper specific aggregations
