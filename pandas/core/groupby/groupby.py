"""
Provide the groupby split-apply-combine paradigm. Define the GroupBy
class providing the base-class of operations.

The SeriesGroupBy and DataFrameGroupBy sub-class
(defined in pandas.core.groupby.generic)
expose these user-facing objects to provide specific functionality.
"""

from contextlib import contextmanager
import datetime
from functools import partial, wraps
import inspect
from textwrap import dedent
import types
from typing import (
    Callable,
    Dict,
    FrozenSet,
    Generic,
    Hashable,
    Iterable,
    Iterator,
    List,
    Mapping,
    Optional,
    Sequence,
    Set,
    Tuple,
    Type,
    TypeVar,
    Union,
)
import warnings

import numpy as np

from pandas._config.config import option_context

from pandas._libs import Timestamp, lib
import pandas._libs.groupby as libgroupby
from pandas._typing import (
    F,
    FrameOrSeries,
    FrameOrSeriesUnion,
    IndexLabel,
    Label,
    Scalar,
    final,
)
from pandas.compat.numpy import function as nv
from pandas.errors import AbstractMethodError
from pandas.util._decorators import Appender, Substitution, cache_readonly, doc

from pandas.core.dtypes.cast import maybe_downcast_numeric
from pandas.core.dtypes.common import (
    ensure_float,
    is_bool_dtype,
    is_datetime64_dtype,
    is_extension_array_dtype,
    is_integer_dtype,
    is_numeric_dtype,
    is_object_dtype,
    is_scalar,
    is_timedelta64_dtype,
)
from pandas.core.dtypes.missing import isna, notna

from pandas.core import nanops
import pandas.core.algorithms as algorithms
from pandas.core.arrays import Categorical, DatetimeArray
from pandas.core.base import DataError, PandasObject, SelectionMixin
import pandas.core.common as com
from pandas.core.frame import DataFrame
from pandas.core.generic import NDFrame
from pandas.core.groupby import base, numba_, ops
from pandas.core.indexes.api import CategoricalIndex, Index, MultiIndex
from pandas.core.series import Series
from pandas.core.sorting import get_group_index_sorter
from pandas.core.util.numba_ import NUMBA_FUNC_CACHE

_common_see_also = """
        See Also
        --------
        Series.%(name)s : Apply a function %(name)s to a Series.
        DataFrame.%(name)s : Apply a function %(name)s
            to each row or column of a DataFrame.
"""

_apply_docs = {
    "template": """
    Apply function `func` group-wise and combine the results together.

    The function passed to `apply` must take a {input} as its first
    argument and return a DataFrame, Series or scalar. `apply` will
    then take care of combining the results back together into a single
    dataframe or series. `apply` is therefore a highly flexible
    grouping method.

    While `apply` is a very flexible method, its downside is that
    using it can be quite a bit slower than using more specific methods
    like `agg` or `transform`. Pandas offers a wide range of method that will
    be much faster than using `apply` for their specific purposes, so try to
    use them before reaching for `apply`.

    Parameters
    ----------
    func : callable
        A callable that takes a {input} as its first argument, and
        returns a dataframe, a series or a scalar. In addition the
        callable may take positional and keyword arguments.
    args, kwargs : tuple and dict
        Optional positional and keyword arguments to pass to `func`.

    Returns
    -------
    applied : Series or DataFrame

    See Also
    --------
    pipe : Apply function to the full GroupBy object instead of to each
        group.
    aggregate : Apply aggregate function to the GroupBy object.
    transform : Apply function column-by-column to the GroupBy object.
    Series.apply : Apply a function to a Series.
    DataFrame.apply : Apply a function to each row or column of a DataFrame.
    """,
    "dataframe_examples": """
    >>> df = pd.DataFrame({'A': 'a a b'.split(),
                           'B': [1,2,3],
                           'C': [4,6, 5]})
    >>> g = df.groupby('A')

    Notice that ``g`` has two groups, ``a`` and ``b``.
    Calling `apply` in various ways, we can get different grouping results:

    Example 1: below the function passed to `apply` takes a DataFrame as
    its argument and returns a DataFrame. `apply` combines the result for
    each group together into a new DataFrame:

    >>> g[['B', 'C']].apply(lambda x: x / x.sum())
              B    C
    0  0.333333  0.4
    1  0.666667  0.6
    2  1.000000  1.0

    Example 2: The function passed to `apply` takes a DataFrame as
    its argument and returns a Series.  `apply` combines the result for
    each group together into a new DataFrame:

    >>> g[['B', 'C']].apply(lambda x: x.max() - x.min())
       B  C
    A
    a  1  2
    b  0  0

    Example 3: The function passed to `apply` takes a DataFrame as
    its argument and returns a scalar. `apply` combines the result for
    each group together into a Series, including setting the index as
    appropriate:

    >>> g.apply(lambda x: x.C.max() - x.B.min())
    A
    a    5
    b    2
    dtype: int64
    """,
    "series_examples": """
    >>> s = pd.Series([0, 1, 2], index='a a b'.split())
    >>> g = s.groupby(s.index)

    From ``s`` above we can see that ``g`` has two groups, ``a`` and ``b``.
    Calling `apply` in various ways, we can get different grouping results:

    Example 1: The function passed to `apply` takes a Series as
    its argument and returns a Series.  `apply` combines the result for
    each group together into a new Series:

    >>> g.apply(lambda x:  x*2 if x.name == 'b' else x/2)
    0    0.0
    1    0.5
    2    4.0
    dtype: float64

    Example 2: The function passed to `apply` takes a Series as
    its argument and returns a scalar. `apply` combines the result for
    each group together into a Series, including setting the index as
    appropriate:

    >>> g.apply(lambda x: x.max() - x.min())
    a    1
    b    0
    dtype: int64

    Notes
    -----
    In the current implementation `apply` calls `func` twice on the
    first group to decide whether it can take a fast or slow code
    path. This can lead to unexpected behavior if `func` has
    side-effects, as they will take effect twice for the first
    group.

    Examples
    --------
    {examples}
    """,
}

_groupby_agg_method_template = """
Compute {fname} of group values.

Parameters
----------
numeric_only : bool, default {no}
    Include only float, int, boolean columns. If None, will attempt to use
    everything, then use only numeric data.
min_count : int, default {mc}
    The required number of valid values to perform the operation. If fewer
    than ``min_count`` non-NA values are present the result will be NA.

Returns
-------
Series or DataFrame
    Computed {fname} of values within each group.
"""

_pipe_template = """
Apply a function `func` with arguments to this %(klass)s object and return
the function's result.

Use `.pipe` when you want to improve readability by chaining together
functions that expect Series, DataFrames, GroupBy or Resampler objects.
Instead of writing

>>> h(g(f(df.groupby('group')), arg1=a), arg2=b, arg3=c)  # doctest: +SKIP

You can write

>>> (df.groupby('group')
...    .pipe(f)
...    .pipe(g, arg1=a)
...    .pipe(h, arg2=b, arg3=c))  # doctest: +SKIP

which is much more readable.

Parameters
----------
func : callable or tuple of (callable, str)
    Function to apply to this %(klass)s object or, alternatively,
    a `(callable, data_keyword)` tuple where `data_keyword` is a
    string indicating the keyword of `callable` that expects the
    %(klass)s object.
args : iterable, optional
       Positional arguments passed into `func`.
kwargs : dict, optional
         A dictionary of keyword arguments passed into `func`.

Returns
-------
object : the return type of `func`.

See Also
--------
Series.pipe : Apply a function with arguments to a series.
DataFrame.pipe: Apply a function with arguments to a dataframe.
apply : Apply function to each group instead of to the
    full %(klass)s object.

Notes
-----
See more `here
<https://pandas.pydata.org/pandas-docs/stable/user_guide/groupby.html#piping-function-calls>`_

Examples
--------
%(examples)s
"""

_transform_template = """
Call function producing a like-indexed %(klass)s on each group and
return a %(klass)s having the same indexes as the original object
filled with the transformed values

Parameters
----------
f : function
    Function to apply to each group.

    Can also accept a Numba JIT function with
    ``engine='numba'`` specified.

    If the ``'numba'`` engine is chosen, the function must be
    a user defined function with ``values`` and ``index`` as the
    first and second arguments respectively in the function signature.
    Each group's index will be passed to the user defined function
    and optionally available for use.

    .. versionchanged:: 1.1.0
*args
    Positional arguments to pass to func.
engine : str, default None
    * ``'cython'`` : Runs the function through C-extensions from cython.
    * ``'numba'`` : Runs the function through JIT compiled code from numba.
    * ``None`` : Defaults to ``'cython'`` or globally setting ``compute.use_numba``

    .. versionadded:: 1.1.0
engine_kwargs : dict, default None
    * For ``'cython'`` engine, there are no accepted ``engine_kwargs``
    * For ``'numba'`` engine, the engine can accept ``nopython``, ``nogil``
      and ``parallel`` dictionary keys. The values must either be ``True`` or
      ``False``. The default ``engine_kwargs`` for the ``'numba'`` engine is
      ``{'nopython': True, 'nogil': False, 'parallel': False}`` and will be
      applied to the function

    .. versionadded:: 1.1.0
**kwargs
    Keyword arguments to be passed into func.

Returns
-------
%(klass)s

See Also
--------
%(klass)s.groupby.apply : Apply function func group-wise
    and combine the results together.
%(klass)s.groupby.aggregate : Aggregate using one or more
    operations over the specified axis.
%(klass)s.transform : Transforms the Series on each group
    based on the given function.

Notes
-----
Each group is endowed the attribute 'name' in case you need to know
which group you are working on.

The current implementation imposes three requirements on f:

* f must return a value that either has the same shape as the input
  subframe or can be broadcast to the shape of the input subframe.
  For example, if `f` returns a scalar it will be broadcast to have the
  same shape as the input subframe.
* if this is a DataFrame, f must support application column-by-column
  in the subframe. If f also supports application to the entire subframe,
  then a fast path is used starting from the second chunk.
* f must not mutate groups. Mutation is not supported and may
  produce unexpected results.

When using ``engine='numba'``, there will be no "fall back" behavior internally.
The group data and group index will be passed as numpy arrays to the JITed
user defined function, and no alternative execution attempts will be tried.

Examples
--------

>>> df = pd.DataFrame({'A' : ['foo', 'bar', 'foo', 'bar',
...                           'foo', 'bar'],
...                    'B' : ['one', 'one', 'two', 'three',
...                           'two', 'two'],
...                    'C' : [1, 5, 5, 2, 5, 5],
...                    'D' : [2.0, 5., 8., 1., 2., 9.]})
>>> grouped = df.groupby('A')
>>> grouped.transform(lambda x: (x - x.mean()) / x.std())
          C         D
0 -1.154701 -0.577350
1  0.577350  0.000000
2  0.577350  1.154701
3 -1.154701 -1.000000
4  0.577350 -0.577350
5  0.577350  1.000000

Broadcast result of the transformation

>>> grouped.transform(lambda x: x.max() - x.min())
   C    D
0  4  6.0
1  3  8.0
2  4  6.0
3  3  8.0
4  4  6.0
5  3  8.0
"""

_agg_template = """
Aggregate using one or more operations over the specified axis.

Parameters
----------
func : function, str, list or dict
    Function to use for aggregating the data. If a function, must either
    work when passed a {klass} or when passed to {klass}.apply.

    Accepted combinations are:

    - function
    - string function name
    - list of functions and/or function names, e.g. ``[np.sum, 'mean']``
    - dict of axis labels -> functions, function names or list of such.

    Can also accept a Numba JIT function with
    ``engine='numba'`` specified. Only passing a single function is supported
    with this engine.

    If the ``'numba'`` engine is chosen, the function must be
    a user defined function with ``values`` and ``index`` as the
    first and second arguments respectively in the function signature.
    Each group's index will be passed to the user defined function
    and optionally available for use.

    .. versionchanged:: 1.1.0
*args
    Positional arguments to pass to func.
engine : str, default None
    * ``'cython'`` : Runs the function through C-extensions from cython.
    * ``'numba'`` : Runs the function through JIT compiled code from numba.
    * ``None`` : Defaults to ``'cython'`` or globally setting ``compute.use_numba``

    .. versionadded:: 1.1.0
engine_kwargs : dict, default None
    * For ``'cython'`` engine, there are no accepted ``engine_kwargs``
    * For ``'numba'`` engine, the engine can accept ``nopython``, ``nogil``
      and ``parallel`` dictionary keys. The values must either be ``True`` or
      ``False``. The default ``engine_kwargs`` for the ``'numba'`` engine is
      ``{{'nopython': True, 'nogil': False, 'parallel': False}}`` and will be
      applied to the function

    .. versionadded:: 1.1.0
**kwargs
    Keyword arguments to be passed into func.

Returns
-------
{klass}

See Also
--------
{klass}.groupby.apply : Apply function func group-wise
    and combine the results together.
{klass}.groupby.transform : Aggregate using one or more
    operations over the specified axis.
{klass}.aggregate : Transforms the Series on each group
    based on the given function.

Notes
-----
When using ``engine='numba'``, there will be no "fall back" behavior internally.
The group data and group index will be passed as numpy arrays to the JITed
user defined function, and no alternative execution attempts will be tried.
{examples}
"""


@final
class GroupByPlot(PandasObject):
    """
    Class implementing the .plot attribute for groupby objects.
    """

    def __init__(self, groupby):
        self._groupby = groupby

    def __call__(self, *args, **kwargs):
        def f(self):
            return self.plot(*args, **kwargs)

        f.__name__ = "plot"
        return self._groupby.apply(f)

    def __getattr__(self, name: str):
        def attr(*args, **kwargs):
            def f(self):
                return getattr(self.plot, name)(*args, **kwargs)

            return self._groupby.apply(f)

        return attr


@contextmanager
def group_selection_context(groupby: "BaseGroupBy") -> Iterator["BaseGroupBy"]:
    """
    Set / reset the group_selection_context.
    """
    groupby._set_group_selection()
    try:
        yield groupby
    finally:
        groupby._reset_group_selection()


_KeysArgType = Union[
    Hashable,
    List[Hashable],
    Callable[[Hashable], Hashable],
    List[Callable[[Hashable], Hashable]],
    Mapping[Hashable, Hashable],
]


class BaseGroupBy(PandasObject, SelectionMixin, Generic[FrameOrSeries]):
    _group_selection: Optional[IndexLabel] = None
    _apply_allowlist: FrozenSet[str] = frozenset()
    _hidden_attrs = PandasObject._hidden_attrs | {
        "as_index",
        "axis",
        "dropna",
        "exclusions",
        "grouper",
        "group_keys",
        "keys",
        "level",
        "mutated",
        "obj",
        "observed",
        "sort",
        "squeeze",
    }

    def __init__(
        self,
        obj: FrameOrSeries,
        keys: Optional[_KeysArgType] = None,
        axis: int = 0,
        level: Optional[IndexLabel] = None,
        grouper: Optional["ops.BaseGrouper"] = None,
        exclusions: Optional[Set[Label]] = None,
        selection: Optional[IndexLabel] = None,
        as_index: bool = True,
        sort: bool = True,
        group_keys: bool = True,
        squeeze: bool = False,
        observed: bool = False,
        mutated: bool = False,
        dropna: bool = True,
    ):

        self._selection = selection

        assert isinstance(obj, NDFrame), type(obj)

        self.level = level

        if not as_index:
            if not isinstance(obj, DataFrame):
                raise TypeError("as_index=False only valid with DataFrame")
            if axis != 0:
                raise ValueError("as_index=False only valid for axis=0")

        self.as_index = as_index
        self.keys = keys
        self.sort = sort
        self.group_keys = group_keys
        self.squeeze = squeeze
        self.observed = observed
        self.mutated = mutated
        self.dropna = dropna

        if grouper is None:
            from pandas.core.groupby.grouper import get_grouper

            grouper, exclusions, obj = get_grouper(
                obj,
                keys,
                axis=axis,
                level=level,
                sort=sort,
                observed=observed,
                mutated=self.mutated,
                dropna=self.dropna,
            )

        self.obj = obj
        self.axis = obj._get_axis_number(axis)
        self.grouper = grouper
        self.exclusions = exclusions or set()

    @final
    def __len__(self) -> int:
        return len(self.groups)

    @final
    def __repr__(self) -> str:
        # TODO: Better repr for GroupBy object
        return object.__repr__(self)

    def _assure_grouper(self) -> None:
        """
        We create the grouper on instantiation sub-classes may have a
        different policy.
        """
        pass

    @final
    @property
    def groups(self) -> Dict[Hashable, np.ndarray]:
        """
        Dict {group name -> group labels}.
        """
        self._assure_grouper()
        return self.grouper.groups

    @final
    @property
    def ngroups(self) -> int:
        self._assure_grouper()
        return self.grouper.ngroups

    @final
    @property
    def indices(self):
        """
        Dict {group name -> group indices}.
        """
        self._assure_grouper()
        return self.grouper.indices

    @final
    def _get_indices(self, names):
        """
        Safe get multiple indices, translate keys for
        datelike to underlying repr.
        """

        def get_converter(s):
            # possibly convert to the actual key types
            # in the indices, could be a Timestamp or a np.datetime64
            if isinstance(s, datetime.datetime):
                return lambda key: Timestamp(key)
            elif isinstance(s, np.datetime64):
                return lambda key: Timestamp(key).asm8
            else:
                return lambda key: key

        if len(names) == 0:
            return []

        if len(self.indices) > 0:
            index_sample = next(iter(self.indices))
        else:
            index_sample = None  # Dummy sample

        name_sample = names[0]
        if isinstance(index_sample, tuple):
            if not isinstance(name_sample, tuple):
                msg = "must supply a tuple to get_group with multiple grouping keys"
                raise ValueError(msg)
            if not len(name_sample) == len(index_sample):
                try:
                    # If the original grouper was a tuple
                    return [self.indices[name] for name in names]
                except KeyError as err:
                    # turns out it wasn't a tuple
                    msg = (
                        "must supply a same-length tuple to get_group "
                        "with multiple grouping keys"
                    )
                    raise ValueError(msg) from err

            converters = [get_converter(s) for s in index_sample]
            names = (tuple(f(n) for f, n in zip(converters, name)) for name in names)

        else:
            converter = get_converter(index_sample)
            names = (converter(name) for name in names)

        return [self.indices.get(name, []) for name in names]

    @final
    def _get_index(self, name):
        """
        Safe get index, translate keys for datelike to underlying repr.
        """
        return self._get_indices([name])[0]

    @final
    @cache_readonly
    def _selected_obj(self):
        # Note: _selected_obj is always just `self.obj` for SeriesGroupBy

        if self._selection is None or isinstance(self.obj, Series):
            if self._group_selection is not None:
                return self.obj[self._group_selection]
            return self.obj
        else:
            return self.obj[self._selection]

    @final
    def _reset_group_selection(self) -> None:
        """
        Clear group based selection.

        Used for methods needing to return info on each group regardless of
        whether a group selection was previously set.
        """
        if self._group_selection is not None:
            # GH12839 clear cached selection too when changing group selection
            self._group_selection = None
            self._reset_cache("_selected_obj")

    @final
    def _set_group_selection(self) -> None:
        """
        Create group based selection.

        Used when selection is not passed directly but instead via a grouper.

        NOTE: this should be paired with a call to _reset_group_selection
        """
        grp = self.grouper
        if not (
            self.as_index
            and getattr(grp, "groupings", None) is not None
            and self.obj.ndim > 1
            and self._group_selection is None
        ):
            return

        groupers = [g.name for g in grp.groupings if g.level is None and g.in_axis]

        if len(groupers):
            # GH12839 clear selected obj cache when group selection changes
            ax = self.obj._info_axis
            self._group_selection = ax.difference(Index(groupers), sort=False).tolist()
            self._reset_cache("_selected_obj")

    @final
    def _set_result_index_ordered(
        self, result: "OutputFrameOrSeries"
    ) -> "OutputFrameOrSeries":
        # set the result index on the passed values object and
        # return the new object, xref 8046

        if self.grouper.is_monotonic:
            # shortcut if we have an already ordered grouper
            result.set_axis(self.obj._get_axis(self.axis), axis=self.axis, inplace=True)
            return result

        # row order is scrambled => sort the rows by position in original index
        original_positions = Index(
            np.concatenate(self._get_indices(self.grouper.result_index))
        )
        result.set_axis(original_positions, axis=self.axis, inplace=True)
        result = result.sort_index(axis=self.axis)

        dropped_rows = len(result.index) < len(self.obj.index)

        if dropped_rows:
            # get index by slicing original index according to original positions
            # slice drops attrs => use set_axis when no rows were dropped
            sorted_indexer = result.index
            result.index = self._selected_obj.index[sorted_indexer]
        else:
            result.set_axis(self.obj._get_axis(self.axis), axis=self.axis, inplace=True)

        return result

    @final
    def _dir_additions(self) -> Set[str]:
        return self.obj._dir_additions() | self._apply_allowlist

    def __getattr__(self, attr: str):
        if attr in self._internal_names_set:
            return object.__getattribute__(self, attr)
        if attr in self.obj:
            return self[attr]

        raise AttributeError(
            f"'{type(self).__name__}' object has no attribute '{attr}'"
        )

    @Substitution(
        klass="GroupBy",
        examples=dedent(
            """\
        >>> df = pd.DataFrame({'A': 'a b a b'.split(), 'B': [1, 2, 3, 4]})
        >>> df
           A  B
        0  a  1
        1  b  2
        2  a  3
        3  b  4

        To get the difference between each groups maximum and minimum value in one
        pass, you can do

        >>> df.groupby('A').pipe(lambda x: x.max() - x.min())
           B
        A
        a  2
        b  2"""
        ),
    )
    @Appender(_pipe_template)
    def pipe(self, func, *args, **kwargs):
        return com.pipe(self, func, *args, **kwargs)

    plot = property(GroupByPlot)

    @final
    def _make_wrapper(self, name: str) -> Callable:
        assert name in self._apply_allowlist

        with group_selection_context(self):
            # need to setup the selection
            # as are not passed directly but in the grouper
            f = getattr(self._obj_with_exclusions, name)
            if not isinstance(f, types.MethodType):
                return self.apply(lambda self: getattr(self, name))

        f = getattr(type(self._obj_with_exclusions), name)
        sig = inspect.signature(f)

        def wrapper(*args, **kwargs):
            # a little trickery for aggregation functions that need an axis
            # argument
            if "axis" in sig.parameters:
                if kwargs.get("axis", None) is None:
                    kwargs["axis"] = self.axis

            def curried(x):
                return f(x, *args, **kwargs)

            # preserve the name so we can detect it when calling plot methods,
            # to avoid duplicates
            curried.__name__ = name

            # special case otherwise extra plots are created when catching the
            # exception below
            if name in base.plotting_methods:
                return self.apply(curried)

<<<<<<< HEAD
            is_transform = name in base.transformation_kernels
            try:
                return self._python_apply_general(
                    curried, self._obj_with_exclusions, is_transform=is_transform
                )
            except TypeError as err:
                if not re.search(
                    "reduction operation '.*' not allowed for this dtype", str(err)
                ):
                    # We don't have a cython implementation
                    # TODO: is the above comment accurate?
                    raise

            if self.obj.ndim == 1:
                # this can be called recursively, so need to raise ValueError
                raise ValueError

            # GH#3688 try to operate item-by-item
            result = self._aggregate_item_by_item(name, *args, **kwargs)
            return result
=======
            return self._python_apply_general(curried, self._obj_with_exclusions)
>>>>>>> d642b675

        wrapper.__name__ = name
        return wrapper

    @final
    def get_group(self, name, obj=None):
        """
        Construct DataFrame from group with provided name.

        Parameters
        ----------
        name : object
            The name of the group to get as a DataFrame.
        obj : DataFrame, default None
            The DataFrame to take the DataFrame out of.  If
            it is None, the object groupby was called on will
            be used.

        Returns
        -------
        group : same type as obj
        """
        if obj is None:
            obj = self._selected_obj

        inds = self._get_index(name)
        if not len(inds):
            raise KeyError(name)

        return obj._take_with_is_copy(inds, axis=self.axis)

    def __iter__(self) -> Iterator[Tuple[Label, FrameOrSeries]]:
        """
        Groupby iterator.

        Returns
        -------
        Generator yielding sequence of (name, subsetted object)
        for each group
        """
        return self.grouper.get_iterator(self.obj, axis=self.axis)

    @Appender(
        _apply_docs["template"].format(
            input="dataframe", examples=_apply_docs["dataframe_examples"]
        )
    )
    def apply(self, func, *args, **kwargs):
        func = self._is_builtin_func(func)

        # this is needed so we don't try and wrap strings. If we could
        # resolve functions to their callable functions prior, this
        # wouldn't be needed
        if args or kwargs:
            if callable(func):

                @wraps(func)
                def f(g):
                    with np.errstate(all="ignore"):
                        return func(g, *args, **kwargs)

            elif hasattr(nanops, "nan" + func):
                # TODO: should we wrap this in to e.g. _is_builtin_func?
                f = getattr(nanops, "nan" + func)

            else:
                raise ValueError(
                    "func must be a callable if args or kwargs are supplied"
                )
        else:
            f = func

        # ignore SettingWithCopy here in case the user mutates
        with option_context("mode.chained_assignment", None):
            try:
                result = self._python_apply_general(f, self._selected_obj)
            except TypeError:
                # gh-20949
                # try again, with .apply acting as a filtering
                # operation, by excluding the grouping column
                # This would normally not be triggered
                # except if the udf is trying an operation that
                # fails on *some* columns, e.g. a numeric operation
                # on a string grouper column

                with group_selection_context(self):
                    return self._python_apply_general(f, self._selected_obj)

        return result

    @final
    def _python_apply_general(
        self, f: F, data: FrameOrSeriesUnion, is_transform=False, is_empty_agg=False,
    ) -> FrameOrSeriesUnion:
        """
        Apply function f in python space

        Parameters
        ----------
        f : callable
            Function to apply
        data : Series or DataFrame
            Data to apply f to
        is_transform : bool, default False
            Indicator for whether the function is actually a transform
            and should not have group keys prepended. This is used
            in _make_wrapper which generates both transforms (e.g. diff)
            and non-transforms (e.g. corr)
        is_empty_agg : bool, default False
            Indicator for whether the function is actually an aggregation
            on an empty result. We don't want to warn for this case.
            See _GroupBy._python_agg_general.

        Returns
        -------
        Series or DataFrame
            data after applying f
        """
        keys, values, mutated = self.grouper.apply(f, data, self.axis)
        not_indexed_same = mutated or self.mutated
        override_group_keys = False

        if (not not_indexed_same and self.group_keys is lib.no_default) and not (
            is_transform or is_empty_agg
        ):
            # We've detected value-dependent behavior: the result's index depends on
            # whether the user's function `f` returned the same index or not.
            if self.ndim == 1:
                stacklevel = 4
            elif self._selection is None:
                stacklevel = 3
            else:
                stacklevel = 4
            msg = (
                "Not prepending group keys to the result index of "
                "transform-like apply. In the future, the group keys "
                "will be included in the index, regardless of whether "
                "the applied function returns a like-indexed object.\n"
                "To preserve the previous behavior, use\n\n\t"
                ">>> .groupby(..., group_keys=False)\n\n"
                "To adopt the future behavior and silence this warning, use "
                "\n\n\t>>> .groupby(..., group_keys=True)"
            )
            warnings.warn(msg, FutureWarning, stacklevel=stacklevel)
            # We want to behave as if `self.group_keys=False` when reconstructing
            # the object. However, we don't want to mutate the stateful GroupBy
            # object, so we just override it.
            # When this deprecation is enforced then override_group_keys
            # may be removed.
            override_group_keys = True

        return self._wrap_applied_output(
            keys,
            values,
            not_indexed_same=not_indexed_same,
            override_group_keys=override_group_keys,
        )

    def _iterate_slices(self) -> Iterable[Series]:
        raise AbstractMethodError(self)

    def transform(self, func, *args, **kwargs):
        raise AbstractMethodError(self)

    @final
    def _cumcount_array(self, ascending: bool = True):
        """
        Parameters
        ----------
        ascending : bool, default True
            If False, number in reverse, from length of group - 1 to 0.

        Notes
        -----
        this is currently implementing sort=False
        (though the default is sort=True) for groupby in general
        """
        ids, _, ngroups = self.grouper.group_info
        sorter = get_group_index_sorter(ids, ngroups)
        ids, count = ids[sorter], len(ids)

        if count == 0:
            return np.empty(0, dtype=np.int64)

        run = np.r_[True, ids[:-1] != ids[1:]]
        rep = np.diff(np.r_[np.nonzero(run)[0], count])
        out = (~run).cumsum()

        if ascending:
            out -= np.repeat(out[run], rep)
        else:
            out = np.repeat(out[np.r_[run[1:], True]], rep) - out

        rev = np.empty(count, dtype=np.intp)
        rev[sorter] = np.arange(count, dtype=np.intp)
        return out[rev].astype(np.int64, copy=False)

    @final
    def _cython_transform(
        self, how: str, numeric_only: bool = True, axis: int = 0, **kwargs
    ):
        output: Dict[base.OutputKey, np.ndarray] = {}

        for idx, obj in enumerate(self._iterate_slices()):
            name = obj.name
            is_numeric = is_numeric_dtype(obj.dtype)
            if numeric_only and not is_numeric:
                continue

            try:
                result = self.grouper._cython_operation(
                    "transform", obj._values, how, axis, **kwargs
                )
            except NotImplementedError:
                continue

            key = base.OutputKey(label=name, position=idx)
            output[key] = result

        if not output:
            raise DataError("No numeric types to aggregate")

        return self._wrap_transformed_output(output)

    def _wrap_aggregated_output(
        self, output: Mapping[base.OutputKey, np.ndarray], index: Optional[Index]
    ):
        raise AbstractMethodError(self)

    def _wrap_transformed_output(self, output: Mapping[base.OutputKey, np.ndarray]):
        raise AbstractMethodError(self)

    def _wrap_applied_output(
        self,
        keys,
        values,
        not_indexed_same: bool = False,
        override_group_keys: bool = False,
    ):
        raise AbstractMethodError(self)

    @final
    def _agg_general(
        self,
        numeric_only: bool = True,
        min_count: int = -1,
        *,
        alias: str,
        npfunc: Callable,
    ):
        with group_selection_context(self):
            # try a cython aggregation if we can
            result = None
            try:
                result = self._cython_agg_general(
                    how=alias,
                    alt=npfunc,
                    numeric_only=numeric_only,
                    min_count=min_count,
                )
            except DataError:
                pass
            except NotImplementedError as err:
                if "function is not implemented for this dtype" in str(
                    err
                ) or "category dtype not supported" in str(err):
                    # raised in _get_cython_function, in some cases can
                    #  be trimmed by implementing cython funcs for more dtypes
                    pass
                else:
                    raise

            # apply a non-cython aggregation
            if result is None:
                result = self.aggregate(lambda x: npfunc(x, axis=self.axis))
            return result.__finalize__(self.obj, method="groupby")

    def _cython_agg_general(
        self, how: str, alt=None, numeric_only: bool = True, min_count: int = -1
    ):
        output: Dict[base.OutputKey, Union[np.ndarray, DatetimeArray]] = {}
        # Ideally we would be able to enumerate self._iterate_slices and use
        # the index from enumeration as the key of output, but ohlc in particular
        # returns a (n x 4) array. Output requires 1D ndarrays as values, so we
        # need to slice that up into 1D arrays
        idx = 0
        for obj in self._iterate_slices():
            name = obj.name
            is_numeric = is_numeric_dtype(obj.dtype)
            if numeric_only and not is_numeric:
                continue

            result = self.grouper._cython_operation(
                "aggregate", obj._values, how, axis=0, min_count=min_count
            )

            if how == "ohlc":
                # e.g. ohlc
                agg_names = ["open", "high", "low", "close"]
                assert len(agg_names) == result.shape[1]
                for result_column, result_name in zip(result.T, agg_names):
                    key = base.OutputKey(label=result_name, position=idx)
                    output[key] = result_column
                    idx += 1
            else:
                assert result.ndim == 1
                key = base.OutputKey(label=name, position=idx)
                output[key] = result
                idx += 1

        if not output:
            raise DataError("No numeric types to aggregate")

        return self._wrap_aggregated_output(output, index=self.grouper.result_index)

    @final
    def _transform_with_numba(self, data, func, *args, engine_kwargs=None, **kwargs):
        """
        Perform groupby transform routine with the numba engine.

        This routine mimics the data splitting routine of the DataSplitter class
        to generate the indices of each group in the sorted data and then passes the
        data and indices into a Numba jitted function.
        """
        if not callable(func):
            raise NotImplementedError(
                "Numba engine can only be used with a single function."
            )
        group_keys = self.grouper._get_group_keys()
        labels, _, n_groups = self.grouper.group_info
        sorted_index = get_group_index_sorter(labels, n_groups)
        sorted_labels = algorithms.take_nd(labels, sorted_index, allow_fill=False)
        sorted_data = data.take(sorted_index, axis=self.axis).to_numpy()
        starts, ends = lib.generate_slices(sorted_labels, n_groups)

        numba_transform_func = numba_.generate_numba_transform_func(
            tuple(args), kwargs, func, engine_kwargs
        )
        result = numba_transform_func(
            sorted_data, sorted_index, starts, ends, len(group_keys), len(data.columns)
        )

        cache_key = (func, "groupby_transform")
        if cache_key not in NUMBA_FUNC_CACHE:
            NUMBA_FUNC_CACHE[cache_key] = numba_transform_func

        # result values needs to be resorted to their original positions since we
        # evaluated the data sorted by group
        return result.take(np.argsort(sorted_index), axis=0)

    @final
    def _aggregate_with_numba(self, data, func, *args, engine_kwargs=None, **kwargs):
        """
        Perform groupby aggregation routine with the numba engine.

        This routine mimics the data splitting routine of the DataSplitter class
        to generate the indices of each group in the sorted data and then passes the
        data and indices into a Numba jitted function.
        """
        if not callable(func):
            raise NotImplementedError(
                "Numba engine can only be used with a single function."
            )
        group_keys = self.grouper._get_group_keys()
        labels, _, n_groups = self.grouper.group_info
        sorted_index = get_group_index_sorter(labels, n_groups)
        sorted_labels = algorithms.take_nd(labels, sorted_index, allow_fill=False)
        sorted_data = data.take(sorted_index, axis=self.axis).to_numpy()
        starts, ends = lib.generate_slices(sorted_labels, n_groups)

        numba_agg_func = numba_.generate_numba_agg_func(
            tuple(args), kwargs, func, engine_kwargs
        )
        result = numba_agg_func(
            sorted_data, sorted_index, starts, ends, len(group_keys), len(data.columns)
        )

        cache_key = (func, "groupby_agg")
        if cache_key not in NUMBA_FUNC_CACHE:
            NUMBA_FUNC_CACHE[cache_key] = numba_agg_func

        if self.grouper.nkeys > 1:
            index = MultiIndex.from_tuples(group_keys, names=self.grouper.names)
        else:
            index = Index(group_keys, name=self.grouper.names[0])
        return result, index

    @final
    def _python_agg_general(self, func, *args, **kwargs):
        func = self._is_builtin_func(func)
        f = lambda x: func(x, *args, **kwargs)

        # iterate through "columns" ex exclusions to populate output dict
        output: Dict[base.OutputKey, np.ndarray] = {}

        for idx, obj in enumerate(self._iterate_slices()):
            name = obj.name
            if self.grouper.ngroups == 0:
                # agg_series below assumes ngroups > 0
                continue

            try:
                # if this function is invalid for this dtype, we will ignore it.
                result, counts = self.grouper.agg_series(obj, f)
            except TypeError:
                continue

            assert result is not None
            key = base.OutputKey(label=name, position=idx)

<<<<<<< HEAD
        if len(output) == 0:
            return self._python_apply_general(f, self._selected_obj, is_empty_agg=True)
=======
            if is_numeric_dtype(obj.dtype):
                result = maybe_downcast_numeric(result, obj.dtype)
>>>>>>> d642b675

            if self.grouper._filter_empty_groups:
                mask = counts.ravel() > 0

                # since we are masking, make sure that we have a float object
                values = result
                if is_numeric_dtype(values.dtype):
                    values = ensure_float(values)

                    result = maybe_downcast_numeric(values[mask], result.dtype)

            output[key] = result

        if not output:
            return self._python_apply_general(f, self._selected_obj)

        return self._wrap_aggregated_output(output, index=self.grouper.result_index)

<<<<<<< HEAD
    def _concat_objects(
        self,
        keys,
        values,
        not_indexed_same: bool = False,
        override_group_keys: bool = False,
    ):
=======
    @final
    def _concat_objects(self, keys, values, not_indexed_same: bool = False):
>>>>>>> d642b675
        from pandas.core.reshape.concat import concat

        def reset_identity(values):
            # reset the identities of the components
            # of the values to prevent aliasing
            for v in com.not_none(*values):
                ax = v._get_axis(self.axis)
                ax._reset_identity()
            return values

<<<<<<< HEAD
        if self.group_keys and not override_group_keys:
=======
        if not not_indexed_same:
            result = concat(values, axis=self.axis)
            ax = self.filter(lambda x: True).axes[self.axis]

            # this is a very unfortunate situation
            # we can't use reindex to restore the original order
            # when the ax has duplicates
            # so we resort to this
            # GH 14776, 30667
            if ax.has_duplicates and not result.axes[self.axis].equals(ax):
                indexer, _ = result.index.get_indexer_non_unique(ax._values)
                indexer = algorithms.unique1d(indexer)
                result = result.take(indexer, axis=self.axis)
            else:
                result = result.reindex(ax, axis=self.axis, copy=False)

        elif self.group_keys:
>>>>>>> d642b675

            values = reset_identity(values)
            if self.as_index:

                # possible MI return case
                group_keys = keys
                group_levels = self.grouper.levels
                group_names = self.grouper.names

                result = concat(
                    values,
                    axis=self.axis,
                    keys=group_keys,
                    levels=group_levels,
                    names=group_names,
                    sort=False,
                )
            else:

                # GH5610, returns a MI, with the first level being a
                # range index
                keys = list(range(len(values)))
                result = concat(values, axis=self.axis, keys=keys)

        elif not not_indexed_same:
            result = concat(values, axis=self.axis)
            ax = self._selected_obj._get_axis(self.axis)

            # this is a very unfortunate situation
            # we can't use reindex to restore the original order
            # when the ax has duplicates
            # so we resort to this
            # GH 14776, 30667
            if ax.has_duplicates:
                indexer, _ = result.index.get_indexer_non_unique(ax.values)
                indexer = algorithms.unique1d(indexer)
                result = result.take(indexer, axis=self.axis)
            else:
                result = result.reindex(ax, axis=self.axis)

        else:
            values = reset_identity(values)
            result = concat(values, axis=self.axis)

        if isinstance(result, Series) and self._selection_name is not None:

            result.name = self._selection_name

        return result

    @final
    def _apply_filter(self, indices, dropna):
        if len(indices) == 0:
            indices = np.array([], dtype="int64")
        else:
            indices = np.sort(np.concatenate(indices))
        if dropna:
            filtered = self._selected_obj.take(indices, axis=self.axis)
        else:
            mask = np.empty(len(self._selected_obj.index), dtype=bool)
            mask.fill(False)
            mask[indices.astype(int)] = True
            # mask fails to broadcast when passed to where; broadcast manually.
            mask = np.tile(mask, list(self._selected_obj.shape[1:]) + [1]).T
            filtered = self._selected_obj.where(mask)  # Fill with NaNs.
        return filtered


# To track operations that expand dimensions, like ohlc
OutputFrameOrSeries = TypeVar("OutputFrameOrSeries", bound=NDFrame)


class GroupBy(BaseGroupBy[FrameOrSeries]):
    """
    Class for grouping and aggregating relational data.

    See aggregate, transform, and apply functions on this object.

    It's easiest to use obj.groupby(...) to use GroupBy, but you can also do:

    ::

        grouped = groupby(obj, ...)

    Parameters
    ----------
    obj : pandas object
    axis : int, default 0
    level : int, default None
        Level of MultiIndex
    groupings : list of Grouping objects
        Most users should ignore this
    exclusions : array-like, optional
        List of columns to exclude
    name : str
        Most users should ignore this

    Returns
    -------
    **Attributes**
    groups : dict
        {group name -> group labels}
    len(grouped) : int
        Number of groups

    Notes
    -----
    After grouping, see aggregate, apply, and transform functions. Here are
    some other brief notes about usage. When grouping by multiple groups, the
    result index will be a MultiIndex (hierarchical) by default.

    Iteration produces (key, group) tuples, i.e. chunking the data by group. So
    you can write code like:

    ::

        grouped = obj.groupby(keys, axis=axis)
        for key, group in grouped:
            # do something with the data

    Function calls on GroupBy, if not specially implemented, "dispatch" to the
    grouped data. So if you group a DataFrame and wish to invoke the std()
    method on each group, you can simply do:

    ::

        df.groupby(mapper).std()

    rather than

    ::

        df.groupby(mapper).aggregate(np.std)

    You can pass arguments to these "wrapped" functions, too.

    See the online documentation for full exposition on these topics and much
    more
    """

    @final
    @property
    def _obj_1d_constructor(self) -> Type["Series"]:
        # GH28330 preserve subclassed Series/DataFrames
        if isinstance(self.obj, DataFrame):
            return self.obj._constructor_sliced
        assert isinstance(self.obj, Series)
        return self.obj._constructor

    @final
    def _bool_agg(self, val_test, skipna):
        """
        Shared func to call any / all Cython GroupBy implementations.
        """

        def objs_to_bool(vals: np.ndarray) -> Tuple[np.ndarray, Type]:
            if is_object_dtype(vals):
                vals = np.array([bool(x) for x in vals])
            else:
                vals = vals.astype(bool)

            return vals.view(np.uint8), bool

        def result_to_bool(result: np.ndarray, inference: Type) -> np.ndarray:
            return result.astype(inference, copy=False)

        return self._get_cythonized_result(
            "group_any_all",
            aggregate=True,
            numeric_only=False,
            cython_dtype=np.dtype(np.uint8),
            needs_values=True,
            needs_mask=True,
            pre_processing=objs_to_bool,
            post_processing=result_to_bool,
            val_test=val_test,
            skipna=skipna,
        )

    @final
    @Substitution(name="groupby")
    @Appender(_common_see_also)
    def any(self, skipna: bool = True):
        """
        Return True if any value in the group is truthful, else False.

        Parameters
        ----------
        skipna : bool, default True
            Flag to ignore nan values during truth testing.

        Returns
        -------
        Series or DataFrame
            DataFrame or Series of boolean values, where a value is True if any element
            is True within its respective group, False otherwise.
        """
        return self._bool_agg("any", skipna)

    @final
    @Substitution(name="groupby")
    @Appender(_common_see_also)
    def all(self, skipna: bool = True):
        """
        Return True if all values in the group are truthful, else False.

        Parameters
        ----------
        skipna : bool, default True
            Flag to ignore nan values during truth testing.

        Returns
        -------
        Series or DataFrame
            DataFrame or Series of boolean values, where a value is True if all elements
            are True within its respective group, False otherwise.
        """
        return self._bool_agg("all", skipna)

    @Substitution(name="groupby")
    @Appender(_common_see_also)
    def count(self):
        """
        Compute count of group, excluding missing values.

        Returns
        -------
        Series or DataFrame
            Count of values within each group.
        """
        # defined here for API doc
        raise NotImplementedError

    @final
    @Substitution(name="groupby")
    @Substitution(see_also=_common_see_also)
    def mean(self, numeric_only: bool = True):
        """
        Compute mean of groups, excluding missing values.

        Parameters
        ----------
        numeric_only : bool, default True
            Include only float, int, boolean columns. If None, will attempt to use
            everything, then use only numeric data.

        Returns
        -------
        pandas.Series or pandas.DataFrame
        %(see_also)s
        Examples
        --------
        >>> df = pd.DataFrame({'A': [1, 1, 2, 1, 2],
        ...                    'B': [np.nan, 2, 3, 4, 5],
        ...                    'C': [1, 2, 1, 1, 2]}, columns=['A', 'B', 'C'])

        Groupby one column and return the mean of the remaining columns in
        each group.

        >>> df.groupby('A').mean()
             B         C
        A
        1  3.0  1.333333
        2  4.0  1.500000

        Groupby two columns and return the mean of the remaining column.

        >>> df.groupby(['A', 'B']).mean()
               C
        A B
        1 2.0  2
          4.0  1
        2 3.0  1
          5.0  2

        Groupby one column and return the mean of only particular column in
        the group.

        >>> df.groupby('A')['B'].mean()
        A
        1    3.0
        2    4.0
        Name: B, dtype: float64
        """
        return self._cython_agg_general(
            "mean",
            alt=lambda x, axis: Series(x).mean(numeric_only=numeric_only),
            numeric_only=numeric_only,
        )

    @final
    @Substitution(name="groupby")
    @Appender(_common_see_also)
    def median(self, numeric_only=True):
        """
        Compute median of groups, excluding missing values.

        For multiple groupings, the result index will be a MultiIndex

        Parameters
        ----------
        numeric_only : bool, default True
            Include only float, int, boolean columns. If None, will attempt to use
            everything, then use only numeric data.

        Returns
        -------
        Series or DataFrame
            Median of values within each group.
        """
        return self._cython_agg_general(
            "median",
            alt=lambda x, axis: Series(x).median(axis=axis, numeric_only=numeric_only),
            numeric_only=numeric_only,
        )

    @final
    @Substitution(name="groupby")
    @Appender(_common_see_also)
    def std(self, ddof: int = 1):
        """
        Compute standard deviation of groups, excluding missing values.

        For multiple groupings, the result index will be a MultiIndex.

        Parameters
        ----------
        ddof : int, default 1
            Degrees of freedom.

        Returns
        -------
        Series or DataFrame
            Standard deviation of values within each group.
        """
        return self._get_cythonized_result(
            "group_var_float64",
            aggregate=True,
            needs_counts=True,
            needs_values=True,
            needs_2d=True,
            cython_dtype=np.dtype(np.float64),
            post_processing=lambda vals, inference: np.sqrt(vals),
            ddof=ddof,
        )

    @final
    @Substitution(name="groupby")
    @Appender(_common_see_also)
    def var(self, ddof: int = 1):
        """
        Compute variance of groups, excluding missing values.

        For multiple groupings, the result index will be a MultiIndex.

        Parameters
        ----------
        ddof : int, default 1
            Degrees of freedom.

        Returns
        -------
        Series or DataFrame
            Variance of values within each group.
        """
        if ddof == 1:
            return self._cython_agg_general(
                "var", alt=lambda x, axis: Series(x).var(ddof=ddof)
            )
        else:
            func = lambda x: x.var(ddof=ddof)
            with group_selection_context(self):
                return self._python_agg_general(func)

    @final
    @Substitution(name="groupby")
    @Appender(_common_see_also)
    def sem(self, ddof: int = 1):
        """
        Compute standard error of the mean of groups, excluding missing values.

        For multiple groupings, the result index will be a MultiIndex.

        Parameters
        ----------
        ddof : int, default 1
            Degrees of freedom.

        Returns
        -------
        Series or DataFrame
            Standard error of the mean of values within each group.
        """
        result = self.std(ddof=ddof)
        if result.ndim == 1:
            result /= np.sqrt(self.count())
        else:
            cols = result.columns.difference(self.exclusions).unique()
            counts = self.count()
            result_ilocs = result.columns.get_indexer_for(cols)
            count_ilocs = counts.columns.get_indexer_for(cols)
            result.iloc[:, result_ilocs] /= np.sqrt(counts.iloc[:, count_ilocs])
        return result

    @final
    @Substitution(name="groupby")
    @Appender(_common_see_also)
    def size(self) -> FrameOrSeriesUnion:
        """
        Compute group sizes.

        Returns
        -------
        DataFrame or Series
            Number of rows in each group as a Series if as_index is True
            or a DataFrame if as_index is False.
        """
        result = self.grouper.size()

        # GH28330 preserve subclassed Series/DataFrames through calls
        if issubclass(self.obj._constructor, Series):
            result = self._obj_1d_constructor(result, name=self.obj.name)
        else:
            result = self._obj_1d_constructor(result)

        if not self.as_index:
            result = result.rename("size").reset_index()

        return self._reindex_output(result, fill_value=0)

    @final
    @doc(_groupby_agg_method_template, fname="sum", no=True, mc=0)
    def sum(self, numeric_only: bool = True, min_count: int = 0):

        # If we are grouping on categoricals we want unobserved categories to
        # return zero, rather than the default of NaN which the reindexing in
        # _agg_general() returns. GH #31422
        with com.temp_setattr(self, "observed", True):
            result = self._agg_general(
                numeric_only=numeric_only,
                min_count=min_count,
                alias="add",
                npfunc=np.sum,
            )

        return self._reindex_output(result, fill_value=0)

    @final
    @doc(_groupby_agg_method_template, fname="prod", no=True, mc=0)
    def prod(self, numeric_only: bool = True, min_count: int = 0):
        return self._agg_general(
            numeric_only=numeric_only, min_count=min_count, alias="prod", npfunc=np.prod
        )

    @final
    @doc(_groupby_agg_method_template, fname="min", no=False, mc=-1)
    def min(self, numeric_only: bool = False, min_count: int = -1):
        return self._agg_general(
            numeric_only=numeric_only, min_count=min_count, alias="min", npfunc=np.min
        )

    @final
    @doc(_groupby_agg_method_template, fname="max", no=False, mc=-1)
    def max(self, numeric_only: bool = False, min_count: int = -1):
        return self._agg_general(
            numeric_only=numeric_only, min_count=min_count, alias="max", npfunc=np.max
        )

    @final
    @doc(_groupby_agg_method_template, fname="first", no=False, mc=-1)
    def first(self, numeric_only: bool = False, min_count: int = -1):
        def first_compat(obj: FrameOrSeries, axis: int = 0):
            def first(x: Series):
                """Helper function for first item that isn't NA."""
                arr = x.array[notna(x.array)]
                if not len(arr):
                    return np.nan
                return arr[0]

            if isinstance(obj, DataFrame):
                return obj.apply(first, axis=axis)
            elif isinstance(obj, Series):
                return first(obj)
            else:
                raise TypeError(type(obj))

        return self._agg_general(
            numeric_only=numeric_only,
            min_count=min_count,
            alias="first",
            npfunc=first_compat,
        )

    @final
    @doc(_groupby_agg_method_template, fname="last", no=False, mc=-1)
    def last(self, numeric_only: bool = False, min_count: int = -1):
        def last_compat(obj: FrameOrSeries, axis: int = 0):
            def last(x: Series):
                """Helper function for last item that isn't NA."""
                arr = x.array[notna(x.array)]
                if not len(arr):
                    return np.nan
                return arr[-1]

            if isinstance(obj, DataFrame):
                return obj.apply(last, axis=axis)
            elif isinstance(obj, Series):
                return last(obj)
            else:
                raise TypeError(type(obj))

        return self._agg_general(
            numeric_only=numeric_only,
            min_count=min_count,
            alias="last",
            npfunc=last_compat,
        )

    @final
    @Substitution(name="groupby")
    @Appender(_common_see_also)
    def ohlc(self) -> DataFrame:
        """
        Compute open, high, low and close values of a group, excluding missing values.

        For multiple groupings, the result index will be a MultiIndex

        Returns
        -------
        DataFrame
            Open, high, low and close values within each group.
        """
        return self._apply_to_column_groupbys(lambda x: x._cython_agg_general("ohlc"))

    @final
    @doc(DataFrame.describe)
    def describe(self, **kwargs):
        with group_selection_context(self):
            result = self.apply(lambda x: x.describe(**kwargs))
            if self.axis == 1:
                return result.T
            return result.unstack()

    @final
    def resample(self, rule, *args, **kwargs):
        """
        Provide resampling when using a TimeGrouper.

        Given a grouper, the function resamples it according to a string
        "string" -> "frequency".

        See the :ref:`frequency aliases <timeseries.offset_aliases>`
        documentation for more details.

        Parameters
        ----------
        rule : str or DateOffset
            The offset string or object representing target grouper conversion.
        *args, **kwargs
            Possible arguments are `how`, `fill_method`, `limit`, `kind` and
            `on`, and other arguments of `TimeGrouper`.

        Returns
        -------
        Grouper
            Return a new grouper with our resampler appended.

        See Also
        --------
        Grouper : Specify a frequency to resample with when
            grouping by a key.
        DatetimeIndex.resample : Frequency conversion and resampling of
            time series.

        Examples
        --------
        >>> idx = pd.date_range('1/1/2000', periods=4, freq='T')
        >>> df = pd.DataFrame(data=4 * [range(2)],
        ...                   index=idx,
        ...                   columns=['a', 'b'])
        >>> df.iloc[2, 0] = 5
        >>> df
                            a  b
        2000-01-01 00:00:00  0  1
        2000-01-01 00:01:00  0  1
        2000-01-01 00:02:00  5  1
        2000-01-01 00:03:00  0  1

        Downsample the DataFrame into 3 minute bins and sum the values of
        the timestamps falling into a bin.

        >>> df.groupby('a').resample('3T').sum()
                                 a  b
        a
        0   2000-01-01 00:00:00  0  2
            2000-01-01 00:03:00  0  1
        5   2000-01-01 00:00:00  5  1

        Upsample the series into 30 second bins.

        >>> df.groupby('a').resample('30S').sum()
                            a  b
        a
        0   2000-01-01 00:00:00  0  1
            2000-01-01 00:00:30  0  0
            2000-01-01 00:01:00  0  1
            2000-01-01 00:01:30  0  0
            2000-01-01 00:02:00  0  0
            2000-01-01 00:02:30  0  0
            2000-01-01 00:03:00  0  1
        5   2000-01-01 00:02:00  5  1

        Resample by month. Values are assigned to the month of the period.

        >>> df.groupby('a').resample('M').sum()
                    a  b
        a
        0   2000-01-31  0  3
        5   2000-01-31  5  1

        Downsample the series into 3 minute bins as above, but close the right
        side of the bin interval.

        >>> df.groupby('a').resample('3T', closed='right').sum()
                                 a  b
        a
        0   1999-12-31 23:57:00  0  1
            2000-01-01 00:00:00  0  2
        5   2000-01-01 00:00:00  5  1

        Downsample the series into 3 minute bins and close the right side of
        the bin interval, but label each bin using the right edge instead of
        the left.

        >>> df.groupby('a').resample('3T', closed='right', label='right').sum()
                                 a  b
        a
        0   2000-01-01 00:00:00  0  1
            2000-01-01 00:03:00  0  2
        5   2000-01-01 00:03:00  5  1
        """
        from pandas.core.resample import get_resampler_for_grouping

        return get_resampler_for_grouping(self, rule, *args, **kwargs)

    @final
    @Substitution(name="groupby")
    @Appender(_common_see_also)
    def rolling(self, *args, **kwargs):
        """
        Return a rolling grouper, providing rolling functionality per group.
        """
        from pandas.core.window import RollingGroupby

        return RollingGroupby(self, *args, **kwargs)

    @final
    @Substitution(name="groupby")
    @Appender(_common_see_also)
    def expanding(self, *args, **kwargs):
        """
        Return an expanding grouper, providing expanding
        functionality per group.
        """
        from pandas.core.window import ExpandingGroupby

        return ExpandingGroupby(self, *args, **kwargs)

    @final
    @Substitution(name="groupby")
    @Appender(_common_see_also)
    def ewm(self, *args, **kwargs):
        """
        Return an ewm grouper, providing ewm functionality per group.
        """
        from pandas.core.window import ExponentialMovingWindowGroupby

        return ExponentialMovingWindowGroupby(self, *args, **kwargs)

    @final
    def _fill(self, direction, limit=None):
        """
        Shared function for `pad` and `backfill` to call Cython method.

        Parameters
        ----------
        direction : {'ffill', 'bfill'}
            Direction passed to underlying Cython function. `bfill` will cause
            values to be filled backwards. `ffill` and any other values will
            default to a forward fill
        limit : int, default None
            Maximum number of consecutive values to fill. If `None`, this
            method will convert to -1 prior to passing to Cython

        Returns
        -------
        `Series` or `DataFrame` with filled values

        See Also
        --------
        pad : Returns Series with minimum number of char in object.
        backfill : Backward fill the missing values in the dataset.
        """
        # Need int value for Cython
        if limit is None:
            limit = -1

        return self._get_cythonized_result(
            "group_fillna_indexer",
            numeric_only=False,
            needs_mask=True,
            cython_dtype=np.dtype(np.int64),
            result_is_index=True,
            direction=direction,
            limit=limit,
            dropna=self.dropna,
        )

    @final
    @Substitution(name="groupby")
    def pad(self, limit=None):
        """
        Forward fill the values.

        Parameters
        ----------
        limit : int, optional
            Limit of how many values to fill.

        Returns
        -------
        Series or DataFrame
            Object with missing values filled.

        See Also
        --------
        Series.pad: Returns Series with minimum number of char in object.
        DataFrame.pad: Object with missing values filled or None if inplace=True.
        Series.fillna: Fill NaN values of a Series.
        DataFrame.fillna: Fill NaN values of a DataFrame.
        """
        return self._fill("ffill", limit=limit)

    ffill = pad

    @final
    @Substitution(name="groupby")
    def backfill(self, limit=None):
        """
        Backward fill the values.

        Parameters
        ----------
        limit : int, optional
            Limit of how many values to fill.

        Returns
        -------
        Series or DataFrame
            Object with missing values filled.

        See Also
        --------
        Series.backfill :  Backward fill the missing values in the dataset.
        DataFrame.backfill:  Backward fill the missing values in the dataset.
        Series.fillna: Fill NaN values of a Series.
        DataFrame.fillna: Fill NaN values of a DataFrame.
        """
        return self._fill("bfill", limit=limit)

    bfill = backfill

    @final
    @Substitution(name="groupby")
    @Substitution(see_also=_common_see_also)
    def nth(self, n: Union[int, List[int]], dropna: Optional[str] = None) -> DataFrame:
        """
        Take the nth row from each group if n is an int, or a subset of rows
        if n is a list of ints.

        If dropna, will take the nth non-null row, dropna is either
        'all' or 'any'; this is equivalent to calling dropna(how=dropna)
        before the groupby.

        Parameters
        ----------
        n : int or list of ints
            A single nth value for the row or a list of nth values.
        dropna : None or str, optional
            Apply the specified dropna operation before counting which row is
            the nth row. Needs to be None, 'any' or 'all'.

        Returns
        -------
        Series or DataFrame
            N-th value within each group.
        %(see_also)s
        Examples
        --------

        >>> df = pd.DataFrame({'A': [1, 1, 2, 1, 2],
        ...                    'B': [np.nan, 2, 3, 4, 5]}, columns=['A', 'B'])
        >>> g = df.groupby('A')
        >>> g.nth(0)
             B
        A
        1  NaN
        2  3.0
        >>> g.nth(1)
             B
        A
        1  2.0
        2  5.0
        >>> g.nth(-1)
             B
        A
        1  4.0
        2  5.0
        >>> g.nth([0, 1])
             B
        A
        1  NaN
        1  2.0
        2  3.0
        2  5.0

        Specifying `dropna` allows count ignoring ``NaN``

        >>> g.nth(0, dropna='any')
             B
        A
        1  2.0
        2  3.0

        NaNs denote group exhausted when using dropna

        >>> g.nth(3, dropna='any')
            B
        A
        1 NaN
        2 NaN

        Specifying `as_index=False` in `groupby` keeps the original index.

        >>> df.groupby('A', as_index=False).nth(1)
           A    B
        1  1  2.0
        4  2  5.0
        """
        valid_containers = (set, list, tuple)
        if not isinstance(n, (valid_containers, int)):
            raise TypeError("n needs to be an int or a list/set/tuple of ints")

        if not dropna:

            if isinstance(n, int):
                nth_values = [n]
            elif isinstance(n, valid_containers):
                nth_values = list(set(n))

            nth_array = np.array(nth_values, dtype=np.intp)
            with group_selection_context(self):

                mask_left = np.in1d(self._cumcount_array(), nth_array)
                mask_right = np.in1d(
                    self._cumcount_array(ascending=False) + 1, -nth_array
                )
                mask = mask_left | mask_right

                ids, _, _ = self.grouper.group_info

                # Drop NA values in grouping
                mask = mask & (ids != -1)

                out = self._selected_obj[mask]
                if not self.as_index:
                    return out

                result_index = self.grouper.result_index
                out.index = result_index[ids[mask]]

                if not self.observed and isinstance(result_index, CategoricalIndex):
                    out = out.reindex(result_index)

                out = self._reindex_output(out)
                return out.sort_index() if self.sort else out

        # dropna is truthy
        if isinstance(n, valid_containers):
            raise ValueError("dropna option with a list of nth values is not supported")

        if dropna not in ["any", "all"]:
            # Note: when agg-ing picker doesn't raise this, just returns NaN
            raise ValueError(
                "For a DataFrame groupby, dropna must be "
                "either None, 'any' or 'all', "
                f"(was passed {dropna})."
            )

        # old behaviour, but with all and any support for DataFrames.
        # modified in GH 7559 to have better perf
        max_len = n if n >= 0 else -1 - n
        dropped = self.obj.dropna(how=dropna, axis=self.axis)

        # get a new grouper for our dropped obj
        if self.keys is None and self.level is None:

            # we don't have the grouper info available
            # (e.g. we have selected out
            # a column that is not in the current object)
            axis = self.grouper.axis
            grouper = axis[axis.isin(dropped.index)]

        else:

            # create a grouper with the original parameters, but on dropped
            # object
            from pandas.core.groupby.grouper import get_grouper

            grouper, _, _ = get_grouper(
                dropped,
                key=self.keys,
                axis=self.axis,
                level=self.level,
                sort=self.sort,
                mutated=self.mutated,
            )

        grb = dropped.groupby(grouper, as_index=self.as_index, sort=self.sort)
        sizes, result = grb.size(), grb.nth(n)
        mask = (sizes < max_len)._values

        # set the results which don't meet the criteria
        if len(result) and mask.any():
            result.loc[mask] = np.nan

        # reset/reindex to the original groups
        if len(self.obj) == len(dropped) or len(result) == len(
            self.grouper.result_index
        ):
            result.index = self.grouper.result_index
        else:
            result = result.reindex(self.grouper.result_index)

        return result

    @final
    def quantile(self, q=0.5, interpolation: str = "linear"):
        """
        Return group values at the given quantile, a la numpy.percentile.

        Parameters
        ----------
        q : float or array-like, default 0.5 (50% quantile)
            Value(s) between 0 and 1 providing the quantile(s) to compute.
        interpolation : {'linear', 'lower', 'higher', 'midpoint', 'nearest'}
            Method to use when the desired quantile falls between two points.

        Returns
        -------
        Series or DataFrame
            Return type determined by caller of GroupBy object.

        See Also
        --------
        Series.quantile : Similar method for Series.
        DataFrame.quantile : Similar method for DataFrame.
        numpy.percentile : NumPy method to compute qth percentile.

        Examples
        --------
        >>> df = pd.DataFrame([
        ...     ['a', 1], ['a', 2], ['a', 3],
        ...     ['b', 1], ['b', 3], ['b', 5]
        ... ], columns=['key', 'val'])
        >>> df.groupby('key').quantile()
            val
        key
        a    2.0
        b    3.0
        """
        from pandas import concat

        def pre_processor(vals: np.ndarray) -> Tuple[np.ndarray, Optional[Type]]:
            if is_object_dtype(vals):
                raise TypeError(
                    "'quantile' cannot be performed against 'object' dtypes!"
                )

            inference = None
            if is_integer_dtype(vals.dtype):
                if is_extension_array_dtype(vals.dtype):
                    vals = vals.to_numpy(dtype=float, na_value=np.nan)
                inference = np.int64
            elif is_bool_dtype(vals.dtype) and is_extension_array_dtype(vals.dtype):
                vals = vals.to_numpy(dtype=float, na_value=np.nan)
            elif is_datetime64_dtype(vals.dtype):
                inference = "datetime64[ns]"
                vals = np.asarray(vals).astype(float)
            elif is_timedelta64_dtype(vals.dtype):
                inference = "timedelta64[ns]"
                vals = np.asarray(vals).astype(float)

            return vals, inference

        def post_processor(vals: np.ndarray, inference: Optional[Type]) -> np.ndarray:
            if inference:
                # Check for edge case
                if not (
                    is_integer_dtype(inference)
                    and interpolation in {"linear", "midpoint"}
                ):
                    vals = vals.astype(inference)

            return vals

        if is_scalar(q):
            return self._get_cythonized_result(
                "group_quantile",
                aggregate=True,
                numeric_only=False,
                needs_values=True,
                needs_mask=True,
                cython_dtype=np.dtype(np.float64),
                pre_processing=pre_processor,
                post_processing=post_processor,
                q=q,
                interpolation=interpolation,
            )
        else:
            results = [
                self._get_cythonized_result(
                    "group_quantile",
                    aggregate=True,
                    needs_values=True,
                    needs_mask=True,
                    cython_dtype=np.dtype(np.float64),
                    pre_processing=pre_processor,
                    post_processing=post_processor,
                    q=qi,
                    interpolation=interpolation,
                )
                for qi in q
            ]
            result = concat(results, axis=self.axis, keys=q)
            # fix levels to place quantiles on the inside
            # TODO(GH-10710): Ideally, we could write this as
            #  >>> result.stack(0).loc[pd.IndexSlice[:, ..., q], :]
            #  but this hits https://github.com/pandas-dev/pandas/issues/10710
            #  which doesn't reorder the list-like `q` on the inner level.
            order = list(range(1, result.axes[self.axis].nlevels)) + [0]

            # temporarily saves the index names
            index_names = np.array(result.axes[self.axis].names)

            # set index names to positions to avoid confusion
            result.axes[self.axis].names = np.arange(len(index_names))

            # place quantiles on the inside
            if isinstance(result, Series):
                result = result.reorder_levels(order)
            else:
                result = result.reorder_levels(order, axis=self.axis)

            # restore the index names in order
            result.axes[self.axis].names = index_names[order]

            # reorder rows to keep things sorted
            indices = (
                np.arange(result.shape[self.axis])
                .reshape([len(q), self.ngroups])
                .T.flatten()
            )
            return result.take(indices, axis=self.axis)

    @final
    @Substitution(name="groupby")
    def ngroup(self, ascending: bool = True):
        """
        Number each group from 0 to the number of groups - 1.

        This is the enumerative complement of cumcount.  Note that the
        numbers given to the groups match the order in which the groups
        would be seen when iterating over the groupby object, not the
        order they are first observed.

        Parameters
        ----------
        ascending : bool, default True
            If False, number in reverse, from number of group - 1 to 0.

        Returns
        -------
        Series
            Unique numbers for each group.

        See Also
        --------
        .cumcount : Number the rows in each group.

        Examples
        --------
        >>> df = pd.DataFrame({"A": list("aaabba")})
        >>> df
           A
        0  a
        1  a
        2  a
        3  b
        4  b
        5  a
        >>> df.groupby('A').ngroup()
        0    0
        1    0
        2    0
        3    1
        4    1
        5    0
        dtype: int64
        >>> df.groupby('A').ngroup(ascending=False)
        0    1
        1    1
        2    1
        3    0
        4    0
        5    1
        dtype: int64
        >>> df.groupby(["A", [1,1,2,3,2,1]]).ngroup()
        0    0
        1    0
        2    1
        3    3
        4    2
        5    0
        dtype: int64
        """
        with group_selection_context(self):
            index = self._selected_obj.index
            result = self._obj_1d_constructor(self.grouper.group_info[0], index)
            if not ascending:
                result = self.ngroups - 1 - result
            return result

    @final
    @Substitution(name="groupby")
    def cumcount(self, ascending: bool = True):
        """
        Number each item in each group from 0 to the length of that group - 1.

        Essentially this is equivalent to

        .. code-block:: python

            self.apply(lambda x: pd.Series(np.arange(len(x)), x.index))

        Parameters
        ----------
        ascending : bool, default True
            If False, number in reverse, from length of group - 1 to 0.

        Returns
        -------
        Series
            Sequence number of each element within each group.

        See Also
        --------
        .ngroup : Number the groups themselves.

        Examples
        --------
        >>> df = pd.DataFrame([['a'], ['a'], ['a'], ['b'], ['b'], ['a']],
        ...                   columns=['A'])
        >>> df
           A
        0  a
        1  a
        2  a
        3  b
        4  b
        5  a
        >>> df.groupby('A').cumcount()
        0    0
        1    1
        2    2
        3    0
        4    1
        5    3
        dtype: int64
        >>> df.groupby('A').cumcount(ascending=False)
        0    3
        1    2
        2    1
        3    1
        4    0
        5    0
        dtype: int64
        """
        with group_selection_context(self):
            index = self._selected_obj._get_axis(self.axis)
            cumcounts = self._cumcount_array(ascending=ascending)
            return self._obj_1d_constructor(cumcounts, index)

    @final
    @Substitution(name="groupby")
    @Appender(_common_see_also)
    def rank(
        self,
        method: str = "average",
        ascending: bool = True,
        na_option: str = "keep",
        pct: bool = False,
        axis: int = 0,
    ):
        """
        Provide the rank of values within each group.

        Parameters
        ----------
        method : {'average', 'min', 'max', 'first', 'dense'}, default 'average'
            * average: average rank of group.
            * min: lowest rank in group.
            * max: highest rank in group.
            * first: ranks assigned in order they appear in the array.
            * dense: like 'min', but rank always increases by 1 between groups.
        ascending : bool, default True
            False for ranks by high (1) to low (N).
        na_option : {'keep', 'top', 'bottom'}, default 'keep'
            * keep: leave NA values where they are.
            * top: smallest rank if ascending.
            * bottom: smallest rank if descending.
        pct : bool, default False
            Compute percentage rank of data within each group.
        axis : int, default 0
            The axis of the object over which to compute the rank.

        Returns
        -------
        DataFrame with ranking of values within each group
        """
        if na_option not in {"keep", "top", "bottom"}:
            msg = "na_option must be one of 'keep', 'top', or 'bottom'"
            raise ValueError(msg)
        return self._cython_transform(
            "rank",
            numeric_only=False,
            ties_method=method,
            ascending=ascending,
            na_option=na_option,
            pct=pct,
            axis=axis,
        )

    @final
    @Substitution(name="groupby")
    @Appender(_common_see_also)
    def cumprod(self, axis=0, *args, **kwargs):
        """
        Cumulative product for each group.

        Returns
        -------
        Series or DataFrame
        """
        nv.validate_groupby_func("cumprod", args, kwargs, ["numeric_only", "skipna"])
        if axis != 0:
            return self.apply(lambda x: x.cumprod(axis=axis, **kwargs))

        return self._cython_transform("cumprod", **kwargs)

    @final
    @Substitution(name="groupby")
    @Appender(_common_see_also)
    def cumsum(self, axis=0, *args, **kwargs):
        """
        Cumulative sum for each group.

        Returns
        -------
        Series or DataFrame
        """
        nv.validate_groupby_func("cumsum", args, kwargs, ["numeric_only", "skipna"])
        if axis != 0:
            return self.apply(lambda x: x.cumsum(axis=axis, **kwargs))

        return self._cython_transform("cumsum", **kwargs)

    @final
    @Substitution(name="groupby")
    @Appender(_common_see_also)
    def cummin(self, axis=0, **kwargs):
        """
        Cumulative min for each group.

        Returns
        -------
        Series or DataFrame
        """
        if axis != 0:
            return self.apply(lambda x: np.minimum.accumulate(x, axis))

        return self._cython_transform("cummin", numeric_only=False)

    @final
    @Substitution(name="groupby")
    @Appender(_common_see_also)
    def cummax(self, axis=0, **kwargs):
        """
        Cumulative max for each group.

        Returns
        -------
        Series or DataFrame
        """
        if axis != 0:
            return self.apply(lambda x: np.maximum.accumulate(x, axis))

        return self._cython_transform("cummax", numeric_only=False)

    @final
    def _get_cythonized_result(
        self,
        how: str,
        cython_dtype: np.dtype,
        aggregate: bool = False,
        numeric_only: bool = True,
        needs_counts: bool = False,
        needs_values: bool = False,
        needs_2d: bool = False,
        min_count: Optional[int] = None,
        needs_mask: bool = False,
        needs_ngroups: bool = False,
        result_is_index: bool = False,
        pre_processing=None,
        post_processing=None,
        **kwargs,
    ):
        """
        Get result for Cythonized functions.

        Parameters
        ----------
        how : str, Cythonized function name to be called
        cython_dtype : np.dtype
            Type of the array that will be modified by the Cython call.
        aggregate : bool, default False
            Whether the result should be aggregated to match the number of
            groups
        numeric_only : bool, default True
            Whether only numeric datatypes should be computed
        needs_counts : bool, default False
            Whether the counts should be a part of the Cython call
        needs_values : bool, default False
            Whether the values should be a part of the Cython call
            signature
        needs_2d : bool, default False
            Whether the values and result of the Cython call signature
            are 2-dimensional.
        min_count : int, default None
            When not None, min_count for the Cython call
        needs_mask : bool, default False
            Whether boolean mask needs to be part of the Cython call
            signature
        needs_ngroups : bool, default False
            Whether number of groups is part of the Cython call signature
        result_is_index : bool, default False
            Whether the result of the Cython operation is an index of
            values to be retrieved, instead of the actual values themselves
        pre_processing : function, default None
            Function to be applied to `values` prior to passing to Cython.
            Function should return a tuple where the first element is the
            values to be passed to Cython and the second element is an optional
            type which the values should be converted to after being returned
            by the Cython operation. This function is also responsible for
            raising a TypeError if the values have an invalid type. Raises
            if `needs_values` is False.
        post_processing : function, default None
            Function to be applied to result of Cython function. Should accept
            an array of values as the first argument and type inferences as its
            second argument, i.e. the signature should be
            (ndarray, Type).
        **kwargs : dict
            Extra arguments to be passed back to Cython funcs

        Returns
        -------
        `Series` or `DataFrame`  with filled values
        """
        if result_is_index and aggregate:
            raise ValueError("'result_is_index' and 'aggregate' cannot both be True!")
        if post_processing and not callable(post_processing):
            raise ValueError("'post_processing' must be a callable!")
        if pre_processing:
            if not callable(pre_processing):
                raise ValueError("'pre_processing' must be a callable!")
            if not needs_values:
                raise ValueError(
                    "Cannot use 'pre_processing' without specifying 'needs_values'!"
                )

        grouper = self.grouper

        labels, _, ngroups = grouper.group_info
        output: Dict[base.OutputKey, np.ndarray] = {}
        base_func = getattr(libgroupby, how)

        error_msg = ""
        for idx, obj in enumerate(self._iterate_slices()):
            name = obj.name
            values = obj._values

            if numeric_only and not is_numeric_dtype(values):
                continue

            if aggregate:
                result_sz = ngroups
            else:
                result_sz = len(values)

            result = np.zeros(result_sz, dtype=cython_dtype)
            if needs_2d:
                result = result.reshape((-1, 1))
            func = partial(base_func, result)

            inferences = None

            if needs_counts:
                counts = np.zeros(self.ngroups, dtype=np.int64)
                func = partial(func, counts)

            if needs_values:
                vals = values
                if pre_processing:
                    try:
                        vals, inferences = pre_processing(vals)
                    except TypeError as e:
                        error_msg = str(e)
                        continue
                vals = vals.astype(cython_dtype, copy=False)
                if needs_2d:
                    vals = vals.reshape((-1, 1))
                func = partial(func, vals)

            func = partial(func, labels)

            if min_count is not None:
                func = partial(func, min_count)

            if needs_mask:
                mask = isna(values).view(np.uint8)
                func = partial(func, mask)

            if needs_ngroups:
                func = partial(func, ngroups)

            func(**kwargs)  # Call func to modify indexer values in place

            if needs_2d:
                result = result.reshape(-1)

            if result_is_index:
                result = algorithms.take_nd(values, result)

            if post_processing:
                result = post_processing(result, inferences)

            key = base.OutputKey(label=name, position=idx)
            output[key] = result

        # error_msg is "" on an frame/series with no rows or columns
        if not output and error_msg != "":
            raise TypeError(error_msg)

        if aggregate:
            return self._wrap_aggregated_output(output, index=self.grouper.result_index)
        else:
            return self._wrap_transformed_output(output)

    @final
    @Substitution(name="groupby")
    def shift(self, periods=1, freq=None, axis=0, fill_value=None):
        """
        Shift each group by periods observations.

        If freq is passed, the index will be increased using the periods and the freq.

        Parameters
        ----------
        periods : int, default 1
            Number of periods to shift.
        freq : str, optional
            Frequency string.
        axis : axis to shift, default 0
            Shift direction.
        fill_value : optional
            The scalar value to use for newly introduced missing values.

            .. versionadded:: 0.24.0

        Returns
        -------
        Series or DataFrame
            Object shifted within each group.

        See Also
        --------
        Index.shift : Shift values of Index.
        tshift : Shift the time index, using the index’s frequency
            if available.
        """
        if freq is not None or axis != 0 or not isna(fill_value):
            return self.apply(lambda x: x.shift(periods, freq, axis, fill_value))

        return self._get_cythonized_result(
            "group_shift_indexer",
            numeric_only=False,
            cython_dtype=np.dtype(np.int64),
            needs_ngroups=True,
            result_is_index=True,
            periods=periods,
        )

    @final
    @Substitution(name="groupby")
    @Appender(_common_see_also)
    def pct_change(self, periods=1, fill_method="pad", limit=None, freq=None, axis=0):
        """
        Calculate pct_change of each value to previous entry in group.

        Returns
        -------
        Series or DataFrame
            Percentage changes within each group.
        """
        if freq is not None or axis != 0:
            return self.apply(
                lambda x: x.pct_change(
                    periods=periods,
                    fill_method=fill_method,
                    limit=limit,
                    freq=freq,
                    axis=axis,
                )
            )
        if fill_method is None:  # GH30463
            fill_method = "pad"
            limit = 0
        filled = getattr(self, fill_method)(limit=limit)
        fill_grp = filled.groupby(self.grouper.codes, axis=self.axis)
        shifted = fill_grp.shift(periods=periods, freq=freq, axis=self.axis)
        return (filled / shifted) - 1

    @final
    @Substitution(name="groupby")
    @Substitution(see_also=_common_see_also)
    def head(self, n=5):
        """
        Return first n rows of each group.

        Similar to ``.apply(lambda x: x.head(n))``, but it returns a subset of rows
        from the original DataFrame with original index and order preserved
        (``as_index`` flag is ignored).

        Does not work for negative values of `n`.

        Returns
        -------
        Series or DataFrame
        %(see_also)s
        Examples
        --------

        >>> df = pd.DataFrame([[1, 2], [1, 4], [5, 6]],
        ...                   columns=['A', 'B'])
        >>> df.groupby('A').head(1)
           A  B
        0  1  2
        2  5  6
        >>> df.groupby('A').head(-1)
        Empty DataFrame
        Columns: [A, B]
        Index: []
        """
        self._reset_group_selection()
        mask = self._cumcount_array() < n
        if self.axis == 0:
            return self._selected_obj[mask]
        else:
            return self._selected_obj.iloc[:, mask]

    @final
    @Substitution(name="groupby")
    @Substitution(see_also=_common_see_also)
    def tail(self, n=5):
        """
        Return last n rows of each group.

        Similar to ``.apply(lambda x: x.tail(n))``, but it returns a subset of rows
        from the original DataFrame with original index and order preserved
        (``as_index`` flag is ignored).

        Does not work for negative values of `n`.

        Returns
        -------
        Series or DataFrame
        %(see_also)s
        Examples
        --------

        >>> df = pd.DataFrame([['a', 1], ['a', 2], ['b', 1], ['b', 2]],
        ...                   columns=['A', 'B'])
        >>> df.groupby('A').tail(1)
           A  B
        1  a  2
        3  b  2
        >>> df.groupby('A').tail(-1)
        Empty DataFrame
        Columns: [A, B]
        Index: []
        """
        self._reset_group_selection()
        mask = self._cumcount_array(ascending=False) < n
        if self.axis == 0:
            return self._selected_obj[mask]
        else:
            return self._selected_obj.iloc[:, mask]

    @final
    def _reindex_output(
        self, output: OutputFrameOrSeries, fill_value: Scalar = np.NaN
    ) -> OutputFrameOrSeries:
        """
        If we have categorical groupers, then we might want to make sure that
        we have a fully re-indexed output to the levels. This means expanding
        the output space to accommodate all values in the cartesian product of
        our groups, regardless of whether they were observed in the data or
        not. This will expand the output space if there are missing groups.

        The method returns early without modifying the input if the number of
        groupings is less than 2, self.observed == True or none of the groupers
        are categorical.

        Parameters
        ----------
        output : Series or DataFrame
            Object resulting from grouping and applying an operation.
        fill_value : scalar, default np.NaN
            Value to use for unobserved categories if self.observed is False.

        Returns
        -------
        Series or DataFrame
            Object (potentially) re-indexed to include all possible groups.
        """
        groupings = self.grouper.groupings
        if groupings is None:
            return output
        elif len(groupings) == 1:
            return output

        # if we only care about the observed values
        # we are done
        elif self.observed:
            return output

        # reindexing only applies to a Categorical grouper
        elif not any(
            isinstance(ping.grouper, (Categorical, CategoricalIndex))
            for ping in groupings
        ):
            return output

        levels_list = [ping.group_index for ping in groupings]
        index, _ = MultiIndex.from_product(
            levels_list, names=self.grouper.names
        ).sortlevel()

        if self.as_index:
            d = {
                self.obj._get_axis_name(self.axis): index,
                "copy": False,
                "fill_value": fill_value,
            }
            return output.reindex(**d)

        # GH 13204
        # Here, the categorical in-axis groupers, which need to be fully
        # expanded, are columns in `output`. An idea is to do:
        # output = output.set_index(self.grouper.names)
        #                .reindex(index).reset_index()
        # but special care has to be taken because of possible not-in-axis
        # groupers.
        # So, we manually select and drop the in-axis grouper columns,
        # reindex `output`, and then reset the in-axis grouper columns.

        # Select in-axis groupers
        in_axis_grps = (
            (i, ping.name) for (i, ping) in enumerate(groupings) if ping.in_axis
        )
        g_nums, g_names = zip(*in_axis_grps)

        output = output.drop(labels=list(g_names), axis=1)

        # Set a temp index and reindex (possibly expanding)
        output = output.set_index(self.grouper.result_index).reindex(
            index, copy=False, fill_value=fill_value
        )

        # Reset in-axis grouper columns
        # (using level numbers `g_nums` because level names may not be unique)
        output = output.reset_index(level=g_nums)

        return output.reset_index(drop=True)

    @final
    def sample(
        self,
        n: Optional[int] = None,
        frac: Optional[float] = None,
        replace: bool = False,
        weights: Optional[Union[Sequence, Series]] = None,
        random_state=None,
    ):
        """
        Return a random sample of items from each group.

        You can use `random_state` for reproducibility.

        .. versionadded:: 1.1.0

        Parameters
        ----------
        n : int, optional
            Number of items to return for each group. Cannot be used with
            `frac` and must be no larger than the smallest group unless
            `replace` is True. Default is one if `frac` is None.
        frac : float, optional
            Fraction of items to return. Cannot be used with `n`.
        replace : bool, default False
            Allow or disallow sampling of the same row more than once.
        weights : list-like, optional
            Default None results in equal probability weighting.
            If passed a list-like then values must have the same length as
            the underlying DataFrame or Series object and will be used as
            sampling probabilities after normalization within each group.
            Values must be non-negative with at least one positive element
            within each group.
        random_state : int, array-like, BitGenerator, np.random.RandomState, optional
            If int, array-like, or BitGenerator (NumPy>=1.17), seed for
            random number generator
            If np.random.RandomState, use as numpy RandomState object.

        Returns
        -------
        Series or DataFrame
            A new object of same type as caller containing items randomly
            sampled within each group from the caller object.

        See Also
        --------
        DataFrame.sample: Generate random samples from a DataFrame object.
        numpy.random.choice: Generate a random sample from a given 1-D numpy
            array.

        Examples
        --------
        >>> df = pd.DataFrame(
        ...     {"a": ["red"] * 2 + ["blue"] * 2 + ["black"] * 2, "b": range(6)}
        ... )
        >>> df
               a  b
        0    red  0
        1    red  1
        2   blue  2
        3   blue  3
        4  black  4
        5  black  5

        Select one row at random for each distinct value in column a. The
        `random_state` argument can be used to guarantee reproducibility:

        >>> df.groupby("a").sample(n=1, random_state=1)
               a  b
        4  black  4
        2   blue  2
        1    red  1

        Set `frac` to sample fixed proportions rather than counts:

        >>> df.groupby("a")["b"].sample(frac=0.5, random_state=2)
        5    5
        2    2
        0    0
        Name: b, dtype: int64

        Control sample probabilities within groups by setting weights:

        >>> df.groupby("a").sample(
        ...     n=1,
        ...     weights=[1, 1, 1, 0, 0, 1],
        ...     random_state=1,
        ... )
               a  b
        5  black  5
        2   blue  2
        0    red  0
        """
        from pandas.core.reshape.concat import concat

        if weights is not None:
            weights = Series(weights, index=self._selected_obj.index)
            ws = [weights[idx] for idx in self.indices.values()]
        else:
            ws = [None] * self.ngroups

        if random_state is not None:
            random_state = com.random_state(random_state)

        samples = [
            obj.sample(
                n=n, frac=frac, replace=replace, weights=w, random_state=random_state
            )
            for (_, obj), w in zip(self, ws)
        ]

        return concat(samples, axis=self.axis)


@doc(GroupBy)
def get_groupby(
    obj: NDFrame,
    by: Optional[_KeysArgType] = None,
    axis: int = 0,
    level=None,
    grouper: "Optional[ops.BaseGrouper]" = None,
    exclusions=None,
    selection=None,
    as_index: bool = True,
    sort: bool = True,
    group_keys: bool = True,
    squeeze: bool = False,
    observed: bool = False,
    mutated: bool = False,
    dropna: bool = True,
) -> GroupBy:

    klass: Type[GroupBy]
    if isinstance(obj, Series):
        from pandas.core.groupby.generic import SeriesGroupBy

        klass = SeriesGroupBy
    elif isinstance(obj, DataFrame):
        from pandas.core.groupby.generic import DataFrameGroupBy

        klass = DataFrameGroupBy
    else:
        raise TypeError(f"invalid type: {obj}")

    return klass(
        obj=obj,
        keys=by,
        axis=axis,
        level=level,
        grouper=grouper,
        exclusions=exclusions,
        selection=selection,
        as_index=as_index,
        sort=sort,
        group_keys=group_keys,
        squeeze=squeeze,
        observed=observed,
        mutated=mutated,
        dropna=dropna,
    )<|MERGE_RESOLUTION|>--- conflicted
+++ resolved
@@ -11,6 +11,7 @@
 import datetime
 from functools import partial, wraps
 import inspect
+import re
 from textwrap import dedent
 import types
 from typing import (
@@ -829,7 +830,7 @@
             if name in base.plotting_methods:
                 return self.apply(curried)
 
-<<<<<<< HEAD
+            # TODO: master has this as just a call to python_apply_general
             is_transform = name in base.transformation_kernels
             try:
                 return self._python_apply_general(
@@ -850,9 +851,6 @@
             # GH#3688 try to operate item-by-item
             result = self._aggregate_item_by_item(name, *args, **kwargs)
             return result
-=======
-            return self._python_apply_general(curried, self._obj_with_exclusions)
->>>>>>> d642b675
 
         wrapper.__name__ = name
         return wrapper
@@ -901,6 +899,7 @@
         )
     )
     def apply(self, func, *args, **kwargs):
+
         func = self._is_builtin_func(func)
 
         # this is needed so we don't try and wrap strings. If we could
@@ -945,7 +944,11 @@
 
     @final
     def _python_apply_general(
-        self, f: F, data: FrameOrSeriesUnion, is_transform=False, is_empty_agg=False,
+        self,
+        f: F,
+        data: FrameOrSeriesUnion,
+        is_transform=False,
+        is_empty_agg=False,
     ) -> FrameOrSeriesUnion:
         """
         Apply function f in python space
@@ -1263,32 +1266,32 @@
             assert result is not None
             key = base.OutputKey(label=name, position=idx)
 
-<<<<<<< HEAD
-        if len(output) == 0:
-            return self._python_apply_general(f, self._selected_obj, is_empty_agg=True)
-=======
-            if is_numeric_dtype(obj.dtype):
-                result = maybe_downcast_numeric(result, obj.dtype)
->>>>>>> d642b675
-
-            if self.grouper._filter_empty_groups:
-                mask = counts.ravel() > 0
-
-                # since we are masking, make sure that we have a float object
-                values = result
-                if is_numeric_dtype(values.dtype):
-                    values = ensure_float(values)
-
-                    result = maybe_downcast_numeric(values[mask], result.dtype)
-
-            output[key] = result
+        # TODO: commented is from PR
+        # if len(output) == 0:
+        #     return self._python_apply_general(
+        #         f, self._selected_obj, is_empty_agg=True
+        #     )
+        if is_numeric_dtype(obj.dtype):
+            result = maybe_downcast_numeric(result, obj.dtype)
+
+        if self.grouper._filter_empty_groups:
+            mask = counts.ravel() > 0
+
+            # since we are masking, make sure that we have a float object
+            values = result
+            if is_numeric_dtype(values.dtype):
+                values = ensure_float(values)
+
+                result = maybe_downcast_numeric(values[mask], result.dtype)
+
+        output[key] = result
 
         if not output:
             return self._python_apply_general(f, self._selected_obj)
 
         return self._wrap_aggregated_output(output, index=self.grouper.result_index)
 
-<<<<<<< HEAD
+    @final
     def _concat_objects(
         self,
         keys,
@@ -1296,10 +1299,6 @@
         not_indexed_same: bool = False,
         override_group_keys: bool = False,
     ):
-=======
-    @final
-    def _concat_objects(self, keys, values, not_indexed_same: bool = False):
->>>>>>> d642b675
         from pandas.core.reshape.concat import concat
 
         def reset_identity(values):
@@ -1310,27 +1309,7 @@
                 ax._reset_identity()
             return values
 
-<<<<<<< HEAD
         if self.group_keys and not override_group_keys:
-=======
-        if not not_indexed_same:
-            result = concat(values, axis=self.axis)
-            ax = self.filter(lambda x: True).axes[self.axis]
-
-            # this is a very unfortunate situation
-            # we can't use reindex to restore the original order
-            # when the ax has duplicates
-            # so we resort to this
-            # GH 14776, 30667
-            if ax.has_duplicates and not result.axes[self.axis].equals(ax):
-                indexer, _ = result.index.get_indexer_non_unique(ax._values)
-                indexer = algorithms.unique1d(indexer)
-                result = result.take(indexer, axis=self.axis)
-            else:
-                result = result.reindex(ax, axis=self.axis, copy=False)
-
-        elif self.group_keys:
->>>>>>> d642b675
 
             values = reset_identity(values)
             if self.as_index:
