--- conflicted
+++ resolved
@@ -921,19 +921,14 @@
         f = lambda x: func(x, *args, **kwargs)
 
         # iterate through "columns" ex exclusions to populate output dict
-<<<<<<< HEAD
         output = collections.OrderedDict()  # type: Dict[int, np.ndarray]
         names = []  # type: List[Hashable]
 
         for idx, (name, obj) in enumerate(self._iterate_slices()):
-=======
-        output = {}
-        for name, obj in self._iterate_slices():
             if self.grouper.ngroups == 0:
                 # agg_series below assumes ngroups > 0
                 continue
 
->>>>>>> 57e1b346
             try:
                 # if this function is invalid for this dtype, we will ignore it.
                 func(obj[:0])
@@ -947,16 +942,8 @@
                 pass
 
             result, counts = self.grouper.agg_series(obj, f)
-<<<<<<< HEAD
-            if result is not None:
-                # TODO: only 3 test cases get None here, do something
-                #  in those cases
-                output[idx] = self._try_cast(result, obj, numeric_only=True)
-                names.append(name)
-=======
             assert result is not None
             output[name] = self._try_cast(result, obj, numeric_only=True)
->>>>>>> 57e1b346
 
         if len(output) == 0:
             return self._python_apply_general(f)
