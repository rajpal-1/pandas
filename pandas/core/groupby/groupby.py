"""
Provide the groupby split-apply-combine paradigm. Define the GroupBy
class providing the base-class of operations.

The SeriesGroupBy and DataFrameGroupBy sub-class
(defined in pandas.core.groupby.generic)
expose these user-facing objects to provide specific functionailty.
"""

import types
from functools import wraps, partial
import datetime
import collections
import warnings
from contextlib import contextmanager

import numpy as np

from pandas._libs import groupby as libgroupby, Timestamp
from pandas.util._validators import validate_kwargs
from pandas.util._decorators import (
    cache_readonly, Substitution, Appender)

from pandas import compat
from pandas.compat import zip, range, callable, set_function_name
from pandas.compat.numpy import function as nv

from pandas.core.dtypes.common import (
    is_numeric_dtype,
    is_scalar,
    ensure_float)
from pandas.core.dtypes.cast import maybe_downcast_to_dtype
from pandas.core.dtypes.missing import isna, notna

from pandas.core.groupby import base
from pandas.core.base import (PandasObject, SelectionMixin, GroupByError,
                              DataError, SpecificationError)
from pandas.core.index import Index, MultiIndex
from pandas.core.generic import NDFrame
from pandas.core.frame import DataFrame
from pandas.core.series import Series
from pandas.core.sorting import get_group_index_sorter
import pandas.core.common as com
import pandas.core.algorithms as algorithms
from pandas.core.config import option_context

_doc_template = """

        See also
        --------
        pandas.Series.%(name)s
        pandas.DataFrame.%(name)s
        pandas.Panel.%(name)s
"""

_apply_docs = dict(
    template="""
    Apply function `func`  group-wise and combine the results together.

    The function passed to `apply` must take a {input} as its first
    argument and return a DataFrame, Series or scalar. `apply` will
    then take care of combining the results back together into a single
    dataframe or series. `apply` is therefore a highly flexible
    grouping method.

    While `apply` is a very flexible method, its downside is that
    using it can be quite a bit slower than using more specific methods
    like `agg` or `transform`. Pandas offers a wide range of method that will
    be much faster than using `apply` for their specific purposes, so try to
    use them before reaching for `apply`.

    Parameters
    ----------
    func : callable
        A callable that takes a {input} as its first argument, and
        returns a dataframe, a series or a scalar. In addition the
        callable may take positional and keyword arguments.
    args, kwargs : tuple and dict
        Optional positional and keyword arguments to pass to `func`.

    Returns
    -------
    applied : Series or DataFrame

    Notes
    -----
    In the current implementation `apply` calls `func` twice on the
    first group to decide whether it can take a fast or slow code
    path. This can lead to unexpected behavior if `func` has
    side-effects, as they will take effect twice for the first
    group.

    Examples
    --------
    {examples}

    See also
    --------
    pipe : Apply function to the full GroupBy object instead of to each
        group.
    aggregate : Apply aggregate function to the GroupBy object.
    transform : Apply function column-by-column to the GroupBy object.
    Series.apply : Apply a function to a Series.
    DataFrame.apply : Apply a function to each row or column of a DataFrame.
    """,
    dataframe_examples="""
    >>> df = pd.DataFrame({'A': 'a a b'.split(),
                           'B': [1,2,3],
                           'C': [4,6, 5]})
    >>> g = df.groupby('A')

    Notice that ``g`` has two groups, ``a`` and ``b``.
    Calling `apply` in various ways, we can get different grouping results:

    Example 1: below the function passed to `apply` takes a DataFrame as
    its argument and returns a DataFrame. `apply` combines the result for
    each group together into a new DataFrame:

    >>> g[['B', 'C']].apply(lambda x: x / x.sum())
              B    C
    0  0.333333  0.4
    1  0.666667  0.6
    2  1.000000  1.0

    Example 2: The function passed to `apply` takes a DataFrame as
    its argument and returns a Series.  `apply` combines the result for
    each group together into a new DataFrame:

    >>> g[['B', 'C']].apply(lambda x: x.max() - x.min())
       B  C
    A
    a  1  2
    b  0  0

    Example 3: The function passed to `apply` takes a DataFrame as
    its argument and returns a scalar. `apply` combines the result for
    each group together into a Series, including setting the index as
    appropriate:

    >>> g.apply(lambda x: x.C.max() - x.B.min())
    A
    a    5
    b    2
    dtype: int64
    """,
    series_examples="""
    >>> s = pd.Series([0, 1, 2], index='a a b'.split())
    >>> g = s.groupby(s.index)

    From ``s`` above we can see that ``g`` has two groups, ``a`` and ``b``.
    Calling `apply` in various ways, we can get different grouping results:

    Example 1: The function passed to `apply` takes a Series as
    its argument and returns a Series.  `apply` combines the result for
    each group together into a new Series:

    >>> g.apply(lambda x:  x*2 if x.name == 'b' else x/2)
    0    0.0
    1    0.5
    2    4.0
    dtype: float64

    Example 2: The function passed to `apply` takes a Series as
    its argument and returns a scalar. `apply` combines the result for
    each group together into a Series, including setting the index as
    appropriate:

    >>> g.apply(lambda x: x.max() - x.min())
    a    1
    b    0
    dtype: int64
    """)

_pipe_template = """\
Apply a function `func` with arguments to this %(klass)s object and return
the function's result.

%(versionadded)s

Use `.pipe` when you want to improve readability by chaining together
functions that expect Series, DataFrames, GroupBy or Resampler objects.
Instead of writing

>>> h(g(f(df.groupby('group')), arg1=a), arg2=b, arg3=c)

You can write

>>> (df.groupby('group')
...    .pipe(f)
...    .pipe(g, arg1=a)
...    .pipe(h, arg2=b, arg3=c))

which is much more readable.

Parameters
----------
func : callable or tuple of (callable, string)
    Function to apply to this %(klass)s object or, alternatively,
    a `(callable, data_keyword)` tuple where `data_keyword` is a
    string indicating the keyword of `callable` that expects the
    %(klass)s object.
args : iterable, optional
       positional arguments passed into `func`.
kwargs : dict, optional
         a dictionary of keyword arguments passed into `func`.

Returns
-------
object : the return type of `func`.

Notes
-----
See more `here
<http://pandas.pydata.org/pandas-docs/stable/groupby.html#piping-function-calls>`_

Examples
--------
%(examples)s

See Also
--------
pandas.Series.pipe : Apply a function with arguments to a series
pandas.DataFrame.pipe: Apply a function with arguments to a dataframe
apply : Apply function to each group instead of to the
    full %(klass)s object.
"""

_transform_template = """
Call function producing a like-indexed %(klass)s on each group and
return a %(klass)s having the same indexes as the original object
filled with the transformed values

Parameters
----------
f : function
    Function to apply to each group

Notes
-----
Each group is endowed the attribute 'name' in case you need to know
which group you are working on.

The current implementation imposes three requirements on f:

* f must return a value that either has the same shape as the input
  subframe or can be broadcast to the shape of the input subframe.
  For example, f returns a scalar it will be broadcast to have the
  same shape as the input subframe.
* if this is a DataFrame, f must support application column-by-column
  in the subframe. If f also supports application to the entire subframe,
  then a fast path is used starting from the second chunk.
* f must not mutate groups. Mutation is not supported and may
  produce unexpected results.

Returns
-------
%(klass)s

See also
--------
aggregate, transform

Examples
--------

# Same shape
>>> df = pd.DataFrame({'A' : ['foo', 'bar', 'foo', 'bar',
...                           'foo', 'bar'],
...                    'B' : ['one', 'one', 'two', 'three',
...                          'two', 'two'],
...                    'C' : [1, 5, 5, 2, 5, 5],
...                    'D' : [2.0, 5., 8., 1., 2., 9.]})
>>> grouped = df.groupby('A')
>>> grouped.transform(lambda x: (x - x.mean()) / x.std())
          C         D
0 -1.154701 -0.577350
1  0.577350  0.000000
2  0.577350  1.154701
3 -1.154701 -1.000000
4  0.577350 -0.577350
5  0.577350  1.000000

# Broadcastable
>>> grouped.transform(lambda x: x.max() - x.min())
   C    D
0  4  6.0
1  3  8.0
2  4  6.0
3  3  8.0
4  4  6.0
5  3  8.0

"""


class GroupByPlot(PandasObject):
    """
    Class implementing the .plot attribute for groupby objects
    """

    def __init__(self, groupby):
        self._groupby = groupby

    def __call__(self, *args, **kwargs):
        def f(self):
            return self.plot(*args, **kwargs)
        f.__name__ = 'plot'
        return self._groupby.apply(f)

    def __getattr__(self, name):
        def attr(*args, **kwargs):
            def f(self):
                return getattr(self.plot, name)(*args, **kwargs)
            return self._groupby.apply(f)
        return attr


@contextmanager
def _group_selection_context(groupby):
    """
    set / reset the _group_selection_context
    """
    groupby._set_group_selection()
    yield groupby
    groupby._reset_group_selection()


class _GroupBy(PandasObject, SelectionMixin):
    _group_selection = None
    _apply_whitelist = frozenset([])

    def __init__(self, obj, keys=None, axis=0, level=None,
                 grouper=None, exclusions=None, selection=None, as_index=True,
                 sort=True, group_keys=True, squeeze=False,
                 observed=False, **kwargs):

        self._selection = selection

        if isinstance(obj, NDFrame):
            obj._consolidate_inplace()

        self.level = level

        if not as_index:
            if not isinstance(obj, DataFrame):
                raise TypeError('as_index=False only valid with DataFrame')
            if axis != 0:
                raise ValueError('as_index=False only valid for axis=0')

        self.as_index = as_index
        self.keys = keys
        self.sort = sort
        self.group_keys = group_keys
        self.squeeze = squeeze
        self.observed = observed
        self.mutated = kwargs.pop('mutated', False)

        if grouper is None:
            from pandas.core.groupby.grouper import _get_grouper
            grouper, exclusions, obj = _get_grouper(obj, keys,
                                                    axis=axis,
                                                    level=level,
                                                    sort=sort,
                                                    observed=observed,
                                                    mutated=self.mutated)

        self.obj = obj
        self.axis = obj._get_axis_number(axis)
        self.grouper = grouper
        self.exclusions = set(exclusions) if exclusions else set()

        # we accept no other args
        validate_kwargs('group', kwargs, {})

    def __len__(self):
        return len(self.groups)

    def __unicode__(self):
        # TODO: Better unicode/repr for GroupBy object
        return object.__repr__(self)

    def _assure_grouper(self):
        """
        we create the grouper on instantiation
        sub-classes may have a different policy
        """
        pass

    @property
    def groups(self):
        """ dict {group name -> group labels} """
        self._assure_grouper()
        return self.grouper.groups

    @property
    def ngroups(self):
        self._assure_grouper()
        return self.grouper.ngroups

    @property
    def indices(self):
        """ dict {group name -> group indices} """
        self._assure_grouper()
        return self.grouper.indices

    def _get_indices(self, names):
        """
        safe get multiple indices, translate keys for
        datelike to underlying repr
        """

        def get_converter(s):
            # possibly convert to the actual key types
            # in the indices, could be a Timestamp or a np.datetime64
            if isinstance(s, (Timestamp, datetime.datetime)):
                return lambda key: Timestamp(key)
            elif isinstance(s, np.datetime64):
                return lambda key: Timestamp(key).asm8
            else:
                return lambda key: key

        if len(names) == 0:
            return []

        if len(self.indices) > 0:
            index_sample = next(iter(self.indices))
        else:
            index_sample = None     # Dummy sample

        name_sample = names[0]
        if isinstance(index_sample, tuple):
            if not isinstance(name_sample, tuple):
                msg = ("must supply a tuple to get_group with multiple"
                       " grouping keys")
                raise ValueError(msg)
            if not len(name_sample) == len(index_sample):
                try:
                    # If the original grouper was a tuple
                    return [self.indices[name] for name in names]
                except KeyError:
                    # turns out it wasn't a tuple
                    msg = ("must supply a a same-length tuple to get_group"
                           " with multiple grouping keys")
                    raise ValueError(msg)

            converters = [get_converter(s) for s in index_sample]
            names = [tuple(f(n) for f, n in zip(converters, name))
                     for name in names]

        else:
            converter = get_converter(index_sample)
            names = [converter(name) for name in names]

        return [self.indices.get(name, []) for name in names]

    def _get_index(self, name):
        """ safe get index, translate keys for datelike to underlying repr """
        return self._get_indices([name])[0]

    @cache_readonly
    def _selected_obj(self):

        if self._selection is None or isinstance(self.obj, Series):
            if self._group_selection is not None:
                return self.obj[self._group_selection]
            return self.obj
        else:
            return self.obj[self._selection]

    def _reset_group_selection(self):
        """
        Clear group based selection. Used for methods needing to return info on
        each group regardless of whether a group selection was previously set.
        """
        if self._group_selection is not None:
            # GH12839 clear cached selection too when changing group selection
            self._group_selection = None
            self._reset_cache('_selected_obj')

    def _set_group_selection(self):
        """
        Create group based selection. Used when selection is not passed
        directly but instead via a grouper.

        NOTE: this should be paired with a call to _reset_group_selection
        """
        grp = self.grouper
        if not (self.as_index and
                getattr(grp, 'groupings', None) is not None and
                self.obj.ndim > 1 and
                self._group_selection is None):
            return

        ax = self.obj._info_axis
        groupers = [g.name for g in grp.groupings
                    if g.level is None and g.in_axis]

        if len(groupers):
            # GH12839 clear selected obj cache when group selection changes
            self._group_selection = ax.difference(Index(groupers)).tolist()
            self._reset_cache('_selected_obj')

    def _set_result_index_ordered(self, result):
        # set the result index on the passed values object and
        # return the new object, xref 8046

        # the values/counts are repeated according to the group index
        # shortcut if we have an already ordered grouper
        if not self.grouper.is_monotonic:
            index = Index(np.concatenate(
                self._get_indices(self.grouper.result_index)))
            result.set_axis(index, axis=self.axis, inplace=True)
            result = result.sort_index(axis=self.axis)

        result.set_axis(self.obj._get_axis(self.axis), axis=self.axis,
                        inplace=True)
        return result

    def _dir_additions(self):
        return self.obj._dir_additions() | self._apply_whitelist

    def __getattr__(self, attr):
        if attr in self._internal_names_set:
            return object.__getattribute__(self, attr)
        if attr in self.obj:
            return self[attr]
        if hasattr(self.obj, attr):
            return self._make_wrapper(attr)

        raise AttributeError("%r object has no attribute %r" %
                             (type(self).__name__, attr))

    @Substitution(klass='GroupBy',
                  versionadded='.. versionadded:: 0.21.0',
                  examples="""\
>>> df = pd.DataFrame({'A': 'a b a b'.split(), 'B': [1, 2, 3, 4]})
>>> df
   A  B
0  a  1
1  b  2
2  a  3
3  b  4

To get the difference between each groups maximum and minimum value in one
pass, you can do

>>> df.groupby('A').pipe(lambda x: x.max() - x.min())
   B
A
a  2
b  2""")
    @Appender(_pipe_template)
    def pipe(self, func, *args, **kwargs):
        return com._pipe(self, func, *args, **kwargs)

    plot = property(GroupByPlot)

    def _make_wrapper(self, name):
        if name not in self._apply_whitelist:
            is_callable = callable(getattr(self._selected_obj, name, None))
            kind = ' callable ' if is_callable else ' '
            msg = ("Cannot access{0}attribute {1!r} of {2!r} objects, try "
                   "using the 'apply' method".format(kind, name,
                                                     type(self).__name__))
            raise AttributeError(msg)

        self._set_group_selection()

        # need to setup the selection
        # as are not passed directly but in the grouper
        f = getattr(self._selected_obj, name)
        if not isinstance(f, types.MethodType):
            return self.apply(lambda self: getattr(self, name))

        f = getattr(type(self._selected_obj), name)

        def wrapper(*args, **kwargs):
            # a little trickery for aggregation functions that need an axis
            # argument
            kwargs_with_axis = kwargs.copy()
            if 'axis' not in kwargs_with_axis or \
               kwargs_with_axis['axis'] is None:
                kwargs_with_axis['axis'] = self.axis

            def curried_with_axis(x):
                return f(x, *args, **kwargs_with_axis)

            def curried(x):
                return f(x, *args, **kwargs)

            # preserve the name so we can detect it when calling plot methods,
            # to avoid duplicates
            curried.__name__ = curried_with_axis.__name__ = name

            # special case otherwise extra plots are created when catching the
            # exception below
            if name in base.plotting_methods:
                return self.apply(curried)

            try:
                return self.apply(curried_with_axis)
            except Exception:
                try:
                    return self.apply(curried)
                except Exception:

                    # related to : GH3688
                    # try item-by-item
                    # this can be called recursively, so need to raise
                    # ValueError
                    # if we don't have this method to indicated to aggregate to
                    # mark this column as an error
                    try:
                        return self._aggregate_item_by_item(name,
                                                            *args, **kwargs)
                    except (AttributeError):
                        raise ValueError

        return wrapper

    def get_group(self, name, obj=None):
        """
        Constructs NDFrame from group with provided name

        Parameters
        ----------
        name : object
            the name of the group to get as a DataFrame
        obj : NDFrame, default None
            the NDFrame to take the DataFrame out of.  If
            it is None, the object groupby was called on will
            be used

        Returns
        -------
        group : same type as obj
        """
        if obj is None:
            obj = self._selected_obj

        inds = self._get_index(name)
        if not len(inds):
            raise KeyError(name)

        return obj._take(inds, axis=self.axis)

    def __iter__(self):
        """
        Groupby iterator

        Returns
        -------
        Generator yielding sequence of (name, subsetted object)
        for each group
        """
        return self.grouper.get_iterator(self.obj, axis=self.axis)

    @Appender(_apply_docs['template']
              .format(input="dataframe",
                      examples=_apply_docs['dataframe_examples']))
    def apply(self, func, *args, **kwargs):

        func = self._is_builtin_func(func)

        # this is needed so we don't try and wrap strings. If we could
        # resolve functions to their callable functions prior, this
        # wouldn't be needed
        if args or kwargs:
            if callable(func):

                @wraps(func)
                def f(g):
                    with np.errstate(all='ignore'):
                        return func(g, *args, **kwargs)
            else:
                raise ValueError('func must be a callable if args or '
                                 'kwargs are supplied')
        else:
            f = func

        # ignore SettingWithCopy here in case the user mutates
        with option_context('mode.chained_assignment', None):
            try:
                result = self._python_apply_general(f)
            except Exception:

                # gh-20949
                # try again, with .apply acting as a filtering
                # operation, by excluding the grouping column
                # This would normally not be triggered
                # except if the udf is trying an operation that
                # fails on *some* columns, e.g. a numeric operation
                # on a string grouper column

                with _group_selection_context(self):
                    return self._python_apply_general(f)

        return result

    def _python_apply_general(self, f):
        keys, values, mutated = self.grouper.apply(f, self._selected_obj,
                                                   self.axis)

        return self._wrap_applied_output(
            keys,
            values,
            not_indexed_same=mutated or self.mutated)

    def _iterate_slices(self):
        yield self._selection_name, self._selected_obj

    def transform(self, func, *args, **kwargs):
        raise com.AbstractMethodError(self)

    def _cumcount_array(self, ascending=True):
        """
        Parameters
        ----------
        ascending : bool, default True
            If False, number in reverse, from length of group - 1 to 0.

        Notes
        -----
        this is currently implementing sort=False
        (though the default is sort=True) for groupby in general
        """
        ids, _, ngroups = self.grouper.group_info
        sorter = get_group_index_sorter(ids, ngroups)
        ids, count = ids[sorter], len(ids)

        if count == 0:
            return np.empty(0, dtype=np.int64)

        run = np.r_[True, ids[:-1] != ids[1:]]
        rep = np.diff(np.r_[np.nonzero(run)[0], count])
        out = (~run).cumsum()

        if ascending:
            out -= np.repeat(out[run], rep)
        else:
            out = np.repeat(out[np.r_[run[1:], True]], rep) - out

        rev = np.empty(count, dtype=np.intp)
        rev[sorter] = np.arange(count, dtype=np.intp)
        return out[rev].astype(np.int64, copy=False)

    def _try_cast(self, result, obj, numeric_only=False):
        """
        try to cast the result to our obj original type,
        we may have roundtripped thru object in the mean-time

        if numeric_only is True, then only try to cast numerics
        and not datetimelikes

        """
        if obj.ndim > 1:
            dtype = obj.values.dtype
        else:
            dtype = obj.dtype

        if not is_scalar(result):
            if numeric_only and is_numeric_dtype(dtype) or not numeric_only:
                result = maybe_downcast_to_dtype(result, dtype)

        return result

    def _transform_should_cast(self, func_nm):
        """
        Parameters:
        -----------
        func_nm: str
            The name of the aggregation function being performed

        Returns:
        --------
        bool
            Whether transform should attempt to cast the result of aggregation
        """
        return (self.size().fillna(0) > 0).any() and (
            func_nm not in base.cython_cast_blacklist)

    def _cython_transform(self, how, numeric_only=True, **kwargs):
        output = collections.OrderedDict()
        for name, obj in self._iterate_slices():
            is_numeric = is_numeric_dtype(obj.dtype)
            if numeric_only and not is_numeric:
                continue

            try:
                result, names = self.grouper.transform(obj.values, how,
                                                       **kwargs)
            except NotImplementedError:
                continue
            except AssertionError as e:
                raise GroupByError(str(e))
            if self._transform_should_cast(how):
                output[name] = self._try_cast(result, obj)
            else:
                output[name] = result

        if len(output) == 0:
            raise DataError('No numeric types to aggregate')

        return self._wrap_transformed_output(output, names)

    def _cython_agg_general(self, how, alt=None, numeric_only=True,
                            min_count=-1):
        output = {}
        for name, obj in self._iterate_slices():
            is_numeric = is_numeric_dtype(obj.dtype)
            if numeric_only and not is_numeric:
                continue

            try:
                result, names = self.grouper.aggregate(obj.values, how,
                                                       min_count=min_count)
            except AssertionError as e:
                raise GroupByError(str(e))
            output[name] = self._try_cast(result, obj)

        if len(output) == 0:
            raise DataError('No numeric types to aggregate')

        return self._wrap_aggregated_output(output, names)

    def _python_agg_general(self, func, *args, **kwargs):
        func = self._is_builtin_func(func)
        f = lambda x: func(x, *args, **kwargs)

        # iterate through "columns" ex exclusions to populate output dict
        output = {}
        for name, obj in self._iterate_slices():
            try:
                result, counts = self.grouper.agg_series(obj, f)
                output[name] = self._try_cast(result, obj, numeric_only=True)
            except TypeError:
                continue

        if len(output) == 0:
            return self._python_apply_general(f)

        if self.grouper._filter_empty_groups:

            mask = counts.ravel() > 0
            for name, result in compat.iteritems(output):

                # since we are masking, make sure that we have a float object
                values = result
                if is_numeric_dtype(values.dtype):
                    values = ensure_float(values)

                output[name] = self._try_cast(values[mask], result)

        return self._wrap_aggregated_output(output)

    def _wrap_applied_output(self, *args, **kwargs):
        raise com.AbstractMethodError(self)

    def _concat_objects(self, keys, values, not_indexed_same=False):
        from pandas.core.reshape.concat import concat

        def reset_identity(values):
            # reset the identities of the components
            # of the values to prevent aliasing
            for v in com._not_none(*values):
                ax = v._get_axis(self.axis)
                ax._reset_identity()
            return values

        if not not_indexed_same:
            result = concat(values, axis=self.axis)
            ax = self._selected_obj._get_axis(self.axis)

            if isinstance(result, Series):
                result = result.reindex(ax)
            else:

                # this is a very unfortunate situation
                # we have a multi-index that is NOT lexsorted
                # and we have a result which is duplicated
                # we can't reindex, so we resort to this
                # GH 14776
                if isinstance(ax, MultiIndex) and not ax.is_unique:
                    indexer = algorithms.unique1d(
                        result.index.get_indexer_for(ax.values))
                    result = result.take(indexer, axis=self.axis)
                else:
                    result = result.reindex(ax, axis=self.axis)

        elif self.group_keys:

            values = reset_identity(values)
            if self.as_index:

                # possible MI return case
                group_keys = keys
                group_levels = self.grouper.levels
                group_names = self.grouper.names

                result = concat(values, axis=self.axis, keys=group_keys,
                                levels=group_levels, names=group_names,
                                sort=False)
            else:

                # GH5610, returns a MI, with the first level being a
                # range index
                keys = list(range(len(values)))
                result = concat(values, axis=self.axis, keys=keys)
        else:
            values = reset_identity(values)
            result = concat(values, axis=self.axis)

        if (isinstance(result, Series) and
                getattr(self, '_selection_name', None) is not None):

            result.name = self._selection_name

        return result

    def _apply_filter(self, indices, dropna):
        if len(indices) == 0:
            indices = np.array([], dtype='int64')
        else:
            indices = np.sort(np.concatenate(indices))
        if dropna:
            filtered = self._selected_obj.take(indices, axis=self.axis)
        else:
            mask = np.empty(len(self._selected_obj.index), dtype=bool)
            mask.fill(False)
            mask[indices.astype(int)] = True
            # mask fails to broadcast when passed to where; broadcast manually.
            mask = np.tile(mask, list(self._selected_obj.shape[1:]) + [1]).T
            filtered = self._selected_obj.where(mask)  # Fill with NaNs.
        return filtered


class GroupBy(_GroupBy):

    """
    Class for grouping and aggregating relational data. See aggregate,
    transform, and apply functions on this object.

    It's easiest to use obj.groupby(...) to use GroupBy, but you can also do:

    ::

        grouped = groupby(obj, ...)

    Parameters
    ----------
    obj : pandas object
    axis : int, default 0
    level : int, default None
        Level of MultiIndex
    groupings : list of Grouping objects
        Most users should ignore this
    exclusions : array-like, optional
        List of columns to exclude
    name : string
        Most users should ignore this

    Notes
    -----
    After grouping, see aggregate, apply, and transform functions. Here are
    some other brief notes about usage. When grouping by multiple groups, the
    result index will be a MultiIndex (hierarchical) by default.

    Iteration produces (key, group) tuples, i.e. chunking the data by group. So
    you can write code like:

    ::

        grouped = obj.groupby(keys, axis=axis)
        for key, group in grouped:
            # do something with the data

    Function calls on GroupBy, if not specially implemented, "dispatch" to the
    grouped data. So if you group a DataFrame and wish to invoke the std()
    method on each group, you can simply do:

    ::

        df.groupby(mapper).std()

    rather than

    ::

        df.groupby(mapper).aggregate(np.std)

    You can pass arguments to these "wrapped" functions, too.

    See the online documentation for full exposition on these topics and much
    more

    Returns
    -------
    **Attributes**
    groups : dict
        {group name -> group labels}
    len(grouped) : int
        Number of groups
    """
    def _bool_agg(self, val_test, skipna):
        """Shared func to call any / all Cython GroupBy implementations"""

        def objs_to_bool(vals):
            try:
                vals = vals.astype(np.bool)
            except ValueError:  # for objects
                vals = np.array([bool(x) for x in vals])

            return vals.view(np.uint8)

        def result_to_bool(result):
            return result.astype(np.bool, copy=False)

        return self._get_cythonized_result('group_any_all', self.grouper,
                                           aggregate=True,
                                           cython_dtype=np.uint8,
                                           needs_values=True,
                                           needs_mask=True,
                                           pre_processing=objs_to_bool,
                                           post_processing=result_to_bool,
                                           val_test=val_test, skipna=skipna)

    @Substitution(name='groupby')
    @Appender(_doc_template)
    def any(self, skipna=True):
        """
        Returns True if any value in the group is truthful, else False

        Parameters
        ----------
        skipna : bool, default True
            Flag to ignore nan values during truth testing
        """
        return self._bool_agg('any', skipna)

    @Substitution(name='groupby')
    @Appender(_doc_template)
    def all(self, skipna=True):
        """Returns True if all values in the group are truthful, else False

        Parameters
        ----------
        skipna : bool, default True
            Flag to ignore nan values during truth testing
        """
        return self._bool_agg('all', skipna)

    @Substitution(name='groupby')
    @Appender(_doc_template)
    def count(self):
        """Compute count of group, excluding missing values"""

        # defined here for API doc
        raise NotImplementedError

    @Substitution(name='groupby')
    @Appender(_doc_template)
    def mean(self, *args, **kwargs):
        """
        Compute mean of groups, excluding missing values.

        Returns
        -------
        pandas.Series or pandas.DataFrame

        Examples
        --------
        >>> df = pd.DataFrame({'A': [1, 1, 2, 1, 2],
        ...                    'B': [np.nan, 2, 3, 4, 5],
        ...                    'C': [1, 2, 1, 1, 2]}, columns=['A', 'B', 'C'])

        Groupby one column and return the mean of the remaining columns in
        each group.

        >>> df.groupby('A').mean()
        >>>
             B         C
        A
        1  3.0  1.333333
        2  4.0  1.500000

        Groupby two columns and return the mean of the remaining column.

        >>> df.groupby(['A', 'B']).mean()
        >>>
               C
        A B
        1 2.0  2
          4.0  1
        2 3.0  1
          5.0  2

        Groupby one column and return the mean of only particular column in
        the group.

        >>> df.groupby('A')['B'].mean()
        >>>
        A
        1    3.0
        2    4.0
        Name: B, dtype: float64
        """
        nv.validate_groupby_func('mean', args, kwargs, ['numeric_only'])
        try:
            return self._cython_agg_general('mean', **kwargs)
        except GroupByError:
            raise
        except Exception:  # pragma: no cover
            with _group_selection_context(self):
                f = lambda x: x.mean(axis=self.axis, **kwargs)
                return self._python_agg_general(f)

    @Substitution(name='groupby')
    @Appender(_doc_template)
    def median(self, **kwargs):
        """
        Compute median of groups, excluding missing values

        For multiple groupings, the result index will be a MultiIndex
        """
        try:
            return self._cython_agg_general('median', **kwargs)
        except GroupByError:
            raise
        except Exception:  # pragma: no cover

            def f(x):
                if isinstance(x, np.ndarray):
                    x = Series(x)
                return x.median(axis=self.axis, **kwargs)
            with _group_selection_context(self):
                return self._python_agg_general(f)

    @Substitution(name='groupby')
    @Appender(_doc_template)
    def std(self, ddof=1, *args, **kwargs):
        """
        Compute standard deviation of groups, excluding missing values

        For multiple groupings, the result index will be a MultiIndex

        Parameters
        ----------
        ddof : integer, default 1
            degrees of freedom
        """

        # TODO: implement at Cython level?
        nv.validate_groupby_func('std', args, kwargs)
        return np.sqrt(self.var(ddof=ddof, **kwargs))

    @Substitution(name='groupby')
    @Appender(_doc_template)
    def var(self, ddof=1, *args, **kwargs):
        """
        Compute variance of groups, excluding missing values

        For multiple groupings, the result index will be a MultiIndex

        Parameters
        ----------
        ddof : integer, default 1
            degrees of freedom
        """
        nv.validate_groupby_func('var', args, kwargs)
        if ddof == 1:
            try:
                return self._cython_agg_general('var', **kwargs)
            except Exception:
                f = lambda x: x.var(ddof=ddof, **kwargs)
                with _group_selection_context(self):
                    return self._python_agg_general(f)
        else:
            f = lambda x: x.var(ddof=ddof, **kwargs)
            with _group_selection_context(self):
                return self._python_agg_general(f)

    @Substitution(name='groupby')
    @Appender(_doc_template)
    def sem(self, ddof=1):
        """
        Compute standard error of the mean of groups, excluding missing values

        For multiple groupings, the result index will be a MultiIndex

        Parameters
        ----------
        ddof : integer, default 1
            degrees of freedom
        """

        return self.std(ddof=ddof) / np.sqrt(self.count())

    @Substitution(name='groupby')
    @Appender(_doc_template)
    def size(self):
        """Compute group sizes"""
        result = self.grouper.size()

        if isinstance(self.obj, Series):
            result.name = getattr(self.obj, 'name', None)
        return result

    @classmethod
    def _add_numeric_operations(cls):
        """ add numeric operations to the GroupBy generically """

        def groupby_function(name, alias, npfunc,
                             numeric_only=True, _convert=False,
                             min_count=-1):

            _local_template = "Compute %(f)s of group values"

            @Substitution(name='groupby', f=name)
            @Appender(_doc_template)
            @Appender(_local_template)
            def f(self, **kwargs):
                if 'numeric_only' not in kwargs:
                    kwargs['numeric_only'] = numeric_only
                if 'min_count' not in kwargs:
                    kwargs['min_count'] = min_count

                self._set_group_selection()
                try:
                    return self._cython_agg_general(
                        alias, alt=npfunc, **kwargs)
                except AssertionError as e:
                    raise SpecificationError(str(e))
                except Exception:
                    result = self.aggregate(
                        lambda x: npfunc(x, axis=self.axis))
                    if _convert:
                        result = result._convert(datetime=True)
                    return result

            set_function_name(f, name, cls)

            return f

        def first_compat(x, axis=0):

            def first(x):

                x = np.asarray(x)
                x = x[notna(x)]
                if len(x) == 0:
                    return np.nan
                return x[0]

            if isinstance(x, DataFrame):
                return x.apply(first, axis=axis)
            else:
                return first(x)

        def last_compat(x, axis=0):

            def last(x):

                x = np.asarray(x)
                x = x[notna(x)]
                if len(x) == 0:
                    return np.nan
                return x[-1]

            if isinstance(x, DataFrame):
                return x.apply(last, axis=axis)
            else:
                return last(x)

        cls.sum = groupby_function('sum', 'add', np.sum, min_count=0)
        cls.prod = groupby_function('prod', 'prod', np.prod, min_count=0)
        cls.min = groupby_function('min', 'min', np.min, numeric_only=False)
        cls.max = groupby_function('max', 'max', np.max, numeric_only=False)
        cls.first = groupby_function('first', 'first', first_compat,
                                     numeric_only=False)
        cls.last = groupby_function('last', 'last', last_compat,
                                    numeric_only=False)

    @Substitution(name='groupby')
    @Appender(_doc_template)
    def ohlc(self):
        """
        Compute sum of values, excluding missing values
        For multiple groupings, the result index will be a MultiIndex
        """

        return self._apply_to_column_groupbys(
            lambda x: x._cython_agg_general('ohlc'))

    @Appender(DataFrame.describe.__doc__)
    def describe(self, **kwargs):
        with _group_selection_context(self):
            result = self.apply(lambda x: x.describe(**kwargs))
            if self.axis == 1:
                return result.T
            return result.unstack()

    @Substitution(name='groupby')
    @Appender(_doc_template)
    def resample(self, rule, *args, **kwargs):
        """
        Provide resampling when using a TimeGrouper
        Return a new grouper with our resampler appended
        """
        from pandas.core.resample import get_resampler_for_grouping
        return get_resampler_for_grouping(self, rule, *args, **kwargs)

    @Substitution(name='groupby')
    @Appender(_doc_template)
    def rolling(self, *args, **kwargs):
        """
        Return a rolling grouper, providing rolling
        functionality per group

        """
        from pandas.core.window import RollingGroupby
        return RollingGroupby(self, *args, **kwargs)

    @Substitution(name='groupby')
    @Appender(_doc_template)
    def expanding(self, *args, **kwargs):
        """
        Return an expanding grouper, providing expanding
        functionality per group

        """
        from pandas.core.window import ExpandingGroupby
        return ExpandingGroupby(self, *args, **kwargs)

    def _fill(self, direction, limit=None):
        """Shared function for `pad` and `backfill` to call Cython method

        Parameters
        ----------
        direction : {'ffill', 'bfill'}
            Direction passed to underlying Cython function. `bfill` will cause
            values to be filled backwards. `ffill` and any other values will
            default to a forward fill
        limit : int, default None
            Maximum number of consecutive values to fill. If `None`, this
            method will convert to -1 prior to passing to Cython

        Returns
        -------
        `Series` or `DataFrame` with filled values

        See Also
        --------
        pad
        backfill
        """
        # Need int value for Cython
        if limit is None:
            limit = -1

        return self._get_cythonized_result('group_fillna_indexer',
                                           self.grouper, needs_mask=True,
                                           cython_dtype=np.int64,
                                           result_is_index=True,
                                           direction=direction, limit=limit)

    @Substitution(name='groupby')
    def pad(self, limit=None):
        """
        Forward fill the values

        Parameters
        ----------
        limit : integer, optional
            limit of how many values to fill

        See Also
        --------
        Series.pad
        DataFrame.pad
        Series.fillna
        DataFrame.fillna
        """
        return self._fill('ffill', limit=limit)
    ffill = pad

    @Substitution(name='groupby')
    def backfill(self, limit=None):
        """
        Backward fill the values

        Parameters
        ----------
        limit : integer, optional
            limit of how many values to fill

        See Also
        --------
        Series.backfill
        DataFrame.backfill
        Series.fillna
        DataFrame.fillna
        """
        return self._fill('bfill', limit=limit)
    bfill = backfill

    @Substitution(name='groupby')
    @Appender(_doc_template)
    def nth(self, n, dropna=None):
        """
        Take the nth row from each group if n is an int, or a subset of rows
        if n is a list of ints.

        If dropna, will take the nth non-null row, dropna is either
        Truthy (if a Series) or 'all', 'any' (if a DataFrame);
        this is equivalent to calling dropna(how=dropna) before the
        groupby.

        Parameters
        ----------
        n : int or list of ints
            a single nth value for the row or a list of nth values
        dropna : None or str, optional
            apply the specified dropna operation before counting which row is
            the nth row. Needs to be None, 'any' or 'all'

        Examples
        --------

        >>> df = pd.DataFrame({'A': [1, 1, 2, 1, 2],
        ...                    'B': [np.nan, 2, 3, 4, 5]}, columns=['A', 'B'])
        >>> g = df.groupby('A')
        >>> g.nth(0)
             B
        A
        1  NaN
        2  3.0
        >>> g.nth(1)
             B
        A
        1  2.0
        2  5.0
        >>> g.nth(-1)
             B
        A
        1  4.0
        2  5.0
        >>> g.nth([0, 1])
             B
        A
        1  NaN
        1  2.0
        2  3.0
        2  5.0

        Specifying `dropna` allows count ignoring ``NaN``

        >>> g.nth(0, dropna='any')
             B
        A
        1  2.0
        2  3.0

        NaNs denote group exhausted when using dropna

        >>> g.nth(3, dropna='any')
            B
        A
        1 NaN
        2 NaN

        Specifying `as_index=False` in `groupby` keeps the original index.

        >>> df.groupby('A', as_index=False).nth(1)
           A    B
        1  1  2.0
        4  2  5.0
        """

        if isinstance(n, int):
            nth_values = [n]
        elif isinstance(n, (set, list, tuple)):
            nth_values = list(set(n))
            if dropna is not None:
                raise ValueError(
                    "dropna option with a list of nth values is not supported")
        else:
            raise TypeError("n needs to be an int or a list/set/tuple of ints")

        nth_values = np.array(nth_values, dtype=np.intp)
        self._set_group_selection()

        if not dropna:
            mask = np.in1d(self._cumcount_array(), nth_values) | \
                np.in1d(self._cumcount_array(ascending=False) + 1, -nth_values)

            out = self._selected_obj[mask]
            if not self.as_index:
                return out

            ids, _, _ = self.grouper.group_info
            out.index = self.grouper.result_index[ids[mask]]

            return out.sort_index() if self.sort else out

        if dropna not in ['any', 'all']:
            if isinstance(self._selected_obj, Series) and dropna is True:
                warnings.warn("the dropna={dropna} keyword is deprecated,"
                              "use dropna='all' instead. "
                              "For a Series groupby, dropna must be "
                              "either None, 'any' or 'all'.".format(
                                  dropna=dropna),
                              FutureWarning,
                              stacklevel=2)
                dropna = 'all'
            else:
                # Note: when agg-ing picker doesn't raise this,
                # just returns NaN
                raise ValueError("For a DataFrame groupby, dropna must be "
                                 "either None, 'any' or 'all', "
                                 "(was passed %s)." % (dropna),)

        # old behaviour, but with all and any support for DataFrames.
        # modified in GH 7559 to have better perf
        max_len = n if n >= 0 else - 1 - n
        dropped = self.obj.dropna(how=dropna, axis=self.axis)

        # get a new grouper for our dropped obj
        if self.keys is None and self.level is None:

            # we don't have the grouper info available
            # (e.g. we have selected out
            # a column that is not in the current object)
            axis = self.grouper.axis
            grouper = axis[axis.isin(dropped.index)]

        else:

            # create a grouper with the original parameters, but on the dropped
            # object
            from pandas.core.groupby.grouper import _get_grouper
            grouper, _, _ = _get_grouper(dropped, key=self.keys,
                                         axis=self.axis, level=self.level,
                                         sort=self.sort,
                                         mutated=self.mutated)

        grb = dropped.groupby(grouper, as_index=self.as_index, sort=self.sort)
        sizes, result = grb.size(), grb.nth(n)
        mask = (sizes < max_len).values

        # set the results which don't meet the criteria
        if len(result) and mask.any():
            result.loc[mask] = np.nan

        # reset/reindex to the original groups
        if len(self.obj) == len(dropped) or \
           len(result) == len(self.grouper.result_index):
            result.index = self.grouper.result_index
        else:
            result = result.reindex(self.grouper.result_index)

        return result

    @Substitution(name='groupby')
    def ngroup(self, ascending=True):
        """
        Number each group from 0 to the number of groups - 1.

        This is the enumerative complement of cumcount.  Note that the
        numbers given to the groups match the order in which the groups
        would be seen when iterating over the groupby object, not the
        order they are first observed.

        .. versionadded:: 0.20.2

        Parameters
        ----------
        ascending : bool, default True
            If False, number in reverse, from number of group - 1 to 0.

        Examples
        --------

        >>> df = pd.DataFrame({"A": list("aaabba")})
        >>> df
           A
        0  a
        1  a
        2  a
        3  b
        4  b
        5  a
        >>> df.groupby('A').ngroup()
        0    0
        1    0
        2    0
        3    1
        4    1
        5    0
        dtype: int64
        >>> df.groupby('A').ngroup(ascending=False)
        0    1
        1    1
        2    1
        3    0
        4    0
        5    1
        dtype: int64
        >>> df.groupby(["A", [1,1,2,3,2,1]]).ngroup()
        0    0
        1    0
        2    1
        3    3
        4    2
        5    0
        dtype: int64

        See also
        --------
        .cumcount : Number the rows in each group.
        """

        with _group_selection_context(self):
            index = self._selected_obj.index
            result = Series(self.grouper.group_info[0], index)
            if not ascending:
                result = self.ngroups - 1 - result
            return result

    @Substitution(name='groupby')
    def cumcount(self, ascending=True):
        """
        Number each item in each group from 0 to the length of that group - 1.

        Essentially this is equivalent to

        >>> self.apply(lambda x: pd.Series(np.arange(len(x)), x.index))

        Parameters
        ----------
        ascending : bool, default True
            If False, number in reverse, from length of group - 1 to 0.

        Examples
        --------

        >>> df = pd.DataFrame([['a'], ['a'], ['a'], ['b'], ['b'], ['a']],
        ...                   columns=['A'])
        >>> df
           A
        0  a
        1  a
        2  a
        3  b
        4  b
        5  a
        >>> df.groupby('A').cumcount()
        0    0
        1    1
        2    2
        3    0
        4    1
        5    3
        dtype: int64
        >>> df.groupby('A').cumcount(ascending=False)
        0    3
        1    2
        2    1
        3    1
        4    0
        5    0
        dtype: int64

        See also
        --------
        .ngroup : Number the groups themselves.
        """

        with _group_selection_context(self):
            index = self._selected_obj.index
            cumcounts = self._cumcount_array(ascending=ascending)
            return Series(cumcounts, index)

    @Substitution(name='groupby')
    @Appender(_doc_template)
    def rank(self, method='average', ascending=True, na_option='keep',
             pct=False, axis=0):
        """
        Provides the rank of values within each group.

        Parameters
        ----------
        method : {'average', 'min', 'max', 'first', 'dense'}, default 'average'
            * average: average rank of group
            * min: lowest rank in group
            * max: highest rank in group
            * first: ranks assigned in order they appear in the array
            * dense: like 'min', but rank always increases by 1 between groups
        ascending : boolean, default True
            False for ranks by high (1) to low (N)
        na_option :  {'keep', 'top', 'bottom'}, default 'keep'
            * keep: leave NA values where they are
            * top: smallest rank if ascending
            * bottom: smallest rank if descending
        pct : boolean, default False
            Compute percentage rank of data within each group
        axis : int, default 0
            The axis of the object over which to compute the rank.

        Returns
        -----
        DataFrame with ranking of values within each group
        """
        if na_option not in {'keep', 'top', 'bottom'}:
            msg = "na_option must be one of 'keep', 'top', or 'bottom'"
            raise ValueError(msg)
        return self._cython_transform('rank', numeric_only=False,
                                      ties_method=method, ascending=ascending,
                                      na_option=na_option, pct=pct, axis=axis)

    @Substitution(name='groupby')
    @Appender(_doc_template)
    def cumprod(self, axis=0, *args, **kwargs):
        """Cumulative product for each group"""
        nv.validate_groupby_func('cumprod', args, kwargs,
                                 ['numeric_only', 'skipna'])
        if axis != 0:
            return self.apply(lambda x: x.cumprod(axis=axis, **kwargs))

        return self._cython_transform('cumprod', **kwargs)

    @Substitution(name='groupby')
    @Appender(_doc_template)
    def cumsum(self, axis=0, *args, **kwargs):
        """Cumulative sum for each group"""
        nv.validate_groupby_func('cumsum', args, kwargs,
                                 ['numeric_only', 'skipna'])
        if axis != 0:
            return self.apply(lambda x: x.cumsum(axis=axis, **kwargs))

        return self._cython_transform('cumsum', **kwargs)

    @Substitution(name='groupby')
    @Appender(_doc_template)
    def cummin(self, axis=0, **kwargs):
        """Cumulative min for each group"""
        if axis != 0:
            return self.apply(lambda x: np.minimum.accumulate(x, axis))

        return self._cython_transform('cummin', numeric_only=False)

    @Substitution(name='groupby')
    @Appender(_doc_template)
    def cummax(self, axis=0, **kwargs):
        """Cumulative max for each group"""
        if axis != 0:
            return self.apply(lambda x: np.maximum.accumulate(x, axis))

        return self._cython_transform('cummax', numeric_only=False)

    def _get_cythonized_result(self, how, grouper, aggregate=False,
                               cython_dtype=None, needs_values=False,
                               needs_mask=False, needs_ngroups=False,
                               result_is_index=False,
                               pre_processing=None, post_processing=None,
                               **kwargs):
        """Get result for Cythonized functions

        Parameters
        ----------
        how : str, Cythonized function name to be called
        grouper : Grouper object containing pertinent group info
        aggregate : bool, default False
            Whether the result should be aggregated to match the number of
            groups
        cython_dtype : default None
            Type of the array that will be modified by the Cython call. If
            `None`, the type will be inferred from the values of each slice
        needs_values : bool, default False
            Whether the values should be a part of the Cython call
            signature
        needs_mask : bool, default False
            Whether boolean mask needs to be part of the Cython call
            signature
        needs_ngroups : bool, default False
            Whether number of groups is part of the Cython call signature
        result_is_index : bool, default False
            Whether the result of the Cython operation is an index of
            values to be retrieved, instead of the actual values themselves
        pre_processing : function, default None
            Function to be applied to `values` prior to passing to Cython
            Raises if `needs_values` is False
        post_processing : function, default None
            Function to be applied to result of Cython function
        **kwargs : dict
            Extra arguments to be passed back to Cython funcs

        Returns
        -------
        `Series` or `DataFrame`  with filled values
        """
        if result_is_index and aggregate:
            raise ValueError("'result_is_index' and 'aggregate' cannot both "
                             "be True!")
        if post_processing:
            if not callable(pre_processing):
                raise ValueError("'post_processing' must be a callable!")
        if pre_processing:
            if not callable(pre_processing):
                raise ValueError("'pre_processing' must be a callable!")
            if not needs_values:
                raise ValueError("Cannot use 'pre_processing' without "
                                 "specifying 'needs_values'!")

        labels, _, ngroups = grouper.group_info
        output = collections.OrderedDict()
        base_func = getattr(libgroupby, how)

        for name, obj in self._iterate_slices():
            if aggregate:
                result_sz = ngroups
            else:
                result_sz = len(obj.values)

            if not cython_dtype:
                cython_dtype = obj.values.dtype

            result = np.zeros(result_sz, dtype=cython_dtype)
            func = partial(base_func, result, labels)
            if needs_values:
                vals = obj.values
                if pre_processing:
                    vals = pre_processing(vals)
                func = partial(func, vals)

            if needs_mask:
                mask = isna(obj.values).view(np.uint8)
                func = partial(func, mask)

            if needs_ngroups:
                func = partial(func, ngroups)

            func(**kwargs)  # Call func to modify indexer values in place

            if result_is_index:
                result = algorithms.take_nd(obj.values, result)

            if post_processing:
                result = post_processing(result)

            output[name] = result

        if aggregate:
            return self._wrap_aggregated_output(output)
        else:
            return self._wrap_transformed_output(output)

    @Substitution(name='groupby')
    @Appender(_doc_template)
    def shift(self, periods=1, freq=None, axis=0):
        """
        Shift each group by periods observations

        Parameters
        ----------
        periods : integer, default 1
            number of periods to shift
        freq : frequency string
        axis : axis to shift, default 0
        """

        if freq is not None or axis != 0:
            return self.apply(lambda x: x.shift(periods, freq, axis))

        return self._get_cythonized_result('group_shift_indexer',
                                           self.grouper, cython_dtype=np.int64,
                                           needs_ngroups=True,
                                           result_is_index=True,
                                           periods=periods)

    @Substitution(name='groupby')
    @Appender(_doc_template)
    def pct_change(self, periods=1, fill_method='pad', limit=None, freq=None,
                   axis=0):
<<<<<<< HEAD
        """Calcuate pct_change of each value to previous entry in group"""
        if (freq is not None or axis != 0) or not self.grouper.is_monotonic:
=======
        """Calculate pct_change of each value to previous entry in group"""
        if freq is not None or axis != 0:
>>>>>>> d115900f
            return self.apply(lambda x: x.pct_change(periods=periods,
                                                     fill_method=fill_method,
                                                     limit=limit, freq=freq,
                                                     axis=axis))

        filled = getattr(self, fill_method)(limit=limit).drop(
            self.grouper.names, axis=1)
        shifted = filled.shift(periods=periods, freq=freq)

        return (filled / shifted) - 1

    @Substitution(name='groupby')
    @Appender(_doc_template)
    def head(self, n=5):
        """
        Returns first n rows of each group.

        Essentially equivalent to ``.apply(lambda x: x.head(n))``,
        except ignores as_index flag.

        Examples
        --------

        >>> df = pd.DataFrame([[1, 2], [1, 4], [5, 6]],
                              columns=['A', 'B'])
        >>> df.groupby('A', as_index=False).head(1)
           A  B
        0  1  2
        2  5  6
        >>> df.groupby('A').head(1)
           A  B
        0  1  2
        2  5  6
        """
        self._reset_group_selection()
        mask = self._cumcount_array() < n
        return self._selected_obj[mask]

    @Substitution(name='groupby')
    @Appender(_doc_template)
    def tail(self, n=5):
        """
        Returns last n rows of each group

        Essentially equivalent to ``.apply(lambda x: x.tail(n))``,
        except ignores as_index flag.

        Examples
        --------

        >>> df = pd.DataFrame([['a', 1], ['a', 2], ['b', 1], ['b', 2]],
                              columns=['A', 'B'])
        >>> df.groupby('A').tail(1)
           A  B
        1  a  2
        3  b  2
        >>> df.groupby('A').head(1)
           A  B
        0  a  1
        2  b  1
        """
        self._reset_group_selection()
        mask = self._cumcount_array(ascending=False) < n
        return self._selected_obj[mask]


GroupBy._add_numeric_operations()


@Appender(GroupBy.__doc__)
def groupby(obj, by, **kwds):
    if isinstance(obj, Series):
        from pandas.core.groupby.generic import SeriesGroupBy
        klass = SeriesGroupBy
    elif isinstance(obj, DataFrame):
        from pandas.core.groupby.generic import DataFrameGroupBy
        klass = DataFrameGroupBy
    else:  # pragma: no cover
        raise TypeError('invalid type: %s' % type(obj))

<<<<<<< HEAD
    return klass(obj, by, **kwds)


def _get_axes(group):
    if isinstance(group, Series):
        return [group.index]
    else:
        return group.axes


def _is_indexed_like(obj, axes):
    if isinstance(obj, Series):
        if len(axes) > 1:
            return False
        return obj.index.equals(axes[0])
    elif isinstance(obj, DataFrame):
        return obj.index.equals(axes[0])

    return False


class BaseGrouper(object):
    """
    This is an internal Grouper class, which actually holds
    the generated groups

    Parameters
    ----------
    axis : int
        the axis to group
    groupings : array of grouping
        all the grouping instances to handle in this grouper
        for example for grouper list to groupby, need to pass the list
    sort : boolean, default True
        whether this grouper will give sorted result or not
    group_keys : boolean, default True
    mutated : boolean, default False
    indexer : intp array, optional
        the indexer created by Grouper
        some groupers (TimeGrouper) will sort its axis and its
        group_info is also sorted, so need the indexer to reorder

    """

    def __init__(self, axis, groupings, sort=True, group_keys=True,
                 mutated=False, indexer=None):
        self._filter_empty_groups = self.compressed = len(groupings) != 1
        self.axis = axis
        self.groupings = groupings
        self.sort = sort
        self.group_keys = group_keys
        self.mutated = mutated
        self.indexer = indexer

    @property
    def shape(self):
        return tuple(ping.ngroups for ping in self.groupings)

    def __iter__(self):
        return iter(self.indices)

    @property
    def nkeys(self):
        return len(self.groupings)

    def get_iterator(self, data, axis=0):
        """
        Groupby iterator

        Returns
        -------
        Generator yielding sequence of (name, subsetted object)
        for each group
        """
        splitter = self._get_splitter(data, axis=axis)
        keys = self._get_group_keys()
        for key, (i, group) in zip(keys, splitter):
            yield key, group

    def _get_splitter(self, data, axis=0):
        comp_ids, _, ngroups = self.group_info
        return get_splitter(data, comp_ids, ngroups, axis=axis)

    def _get_group_keys(self):
        if len(self.groupings) == 1:
            return self.levels[0]
        else:
            comp_ids, _, ngroups = self.group_info

            # provide "flattened" iterator for multi-group setting
            return get_flattened_iterator(comp_ids,
                                          ngroups,
                                          self.levels,
                                          self.labels)

    def apply(self, f, data, axis=0):
        mutated = self.mutated
        splitter = self._get_splitter(data, axis=axis)
        group_keys = self._get_group_keys()

        # oh boy
        f_name = com._get_callable_name(f)
        if (f_name not in _plotting_methods and
                hasattr(splitter, 'fast_apply') and axis == 0):
            try:
                values, mutated = splitter.fast_apply(f, group_keys)
                return group_keys, values, mutated
            except reduction.InvalidApply:
                # we detect a mutation of some kind
                # so take slow path
                pass
            except Exception:
                # raise this error to the caller
                pass

        result_values = []
        for key, (i, group) in zip(group_keys, splitter):
            object.__setattr__(group, 'name', key)

            # group might be modified
            group_axes = _get_axes(group)
            res = f(group)
            if not _is_indexed_like(res, group_axes):
                mutated = True
            result_values.append(res)

        return group_keys, result_values, mutated

    @cache_readonly
    def indices(self):
        """ dict {group name -> group indices} """
        if len(self.groupings) == 1:
            return self.groupings[0].indices
        else:
            label_list = [ping.labels for ping in self.groupings]
            keys = [com._values_from_object(ping.group_index)
                    for ping in self.groupings]
            return get_indexer_dict(label_list, keys)

    @property
    def labels(self):
        return [ping.labels for ping in self.groupings]

    @property
    def levels(self):
        return [ping.group_index for ping in self.groupings]

    @property
    def names(self):
        return [ping.name for ping in self.groupings]

    def size(self):
        """
        Compute group sizes

        """
        ids, _, ngroup = self.group_info
        ids = _ensure_platform_int(ids)
        if ngroup:
            out = np.bincount(ids[ids != -1], minlength=ngroup)
        else:
            out = ids
        return Series(out,
                      index=self.result_index,
                      dtype='int64')

    @cache_readonly
    def groups(self):
        """ dict {group name -> group labels} """
        if len(self.groupings) == 1:
            return self.groupings[0].groups
        else:
            to_groupby = lzip(*(ping.grouper for ping in self.groupings))
            to_groupby = Index(to_groupby)
            return self.axis.groupby(to_groupby)

    @cache_readonly
    def is_monotonic(self):
        # return if my group orderings are monotonic
        return Index(self.group_info[0]).is_monotonic

    @cache_readonly
    def group_info(self):
        comp_ids, obs_group_ids = self._get_compressed_labels()

        ngroups = len(obs_group_ids)
        comp_ids = _ensure_int64(comp_ids)
        return comp_ids, obs_group_ids, ngroups

    @cache_readonly
    def label_info(self):
        # return the labels of items in original grouped axis
        labels, _, _ = self.group_info
        if self.indexer is not None:
            sorter = np.lexsort((labels, self.indexer))
            labels = labels[sorter]
        return labels

    def _get_compressed_labels(self):
        all_labels = [ping.labels for ping in self.groupings]
        if len(all_labels) > 1:
            group_index = get_group_index(all_labels, self.shape,
                                          sort=True, xnull=True)
            return compress_group_index(group_index, sort=self.sort)

        ping = self.groupings[0]
        return ping.labels, np.arange(len(ping.group_index))

    @cache_readonly
    def ngroups(self):
        return len(self.result_index)

    @property
    def recons_labels(self):
        comp_ids, obs_ids, _ = self.group_info
        labels = (ping.labels for ping in self.groupings)
        return decons_obs_group_ids(
            comp_ids, obs_ids, self.shape, labels, xnull=True)

    @cache_readonly
    def result_index(self):
        if not self.compressed and len(self.groupings) == 1:
            return self.groupings[0].result_index.rename(self.names[0])

        labels = self.recons_labels
        levels = [ping.result_index for ping in self.groupings]
        result = MultiIndex(levels=levels,
                            labels=labels,
                            verify_integrity=False,
                            names=self.names)
        return result

    def get_group_levels(self):
        if not self.compressed and len(self.groupings) == 1:
            return [self.groupings[0].result_index]

        name_list = []
        for ping, labels in zip(self.groupings, self.recons_labels):
            labels = _ensure_platform_int(labels)
            levels = ping.result_index.take(labels)

            name_list.append(levels)

        return name_list

    # ------------------------------------------------------------
    # Aggregation functions

    _cython_functions = {
        'aggregate': {
            'add': 'group_add',
            'prod': 'group_prod',
            'min': 'group_min',
            'max': 'group_max',
            'mean': 'group_mean',
            'median': {
                'name': 'group_median'
            },
            'var': 'group_var',
            'first': {
                'name': 'group_nth',
                'f': lambda func, a, b, c, d, e: func(a, b, c, d, 1, -1)
            },
            'last': 'group_last',
            'ohlc': 'group_ohlc',
        },

        'transform': {
            'cumprod': 'group_cumprod',
            'cumsum': 'group_cumsum',
            'cummin': 'group_cummin',
            'cummax': 'group_cummax',
            'rank': {
                'name': 'group_rank',
                'f': lambda func, a, b, c, d, **kwargs: func(
                    a, b, c, d,
                    kwargs.get('ties_method', 'average'),
                    kwargs.get('ascending', True),
                    kwargs.get('pct', False),
                    kwargs.get('na_option', 'keep')
                )
            }
        }
    }

    _cython_arity = {
        'ohlc': 4,  # OHLC
    }

    _name_functions = {
        'ohlc': lambda *args: ['open', 'high', 'low', 'close']
    }

    def _is_builtin_func(self, arg):
        """
        if we define an builtin function for this argument, return it,
        otherwise return the arg
        """
        return SelectionMixin._builtin_table.get(arg, arg)

    def _get_cython_function(self, kind, how, values, is_numeric):

        dtype_str = values.dtype.name

        def get_func(fname):
            # see if there is a fused-type version of function
            # only valid for numeric
            f = getattr(libgroupby, fname, None)
            if f is not None and is_numeric:
                return f

            # otherwise find dtype-specific version, falling back to object
            for dt in [dtype_str, 'object']:
                f = getattr(libgroupby, "%s_%s" % (fname, dtype_str), None)
                if f is not None:
                    return f

        ftype = self._cython_functions[kind][how]

        if isinstance(ftype, dict):
            func = afunc = get_func(ftype['name'])

            # a sub-function
            f = ftype.get('f')
            if f is not None:

                def wrapper(*args, **kwargs):
                    return f(afunc, *args, **kwargs)

                # need to curry our sub-function
                func = wrapper

        else:
            func = get_func(ftype)

        if func is None:
            raise NotImplementedError("function is not implemented for this"
                                      "dtype: [how->%s,dtype->%s]" %
                                      (how, dtype_str))
        return func

    def _cython_operation(self, kind, values, how, axis, min_count=-1,
                          **kwargs):
        assert kind in ['transform', 'aggregate']

        # can we do this operation with our cython functions
        # if not raise NotImplementedError

        # we raise NotImplemented if this is an invalid operation
        # entirely, e.g. adding datetimes

        # categoricals are only 1d, so we
        # are not setup for dim transforming
        if is_categorical_dtype(values):
            raise NotImplementedError(
                "categoricals are not support in cython ops ATM")
        elif is_datetime64_any_dtype(values):
            if how in ['add', 'prod', 'cumsum', 'cumprod']:
                raise NotImplementedError(
                    "datetime64 type does not support {} "
                    "operations".format(how))
        elif is_timedelta64_dtype(values):
            if how in ['prod', 'cumprod']:
                raise NotImplementedError(
                    "timedelta64 type does not support {} "
                    "operations".format(how))

        arity = self._cython_arity.get(how, 1)

        vdim = values.ndim
        swapped = False
        if vdim == 1:
            values = values[:, None]
            out_shape = (self.ngroups, arity)
        else:
            if axis > 0:
                swapped = True
                values = values.swapaxes(0, axis)
            if arity > 1:
                raise NotImplementedError("arity of more than 1 is not "
                                          "supported for the 'how' argument")
            out_shape = (self.ngroups,) + values.shape[1:]

        is_datetimelike = needs_i8_conversion(values.dtype)
        is_numeric = is_numeric_dtype(values.dtype)

        if is_datetimelike:
            values = values.view('int64')
            is_numeric = True
        elif is_bool_dtype(values.dtype):
            values = _ensure_float64(values)
        elif is_integer_dtype(values):
            # we use iNaT for the missing value on ints
            # so pre-convert to guard this condition
            if (values == iNaT).any():
                values = _ensure_float64(values)
            else:
                values = values.astype('int64', copy=False)
        elif is_numeric and not is_complex_dtype(values):
            values = _ensure_float64(values)
        else:
            values = values.astype(object)

        try:
            func = self._get_cython_function(
                kind, how, values, is_numeric)
        except NotImplementedError:
            if is_numeric:
                values = _ensure_float64(values)
                func = self._get_cython_function(
                    kind, how, values, is_numeric)
            else:
                raise

        if how == 'rank':
            out_dtype = 'float'
        else:
            if is_numeric:
                out_dtype = '%s%d' % (values.dtype.kind, values.dtype.itemsize)
            else:
                out_dtype = 'object'

        labels, _, _ = self.group_info

        if kind == 'aggregate':
            result = _maybe_fill(np.empty(out_shape, dtype=out_dtype),
                                 fill_value=np.nan)
            counts = np.zeros(self.ngroups, dtype=np.int64)
            result = self._aggregate(
                result, counts, values, labels, func, is_numeric,
                is_datetimelike, min_count)
        elif kind == 'transform':
            result = _maybe_fill(np.empty_like(values, dtype=out_dtype),
                                 fill_value=np.nan)

            # TODO: min_count
            result = self._transform(
                result, values, labels, func, is_numeric, is_datetimelike,
                **kwargs)

        if is_integer_dtype(result) and not is_datetimelike:
            mask = result == iNaT
            if mask.any():
                result = result.astype('float64')
                result[mask] = np.nan

        if kind == 'aggregate' and \
           self._filter_empty_groups and not counts.all():
            if result.ndim == 2:
                try:
                    result = lib.row_bool_subset(
                        result, (counts > 0).view(np.uint8))
                except ValueError:
                    result = lib.row_bool_subset_object(
                        _ensure_object(result),
                        (counts > 0).view(np.uint8))
            else:
                result = result[counts > 0]

        if vdim == 1 and arity == 1:
            result = result[:, 0]

        if how in self._name_functions:
            # TODO
            names = self._name_functions[how]()
        else:
            names = None

        if swapped:
            result = result.swapaxes(0, axis)

        return result, names

    def aggregate(self, values, how, axis=0, min_count=-1):
        return self._cython_operation('aggregate', values, how, axis,
                                      min_count=min_count)

    def transform(self, values, how, axis=0, **kwargs):
        return self._cython_operation('transform', values, how, axis, **kwargs)

    def _aggregate(self, result, counts, values, comp_ids, agg_func,
                   is_numeric, is_datetimelike, min_count=-1):
        if values.ndim > 3:
            # punting for now
            raise NotImplementedError("number of dimensions is currently "
                                      "limited to 3")
        elif values.ndim > 2:
            for i, chunk in enumerate(values.transpose(2, 0, 1)):

                chunk = chunk.squeeze()
                agg_func(result[:, :, i], counts, chunk, comp_ids,
                         min_count)
        else:
            agg_func(result, counts, values, comp_ids, min_count)

        return result

    def _transform(self, result, values, comp_ids, transform_func,
                   is_numeric, is_datetimelike, **kwargs):

        comp_ids, _, ngroups = self.group_info
        if values.ndim > 3:
            # punting for now
            raise NotImplementedError("number of dimensions is currently "
                                      "limited to 3")
        elif values.ndim > 2:
            for i, chunk in enumerate(values.transpose(2, 0, 1)):

                chunk = chunk.squeeze()
                transform_func(result[:, :, i], values,
                               comp_ids, is_datetimelike, **kwargs)
        else:
            transform_func(result, values, comp_ids, is_datetimelike, **kwargs)

        return result

    def agg_series(self, obj, func):
        try:
            return self._aggregate_series_fast(obj, func)
        except Exception:
            return self._aggregate_series_pure_python(obj, func)

    def _aggregate_series_fast(self, obj, func):
        func = self._is_builtin_func(func)

        if obj.index._has_complex_internals:
            raise TypeError('Incompatible index for Cython grouper')

        group_index, _, ngroups = self.group_info

        # avoids object / Series creation overhead
        dummy = obj._get_values(slice(None, 0)).to_dense()
        indexer = get_group_index_sorter(group_index, ngroups)
        obj = obj._take(indexer).to_dense()
        group_index = algorithms.take_nd(
            group_index, indexer, allow_fill=False)
        grouper = reduction.SeriesGrouper(obj, func, group_index, ngroups,
                                          dummy)
        result, counts = grouper.get_result()
        return result, counts

    def _aggregate_series_pure_python(self, obj, func):

        group_index, _, ngroups = self.group_info

        counts = np.zeros(ngroups, dtype=int)
        result = None

        splitter = get_splitter(obj, group_index, ngroups, axis=self.axis)

        for label, group in splitter:
            res = func(group)
            if result is None:
                if (isinstance(res, (Series, Index, np.ndarray))):
                    raise ValueError('Function does not reduce')
                result = np.empty(ngroups, dtype='O')

            counts[label] = group.shape[0]
            result[label] = res

        result = lib.maybe_convert_objects(result, try_float=0)
        return result, counts


def generate_bins_generic(values, binner, closed):
    """
    Generate bin edge offsets and bin labels for one array using another array
    which has bin edge values. Both arrays must be sorted.

    Parameters
    ----------
    values : array of values
    binner : a comparable array of values representing bins into which to bin
        the first array. Note, 'values' end-points must fall within 'binner'
        end-points.
    closed : which end of bin is closed; left (default), right

    Returns
    -------
    bins : array of offsets (into 'values' argument) of bins.
        Zero and last edge are excluded in result, so for instance the first
        bin is values[0:bin[0]] and the last is values[bin[-1]:]
    """
    lenidx = len(values)
    lenbin = len(binner)

    if lenidx <= 0 or lenbin <= 0:
        raise ValueError("Invalid length for values or for binner")

    # check binner fits data
    if values[0] < binner[0]:
        raise ValueError("Values falls before first bin")

    if values[lenidx - 1] > binner[lenbin - 1]:
        raise ValueError("Values falls after last bin")

    bins = np.empty(lenbin - 1, dtype=np.int64)

    j = 0  # index into values
    bc = 0  # bin count

    # linear scan, presume nothing about values/binner except that it fits ok
    for i in range(0, lenbin - 1):
        r_bin = binner[i + 1]

        # count values in current bin, advance to next bin
        while j < lenidx and (values[j] < r_bin or
                              (closed == 'right' and values[j] == r_bin)):
            j += 1

        bins[bc] = j
        bc += 1

    return bins


class BinGrouper(BaseGrouper):

    """
    This is an internal Grouper class

    Parameters
    ----------
    bins : the split index of binlabels to group the item of axis
    binlabels : the label list
    filter_empty : boolean, default False
    mutated : boolean, default False
    indexer : a intp array

    Examples
    --------
    bins: [2, 4, 6, 8, 10]
    binlabels: DatetimeIndex(['2005-01-01', '2005-01-03',
        '2005-01-05', '2005-01-07', '2005-01-09'],
        dtype='datetime64[ns]', freq='2D')

    the group_info, which contains the label of each item in grouped
    axis, the index of label in label list, group number, is

    (array([0, 0, 1, 1, 2, 2, 3, 3, 4, 4]), array([0, 1, 2, 3, 4]), 5)

    means that, the grouped axis has 10 items, can be grouped into 5
    labels, the first and second items belong to the first label, the
    third and forth items belong to the second label, and so on

    """

    def __init__(self, bins, binlabels, filter_empty=False, mutated=False,
                 indexer=None):
        self.bins = _ensure_int64(bins)
        self.binlabels = _ensure_index(binlabels)
        self._filter_empty_groups = filter_empty
        self.mutated = mutated
        self.indexer = indexer

    @cache_readonly
    def groups(self):
        """ dict {group name -> group labels} """

        # this is mainly for compat
        # GH 3881
        result = {}
        for key, value in zip(self.binlabels, self.bins):
            if key is not NaT:
                result[key] = value
        return result

    @property
    def nkeys(self):
        return 1

    def get_iterator(self, data, axis=0):
        """
        Groupby iterator

        Returns
        -------
        Generator yielding sequence of (name, subsetted object)
        for each group
        """
        if isinstance(data, NDFrame):
            slicer = lambda start, edge: data._slice(
                slice(start, edge), axis=axis)
            length = len(data.axes[axis])
        else:
            slicer = lambda start, edge: data[slice(start, edge)]
            length = len(data)

        start = 0
        for edge, label in zip(self.bins, self.binlabels):
            if label is not NaT:
                yield label, slicer(start, edge)
            start = edge

        if start < length:
            yield self.binlabels[-1], slicer(start, None)

    @cache_readonly
    def indices(self):
        indices = collections.defaultdict(list)

        i = 0
        for label, bin in zip(self.binlabels, self.bins):
            if i < bin:
                if label is not NaT:
                    indices[label] = list(range(i, bin))
                i = bin
        return indices

    @cache_readonly
    def group_info(self):
        ngroups = self.ngroups
        obs_group_ids = np.arange(ngroups)
        rep = np.diff(np.r_[0, self.bins])

        rep = _ensure_platform_int(rep)
        if ngroups == len(self.bins):
            comp_ids = np.repeat(np.arange(ngroups), rep)
        else:
            comp_ids = np.repeat(np.r_[-1, np.arange(ngroups)], rep)

        return comp_ids.astype('int64', copy=False), \
            obs_group_ids.astype('int64', copy=False), ngroups

    @cache_readonly
    def ngroups(self):
        return len(self.result_index)

    @cache_readonly
    def result_index(self):
        if len(self.binlabels) != 0 and isna(self.binlabels[0]):
            return self.binlabels[1:]

        return self.binlabels

    @property
    def levels(self):
        return [self.binlabels]

    @property
    def names(self):
        return [self.binlabels.name]

    @property
    def groupings(self):
        return [Grouping(lvl, lvl, in_axis=False, level=None, name=name)
                for lvl, name in zip(self.levels, self.names)]

    def agg_series(self, obj, func):
        dummy = obj[:0]
        grouper = reduction.SeriesBinGrouper(obj, func, self.bins, dummy)
        return grouper.get_result()

    # ----------------------------------------------------------------------
    # cython aggregation

    _cython_functions = copy.deepcopy(BaseGrouper._cython_functions)


class Grouping(object):

    """
    Holds the grouping information for a single key

    Parameters
    ----------
    index : Index
    grouper :
    obj :
    name :
    level :
    observed : boolean, default False
        If we are a Categorical, use the observed values
    in_axis : if the Grouping is a column in self.obj and hence among
        Groupby.exclusions list

    Returns
    -------
    **Attributes**:
      * indices : dict of {group -> index_list}
      * labels : ndarray, group labels
      * ids : mapping of label -> group
      * counts : array of group counts
      * group_index : unique groups
      * groups : dict of {group -> label_list}
    """

    def __init__(self, index, grouper=None, obj=None, name=None, level=None,
                 sort=True, observed=False, in_axis=False):

        self.name = name
        self.level = level
        self.grouper = _convert_grouper(index, grouper)
        self.all_grouper = None
        self.index = index
        self.sort = sort
        self.obj = obj
        self.observed = observed
        self.in_axis = in_axis

        # right place for this?
        if isinstance(grouper, (Series, Index)) and name is None:
            self.name = grouper.name

        if isinstance(grouper, MultiIndex):
            self.grouper = grouper.values

        # we have a single grouper which may be a myriad of things,
        # some of which are dependent on the passing in level

        if level is not None:
            if not isinstance(level, int):
                if level not in index.names:
                    raise AssertionError('Level %s not in index' % str(level))
                level = index.names.index(level)

            if self.name is None:
                self.name = index.names[level]

            self.grouper, self._labels, self._group_index = \
                index._get_grouper_for_level(self.grouper, level)

        # a passed Grouper like, directly get the grouper in the same way
        # as single grouper groupby, use the group_info to get labels
        elif isinstance(self.grouper, Grouper):
            # get the new grouper; we already have disambiguated
            # what key/level refer to exactly, don't need to
            # check again as we have by this point converted these
            # to an actual value (rather than a pd.Grouper)
            _, grouper, _ = self.grouper._get_grouper(self.obj, validate=False)
            if self.name is None:
                self.name = grouper.result_index.name
            self.obj = self.grouper.obj
            self.grouper = grouper

        else:
            if self.grouper is None and self.name is not None:
                self.grouper = self.obj[self.name]

            elif isinstance(self.grouper, (list, tuple)):
                self.grouper = com._asarray_tuplesafe(self.grouper)

            # a passed Categorical
            elif is_categorical_dtype(self.grouper):

                self.all_grouper = self.grouper
                self.grouper = self.grouper._codes_for_groupby(
                    self.sort, observed)
                categories = self.grouper.categories

                # we make a CategoricalIndex out of the cat grouper
                # preserving the categories / ordered attributes
                self._labels = self.grouper.codes
                if observed:
                    codes = algorithms.unique1d(self.grouper.codes)
                else:
                    codes = np.arange(len(categories))

                self._group_index = CategoricalIndex(
                    Categorical.from_codes(
                        codes=codes,
                        categories=categories,
                        ordered=self.grouper.ordered))

            # we are done
            if isinstance(self.grouper, Grouping):
                self.grouper = self.grouper.grouper

            # no level passed
            elif not isinstance(self.grouper,
                                (Series, Index, ExtensionArray, np.ndarray)):
                if getattr(self.grouper, 'ndim', 1) != 1:
                    t = self.name or str(type(self.grouper))
                    raise ValueError("Grouper for '%s' not 1-dimensional" % t)
                self.grouper = self.index.map(self.grouper)
                if not (hasattr(self.grouper, "__len__") and
                        len(self.grouper) == len(self.index)):
                    errmsg = ('Grouper result violates len(labels) == '
                              'len(data)\nresult: %s' %
                              pprint_thing(self.grouper))
                    self.grouper = None  # Try for sanity
                    raise AssertionError(errmsg)

        # if we have a date/time-like grouper, make sure that we have
        # Timestamps like
        if getattr(self.grouper, 'dtype', None) is not None:
            if is_datetime64_dtype(self.grouper):
                from pandas import to_datetime
                self.grouper = to_datetime(self.grouper)
            elif is_timedelta64_dtype(self.grouper):
                from pandas import to_timedelta
                self.grouper = to_timedelta(self.grouper)

    def __repr__(self):
        return 'Grouping({0})'.format(self.name)

    def __iter__(self):
        return iter(self.indices)

    _labels = None
    _group_index = None

    @property
    def ngroups(self):
        return len(self.group_index)

    @cache_readonly
    def indices(self):
        # we have a list of groupers
        if isinstance(self.grouper, BaseGrouper):
            return self.grouper.indices

        values = _ensure_categorical(self.grouper)
        return values._reverse_indexer()

    @property
    def labels(self):
        if self._labels is None:
            self._make_labels()
        return self._labels

    @cache_readonly
    def result_index(self):
        if self.all_grouper is not None:
            all_categories = self.all_grouper.categories

            # we re-order to the original category orderings
            if self.sort:
                return self.group_index.set_categories(all_categories)

            # we are not sorting, so add unobserved to the end
            categories = self.group_index.categories
            return self.group_index.add_categories(
                all_categories[~all_categories.isin(categories)])

        return self.group_index

    @property
    def group_index(self):
        if self._group_index is None:
            self._make_labels()
        return self._group_index

    def _make_labels(self):
        if self._labels is None or self._group_index is None:
            # we have a list of groupers
            if isinstance(self.grouper, BaseGrouper):
                labels = self.grouper.label_info
                uniques = self.grouper.result_index
            else:
                labels, uniques = algorithms.factorize(
                    self.grouper, sort=self.sort)
                uniques = Index(uniques, name=self.name)
            self._labels = labels
            self._group_index = uniques

    @cache_readonly
    def groups(self):
        return self.index.groupby(Categorical.from_codes(self.labels,
                                                         self.group_index))


def _get_grouper(obj, key=None, axis=0, level=None, sort=True,
                 observed=False, mutated=False, validate=True):
    """
    create and return a BaseGrouper, which is an internal
    mapping of how to create the grouper indexers.
    This may be composed of multiple Grouping objects, indicating
    multiple groupers

    Groupers are ultimately index mappings. They can originate as:
    index mappings, keys to columns, functions, or Groupers

    Groupers enable local references to axis,level,sort, while
    the passed in axis, level, and sort are 'global'.

    This routine tries to figure out what the passing in references
    are and then creates a Grouping for each one, combined into
    a BaseGrouper.

    If observed & we have a categorical grouper, only show the observed
    values

    If validate, then check for key/level overlaps

    """
    group_axis = obj._get_axis(axis)

    # validate that the passed single level is compatible with the passed
    # axis of the object
    if level is not None:
        # TODO: These if-block and else-block are almost same.
        # MultiIndex instance check is removable, but it seems that there are
        # some processes only for non-MultiIndex in else-block,
        # eg. `obj.index.name != level`. We have to consider carefully whether
        # these are applicable for MultiIndex. Even if these are applicable,
        # we need to check if it makes no side effect to subsequent processes
        # on the outside of this condition.
        # (GH 17621)
        if isinstance(group_axis, MultiIndex):
            if is_list_like(level) and len(level) == 1:
                level = level[0]

            if key is None and is_scalar(level):
                # Get the level values from group_axis
                key = group_axis.get_level_values(level)
                level = None

        else:
            # allow level to be a length-one list-like object
            # (e.g., level=[0])
            # GH 13901
            if is_list_like(level):
                nlevels = len(level)
                if nlevels == 1:
                    level = level[0]
                elif nlevels == 0:
                    raise ValueError('No group keys passed!')
                else:
                    raise ValueError('multiple levels only valid with '
                                     'MultiIndex')

            if isinstance(level, compat.string_types):
                if obj.index.name != level:
                    raise ValueError('level name %s is not the name of the '
                                     'index' % level)
            elif level > 0 or level < -1:
                raise ValueError('level > 0 or level < -1 only valid with '
                                 ' MultiIndex')

            # NOTE: `group_axis` and `group_axis.get_level_values(level)`
            # are same in this section.
            level = None
            key = group_axis

    # a passed-in Grouper, directly convert
    if isinstance(key, Grouper):
        binner, grouper, obj = key._get_grouper(obj, validate=False)
        if key.key is None:
            return grouper, [], obj
        else:
            return grouper, set([key.key]), obj

    # already have a BaseGrouper, just return it
    elif isinstance(key, BaseGrouper):
        return key, [], obj

    # In the future, a tuple key will always mean an actual key,
    # not an iterable of keys. In the meantime, we attempt to provide
    # a warning. We can assume that the user wanted a list of keys when
    # the key is not in the index. We just have to be careful with
    # unhashble elements of `key`. Any unhashable elements implies that
    # they wanted a list of keys.
    # https://github.com/pandas-dev/pandas/issues/18314
    is_tuple = isinstance(key, tuple)
    all_hashable = is_tuple and is_hashable(key)

    if is_tuple:
        if ((all_hashable and key not in obj and set(key).issubset(obj))
                or not all_hashable):
            # column names ('a', 'b') -> ['a', 'b']
            # arrays like (a, b) -> [a, b]
            msg = ("Interpreting tuple 'by' as a list of keys, rather than "
                   "a single key. Use 'by=[...]' instead of 'by=(...)'. In "
                   "the future, a tuple will always mean a single key.")
            warnings.warn(msg, FutureWarning, stacklevel=5)
            key = list(key)

    if not isinstance(key, list):
        keys = [key]
        match_axis_length = False
    else:
        keys = key
        match_axis_length = len(keys) == len(group_axis)

    # what are we after, exactly?
    any_callable = any(callable(g) or isinstance(g, dict) for g in keys)
    any_groupers = any(isinstance(g, Grouper) for g in keys)
    any_arraylike = any(isinstance(g, (list, tuple, Series, Index, np.ndarray))
                        for g in keys)

    try:
        if isinstance(obj, DataFrame):
            all_in_columns_index = all(g in obj.columns or g in obj.index.names
                                       for g in keys)
        else:
            all_in_columns_index = False
    except Exception:
        all_in_columns_index = False

    if not any_callable and not all_in_columns_index and \
       not any_arraylike and not any_groupers and \
       match_axis_length and level is None:
        keys = [com._asarray_tuplesafe(keys)]

    if isinstance(level, (tuple, list)):
        if key is None:
            keys = [None] * len(level)
        levels = level
    else:
        levels = [level] * len(keys)

    groupings = []
    exclusions = []

    # if the actual grouper should be obj[key]
    def is_in_axis(key):
        if not _is_label_like(key):
            try:
                obj._data.items.get_loc(key)
            except Exception:
                return False

        return True

    # if the grouper is obj[name]
    def is_in_obj(gpr):
        try:
            return id(gpr) == id(obj[gpr.name])
        except Exception:
            return False

    for i, (gpr, level) in enumerate(zip(keys, levels)):

        if is_in_obj(gpr):  # df.groupby(df['name'])
            in_axis, name = True, gpr.name
            exclusions.append(name)

        elif is_in_axis(gpr):  # df.groupby('name')
            if gpr in obj:
                if validate:
                    stacklevel = 5  # Number of stack levels from df.groupby
                    obj._check_label_or_level_ambiguity(
                        gpr, stacklevel=stacklevel)
                in_axis, name, gpr = True, gpr, obj[gpr]
                exclusions.append(name)
            elif obj._is_level_reference(gpr):
                in_axis, name, level, gpr = False, None, gpr, None
            else:
                raise KeyError(gpr)
        elif isinstance(gpr, Grouper) and gpr.key is not None:
            # Add key to exclusions
            exclusions.append(gpr.key)
            in_axis, name = False, None
        else:
            in_axis, name = False, None

        if is_categorical_dtype(gpr) and len(gpr) != obj.shape[axis]:
            raise ValueError(
                ("Length of grouper ({len_gpr}) and axis ({len_axis})"
                 " must be same length"
                 .format(len_gpr=len(gpr), len_axis=obj.shape[axis])))

        # create the Grouping
        # allow us to passing the actual Grouping as the gpr
        ping = Grouping(group_axis,
                        gpr,
                        obj=obj,
                        name=name,
                        level=level,
                        sort=sort,
                        observed=observed,
                        in_axis=in_axis) \
            if not isinstance(gpr, Grouping) else gpr

        groupings.append(ping)

    if len(groupings) == 0:
        raise ValueError('No group keys passed!')

    # create the internals grouper
    grouper = BaseGrouper(group_axis, groupings, sort=sort, mutated=mutated)
    return grouper, exclusions, obj


def _is_label_like(val):
    return (isinstance(val, (compat.string_types, tuple)) or
            (val is not None and is_scalar(val)))


def _convert_grouper(axis, grouper):
    if isinstance(grouper, dict):
        return grouper.get
    elif isinstance(grouper, Series):
        if grouper.index.equals(axis):
            return grouper._values
        else:
            return grouper.reindex(axis)._values
    elif isinstance(grouper, (list, Series, Index, np.ndarray)):
        if len(grouper) != len(axis):
            raise ValueError('Grouper and axis must be same length')
        return grouper
    else:
        return grouper


def _whitelist_method_generator(klass, whitelist):
    """
    Yields all GroupBy member defs for DataFrame/Series names in _whitelist.

    Parameters
    ----------
    klass - class where members are defined.  Should be Series or DataFrame

    whitelist - list of names of klass methods to be constructed

    Returns
    -------
    The generator yields a sequence of strings, each suitable for exec'ing,
    that define implementations of the named methods for DataFrameGroupBy
    or SeriesGroupBy.

    Since we don't want to override methods explicitly defined in the
    base class, any such name is skipped.
    """

    method_wrapper_template = \
        """def %(name)s(%(sig)s) :
    \"""
    %(doc)s
    \"""
    f = %(self)s.__getattr__('%(name)s')
    return f(%(args)s)"""
    property_wrapper_template = \
        """@property
def %(name)s(self) :
    \"""
    %(doc)s
    \"""
    return self.__getattr__('%(name)s')"""
    for name in whitelist:
        # don't override anything that was explicitly defined
        # in the base class
        if hasattr(GroupBy, name):
            continue
        # ugly, but we need the name string itself in the method.
        f = getattr(klass, name)
        doc = f.__doc__
        doc = doc if type(doc) == str else ''
        if isinstance(f, types.MethodType):
            wrapper_template = method_wrapper_template
            decl, args = make_signature(f)
            # pass args by name to f because otherwise
            # GroupBy._make_wrapper won't know whether
            # we passed in an axis parameter.
            args_by_name = ['{0}={0}'.format(arg) for arg in args[1:]]
            params = {'name': name,
                      'doc': doc,
                      'sig': ','.join(decl),
                      'self': args[0],
                      'args': ','.join(args_by_name)}
        else:
            wrapper_template = property_wrapper_template
            params = {'name': name, 'doc': doc}
        yield wrapper_template % params


class SeriesGroupBy(GroupBy):
    #
    # Make class defs of attributes on SeriesGroupBy whitelist
    _apply_whitelist = _series_apply_whitelist
    for _def_str in _whitelist_method_generator(Series,
                                                _series_apply_whitelist):
        exec(_def_str)

    @property
    def _selection_name(self):
        """
        since we are a series, we by definition only have
        a single name, but may be the result of a selection or
        the name of our object
        """
        if self._selection is None:
            return self.obj.name
        else:
            return self._selection

    _agg_doc = dedent("""
    Examples
    --------

    >>> s = Series([1, 2, 3, 4])

    >>> s
    0    1
    1    2
    2    3
    3    4
    dtype: int64

    >>> s.groupby([1, 1, 2, 2]).min()
    1    1
    2    3
    dtype: int64

    >>> s.groupby([1, 1, 2, 2]).agg('min')
    1    1
    2    3
    dtype: int64

    >>> s.groupby([1, 1, 2, 2]).agg(['min', 'max'])
       min  max
    1    1    2
    2    3    4

    See also
    --------
    pandas.Series.groupby.apply
    pandas.Series.groupby.transform
    pandas.Series.aggregate

    """)

    @Appender(_apply_docs['template']
              .format(input='series',
                      examples=_apply_docs['series_examples']))
    def apply(self, func, *args, **kwargs):
        return super(SeriesGroupBy, self).apply(func, *args, **kwargs)

    @Appender(_agg_doc)
    @Appender(_shared_docs['aggregate'] % dict(
        klass='Series',
        versionadded='',
        axis=''))
    def aggregate(self, func_or_funcs, *args, **kwargs):
        _level = kwargs.pop('_level', None)
        if isinstance(func_or_funcs, compat.string_types):
            return getattr(self, func_or_funcs)(*args, **kwargs)

        if isinstance(func_or_funcs, collections.Iterable):
            # Catch instances of lists / tuples
            # but not the class list / tuple itself.
            ret = self._aggregate_multiple_funcs(func_or_funcs,
                                                 (_level or 0) + 1)
        else:
            cyfunc = self._is_cython_func(func_or_funcs)
            if cyfunc and not args and not kwargs:
                return getattr(self, cyfunc)()

            if self.grouper.nkeys > 1:
                return self._python_agg_general(func_or_funcs, *args, **kwargs)

            try:
                return self._python_agg_general(func_or_funcs, *args, **kwargs)
            except Exception:
                result = self._aggregate_named(func_or_funcs, *args, **kwargs)

            index = Index(sorted(result), name=self.grouper.names[0])
            ret = Series(result, index=index)

        if not self.as_index:  # pragma: no cover
            print('Warning, ignoring as_index=True')

        # _level handled at higher
        if not _level and isinstance(ret, dict):
            from pandas import concat
            ret = concat(ret, axis=1)
        return ret

    agg = aggregate

    def _aggregate_multiple_funcs(self, arg, _level):
        if isinstance(arg, dict):

            # show the deprecation, but only if we
            # have not shown a higher level one
            # GH 15931
            if isinstance(self._selected_obj, Series) and _level <= 1:
                warnings.warn(
                    ("using a dict on a Series for aggregation\n"
                     "is deprecated and will be removed in a future "
                     "version"),
                    FutureWarning, stacklevel=3)

            columns = list(arg.keys())
            arg = list(arg.items())
        elif any(isinstance(x, (tuple, list)) for x in arg):
            arg = [(x, x) if not isinstance(x, (tuple, list)) else x
                   for x in arg]

            # indicated column order
            columns = lzip(*arg)[0]
        else:
            # list of functions / function names
            columns = []
            for f in arg:
                if isinstance(f, compat.string_types):
                    columns.append(f)
                else:
                    # protect against callables without names
                    columns.append(com._get_callable_name(f))
            arg = lzip(columns, arg)

        results = {}
        for name, func in arg:
            obj = self
            if name in results:
                raise SpecificationError('Function names must be unique, '
                                         'found multiple named %s' % name)

            # reset the cache so that we
            # only include the named selection
            if name in self._selected_obj:
                obj = copy.copy(obj)
                obj._reset_cache()
                obj._selection = name
            results[name] = obj.aggregate(func)

        if isinstance(list(compat.itervalues(results))[0],
                      DataFrame):

            # let higher level handle
            if _level:
                return results
            return list(compat.itervalues(results))[0]
        return DataFrame(results, columns=columns)

    def _wrap_output(self, output, index, names=None):
        """ common agg/transform wrapping logic """
        output = output[self._selection_name]

        if names is not None:
            return DataFrame(output, index=index, columns=names)
        else:
            name = self._selection_name
            if name is None:
                name = self._selected_obj.name
            return Series(output, index=index, name=name)

    def _wrap_aggregated_output(self, output, names=None):
        return self._wrap_output(output=output,
                                 index=self.grouper.result_index,
                                 names=names)

    def _wrap_transformed_output(self, output, names=None):
        return self._wrap_output(output=output,
                                 index=self.obj.index,
                                 names=names)

    def _wrap_applied_output(self, keys, values, not_indexed_same=False):
        if len(keys) == 0:
            # GH #6265
            return Series([], name=self._selection_name, index=keys)

        def _get_index():
            if self.grouper.nkeys > 1:
                index = MultiIndex.from_tuples(keys, names=self.grouper.names)
            else:
                index = Index(keys, name=self.grouper.names[0])
            return index

        if isinstance(values[0], dict):
            # GH #823
            index = _get_index()
            result = DataFrame(values, index=index).stack()
            result.name = self._selection_name
            return result

        if isinstance(values[0], (Series, dict)):
            return self._concat_objects(keys, values,
                                        not_indexed_same=not_indexed_same)
        elif isinstance(values[0], DataFrame):
            # possible that Series -> DataFrame by applied function
            return self._concat_objects(keys, values,
                                        not_indexed_same=not_indexed_same)
        else:
            # GH #6265
            return Series(values, index=_get_index(),
                          name=self._selection_name)

    def _aggregate_named(self, func, *args, **kwargs):
        result = {}

        for name, group in self:
            group.name = name
            output = func(group, *args, **kwargs)
            if isinstance(output, (Series, Index, np.ndarray)):
                raise Exception('Must produce aggregated value')
            result[name] = self._try_cast(output, group)

        return result

    @Substitution(klass='Series', selected='A.')
    @Appender(_transform_template)
    def transform(self, func, *args, **kwargs):
        func = self._is_cython_func(func) or func

        # if string function
        if isinstance(func, compat.string_types):
            if func in _cython_transforms:
                # cythonized transform
                return getattr(self, func)(*args, **kwargs)
            else:
                # cythonized aggregation and merge
                return self._transform_fast(
                    lambda: getattr(self, func)(*args, **kwargs), func)

        # reg transform
        klass = self._selected_obj.__class__
        results = []
        wrapper = lambda x: func(x, *args, **kwargs)
        for name, group in self:
            object.__setattr__(group, 'name', name)
            res = wrapper(group)

            if hasattr(res, 'values'):
                res = res.values

            indexer = self._get_index(name)
            s = klass(res, indexer)
            results.append(s)

        from pandas.core.reshape.concat import concat
        result = concat(results).sort_index()

        # we will only try to coerce the result type if
        # we have a numeric dtype, as these are *always* udfs
        # the cython take a different path (and casting)
        dtype = self._selected_obj.dtype
        if is_numeric_dtype(dtype):
            result = maybe_downcast_to_dtype(result, dtype)

        result.name = self._selected_obj.name
        result.index = self._selected_obj.index
        return result

    def _transform_fast(self, func, func_nm):
        """
        fast version of transform, only applicable to
        builtin/cythonizable functions
        """
        if isinstance(func, compat.string_types):
            func = getattr(self, func)

        ids, _, ngroup = self.grouper.group_info
        cast = self._transform_should_cast(func_nm)
        out = algorithms.take_1d(func().values, ids)
        if cast:
            out = self._try_cast(out, self.obj)
        return Series(out, index=self.obj.index, name=self.obj.name)

    def filter(self, func, dropna=True, *args, **kwargs):  # noqa
        """
        Return a copy of a Series excluding elements from groups that
        do not satisfy the boolean criterion specified by func.

        Parameters
        ----------
        func : function
            To apply to each group. Should return True or False.
        dropna : Drop groups that do not pass the filter. True by default;
            if False, groups that evaluate False are filled with NaNs.

        Examples
        --------
        >>> import pandas as pd
        >>> df = pd.DataFrame({'A' : ['foo', 'bar', 'foo', 'bar',
        ...                           'foo', 'bar'],
        ...                    'B' : [1, 2, 3, 4, 5, 6],
        ...                    'C' : [2.0, 5., 8., 1., 2., 9.]})
        >>> grouped = df.groupby('A')
        >>> df.groupby('A').B.filter(lambda x: x.mean() > 3.)
        1    2
        3    4
        5    6
        Name: B, dtype: int64

        Returns
        -------
        filtered : Series
        """
        if isinstance(func, compat.string_types):
            wrapper = lambda x: getattr(x, func)(*args, **kwargs)
        else:
            wrapper = lambda x: func(x, *args, **kwargs)

        # Interpret np.nan as False.
        def true_and_notna(x, *args, **kwargs):
            b = wrapper(x, *args, **kwargs)
            return b and notna(b)

        try:
            indices = [self._get_index(name) for name, group in self
                       if true_and_notna(group)]
        except ValueError:
            raise TypeError("the filter must return a boolean result")
        except TypeError:
            raise TypeError("the filter must return a boolean result")

        filtered = self._apply_filter(indices, dropna)
        return filtered

    def nunique(self, dropna=True):
        """ Returns number of unique elements in the group """
        ids, _, _ = self.grouper.group_info

        val = self.obj.get_values()

        try:
            sorter = np.lexsort((val, ids))
        except TypeError:  # catches object dtypes
            assert val.dtype == object, \
                'val.dtype must be object, got %s' % val.dtype
            val, _ = algorithms.factorize(val, sort=False)
            sorter = np.lexsort((val, ids))
            _isna = lambda a: a == -1
        else:
            _isna = isna

        ids, val = ids[sorter], val[sorter]

        # group boundaries are where group ids change
        # unique observations are where sorted values change
        idx = np.r_[0, 1 + np.nonzero(ids[1:] != ids[:-1])[0]]
        inc = np.r_[1, val[1:] != val[:-1]]

        # 1st item of each group is a new unique observation
        mask = _isna(val)
        if dropna:
            inc[idx] = 1
            inc[mask] = 0
        else:
            inc[mask & np.r_[False, mask[:-1]]] = 0
            inc[idx] = 1

        out = np.add.reduceat(inc, idx).astype('int64', copy=False)
        if len(ids):
            # NaN/NaT group exists if the head of ids is -1,
            # so remove it from res and exclude its index from idx
            if ids[0] == -1:
                res = out[1:]
                idx = idx[np.flatnonzero(idx)]
            else:
                res = out
        else:
            res = out[1:]
        ri = self.grouper.result_index

        # we might have duplications among the bins
        if len(res) != len(ri):
            res, out = np.zeros(len(ri), dtype=out.dtype), res
            res[ids[idx]] = out

        return Series(res,
                      index=ri,
                      name=self._selection_name)

    @Appender(Series.describe.__doc__)
    def describe(self, **kwargs):
        result = self.apply(lambda x: x.describe(**kwargs))
        if self.axis == 1:
            return result.T
        return result.unstack()

    def value_counts(self, normalize=False, sort=True, ascending=False,
                     bins=None, dropna=True):

        from pandas.core.reshape.tile import cut
        from pandas.core.reshape.merge import _get_join_indexers

        if bins is not None and not np.iterable(bins):
            # scalar bins cannot be done at top level
            # in a backward compatible way
            return self.apply(Series.value_counts,
                              normalize=normalize,
                              sort=sort,
                              ascending=ascending,
                              bins=bins)

        ids, _, _ = self.grouper.group_info
        val = self.obj.get_values()

        # groupby removes null keys from groupings
        mask = ids != -1
        ids, val = ids[mask], val[mask]

        if bins is None:
            lab, lev = algorithms.factorize(val, sort=True)
            llab = lambda lab, inc: lab[inc]
        else:

            # lab is a Categorical with categories an IntervalIndex
            lab = cut(Series(val), bins, include_lowest=True)
            lev = lab.cat.categories
            lab = lev.take(lab.cat.codes)
            llab = lambda lab, inc: lab[inc]._multiindex.labels[-1]

        if is_interval_dtype(lab):
            # TODO: should we do this inside II?
            sorter = np.lexsort((lab.left, lab.right, ids))
        else:
            sorter = np.lexsort((lab, ids))

        ids, lab = ids[sorter], lab[sorter]

        # group boundaries are where group ids change
        idx = np.r_[0, 1 + np.nonzero(ids[1:] != ids[:-1])[0]]

        # new values are where sorted labels change
        lchanges = llab(lab, slice(1, None)) != llab(lab, slice(None, -1))
        inc = np.r_[True, lchanges]
        inc[idx] = True  # group boundaries are also new values
        out = np.diff(np.nonzero(np.r_[inc, True])[0])  # value counts

        # num. of times each group should be repeated
        rep = partial(np.repeat, repeats=np.add.reduceat(inc, idx))

        # multi-index components
        labels = list(map(rep, self.grouper.recons_labels)) + [llab(lab, inc)]
        levels = [ping.group_index for ping in self.grouper.groupings] + [lev]
        names = self.grouper.names + [self._selection_name]

        if dropna:
            mask = labels[-1] != -1
            if mask.all():
                dropna = False
            else:
                out, labels = out[mask], [label[mask] for label in labels]

        if normalize:
            out = out.astype('float')
            d = np.diff(np.r_[idx, len(ids)])
            if dropna:
                m = ids[lab == -1]
                np.add.at(d, m, -1)
                acc = rep(d)[mask]
            else:
                acc = rep(d)
            out /= acc

        if sort and bins is None:
            cat = ids[inc][mask] if dropna else ids[inc]
            sorter = np.lexsort((out if ascending else -out, cat))
            out, labels[-1] = out[sorter], labels[-1][sorter]

        if bins is None:
            mi = MultiIndex(levels=levels, labels=labels, names=names,
                            verify_integrity=False)

            if is_integer_dtype(out):
                out = _ensure_int64(out)
            return Series(out, index=mi, name=self._selection_name)

        # for compat. with libgroupby.value_counts need to ensure every
        # bin is present at every index level, null filled with zeros
        diff = np.zeros(len(out), dtype='bool')
        for lab in labels[:-1]:
            diff |= np.r_[True, lab[1:] != lab[:-1]]

        ncat, nbin = diff.sum(), len(levels[-1])

        left = [np.repeat(np.arange(ncat), nbin),
                np.tile(np.arange(nbin), ncat)]

        right = [diff.cumsum() - 1, labels[-1]]

        _, idx = _get_join_indexers(left, right, sort=False, how='left')
        out = np.where(idx != -1, out[idx], 0)

        if sort:
            sorter = np.lexsort((out if ascending else -out, left[0]))
            out, left[-1] = out[sorter], left[-1][sorter]

        # build the multi-index w/ full levels
        labels = list(map(lambda lab: np.repeat(lab[diff], nbin), labels[:-1]))
        labels.append(left[-1])

        mi = MultiIndex(levels=levels, labels=labels, names=names,
                        verify_integrity=False)

        if is_integer_dtype(out):
            out = _ensure_int64(out)
        return Series(out, index=mi, name=self._selection_name)

    def count(self):
        """ Compute count of group, excluding missing values """
        ids, _, ngroups = self.grouper.group_info
        val = self.obj.get_values()

        mask = (ids != -1) & ~isna(val)
        ids = _ensure_platform_int(ids)
        out = np.bincount(ids[mask], minlength=ngroups or 0)

        return Series(out,
                      index=self.grouper.result_index,
                      name=self._selection_name,
                      dtype='int64')

    def _apply_to_column_groupbys(self, func):
        """ return a pass thru """
        return func(self)

    def pct_change(self, periods=1, fill_method='pad', limit=None, freq=None):
        """Calcuate pct_change of each value to previous entry in group"""
        if not self.grouper.is_monotonic:
            return self.apply(lambda x: x.pct_change(periods=periods,
                                                     fill_method=fill_method,
                                                     limit=limit, freq=freq))

        filled = getattr(self, fill_method)(limit=limit)
        shifted = filled.shift(periods=periods, freq=freq)

        return (filled / shifted) - 1


class NDFrameGroupBy(GroupBy):

    def _iterate_slices(self):
        if self.axis == 0:
            # kludge
            if self._selection is None:
                slice_axis = self.obj.columns
            else:
                slice_axis = self._selection_list
            slicer = lambda x: self.obj[x]
        else:
            slice_axis = self.obj.index
            slicer = self.obj.xs

        for val in slice_axis:
            if val in self.exclusions:
                continue
            yield val, slicer(val)

    def _cython_agg_general(self, how, alt=None, numeric_only=True,
                            min_count=-1):
        new_items, new_blocks = self._cython_agg_blocks(
            how, alt=alt, numeric_only=numeric_only, min_count=min_count)
        return self._wrap_agged_blocks(new_items, new_blocks)

    def _wrap_agged_blocks(self, items, blocks):
        obj = self._obj_with_exclusions

        new_axes = list(obj._data.axes)

        # more kludge
        if self.axis == 0:
            new_axes[0], new_axes[1] = new_axes[1], self.grouper.result_index
        else:
            new_axes[self.axis] = self.grouper.result_index

        # Make sure block manager integrity check passes.
        assert new_axes[0].equals(items)
        new_axes[0] = items

        mgr = BlockManager(blocks, new_axes)

        new_obj = type(obj)(mgr)

        return self._post_process_cython_aggregate(new_obj)

    _block_agg_axis = 0

    def _cython_agg_blocks(self, how, alt=None, numeric_only=True,
                           min_count=-1):
        # TODO: the actual managing of mgr_locs is a PITA
        # here, it should happen via BlockManager.combine

        data, agg_axis = self._get_data_to_aggregate()

        if numeric_only:
            data = data.get_numeric_data(copy=False)

        new_blocks = []
        new_items = []
        deleted_items = []
        for block in data.blocks:

            locs = block.mgr_locs.as_array
            try:
                result, _ = self.grouper.aggregate(
                    block.values, how, axis=agg_axis, min_count=min_count)
            except NotImplementedError:
                # generally if we have numeric_only=False
                # and non-applicable functions
                # try to python agg

                if alt is None:
                    # we cannot perform the operation
                    # in an alternate way, exclude the block
                    deleted_items.append(locs)
                    continue

                # call our grouper again with only this block
                obj = self.obj[data.items[locs]]
                s = groupby(obj, self.grouper)
                result = s.aggregate(lambda x: alt(x, axis=self.axis))
                newb = result._data.blocks[0]

            finally:

                # see if we can cast the block back to the original dtype
                result = block._try_coerce_and_cast_result(result)
                newb = block.make_block(result)

            new_items.append(locs)
            new_blocks.append(newb)

        if len(new_blocks) == 0:
            raise DataError('No numeric types to aggregate')

        # reset the locs in the blocks to correspond to our
        # current ordering
        indexer = np.concatenate(new_items)
        new_items = data.items.take(np.sort(indexer))

        if len(deleted_items):

            # we need to adjust the indexer to account for the
            # items we have removed
            # really should be done in internals :<

            deleted = np.concatenate(deleted_items)
            ai = np.arange(len(data))
            mask = np.zeros(len(data))
            mask[deleted] = 1
            indexer = (ai - mask.cumsum())[indexer]

        offset = 0
        for b in new_blocks:
            loc = len(b.mgr_locs)
            b.mgr_locs = indexer[offset:(offset + loc)]
            offset += loc

        return new_items, new_blocks

    def _get_data_to_aggregate(self):
        obj = self._obj_with_exclusions
        if self.axis == 0:
            return obj.swapaxes(0, 1)._data, 1
        else:
            return obj._data, self.axis

    def _post_process_cython_aggregate(self, obj):
        # undoing kludge from below
        if self.axis == 0:
            obj = obj.swapaxes(0, 1)
        return obj

    def aggregate(self, arg, *args, **kwargs):

        _level = kwargs.pop('_level', None)
        result, how = self._aggregate(arg, _level=_level, *args, **kwargs)
        if how is None:
            return result

        if result is None:

            # grouper specific aggregations
            if self.grouper.nkeys > 1:
                return self._python_agg_general(arg, *args, **kwargs)
            else:

                # try to treat as if we are passing a list
                try:
                    assert not args and not kwargs
                    result = self._aggregate_multiple_funcs(
                        [arg], _level=_level, _axis=self.axis)
                    result.columns = Index(
                        result.columns.levels[0],
                        name=self._selected_obj.columns.name)
                except Exception:
                    result = self._aggregate_generic(arg, *args, **kwargs)

        if not self.as_index:
            self._insert_inaxis_grouper_inplace(result)
            result.index = np.arange(len(result))

        return result._convert(datetime=True)

    agg = aggregate

    def _aggregate_generic(self, func, *args, **kwargs):
        if self.grouper.nkeys != 1:
            raise AssertionError('Number of keys must be 1')

        axis = self.axis
        obj = self._obj_with_exclusions

        result = {}
        if axis != obj._info_axis_number:
            try:
                for name, data in self:
                    result[name] = self._try_cast(func(data, *args, **kwargs),
                                                  data)
            except Exception:
                return self._aggregate_item_by_item(func, *args, **kwargs)
        else:
            for name in self.indices:
                try:
                    data = self.get_group(name, obj=obj)
                    result[name] = self._try_cast(func(data, *args, **kwargs),
                                                  data)
                except Exception:
                    wrapper = lambda x: func(x, *args, **kwargs)
                    result[name] = data.apply(wrapper, axis=axis)

        return self._wrap_generic_output(result, obj)

    def _wrap_aggregated_output(self, output, names=None):
        raise com.AbstractMethodError(self)

    def _aggregate_item_by_item(self, func, *args, **kwargs):
        # only for axis==0

        obj = self._obj_with_exclusions
        result = {}
        cannot_agg = []
        errors = None
        for item in obj:
            try:
                data = obj[item]
                colg = SeriesGroupBy(data, selection=item,
                                     grouper=self.grouper)
                result[item] = self._try_cast(
                    colg.aggregate(func, *args, **kwargs), data)
            except ValueError:
                cannot_agg.append(item)
                continue
            except TypeError as e:
                cannot_agg.append(item)
                errors = e
                continue

        result_columns = obj.columns
        if cannot_agg:
            result_columns = result_columns.drop(cannot_agg)

            # GH6337
            if not len(result_columns) and errors is not None:
                raise errors

        return DataFrame(result, columns=result_columns)

    def _decide_output_index(self, output, labels):
        if len(output) == len(labels):
            output_keys = labels
        else:
            output_keys = sorted(output)
            try:
                output_keys.sort()
            except Exception:  # pragma: no cover
                pass

            if isinstance(labels, MultiIndex):
                output_keys = MultiIndex.from_tuples(output_keys,
                                                     names=labels.names)

        return output_keys

    def _wrap_applied_output(self, keys, values, not_indexed_same=False):
        from pandas.core.index import _all_indexes_same
        from pandas.core.tools.numeric import to_numeric

        if len(keys) == 0:
            return DataFrame(index=keys)

        key_names = self.grouper.names

        # GH12824.
        def first_not_none(values):
            try:
                return next(com._not_none(*values))
            except StopIteration:
                return None

        v = first_not_none(values)

        if v is None:
            # GH9684. If all values are None, then this will throw an error.
            # We'd prefer it return an empty dataframe.
            return DataFrame()
        elif isinstance(v, DataFrame):
            return self._concat_objects(keys, values,
                                        not_indexed_same=not_indexed_same)
        elif self.grouper.groupings is not None:
            if len(self.grouper.groupings) > 1:
                key_index = self.grouper.result_index

            else:
                ping = self.grouper.groupings[0]
                if len(keys) == ping.ngroups:
                    key_index = ping.group_index
                    key_index.name = key_names[0]

                    key_lookup = Index(keys)
                    indexer = key_lookup.get_indexer(key_index)

                    # reorder the values
                    values = [values[i] for i in indexer]
                else:

                    key_index = Index(keys, name=key_names[0])

                # don't use the key indexer
                if not self.as_index:
                    key_index = None

            # make Nones an empty object
            v = first_not_none(values)
            if v is None:
                return DataFrame()
            elif isinstance(v, NDFrame):
                values = [
                    x if x is not None else
                    v._constructor(**v._construct_axes_dict())
                    for x in values
                ]

            v = values[0]

            if isinstance(v, (np.ndarray, Index, Series)):
                if isinstance(v, Series):
                    applied_index = self._selected_obj._get_axis(self.axis)
                    all_indexed_same = _all_indexes_same([
                        x.index for x in values
                    ])
                    singular_series = (len(values) == 1 and
                                       applied_index.nlevels == 1)

                    # GH3596
                    # provide a reduction (Frame -> Series) if groups are
                    # unique
                    if self.squeeze:

                        # assign the name to this series
                        if singular_series:
                            values[0].name = keys[0]

                            # GH2893
                            # we have series in the values array, we want to
                            # produce a series:
                            # if any of the sub-series are not indexed the same
                            # OR we don't have a multi-index and we have only a
                            # single values
                            return self._concat_objects(
                                keys, values, not_indexed_same=not_indexed_same
                            )

                        # still a series
                        # path added as of GH 5545
                        elif all_indexed_same:
                            from pandas.core.reshape.concat import concat
                            return concat(values)

                    if not all_indexed_same:
                        # GH 8467
                        return self._concat_objects(
                            keys, values, not_indexed_same=True,
                        )

                try:
                    if self.axis == 0:
                        # GH6124 if the list of Series have a consistent name,
                        # then propagate that name to the result.
                        index = v.index.copy()
                        if index.name is None:
                            # Only propagate the series name to the result
                            # if all series have a consistent name.  If the
                            # series do not have a consistent name, do
                            # nothing.
                            names = {v.name for v in values}
                            if len(names) == 1:
                                index.name = list(names)[0]

                        # normally use vstack as its faster than concat
                        # and if we have mi-columns
                        if (isinstance(v.index, MultiIndex) or
                                key_index is None or
                                isinstance(key_index, MultiIndex)):
                            stacked_values = np.vstack(map(np.asarray, values))
                            result = DataFrame(stacked_values, index=key_index,
                                               columns=index)
                        else:
                            # GH5788 instead of stacking; concat gets the
                            # dtypes correct
                            from pandas.core.reshape.concat import concat
                            result = concat(values, keys=key_index,
                                            names=key_index.names,
                                            axis=self.axis).unstack()
                            result.columns = index
                    else:
                        stacked_values = np.vstack(map(np.asarray, values))
                        result = DataFrame(stacked_values.T, index=v.index,
                                           columns=key_index)

                except (ValueError, AttributeError):
                    # GH1738: values is list of arrays of unequal lengths fall
                    # through to the outer else caluse
                    return Series(values, index=key_index,
                                  name=self._selection_name)

                # if we have date/time like in the original, then coerce dates
                # as we are stacking can easily have object dtypes here
                so = self._selected_obj
                if (so.ndim == 2 and so.dtypes.apply(is_datetimelike).any()):
                    result = result.apply(
                        lambda x: to_numeric(x, errors='ignore'))
                    date_cols = self._selected_obj.select_dtypes(
                        include=['datetime', 'timedelta']).columns
                    date_cols = date_cols.intersection(result.columns)
                    result[date_cols] = (result[date_cols]
                                         ._convert(datetime=True,
                                                   coerce=True))
                else:
                    result = result._convert(datetime=True)

                return self._reindex_output(result)

            # values are not series or array-like but scalars
            else:
                # only coerce dates if we find at least 1 datetime
                coerce = any(isinstance(x, Timestamp) for x in values)
                # self._selection_name not passed through to Series as the
                # result should not take the name of original selection
                # of columns
                return (Series(values, index=key_index)
                        ._convert(datetime=True,
                                  coerce=coerce))

        else:
            # Handle cases like BinGrouper
            return self._concat_objects(keys, values,
                                        not_indexed_same=not_indexed_same)

    def _transform_general(self, func, *args, **kwargs):
        from pandas.core.reshape.concat import concat

        applied = []
        obj = self._obj_with_exclusions
        gen = self.grouper.get_iterator(obj, axis=self.axis)
        fast_path, slow_path = self._define_paths(func, *args, **kwargs)

        path = None
        for name, group in gen:
            object.__setattr__(group, 'name', name)

            if path is None:
                # Try slow path and fast path.
                try:
                    path, res = self._choose_path(fast_path, slow_path, group)
                except TypeError:
                    return self._transform_item_by_item(obj, fast_path)
                except ValueError:
                    msg = 'transform must return a scalar value for each group'
                    raise ValueError(msg)
            else:
                res = path(group)

            if isinstance(res, Series):

                # we need to broadcast across the
                # other dimension; this will preserve dtypes
                # GH14457
                if not np.prod(group.shape):
                    continue
                elif res.index.is_(obj.index):
                    r = concat([res] * len(group.columns), axis=1)
                    r.columns = group.columns
                    r.index = group.index
                else:
                    r = DataFrame(
                        np.concatenate([res.values] * len(group.index)
                                       ).reshape(group.shape),
                        columns=group.columns, index=group.index)

                applied.append(r)
            else:
                applied.append(res)

        concat_index = obj.columns if self.axis == 0 else obj.index
        concatenated = concat(applied, join_axes=[concat_index],
                              axis=self.axis, verify_integrity=False)
        return self._set_result_index_ordered(concatenated)

    @Substitution(klass='DataFrame', selected='')
    @Appender(_transform_template)
    def transform(self, func, *args, **kwargs):

        # optimized transforms
        func = self._is_cython_func(func) or func
        if isinstance(func, compat.string_types):
            if func in _cython_transforms:
                # cythonized transform
                return getattr(self, func)(*args, **kwargs)
            else:
                # cythonized aggregation and merge
                result = getattr(self, func)(*args, **kwargs)
        else:
            return self._transform_general(func, *args, **kwargs)

        # a reduction transform
        if not isinstance(result, DataFrame):
            return self._transform_general(func, *args, **kwargs)

        obj = self._obj_with_exclusions

        # nuiscance columns
        if not result.columns.equals(obj.columns):
            return self._transform_general(func, *args, **kwargs)

        return self._transform_fast(result, obj, func)

    def _transform_fast(self, result, obj, func_nm):
        """
        Fast transform path for aggregations
        """
        # if there were groups with no observations (Categorical only?)
        # try casting data to original dtype
        cast = self._transform_should_cast(func_nm)

        # for each col, reshape to to size of original frame
        # by take operation
        ids, _, ngroup = self.grouper.group_info
        output = []
        for i, _ in enumerate(result.columns):
            res = algorithms.take_1d(result.iloc[:, i].values, ids)
            if cast:
                res = self._try_cast(res, obj.iloc[:, i])
            output.append(res)

        return DataFrame._from_arrays(output, columns=result.columns,
                                      index=obj.index)

    def _define_paths(self, func, *args, **kwargs):
        if isinstance(func, compat.string_types):
            fast_path = lambda group: getattr(group, func)(*args, **kwargs)
            slow_path = lambda group: group.apply(
                lambda x: getattr(x, func)(*args, **kwargs), axis=self.axis)
        else:
            fast_path = lambda group: func(group, *args, **kwargs)
            slow_path = lambda group: group.apply(
                lambda x: func(x, *args, **kwargs), axis=self.axis)
        return fast_path, slow_path

    def _choose_path(self, fast_path, slow_path, group):
        path = slow_path
        res = slow_path(group)

        # if we make it here, test if we can use the fast path
        try:
            res_fast = fast_path(group)

            # compare that we get the same results
            if res.shape == res_fast.shape:
                res_r = res.values.ravel()
                res_fast_r = res_fast.values.ravel()
                mask = notna(res_r)
            if (res_r[mask] == res_fast_r[mask]).all():
                path = fast_path

        except Exception:
            pass
        return path, res

    def _transform_item_by_item(self, obj, wrapper):
        # iterate through columns
        output = {}
        inds = []
        for i, col in enumerate(obj):
            try:
                output[col] = self[col].transform(wrapper)
                inds.append(i)
            except Exception:
                pass

        if len(output) == 0:  # pragma: no cover
            raise TypeError('Transform function invalid for data types')

        columns = obj.columns
        if len(output) < len(obj.columns):
            columns = columns.take(inds)

        return DataFrame(output, index=obj.index, columns=columns)

    def filter(self, func, dropna=True, *args, **kwargs):  # noqa
        """
        Return a copy of a DataFrame excluding elements from groups that
        do not satisfy the boolean criterion specified by func.

        Parameters
        ----------
        f : function
            Function to apply to each subframe. Should return True or False.
        dropna : Drop groups that do not pass the filter. True by default;
            if False, groups that evaluate False are filled with NaNs.

        Notes
        -----
        Each subframe is endowed the attribute 'name' in case you need to know
        which group you are working on.

        Examples
        --------
        >>> import pandas as pd
        >>> df = pd.DataFrame({'A' : ['foo', 'bar', 'foo', 'bar',
        ...                           'foo', 'bar'],
        ...                    'B' : [1, 2, 3, 4, 5, 6],
        ...                    'C' : [2.0, 5., 8., 1., 2., 9.]})
        >>> grouped = df.groupby('A')
        >>> grouped.filter(lambda x: x['B'].mean() > 3.)
             A  B    C
        1  bar  2  5.0
        3  bar  4  1.0
        5  bar  6  9.0

        Returns
        -------
        filtered : DataFrame
        """

        indices = []

        obj = self._selected_obj
        gen = self.grouper.get_iterator(obj, axis=self.axis)

        for name, group in gen:
            object.__setattr__(group, 'name', name)

            res = func(group, *args, **kwargs)

            try:
                res = res.squeeze()
            except AttributeError:  # allow e.g., scalars and frames to pass
                pass

            # interpret the result of the filter
            if is_bool(res) or (is_scalar(res) and isna(res)):
                if res and notna(res):
                    indices.append(self._get_index(name))
            else:
                # non scalars aren't allowed
                raise TypeError("filter function returned a %s, "
                                "but expected a scalar bool" %
                                type(res).__name__)

        return self._apply_filter(indices, dropna)


class DataFrameGroupBy(NDFrameGroupBy):
    _apply_whitelist = _dataframe_apply_whitelist
    #
    # Make class defs of attributes on DataFrameGroupBy whitelist.
    for _def_str in _whitelist_method_generator(DataFrame, _apply_whitelist):
        exec(_def_str)

    _block_agg_axis = 1

    _agg_doc = dedent("""
    Examples
    --------

    >>> df = pd.DataFrame({'A': [1, 1, 2, 2],
    ...                    'B': [1, 2, 3, 4],
    ...                    'C': np.random.randn(4)})

    >>> df
       A  B         C
    0  1  1  0.362838
    1  1  2  0.227877
    2  2  3  1.267767
    3  2  4 -0.562860

    The aggregation is for each column.

    >>> df.groupby('A').agg('min')
       B         C
    A
    1  1  0.227877
    2  3 -0.562860

    Multiple aggregations

    >>> df.groupby('A').agg(['min', 'max'])
        B             C
      min max       min       max
    A
    1   1   2  0.227877  0.362838
    2   3   4 -0.562860  1.267767

    Select a column for aggregation

    >>> df.groupby('A').B.agg(['min', 'max'])
       min  max
    A
    1    1    2
    2    3    4

    Different aggregations per column

    >>> df.groupby('A').agg({'B': ['min', 'max'], 'C': 'sum'})
        B             C
      min max       sum
    A
    1   1   2  0.590716
    2   3   4  0.704907

    See also
    --------
    pandas.DataFrame.groupby.apply
    pandas.DataFrame.groupby.transform
    pandas.DataFrame.aggregate

    """)

    @Appender(_agg_doc)
    @Appender(_shared_docs['aggregate'] % dict(
        klass='DataFrame',
        versionadded='',
        axis=''))
    def aggregate(self, arg, *args, **kwargs):
        return super(DataFrameGroupBy, self).aggregate(arg, *args, **kwargs)

    agg = aggregate

    def _gotitem(self, key, ndim, subset=None):
        """
        sub-classes to define
        return a sliced object

        Parameters
        ----------
        key : string / list of selections
        ndim : 1,2
            requested ndim of result
        subset : object, default None
            subset to act on
        """

        if ndim == 2:
            if subset is None:
                subset = self.obj
            return DataFrameGroupBy(subset, self.grouper, selection=key,
                                    grouper=self.grouper,
                                    exclusions=self.exclusions,
                                    as_index=self.as_index)
        elif ndim == 1:
            if subset is None:
                subset = self.obj[key]
            return SeriesGroupBy(subset, selection=key,
                                 grouper=self.grouper)

        raise AssertionError("invalid ndim for _gotitem")

    def _wrap_generic_output(self, result, obj):
        result_index = self.grouper.levels[0]

        if self.axis == 0:
            return DataFrame(result, index=obj.columns,
                             columns=result_index).T
        else:
            return DataFrame(result, index=obj.index,
                             columns=result_index)

    def _get_data_to_aggregate(self):
        obj = self._obj_with_exclusions
        if self.axis == 1:
            return obj.T._data, 1
        else:
            return obj._data, 1

    def _insert_inaxis_grouper_inplace(self, result):
        # zip in reverse so we can always insert at loc 0
        izip = zip(* map(reversed, (
            self.grouper.names,
            self.grouper.get_group_levels(),
            [grp.in_axis for grp in self.grouper.groupings])))

        for name, lev, in_axis in izip:
            if in_axis:
                result.insert(0, name, lev)

    def _wrap_aggregated_output(self, output, names=None):
        agg_axis = 0 if self.axis == 1 else 1
        agg_labels = self._obj_with_exclusions._get_axis(agg_axis)

        output_keys = self._decide_output_index(output, agg_labels)

        if not self.as_index:
            result = DataFrame(output, columns=output_keys)
            self._insert_inaxis_grouper_inplace(result)
            result = result._consolidate()
        else:
            index = self.grouper.result_index
            result = DataFrame(output, index=index, columns=output_keys)

        if self.axis == 1:
            result = result.T

        return self._reindex_output(result)._convert(datetime=True)

    def _wrap_transformed_output(self, output, names=None):
        return DataFrame(output, index=self.obj.index)

    def _wrap_agged_blocks(self, items, blocks):
        if not self.as_index:
            index = np.arange(blocks[0].values.shape[1])
            mgr = BlockManager(blocks, [items, index])
            result = DataFrame(mgr)

            self._insert_inaxis_grouper_inplace(result)
            result = result._consolidate()
        else:
            index = self.grouper.result_index
            mgr = BlockManager(blocks, [items, index])
            result = DataFrame(mgr)

        if self.axis == 1:
            result = result.T

        return self._reindex_output(result)._convert(datetime=True)

    def _reindex_output(self, result):
        """
        If we have categorical groupers, then we want to make sure that
        we have a fully reindex-output to the levels. These may have not
        participated in the groupings (e.g. may have all been
        nan groups);

        This can re-expand the output space
        """

        # we need to re-expand the output space to accomodate all values
        # whether observed or not in the cartesian product of our groupes
        groupings = self.grouper.groupings
        if groupings is None:
            return result
        elif len(groupings) == 1:
            return result

        # if we only care about the observed values
        # we are done
        elif self.observed:
            return result

        # reindexing only applies to a Categorical grouper
        elif not any(isinstance(ping.grouper, (Categorical, CategoricalIndex))
                     for ping in groupings):
            return result

        levels_list = [ping.group_index for ping in groupings]
        index, _ = MultiIndex.from_product(
            levels_list, names=self.grouper.names).sortlevel()

        if self.as_index:
            d = {self.obj._get_axis_name(self.axis): index, 'copy': False}
            return result.reindex(**d)

        # GH 13204
        # Here, the categorical in-axis groupers, which need to be fully
        # expanded, are columns in `result`. An idea is to do:
        # result = result.set_index(self.grouper.names)
        #                .reindex(index).reset_index()
        # but special care has to be taken because of possible not-in-axis
        # groupers.
        # So, we manually select and drop the in-axis grouper columns,
        # reindex `result`, and then reset the in-axis grouper columns.

        # Select in-axis groupers
        in_axis_grps = [(i, ping.name) for (i, ping)
                        in enumerate(groupings) if ping.in_axis]
        g_nums, g_names = zip(*in_axis_grps)

        result = result.drop(labels=list(g_names), axis=1)

        # Set a temp index and reindex (possibly expanding)
        result = result.set_index(self.grouper.result_index
                                  ).reindex(index, copy=False)

        # Reset in-axis grouper columns
        # (using level numbers `g_nums` because level names may not be unique)
        result = result.reset_index(level=g_nums)

        return result.reset_index(drop=True)

    def _iterate_column_groupbys(self):
        for i, colname in enumerate(self._selected_obj.columns):
            yield colname, SeriesGroupBy(self._selected_obj.iloc[:, i],
                                         selection=colname,
                                         grouper=self.grouper,
                                         exclusions=self.exclusions)

    def _apply_to_column_groupbys(self, func):
        from pandas.core.reshape.concat import concat
        return concat(
            (func(col_groupby) for _, col_groupby
             in self._iterate_column_groupbys()),
            keys=self._selected_obj.columns, axis=1)

    def _fill(self, direction, limit=None):
        """Overridden method to join grouped columns in output"""
        res = super(DataFrameGroupBy, self)._fill(direction, limit=limit)
        output = collections.OrderedDict(
            (grp.name, grp.grouper) for grp in self.grouper.groupings)

        from pandas import concat
        return concat((self._wrap_transformed_output(output), res), axis=1)

    def count(self):
        """ Compute count of group, excluding missing values """
        from pandas.core.dtypes.missing import _isna_ndarraylike as isna

        data, _ = self._get_data_to_aggregate()
        ids, _, ngroups = self.grouper.group_info
        mask = ids != -1

        val = ((mask & ~isna(np.atleast_2d(blk.get_values())))
               for blk in data.blocks)
        loc = (blk.mgr_locs for blk in data.blocks)

        counter = partial(count_level_2d, labels=ids, max_bin=ngroups, axis=1)
        blk = map(make_block, map(counter, val), loc)

        return self._wrap_agged_blocks(data.items, list(blk))

    def nunique(self, dropna=True):
        """
        Return DataFrame with number of distinct observations per group for
        each column.

        .. versionadded:: 0.20.0

        Parameters
        ----------
        dropna : boolean, default True
            Don't include NaN in the counts.

        Returns
        -------
        nunique: DataFrame

        Examples
        --------
        >>> df = pd.DataFrame({'id': ['spam', 'egg', 'egg', 'spam',
        ...                           'ham', 'ham'],
        ...                    'value1': [1, 5, 5, 2, 5, 5],
        ...                    'value2': list('abbaxy')})
        >>> df
             id  value1 value2
        0  spam       1      a
        1   egg       5      b
        2   egg       5      b
        3  spam       2      a
        4   ham       5      x
        5   ham       5      y

        >>> df.groupby('id').nunique()
            id  value1  value2
        id
        egg    1       1       1
        ham    1       1       2
        spam   1       2       1

        # check for rows with the same id but conflicting values
        >>> df.groupby('id').filter(lambda g: (g.nunique() > 1).any())
             id  value1 value2
        0  spam       1      a
        3  spam       2      a
        4   ham       5      x
        5   ham       5      y
        """

        obj = self._selected_obj

        def groupby_series(obj, col=None):
            return SeriesGroupBy(obj,
                                 selection=col,
                                 grouper=self.grouper).nunique(dropna=dropna)

        if isinstance(obj, Series):
            results = groupby_series(obj)
        else:
            from pandas.core.reshape.concat import concat
            results = [groupby_series(obj[col], col) for col in obj.columns]
            results = concat(results, axis=1)

        if not self.as_index:
            results.index = com._default_index(len(results))
        return results

    boxplot = boxplot_frame_groupby


class PanelGroupBy(NDFrameGroupBy):

    def aggregate(self, arg, *args, **kwargs):
        return super(PanelGroupBy, self).aggregate(arg, *args, **kwargs)

    agg = aggregate

    def _iterate_slices(self):
        if self.axis == 0:
            # kludge
            if self._selection is None:
                slice_axis = self._selected_obj.items
            else:
                slice_axis = self._selection_list
            slicer = lambda x: self._selected_obj[x]
        else:
            raise NotImplementedError("axis other than 0 is not supported")

        for val in slice_axis:
            if val in self.exclusions:
                continue

            yield val, slicer(val)

    def aggregate(self, arg, *args, **kwargs):
        """
        Aggregate using input function or dict of {column -> function}

        Parameters
        ----------
        arg : function or dict
            Function to use for aggregating groups. If a function, must either
            work when passed a Panel or when passed to Panel.apply. If
            pass a dict, the keys must be DataFrame column names

        Returns
        -------
        aggregated : Panel
        """
        if isinstance(arg, compat.string_types):
            return getattr(self, arg)(*args, **kwargs)

        return self._aggregate_generic(arg, *args, **kwargs)

    def _wrap_generic_output(self, result, obj):
        if self.axis == 0:
            new_axes = list(obj.axes)
            new_axes[0] = self.grouper.result_index
        elif self.axis == 1:
            x, y, z = obj.axes
            new_axes = [self.grouper.result_index, z, x]
        else:
            x, y, z = obj.axes
            new_axes = [self.grouper.result_index, y, x]

        result = Panel._from_axes(result, new_axes)

        if self.axis == 1:
            result = result.swapaxes(0, 1).swapaxes(0, 2)
        elif self.axis == 2:
            result = result.swapaxes(0, 2)

        return result

    def _aggregate_item_by_item(self, func, *args, **kwargs):
        obj = self._obj_with_exclusions
        result = {}

        if self.axis > 0:
            for item in obj:
                try:
                    itemg = DataFrameGroupBy(obj[item],
                                             axis=self.axis - 1,
                                             grouper=self.grouper)
                    result[item] = itemg.aggregate(func, *args, **kwargs)
                except (ValueError, TypeError):
                    raise
            new_axes = list(obj.axes)
            new_axes[self.axis] = self.grouper.result_index
            return Panel._from_axes(result, new_axes)
        else:
            raise ValueError("axis value must be greater than 0")

    def _wrap_aggregated_output(self, output, names=None):
        raise com.AbstractMethodError(self)


# ----------------------------------------------------------------------
# Splitting / application


class DataSplitter(object):

    def __init__(self, data, labels, ngroups, axis=0):
        self.data = data
        self.labels = _ensure_int64(labels)
        self.ngroups = ngroups

        self.axis = axis

    @cache_readonly
    def slabels(self):
        # Sorted labels
        return algorithms.take_nd(self.labels, self.sort_idx, allow_fill=False)

    @cache_readonly
    def sort_idx(self):
        # Counting sort indexer
        return get_group_index_sorter(self.labels, self.ngroups)

    def __iter__(self):
        sdata = self._get_sorted_data()

        if self.ngroups == 0:
            # we are inside a generator, rather than raise StopIteration
            # we merely return signal the end
            return

        starts, ends = lib.generate_slices(self.slabels, self.ngroups)

        for i, (start, end) in enumerate(zip(starts, ends)):
            # Since I'm now compressing the group ids, it's now not "possible"
            # to produce empty slices because such groups would not be observed
            # in the data
            # if start >= end:
            #     raise AssertionError('Start %s must be less than end %s'
            #                          % (str(start), str(end)))
            yield i, self._chop(sdata, slice(start, end))

    def _get_sorted_data(self):
        return self.data._take(self.sort_idx, axis=self.axis)

    def _chop(self, sdata, slice_obj):
        return sdata.iloc[slice_obj]

    def apply(self, f):
        raise com.AbstractMethodError(self)


class SeriesSplitter(DataSplitter):

    def _chop(self, sdata, slice_obj):
        return sdata._get_values(slice_obj).to_dense()


class FrameSplitter(DataSplitter):

    def __init__(self, data, labels, ngroups, axis=0):
        super(FrameSplitter, self).__init__(data, labels, ngroups, axis=axis)

    def fast_apply(self, f, names):
        # must return keys::list, values::list, mutated::bool
        try:
            starts, ends = lib.generate_slices(self.slabels, self.ngroups)
        except Exception:
            # fails when all -1
            return [], True

        sdata = self._get_sorted_data()
        results, mutated = reduction.apply_frame_axis0(sdata, f, names,
                                                       starts, ends)

        return results, mutated

    def _chop(self, sdata, slice_obj):
        if self.axis == 0:
            return sdata.iloc[slice_obj]
        else:
            return sdata._slice(slice_obj, axis=1)  # .loc[:, slice_obj]


class NDFrameSplitter(DataSplitter):

    def __init__(self, data, labels, ngroups, axis=0):
        super(NDFrameSplitter, self).__init__(data, labels, ngroups, axis=axis)

        self.factory = data._constructor

    def _get_sorted_data(self):
        # this is the BlockManager
        data = self.data._data

        # this is sort of wasteful but...
        sorted_axis = data.axes[self.axis].take(self.sort_idx)
        sorted_data = data.reindex_axis(sorted_axis, axis=self.axis)

        return sorted_data

    def _chop(self, sdata, slice_obj):
        return self.factory(sdata.get_slice(slice_obj, axis=self.axis))


def get_splitter(data, *args, **kwargs):
    if isinstance(data, Series):
        klass = SeriesSplitter
    elif isinstance(data, DataFrame):
        klass = FrameSplitter
    else:
        klass = NDFrameSplitter

    return klass(data, *args, **kwargs)
=======
    return klass(obj, by, **kwds)
>>>>>>> d115900f
<|MERGE_RESOLUTION|>--- conflicted
+++ resolved
@@ -1881,13 +1881,8 @@
     @Appender(_doc_template)
     def pct_change(self, periods=1, fill_method='pad', limit=None, freq=None,
                    axis=0):
-<<<<<<< HEAD
-        """Calcuate pct_change of each value to previous entry in group"""
-        if (freq is not None or axis != 0) or not self.grouper.is_monotonic:
-=======
         """Calculate pct_change of each value to previous entry in group"""
         if freq is not None or axis != 0:
->>>>>>> d115900f
             return self.apply(lambda x: x.pct_change(periods=periods,
                                                      fill_method=fill_method,
                                                      limit=limit, freq=freq,
@@ -1968,2991 +1963,4 @@
     else:  # pragma: no cover
         raise TypeError('invalid type: %s' % type(obj))
 
-<<<<<<< HEAD
-    return klass(obj, by, **kwds)
-
-
-def _get_axes(group):
-    if isinstance(group, Series):
-        return [group.index]
-    else:
-        return group.axes
-
-
-def _is_indexed_like(obj, axes):
-    if isinstance(obj, Series):
-        if len(axes) > 1:
-            return False
-        return obj.index.equals(axes[0])
-    elif isinstance(obj, DataFrame):
-        return obj.index.equals(axes[0])
-
-    return False
-
-
-class BaseGrouper(object):
-    """
-    This is an internal Grouper class, which actually holds
-    the generated groups
-
-    Parameters
-    ----------
-    axis : int
-        the axis to group
-    groupings : array of grouping
-        all the grouping instances to handle in this grouper
-        for example for grouper list to groupby, need to pass the list
-    sort : boolean, default True
-        whether this grouper will give sorted result or not
-    group_keys : boolean, default True
-    mutated : boolean, default False
-    indexer : intp array, optional
-        the indexer created by Grouper
-        some groupers (TimeGrouper) will sort its axis and its
-        group_info is also sorted, so need the indexer to reorder
-
-    """
-
-    def __init__(self, axis, groupings, sort=True, group_keys=True,
-                 mutated=False, indexer=None):
-        self._filter_empty_groups = self.compressed = len(groupings) != 1
-        self.axis = axis
-        self.groupings = groupings
-        self.sort = sort
-        self.group_keys = group_keys
-        self.mutated = mutated
-        self.indexer = indexer
-
-    @property
-    def shape(self):
-        return tuple(ping.ngroups for ping in self.groupings)
-
-    def __iter__(self):
-        return iter(self.indices)
-
-    @property
-    def nkeys(self):
-        return len(self.groupings)
-
-    def get_iterator(self, data, axis=0):
-        """
-        Groupby iterator
-
-        Returns
-        -------
-        Generator yielding sequence of (name, subsetted object)
-        for each group
-        """
-        splitter = self._get_splitter(data, axis=axis)
-        keys = self._get_group_keys()
-        for key, (i, group) in zip(keys, splitter):
-            yield key, group
-
-    def _get_splitter(self, data, axis=0):
-        comp_ids, _, ngroups = self.group_info
-        return get_splitter(data, comp_ids, ngroups, axis=axis)
-
-    def _get_group_keys(self):
-        if len(self.groupings) == 1:
-            return self.levels[0]
-        else:
-            comp_ids, _, ngroups = self.group_info
-
-            # provide "flattened" iterator for multi-group setting
-            return get_flattened_iterator(comp_ids,
-                                          ngroups,
-                                          self.levels,
-                                          self.labels)
-
-    def apply(self, f, data, axis=0):
-        mutated = self.mutated
-        splitter = self._get_splitter(data, axis=axis)
-        group_keys = self._get_group_keys()
-
-        # oh boy
-        f_name = com._get_callable_name(f)
-        if (f_name not in _plotting_methods and
-                hasattr(splitter, 'fast_apply') and axis == 0):
-            try:
-                values, mutated = splitter.fast_apply(f, group_keys)
-                return group_keys, values, mutated
-            except reduction.InvalidApply:
-                # we detect a mutation of some kind
-                # so take slow path
-                pass
-            except Exception:
-                # raise this error to the caller
-                pass
-
-        result_values = []
-        for key, (i, group) in zip(group_keys, splitter):
-            object.__setattr__(group, 'name', key)
-
-            # group might be modified
-            group_axes = _get_axes(group)
-            res = f(group)
-            if not _is_indexed_like(res, group_axes):
-                mutated = True
-            result_values.append(res)
-
-        return group_keys, result_values, mutated
-
-    @cache_readonly
-    def indices(self):
-        """ dict {group name -> group indices} """
-        if len(self.groupings) == 1:
-            return self.groupings[0].indices
-        else:
-            label_list = [ping.labels for ping in self.groupings]
-            keys = [com._values_from_object(ping.group_index)
-                    for ping in self.groupings]
-            return get_indexer_dict(label_list, keys)
-
-    @property
-    def labels(self):
-        return [ping.labels for ping in self.groupings]
-
-    @property
-    def levels(self):
-        return [ping.group_index for ping in self.groupings]
-
-    @property
-    def names(self):
-        return [ping.name for ping in self.groupings]
-
-    def size(self):
-        """
-        Compute group sizes
-
-        """
-        ids, _, ngroup = self.group_info
-        ids = _ensure_platform_int(ids)
-        if ngroup:
-            out = np.bincount(ids[ids != -1], minlength=ngroup)
-        else:
-            out = ids
-        return Series(out,
-                      index=self.result_index,
-                      dtype='int64')
-
-    @cache_readonly
-    def groups(self):
-        """ dict {group name -> group labels} """
-        if len(self.groupings) == 1:
-            return self.groupings[0].groups
-        else:
-            to_groupby = lzip(*(ping.grouper for ping in self.groupings))
-            to_groupby = Index(to_groupby)
-            return self.axis.groupby(to_groupby)
-
-    @cache_readonly
-    def is_monotonic(self):
-        # return if my group orderings are monotonic
-        return Index(self.group_info[0]).is_monotonic
-
-    @cache_readonly
-    def group_info(self):
-        comp_ids, obs_group_ids = self._get_compressed_labels()
-
-        ngroups = len(obs_group_ids)
-        comp_ids = _ensure_int64(comp_ids)
-        return comp_ids, obs_group_ids, ngroups
-
-    @cache_readonly
-    def label_info(self):
-        # return the labels of items in original grouped axis
-        labels, _, _ = self.group_info
-        if self.indexer is not None:
-            sorter = np.lexsort((labels, self.indexer))
-            labels = labels[sorter]
-        return labels
-
-    def _get_compressed_labels(self):
-        all_labels = [ping.labels for ping in self.groupings]
-        if len(all_labels) > 1:
-            group_index = get_group_index(all_labels, self.shape,
-                                          sort=True, xnull=True)
-            return compress_group_index(group_index, sort=self.sort)
-
-        ping = self.groupings[0]
-        return ping.labels, np.arange(len(ping.group_index))
-
-    @cache_readonly
-    def ngroups(self):
-        return len(self.result_index)
-
-    @property
-    def recons_labels(self):
-        comp_ids, obs_ids, _ = self.group_info
-        labels = (ping.labels for ping in self.groupings)
-        return decons_obs_group_ids(
-            comp_ids, obs_ids, self.shape, labels, xnull=True)
-
-    @cache_readonly
-    def result_index(self):
-        if not self.compressed and len(self.groupings) == 1:
-            return self.groupings[0].result_index.rename(self.names[0])
-
-        labels = self.recons_labels
-        levels = [ping.result_index for ping in self.groupings]
-        result = MultiIndex(levels=levels,
-                            labels=labels,
-                            verify_integrity=False,
-                            names=self.names)
-        return result
-
-    def get_group_levels(self):
-        if not self.compressed and len(self.groupings) == 1:
-            return [self.groupings[0].result_index]
-
-        name_list = []
-        for ping, labels in zip(self.groupings, self.recons_labels):
-            labels = _ensure_platform_int(labels)
-            levels = ping.result_index.take(labels)
-
-            name_list.append(levels)
-
-        return name_list
-
-    # ------------------------------------------------------------
-    # Aggregation functions
-
-    _cython_functions = {
-        'aggregate': {
-            'add': 'group_add',
-            'prod': 'group_prod',
-            'min': 'group_min',
-            'max': 'group_max',
-            'mean': 'group_mean',
-            'median': {
-                'name': 'group_median'
-            },
-            'var': 'group_var',
-            'first': {
-                'name': 'group_nth',
-                'f': lambda func, a, b, c, d, e: func(a, b, c, d, 1, -1)
-            },
-            'last': 'group_last',
-            'ohlc': 'group_ohlc',
-        },
-
-        'transform': {
-            'cumprod': 'group_cumprod',
-            'cumsum': 'group_cumsum',
-            'cummin': 'group_cummin',
-            'cummax': 'group_cummax',
-            'rank': {
-                'name': 'group_rank',
-                'f': lambda func, a, b, c, d, **kwargs: func(
-                    a, b, c, d,
-                    kwargs.get('ties_method', 'average'),
-                    kwargs.get('ascending', True),
-                    kwargs.get('pct', False),
-                    kwargs.get('na_option', 'keep')
-                )
-            }
-        }
-    }
-
-    _cython_arity = {
-        'ohlc': 4,  # OHLC
-    }
-
-    _name_functions = {
-        'ohlc': lambda *args: ['open', 'high', 'low', 'close']
-    }
-
-    def _is_builtin_func(self, arg):
-        """
-        if we define an builtin function for this argument, return it,
-        otherwise return the arg
-        """
-        return SelectionMixin._builtin_table.get(arg, arg)
-
-    def _get_cython_function(self, kind, how, values, is_numeric):
-
-        dtype_str = values.dtype.name
-
-        def get_func(fname):
-            # see if there is a fused-type version of function
-            # only valid for numeric
-            f = getattr(libgroupby, fname, None)
-            if f is not None and is_numeric:
-                return f
-
-            # otherwise find dtype-specific version, falling back to object
-            for dt in [dtype_str, 'object']:
-                f = getattr(libgroupby, "%s_%s" % (fname, dtype_str), None)
-                if f is not None:
-                    return f
-
-        ftype = self._cython_functions[kind][how]
-
-        if isinstance(ftype, dict):
-            func = afunc = get_func(ftype['name'])
-
-            # a sub-function
-            f = ftype.get('f')
-            if f is not None:
-
-                def wrapper(*args, **kwargs):
-                    return f(afunc, *args, **kwargs)
-
-                # need to curry our sub-function
-                func = wrapper
-
-        else:
-            func = get_func(ftype)
-
-        if func is None:
-            raise NotImplementedError("function is not implemented for this"
-                                      "dtype: [how->%s,dtype->%s]" %
-                                      (how, dtype_str))
-        return func
-
-    def _cython_operation(self, kind, values, how, axis, min_count=-1,
-                          **kwargs):
-        assert kind in ['transform', 'aggregate']
-
-        # can we do this operation with our cython functions
-        # if not raise NotImplementedError
-
-        # we raise NotImplemented if this is an invalid operation
-        # entirely, e.g. adding datetimes
-
-        # categoricals are only 1d, so we
-        # are not setup for dim transforming
-        if is_categorical_dtype(values):
-            raise NotImplementedError(
-                "categoricals are not support in cython ops ATM")
-        elif is_datetime64_any_dtype(values):
-            if how in ['add', 'prod', 'cumsum', 'cumprod']:
-                raise NotImplementedError(
-                    "datetime64 type does not support {} "
-                    "operations".format(how))
-        elif is_timedelta64_dtype(values):
-            if how in ['prod', 'cumprod']:
-                raise NotImplementedError(
-                    "timedelta64 type does not support {} "
-                    "operations".format(how))
-
-        arity = self._cython_arity.get(how, 1)
-
-        vdim = values.ndim
-        swapped = False
-        if vdim == 1:
-            values = values[:, None]
-            out_shape = (self.ngroups, arity)
-        else:
-            if axis > 0:
-                swapped = True
-                values = values.swapaxes(0, axis)
-            if arity > 1:
-                raise NotImplementedError("arity of more than 1 is not "
-                                          "supported for the 'how' argument")
-            out_shape = (self.ngroups,) + values.shape[1:]
-
-        is_datetimelike = needs_i8_conversion(values.dtype)
-        is_numeric = is_numeric_dtype(values.dtype)
-
-        if is_datetimelike:
-            values = values.view('int64')
-            is_numeric = True
-        elif is_bool_dtype(values.dtype):
-            values = _ensure_float64(values)
-        elif is_integer_dtype(values):
-            # we use iNaT for the missing value on ints
-            # so pre-convert to guard this condition
-            if (values == iNaT).any():
-                values = _ensure_float64(values)
-            else:
-                values = values.astype('int64', copy=False)
-        elif is_numeric and not is_complex_dtype(values):
-            values = _ensure_float64(values)
-        else:
-            values = values.astype(object)
-
-        try:
-            func = self._get_cython_function(
-                kind, how, values, is_numeric)
-        except NotImplementedError:
-            if is_numeric:
-                values = _ensure_float64(values)
-                func = self._get_cython_function(
-                    kind, how, values, is_numeric)
-            else:
-                raise
-
-        if how == 'rank':
-            out_dtype = 'float'
-        else:
-            if is_numeric:
-                out_dtype = '%s%d' % (values.dtype.kind, values.dtype.itemsize)
-            else:
-                out_dtype = 'object'
-
-        labels, _, _ = self.group_info
-
-        if kind == 'aggregate':
-            result = _maybe_fill(np.empty(out_shape, dtype=out_dtype),
-                                 fill_value=np.nan)
-            counts = np.zeros(self.ngroups, dtype=np.int64)
-            result = self._aggregate(
-                result, counts, values, labels, func, is_numeric,
-                is_datetimelike, min_count)
-        elif kind == 'transform':
-            result = _maybe_fill(np.empty_like(values, dtype=out_dtype),
-                                 fill_value=np.nan)
-
-            # TODO: min_count
-            result = self._transform(
-                result, values, labels, func, is_numeric, is_datetimelike,
-                **kwargs)
-
-        if is_integer_dtype(result) and not is_datetimelike:
-            mask = result == iNaT
-            if mask.any():
-                result = result.astype('float64')
-                result[mask] = np.nan
-
-        if kind == 'aggregate' and \
-           self._filter_empty_groups and not counts.all():
-            if result.ndim == 2:
-                try:
-                    result = lib.row_bool_subset(
-                        result, (counts > 0).view(np.uint8))
-                except ValueError:
-                    result = lib.row_bool_subset_object(
-                        _ensure_object(result),
-                        (counts > 0).view(np.uint8))
-            else:
-                result = result[counts > 0]
-
-        if vdim == 1 and arity == 1:
-            result = result[:, 0]
-
-        if how in self._name_functions:
-            # TODO
-            names = self._name_functions[how]()
-        else:
-            names = None
-
-        if swapped:
-            result = result.swapaxes(0, axis)
-
-        return result, names
-
-    def aggregate(self, values, how, axis=0, min_count=-1):
-        return self._cython_operation('aggregate', values, how, axis,
-                                      min_count=min_count)
-
-    def transform(self, values, how, axis=0, **kwargs):
-        return self._cython_operation('transform', values, how, axis, **kwargs)
-
-    def _aggregate(self, result, counts, values, comp_ids, agg_func,
-                   is_numeric, is_datetimelike, min_count=-1):
-        if values.ndim > 3:
-            # punting for now
-            raise NotImplementedError("number of dimensions is currently "
-                                      "limited to 3")
-        elif values.ndim > 2:
-            for i, chunk in enumerate(values.transpose(2, 0, 1)):
-
-                chunk = chunk.squeeze()
-                agg_func(result[:, :, i], counts, chunk, comp_ids,
-                         min_count)
-        else:
-            agg_func(result, counts, values, comp_ids, min_count)
-
-        return result
-
-    def _transform(self, result, values, comp_ids, transform_func,
-                   is_numeric, is_datetimelike, **kwargs):
-
-        comp_ids, _, ngroups = self.group_info
-        if values.ndim > 3:
-            # punting for now
-            raise NotImplementedError("number of dimensions is currently "
-                                      "limited to 3")
-        elif values.ndim > 2:
-            for i, chunk in enumerate(values.transpose(2, 0, 1)):
-
-                chunk = chunk.squeeze()
-                transform_func(result[:, :, i], values,
-                               comp_ids, is_datetimelike, **kwargs)
-        else:
-            transform_func(result, values, comp_ids, is_datetimelike, **kwargs)
-
-        return result
-
-    def agg_series(self, obj, func):
-        try:
-            return self._aggregate_series_fast(obj, func)
-        except Exception:
-            return self._aggregate_series_pure_python(obj, func)
-
-    def _aggregate_series_fast(self, obj, func):
-        func = self._is_builtin_func(func)
-
-        if obj.index._has_complex_internals:
-            raise TypeError('Incompatible index for Cython grouper')
-
-        group_index, _, ngroups = self.group_info
-
-        # avoids object / Series creation overhead
-        dummy = obj._get_values(slice(None, 0)).to_dense()
-        indexer = get_group_index_sorter(group_index, ngroups)
-        obj = obj._take(indexer).to_dense()
-        group_index = algorithms.take_nd(
-            group_index, indexer, allow_fill=False)
-        grouper = reduction.SeriesGrouper(obj, func, group_index, ngroups,
-                                          dummy)
-        result, counts = grouper.get_result()
-        return result, counts
-
-    def _aggregate_series_pure_python(self, obj, func):
-
-        group_index, _, ngroups = self.group_info
-
-        counts = np.zeros(ngroups, dtype=int)
-        result = None
-
-        splitter = get_splitter(obj, group_index, ngroups, axis=self.axis)
-
-        for label, group in splitter:
-            res = func(group)
-            if result is None:
-                if (isinstance(res, (Series, Index, np.ndarray))):
-                    raise ValueError('Function does not reduce')
-                result = np.empty(ngroups, dtype='O')
-
-            counts[label] = group.shape[0]
-            result[label] = res
-
-        result = lib.maybe_convert_objects(result, try_float=0)
-        return result, counts
-
-
-def generate_bins_generic(values, binner, closed):
-    """
-    Generate bin edge offsets and bin labels for one array using another array
-    which has bin edge values. Both arrays must be sorted.
-
-    Parameters
-    ----------
-    values : array of values
-    binner : a comparable array of values representing bins into which to bin
-        the first array. Note, 'values' end-points must fall within 'binner'
-        end-points.
-    closed : which end of bin is closed; left (default), right
-
-    Returns
-    -------
-    bins : array of offsets (into 'values' argument) of bins.
-        Zero and last edge are excluded in result, so for instance the first
-        bin is values[0:bin[0]] and the last is values[bin[-1]:]
-    """
-    lenidx = len(values)
-    lenbin = len(binner)
-
-    if lenidx <= 0 or lenbin <= 0:
-        raise ValueError("Invalid length for values or for binner")
-
-    # check binner fits data
-    if values[0] < binner[0]:
-        raise ValueError("Values falls before first bin")
-
-    if values[lenidx - 1] > binner[lenbin - 1]:
-        raise ValueError("Values falls after last bin")
-
-    bins = np.empty(lenbin - 1, dtype=np.int64)
-
-    j = 0  # index into values
-    bc = 0  # bin count
-
-    # linear scan, presume nothing about values/binner except that it fits ok
-    for i in range(0, lenbin - 1):
-        r_bin = binner[i + 1]
-
-        # count values in current bin, advance to next bin
-        while j < lenidx and (values[j] < r_bin or
-                              (closed == 'right' and values[j] == r_bin)):
-            j += 1
-
-        bins[bc] = j
-        bc += 1
-
-    return bins
-
-
-class BinGrouper(BaseGrouper):
-
-    """
-    This is an internal Grouper class
-
-    Parameters
-    ----------
-    bins : the split index of binlabels to group the item of axis
-    binlabels : the label list
-    filter_empty : boolean, default False
-    mutated : boolean, default False
-    indexer : a intp array
-
-    Examples
-    --------
-    bins: [2, 4, 6, 8, 10]
-    binlabels: DatetimeIndex(['2005-01-01', '2005-01-03',
-        '2005-01-05', '2005-01-07', '2005-01-09'],
-        dtype='datetime64[ns]', freq='2D')
-
-    the group_info, which contains the label of each item in grouped
-    axis, the index of label in label list, group number, is
-
-    (array([0, 0, 1, 1, 2, 2, 3, 3, 4, 4]), array([0, 1, 2, 3, 4]), 5)
-
-    means that, the grouped axis has 10 items, can be grouped into 5
-    labels, the first and second items belong to the first label, the
-    third and forth items belong to the second label, and so on
-
-    """
-
-    def __init__(self, bins, binlabels, filter_empty=False, mutated=False,
-                 indexer=None):
-        self.bins = _ensure_int64(bins)
-        self.binlabels = _ensure_index(binlabels)
-        self._filter_empty_groups = filter_empty
-        self.mutated = mutated
-        self.indexer = indexer
-
-    @cache_readonly
-    def groups(self):
-        """ dict {group name -> group labels} """
-
-        # this is mainly for compat
-        # GH 3881
-        result = {}
-        for key, value in zip(self.binlabels, self.bins):
-            if key is not NaT:
-                result[key] = value
-        return result
-
-    @property
-    def nkeys(self):
-        return 1
-
-    def get_iterator(self, data, axis=0):
-        """
-        Groupby iterator
-
-        Returns
-        -------
-        Generator yielding sequence of (name, subsetted object)
-        for each group
-        """
-        if isinstance(data, NDFrame):
-            slicer = lambda start, edge: data._slice(
-                slice(start, edge), axis=axis)
-            length = len(data.axes[axis])
-        else:
-            slicer = lambda start, edge: data[slice(start, edge)]
-            length = len(data)
-
-        start = 0
-        for edge, label in zip(self.bins, self.binlabels):
-            if label is not NaT:
-                yield label, slicer(start, edge)
-            start = edge
-
-        if start < length:
-            yield self.binlabels[-1], slicer(start, None)
-
-    @cache_readonly
-    def indices(self):
-        indices = collections.defaultdict(list)
-
-        i = 0
-        for label, bin in zip(self.binlabels, self.bins):
-            if i < bin:
-                if label is not NaT:
-                    indices[label] = list(range(i, bin))
-                i = bin
-        return indices
-
-    @cache_readonly
-    def group_info(self):
-        ngroups = self.ngroups
-        obs_group_ids = np.arange(ngroups)
-        rep = np.diff(np.r_[0, self.bins])
-
-        rep = _ensure_platform_int(rep)
-        if ngroups == len(self.bins):
-            comp_ids = np.repeat(np.arange(ngroups), rep)
-        else:
-            comp_ids = np.repeat(np.r_[-1, np.arange(ngroups)], rep)
-
-        return comp_ids.astype('int64', copy=False), \
-            obs_group_ids.astype('int64', copy=False), ngroups
-
-    @cache_readonly
-    def ngroups(self):
-        return len(self.result_index)
-
-    @cache_readonly
-    def result_index(self):
-        if len(self.binlabels) != 0 and isna(self.binlabels[0]):
-            return self.binlabels[1:]
-
-        return self.binlabels
-
-    @property
-    def levels(self):
-        return [self.binlabels]
-
-    @property
-    def names(self):
-        return [self.binlabels.name]
-
-    @property
-    def groupings(self):
-        return [Grouping(lvl, lvl, in_axis=False, level=None, name=name)
-                for lvl, name in zip(self.levels, self.names)]
-
-    def agg_series(self, obj, func):
-        dummy = obj[:0]
-        grouper = reduction.SeriesBinGrouper(obj, func, self.bins, dummy)
-        return grouper.get_result()
-
-    # ----------------------------------------------------------------------
-    # cython aggregation
-
-    _cython_functions = copy.deepcopy(BaseGrouper._cython_functions)
-
-
-class Grouping(object):
-
-    """
-    Holds the grouping information for a single key
-
-    Parameters
-    ----------
-    index : Index
-    grouper :
-    obj :
-    name :
-    level :
-    observed : boolean, default False
-        If we are a Categorical, use the observed values
-    in_axis : if the Grouping is a column in self.obj and hence among
-        Groupby.exclusions list
-
-    Returns
-    -------
-    **Attributes**:
-      * indices : dict of {group -> index_list}
-      * labels : ndarray, group labels
-      * ids : mapping of label -> group
-      * counts : array of group counts
-      * group_index : unique groups
-      * groups : dict of {group -> label_list}
-    """
-
-    def __init__(self, index, grouper=None, obj=None, name=None, level=None,
-                 sort=True, observed=False, in_axis=False):
-
-        self.name = name
-        self.level = level
-        self.grouper = _convert_grouper(index, grouper)
-        self.all_grouper = None
-        self.index = index
-        self.sort = sort
-        self.obj = obj
-        self.observed = observed
-        self.in_axis = in_axis
-
-        # right place for this?
-        if isinstance(grouper, (Series, Index)) and name is None:
-            self.name = grouper.name
-
-        if isinstance(grouper, MultiIndex):
-            self.grouper = grouper.values
-
-        # we have a single grouper which may be a myriad of things,
-        # some of which are dependent on the passing in level
-
-        if level is not None:
-            if not isinstance(level, int):
-                if level not in index.names:
-                    raise AssertionError('Level %s not in index' % str(level))
-                level = index.names.index(level)
-
-            if self.name is None:
-                self.name = index.names[level]
-
-            self.grouper, self._labels, self._group_index = \
-                index._get_grouper_for_level(self.grouper, level)
-
-        # a passed Grouper like, directly get the grouper in the same way
-        # as single grouper groupby, use the group_info to get labels
-        elif isinstance(self.grouper, Grouper):
-            # get the new grouper; we already have disambiguated
-            # what key/level refer to exactly, don't need to
-            # check again as we have by this point converted these
-            # to an actual value (rather than a pd.Grouper)
-            _, grouper, _ = self.grouper._get_grouper(self.obj, validate=False)
-            if self.name is None:
-                self.name = grouper.result_index.name
-            self.obj = self.grouper.obj
-            self.grouper = grouper
-
-        else:
-            if self.grouper is None and self.name is not None:
-                self.grouper = self.obj[self.name]
-
-            elif isinstance(self.grouper, (list, tuple)):
-                self.grouper = com._asarray_tuplesafe(self.grouper)
-
-            # a passed Categorical
-            elif is_categorical_dtype(self.grouper):
-
-                self.all_grouper = self.grouper
-                self.grouper = self.grouper._codes_for_groupby(
-                    self.sort, observed)
-                categories = self.grouper.categories
-
-                # we make a CategoricalIndex out of the cat grouper
-                # preserving the categories / ordered attributes
-                self._labels = self.grouper.codes
-                if observed:
-                    codes = algorithms.unique1d(self.grouper.codes)
-                else:
-                    codes = np.arange(len(categories))
-
-                self._group_index = CategoricalIndex(
-                    Categorical.from_codes(
-                        codes=codes,
-                        categories=categories,
-                        ordered=self.grouper.ordered))
-
-            # we are done
-            if isinstance(self.grouper, Grouping):
-                self.grouper = self.grouper.grouper
-
-            # no level passed
-            elif not isinstance(self.grouper,
-                                (Series, Index, ExtensionArray, np.ndarray)):
-                if getattr(self.grouper, 'ndim', 1) != 1:
-                    t = self.name or str(type(self.grouper))
-                    raise ValueError("Grouper for '%s' not 1-dimensional" % t)
-                self.grouper = self.index.map(self.grouper)
-                if not (hasattr(self.grouper, "__len__") and
-                        len(self.grouper) == len(self.index)):
-                    errmsg = ('Grouper result violates len(labels) == '
-                              'len(data)\nresult: %s' %
-                              pprint_thing(self.grouper))
-                    self.grouper = None  # Try for sanity
-                    raise AssertionError(errmsg)
-
-        # if we have a date/time-like grouper, make sure that we have
-        # Timestamps like
-        if getattr(self.grouper, 'dtype', None) is not None:
-            if is_datetime64_dtype(self.grouper):
-                from pandas import to_datetime
-                self.grouper = to_datetime(self.grouper)
-            elif is_timedelta64_dtype(self.grouper):
-                from pandas import to_timedelta
-                self.grouper = to_timedelta(self.grouper)
-
-    def __repr__(self):
-        return 'Grouping({0})'.format(self.name)
-
-    def __iter__(self):
-        return iter(self.indices)
-
-    _labels = None
-    _group_index = None
-
-    @property
-    def ngroups(self):
-        return len(self.group_index)
-
-    @cache_readonly
-    def indices(self):
-        # we have a list of groupers
-        if isinstance(self.grouper, BaseGrouper):
-            return self.grouper.indices
-
-        values = _ensure_categorical(self.grouper)
-        return values._reverse_indexer()
-
-    @property
-    def labels(self):
-        if self._labels is None:
-            self._make_labels()
-        return self._labels
-
-    @cache_readonly
-    def result_index(self):
-        if self.all_grouper is not None:
-            all_categories = self.all_grouper.categories
-
-            # we re-order to the original category orderings
-            if self.sort:
-                return self.group_index.set_categories(all_categories)
-
-            # we are not sorting, so add unobserved to the end
-            categories = self.group_index.categories
-            return self.group_index.add_categories(
-                all_categories[~all_categories.isin(categories)])
-
-        return self.group_index
-
-    @property
-    def group_index(self):
-        if self._group_index is None:
-            self._make_labels()
-        return self._group_index
-
-    def _make_labels(self):
-        if self._labels is None or self._group_index is None:
-            # we have a list of groupers
-            if isinstance(self.grouper, BaseGrouper):
-                labels = self.grouper.label_info
-                uniques = self.grouper.result_index
-            else:
-                labels, uniques = algorithms.factorize(
-                    self.grouper, sort=self.sort)
-                uniques = Index(uniques, name=self.name)
-            self._labels = labels
-            self._group_index = uniques
-
-    @cache_readonly
-    def groups(self):
-        return self.index.groupby(Categorical.from_codes(self.labels,
-                                                         self.group_index))
-
-
-def _get_grouper(obj, key=None, axis=0, level=None, sort=True,
-                 observed=False, mutated=False, validate=True):
-    """
-    create and return a BaseGrouper, which is an internal
-    mapping of how to create the grouper indexers.
-    This may be composed of multiple Grouping objects, indicating
-    multiple groupers
-
-    Groupers are ultimately index mappings. They can originate as:
-    index mappings, keys to columns, functions, or Groupers
-
-    Groupers enable local references to axis,level,sort, while
-    the passed in axis, level, and sort are 'global'.
-
-    This routine tries to figure out what the passing in references
-    are and then creates a Grouping for each one, combined into
-    a BaseGrouper.
-
-    If observed & we have a categorical grouper, only show the observed
-    values
-
-    If validate, then check for key/level overlaps
-
-    """
-    group_axis = obj._get_axis(axis)
-
-    # validate that the passed single level is compatible with the passed
-    # axis of the object
-    if level is not None:
-        # TODO: These if-block and else-block are almost same.
-        # MultiIndex instance check is removable, but it seems that there are
-        # some processes only for non-MultiIndex in else-block,
-        # eg. `obj.index.name != level`. We have to consider carefully whether
-        # these are applicable for MultiIndex. Even if these are applicable,
-        # we need to check if it makes no side effect to subsequent processes
-        # on the outside of this condition.
-        # (GH 17621)
-        if isinstance(group_axis, MultiIndex):
-            if is_list_like(level) and len(level) == 1:
-                level = level[0]
-
-            if key is None and is_scalar(level):
-                # Get the level values from group_axis
-                key = group_axis.get_level_values(level)
-                level = None
-
-        else:
-            # allow level to be a length-one list-like object
-            # (e.g., level=[0])
-            # GH 13901
-            if is_list_like(level):
-                nlevels = len(level)
-                if nlevels == 1:
-                    level = level[0]
-                elif nlevels == 0:
-                    raise ValueError('No group keys passed!')
-                else:
-                    raise ValueError('multiple levels only valid with '
-                                     'MultiIndex')
-
-            if isinstance(level, compat.string_types):
-                if obj.index.name != level:
-                    raise ValueError('level name %s is not the name of the '
-                                     'index' % level)
-            elif level > 0 or level < -1:
-                raise ValueError('level > 0 or level < -1 only valid with '
-                                 ' MultiIndex')
-
-            # NOTE: `group_axis` and `group_axis.get_level_values(level)`
-            # are same in this section.
-            level = None
-            key = group_axis
-
-    # a passed-in Grouper, directly convert
-    if isinstance(key, Grouper):
-        binner, grouper, obj = key._get_grouper(obj, validate=False)
-        if key.key is None:
-            return grouper, [], obj
-        else:
-            return grouper, set([key.key]), obj
-
-    # already have a BaseGrouper, just return it
-    elif isinstance(key, BaseGrouper):
-        return key, [], obj
-
-    # In the future, a tuple key will always mean an actual key,
-    # not an iterable of keys. In the meantime, we attempt to provide
-    # a warning. We can assume that the user wanted a list of keys when
-    # the key is not in the index. We just have to be careful with
-    # unhashble elements of `key`. Any unhashable elements implies that
-    # they wanted a list of keys.
-    # https://github.com/pandas-dev/pandas/issues/18314
-    is_tuple = isinstance(key, tuple)
-    all_hashable = is_tuple and is_hashable(key)
-
-    if is_tuple:
-        if ((all_hashable and key not in obj and set(key).issubset(obj))
-                or not all_hashable):
-            # column names ('a', 'b') -> ['a', 'b']
-            # arrays like (a, b) -> [a, b]
-            msg = ("Interpreting tuple 'by' as a list of keys, rather than "
-                   "a single key. Use 'by=[...]' instead of 'by=(...)'. In "
-                   "the future, a tuple will always mean a single key.")
-            warnings.warn(msg, FutureWarning, stacklevel=5)
-            key = list(key)
-
-    if not isinstance(key, list):
-        keys = [key]
-        match_axis_length = False
-    else:
-        keys = key
-        match_axis_length = len(keys) == len(group_axis)
-
-    # what are we after, exactly?
-    any_callable = any(callable(g) or isinstance(g, dict) for g in keys)
-    any_groupers = any(isinstance(g, Grouper) for g in keys)
-    any_arraylike = any(isinstance(g, (list, tuple, Series, Index, np.ndarray))
-                        for g in keys)
-
-    try:
-        if isinstance(obj, DataFrame):
-            all_in_columns_index = all(g in obj.columns or g in obj.index.names
-                                       for g in keys)
-        else:
-            all_in_columns_index = False
-    except Exception:
-        all_in_columns_index = False
-
-    if not any_callable and not all_in_columns_index and \
-       not any_arraylike and not any_groupers and \
-       match_axis_length and level is None:
-        keys = [com._asarray_tuplesafe(keys)]
-
-    if isinstance(level, (tuple, list)):
-        if key is None:
-            keys = [None] * len(level)
-        levels = level
-    else:
-        levels = [level] * len(keys)
-
-    groupings = []
-    exclusions = []
-
-    # if the actual grouper should be obj[key]
-    def is_in_axis(key):
-        if not _is_label_like(key):
-            try:
-                obj._data.items.get_loc(key)
-            except Exception:
-                return False
-
-        return True
-
-    # if the grouper is obj[name]
-    def is_in_obj(gpr):
-        try:
-            return id(gpr) == id(obj[gpr.name])
-        except Exception:
-            return False
-
-    for i, (gpr, level) in enumerate(zip(keys, levels)):
-
-        if is_in_obj(gpr):  # df.groupby(df['name'])
-            in_axis, name = True, gpr.name
-            exclusions.append(name)
-
-        elif is_in_axis(gpr):  # df.groupby('name')
-            if gpr in obj:
-                if validate:
-                    stacklevel = 5  # Number of stack levels from df.groupby
-                    obj._check_label_or_level_ambiguity(
-                        gpr, stacklevel=stacklevel)
-                in_axis, name, gpr = True, gpr, obj[gpr]
-                exclusions.append(name)
-            elif obj._is_level_reference(gpr):
-                in_axis, name, level, gpr = False, None, gpr, None
-            else:
-                raise KeyError(gpr)
-        elif isinstance(gpr, Grouper) and gpr.key is not None:
-            # Add key to exclusions
-            exclusions.append(gpr.key)
-            in_axis, name = False, None
-        else:
-            in_axis, name = False, None
-
-        if is_categorical_dtype(gpr) and len(gpr) != obj.shape[axis]:
-            raise ValueError(
-                ("Length of grouper ({len_gpr}) and axis ({len_axis})"
-                 " must be same length"
-                 .format(len_gpr=len(gpr), len_axis=obj.shape[axis])))
-
-        # create the Grouping
-        # allow us to passing the actual Grouping as the gpr
-        ping = Grouping(group_axis,
-                        gpr,
-                        obj=obj,
-                        name=name,
-                        level=level,
-                        sort=sort,
-                        observed=observed,
-                        in_axis=in_axis) \
-            if not isinstance(gpr, Grouping) else gpr
-
-        groupings.append(ping)
-
-    if len(groupings) == 0:
-        raise ValueError('No group keys passed!')
-
-    # create the internals grouper
-    grouper = BaseGrouper(group_axis, groupings, sort=sort, mutated=mutated)
-    return grouper, exclusions, obj
-
-
-def _is_label_like(val):
-    return (isinstance(val, (compat.string_types, tuple)) or
-            (val is not None and is_scalar(val)))
-
-
-def _convert_grouper(axis, grouper):
-    if isinstance(grouper, dict):
-        return grouper.get
-    elif isinstance(grouper, Series):
-        if grouper.index.equals(axis):
-            return grouper._values
-        else:
-            return grouper.reindex(axis)._values
-    elif isinstance(grouper, (list, Series, Index, np.ndarray)):
-        if len(grouper) != len(axis):
-            raise ValueError('Grouper and axis must be same length')
-        return grouper
-    else:
-        return grouper
-
-
-def _whitelist_method_generator(klass, whitelist):
-    """
-    Yields all GroupBy member defs for DataFrame/Series names in _whitelist.
-
-    Parameters
-    ----------
-    klass - class where members are defined.  Should be Series or DataFrame
-
-    whitelist - list of names of klass methods to be constructed
-
-    Returns
-    -------
-    The generator yields a sequence of strings, each suitable for exec'ing,
-    that define implementations of the named methods for DataFrameGroupBy
-    or SeriesGroupBy.
-
-    Since we don't want to override methods explicitly defined in the
-    base class, any such name is skipped.
-    """
-
-    method_wrapper_template = \
-        """def %(name)s(%(sig)s) :
-    \"""
-    %(doc)s
-    \"""
-    f = %(self)s.__getattr__('%(name)s')
-    return f(%(args)s)"""
-    property_wrapper_template = \
-        """@property
-def %(name)s(self) :
-    \"""
-    %(doc)s
-    \"""
-    return self.__getattr__('%(name)s')"""
-    for name in whitelist:
-        # don't override anything that was explicitly defined
-        # in the base class
-        if hasattr(GroupBy, name):
-            continue
-        # ugly, but we need the name string itself in the method.
-        f = getattr(klass, name)
-        doc = f.__doc__
-        doc = doc if type(doc) == str else ''
-        if isinstance(f, types.MethodType):
-            wrapper_template = method_wrapper_template
-            decl, args = make_signature(f)
-            # pass args by name to f because otherwise
-            # GroupBy._make_wrapper won't know whether
-            # we passed in an axis parameter.
-            args_by_name = ['{0}={0}'.format(arg) for arg in args[1:]]
-            params = {'name': name,
-                      'doc': doc,
-                      'sig': ','.join(decl),
-                      'self': args[0],
-                      'args': ','.join(args_by_name)}
-        else:
-            wrapper_template = property_wrapper_template
-            params = {'name': name, 'doc': doc}
-        yield wrapper_template % params
-
-
-class SeriesGroupBy(GroupBy):
-    #
-    # Make class defs of attributes on SeriesGroupBy whitelist
-    _apply_whitelist = _series_apply_whitelist
-    for _def_str in _whitelist_method_generator(Series,
-                                                _series_apply_whitelist):
-        exec(_def_str)
-
-    @property
-    def _selection_name(self):
-        """
-        since we are a series, we by definition only have
-        a single name, but may be the result of a selection or
-        the name of our object
-        """
-        if self._selection is None:
-            return self.obj.name
-        else:
-            return self._selection
-
-    _agg_doc = dedent("""
-    Examples
-    --------
-
-    >>> s = Series([1, 2, 3, 4])
-
-    >>> s
-    0    1
-    1    2
-    2    3
-    3    4
-    dtype: int64
-
-    >>> s.groupby([1, 1, 2, 2]).min()
-    1    1
-    2    3
-    dtype: int64
-
-    >>> s.groupby([1, 1, 2, 2]).agg('min')
-    1    1
-    2    3
-    dtype: int64
-
-    >>> s.groupby([1, 1, 2, 2]).agg(['min', 'max'])
-       min  max
-    1    1    2
-    2    3    4
-
-    See also
-    --------
-    pandas.Series.groupby.apply
-    pandas.Series.groupby.transform
-    pandas.Series.aggregate
-
-    """)
-
-    @Appender(_apply_docs['template']
-              .format(input='series',
-                      examples=_apply_docs['series_examples']))
-    def apply(self, func, *args, **kwargs):
-        return super(SeriesGroupBy, self).apply(func, *args, **kwargs)
-
-    @Appender(_agg_doc)
-    @Appender(_shared_docs['aggregate'] % dict(
-        klass='Series',
-        versionadded='',
-        axis=''))
-    def aggregate(self, func_or_funcs, *args, **kwargs):
-        _level = kwargs.pop('_level', None)
-        if isinstance(func_or_funcs, compat.string_types):
-            return getattr(self, func_or_funcs)(*args, **kwargs)
-
-        if isinstance(func_or_funcs, collections.Iterable):
-            # Catch instances of lists / tuples
-            # but not the class list / tuple itself.
-            ret = self._aggregate_multiple_funcs(func_or_funcs,
-                                                 (_level or 0) + 1)
-        else:
-            cyfunc = self._is_cython_func(func_or_funcs)
-            if cyfunc and not args and not kwargs:
-                return getattr(self, cyfunc)()
-
-            if self.grouper.nkeys > 1:
-                return self._python_agg_general(func_or_funcs, *args, **kwargs)
-
-            try:
-                return self._python_agg_general(func_or_funcs, *args, **kwargs)
-            except Exception:
-                result = self._aggregate_named(func_or_funcs, *args, **kwargs)
-
-            index = Index(sorted(result), name=self.grouper.names[0])
-            ret = Series(result, index=index)
-
-        if not self.as_index:  # pragma: no cover
-            print('Warning, ignoring as_index=True')
-
-        # _level handled at higher
-        if not _level and isinstance(ret, dict):
-            from pandas import concat
-            ret = concat(ret, axis=1)
-        return ret
-
-    agg = aggregate
-
-    def _aggregate_multiple_funcs(self, arg, _level):
-        if isinstance(arg, dict):
-
-            # show the deprecation, but only if we
-            # have not shown a higher level one
-            # GH 15931
-            if isinstance(self._selected_obj, Series) and _level <= 1:
-                warnings.warn(
-                    ("using a dict on a Series for aggregation\n"
-                     "is deprecated and will be removed in a future "
-                     "version"),
-                    FutureWarning, stacklevel=3)
-
-            columns = list(arg.keys())
-            arg = list(arg.items())
-        elif any(isinstance(x, (tuple, list)) for x in arg):
-            arg = [(x, x) if not isinstance(x, (tuple, list)) else x
-                   for x in arg]
-
-            # indicated column order
-            columns = lzip(*arg)[0]
-        else:
-            # list of functions / function names
-            columns = []
-            for f in arg:
-                if isinstance(f, compat.string_types):
-                    columns.append(f)
-                else:
-                    # protect against callables without names
-                    columns.append(com._get_callable_name(f))
-            arg = lzip(columns, arg)
-
-        results = {}
-        for name, func in arg:
-            obj = self
-            if name in results:
-                raise SpecificationError('Function names must be unique, '
-                                         'found multiple named %s' % name)
-
-            # reset the cache so that we
-            # only include the named selection
-            if name in self._selected_obj:
-                obj = copy.copy(obj)
-                obj._reset_cache()
-                obj._selection = name
-            results[name] = obj.aggregate(func)
-
-        if isinstance(list(compat.itervalues(results))[0],
-                      DataFrame):
-
-            # let higher level handle
-            if _level:
-                return results
-            return list(compat.itervalues(results))[0]
-        return DataFrame(results, columns=columns)
-
-    def _wrap_output(self, output, index, names=None):
-        """ common agg/transform wrapping logic """
-        output = output[self._selection_name]
-
-        if names is not None:
-            return DataFrame(output, index=index, columns=names)
-        else:
-            name = self._selection_name
-            if name is None:
-                name = self._selected_obj.name
-            return Series(output, index=index, name=name)
-
-    def _wrap_aggregated_output(self, output, names=None):
-        return self._wrap_output(output=output,
-                                 index=self.grouper.result_index,
-                                 names=names)
-
-    def _wrap_transformed_output(self, output, names=None):
-        return self._wrap_output(output=output,
-                                 index=self.obj.index,
-                                 names=names)
-
-    def _wrap_applied_output(self, keys, values, not_indexed_same=False):
-        if len(keys) == 0:
-            # GH #6265
-            return Series([], name=self._selection_name, index=keys)
-
-        def _get_index():
-            if self.grouper.nkeys > 1:
-                index = MultiIndex.from_tuples(keys, names=self.grouper.names)
-            else:
-                index = Index(keys, name=self.grouper.names[0])
-            return index
-
-        if isinstance(values[0], dict):
-            # GH #823
-            index = _get_index()
-            result = DataFrame(values, index=index).stack()
-            result.name = self._selection_name
-            return result
-
-        if isinstance(values[0], (Series, dict)):
-            return self._concat_objects(keys, values,
-                                        not_indexed_same=not_indexed_same)
-        elif isinstance(values[0], DataFrame):
-            # possible that Series -> DataFrame by applied function
-            return self._concat_objects(keys, values,
-                                        not_indexed_same=not_indexed_same)
-        else:
-            # GH #6265
-            return Series(values, index=_get_index(),
-                          name=self._selection_name)
-
-    def _aggregate_named(self, func, *args, **kwargs):
-        result = {}
-
-        for name, group in self:
-            group.name = name
-            output = func(group, *args, **kwargs)
-            if isinstance(output, (Series, Index, np.ndarray)):
-                raise Exception('Must produce aggregated value')
-            result[name] = self._try_cast(output, group)
-
-        return result
-
-    @Substitution(klass='Series', selected='A.')
-    @Appender(_transform_template)
-    def transform(self, func, *args, **kwargs):
-        func = self._is_cython_func(func) or func
-
-        # if string function
-        if isinstance(func, compat.string_types):
-            if func in _cython_transforms:
-                # cythonized transform
-                return getattr(self, func)(*args, **kwargs)
-            else:
-                # cythonized aggregation and merge
-                return self._transform_fast(
-                    lambda: getattr(self, func)(*args, **kwargs), func)
-
-        # reg transform
-        klass = self._selected_obj.__class__
-        results = []
-        wrapper = lambda x: func(x, *args, **kwargs)
-        for name, group in self:
-            object.__setattr__(group, 'name', name)
-            res = wrapper(group)
-
-            if hasattr(res, 'values'):
-                res = res.values
-
-            indexer = self._get_index(name)
-            s = klass(res, indexer)
-            results.append(s)
-
-        from pandas.core.reshape.concat import concat
-        result = concat(results).sort_index()
-
-        # we will only try to coerce the result type if
-        # we have a numeric dtype, as these are *always* udfs
-        # the cython take a different path (and casting)
-        dtype = self._selected_obj.dtype
-        if is_numeric_dtype(dtype):
-            result = maybe_downcast_to_dtype(result, dtype)
-
-        result.name = self._selected_obj.name
-        result.index = self._selected_obj.index
-        return result
-
-    def _transform_fast(self, func, func_nm):
-        """
-        fast version of transform, only applicable to
-        builtin/cythonizable functions
-        """
-        if isinstance(func, compat.string_types):
-            func = getattr(self, func)
-
-        ids, _, ngroup = self.grouper.group_info
-        cast = self._transform_should_cast(func_nm)
-        out = algorithms.take_1d(func().values, ids)
-        if cast:
-            out = self._try_cast(out, self.obj)
-        return Series(out, index=self.obj.index, name=self.obj.name)
-
-    def filter(self, func, dropna=True, *args, **kwargs):  # noqa
-        """
-        Return a copy of a Series excluding elements from groups that
-        do not satisfy the boolean criterion specified by func.
-
-        Parameters
-        ----------
-        func : function
-            To apply to each group. Should return True or False.
-        dropna : Drop groups that do not pass the filter. True by default;
-            if False, groups that evaluate False are filled with NaNs.
-
-        Examples
-        --------
-        >>> import pandas as pd
-        >>> df = pd.DataFrame({'A' : ['foo', 'bar', 'foo', 'bar',
-        ...                           'foo', 'bar'],
-        ...                    'B' : [1, 2, 3, 4, 5, 6],
-        ...                    'C' : [2.0, 5., 8., 1., 2., 9.]})
-        >>> grouped = df.groupby('A')
-        >>> df.groupby('A').B.filter(lambda x: x.mean() > 3.)
-        1    2
-        3    4
-        5    6
-        Name: B, dtype: int64
-
-        Returns
-        -------
-        filtered : Series
-        """
-        if isinstance(func, compat.string_types):
-            wrapper = lambda x: getattr(x, func)(*args, **kwargs)
-        else:
-            wrapper = lambda x: func(x, *args, **kwargs)
-
-        # Interpret np.nan as False.
-        def true_and_notna(x, *args, **kwargs):
-            b = wrapper(x, *args, **kwargs)
-            return b and notna(b)
-
-        try:
-            indices = [self._get_index(name) for name, group in self
-                       if true_and_notna(group)]
-        except ValueError:
-            raise TypeError("the filter must return a boolean result")
-        except TypeError:
-            raise TypeError("the filter must return a boolean result")
-
-        filtered = self._apply_filter(indices, dropna)
-        return filtered
-
-    def nunique(self, dropna=True):
-        """ Returns number of unique elements in the group """
-        ids, _, _ = self.grouper.group_info
-
-        val = self.obj.get_values()
-
-        try:
-            sorter = np.lexsort((val, ids))
-        except TypeError:  # catches object dtypes
-            assert val.dtype == object, \
-                'val.dtype must be object, got %s' % val.dtype
-            val, _ = algorithms.factorize(val, sort=False)
-            sorter = np.lexsort((val, ids))
-            _isna = lambda a: a == -1
-        else:
-            _isna = isna
-
-        ids, val = ids[sorter], val[sorter]
-
-        # group boundaries are where group ids change
-        # unique observations are where sorted values change
-        idx = np.r_[0, 1 + np.nonzero(ids[1:] != ids[:-1])[0]]
-        inc = np.r_[1, val[1:] != val[:-1]]
-
-        # 1st item of each group is a new unique observation
-        mask = _isna(val)
-        if dropna:
-            inc[idx] = 1
-            inc[mask] = 0
-        else:
-            inc[mask & np.r_[False, mask[:-1]]] = 0
-            inc[idx] = 1
-
-        out = np.add.reduceat(inc, idx).astype('int64', copy=False)
-        if len(ids):
-            # NaN/NaT group exists if the head of ids is -1,
-            # so remove it from res and exclude its index from idx
-            if ids[0] == -1:
-                res = out[1:]
-                idx = idx[np.flatnonzero(idx)]
-            else:
-                res = out
-        else:
-            res = out[1:]
-        ri = self.grouper.result_index
-
-        # we might have duplications among the bins
-        if len(res) != len(ri):
-            res, out = np.zeros(len(ri), dtype=out.dtype), res
-            res[ids[idx]] = out
-
-        return Series(res,
-                      index=ri,
-                      name=self._selection_name)
-
-    @Appender(Series.describe.__doc__)
-    def describe(self, **kwargs):
-        result = self.apply(lambda x: x.describe(**kwargs))
-        if self.axis == 1:
-            return result.T
-        return result.unstack()
-
-    def value_counts(self, normalize=False, sort=True, ascending=False,
-                     bins=None, dropna=True):
-
-        from pandas.core.reshape.tile import cut
-        from pandas.core.reshape.merge import _get_join_indexers
-
-        if bins is not None and not np.iterable(bins):
-            # scalar bins cannot be done at top level
-            # in a backward compatible way
-            return self.apply(Series.value_counts,
-                              normalize=normalize,
-                              sort=sort,
-                              ascending=ascending,
-                              bins=bins)
-
-        ids, _, _ = self.grouper.group_info
-        val = self.obj.get_values()
-
-        # groupby removes null keys from groupings
-        mask = ids != -1
-        ids, val = ids[mask], val[mask]
-
-        if bins is None:
-            lab, lev = algorithms.factorize(val, sort=True)
-            llab = lambda lab, inc: lab[inc]
-        else:
-
-            # lab is a Categorical with categories an IntervalIndex
-            lab = cut(Series(val), bins, include_lowest=True)
-            lev = lab.cat.categories
-            lab = lev.take(lab.cat.codes)
-            llab = lambda lab, inc: lab[inc]._multiindex.labels[-1]
-
-        if is_interval_dtype(lab):
-            # TODO: should we do this inside II?
-            sorter = np.lexsort((lab.left, lab.right, ids))
-        else:
-            sorter = np.lexsort((lab, ids))
-
-        ids, lab = ids[sorter], lab[sorter]
-
-        # group boundaries are where group ids change
-        idx = np.r_[0, 1 + np.nonzero(ids[1:] != ids[:-1])[0]]
-
-        # new values are where sorted labels change
-        lchanges = llab(lab, slice(1, None)) != llab(lab, slice(None, -1))
-        inc = np.r_[True, lchanges]
-        inc[idx] = True  # group boundaries are also new values
-        out = np.diff(np.nonzero(np.r_[inc, True])[0])  # value counts
-
-        # num. of times each group should be repeated
-        rep = partial(np.repeat, repeats=np.add.reduceat(inc, idx))
-
-        # multi-index components
-        labels = list(map(rep, self.grouper.recons_labels)) + [llab(lab, inc)]
-        levels = [ping.group_index for ping in self.grouper.groupings] + [lev]
-        names = self.grouper.names + [self._selection_name]
-
-        if dropna:
-            mask = labels[-1] != -1
-            if mask.all():
-                dropna = False
-            else:
-                out, labels = out[mask], [label[mask] for label in labels]
-
-        if normalize:
-            out = out.astype('float')
-            d = np.diff(np.r_[idx, len(ids)])
-            if dropna:
-                m = ids[lab == -1]
-                np.add.at(d, m, -1)
-                acc = rep(d)[mask]
-            else:
-                acc = rep(d)
-            out /= acc
-
-        if sort and bins is None:
-            cat = ids[inc][mask] if dropna else ids[inc]
-            sorter = np.lexsort((out if ascending else -out, cat))
-            out, labels[-1] = out[sorter], labels[-1][sorter]
-
-        if bins is None:
-            mi = MultiIndex(levels=levels, labels=labels, names=names,
-                            verify_integrity=False)
-
-            if is_integer_dtype(out):
-                out = _ensure_int64(out)
-            return Series(out, index=mi, name=self._selection_name)
-
-        # for compat. with libgroupby.value_counts need to ensure every
-        # bin is present at every index level, null filled with zeros
-        diff = np.zeros(len(out), dtype='bool')
-        for lab in labels[:-1]:
-            diff |= np.r_[True, lab[1:] != lab[:-1]]
-
-        ncat, nbin = diff.sum(), len(levels[-1])
-
-        left = [np.repeat(np.arange(ncat), nbin),
-                np.tile(np.arange(nbin), ncat)]
-
-        right = [diff.cumsum() - 1, labels[-1]]
-
-        _, idx = _get_join_indexers(left, right, sort=False, how='left')
-        out = np.where(idx != -1, out[idx], 0)
-
-        if sort:
-            sorter = np.lexsort((out if ascending else -out, left[0]))
-            out, left[-1] = out[sorter], left[-1][sorter]
-
-        # build the multi-index w/ full levels
-        labels = list(map(lambda lab: np.repeat(lab[diff], nbin), labels[:-1]))
-        labels.append(left[-1])
-
-        mi = MultiIndex(levels=levels, labels=labels, names=names,
-                        verify_integrity=False)
-
-        if is_integer_dtype(out):
-            out = _ensure_int64(out)
-        return Series(out, index=mi, name=self._selection_name)
-
-    def count(self):
-        """ Compute count of group, excluding missing values """
-        ids, _, ngroups = self.grouper.group_info
-        val = self.obj.get_values()
-
-        mask = (ids != -1) & ~isna(val)
-        ids = _ensure_platform_int(ids)
-        out = np.bincount(ids[mask], minlength=ngroups or 0)
-
-        return Series(out,
-                      index=self.grouper.result_index,
-                      name=self._selection_name,
-                      dtype='int64')
-
-    def _apply_to_column_groupbys(self, func):
-        """ return a pass thru """
-        return func(self)
-
-    def pct_change(self, periods=1, fill_method='pad', limit=None, freq=None):
-        """Calcuate pct_change of each value to previous entry in group"""
-        if not self.grouper.is_monotonic:
-            return self.apply(lambda x: x.pct_change(periods=periods,
-                                                     fill_method=fill_method,
-                                                     limit=limit, freq=freq))
-
-        filled = getattr(self, fill_method)(limit=limit)
-        shifted = filled.shift(periods=periods, freq=freq)
-
-        return (filled / shifted) - 1
-
-
-class NDFrameGroupBy(GroupBy):
-
-    def _iterate_slices(self):
-        if self.axis == 0:
-            # kludge
-            if self._selection is None:
-                slice_axis = self.obj.columns
-            else:
-                slice_axis = self._selection_list
-            slicer = lambda x: self.obj[x]
-        else:
-            slice_axis = self.obj.index
-            slicer = self.obj.xs
-
-        for val in slice_axis:
-            if val in self.exclusions:
-                continue
-            yield val, slicer(val)
-
-    def _cython_agg_general(self, how, alt=None, numeric_only=True,
-                            min_count=-1):
-        new_items, new_blocks = self._cython_agg_blocks(
-            how, alt=alt, numeric_only=numeric_only, min_count=min_count)
-        return self._wrap_agged_blocks(new_items, new_blocks)
-
-    def _wrap_agged_blocks(self, items, blocks):
-        obj = self._obj_with_exclusions
-
-        new_axes = list(obj._data.axes)
-
-        # more kludge
-        if self.axis == 0:
-            new_axes[0], new_axes[1] = new_axes[1], self.grouper.result_index
-        else:
-            new_axes[self.axis] = self.grouper.result_index
-
-        # Make sure block manager integrity check passes.
-        assert new_axes[0].equals(items)
-        new_axes[0] = items
-
-        mgr = BlockManager(blocks, new_axes)
-
-        new_obj = type(obj)(mgr)
-
-        return self._post_process_cython_aggregate(new_obj)
-
-    _block_agg_axis = 0
-
-    def _cython_agg_blocks(self, how, alt=None, numeric_only=True,
-                           min_count=-1):
-        # TODO: the actual managing of mgr_locs is a PITA
-        # here, it should happen via BlockManager.combine
-
-        data, agg_axis = self._get_data_to_aggregate()
-
-        if numeric_only:
-            data = data.get_numeric_data(copy=False)
-
-        new_blocks = []
-        new_items = []
-        deleted_items = []
-        for block in data.blocks:
-
-            locs = block.mgr_locs.as_array
-            try:
-                result, _ = self.grouper.aggregate(
-                    block.values, how, axis=agg_axis, min_count=min_count)
-            except NotImplementedError:
-                # generally if we have numeric_only=False
-                # and non-applicable functions
-                # try to python agg
-
-                if alt is None:
-                    # we cannot perform the operation
-                    # in an alternate way, exclude the block
-                    deleted_items.append(locs)
-                    continue
-
-                # call our grouper again with only this block
-                obj = self.obj[data.items[locs]]
-                s = groupby(obj, self.grouper)
-                result = s.aggregate(lambda x: alt(x, axis=self.axis))
-                newb = result._data.blocks[0]
-
-            finally:
-
-                # see if we can cast the block back to the original dtype
-                result = block._try_coerce_and_cast_result(result)
-                newb = block.make_block(result)
-
-            new_items.append(locs)
-            new_blocks.append(newb)
-
-        if len(new_blocks) == 0:
-            raise DataError('No numeric types to aggregate')
-
-        # reset the locs in the blocks to correspond to our
-        # current ordering
-        indexer = np.concatenate(new_items)
-        new_items = data.items.take(np.sort(indexer))
-
-        if len(deleted_items):
-
-            # we need to adjust the indexer to account for the
-            # items we have removed
-            # really should be done in internals :<
-
-            deleted = np.concatenate(deleted_items)
-            ai = np.arange(len(data))
-            mask = np.zeros(len(data))
-            mask[deleted] = 1
-            indexer = (ai - mask.cumsum())[indexer]
-
-        offset = 0
-        for b in new_blocks:
-            loc = len(b.mgr_locs)
-            b.mgr_locs = indexer[offset:(offset + loc)]
-            offset += loc
-
-        return new_items, new_blocks
-
-    def _get_data_to_aggregate(self):
-        obj = self._obj_with_exclusions
-        if self.axis == 0:
-            return obj.swapaxes(0, 1)._data, 1
-        else:
-            return obj._data, self.axis
-
-    def _post_process_cython_aggregate(self, obj):
-        # undoing kludge from below
-        if self.axis == 0:
-            obj = obj.swapaxes(0, 1)
-        return obj
-
-    def aggregate(self, arg, *args, **kwargs):
-
-        _level = kwargs.pop('_level', None)
-        result, how = self._aggregate(arg, _level=_level, *args, **kwargs)
-        if how is None:
-            return result
-
-        if result is None:
-
-            # grouper specific aggregations
-            if self.grouper.nkeys > 1:
-                return self._python_agg_general(arg, *args, **kwargs)
-            else:
-
-                # try to treat as if we are passing a list
-                try:
-                    assert not args and not kwargs
-                    result = self._aggregate_multiple_funcs(
-                        [arg], _level=_level, _axis=self.axis)
-                    result.columns = Index(
-                        result.columns.levels[0],
-                        name=self._selected_obj.columns.name)
-                except Exception:
-                    result = self._aggregate_generic(arg, *args, **kwargs)
-
-        if not self.as_index:
-            self._insert_inaxis_grouper_inplace(result)
-            result.index = np.arange(len(result))
-
-        return result._convert(datetime=True)
-
-    agg = aggregate
-
-    def _aggregate_generic(self, func, *args, **kwargs):
-        if self.grouper.nkeys != 1:
-            raise AssertionError('Number of keys must be 1')
-
-        axis = self.axis
-        obj = self._obj_with_exclusions
-
-        result = {}
-        if axis != obj._info_axis_number:
-            try:
-                for name, data in self:
-                    result[name] = self._try_cast(func(data, *args, **kwargs),
-                                                  data)
-            except Exception:
-                return self._aggregate_item_by_item(func, *args, **kwargs)
-        else:
-            for name in self.indices:
-                try:
-                    data = self.get_group(name, obj=obj)
-                    result[name] = self._try_cast(func(data, *args, **kwargs),
-                                                  data)
-                except Exception:
-                    wrapper = lambda x: func(x, *args, **kwargs)
-                    result[name] = data.apply(wrapper, axis=axis)
-
-        return self._wrap_generic_output(result, obj)
-
-    def _wrap_aggregated_output(self, output, names=None):
-        raise com.AbstractMethodError(self)
-
-    def _aggregate_item_by_item(self, func, *args, **kwargs):
-        # only for axis==0
-
-        obj = self._obj_with_exclusions
-        result = {}
-        cannot_agg = []
-        errors = None
-        for item in obj:
-            try:
-                data = obj[item]
-                colg = SeriesGroupBy(data, selection=item,
-                                     grouper=self.grouper)
-                result[item] = self._try_cast(
-                    colg.aggregate(func, *args, **kwargs), data)
-            except ValueError:
-                cannot_agg.append(item)
-                continue
-            except TypeError as e:
-                cannot_agg.append(item)
-                errors = e
-                continue
-
-        result_columns = obj.columns
-        if cannot_agg:
-            result_columns = result_columns.drop(cannot_agg)
-
-            # GH6337
-            if not len(result_columns) and errors is not None:
-                raise errors
-
-        return DataFrame(result, columns=result_columns)
-
-    def _decide_output_index(self, output, labels):
-        if len(output) == len(labels):
-            output_keys = labels
-        else:
-            output_keys = sorted(output)
-            try:
-                output_keys.sort()
-            except Exception:  # pragma: no cover
-                pass
-
-            if isinstance(labels, MultiIndex):
-                output_keys = MultiIndex.from_tuples(output_keys,
-                                                     names=labels.names)
-
-        return output_keys
-
-    def _wrap_applied_output(self, keys, values, not_indexed_same=False):
-        from pandas.core.index import _all_indexes_same
-        from pandas.core.tools.numeric import to_numeric
-
-        if len(keys) == 0:
-            return DataFrame(index=keys)
-
-        key_names = self.grouper.names
-
-        # GH12824.
-        def first_not_none(values):
-            try:
-                return next(com._not_none(*values))
-            except StopIteration:
-                return None
-
-        v = first_not_none(values)
-
-        if v is None:
-            # GH9684. If all values are None, then this will throw an error.
-            # We'd prefer it return an empty dataframe.
-            return DataFrame()
-        elif isinstance(v, DataFrame):
-            return self._concat_objects(keys, values,
-                                        not_indexed_same=not_indexed_same)
-        elif self.grouper.groupings is not None:
-            if len(self.grouper.groupings) > 1:
-                key_index = self.grouper.result_index
-
-            else:
-                ping = self.grouper.groupings[0]
-                if len(keys) == ping.ngroups:
-                    key_index = ping.group_index
-                    key_index.name = key_names[0]
-
-                    key_lookup = Index(keys)
-                    indexer = key_lookup.get_indexer(key_index)
-
-                    # reorder the values
-                    values = [values[i] for i in indexer]
-                else:
-
-                    key_index = Index(keys, name=key_names[0])
-
-                # don't use the key indexer
-                if not self.as_index:
-                    key_index = None
-
-            # make Nones an empty object
-            v = first_not_none(values)
-            if v is None:
-                return DataFrame()
-            elif isinstance(v, NDFrame):
-                values = [
-                    x if x is not None else
-                    v._constructor(**v._construct_axes_dict())
-                    for x in values
-                ]
-
-            v = values[0]
-
-            if isinstance(v, (np.ndarray, Index, Series)):
-                if isinstance(v, Series):
-                    applied_index = self._selected_obj._get_axis(self.axis)
-                    all_indexed_same = _all_indexes_same([
-                        x.index for x in values
-                    ])
-                    singular_series = (len(values) == 1 and
-                                       applied_index.nlevels == 1)
-
-                    # GH3596
-                    # provide a reduction (Frame -> Series) if groups are
-                    # unique
-                    if self.squeeze:
-
-                        # assign the name to this series
-                        if singular_series:
-                            values[0].name = keys[0]
-
-                            # GH2893
-                            # we have series in the values array, we want to
-                            # produce a series:
-                            # if any of the sub-series are not indexed the same
-                            # OR we don't have a multi-index and we have only a
-                            # single values
-                            return self._concat_objects(
-                                keys, values, not_indexed_same=not_indexed_same
-                            )
-
-                        # still a series
-                        # path added as of GH 5545
-                        elif all_indexed_same:
-                            from pandas.core.reshape.concat import concat
-                            return concat(values)
-
-                    if not all_indexed_same:
-                        # GH 8467
-                        return self._concat_objects(
-                            keys, values, not_indexed_same=True,
-                        )
-
-                try:
-                    if self.axis == 0:
-                        # GH6124 if the list of Series have a consistent name,
-                        # then propagate that name to the result.
-                        index = v.index.copy()
-                        if index.name is None:
-                            # Only propagate the series name to the result
-                            # if all series have a consistent name.  If the
-                            # series do not have a consistent name, do
-                            # nothing.
-                            names = {v.name for v in values}
-                            if len(names) == 1:
-                                index.name = list(names)[0]
-
-                        # normally use vstack as its faster than concat
-                        # and if we have mi-columns
-                        if (isinstance(v.index, MultiIndex) or
-                                key_index is None or
-                                isinstance(key_index, MultiIndex)):
-                            stacked_values = np.vstack(map(np.asarray, values))
-                            result = DataFrame(stacked_values, index=key_index,
-                                               columns=index)
-                        else:
-                            # GH5788 instead of stacking; concat gets the
-                            # dtypes correct
-                            from pandas.core.reshape.concat import concat
-                            result = concat(values, keys=key_index,
-                                            names=key_index.names,
-                                            axis=self.axis).unstack()
-                            result.columns = index
-                    else:
-                        stacked_values = np.vstack(map(np.asarray, values))
-                        result = DataFrame(stacked_values.T, index=v.index,
-                                           columns=key_index)
-
-                except (ValueError, AttributeError):
-                    # GH1738: values is list of arrays of unequal lengths fall
-                    # through to the outer else caluse
-                    return Series(values, index=key_index,
-                                  name=self._selection_name)
-
-                # if we have date/time like in the original, then coerce dates
-                # as we are stacking can easily have object dtypes here
-                so = self._selected_obj
-                if (so.ndim == 2 and so.dtypes.apply(is_datetimelike).any()):
-                    result = result.apply(
-                        lambda x: to_numeric(x, errors='ignore'))
-                    date_cols = self._selected_obj.select_dtypes(
-                        include=['datetime', 'timedelta']).columns
-                    date_cols = date_cols.intersection(result.columns)
-                    result[date_cols] = (result[date_cols]
-                                         ._convert(datetime=True,
-                                                   coerce=True))
-                else:
-                    result = result._convert(datetime=True)
-
-                return self._reindex_output(result)
-
-            # values are not series or array-like but scalars
-            else:
-                # only coerce dates if we find at least 1 datetime
-                coerce = any(isinstance(x, Timestamp) for x in values)
-                # self._selection_name not passed through to Series as the
-                # result should not take the name of original selection
-                # of columns
-                return (Series(values, index=key_index)
-                        ._convert(datetime=True,
-                                  coerce=coerce))
-
-        else:
-            # Handle cases like BinGrouper
-            return self._concat_objects(keys, values,
-                                        not_indexed_same=not_indexed_same)
-
-    def _transform_general(self, func, *args, **kwargs):
-        from pandas.core.reshape.concat import concat
-
-        applied = []
-        obj = self._obj_with_exclusions
-        gen = self.grouper.get_iterator(obj, axis=self.axis)
-        fast_path, slow_path = self._define_paths(func, *args, **kwargs)
-
-        path = None
-        for name, group in gen:
-            object.__setattr__(group, 'name', name)
-
-            if path is None:
-                # Try slow path and fast path.
-                try:
-                    path, res = self._choose_path(fast_path, slow_path, group)
-                except TypeError:
-                    return self._transform_item_by_item(obj, fast_path)
-                except ValueError:
-                    msg = 'transform must return a scalar value for each group'
-                    raise ValueError(msg)
-            else:
-                res = path(group)
-
-            if isinstance(res, Series):
-
-                # we need to broadcast across the
-                # other dimension; this will preserve dtypes
-                # GH14457
-                if not np.prod(group.shape):
-                    continue
-                elif res.index.is_(obj.index):
-                    r = concat([res] * len(group.columns), axis=1)
-                    r.columns = group.columns
-                    r.index = group.index
-                else:
-                    r = DataFrame(
-                        np.concatenate([res.values] * len(group.index)
-                                       ).reshape(group.shape),
-                        columns=group.columns, index=group.index)
-
-                applied.append(r)
-            else:
-                applied.append(res)
-
-        concat_index = obj.columns if self.axis == 0 else obj.index
-        concatenated = concat(applied, join_axes=[concat_index],
-                              axis=self.axis, verify_integrity=False)
-        return self._set_result_index_ordered(concatenated)
-
-    @Substitution(klass='DataFrame', selected='')
-    @Appender(_transform_template)
-    def transform(self, func, *args, **kwargs):
-
-        # optimized transforms
-        func = self._is_cython_func(func) or func
-        if isinstance(func, compat.string_types):
-            if func in _cython_transforms:
-                # cythonized transform
-                return getattr(self, func)(*args, **kwargs)
-            else:
-                # cythonized aggregation and merge
-                result = getattr(self, func)(*args, **kwargs)
-        else:
-            return self._transform_general(func, *args, **kwargs)
-
-        # a reduction transform
-        if not isinstance(result, DataFrame):
-            return self._transform_general(func, *args, **kwargs)
-
-        obj = self._obj_with_exclusions
-
-        # nuiscance columns
-        if not result.columns.equals(obj.columns):
-            return self._transform_general(func, *args, **kwargs)
-
-        return self._transform_fast(result, obj, func)
-
-    def _transform_fast(self, result, obj, func_nm):
-        """
-        Fast transform path for aggregations
-        """
-        # if there were groups with no observations (Categorical only?)
-        # try casting data to original dtype
-        cast = self._transform_should_cast(func_nm)
-
-        # for each col, reshape to to size of original frame
-        # by take operation
-        ids, _, ngroup = self.grouper.group_info
-        output = []
-        for i, _ in enumerate(result.columns):
-            res = algorithms.take_1d(result.iloc[:, i].values, ids)
-            if cast:
-                res = self._try_cast(res, obj.iloc[:, i])
-            output.append(res)
-
-        return DataFrame._from_arrays(output, columns=result.columns,
-                                      index=obj.index)
-
-    def _define_paths(self, func, *args, **kwargs):
-        if isinstance(func, compat.string_types):
-            fast_path = lambda group: getattr(group, func)(*args, **kwargs)
-            slow_path = lambda group: group.apply(
-                lambda x: getattr(x, func)(*args, **kwargs), axis=self.axis)
-        else:
-            fast_path = lambda group: func(group, *args, **kwargs)
-            slow_path = lambda group: group.apply(
-                lambda x: func(x, *args, **kwargs), axis=self.axis)
-        return fast_path, slow_path
-
-    def _choose_path(self, fast_path, slow_path, group):
-        path = slow_path
-        res = slow_path(group)
-
-        # if we make it here, test if we can use the fast path
-        try:
-            res_fast = fast_path(group)
-
-            # compare that we get the same results
-            if res.shape == res_fast.shape:
-                res_r = res.values.ravel()
-                res_fast_r = res_fast.values.ravel()
-                mask = notna(res_r)
-            if (res_r[mask] == res_fast_r[mask]).all():
-                path = fast_path
-
-        except Exception:
-            pass
-        return path, res
-
-    def _transform_item_by_item(self, obj, wrapper):
-        # iterate through columns
-        output = {}
-        inds = []
-        for i, col in enumerate(obj):
-            try:
-                output[col] = self[col].transform(wrapper)
-                inds.append(i)
-            except Exception:
-                pass
-
-        if len(output) == 0:  # pragma: no cover
-            raise TypeError('Transform function invalid for data types')
-
-        columns = obj.columns
-        if len(output) < len(obj.columns):
-            columns = columns.take(inds)
-
-        return DataFrame(output, index=obj.index, columns=columns)
-
-    def filter(self, func, dropna=True, *args, **kwargs):  # noqa
-        """
-        Return a copy of a DataFrame excluding elements from groups that
-        do not satisfy the boolean criterion specified by func.
-
-        Parameters
-        ----------
-        f : function
-            Function to apply to each subframe. Should return True or False.
-        dropna : Drop groups that do not pass the filter. True by default;
-            if False, groups that evaluate False are filled with NaNs.
-
-        Notes
-        -----
-        Each subframe is endowed the attribute 'name' in case you need to know
-        which group you are working on.
-
-        Examples
-        --------
-        >>> import pandas as pd
-        >>> df = pd.DataFrame({'A' : ['foo', 'bar', 'foo', 'bar',
-        ...                           'foo', 'bar'],
-        ...                    'B' : [1, 2, 3, 4, 5, 6],
-        ...                    'C' : [2.0, 5., 8., 1., 2., 9.]})
-        >>> grouped = df.groupby('A')
-        >>> grouped.filter(lambda x: x['B'].mean() > 3.)
-             A  B    C
-        1  bar  2  5.0
-        3  bar  4  1.0
-        5  bar  6  9.0
-
-        Returns
-        -------
-        filtered : DataFrame
-        """
-
-        indices = []
-
-        obj = self._selected_obj
-        gen = self.grouper.get_iterator(obj, axis=self.axis)
-
-        for name, group in gen:
-            object.__setattr__(group, 'name', name)
-
-            res = func(group, *args, **kwargs)
-
-            try:
-                res = res.squeeze()
-            except AttributeError:  # allow e.g., scalars and frames to pass
-                pass
-
-            # interpret the result of the filter
-            if is_bool(res) or (is_scalar(res) and isna(res)):
-                if res and notna(res):
-                    indices.append(self._get_index(name))
-            else:
-                # non scalars aren't allowed
-                raise TypeError("filter function returned a %s, "
-                                "but expected a scalar bool" %
-                                type(res).__name__)
-
-        return self._apply_filter(indices, dropna)
-
-
-class DataFrameGroupBy(NDFrameGroupBy):
-    _apply_whitelist = _dataframe_apply_whitelist
-    #
-    # Make class defs of attributes on DataFrameGroupBy whitelist.
-    for _def_str in _whitelist_method_generator(DataFrame, _apply_whitelist):
-        exec(_def_str)
-
-    _block_agg_axis = 1
-
-    _agg_doc = dedent("""
-    Examples
-    --------
-
-    >>> df = pd.DataFrame({'A': [1, 1, 2, 2],
-    ...                    'B': [1, 2, 3, 4],
-    ...                    'C': np.random.randn(4)})
-
-    >>> df
-       A  B         C
-    0  1  1  0.362838
-    1  1  2  0.227877
-    2  2  3  1.267767
-    3  2  4 -0.562860
-
-    The aggregation is for each column.
-
-    >>> df.groupby('A').agg('min')
-       B         C
-    A
-    1  1  0.227877
-    2  3 -0.562860
-
-    Multiple aggregations
-
-    >>> df.groupby('A').agg(['min', 'max'])
-        B             C
-      min max       min       max
-    A
-    1   1   2  0.227877  0.362838
-    2   3   4 -0.562860  1.267767
-
-    Select a column for aggregation
-
-    >>> df.groupby('A').B.agg(['min', 'max'])
-       min  max
-    A
-    1    1    2
-    2    3    4
-
-    Different aggregations per column
-
-    >>> df.groupby('A').agg({'B': ['min', 'max'], 'C': 'sum'})
-        B             C
-      min max       sum
-    A
-    1   1   2  0.590716
-    2   3   4  0.704907
-
-    See also
-    --------
-    pandas.DataFrame.groupby.apply
-    pandas.DataFrame.groupby.transform
-    pandas.DataFrame.aggregate
-
-    """)
-
-    @Appender(_agg_doc)
-    @Appender(_shared_docs['aggregate'] % dict(
-        klass='DataFrame',
-        versionadded='',
-        axis=''))
-    def aggregate(self, arg, *args, **kwargs):
-        return super(DataFrameGroupBy, self).aggregate(arg, *args, **kwargs)
-
-    agg = aggregate
-
-    def _gotitem(self, key, ndim, subset=None):
-        """
-        sub-classes to define
-        return a sliced object
-
-        Parameters
-        ----------
-        key : string / list of selections
-        ndim : 1,2
-            requested ndim of result
-        subset : object, default None
-            subset to act on
-        """
-
-        if ndim == 2:
-            if subset is None:
-                subset = self.obj
-            return DataFrameGroupBy(subset, self.grouper, selection=key,
-                                    grouper=self.grouper,
-                                    exclusions=self.exclusions,
-                                    as_index=self.as_index)
-        elif ndim == 1:
-            if subset is None:
-                subset = self.obj[key]
-            return SeriesGroupBy(subset, selection=key,
-                                 grouper=self.grouper)
-
-        raise AssertionError("invalid ndim for _gotitem")
-
-    def _wrap_generic_output(self, result, obj):
-        result_index = self.grouper.levels[0]
-
-        if self.axis == 0:
-            return DataFrame(result, index=obj.columns,
-                             columns=result_index).T
-        else:
-            return DataFrame(result, index=obj.index,
-                             columns=result_index)
-
-    def _get_data_to_aggregate(self):
-        obj = self._obj_with_exclusions
-        if self.axis == 1:
-            return obj.T._data, 1
-        else:
-            return obj._data, 1
-
-    def _insert_inaxis_grouper_inplace(self, result):
-        # zip in reverse so we can always insert at loc 0
-        izip = zip(* map(reversed, (
-            self.grouper.names,
-            self.grouper.get_group_levels(),
-            [grp.in_axis for grp in self.grouper.groupings])))
-
-        for name, lev, in_axis in izip:
-            if in_axis:
-                result.insert(0, name, lev)
-
-    def _wrap_aggregated_output(self, output, names=None):
-        agg_axis = 0 if self.axis == 1 else 1
-        agg_labels = self._obj_with_exclusions._get_axis(agg_axis)
-
-        output_keys = self._decide_output_index(output, agg_labels)
-
-        if not self.as_index:
-            result = DataFrame(output, columns=output_keys)
-            self._insert_inaxis_grouper_inplace(result)
-            result = result._consolidate()
-        else:
-            index = self.grouper.result_index
-            result = DataFrame(output, index=index, columns=output_keys)
-
-        if self.axis == 1:
-            result = result.T
-
-        return self._reindex_output(result)._convert(datetime=True)
-
-    def _wrap_transformed_output(self, output, names=None):
-        return DataFrame(output, index=self.obj.index)
-
-    def _wrap_agged_blocks(self, items, blocks):
-        if not self.as_index:
-            index = np.arange(blocks[0].values.shape[1])
-            mgr = BlockManager(blocks, [items, index])
-            result = DataFrame(mgr)
-
-            self._insert_inaxis_grouper_inplace(result)
-            result = result._consolidate()
-        else:
-            index = self.grouper.result_index
-            mgr = BlockManager(blocks, [items, index])
-            result = DataFrame(mgr)
-
-        if self.axis == 1:
-            result = result.T
-
-        return self._reindex_output(result)._convert(datetime=True)
-
-    def _reindex_output(self, result):
-        """
-        If we have categorical groupers, then we want to make sure that
-        we have a fully reindex-output to the levels. These may have not
-        participated in the groupings (e.g. may have all been
-        nan groups);
-
-        This can re-expand the output space
-        """
-
-        # we need to re-expand the output space to accomodate all values
-        # whether observed or not in the cartesian product of our groupes
-        groupings = self.grouper.groupings
-        if groupings is None:
-            return result
-        elif len(groupings) == 1:
-            return result
-
-        # if we only care about the observed values
-        # we are done
-        elif self.observed:
-            return result
-
-        # reindexing only applies to a Categorical grouper
-        elif not any(isinstance(ping.grouper, (Categorical, CategoricalIndex))
-                     for ping in groupings):
-            return result
-
-        levels_list = [ping.group_index for ping in groupings]
-        index, _ = MultiIndex.from_product(
-            levels_list, names=self.grouper.names).sortlevel()
-
-        if self.as_index:
-            d = {self.obj._get_axis_name(self.axis): index, 'copy': False}
-            return result.reindex(**d)
-
-        # GH 13204
-        # Here, the categorical in-axis groupers, which need to be fully
-        # expanded, are columns in `result`. An idea is to do:
-        # result = result.set_index(self.grouper.names)
-        #                .reindex(index).reset_index()
-        # but special care has to be taken because of possible not-in-axis
-        # groupers.
-        # So, we manually select and drop the in-axis grouper columns,
-        # reindex `result`, and then reset the in-axis grouper columns.
-
-        # Select in-axis groupers
-        in_axis_grps = [(i, ping.name) for (i, ping)
-                        in enumerate(groupings) if ping.in_axis]
-        g_nums, g_names = zip(*in_axis_grps)
-
-        result = result.drop(labels=list(g_names), axis=1)
-
-        # Set a temp index and reindex (possibly expanding)
-        result = result.set_index(self.grouper.result_index
-                                  ).reindex(index, copy=False)
-
-        # Reset in-axis grouper columns
-        # (using level numbers `g_nums` because level names may not be unique)
-        result = result.reset_index(level=g_nums)
-
-        return result.reset_index(drop=True)
-
-    def _iterate_column_groupbys(self):
-        for i, colname in enumerate(self._selected_obj.columns):
-            yield colname, SeriesGroupBy(self._selected_obj.iloc[:, i],
-                                         selection=colname,
-                                         grouper=self.grouper,
-                                         exclusions=self.exclusions)
-
-    def _apply_to_column_groupbys(self, func):
-        from pandas.core.reshape.concat import concat
-        return concat(
-            (func(col_groupby) for _, col_groupby
-             in self._iterate_column_groupbys()),
-            keys=self._selected_obj.columns, axis=1)
-
-    def _fill(self, direction, limit=None):
-        """Overridden method to join grouped columns in output"""
-        res = super(DataFrameGroupBy, self)._fill(direction, limit=limit)
-        output = collections.OrderedDict(
-            (grp.name, grp.grouper) for grp in self.grouper.groupings)
-
-        from pandas import concat
-        return concat((self._wrap_transformed_output(output), res), axis=1)
-
-    def count(self):
-        """ Compute count of group, excluding missing values """
-        from pandas.core.dtypes.missing import _isna_ndarraylike as isna
-
-        data, _ = self._get_data_to_aggregate()
-        ids, _, ngroups = self.grouper.group_info
-        mask = ids != -1
-
-        val = ((mask & ~isna(np.atleast_2d(blk.get_values())))
-               for blk in data.blocks)
-        loc = (blk.mgr_locs for blk in data.blocks)
-
-        counter = partial(count_level_2d, labels=ids, max_bin=ngroups, axis=1)
-        blk = map(make_block, map(counter, val), loc)
-
-        return self._wrap_agged_blocks(data.items, list(blk))
-
-    def nunique(self, dropna=True):
-        """
-        Return DataFrame with number of distinct observations per group for
-        each column.
-
-        .. versionadded:: 0.20.0
-
-        Parameters
-        ----------
-        dropna : boolean, default True
-            Don't include NaN in the counts.
-
-        Returns
-        -------
-        nunique: DataFrame
-
-        Examples
-        --------
-        >>> df = pd.DataFrame({'id': ['spam', 'egg', 'egg', 'spam',
-        ...                           'ham', 'ham'],
-        ...                    'value1': [1, 5, 5, 2, 5, 5],
-        ...                    'value2': list('abbaxy')})
-        >>> df
-             id  value1 value2
-        0  spam       1      a
-        1   egg       5      b
-        2   egg       5      b
-        3  spam       2      a
-        4   ham       5      x
-        5   ham       5      y
-
-        >>> df.groupby('id').nunique()
-            id  value1  value2
-        id
-        egg    1       1       1
-        ham    1       1       2
-        spam   1       2       1
-
-        # check for rows with the same id but conflicting values
-        >>> df.groupby('id').filter(lambda g: (g.nunique() > 1).any())
-             id  value1 value2
-        0  spam       1      a
-        3  spam       2      a
-        4   ham       5      x
-        5   ham       5      y
-        """
-
-        obj = self._selected_obj
-
-        def groupby_series(obj, col=None):
-            return SeriesGroupBy(obj,
-                                 selection=col,
-                                 grouper=self.grouper).nunique(dropna=dropna)
-
-        if isinstance(obj, Series):
-            results = groupby_series(obj)
-        else:
-            from pandas.core.reshape.concat import concat
-            results = [groupby_series(obj[col], col) for col in obj.columns]
-            results = concat(results, axis=1)
-
-        if not self.as_index:
-            results.index = com._default_index(len(results))
-        return results
-
-    boxplot = boxplot_frame_groupby
-
-
-class PanelGroupBy(NDFrameGroupBy):
-
-    def aggregate(self, arg, *args, **kwargs):
-        return super(PanelGroupBy, self).aggregate(arg, *args, **kwargs)
-
-    agg = aggregate
-
-    def _iterate_slices(self):
-        if self.axis == 0:
-            # kludge
-            if self._selection is None:
-                slice_axis = self._selected_obj.items
-            else:
-                slice_axis = self._selection_list
-            slicer = lambda x: self._selected_obj[x]
-        else:
-            raise NotImplementedError("axis other than 0 is not supported")
-
-        for val in slice_axis:
-            if val in self.exclusions:
-                continue
-
-            yield val, slicer(val)
-
-    def aggregate(self, arg, *args, **kwargs):
-        """
-        Aggregate using input function or dict of {column -> function}
-
-        Parameters
-        ----------
-        arg : function or dict
-            Function to use for aggregating groups. If a function, must either
-            work when passed a Panel or when passed to Panel.apply. If
-            pass a dict, the keys must be DataFrame column names
-
-        Returns
-        -------
-        aggregated : Panel
-        """
-        if isinstance(arg, compat.string_types):
-            return getattr(self, arg)(*args, **kwargs)
-
-        return self._aggregate_generic(arg, *args, **kwargs)
-
-    def _wrap_generic_output(self, result, obj):
-        if self.axis == 0:
-            new_axes = list(obj.axes)
-            new_axes[0] = self.grouper.result_index
-        elif self.axis == 1:
-            x, y, z = obj.axes
-            new_axes = [self.grouper.result_index, z, x]
-        else:
-            x, y, z = obj.axes
-            new_axes = [self.grouper.result_index, y, x]
-
-        result = Panel._from_axes(result, new_axes)
-
-        if self.axis == 1:
-            result = result.swapaxes(0, 1).swapaxes(0, 2)
-        elif self.axis == 2:
-            result = result.swapaxes(0, 2)
-
-        return result
-
-    def _aggregate_item_by_item(self, func, *args, **kwargs):
-        obj = self._obj_with_exclusions
-        result = {}
-
-        if self.axis > 0:
-            for item in obj:
-                try:
-                    itemg = DataFrameGroupBy(obj[item],
-                                             axis=self.axis - 1,
-                                             grouper=self.grouper)
-                    result[item] = itemg.aggregate(func, *args, **kwargs)
-                except (ValueError, TypeError):
-                    raise
-            new_axes = list(obj.axes)
-            new_axes[self.axis] = self.grouper.result_index
-            return Panel._from_axes(result, new_axes)
-        else:
-            raise ValueError("axis value must be greater than 0")
-
-    def _wrap_aggregated_output(self, output, names=None):
-        raise com.AbstractMethodError(self)
-
-
-# ----------------------------------------------------------------------
-# Splitting / application
-
-
-class DataSplitter(object):
-
-    def __init__(self, data, labels, ngroups, axis=0):
-        self.data = data
-        self.labels = _ensure_int64(labels)
-        self.ngroups = ngroups
-
-        self.axis = axis
-
-    @cache_readonly
-    def slabels(self):
-        # Sorted labels
-        return algorithms.take_nd(self.labels, self.sort_idx, allow_fill=False)
-
-    @cache_readonly
-    def sort_idx(self):
-        # Counting sort indexer
-        return get_group_index_sorter(self.labels, self.ngroups)
-
-    def __iter__(self):
-        sdata = self._get_sorted_data()
-
-        if self.ngroups == 0:
-            # we are inside a generator, rather than raise StopIteration
-            # we merely return signal the end
-            return
-
-        starts, ends = lib.generate_slices(self.slabels, self.ngroups)
-
-        for i, (start, end) in enumerate(zip(starts, ends)):
-            # Since I'm now compressing the group ids, it's now not "possible"
-            # to produce empty slices because such groups would not be observed
-            # in the data
-            # if start >= end:
-            #     raise AssertionError('Start %s must be less than end %s'
-            #                          % (str(start), str(end)))
-            yield i, self._chop(sdata, slice(start, end))
-
-    def _get_sorted_data(self):
-        return self.data._take(self.sort_idx, axis=self.axis)
-
-    def _chop(self, sdata, slice_obj):
-        return sdata.iloc[slice_obj]
-
-    def apply(self, f):
-        raise com.AbstractMethodError(self)
-
-
-class SeriesSplitter(DataSplitter):
-
-    def _chop(self, sdata, slice_obj):
-        return sdata._get_values(slice_obj).to_dense()
-
-
-class FrameSplitter(DataSplitter):
-
-    def __init__(self, data, labels, ngroups, axis=0):
-        super(FrameSplitter, self).__init__(data, labels, ngroups, axis=axis)
-
-    def fast_apply(self, f, names):
-        # must return keys::list, values::list, mutated::bool
-        try:
-            starts, ends = lib.generate_slices(self.slabels, self.ngroups)
-        except Exception:
-            # fails when all -1
-            return [], True
-
-        sdata = self._get_sorted_data()
-        results, mutated = reduction.apply_frame_axis0(sdata, f, names,
-                                                       starts, ends)
-
-        return results, mutated
-
-    def _chop(self, sdata, slice_obj):
-        if self.axis == 0:
-            return sdata.iloc[slice_obj]
-        else:
-            return sdata._slice(slice_obj, axis=1)  # .loc[:, slice_obj]
-
-
-class NDFrameSplitter(DataSplitter):
-
-    def __init__(self, data, labels, ngroups, axis=0):
-        super(NDFrameSplitter, self).__init__(data, labels, ngroups, axis=axis)
-
-        self.factory = data._constructor
-
-    def _get_sorted_data(self):
-        # this is the BlockManager
-        data = self.data._data
-
-        # this is sort of wasteful but...
-        sorted_axis = data.axes[self.axis].take(self.sort_idx)
-        sorted_data = data.reindex_axis(sorted_axis, axis=self.axis)
-
-        return sorted_data
-
-    def _chop(self, sdata, slice_obj):
-        return self.factory(sdata.get_slice(slice_obj, axis=self.axis))
-
-
-def get_splitter(data, *args, **kwargs):
-    if isinstance(data, Series):
-        klass = SeriesSplitter
-    elif isinstance(data, DataFrame):
-        klass = FrameSplitter
-    else:
-        klass = NDFrameSplitter
-
-    return klass(data, *args, **kwargs)
-=======
-    return klass(obj, by, **kwds)
->>>>>>> d115900f
+    return klass(obj, by, **kwds)