"""
Provide the groupby split-apply-combine paradigm. Define the GroupBy
class providing the base-class of operations.

The SeriesGroupBy and DataFrameGroupBy sub-class
(defined in pandas.core.groupby.generic)
expose these user-facing objects to provide specific functionailty.
"""

import collections
from contextlib import contextmanager
import datetime
from functools import partial, wraps
import inspect
import re
import types
from typing import FrozenSet, Hashable, Iterable, List, Optional, Tuple, Type, Union

import numpy as np

from pandas._config.config import option_context

from pandas._libs import Timestamp
import pandas._libs.groupby as libgroupby
from pandas.compat import set_function_name
from pandas.compat.numpy import function as nv
from pandas.errors import AbstractMethodError
from pandas.util._decorators import Appender, Substitution, cache_readonly
from pandas.util._validators import validate_kwargs

from pandas.core.dtypes.cast import maybe_downcast_to_dtype
from pandas.core.dtypes.common import (
    ensure_float,
    is_datetime64_dtype,
    is_datetime64tz_dtype,
    is_extension_array_dtype,
    is_integer_dtype,
    is_numeric_dtype,
    is_object_dtype,
    is_scalar,
)
from pandas.core.dtypes.missing import isna, notna

from pandas.core import nanops
import pandas.core.algorithms as algorithms
from pandas.core.arrays import Categorical
from pandas.core.base import DataError, PandasObject, SelectionMixin
import pandas.core.common as com
from pandas.core.construction import extract_array
from pandas.core.frame import DataFrame
from pandas.core.generic import NDFrame
from pandas.core.groupby import base
from pandas.core.index import CategoricalIndex, Index, MultiIndex
from pandas.core.series import Series
from pandas.core.sorting import get_group_index_sorter

_common_see_also = """
        See Also
        --------
        Series.%(name)s
        DataFrame.%(name)s
"""

_apply_docs = dict(
    template="""
    Apply function `func`  group-wise and combine the results together.

    The function passed to `apply` must take a {input} as its first
    argument and return a DataFrame, Series or scalar. `apply` will
    then take care of combining the results back together into a single
    dataframe or series. `apply` is therefore a highly flexible
    grouping method.

    While `apply` is a very flexible method, its downside is that
    using it can be quite a bit slower than using more specific methods
    like `agg` or `transform`. Pandas offers a wide range of method that will
    be much faster than using `apply` for their specific purposes, so try to
    use them before reaching for `apply`.

    Parameters
    ----------
    func : callable
        A callable that takes a {input} as its first argument, and
        returns a dataframe, a series or a scalar. In addition the
        callable may take positional and keyword arguments.
    args, kwargs : tuple and dict
        Optional positional and keyword arguments to pass to `func`.

    Returns
    -------
    applied : Series or DataFrame

    See Also
    --------
    pipe : Apply function to the full GroupBy object instead of to each
        group.
    aggregate : Apply aggregate function to the GroupBy object.
    transform : Apply function column-by-column to the GroupBy object.
    Series.apply : Apply a function to a Series.
    DataFrame.apply : Apply a function to each row or column of a DataFrame.
    """,
    dataframe_examples="""
    >>> df = pd.DataFrame({'A': 'a a b'.split(),
                           'B': [1,2,3],
                           'C': [4,6, 5]})
    >>> g = df.groupby('A')

    Notice that ``g`` has two groups, ``a`` and ``b``.
    Calling `apply` in various ways, we can get different grouping results:

    Example 1: below the function passed to `apply` takes a DataFrame as
    its argument and returns a DataFrame. `apply` combines the result for
    each group together into a new DataFrame:

    >>> g[['B', 'C']].apply(lambda x: x / x.sum())
              B    C
    0  0.333333  0.4
    1  0.666667  0.6
    2  1.000000  1.0

    Example 2: The function passed to `apply` takes a DataFrame as
    its argument and returns a Series.  `apply` combines the result for
    each group together into a new DataFrame:

    >>> g[['B', 'C']].apply(lambda x: x.max() - x.min())
       B  C
    A
    a  1  2
    b  0  0

    Example 3: The function passed to `apply` takes a DataFrame as
    its argument and returns a scalar. `apply` combines the result for
    each group together into a Series, including setting the index as
    appropriate:

    >>> g.apply(lambda x: x.C.max() - x.B.min())
    A
    a    5
    b    2
    dtype: int64
    """,
    series_examples="""
    >>> s = pd.Series([0, 1, 2], index='a a b'.split())
    >>> g = s.groupby(s.index)

    From ``s`` above we can see that ``g`` has two groups, ``a`` and ``b``.
    Calling `apply` in various ways, we can get different grouping results:

    Example 1: The function passed to `apply` takes a Series as
    its argument and returns a Series.  `apply` combines the result for
    each group together into a new Series:

    >>> g.apply(lambda x:  x*2 if x.name == 'b' else x/2)
    0    0.0
    1    0.5
    2    4.0
    dtype: float64

    Example 2: The function passed to `apply` takes a Series as
    its argument and returns a scalar. `apply` combines the result for
    each group together into a Series, including setting the index as
    appropriate:

    >>> g.apply(lambda x: x.max() - x.min())
    a    1
    b    0
    dtype: int64

    Notes
    -----
    In the current implementation `apply` calls `func` twice on the
    first group to decide whether it can take a fast or slow code
    path. This can lead to unexpected behavior if `func` has
    side-effects, as they will take effect twice for the first
    group.

    Examples
    --------
    {examples}
    """,
)

_pipe_template = """
Apply a function `func` with arguments to this %(klass)s object and return
the function's result.

%(versionadded)s

Use `.pipe` when you want to improve readability by chaining together
functions that expect Series, DataFrames, GroupBy or Resampler objects.
Instead of writing

>>> h(g(f(df.groupby('group')), arg1=a), arg2=b, arg3=c)

You can write

>>> (df.groupby('group')
...    .pipe(f)
...    .pipe(g, arg1=a)
...    .pipe(h, arg2=b, arg3=c))

which is much more readable.

Parameters
----------
func : callable or tuple of (callable, string)
    Function to apply to this %(klass)s object or, alternatively,
    a `(callable, data_keyword)` tuple where `data_keyword` is a
    string indicating the keyword of `callable` that expects the
    %(klass)s object.
args : iterable, optional
       Positional arguments passed into `func`.
kwargs : dict, optional
         A dictionary of keyword arguments passed into `func`.

Returns
-------
object : the return type of `func`.

See Also
--------
Series.pipe : Apply a function with arguments to a series.
DataFrame.pipe: Apply a function with arguments to a dataframe.
apply : Apply function to each group instead of to the
    full %(klass)s object.

Notes
-----
See more `here
<http://pandas.pydata.org/pandas-docs/stable/user_guide/groupby.html#piping-function-calls>`_

Examples
--------
%(examples)s
"""

_transform_template = """
Call function producing a like-indexed %(klass)s on each group and
return a %(klass)s having the same indexes as the original object
filled with the transformed values

Parameters
----------
f : function
    Function to apply to each group

Returns
-------
%(klass)s

See Also
--------
aggregate, transform

Notes
-----
Each group is endowed the attribute 'name' in case you need to know
which group you are working on.

The current implementation imposes three requirements on f:

* f must return a value that either has the same shape as the input
  subframe or can be broadcast to the shape of the input subframe.
  For example, if `f` returns a scalar it will be broadcast to have the
  same shape as the input subframe.
* if this is a DataFrame, f must support application column-by-column
  in the subframe. If f also supports application to the entire subframe,
  then a fast path is used starting from the second chunk.
* f must not mutate groups. Mutation is not supported and may
  produce unexpected results.

Examples
--------

# Same shape
>>> df = pd.DataFrame({'A' : ['foo', 'bar', 'foo', 'bar',
...                           'foo', 'bar'],
...                    'B' : ['one', 'one', 'two', 'three',
...                          'two', 'two'],
...                    'C' : [1, 5, 5, 2, 5, 5],
...                    'D' : [2.0, 5., 8., 1., 2., 9.]})
>>> grouped = df.groupby('A')
>>> grouped.transform(lambda x: (x - x.mean()) / x.std())
          C         D
0 -1.154701 -0.577350
1  0.577350  0.000000
2  0.577350  1.154701
3 -1.154701 -1.000000
4  0.577350 -0.577350
5  0.577350  1.000000

# Broadcastable
>>> grouped.transform(lambda x: x.max() - x.min())
   C    D
0  4  6.0
1  3  8.0
2  4  6.0
3  3  8.0
4  4  6.0
5  3  8.0
"""


class GroupByPlot(PandasObject):
    """
    Class implementing the .plot attribute for groupby objects.
    """

    def __init__(self, groupby):
        self._groupby = groupby

    def __call__(self, *args, **kwargs):
        def f(self):
            return self.plot(*args, **kwargs)

        f.__name__ = "plot"
        return self._groupby.apply(f)

    def __getattr__(self, name):
        def attr(*args, **kwargs):
            def f(self):
                return getattr(self.plot, name)(*args, **kwargs)

            return self._groupby.apply(f)

        return attr


@contextmanager
def _group_selection_context(groupby):
    """
    Set / reset the _group_selection_context.
    """
    groupby._set_group_selection()
    yield groupby
    groupby._reset_group_selection()


class _GroupBy(PandasObject, SelectionMixin):
    _group_selection = None
    _apply_whitelist = frozenset()  # type: FrozenSet[str]

    def __init__(
        self,
        obj: NDFrame,
        keys=None,
        axis=0,
        level=None,
        grouper=None,
        exclusions=None,
        selection=None,
        as_index=True,
        sort=True,
        group_keys=True,
        squeeze=False,
        observed=False,
        **kwargs
    ):

        self._selection = selection

        assert isinstance(obj, NDFrame), type(obj)
        obj._consolidate_inplace()

        self.level = level

        if not as_index:
            if not isinstance(obj, DataFrame):
                raise TypeError("as_index=False only valid with DataFrame")
            if axis != 0:
                raise ValueError("as_index=False only valid for axis=0")

        self.as_index = as_index
        self.keys = keys
        self.sort = sort
        self.group_keys = group_keys
        self.squeeze = squeeze
        self.observed = observed
        self.mutated = kwargs.pop("mutated", False)

        if grouper is None:
            from pandas.core.groupby.grouper import _get_grouper

            grouper, exclusions, obj = _get_grouper(
                obj,
                keys,
                axis=axis,
                level=level,
                sort=sort,
                observed=observed,
                mutated=self.mutated,
            )

        self.obj = obj
        self.axis = obj._get_axis_number(axis)
        self.grouper = grouper
        self.exclusions = set(exclusions) if exclusions else set()

        # we accept no other args
        validate_kwargs("group", kwargs, {})

    def __len__(self):
        return len(self.groups)

    def __repr__(self):
        # TODO: Better repr for GroupBy object
        return object.__repr__(self)

    def _assure_grouper(self):
        """
        We create the grouper on instantiation sub-classes may have a
        different policy.
        """
        pass

    @property
    def groups(self):
        """
        Dict {group name -> group labels}.
        """
        self._assure_grouper()
        return self.grouper.groups

    @property
    def ngroups(self):
        self._assure_grouper()
        return self.grouper.ngroups

    @property
    def indices(self):
        """
        Dict {group name -> group indices}.
        """
        self._assure_grouper()
        return self.grouper.indices

    def _get_indices(self, names):
        """
        Safe get multiple indices, translate keys for
        datelike to underlying repr.
        """

        def get_converter(s):
            # possibly convert to the actual key types
            # in the indices, could be a Timestamp or a np.datetime64
            if isinstance(s, (Timestamp, datetime.datetime)):
                return lambda key: Timestamp(key)
            elif isinstance(s, np.datetime64):
                return lambda key: Timestamp(key).asm8
            else:
                return lambda key: key

        if len(names) == 0:
            return []

        if len(self.indices) > 0:
            index_sample = next(iter(self.indices))
        else:
            index_sample = None  # Dummy sample

        name_sample = names[0]
        if isinstance(index_sample, tuple):
            if not isinstance(name_sample, tuple):
                msg = "must supply a tuple to get_group with multiple grouping keys"
                raise ValueError(msg)
            if not len(name_sample) == len(index_sample):
                try:
                    # If the original grouper was a tuple
                    return [self.indices[name] for name in names]
                except KeyError:
                    # turns out it wasn't a tuple
                    msg = (
                        "must supply a same-length tuple to get_group"
                        " with multiple grouping keys"
                    )
                    raise ValueError(msg)

            converters = [get_converter(s) for s in index_sample]
            names = (tuple(f(n) for f, n in zip(converters, name)) for name in names)

        else:
            converter = get_converter(index_sample)
            names = (converter(name) for name in names)

        return [self.indices.get(name, []) for name in names]

    def _get_index(self, name):
        """
        Safe get index, translate keys for datelike to underlying repr.
        """
        return self._get_indices([name])[0]

    @cache_readonly
    def _selected_obj(self):

        if self._selection is None or isinstance(self.obj, Series):
            if self._group_selection is not None:
                return self.obj[self._group_selection]
            return self.obj
        else:
            return self.obj[self._selection]

    def _reset_group_selection(self):
        """
        Clear group based selection.

        Used for methods needing to return info on each group regardless of
        whether a group selection was previously set.
        """
        if self._group_selection is not None:
            # GH12839 clear cached selection too when changing group selection
            self._group_selection = None
            self._reset_cache("_selected_obj")

    def _set_group_selection(self):
        """
        Create group based selection.

        Used when selection is not passed directly but instead via a grouper.

        NOTE: this should be paired with a call to _reset_group_selection
        """
        grp = self.grouper
        if not (
            self.as_index
            and getattr(grp, "groupings", None) is not None
            and self.obj.ndim > 1
            and self._group_selection is None
        ):
            return

        ax = self.obj._info_axis
        groupers = [g.name for g in grp.groupings if g.level is None and g.in_axis]

        if len(groupers):
            # GH12839 clear selected obj cache when group selection changes
            self._group_selection = ax.difference(Index(groupers), sort=False).tolist()
            self._reset_cache("_selected_obj")

    def _set_result_index_ordered(self, result):
        # set the result index on the passed values object and
        # return the new object, xref 8046

        # the values/counts are repeated according to the group index
        # shortcut if we have an already ordered grouper
        if not self.grouper.is_monotonic:
            index = Index(np.concatenate(self._get_indices(self.grouper.result_index)))
            result.set_axis(index, axis=self.axis, inplace=True)
            result = result.sort_index(axis=self.axis)

        result.set_axis(self.obj._get_axis(self.axis), axis=self.axis, inplace=True)
        return result

    def _dir_additions(self):
        return self.obj._dir_additions() | self._apply_whitelist

    def __getattr__(self, attr):
        if attr in self._internal_names_set:
            return object.__getattribute__(self, attr)
        if attr in self.obj:
            return self[attr]

        raise AttributeError(
            "%r object has no attribute %r" % (type(self).__name__, attr)
        )

    @Substitution(
        klass="GroupBy",
        versionadded=".. versionadded:: 0.21.0",
        examples="""\
>>> df = pd.DataFrame({'A': 'a b a b'.split(), 'B': [1, 2, 3, 4]})
>>> df
   A  B
0  a  1
1  b  2
2  a  3
3  b  4

To get the difference between each groups maximum and minimum value in one
pass, you can do

>>> df.groupby('A').pipe(lambda x: x.max() - x.min())
   B
A
a  2
b  2""",
    )
    @Appender(_pipe_template)
    def pipe(self, func, *args, **kwargs):
        return com.pipe(self, func, *args, **kwargs)

    plot = property(GroupByPlot)

    def _make_wrapper(self, name):
        assert name in self._apply_whitelist

        self._set_group_selection()

        # need to setup the selection
        # as are not passed directly but in the grouper
        f = getattr(self._selected_obj, name)
        if not isinstance(f, types.MethodType):
            return self.apply(lambda self: getattr(self, name))

        f = getattr(type(self._selected_obj), name)
        sig = inspect.signature(f)

        def wrapper(*args, **kwargs):
            # a little trickery for aggregation functions that need an axis
            # argument
            if "axis" in sig.parameters:
                if kwargs.get("axis", None) is None:
                    kwargs["axis"] = self.axis

            def curried(x):
                return f(x, *args, **kwargs)

            # preserve the name so we can detect it when calling plot methods,
            # to avoid duplicates
            curried.__name__ = name

            # special case otherwise extra plots are created when catching the
            # exception below
            if name in base.plotting_methods:
                return self.apply(curried)

            try:
                return self.apply(curried)
            except TypeError as err:
                if not re.search(
                    "reduction operation '.*' not allowed for this dtype", str(err)
                ):
                    # We don't have a cython implementation
                    # TODO: is the above comment accurate?
                    raise

            # related to : GH3688
            # try item-by-item
            # this can be called recursively, so need to raise
            # ValueError
            # if we don't have this method to indicated to aggregate to
            # mark this column as an error
            try:
                return self._aggregate_item_by_item(name, *args, **kwargs)
            except AttributeError:
                # e.g. SparseArray has no flags attr
                # FIXME: 'SeriesGroupBy' has no attribute '_aggregate_item_by_item'
                #  occurs in idxmax() case
                #  in tests.groupby.test_function.test_non_cython_api
                raise ValueError

        wrapper.__name__ = name
        return wrapper

    def get_group(self, name, obj=None):
        """
        Construct DataFrame from group with provided name.

        Parameters
        ----------
        name : object
            The name of the group to get as a DataFrame.
        obj : DataFrame, default None
            The DataFrame to take the DataFrame out of.  If
            it is None, the object groupby was called on will
            be used.

        Returns
        -------
        group : same type as obj
        """
        if obj is None:
            obj = self._selected_obj

        inds = self._get_index(name)
        if not len(inds):
            raise KeyError(name)

        return obj.take(inds, axis=self.axis)

    def __iter__(self):
        """
        Groupby iterator.

        Returns
        -------
        Generator yielding sequence of (name, subsetted object)
        for each group
        """
        return self.grouper.get_iterator(self.obj, axis=self.axis)

    @Appender(
        _apply_docs["template"].format(
            input="dataframe", examples=_apply_docs["dataframe_examples"]
        )
    )
    def apply(self, func, *args, **kwargs):

        func = self._is_builtin_func(func)

        # this is needed so we don't try and wrap strings. If we could
        # resolve functions to their callable functions prior, this
        # wouldn't be needed
        if args or kwargs:
            if callable(func):

                @wraps(func)
                def f(g):
                    with np.errstate(all="ignore"):
                        return func(g, *args, **kwargs)

            elif hasattr(nanops, "nan" + func):
                # TODO: should we wrap this in to e.g. _is_builtin_func?
                f = getattr(nanops, "nan" + func)

            else:
                raise ValueError(
                    "func must be a callable if args or kwargs are supplied"
                )
        else:
            f = func

        # ignore SettingWithCopy here in case the user mutates
        with option_context("mode.chained_assignment", None):
            try:
                result = self._python_apply_general(f)
            except TypeError:
                # gh-20949
                # try again, with .apply acting as a filtering
                # operation, by excluding the grouping column
                # This would normally not be triggered
                # except if the udf is trying an operation that
                # fails on *some* columns, e.g. a numeric operation
                # on a string grouper column

                with _group_selection_context(self):
                    return self._python_apply_general(f)

        return result

    def _python_apply_general(self, f):
        keys, values, mutated = self.grouper.apply(f, self._selected_obj, self.axis)

        return self._wrap_applied_output(
            keys, values, not_indexed_same=mutated or self.mutated
        )

    def _iterate_slices(self) -> Iterable[Tuple[Hashable, Series]]:
        raise AbstractMethodError(self)

    def transform(self, func, *args, **kwargs):
        raise AbstractMethodError(self)

    def _cumcount_array(self, ascending=True):
        """
        Parameters
        ----------
        ascending : bool, default True
            If False, number in reverse, from length of group - 1 to 0.

        Notes
        -----
        this is currently implementing sort=False
        (though the default is sort=True) for groupby in general
        """
        ids, _, ngroups = self.grouper.group_info
        sorter = get_group_index_sorter(ids, ngroups)
        ids, count = ids[sorter], len(ids)

        if count == 0:
            return np.empty(0, dtype=np.int64)

        run = np.r_[True, ids[:-1] != ids[1:]]
        rep = np.diff(np.r_[np.nonzero(run)[0], count])
        out = (~run).cumsum()

        if ascending:
            out -= np.repeat(out[run], rep)
        else:
            out = np.repeat(out[np.r_[run[1:], True]], rep) - out

        rev = np.empty(count, dtype=np.intp)
        rev[sorter] = np.arange(count, dtype=np.intp)
        return out[rev].astype(np.int64, copy=False)

    def _try_cast(self, result, obj, numeric_only=False):
        """
        Try to cast the result to our obj original type,
        we may have roundtripped through object in the mean-time.

        If numeric_only is True, then only try to cast numerics
        and not datetimelikes.

        """
        if obj.ndim > 1:
            dtype = obj._values.dtype
        else:
            dtype = obj.dtype

        if not is_scalar(result):
            if is_datetime64tz_dtype(dtype):
                # GH 23683
                # Prior results _may_ have been generated in UTC.
                # Ensure we localize to UTC first before converting
                # to the target timezone
                arr = extract_array(obj)
                try:
                    result = arr._from_sequence(result, dtype="datetime64[ns, UTC]")
                    result = result.astype(dtype)
                except TypeError:
                    # _try_cast was called at a point where the result
                    # was already tz-aware
                    pass
            elif is_extension_array_dtype(dtype):
                # The function can return something of any type, so check
                # if the type is compatible with the calling EA.

                # return the same type (Series) as our caller
                try:
                    result = obj._values._from_sequence(result, dtype=dtype)
                except Exception:
                    # https://github.com/pandas-dev/pandas/issues/22850
                    # pandas has no control over what 3rd-party ExtensionArrays
                    # do in _values_from_sequence. We still want ops to work
                    # though, so we catch any regular Exception.
                    pass
            elif numeric_only and is_numeric_dtype(dtype) or not numeric_only:
                result = maybe_downcast_to_dtype(result, dtype)

        return result

    def _transform_should_cast(self, func_nm):
        """
        Parameters
        ----------
        func_nm: str
            The name of the aggregation function being performed

        Returns
        -------
        bool
            Whether transform should attempt to cast the result of aggregation
        """
        return (self.size().fillna(0) > 0).any() and (
            func_nm not in base.cython_cast_blacklist
        )

    def _cython_transform(self, how, numeric_only=True, **kwargs):
        output = collections.OrderedDict()
        for name, obj in self._iterate_slices():
            is_numeric = is_numeric_dtype(obj.dtype)
            if numeric_only and not is_numeric:
                continue

            try:
                result, names = self.grouper.transform(obj.values, how, **kwargs)
            except NotImplementedError:
                continue
            if self._transform_should_cast(how):
                output[name] = self._try_cast(result, obj)
            else:
                output[name] = result

        if len(output) == 0:
            raise DataError("No numeric types to aggregate")

        return self._wrap_transformed_output(output, names)

    def _wrap_aggregated_output(self, output, names=None):
        raise AbstractMethodError(self)

    def _wrap_transformed_output(self, output, names=None):
        raise AbstractMethodError(self)

    def _wrap_applied_output(self, keys, values, not_indexed_same=False):
        raise AbstractMethodError(self)

    def _cython_agg_general(self, how, alt=None, numeric_only=True, min_count=-1):
        output = {}
        for name, obj in self._iterate_slices():
            is_numeric = is_numeric_dtype(obj.dtype)
            if numeric_only and not is_numeric:
                continue

            result, names = self.grouper.aggregate(obj.values, how, min_count=min_count)
            output[name] = self._try_cast(result, obj)

        if len(output) == 0:
            raise DataError("No numeric types to aggregate")

        return self._wrap_aggregated_output(output, names)

    def _python_agg_general(self, func, *args, **kwargs):
        func = self._is_builtin_func(func)
        f = lambda x: func(x, *args, **kwargs)

        # iterate through "columns" ex exclusions to populate output dict
        output = {}
        for name, obj in self._iterate_slices():
            try:
                result, counts = self.grouper.agg_series(obj, f)
            except TypeError:
                continue
            else:
                output[name] = self._try_cast(result, obj, numeric_only=True)

        if len(output) == 0:
            return self._python_apply_general(f)

        if self.grouper._filter_empty_groups:

            mask = counts.ravel() > 0
            for name, result in output.items():

                # since we are masking, make sure that we have a float object
                values = result
                if is_numeric_dtype(values.dtype):
                    values = ensure_float(values)

                output[name] = self._try_cast(values[mask], result)

        return self._wrap_aggregated_output(output)

    def _concat_objects(self, keys, values, not_indexed_same=False):
        from pandas.core.reshape.concat import concat

        def reset_identity(values):
            # reset the identities of the components
            # of the values to prevent aliasing
            for v in com.not_none(*values):
                ax = v._get_axis(self.axis)
                ax._reset_identity()
            return values

        if not not_indexed_same:
            result = concat(values, axis=self.axis)
            ax = self._selected_obj._get_axis(self.axis)

            if isinstance(result, Series):
                result = result.reindex(ax)
            else:

                # this is a very unfortunate situation
                # we have a multi-index that is NOT lexsorted
                # and we have a result which is duplicated
                # we can't reindex, so we resort to this
                # GH 14776
                if isinstance(ax, MultiIndex) and not ax.is_unique:
                    indexer = algorithms.unique1d(
                        result.index.get_indexer_for(ax.values)
                    )
                    result = result.take(indexer, axis=self.axis)
                else:
                    result = result.reindex(ax, axis=self.axis)

        elif self.group_keys:

            values = reset_identity(values)
            if self.as_index:

                # possible MI return case
                group_keys = keys
                group_levels = self.grouper.levels
                group_names = self.grouper.names

                result = concat(
                    values,
                    axis=self.axis,
                    keys=group_keys,
                    levels=group_levels,
                    names=group_names,
                    sort=False,
                )
            else:

                # GH5610, returns a MI, with the first level being a
                # range index
                keys = list(range(len(values)))
                result = concat(values, axis=self.axis, keys=keys)
        else:
            values = reset_identity(values)
            result = concat(values, axis=self.axis)

        if (
            isinstance(result, Series)
            and getattr(self, "_selection_name", None) is not None
        ):

            result.name = self._selection_name

        return result

    def _apply_filter(self, indices, dropna):
        if len(indices) == 0:
            indices = np.array([], dtype="int64")
        else:
            indices = np.sort(np.concatenate(indices))
        if dropna:
            filtered = self._selected_obj.take(indices, axis=self.axis)
        else:
            mask = np.empty(len(self._selected_obj.index), dtype=bool)
            mask.fill(False)
            mask[indices.astype(int)] = True
            # mask fails to broadcast when passed to where; broadcast manually.
            mask = np.tile(mask, list(self._selected_obj.shape[1:]) + [1]).T
            filtered = self._selected_obj.where(mask)  # Fill with NaNs.
        return filtered


class GroupBy(_GroupBy):
    """
    Class for grouping and aggregating relational data.

    See aggregate, transform, and apply functions on this object.

    It's easiest to use obj.groupby(...) to use GroupBy, but you can also do:

    ::

        grouped = groupby(obj, ...)

    Parameters
    ----------
    obj : pandas object
    axis : int, default 0
    level : int, default None
        Level of MultiIndex
    groupings : list of Grouping objects
        Most users should ignore this
    exclusions : array-like, optional
        List of columns to exclude
    name : str
        Most users should ignore this

    Returns
    -------
    **Attributes**
    groups : dict
        {group name -> group labels}
    len(grouped) : int
        Number of groups

    Notes
    -----
    After grouping, see aggregate, apply, and transform functions. Here are
    some other brief notes about usage. When grouping by multiple groups, the
    result index will be a MultiIndex (hierarchical) by default.

    Iteration produces (key, group) tuples, i.e. chunking the data by group. So
    you can write code like:

    ::

        grouped = obj.groupby(keys, axis=axis)
        for key, group in grouped:
            # do something with the data

    Function calls on GroupBy, if not specially implemented, "dispatch" to the
    grouped data. So if you group a DataFrame and wish to invoke the std()
    method on each group, you can simply do:

    ::

        df.groupby(mapper).std()

    rather than

    ::

        df.groupby(mapper).aggregate(np.std)

    You can pass arguments to these "wrapped" functions, too.

    See the online documentation for full exposition on these topics and much
    more
    """

    def _bool_agg(self, val_test, skipna):
        """
        Shared func to call any / all Cython GroupBy implementations.
        """

        def objs_to_bool(vals: np.ndarray) -> Tuple[np.ndarray, Type]:
            if is_object_dtype(vals):
                vals = np.array([bool(x) for x in vals])
            else:
                vals = vals.astype(np.bool)

            return vals.view(np.uint8), np.bool

        def result_to_bool(result: np.ndarray, inference: Type) -> np.ndarray:
            return result.astype(inference, copy=False)

        return self._get_cythonized_result(
            "group_any_all",
            self.grouper,
            aggregate=True,
            cython_dtype=np.uint8,
            needs_values=True,
            needs_mask=True,
            pre_processing=objs_to_bool,
            post_processing=result_to_bool,
            val_test=val_test,
            skipna=skipna,
        )

    @Substitution(name="groupby")
    @Appender(_common_see_also)
    def any(self, skipna=True):
        """
        Return True if any value in the group is truthful, else False.

        Parameters
        ----------
        skipna : bool, default True
            Flag to ignore nan values during truth testing.

        Returns
        -------
        bool
        """
        return self._bool_agg("any", skipna)

    @Substitution(name="groupby")
    @Appender(_common_see_also)
    def all(self, skipna=True):
        """
        Return True if all values in the group are truthful, else False.

        Parameters
        ----------
        skipna : bool, default True
            Flag to ignore nan values during truth testing.

        Returns
        -------
        bool
        """
        return self._bool_agg("all", skipna)

    @Substitution(name="groupby")
    @Appender(_common_see_also)
    def count(self):
        """
        Compute count of group, excluding missing values.

        Returns
        -------
        Series or DataFrame
            Count of values within each group.
        """

        # defined here for API doc
        raise NotImplementedError

    @Substitution(name="groupby")
    @Substitution(see_also=_common_see_also)
    def mean(self, *args, **kwargs):
        """
        Compute mean of groups, excluding missing values.

        Returns
        -------
        pandas.Series or pandas.DataFrame
        %(see_also)s
        Examples
        --------
        >>> df = pd.DataFrame({'A': [1, 1, 2, 1, 2],
        ...                    'B': [np.nan, 2, 3, 4, 5],
        ...                    'C': [1, 2, 1, 1, 2]}, columns=['A', 'B', 'C'])

        Groupby one column and return the mean of the remaining columns in
        each group.

        >>> df.groupby('A').mean()
             B         C
        A
        1  3.0  1.333333
        2  4.0  1.500000

        Groupby two columns and return the mean of the remaining column.

        >>> df.groupby(['A', 'B']).mean()
               C
        A B
        1 2.0  2
          4.0  1
        2 3.0  1
          5.0  2

        Groupby one column and return the mean of only particular column in
        the group.

        >>> df.groupby('A')['B'].mean()
        A
        1    3.0
        2    4.0
        Name: B, dtype: float64
        """
        nv.validate_groupby_func("mean", args, kwargs, ["numeric_only"])
        return self._cython_agg_general(
            "mean", alt=lambda x, axis: Series(x).mean(**kwargs), **kwargs
        )

    @Substitution(name="groupby")
    @Appender(_common_see_also)
    def median(self, **kwargs):
        """
        Compute median of groups, excluding missing values.

        For multiple groupings, the result index will be a MultiIndex

        Returns
        -------
        Series or DataFrame
            Median of values within each group.
        """
        return self._cython_agg_general(
            "median",
            alt=lambda x, axis: Series(x).median(axis=axis, **kwargs),
            **kwargs
        )

    @Substitution(name="groupby")
    @Appender(_common_see_also)
    def std(self, ddof=1, *args, **kwargs):
        """
        Compute standard deviation of groups, excluding missing values.

        For multiple groupings, the result index will be a MultiIndex.

        Parameters
        ----------
        ddof : int, default 1
            Degrees of freedom.

        Returns
        -------
        Series or DataFrame
            Standard deviation of values within each group.
        """

        # TODO: implement at Cython level?
        nv.validate_groupby_func("std", args, kwargs)
        return np.sqrt(self.var(ddof=ddof, **kwargs))

    @Substitution(name="groupby")
    @Appender(_common_see_also)
    def var(self, ddof=1, *args, **kwargs):
        """
        Compute variance of groups, excluding missing values.

        For multiple groupings, the result index will be a MultiIndex.

        Parameters
        ----------
        ddof : int, default 1
            Degrees of freedom.

        Returns
        -------
        Series or DataFrame
            Variance of values within each group.
        """
        nv.validate_groupby_func("var", args, kwargs)
        if ddof == 1:
            return self._cython_agg_general(
                "var", alt=lambda x, axis: Series(x).var(ddof=ddof, **kwargs), **kwargs
            )
        else:
            f = lambda x: x.var(ddof=ddof, **kwargs)
            with _group_selection_context(self):
                return self._python_agg_general(f)

    @Substitution(name="groupby")
    @Appender(_common_see_also)
    def sem(self, ddof=1):
        """
        Compute standard error of the mean of groups, excluding missing values.

        For multiple groupings, the result index will be a MultiIndex.

        Parameters
        ----------
        ddof : int, default 1
            Degrees of freedom.

        Returns
        -------
        Series or DataFrame
            Standard error of the mean of values within each group.
        """
        return self.std(ddof=ddof) / np.sqrt(self.count())

    @Substitution(name="groupby")
    @Appender(_common_see_also)
    def size(self):
        """
        Compute group sizes.

        Returns
        -------
        Series
            Number of rows in each group.
        """
        result = self.grouper.size()

        if isinstance(self.obj, Series):
            result.name = getattr(self.obj, "name", None)
        return result

    @classmethod
    def _add_numeric_operations(cls):
        """
        Add numeric operations to the GroupBy generically.
        """

        def groupby_function(name, alias, npfunc, numeric_only=True, min_count=-1):

            _local_template = """
            Compute %(f)s of group values.

            Returns
            -------
            Series or DataFrame
                Computed %(f)s of values within each group.
            """

            @Substitution(name="groupby", f=name)
            @Appender(_common_see_also)
            @Appender(_local_template)
            def f(self, **kwargs):
                if "numeric_only" not in kwargs:
                    kwargs["numeric_only"] = numeric_only
                if "min_count" not in kwargs:
                    kwargs["min_count"] = min_count

                self._set_group_selection()

                # try a cython aggregation if we can
                try:
                    return self._cython_agg_general(alias, alt=npfunc, **kwargs)
                except AssertionError:
                    raise
                except DataError:
                    pass
<<<<<<< HEAD
                except TypeError:
                    raise
                except NotImplementedError as err:
                    if "function is not implemented for this dtype" not in str(err):
                        # raised in _get_cython_function, in some cases can
                        #  be trimmed by implementing cython funcs for more dtypes
                        raise
                except Exception:
                    # TODO: the remaining test cases that get here are from:
                    #  - AttributeError from _cython_agg_blocks bug passing
                    #    DataFrame to make_block; see  GH#28275
                    #  - TypeError in _cython_operation calling ensure_float64
                    #    on object array containing complex numbers;
                    #    see test_groupby_complex, test_max_nan_bug
=======
                except (TypeError, NotImplementedError):
                    # TODO:
                    #  - TypeError: this is reached via test_groupby_complex
                    #    and can be fixed by implementing _group_add for
                    #    complex dtypes
                    #  - NotImplementedError: reached in test_max_nan_bug,
                    #    raised in _get_cython_function and should probably
                    #    be handled inside _cython_agg_blocks
>>>>>>> 9d45934a
                    pass

                # apply a non-cython aggregation
                result = self.aggregate(lambda x: npfunc(x, axis=self.axis))

                # coerce the resulting columns if we can
                if isinstance(result, DataFrame):
                    for col in result.columns:
                        result[col] = self._try_cast(result[col], self.obj[col])
                else:
                    result = self._try_cast(result, self.obj)

                return result

            set_function_name(f, name, cls)

            return f

        def first_compat(x, axis=0):
            def first(x):
                x = x.to_numpy()

                x = x[notna(x)]
                if len(x) == 0:
                    return np.nan
                return x[0]

            if isinstance(x, DataFrame):
                return x.apply(first, axis=axis)
            else:
                return first(x)

        def last_compat(x, axis=0):
            def last(x):
                x = x.to_numpy()
                x = x[notna(x)]
                if len(x) == 0:
                    return np.nan
                return x[-1]

            if isinstance(x, DataFrame):
                return x.apply(last, axis=axis)
            else:
                return last(x)

        cls.sum = groupby_function("sum", "add", np.sum, min_count=0)
        cls.prod = groupby_function("prod", "prod", np.prod, min_count=0)
        cls.min = groupby_function("min", "min", np.min, numeric_only=False)
        cls.max = groupby_function("max", "max", np.max, numeric_only=False)
        cls.first = groupby_function("first", "first", first_compat, numeric_only=False)
        cls.last = groupby_function("last", "last", last_compat, numeric_only=False)

    @Substitution(name="groupby")
    @Appender(_common_see_also)
    def ohlc(self):
        """
        Compute sum of values, excluding missing values.

        For multiple groupings, the result index will be a MultiIndex

        Returns
        -------
        DataFrame
            Open, high, low and close values within each group.
        """

        return self._apply_to_column_groupbys(lambda x: x._cython_agg_general("ohlc"))

    @Appender(DataFrame.describe.__doc__)
    def describe(self, **kwargs):
        with _group_selection_context(self):
            result = self.apply(lambda x: x.describe(**kwargs))
            if self.axis == 1:
                return result.T
            return result.unstack()

    def resample(self, rule, *args, **kwargs):
        """
        Provide resampling when using a TimeGrouper.

        Given a grouper, the function resamples it according to a string
        "string" -> "frequency".

        See the :ref:`frequency aliases <timeseries.offset_aliases>`
        documentation for more details.

        Parameters
        ----------
        rule : str or DateOffset
            The offset string or object representing target grouper conversion.
        *args, **kwargs
            Possible arguments are `how`, `fill_method`, `limit`, `kind` and
            `on`, and other arguments of `TimeGrouper`.

        Returns
        -------
        Grouper
            Return a new grouper with our resampler appended.

        See Also
        --------
        Grouper : Specify a frequency to resample with when
            grouping by a key.
        DatetimeIndex.resample : Frequency conversion and resampling of
            time series.

        Examples
        --------
        >>> idx = pd.date_range('1/1/2000', periods=4, freq='T')
        >>> df = pd.DataFrame(data=4 * [range(2)],
        ...                   index=idx,
        ...                   columns=['a', 'b'])
        >>> df.iloc[2, 0] = 5
        >>> df
                            a  b
        2000-01-01 00:00:00  0  1
        2000-01-01 00:01:00  0  1
        2000-01-01 00:02:00  5  1
        2000-01-01 00:03:00  0  1

        Downsample the DataFrame into 3 minute bins and sum the values of
        the timestamps falling into a bin.

        >>> df.groupby('a').resample('3T').sum()
                                 a  b
        a
        0   2000-01-01 00:00:00  0  2
            2000-01-01 00:03:00  0  1
        5   2000-01-01 00:00:00  5  1

        Upsample the series into 30 second bins.

        >>> df.groupby('a').resample('30S').sum()
                            a  b
        a
        0   2000-01-01 00:00:00  0  1
            2000-01-01 00:00:30  0  0
            2000-01-01 00:01:00  0  1
            2000-01-01 00:01:30  0  0
            2000-01-01 00:02:00  0  0
            2000-01-01 00:02:30  0  0
            2000-01-01 00:03:00  0  1
        5   2000-01-01 00:02:00  5  1

        Resample by month. Values are assigned to the month of the period.

        >>> df.groupby('a').resample('M').sum()
                    a  b
        a
        0   2000-01-31  0  3
        5   2000-01-31  5  1

        Downsample the series into 3 minute bins as above, but close the right
        side of the bin interval.

        >>> df.groupby('a').resample('3T', closed='right').sum()
                                 a  b
        a
        0   1999-12-31 23:57:00  0  1
            2000-01-01 00:00:00  0  2
        5   2000-01-01 00:00:00  5  1

        Downsample the series into 3 minute bins and close the right side of
        the bin interval, but label each bin using the right edge instead of
        the left.

        >>> df.groupby('a').resample('3T', closed='right', label='right').sum()
                                 a  b
        a
        0   2000-01-01 00:00:00  0  1
            2000-01-01 00:03:00  0  2
        5   2000-01-01 00:03:00  5  1

        Add an offset of twenty seconds.

        >>> df.groupby('a').resample('3T', loffset='20s').sum()
                               a  b
        a
        0   2000-01-01 00:00:20  0  2
            2000-01-01 00:03:20  0  1
        5   2000-01-01 00:00:20  5  1
        """
        from pandas.core.resample import get_resampler_for_grouping

        return get_resampler_for_grouping(self, rule, *args, **kwargs)

    @Substitution(name="groupby")
    @Appender(_common_see_also)
    def rolling(self, *args, **kwargs):
        """
        Return a rolling grouper, providing rolling functionality per group.
        """
        from pandas.core.window import RollingGroupby

        return RollingGroupby(self, *args, **kwargs)

    @Substitution(name="groupby")
    @Appender(_common_see_also)
    def expanding(self, *args, **kwargs):
        """
        Return an expanding grouper, providing expanding
        functionality per group.
        """
        from pandas.core.window import ExpandingGroupby

        return ExpandingGroupby(self, *args, **kwargs)

    def _fill(self, direction, limit=None):
        """
        Shared function for `pad` and `backfill` to call Cython method.

        Parameters
        ----------
        direction : {'ffill', 'bfill'}
            Direction passed to underlying Cython function. `bfill` will cause
            values to be filled backwards. `ffill` and any other values will
            default to a forward fill
        limit : int, default None
            Maximum number of consecutive values to fill. If `None`, this
            method will convert to -1 prior to passing to Cython

        Returns
        -------
        `Series` or `DataFrame` with filled values

        See Also
        --------
        pad
        backfill
        """
        # Need int value for Cython
        if limit is None:
            limit = -1

        return self._get_cythonized_result(
            "group_fillna_indexer",
            self.grouper,
            needs_mask=True,
            cython_dtype=np.int64,
            result_is_index=True,
            direction=direction,
            limit=limit,
        )

    @Substitution(name="groupby")
    def pad(self, limit=None):
        """
        Forward fill the values.

        Parameters
        ----------
        limit : int, optional
            Limit of how many values to fill.

        Returns
        -------
        Series or DataFrame
            Object with missing values filled.

        See Also
        --------
        Series.pad
        DataFrame.pad
        Series.fillna
        DataFrame.fillna
        """
        return self._fill("ffill", limit=limit)

    ffill = pad

    @Substitution(name="groupby")
    def backfill(self, limit=None):
        """
        Backward fill the values.

        Parameters
        ----------
        limit : int, optional
            Limit of how many values to fill.

        Returns
        -------
        Series or DataFrame
            Object with missing values filled.

        See Also
        --------
        Series.backfill
        DataFrame.backfill
        Series.fillna
        DataFrame.fillna
        """
        return self._fill("bfill", limit=limit)

    bfill = backfill

    @Substitution(name="groupby")
    @Substitution(see_also=_common_see_also)
    def nth(self, n: Union[int, List[int]], dropna: Optional[str] = None) -> DataFrame:
        """
        Take the nth row from each group if n is an int, or a subset of rows
        if n is a list of ints.

        If dropna, will take the nth non-null row, dropna is either
        'all' or 'any'; this is equivalent to calling dropna(how=dropna)
        before the groupby.

        Parameters
        ----------
        n : int or list of ints
            A single nth value for the row or a list of nth values.
        dropna : None or str, optional
            Apply the specified dropna operation before counting which row is
            the nth row. Needs to be None, 'any' or 'all'.

        Returns
        -------
        Series or DataFrame
            N-th value within each group.
        %(see_also)s
        Examples
        --------

        >>> df = pd.DataFrame({'A': [1, 1, 2, 1, 2],
        ...                    'B': [np.nan, 2, 3, 4, 5]}, columns=['A', 'B'])
        >>> g = df.groupby('A')
        >>> g.nth(0)
             B
        A
        1  NaN
        2  3.0
        >>> g.nth(1)
             B
        A
        1  2.0
        2  5.0
        >>> g.nth(-1)
             B
        A
        1  4.0
        2  5.0
        >>> g.nth([0, 1])
             B
        A
        1  NaN
        1  2.0
        2  3.0
        2  5.0

        Specifying `dropna` allows count ignoring ``NaN``

        >>> g.nth(0, dropna='any')
             B
        A
        1  2.0
        2  3.0

        NaNs denote group exhausted when using dropna

        >>> g.nth(3, dropna='any')
            B
        A
        1 NaN
        2 NaN

        Specifying `as_index=False` in `groupby` keeps the original index.

        >>> df.groupby('A', as_index=False).nth(1)
           A    B
        1  1  2.0
        4  2  5.0
        """

        valid_containers = (set, list, tuple)
        if not isinstance(n, (valid_containers, int)):
            raise TypeError("n needs to be an int or a list/set/tuple of ints")

        if not dropna:

            if isinstance(n, int):
                nth_values = [n]
            elif isinstance(n, valid_containers):
                nth_values = list(set(n))

            nth_array = np.array(nth_values, dtype=np.intp)
            self._set_group_selection()

            mask_left = np.in1d(self._cumcount_array(), nth_array)
            mask_right = np.in1d(self._cumcount_array(ascending=False) + 1, -nth_array)
            mask = mask_left | mask_right

            ids, _, _ = self.grouper.group_info

            # Drop NA values in grouping
            mask = mask & (ids != -1)

            out = self._selected_obj[mask]
            if not self.as_index:
                return out

            result_index = self.grouper.result_index
            out.index = result_index[ids[mask]]

            if not self.observed and isinstance(result_index, CategoricalIndex):
                out = out.reindex(result_index)

            return out.sort_index() if self.sort else out

        # dropna is truthy
        if isinstance(n, valid_containers):
            raise ValueError("dropna option with a list of nth values is not supported")

        if dropna not in ["any", "all"]:
            # Note: when agg-ing picker doesn't raise this, just returns NaN
            raise ValueError(
                "For a DataFrame groupby, dropna must be "
                "either None, 'any' or 'all', "
                "(was passed {dropna}).".format(dropna=dropna)
            )

        # old behaviour, but with all and any support for DataFrames.
        # modified in GH 7559 to have better perf
        max_len = n if n >= 0 else -1 - n
        dropped = self.obj.dropna(how=dropna, axis=self.axis)

        # get a new grouper for our dropped obj
        if self.keys is None and self.level is None:

            # we don't have the grouper info available
            # (e.g. we have selected out
            # a column that is not in the current object)
            axis = self.grouper.axis
            grouper = axis[axis.isin(dropped.index)]

        else:

            # create a grouper with the original parameters, but on dropped
            # object
            from pandas.core.groupby.grouper import _get_grouper

            grouper, _, _ = _get_grouper(
                dropped,
                key=self.keys,
                axis=self.axis,
                level=self.level,
                sort=self.sort,
                mutated=self.mutated,
            )

        grb = dropped.groupby(grouper, as_index=self.as_index, sort=self.sort)
        sizes, result = grb.size(), grb.nth(n)
        mask = (sizes < max_len).values

        # set the results which don't meet the criteria
        if len(result) and mask.any():
            result.loc[mask] = np.nan

        # reset/reindex to the original groups
        if len(self.obj) == len(dropped) or len(result) == len(
            self.grouper.result_index
        ):
            result.index = self.grouper.result_index
        else:
            result = result.reindex(self.grouper.result_index)

        return result

    def quantile(self, q=0.5, interpolation="linear"):
        """
        Return group values at the given quantile, a la numpy.percentile.

        Parameters
        ----------
        q : float or array-like, default 0.5 (50% quantile)
            Value(s) between 0 and 1 providing the quantile(s) to compute.
        interpolation : {'linear', 'lower', 'higher', 'midpoint', 'nearest'}
            Method to use when the desired quantile falls between two points.

        Returns
        -------
        Series or DataFrame
            Return type determined by caller of GroupBy object.

        See Also
        --------
        Series.quantile : Similar method for Series.
        DataFrame.quantile : Similar method for DataFrame.
        numpy.percentile : NumPy method to compute qth percentile.

        Examples
        --------
        >>> df = pd.DataFrame([
        ...     ['a', 1], ['a', 2], ['a', 3],
        ...     ['b', 1], ['b', 3], ['b', 5]
        ... ], columns=['key', 'val'])
        >>> df.groupby('key').quantile()
            val
        key
        a    2.0
        b    3.0
        """
        from pandas import concat

        def pre_processor(vals: np.ndarray) -> Tuple[np.ndarray, Optional[Type]]:
            if is_object_dtype(vals):
                raise TypeError(
                    "'quantile' cannot be performed against 'object' dtypes!"
                )

            inference = None
            if is_integer_dtype(vals):
                inference = np.int64
            elif is_datetime64_dtype(vals):
                inference = "datetime64[ns]"
                vals = vals.astype(np.float)

            return vals, inference

        def post_processor(vals: np.ndarray, inference: Optional[Type]) -> np.ndarray:
            if inference:
                # Check for edge case
                if not (
                    is_integer_dtype(inference)
                    and interpolation in {"linear", "midpoint"}
                ):
                    vals = vals.astype(inference)

            return vals

        if is_scalar(q):
            return self._get_cythonized_result(
                "group_quantile",
                self.grouper,
                aggregate=True,
                needs_values=True,
                needs_mask=True,
                cython_dtype=np.float64,
                pre_processing=pre_processor,
                post_processing=post_processor,
                q=q,
                interpolation=interpolation,
            )
        else:
            results = [
                self._get_cythonized_result(
                    "group_quantile",
                    self.grouper,
                    aggregate=True,
                    needs_values=True,
                    needs_mask=True,
                    cython_dtype=np.float64,
                    pre_processing=pre_processor,
                    post_processing=post_processor,
                    q=qi,
                    interpolation=interpolation,
                )
                for qi in q
            ]
            result = concat(results, axis=0, keys=q)
            # fix levels to place quantiles on the inside
            # TODO(GH-10710): Ideally, we could write this as
            #  >>> result.stack(0).loc[pd.IndexSlice[:, ..., q], :]
            #  but this hits https://github.com/pandas-dev/pandas/issues/10710
            #  which doesn't reorder the list-like `q` on the inner level.
            order = np.roll(list(range(result.index.nlevels)), -1)
            result = result.reorder_levels(order)
            result = result.reindex(q, level=-1)

            # fix order.
            hi = len(q) * self.ngroups
            arr = np.arange(0, hi, self.ngroups)
            arrays = []

            for i in range(self.ngroups):
                arr2 = arr + i
                arrays.append(arr2)

            indices = np.concatenate(arrays)
            assert len(indices) == len(result)
            return result.take(indices)

    @Substitution(name="groupby")
    def ngroup(self, ascending=True):
        """
        Number each group from 0 to the number of groups - 1.

        This is the enumerative complement of cumcount.  Note that the
        numbers given to the groups match the order in which the groups
        would be seen when iterating over the groupby object, not the
        order they are first observed.

        .. versionadded:: 0.20.2

        Parameters
        ----------
        ascending : bool, default True
            If False, number in reverse, from number of group - 1 to 0.

        Returns
        -------
        Series
            Unique numbers for each group.

        See Also
        --------
        .cumcount : Number the rows in each group.

        Examples
        --------

        >>> df = pd.DataFrame({"A": list("aaabba")})
        >>> df
           A
        0  a
        1  a
        2  a
        3  b
        4  b
        5  a
        >>> df.groupby('A').ngroup()
        0    0
        1    0
        2    0
        3    1
        4    1
        5    0
        dtype: int64
        >>> df.groupby('A').ngroup(ascending=False)
        0    1
        1    1
        2    1
        3    0
        4    0
        5    1
        dtype: int64
        >>> df.groupby(["A", [1,1,2,3,2,1]]).ngroup()
        0    0
        1    0
        2    1
        3    3
        4    2
        5    0
        dtype: int64
        """

        with _group_selection_context(self):
            index = self._selected_obj.index
            result = Series(self.grouper.group_info[0], index)
            if not ascending:
                result = self.ngroups - 1 - result
            return result

    @Substitution(name="groupby")
    def cumcount(self, ascending=True):
        """
        Number each item in each group from 0 to the length of that group - 1.

        Essentially this is equivalent to

        >>> self.apply(lambda x: pd.Series(np.arange(len(x)), x.index))

        Parameters
        ----------
        ascending : bool, default True
            If False, number in reverse, from length of group - 1 to 0.

        Returns
        -------
        Series
            Sequence number of each element within each group.

        See Also
        --------
        .ngroup : Number the groups themselves.

        Examples
        --------

        >>> df = pd.DataFrame([['a'], ['a'], ['a'], ['b'], ['b'], ['a']],
        ...                   columns=['A'])
        >>> df
           A
        0  a
        1  a
        2  a
        3  b
        4  b
        5  a
        >>> df.groupby('A').cumcount()
        0    0
        1    1
        2    2
        3    0
        4    1
        5    3
        dtype: int64
        >>> df.groupby('A').cumcount(ascending=False)
        0    3
        1    2
        2    1
        3    1
        4    0
        5    0
        dtype: int64
        """

        with _group_selection_context(self):
            index = self._selected_obj.index
            cumcounts = self._cumcount_array(ascending=ascending)
            return Series(cumcounts, index)

    @Substitution(name="groupby")
    @Appender(_common_see_also)
    def rank(
        self, method="average", ascending=True, na_option="keep", pct=False, axis=0
    ):
        """
        Provide the rank of values within each group.

        Parameters
        ----------
        method : {'average', 'min', 'max', 'first', 'dense'}, default 'average'
            * average: average rank of group
            * min: lowest rank in group
            * max: highest rank in group
            * first: ranks assigned in order they appear in the array
            * dense: like 'min', but rank always increases by 1 between groups
        ascending : bool, default True
            False for ranks by high (1) to low (N).
        na_option :  {'keep', 'top', 'bottom'}, default 'keep'
            * keep: leave NA values where they are
            * top: smallest rank if ascending
            * bottom: smallest rank if descending
        pct : bool, default False
            Compute percentage rank of data within each group.
        axis : int, default 0
            The axis of the object over which to compute the rank.

        Returns
        -------
        DataFrame with ranking of values within each group
        """
        if na_option not in {"keep", "top", "bottom"}:
            msg = "na_option must be one of 'keep', 'top', or 'bottom'"
            raise ValueError(msg)
        return self._cython_transform(
            "rank",
            numeric_only=False,
            ties_method=method,
            ascending=ascending,
            na_option=na_option,
            pct=pct,
            axis=axis,
        )

    @Substitution(name="groupby")
    @Appender(_common_see_also)
    def cumprod(self, axis=0, *args, **kwargs):
        """
        Cumulative product for each group.

        Returns
        -------
        Series or DataFrame
        """
        nv.validate_groupby_func("cumprod", args, kwargs, ["numeric_only", "skipna"])
        if axis != 0:
            return self.apply(lambda x: x.cumprod(axis=axis, **kwargs))

        return self._cython_transform("cumprod", **kwargs)

    @Substitution(name="groupby")
    @Appender(_common_see_also)
    def cumsum(self, axis=0, *args, **kwargs):
        """
        Cumulative sum for each group.

        Returns
        -------
        Series or DataFrame
        """
        nv.validate_groupby_func("cumsum", args, kwargs, ["numeric_only", "skipna"])
        if axis != 0:
            return self.apply(lambda x: x.cumsum(axis=axis, **kwargs))

        return self._cython_transform("cumsum", **kwargs)

    @Substitution(name="groupby")
    @Appender(_common_see_also)
    def cummin(self, axis=0, **kwargs):
        """
        Cumulative min for each group.

        Returns
        -------
        Series or DataFrame
        """
        if axis != 0:
            return self.apply(lambda x: np.minimum.accumulate(x, axis))

        return self._cython_transform("cummin", numeric_only=False)

    @Substitution(name="groupby")
    @Appender(_common_see_also)
    def cummax(self, axis=0, **kwargs):
        """
        Cumulative max for each group.

        Returns
        -------
        Series or DataFrame
        """
        if axis != 0:
            return self.apply(lambda x: np.maximum.accumulate(x, axis))

        return self._cython_transform("cummax", numeric_only=False)

    def _get_cythonized_result(
        self,
        how,
        grouper,
        aggregate=False,
        cython_dtype=None,
        needs_values=False,
        needs_mask=False,
        needs_ngroups=False,
        result_is_index=False,
        pre_processing=None,
        post_processing=None,
        **kwargs
    ):
        """
        Get result for Cythonized functions.

        Parameters
        ----------
        how : str, Cythonized function name to be called
        grouper : Grouper object containing pertinent group info
        aggregate : bool, default False
            Whether the result should be aggregated to match the number of
            groups
        cython_dtype : default None
            Type of the array that will be modified by the Cython call. If
            `None`, the type will be inferred from the values of each slice
        needs_values : bool, default False
            Whether the values should be a part of the Cython call
            signature
        needs_mask : bool, default False
            Whether boolean mask needs to be part of the Cython call
            signature
        needs_ngroups : bool, default False
            Whether number of groups is part of the Cython call signature
        result_is_index : bool, default False
            Whether the result of the Cython operation is an index of
            values to be retrieved, instead of the actual values themselves
        pre_processing : function, default None
            Function to be applied to `values` prior to passing to Cython.
            Function should return a tuple where the first element is the
            values to be passed to Cython and the second element is an optional
            type which the values should be converted to after being returned
            by the Cython operation. Raises if `needs_values` is False.
        post_processing : function, default None
            Function to be applied to result of Cython function. Should accept
            an array of values as the first argument and type inferences as its
            second argument, i.e. the signature should be
            (ndarray, Type).
        **kwargs : dict
            Extra arguments to be passed back to Cython funcs

        Returns
        -------
        `Series` or `DataFrame`  with filled values
        """
        if result_is_index and aggregate:
            raise ValueError("'result_is_index' and 'aggregate' cannot both be True!")
        if post_processing:
            if not callable(pre_processing):
                raise ValueError("'post_processing' must be a callable!")
        if pre_processing:
            if not callable(pre_processing):
                raise ValueError("'pre_processing' must be a callable!")
            if not needs_values:
                raise ValueError(
                    "Cannot use 'pre_processing' without specifying 'needs_values'!"
                )

        labels, _, ngroups = grouper.group_info
        output = collections.OrderedDict()
        base_func = getattr(libgroupby, how)

        for name, obj in self._iterate_slices():
            values = obj._data._values

            if aggregate:
                result_sz = ngroups
            else:
                result_sz = len(values)

            if not cython_dtype:
                cython_dtype = values.dtype

            result = np.zeros(result_sz, dtype=cython_dtype)
            func = partial(base_func, result, labels)
            inferences = None

            if needs_values:
                vals = values
                if pre_processing:
                    vals, inferences = pre_processing(vals)
                func = partial(func, vals)

            if needs_mask:
                mask = isna(values).view(np.uint8)
                func = partial(func, mask)

            if needs_ngroups:
                func = partial(func, ngroups)

            func(**kwargs)  # Call func to modify indexer values in place

            if result_is_index:
                result = algorithms.take_nd(values, result)

            if post_processing:
                result = post_processing(result, inferences)

            output[name] = result

        if aggregate:
            return self._wrap_aggregated_output(output)
        else:
            return self._wrap_transformed_output(output)

    @Substitution(name="groupby")
    @Appender(_common_see_also)
    def shift(self, periods=1, freq=None, axis=0, fill_value=None):
        """
        Shift each group by periods observations.

        Parameters
        ----------
        periods : int, default 1
            Number of periods to shift.
        freq : frequency string
        axis : axis to shift, default 0
        fill_value : optional

            .. versionadded:: 0.24.0

        Returns
        -------
        Series or DataFrame
            Object shifted within each group.
        """

        if freq is not None or axis != 0 or not isna(fill_value):
            return self.apply(lambda x: x.shift(periods, freq, axis, fill_value))

        return self._get_cythonized_result(
            "group_shift_indexer",
            self.grouper,
            cython_dtype=np.int64,
            needs_ngroups=True,
            result_is_index=True,
            periods=periods,
        )

    @Substitution(name="groupby")
    @Appender(_common_see_also)
    def pct_change(self, periods=1, fill_method="pad", limit=None, freq=None, axis=0):
        """
        Calculate pct_change of each value to previous entry in group.

        Returns
        -------
        Series or DataFrame
            Percentage changes within each group.
        """
        if freq is not None or axis != 0:
            return self.apply(
                lambda x: x.pct_change(
                    periods=periods,
                    fill_method=fill_method,
                    limit=limit,
                    freq=freq,
                    axis=axis,
                )
            )
        filled = getattr(self, fill_method)(limit=limit)
        fill_grp = filled.groupby(self.grouper.labels)
        shifted = fill_grp.shift(periods=periods, freq=freq)
        return (filled / shifted) - 1

    @Substitution(name="groupby")
    @Substitution(see_also=_common_see_also)
    def head(self, n=5):
        """
        Return first n rows of each group.

        Similar to ``.apply(lambda x: x.head(n))``, but it returns a subset of rows
        from the original DataFrame with original index and order preserved
        (``as_index`` flag is ignored).

        Returns
        -------
        Series or DataFrame
        %(see_also)s
        Examples
        --------

        >>> df = pd.DataFrame([[1, 2], [1, 4], [5, 6]],
        ...                   columns=['A', 'B'])
        >>> df.groupby('A').head(1)
           A  B
        0  1  2
        2  5  6
        """
        self._reset_group_selection()
        mask = self._cumcount_array() < n
        return self._selected_obj[mask]

    @Substitution(name="groupby")
    @Substitution(see_also=_common_see_also)
    def tail(self, n=5):
        """
        Return last n rows of each group.

        Similar to ``.apply(lambda x: x.tail(n))``, but it returns a subset of rows
        from the original DataFrame with original index and order preserved
        (``as_index`` flag is ignored).

        Returns
        -------
        Series or DataFrame
        %(see_also)s
        Examples
        --------

        >>> df = pd.DataFrame([['a', 1], ['a', 2], ['b', 1], ['b', 2]],
        ...                   columns=['A', 'B'])
        >>> df.groupby('A').tail(1)
           A  B
        1  a  2
        3  b  2
        """
        self._reset_group_selection()
        mask = self._cumcount_array(ascending=False) < n
        return self._selected_obj[mask]

    def _reindex_output(self, output):
        """
        If we have categorical groupers, then we might want to make sure that
        we have a fully re-indexed output to the levels. This means expanding
        the output space to accommodate all values in the cartesian product of
        our groups, regardless of whether they were observed in the data or
        not. This will expand the output space if there are missing groups.

        The method returns early without modifying the input if the number of
        groupings is less than 2, self.observed == True or none of the groupers
        are categorical.

        Parameters
        ----------
        output: Series or DataFrame
            Object resulting from grouping and applying an operation.

        Returns
        -------
        Series or DataFrame
            Object (potentially) re-indexed to include all possible groups.
        """
        groupings = self.grouper.groupings
        if groupings is None:
            return output
        elif len(groupings) == 1:
            return output

        # if we only care about the observed values
        # we are done
        elif self.observed:
            return output

        # reindexing only applies to a Categorical grouper
        elif not any(
            isinstance(ping.grouper, (Categorical, CategoricalIndex))
            for ping in groupings
        ):
            return output

        levels_list = [ping.group_index for ping in groupings]
        index, _ = MultiIndex.from_product(
            levels_list, names=self.grouper.names
        ).sortlevel()

        if self.as_index:
            d = {self.obj._get_axis_name(self.axis): index, "copy": False}
            return output.reindex(**d)

        # GH 13204
        # Here, the categorical in-axis groupers, which need to be fully
        # expanded, are columns in `output`. An idea is to do:
        # output = output.set_index(self.grouper.names)
        #                .reindex(index).reset_index()
        # but special care has to be taken because of possible not-in-axis
        # groupers.
        # So, we manually select and drop the in-axis grouper columns,
        # reindex `output`, and then reset the in-axis grouper columns.

        # Select in-axis groupers
        in_axis_grps = (
            (i, ping.name) for (i, ping) in enumerate(groupings) if ping.in_axis
        )
        g_nums, g_names = zip(*in_axis_grps)

        output = output.drop(labels=list(g_names), axis=1)

        # Set a temp index and reindex (possibly expanding)
        output = output.set_index(self.grouper.result_index).reindex(index, copy=False)

        # Reset in-axis grouper columns
        # (using level numbers `g_nums` because level names may not be unique)
        output = output.reset_index(level=g_nums)

        return output.reset_index(drop=True)


GroupBy._add_numeric_operations()


@Appender(GroupBy.__doc__)
def groupby(obj, by, **kwds):
    if isinstance(obj, Series):
        from pandas.core.groupby.generic import SeriesGroupBy

        klass = SeriesGroupBy
    elif isinstance(obj, DataFrame):
        from pandas.core.groupby.generic import DataFrameGroupBy

        klass = DataFrameGroupBy
    else:
        raise TypeError("invalid type: {}".format(obj))

    return klass(obj, by, **kwds)<|MERGE_RESOLUTION|>--- conflicted
+++ resolved
@@ -1344,7 +1344,6 @@
                     raise
                 except DataError:
                     pass
-<<<<<<< HEAD
                 except TypeError:
                     raise
                 except NotImplementedError as err:
@@ -1352,24 +1351,6 @@
                         # raised in _get_cython_function, in some cases can
                         #  be trimmed by implementing cython funcs for more dtypes
                         raise
-                except Exception:
-                    # TODO: the remaining test cases that get here are from:
-                    #  - AttributeError from _cython_agg_blocks bug passing
-                    #    DataFrame to make_block; see  GH#28275
-                    #  - TypeError in _cython_operation calling ensure_float64
-                    #    on object array containing complex numbers;
-                    #    see test_groupby_complex, test_max_nan_bug
-=======
-                except (TypeError, NotImplementedError):
-                    # TODO:
-                    #  - TypeError: this is reached via test_groupby_complex
-                    #    and can be fixed by implementing _group_add for
-                    #    complex dtypes
-                    #  - NotImplementedError: reached in test_max_nan_bug,
-                    #    raised in _get_cython_function and should probably
-                    #    be handled inside _cython_agg_blocks
->>>>>>> 9d45934a
-                    pass
 
                 # apply a non-cython aggregation
                 result = self.aggregate(lambda x: npfunc(x, axis=self.axis))
