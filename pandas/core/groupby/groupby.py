--- conflicted
+++ resolved
@@ -1158,14 +1158,6 @@
         """
         starts, ends, sorted_index, sorted_data = self._numba_prep(func, data)
         group_keys = self.grouper._get_group_keys()
-<<<<<<< HEAD
-        labels, _, n_groups = self.grouper.group_info
-        sorted_index = get_group_index_sorter(labels, n_groups)
-        sorted_labels = algorithms.take_nd(labels, sorted_index, allow_fill=False)
-        sorted_data = data.take(sorted_index, axis=self.axis).to_numpy()
-        starts, ends = lib.generate_slices(sorted_labels, n_groups)
-=======
->>>>>>> 4c86d353
 
         numba_transform_func = numba_.generate_numba_transform_func(
             tuple(args), kwargs, func, engine_kwargs
@@ -1193,14 +1185,6 @@
         """
         starts, ends, sorted_index, sorted_data = self._numba_prep(func, data)
         group_keys = self.grouper._get_group_keys()
-<<<<<<< HEAD
-        labels, _, n_groups = self.grouper.group_info
-        sorted_index = get_group_index_sorter(labels, n_groups)
-        sorted_labels = algorithms.take_nd(labels, sorted_index, allow_fill=False)
-        sorted_data = data.take(sorted_index, axis=self.axis).to_numpy()
-        starts, ends = lib.generate_slices(sorted_labels, n_groups)
-=======
->>>>>>> 4c86d353
 
         numba_agg_func = numba_.generate_numba_agg_func(
             tuple(args), kwargs, func, engine_kwargs
