"""
Provide the groupby split-apply-combine paradigm. Define the GroupBy
class providing the base-class of operations.

The SeriesGroupBy and DataFrameGroupBy sub-class
(defined in pandas.core.groupby.generic)
expose these user-facing objects to provide specific functionality.
"""
from __future__ import annotations

from contextlib import contextmanager
import datetime
from functools import (
    partial,
    wraps,
)
import inspect
from textwrap import dedent
import types
from typing import (
    Callable,
    Generic,
    Hashable,
    Iterable,
    Iterator,
    List,
    Mapping,
    Sequence,
    TypeVar,
    Union,
)

import numpy as np

from pandas._config.config import option_context

from pandas._libs import (
    Timestamp,
    lib,
)
import pandas._libs.groupby as libgroupby
from pandas._typing import (
    ArrayLike,
    F,
    FrameOrSeries,
    FrameOrSeriesUnion,
    IndexLabel,
    Scalar,
    T,
    final,
)
from pandas.compat.numpy import function as nv
from pandas.errors import AbstractMethodError
from pandas.util._decorators import (
    Appender,
    Substitution,
    cache_readonly,
    doc,
)

from pandas.core.dtypes.cast import maybe_downcast_numeric
from pandas.core.dtypes.common import (
    ensure_float,
    is_bool_dtype,
    is_datetime64_dtype,
    is_integer_dtype,
    is_numeric_dtype,
    is_object_dtype,
    is_scalar,
    is_timedelta64_dtype,
)
from pandas.core.dtypes.missing import (
    isna,
    notna,
)

from pandas.core import nanops
import pandas.core.algorithms as algorithms
from pandas.core.arrays import (
    BaseMaskedArray,
    BooleanArray,
    Categorical,
    ExtensionArray,
)
from pandas.core.base import (
    DataError,
    PandasObject,
    SelectionMixin,
)
import pandas.core.common as com
from pandas.core.frame import DataFrame
from pandas.core.generic import NDFrame
from pandas.core.groupby import (
    base,
    numba_,
    ops,
)
from pandas.core.indexes.api import (
    CategoricalIndex,
    Index,
    MultiIndex,
)
from pandas.core.series import Series
from pandas.core.sorting import get_group_index_sorter
from pandas.core.util.numba_ import NUMBA_FUNC_CACHE

_common_see_also = """
        See Also
        --------
        Series.%(name)s : Apply a function %(name)s to a Series.
        DataFrame.%(name)s : Apply a function %(name)s
            to each row or column of a DataFrame.
"""

_apply_docs = {
    "template": """
    Apply function ``func`` group-wise and combine the results together.

    The function passed to ``apply`` must take a {input} as its first
    argument and return a DataFrame, Series or scalar. ``apply`` will
    then take care of combining the results back together into a single
    dataframe or series. ``apply`` is therefore a highly flexible
    grouping method.

    While ``apply`` is a very flexible method, its downside is that
    using it can be quite a bit slower than using more specific methods
    like ``agg`` or ``transform``. Pandas offers a wide range of method that will
    be much faster than using ``apply`` for their specific purposes, so try to
    use them before reaching for ``apply``.

    Parameters
    ----------
    func : callable
        A callable that takes a {input} as its first argument, and
        returns a dataframe, a series or a scalar. In addition the
        callable may take positional and keyword arguments.
    args, kwargs : tuple and dict
        Optional positional and keyword arguments to pass to ``func``.

    Returns
    -------
    applied : Series or DataFrame

    See Also
    --------
    pipe : Apply function to the full GroupBy object instead of to each
        group.
    aggregate : Apply aggregate function to the GroupBy object.
    transform : Apply function column-by-column to the GroupBy object.
    Series.apply : Apply a function to a Series.
    DataFrame.apply : Apply a function to each row or column of a DataFrame.

    Notes
    -----
    In the current implementation ``apply`` calls ``func`` twice on the
    first group to decide whether it can take a fast or slow code
    path. This can lead to unexpected behavior if ``func`` has
    side-effects, as they will take effect twice for the first
    group.

    .. versionchanged:: 1.3.0

        The resulting dtype will reflect the return value of the passed ``func``,
        see the examples below.

    Examples
    --------
    {examples}
    """,
    "dataframe_examples": """
    >>> df = pd.DataFrame({'A': 'a a b'.split(),
    ...                    'B': [1,2,3],
    ...                    'C': [4,6,5]})
    >>> g = df.groupby('A')

    Notice that ``g`` has two groups, ``a`` and ``b``.
    Calling `apply` in various ways, we can get different grouping results:

    Example 1: below the function passed to `apply` takes a DataFrame as
    its argument and returns a DataFrame. `apply` combines the result for
    each group together into a new DataFrame:

    >>> g[['B', 'C']].apply(lambda x: x / x.sum())
              B    C
    0  0.333333  0.4
    1  0.666667  0.6
    2  1.000000  1.0

    Example 2: The function passed to `apply` takes a DataFrame as
    its argument and returns a Series.  `apply` combines the result for
    each group together into a new DataFrame.

    .. versionchanged:: 1.3.0

        The resulting dtype will reflect the return value of the passed ``func``.

    >>> g[['B', 'C']].apply(lambda x: x.astype(float).max() - x.min())
         B    C
    A
    a  1.0  2.0
    b  0.0  0.0

    Example 3: The function passed to `apply` takes a DataFrame as
    its argument and returns a scalar. `apply` combines the result for
    each group together into a Series, including setting the index as
    appropriate:

    >>> g.apply(lambda x: x.C.max() - x.B.min())
    A
    a    5
    b    2
    dtype: int64""",
    "series_examples": """
    >>> s = pd.Series([0, 1, 2], index='a a b'.split())
    >>> g = s.groupby(s.index)

    From ``s`` above we can see that ``g`` has two groups, ``a`` and ``b``.
    Calling `apply` in various ways, we can get different grouping results:

    Example 1: The function passed to `apply` takes a Series as
    its argument and returns a Series.  `apply` combines the result for
    each group together into a new Series.

    .. versionchanged:: 1.3.0

        The resulting dtype will reflect the return value of the passed ``func``.

    >>> g.apply(lambda x: x*2 if x.name == 'a' else x/2)
    a    0.0
    a    2.0
    b    1.0
    dtype: float64

    Example 2: The function passed to `apply` takes a Series as
    its argument and returns a scalar. `apply` combines the result for
    each group together into a Series, including setting the index as
    appropriate:

    >>> g.apply(lambda x: x.max() - x.min())
    a    1
    b    0
    dtype: int64""",
}

_groupby_agg_method_template = """
Compute {fname} of group values.

Parameters
----------
numeric_only : bool, default {no}
    Include only float, int, boolean columns. If None, will attempt to use
    everything, then use only numeric data.
min_count : int, default {mc}
    The required number of valid values to perform the operation. If fewer
    than ``min_count`` non-NA values are present the result will be NA.

Returns
-------
Series or DataFrame
    Computed {fname} of values within each group.
"""

_pipe_template = """
Apply a function `func` with arguments to this %(klass)s object and return
the function's result.

Use `.pipe` when you want to improve readability by chaining together
functions that expect Series, DataFrames, GroupBy or Resampler objects.
Instead of writing

>>> h(g(f(df.groupby('group')), arg1=a), arg2=b, arg3=c)  # doctest: +SKIP

You can write

>>> (df.groupby('group')
...    .pipe(f)
...    .pipe(g, arg1=a)
...    .pipe(h, arg2=b, arg3=c))  # doctest: +SKIP

which is much more readable.

Parameters
----------
func : callable or tuple of (callable, str)
    Function to apply to this %(klass)s object or, alternatively,
    a `(callable, data_keyword)` tuple where `data_keyword` is a
    string indicating the keyword of `callable` that expects the
    %(klass)s object.
args : iterable, optional
       Positional arguments passed into `func`.
kwargs : dict, optional
         A dictionary of keyword arguments passed into `func`.

Returns
-------
object : the return type of `func`.

See Also
--------
Series.pipe : Apply a function with arguments to a series.
DataFrame.pipe: Apply a function with arguments to a dataframe.
apply : Apply function to each group instead of to the
    full %(klass)s object.

Notes
-----
See more `here
<https://pandas.pydata.org/pandas-docs/stable/user_guide/groupby.html#piping-function-calls>`_

Examples
--------
%(examples)s
"""

_transform_template = """
Call function producing a like-indexed %(klass)s on each group and
return a %(klass)s having the same indexes as the original object
filled with the transformed values

Parameters
----------
f : function
    Function to apply to each group.

    Can also accept a Numba JIT function with
    ``engine='numba'`` specified.

    If the ``'numba'`` engine is chosen, the function must be
    a user defined function with ``values`` and ``index`` as the
    first and second arguments respectively in the function signature.
    Each group's index will be passed to the user defined function
    and optionally available for use.

    .. versionchanged:: 1.1.0
*args
    Positional arguments to pass to func.
engine : str, default None
    * ``'cython'`` : Runs the function through C-extensions from cython.
    * ``'numba'`` : Runs the function through JIT compiled code from numba.
    * ``None`` : Defaults to ``'cython'`` or the global setting ``compute.use_numba``

    .. versionadded:: 1.1.0
engine_kwargs : dict, default None
    * For ``'cython'`` engine, there are no accepted ``engine_kwargs``
    * For ``'numba'`` engine, the engine can accept ``nopython``, ``nogil``
      and ``parallel`` dictionary keys. The values must either be ``True`` or
      ``False``. The default ``engine_kwargs`` for the ``'numba'`` engine is
      ``{'nopython': True, 'nogil': False, 'parallel': False}`` and will be
      applied to the function

    .. versionadded:: 1.1.0
**kwargs
    Keyword arguments to be passed into func.

Returns
-------
%(klass)s

See Also
--------
%(klass)s.groupby.apply : Apply function ``func`` group-wise and combine
    the results together.
%(klass)s.groupby.aggregate : Aggregate using one or more
    operations over the specified axis.
%(klass)s.transform : Call ``func`` on self producing a %(klass)s with
    transformed values.

Notes
-----
Each group is endowed the attribute 'name' in case you need to know
which group you are working on.

The current implementation imposes three requirements on f:

* f must return a value that either has the same shape as the input
  subframe or can be broadcast to the shape of the input subframe.
  For example, if `f` returns a scalar it will be broadcast to have the
  same shape as the input subframe.
* if this is a DataFrame, f must support application column-by-column
  in the subframe. If f also supports application to the entire subframe,
  then a fast path is used starting from the second chunk.
* f must not mutate groups. Mutation is not supported and may
  produce unexpected results. See :ref:`gotchas.udf-mutation` for more details.

When using ``engine='numba'``, there will be no "fall back" behavior internally.
The group data and group index will be passed as numpy arrays to the JITed
user defined function, and no alternative execution attempts will be tried.

.. versionchanged:: 1.3.0

    The resulting dtype will reflect the return value of the passed ``func``,
    see the examples below.

Examples
--------

>>> df = pd.DataFrame({'A' : ['foo', 'bar', 'foo', 'bar',
...                           'foo', 'bar'],
...                    'B' : ['one', 'one', 'two', 'three',
...                           'two', 'two'],
...                    'C' : [1, 5, 5, 2, 5, 5],
...                    'D' : [2.0, 5., 8., 1., 2., 9.]})
>>> grouped = df.groupby('A')
>>> grouped.transform(lambda x: (x - x.mean()) / x.std())
          C         D
0 -1.154701 -0.577350
1  0.577350  0.000000
2  0.577350  1.154701
3 -1.154701 -1.000000
4  0.577350 -0.577350
5  0.577350  1.000000

Broadcast result of the transformation

>>> grouped.transform(lambda x: x.max() - x.min())
   C    D
0  4  6.0
1  3  8.0
2  4  6.0
3  3  8.0
4  4  6.0
5  3  8.0

.. versionchanged:: 1.3.0

    The resulting dtype will reflect the return value of the passed ``func``,
    for example:

>>> grouped[['C', 'D']].transform(lambda x: x.astype(int).max())
   C  D
0  5  8
1  5  9
2  5  8
3  5  9
4  5  8
5  5  9
"""

_agg_template = """
Aggregate using one or more operations over the specified axis.

Parameters
----------
func : function, str, list or dict
    Function to use for aggregating the data. If a function, must either
    work when passed a {klass} or when passed to {klass}.apply.

    Accepted combinations are:

    - function
    - string function name
    - list of functions and/or function names, e.g. ``[np.sum, 'mean']``
    - dict of axis labels -> functions, function names or list of such.

    Can also accept a Numba JIT function with
    ``engine='numba'`` specified. Only passing a single function is supported
    with this engine.

    If the ``'numba'`` engine is chosen, the function must be
    a user defined function with ``values`` and ``index`` as the
    first and second arguments respectively in the function signature.
    Each group's index will be passed to the user defined function
    and optionally available for use.

    .. versionchanged:: 1.1.0
*args
    Positional arguments to pass to func.
engine : str, default None
    * ``'cython'`` : Runs the function through C-extensions from cython.
    * ``'numba'`` : Runs the function through JIT compiled code from numba.
    * ``None`` : Defaults to ``'cython'`` or globally setting ``compute.use_numba``

    .. versionadded:: 1.1.0
engine_kwargs : dict, default None
    * For ``'cython'`` engine, there are no accepted ``engine_kwargs``
    * For ``'numba'`` engine, the engine can accept ``nopython``, ``nogil``
      and ``parallel`` dictionary keys. The values must either be ``True`` or
      ``False``. The default ``engine_kwargs`` for the ``'numba'`` engine is
      ``{{'nopython': True, 'nogil': False, 'parallel': False}}`` and will be
      applied to the function

    .. versionadded:: 1.1.0
**kwargs
    Keyword arguments to be passed into func.

Returns
-------
{klass}

See Also
--------
{klass}.groupby.apply : Apply function func group-wise
    and combine the results together.
{klass}.groupby.transform : Aggregate using one or more
    operations over the specified axis.
{klass}.aggregate : Transforms the Series on each group
    based on the given function.

Notes
-----
When using ``engine='numba'``, there will be no "fall back" behavior internally.
The group data and group index will be passed as numpy arrays to the JITed
user defined function, and no alternative execution attempts will be tried.

Functions that mutate the passed object can produce unexpected
behavior or errors and are not supported. See :ref:`gotchas.udf-mutation`
for more details.

.. versionchanged:: 1.3.0

    The resulting dtype will reflect the return value of the passed ``func``,
    see the examples below.
{examples}"""


@final
class GroupByPlot(PandasObject):
    """
    Class implementing the .plot attribute for groupby objects.
    """

    def __init__(self, groupby):
        self._groupby = groupby

    def __call__(self, *args, **kwargs):
        def f(self):
            return self.plot(*args, **kwargs)

        f.__name__ = "plot"
        return self._groupby.apply(f)

    def __getattr__(self, name: str):
        def attr(*args, **kwargs):
            def f(self):
                return getattr(self.plot, name)(*args, **kwargs)

            return self._groupby.apply(f)

        return attr


@contextmanager
def group_selection_context(groupby: GroupBy) -> Iterator[GroupBy]:
    """
    Set / reset the group_selection_context.
    """
    groupby._set_group_selection()
    try:
        yield groupby
    finally:
        groupby._reset_group_selection()


_KeysArgType = Union[
    Hashable,
    List[Hashable],
    Callable[[Hashable], Hashable],
    List[Callable[[Hashable], Hashable]],
    Mapping[Hashable, Hashable],
]


class BaseGroupBy(PandasObject, SelectionMixin, Generic[FrameOrSeries]):
    _group_selection: IndexLabel | None = None
    _apply_allowlist: frozenset[str] = frozenset()
    _hidden_attrs = PandasObject._hidden_attrs | {
        "as_index",
        "axis",
        "dropna",
        "exclusions",
        "grouper",
        "group_keys",
        "keys",
        "level",
        "mutated",
        "obj",
        "observed",
        "sort",
        "squeeze",
    }

    axis: int
    grouper: ops.BaseGrouper
    obj: FrameOrSeries
    group_keys: bool

    @final
    def __len__(self) -> int:
        return len(self.groups)

    @final
    def __repr__(self) -> str:
        # TODO: Better repr for GroupBy object
        return object.__repr__(self)

    @final
    @property
    def groups(self) -> dict[Hashable, np.ndarray]:
        """
        Dict {group name -> group labels}.
        """
        return self.grouper.groups

    @final
    @property
    def ngroups(self) -> int:
        return self.grouper.ngroups

    @final
    @property
    def indices(self):
        """
        Dict {group name -> group indices}.
        """
        return self.grouper.indices

    @final
    def _get_indices(self, names):
        """
        Safe get multiple indices, translate keys for
        datelike to underlying repr.
        """

        def get_converter(s):
            # possibly convert to the actual key types
            # in the indices, could be a Timestamp or a np.datetime64
            if isinstance(s, datetime.datetime):
                return lambda key: Timestamp(key)
            elif isinstance(s, np.datetime64):
                return lambda key: Timestamp(key).asm8
            else:
                return lambda key: key

        if len(names) == 0:
            return []

        if len(self.indices) > 0:
            index_sample = next(iter(self.indices))
        else:
            index_sample = None  # Dummy sample

        name_sample = names[0]
        if isinstance(index_sample, tuple):
            if not isinstance(name_sample, tuple):
                msg = "must supply a tuple to get_group with multiple grouping keys"
                raise ValueError(msg)
            if not len(name_sample) == len(index_sample):
                try:
                    # If the original grouper was a tuple
                    return [self.indices[name] for name in names]
                except KeyError as err:
                    # turns out it wasn't a tuple
                    msg = (
                        "must supply a same-length tuple to get_group "
                        "with multiple grouping keys"
                    )
                    raise ValueError(msg) from err

            converters = [get_converter(s) for s in index_sample]
            names = (tuple(f(n) for f, n in zip(converters, name)) for name in names)

        else:
            converter = get_converter(index_sample)
            names = (converter(name) for name in names)

        return [self.indices.get(name, []) for name in names]

    @final
    def _get_index(self, name):
        """
        Safe get index, translate keys for datelike to underlying repr.
        """
        return self._get_indices([name])[0]

    @final
    @cache_readonly
    def _selected_obj(self):
        # Note: _selected_obj is always just `self.obj` for SeriesGroupBy

        if self._selection is None or isinstance(self.obj, Series):
            if self._group_selection is not None:
                return self.obj[self._group_selection]
            return self.obj
        else:
            return self.obj[self._selection]

    @final
    def _dir_additions(self) -> set[str]:
        return self.obj._dir_additions() | self._apply_allowlist

    @Substitution(
        klass="GroupBy",
        examples=dedent(
            """\
        >>> df = pd.DataFrame({'A': 'a b a b'.split(), 'B': [1, 2, 3, 4]})
        >>> df
           A  B
        0  a  1
        1  b  2
        2  a  3
        3  b  4

        To get the difference between each groups maximum and minimum value in one
        pass, you can do

        >>> df.groupby('A').pipe(lambda x: x.max() - x.min())
           B
        A
        a  2
        b  2"""
        ),
    )
    @Appender(_pipe_template)
    def pipe(
        self,
        func: Callable[..., T] | tuple[Callable[..., T], str],
        *args,
        **kwargs,
    ) -> T:
        return com.pipe(self, func, *args, **kwargs)

    plot = property(GroupByPlot)

    @final
    def get_group(self, name, obj=None):
        """
        Construct DataFrame from group with provided name.

        Parameters
        ----------
        name : object
            The name of the group to get as a DataFrame.
        obj : DataFrame, default None
            The DataFrame to take the DataFrame out of.  If
            it is None, the object groupby was called on will
            be used.

        Returns
        -------
        group : same type as obj
        """
        if obj is None:
            obj = self._selected_obj

        inds = self._get_index(name)
        if not len(inds):
            raise KeyError(name)

        return obj._take_with_is_copy(inds, axis=self.axis)

    @final
    def __iter__(self) -> Iterator[tuple[Hashable, FrameOrSeries]]:
        """
        Groupby iterator.

        Returns
        -------
        Generator yielding sequence of (name, subsetted object)
        for each group
        """
        return self.grouper.get_iterator(self.obj, axis=self.axis)


# To track operations that expand dimensions, like ohlc
OutputFrameOrSeries = TypeVar("OutputFrameOrSeries", bound=NDFrame)


class GroupBy(BaseGroupBy[FrameOrSeries]):
    """
    Class for grouping and aggregating relational data.

    See aggregate, transform, and apply functions on this object.

    It's easiest to use obj.groupby(...) to use GroupBy, but you can also do:

    ::

        grouped = groupby(obj, ...)

    Parameters
    ----------
    obj : pandas object
    axis : int, default 0
    level : int, default None
        Level of MultiIndex
    groupings : list of Grouping objects
        Most users should ignore this
    exclusions : array-like, optional
        List of columns to exclude
    name : str
        Most users should ignore this

    Returns
    -------
    **Attributes**
    groups : dict
        {group name -> group labels}
    len(grouped) : int
        Number of groups

    Notes
    -----
    After grouping, see aggregate, apply, and transform functions. Here are
    some other brief notes about usage. When grouping by multiple groups, the
    result index will be a MultiIndex (hierarchical) by default.

    Iteration produces (key, group) tuples, i.e. chunking the data by group. So
    you can write code like:

    ::

        grouped = obj.groupby(keys, axis=axis)
        for key, group in grouped:
            # do something with the data

    Function calls on GroupBy, if not specially implemented, "dispatch" to the
    grouped data. So if you group a DataFrame and wish to invoke the std()
    method on each group, you can simply do:

    ::

        df.groupby(mapper).std()

    rather than

    ::

        df.groupby(mapper).aggregate(np.std)

    You can pass arguments to these "wrapped" functions, too.

    See the online documentation for full exposition on these topics and much
    more
    """

    obj: FrameOrSeries
    grouper: ops.BaseGrouper
    as_index: bool

    @final
    def __init__(
        self,
        obj: FrameOrSeries,
        keys: _KeysArgType | None = None,
        axis: int = 0,
        level: IndexLabel | None = None,
        grouper: ops.BaseGrouper | None = None,
        exclusions: set[Hashable] | None = None,
        selection: IndexLabel | None = None,
        as_index: bool = True,
        sort: bool = True,
        group_keys: bool = True,
        squeeze: bool = False,
        observed: bool = False,
        mutated: bool = False,
        dropna: bool = True,
    ):

        self._selection = selection

        assert isinstance(obj, NDFrame), type(obj)

        self.level = level

        if not as_index:
            if not isinstance(obj, DataFrame):
                raise TypeError("as_index=False only valid with DataFrame")
            if axis != 0:
                raise ValueError("as_index=False only valid for axis=0")

        self.as_index = as_index
        self.keys = keys
        self.sort = sort
        self.group_keys = group_keys
        self.squeeze = squeeze
        self.observed = observed
        self.mutated = mutated
        self.dropna = dropna

        if grouper is None:
            from pandas.core.groupby.grouper import get_grouper

            grouper, exclusions, obj = get_grouper(
                obj,
                keys,
                axis=axis,
                level=level,
                sort=sort,
                observed=observed,
                mutated=self.mutated,
                dropna=self.dropna,
            )

        self.obj = obj
        self.axis = obj._get_axis_number(axis)
        self.grouper = grouper
        self.exclusions = exclusions or set()

    def __getattr__(self, attr: str):
        if attr in self._internal_names_set:
            return object.__getattribute__(self, attr)
        if attr in self.obj:
            return self[attr]

        raise AttributeError(
            f"'{type(self).__name__}' object has no attribute '{attr}'"
        )

    @final
    def _make_wrapper(self, name: str) -> Callable:
        assert name in self._apply_allowlist

        with group_selection_context(self):
            # need to setup the selection
            # as are not passed directly but in the grouper
            f = getattr(self._obj_with_exclusions, name)
            if not isinstance(f, types.MethodType):
                return self.apply(lambda self: getattr(self, name))

        f = getattr(type(self._obj_with_exclusions), name)
        sig = inspect.signature(f)

        def wrapper(*args, **kwargs):
            # a little trickery for aggregation functions that need an axis
            # argument
            if "axis" in sig.parameters:
                if kwargs.get("axis", None) is None:
                    kwargs["axis"] = self.axis

            def curried(x):
                return f(x, *args, **kwargs)

            # preserve the name so we can detect it when calling plot methods,
            # to avoid duplicates
            curried.__name__ = name

            # special case otherwise extra plots are created when catching the
            # exception below
            if name in base.plotting_methods:
                return self.apply(curried)

            return self._python_apply_general(curried, self._obj_with_exclusions)

        wrapper.__name__ = name
        return wrapper

    # -----------------------------------------------------------------
    # Selection

    @final
    def _set_group_selection(self) -> None:
        """
        Create group based selection.

        Used when selection is not passed directly but instead via a grouper.

        NOTE: this should be paired with a call to _reset_group_selection
        """
        grp = self.grouper
        if not (
            self.as_index
            and getattr(grp, "groupings", None) is not None
            and self.obj.ndim > 1
            and self._group_selection is None
        ):
            return

        groupers = [g.name for g in grp.groupings if g.level is None and g.in_axis]

        if len(groupers):
            # GH12839 clear selected obj cache when group selection changes
            ax = self.obj._info_axis
            self._group_selection = ax.difference(Index(groupers), sort=False).tolist()
            self._reset_cache("_selected_obj")

    @final
    def _reset_group_selection(self) -> None:
        """
        Clear group based selection.

        Used for methods needing to return info on each group regardless of
        whether a group selection was previously set.
        """
        if self._group_selection is not None:
            # GH12839 clear cached selection too when changing group selection
            self._group_selection = None
            self._reset_cache("_selected_obj")

    def _iterate_slices(self) -> Iterable[Series]:
        raise AbstractMethodError(self)

    # -----------------------------------------------------------------
    # Dispatch/Wrapping

    @final
    def _concat_objects(self, keys, values, not_indexed_same: bool = False):
        from pandas.core.reshape.concat import concat

        def reset_identity(values):
            # reset the identities of the components
            # of the values to prevent aliasing
            for v in com.not_none(*values):
                ax = v._get_axis(self.axis)
                ax._reset_identity()
            return values

        if not not_indexed_same:
            result = concat(values, axis=self.axis)
            ax = self.filter(lambda x: True).axes[self.axis]

            # this is a very unfortunate situation
            # we can't use reindex to restore the original order
            # when the ax has duplicates
            # so we resort to this
            # GH 14776, 30667
            if ax.has_duplicates and not result.axes[self.axis].equals(ax):
                indexer, _ = result.index.get_indexer_non_unique(ax._values)
                indexer = algorithms.unique1d(indexer)
                result = result.take(indexer, axis=self.axis)
            else:
                result = result.reindex(ax, axis=self.axis, copy=False)

        elif self.group_keys:

            values = reset_identity(values)
            if self.as_index:

                # possible MI return case
                group_keys = keys
                group_levels = self.grouper.levels
                group_names = self.grouper.names

                result = concat(
                    values,
                    axis=self.axis,
                    keys=group_keys,
                    levels=group_levels,
                    names=group_names,
                    sort=False,
                )
            else:

                # GH5610, returns a MI, with the first level being a
                # range index
                keys = list(range(len(values)))
                result = concat(values, axis=self.axis, keys=keys)
        else:
            values = reset_identity(values)
            result = concat(values, axis=self.axis)

        if isinstance(result, Series) and self._selection_name is not None:

            result.name = self._selection_name

        return result

    @final
    def _set_result_index_ordered(
        self, result: OutputFrameOrSeries
    ) -> OutputFrameOrSeries:
        # set the result index on the passed values object and
        # return the new object, xref 8046

        if self.grouper.is_monotonic:
            # shortcut if we have an already ordered grouper
            result.set_axis(self.obj._get_axis(self.axis), axis=self.axis, inplace=True)
            return result

        # row order is scrambled => sort the rows by position in original index
        original_positions = Index(
            np.concatenate(self._get_indices(self.grouper.result_index))
        )
        result.set_axis(original_positions, axis=self.axis, inplace=True)
        result = result.sort_index(axis=self.axis)

        dropped_rows = len(result.index) < len(self.obj.index)

        if dropped_rows:
            # get index by slicing original index according to original positions
            # slice drops attrs => use set_axis when no rows were dropped
            sorted_indexer = result.index
            result.index = self._selected_obj.index[sorted_indexer]
        else:
            result.set_axis(self.obj._get_axis(self.axis), axis=self.axis, inplace=True)

        return result

    def _wrap_aggregated_output(self, output: Mapping[base.OutputKey, ArrayLike]):
        raise AbstractMethodError(self)

    def _wrap_transformed_output(self, output: Mapping[base.OutputKey, ArrayLike]):
        raise AbstractMethodError(self)

    def _wrap_applied_output(self, data, keys, values, not_indexed_same: bool = False):
        raise AbstractMethodError(self)

    # -----------------------------------------------------------------
    # numba

    @final
    def _numba_prep(self, func, data):
        if not callable(func):
            raise NotImplementedError(
                "Numba engine can only be used with a single function."
            )
        labels, _, n_groups = self.grouper.group_info
        sorted_index = get_group_index_sorter(labels, n_groups)
        sorted_labels = algorithms.take_nd(labels, sorted_index, allow_fill=False)

        sorted_data = data.take(sorted_index, axis=self.axis).to_numpy()

        starts, ends = lib.generate_slices(sorted_labels, n_groups)
        return starts, ends, sorted_index, sorted_data

    @final
    def _transform_with_numba(self, data, func, *args, engine_kwargs=None, **kwargs):
        """
        Perform groupby transform routine with the numba engine.

        This routine mimics the data splitting routine of the DataSplitter class
        to generate the indices of each group in the sorted data and then passes the
        data and indices into a Numba jitted function.
        """
        starts, ends, sorted_index, sorted_data = self._numba_prep(func, data)
        group_keys = self.grouper._get_group_keys()

        numba_transform_func = numba_.generate_numba_transform_func(
            tuple(args), kwargs, func, engine_kwargs
        )
        result = numba_transform_func(
            sorted_data, sorted_index, starts, ends, len(group_keys), len(data.columns)
        )

        cache_key = (func, "groupby_transform")
        if cache_key not in NUMBA_FUNC_CACHE:
            NUMBA_FUNC_CACHE[cache_key] = numba_transform_func

        # result values needs to be resorted to their original positions since we
        # evaluated the data sorted by group
        return result.take(np.argsort(sorted_index), axis=0)

    @final
    def _aggregate_with_numba(self, data, func, *args, engine_kwargs=None, **kwargs):
        """
        Perform groupby aggregation routine with the numba engine.

        This routine mimics the data splitting routine of the DataSplitter class
        to generate the indices of each group in the sorted data and then passes the
        data and indices into a Numba jitted function.
        """
        starts, ends, sorted_index, sorted_data = self._numba_prep(func, data)
        group_keys = self.grouper._get_group_keys()

        numba_agg_func = numba_.generate_numba_agg_func(
            tuple(args), kwargs, func, engine_kwargs
        )
        result = numba_agg_func(
            sorted_data, sorted_index, starts, ends, len(group_keys), len(data.columns)
        )

        cache_key = (func, "groupby_agg")
        if cache_key not in NUMBA_FUNC_CACHE:
            NUMBA_FUNC_CACHE[cache_key] = numba_agg_func

        if self.grouper.nkeys > 1:
            index = MultiIndex.from_tuples(group_keys, names=self.grouper.names)
        else:
            index = Index(group_keys, name=self.grouper.names[0])
        return result, index

    # -----------------------------------------------------------------
    # apply/agg/transform

    @Appender(
        _apply_docs["template"].format(
            input="dataframe", examples=_apply_docs["dataframe_examples"]
        )
    )
    def apply(self, func, *args, **kwargs):

        func = com.is_builtin_func(func)

        # this is needed so we don't try and wrap strings. If we could
        # resolve functions to their callable functions prior, this
        # wouldn't be needed
        if args or kwargs:
            if callable(func):

                @wraps(func)
                def f(g):
                    with np.errstate(all="ignore"):
                        return func(g, *args, **kwargs)

            elif hasattr(nanops, "nan" + func):
                # TODO: should we wrap this in to e.g. _is_builtin_func?
                f = getattr(nanops, "nan" + func)

            else:
                raise ValueError(
                    "func must be a callable if args or kwargs are supplied"
                )
        else:
            f = func

        # ignore SettingWithCopy here in case the user mutates
        with option_context("mode.chained_assignment", None):
            try:
                result = self._python_apply_general(f, self._selected_obj)
            except TypeError:
                # gh-20949
                # try again, with .apply acting as a filtering
                # operation, by excluding the grouping column
                # This would normally not be triggered
                # except if the udf is trying an operation that
                # fails on *some* columns, e.g. a numeric operation
                # on a string grouper column

                with group_selection_context(self):
                    return self._python_apply_general(f, self._selected_obj)

        return result

    @final
    def _python_apply_general(
        self, f: F, data: FrameOrSeriesUnion
    ) -> FrameOrSeriesUnion:
        """
        Apply function f in python space

        Parameters
        ----------
        f : callable
            Function to apply
        data : Series or DataFrame
            Data to apply f to

        Returns
        -------
        Series or DataFrame
            data after applying f
        """
        keys, values, mutated = self.grouper.apply(f, data, self.axis)

        return self._wrap_applied_output(
            data, keys, values, not_indexed_same=mutated or self.mutated
        )

    @final
    def _python_agg_general(self, func, *args, **kwargs):
        func = com.is_builtin_func(func)
        f = lambda x: func(x, *args, **kwargs)

        # iterate through "columns" ex exclusions to populate output dict
        output: dict[base.OutputKey, ArrayLike] = {}

        for idx, obj in enumerate(self._iterate_slices()):
            name = obj.name
            if self.grouper.ngroups == 0:
                # agg_series below assumes ngroups > 0
                continue

            try:
                # if this function is invalid for this dtype, we will ignore it.
                result, counts = self.grouper.agg_series(obj, f)
            except TypeError:
                continue

            assert result is not None
            key = base.OutputKey(label=name, position=idx)

            if self.grouper._filter_empty_groups:
                mask = counts.ravel() > 0

                # since we are masking, make sure that we have a float object
                values = result
                if is_numeric_dtype(values.dtype):
                    values = ensure_float(values)

                    result = maybe_downcast_numeric(values[mask], result.dtype)

            output[key] = result

        if not output:
            return self._python_apply_general(f, self._selected_obj)

        return self._wrap_aggregated_output(output)

    @final
    def _agg_general(
        self,
        numeric_only: bool = True,
        min_count: int = -1,
        *,
        alias: str,
        npfunc: Callable,
    ):
        with group_selection_context(self):
            # try a cython aggregation if we can
            result = None
            try:
                result = self._cython_agg_general(
                    how=alias,
                    alt=npfunc,
                    numeric_only=numeric_only,
                    min_count=min_count,
                )
            except DataError:
                pass
<<<<<<< HEAD
            except NotImplementedError as err:
                if "function is not implemented for this dtype" in str(
                    err
                ) or "category dtype not supported" in str(err):
                    # raised in _get_cython_function, in some cases can
                    #  be trimmed by implementing cython funcs for more dtypes
                    if self.obj.ndim != 1:
                        # We expect to get here for SeriesGroupBy; but for
                        #  DataFrameGroupBy these should be handled within
                        #  _cython_agg_general
                        raise
                else:
                    raise
=======
>>>>>>> 7833fdf9

            # apply a non-cython aggregation
            if result is None:
                result = self.aggregate(lambda x: npfunc(x, axis=self.axis))
            return result.__finalize__(self.obj, method="groupby")

    def _cython_agg_general(
        self, how: str, alt=None, numeric_only: bool = True, min_count: int = -1
    ):
        raise AbstractMethodError(self)

    @final
    def _cython_transform(
        self, how: str, numeric_only: bool = True, axis: int = 0, **kwargs
    ):
        output: dict[base.OutputKey, ArrayLike] = {}

        for idx, obj in enumerate(self._iterate_slices()):
            name = obj.name
            is_numeric = is_numeric_dtype(obj.dtype)
            if numeric_only and not is_numeric:
                continue

            try:
                result = self.grouper._cython_operation(
                    "transform", obj._values, how, axis, **kwargs
                )
            except (NotImplementedError, TypeError):
                continue

            key = base.OutputKey(label=name, position=idx)
            output[key] = result

        if not output:
            raise DataError("No numeric types to aggregate")

        return self._wrap_transformed_output(output)

    def transform(self, func, *args, **kwargs):
        raise AbstractMethodError(self)

    # -----------------------------------------------------------------
    # Utilities

    @final
    def _apply_filter(self, indices, dropna):
        if len(indices) == 0:
            indices = np.array([], dtype="int64")
        else:
            indices = np.sort(np.concatenate(indices))
        if dropna:
            filtered = self._selected_obj.take(indices, axis=self.axis)
        else:
            mask = np.empty(len(self._selected_obj.index), dtype=bool)
            mask.fill(False)
            mask[indices.astype(int)] = True
            # mask fails to broadcast when passed to where; broadcast manually.
            mask = np.tile(mask, list(self._selected_obj.shape[1:]) + [1]).T
            filtered = self._selected_obj.where(mask)  # Fill with NaNs.
        return filtered

    @final
    def _cumcount_array(self, ascending: bool = True):
        """
        Parameters
        ----------
        ascending : bool, default True
            If False, number in reverse, from length of group - 1 to 0.

        Notes
        -----
        this is currently implementing sort=False
        (though the default is sort=True) for groupby in general
        """
        ids, _, ngroups = self.grouper.group_info
        sorter = get_group_index_sorter(ids, ngroups)
        ids, count = ids[sorter], len(ids)

        if count == 0:
            return np.empty(0, dtype=np.int64)

        run = np.r_[True, ids[:-1] != ids[1:]]
        rep = np.diff(np.r_[np.nonzero(run)[0], count])
        out = (~run).cumsum()

        if ascending:
            out -= np.repeat(out[run], rep)
        else:
            out = np.repeat(out[np.r_[run[1:], True]], rep) - out

        rev = np.empty(count, dtype=np.intp)
        rev[sorter] = np.arange(count, dtype=np.intp)
        return out[rev].astype(np.int64, copy=False)

    # -----------------------------------------------------------------

    @final
    @property
    def _obj_1d_constructor(self) -> type[Series]:
        # GH28330 preserve subclassed Series/DataFrames
        if isinstance(self.obj, DataFrame):
            return self.obj._constructor_sliced
        assert isinstance(self.obj, Series)
        return self.obj._constructor

    @final
    def _bool_agg(self, val_test, skipna):
        """
        Shared func to call any / all Cython GroupBy implementations.
        """

        def objs_to_bool(vals: ArrayLike) -> tuple[np.ndarray, type]:
            if is_object_dtype(vals):
                vals = np.array([bool(x) for x in vals])
            elif isinstance(vals, BaseMaskedArray):
                vals = vals._data.astype(bool, copy=False)
            else:
                vals = vals.astype(bool)

            return vals.view(np.int8), bool

        def result_to_bool(
            result: np.ndarray,
            inference: type,
            nullable: bool = False,
        ) -> ArrayLike:
            if nullable:
                return BooleanArray(result.astype(bool, copy=False), result == -1)
            else:
                return result.astype(inference, copy=False)

        return self._get_cythonized_result(
            "group_any_all",
            aggregate=True,
            numeric_only=False,
            cython_dtype=np.dtype(np.int8),
            needs_values=True,
            needs_mask=True,
            needs_nullable=True,
            pre_processing=objs_to_bool,
            post_processing=result_to_bool,
            val_test=val_test,
            skipna=skipna,
        )

    @final
    @Substitution(name="groupby")
    @Appender(_common_see_also)
    def any(self, skipna: bool = True):
        """
        Return True if any value in the group is truthful, else False.

        Parameters
        ----------
        skipna : bool, default True
            Flag to ignore nan values during truth testing.

        Returns
        -------
        Series or DataFrame
            DataFrame or Series of boolean values, where a value is True if any element
            is True within its respective group, False otherwise.
        """
        return self._bool_agg("any", skipna)

    @final
    @Substitution(name="groupby")
    @Appender(_common_see_also)
    def all(self, skipna: bool = True):
        """
        Return True if all values in the group are truthful, else False.

        Parameters
        ----------
        skipna : bool, default True
            Flag to ignore nan values during truth testing.

        Returns
        -------
        Series or DataFrame
            DataFrame or Series of boolean values, where a value is True if all elements
            are True within its respective group, False otherwise.
        """
        return self._bool_agg("all", skipna)

    @Substitution(name="groupby")
    @Appender(_common_see_also)
    def count(self):
        """
        Compute count of group, excluding missing values.

        Returns
        -------
        Series or DataFrame
            Count of values within each group.
        """
        # defined here for API doc
        raise NotImplementedError

    @final
    @Substitution(name="groupby")
    @Substitution(see_also=_common_see_also)
    def mean(self, numeric_only: bool = True):
        """
        Compute mean of groups, excluding missing values.

        Parameters
        ----------
        numeric_only : bool, default True
            Include only float, int, boolean columns. If None, will attempt to use
            everything, then use only numeric data.

        Returns
        -------
        pandas.Series or pandas.DataFrame
        %(see_also)s
        Examples
        --------
        >>> df = pd.DataFrame({'A': [1, 1, 2, 1, 2],
        ...                    'B': [np.nan, 2, 3, 4, 5],
        ...                    'C': [1, 2, 1, 1, 2]}, columns=['A', 'B', 'C'])

        Groupby one column and return the mean of the remaining columns in
        each group.

        >>> df.groupby('A').mean()
             B         C
        A
        1  3.0  1.333333
        2  4.0  1.500000

        Groupby two columns and return the mean of the remaining column.

        >>> df.groupby(['A', 'B']).mean()
               C
        A B
        1 2.0  2
          4.0  1
        2 3.0  1
          5.0  2

        Groupby one column and return the mean of only particular column in
        the group.

        >>> df.groupby('A')['B'].mean()
        A
        1    3.0
        2    4.0
        Name: B, dtype: float64
        """
        result = self._cython_agg_general(
            "mean",
            alt=lambda x, axis: Series(x).mean(numeric_only=numeric_only),
            numeric_only=numeric_only,
        )
        return result.__finalize__(self.obj, method="groupby")

    @final
    @Substitution(name="groupby")
    @Appender(_common_see_also)
    def median(self, numeric_only=True):
        """
        Compute median of groups, excluding missing values.

        For multiple groupings, the result index will be a MultiIndex

        Parameters
        ----------
        numeric_only : bool, default True
            Include only float, int, boolean columns. If None, will attempt to use
            everything, then use only numeric data.

        Returns
        -------
        Series or DataFrame
            Median of values within each group.
        """
        result = self._cython_agg_general(
            "median",
            alt=lambda x, axis: Series(x).median(axis=axis, numeric_only=numeric_only),
            numeric_only=numeric_only,
        )
        return result.__finalize__(self.obj, method="groupby")

    @final
    @Substitution(name="groupby")
    @Appender(_common_see_also)
    def std(self, ddof: int = 1):
        """
        Compute standard deviation of groups, excluding missing values.

        For multiple groupings, the result index will be a MultiIndex.

        Parameters
        ----------
        ddof : int, default 1
            Degrees of freedom.

        Returns
        -------
        Series or DataFrame
            Standard deviation of values within each group.
        """
        return self._get_cythonized_result(
            "group_var",
            aggregate=True,
            needs_counts=True,
            needs_values=True,
            needs_2d=True,
            cython_dtype=np.dtype(np.float64),
            post_processing=lambda vals, inference: np.sqrt(vals),
            ddof=ddof,
        )

    @final
    @Substitution(name="groupby")
    @Appender(_common_see_also)
    def var(self, ddof: int = 1):
        """
        Compute variance of groups, excluding missing values.

        For multiple groupings, the result index will be a MultiIndex.

        Parameters
        ----------
        ddof : int, default 1
            Degrees of freedom.

        Returns
        -------
        Series or DataFrame
            Variance of values within each group.
        """
        if ddof == 1:
            return self._cython_agg_general(
                "var", alt=lambda x, axis: Series(x).var(ddof=ddof)
            )
        else:
            func = lambda x: x.var(ddof=ddof)
            with group_selection_context(self):
                return self._python_agg_general(func)

    @final
    @Substitution(name="groupby")
    @Appender(_common_see_also)
    def sem(self, ddof: int = 1):
        """
        Compute standard error of the mean of groups, excluding missing values.

        For multiple groupings, the result index will be a MultiIndex.

        Parameters
        ----------
        ddof : int, default 1
            Degrees of freedom.

        Returns
        -------
        Series or DataFrame
            Standard error of the mean of values within each group.
        """
        result = self.std(ddof=ddof)
        if result.ndim == 1:
            result /= np.sqrt(self.count())
        else:
            cols = result.columns.difference(self.exclusions).unique()
            counts = self.count()
            result_ilocs = result.columns.get_indexer_for(cols)
            count_ilocs = counts.columns.get_indexer_for(cols)
            result.iloc[:, result_ilocs] /= np.sqrt(counts.iloc[:, count_ilocs])
        return result

    @final
    @Substitution(name="groupby")
    @Appender(_common_see_also)
    def size(self) -> FrameOrSeriesUnion:
        """
        Compute group sizes.

        Returns
        -------
        DataFrame or Series
            Number of rows in each group as a Series if as_index is True
            or a DataFrame if as_index is False.
        """
        result = self.grouper.size()

        # GH28330 preserve subclassed Series/DataFrames through calls
        if issubclass(self.obj._constructor, Series):
            result = self._obj_1d_constructor(result, name=self.obj.name)
        else:
            result = self._obj_1d_constructor(result)

        if not self.as_index:
            result = result.rename("size").reset_index()

        return self._reindex_output(result, fill_value=0)

    @final
    @doc(_groupby_agg_method_template, fname="sum", no=True, mc=0)
    def sum(self, numeric_only: bool = True, min_count: int = 0):

        # If we are grouping on categoricals we want unobserved categories to
        # return zero, rather than the default of NaN which the reindexing in
        # _agg_general() returns. GH #31422
        with com.temp_setattr(self, "observed", True):
            result = self._agg_general(
                numeric_only=numeric_only,
                min_count=min_count,
                alias="add",
                npfunc=np.sum,
            )

        return self._reindex_output(result, fill_value=0)

    @final
    @doc(_groupby_agg_method_template, fname="prod", no=True, mc=0)
    def prod(self, numeric_only: bool = True, min_count: int = 0):
        return self._agg_general(
            numeric_only=numeric_only, min_count=min_count, alias="prod", npfunc=np.prod
        )

    @final
    @doc(_groupby_agg_method_template, fname="min", no=False, mc=-1)
    def min(self, numeric_only: bool = False, min_count: int = -1):
        return self._agg_general(
            numeric_only=numeric_only, min_count=min_count, alias="min", npfunc=np.min
        )

    @final
    @doc(_groupby_agg_method_template, fname="max", no=False, mc=-1)
    def max(self, numeric_only: bool = False, min_count: int = -1):
        return self._agg_general(
            numeric_only=numeric_only, min_count=min_count, alias="max", npfunc=np.max
        )

    @final
    @doc(_groupby_agg_method_template, fname="first", no=False, mc=-1)
    def first(self, numeric_only: bool = False, min_count: int = -1):
        def first_compat(obj: FrameOrSeries, axis: int = 0):
            def first(x: Series):
                """Helper function for first item that isn't NA."""
                arr = x.array[notna(x.array)]
                if not len(arr):
                    return np.nan
                return arr[0]

            if isinstance(obj, DataFrame):
                return obj.apply(first, axis=axis)
            elif isinstance(obj, Series):
                return first(obj)
            else:
                raise TypeError(type(obj))

        return self._agg_general(
            numeric_only=numeric_only,
            min_count=min_count,
            alias="first",
            npfunc=first_compat,
        )

    @final
    @doc(_groupby_agg_method_template, fname="last", no=False, mc=-1)
    def last(self, numeric_only: bool = False, min_count: int = -1):
        def last_compat(obj: FrameOrSeries, axis: int = 0):
            def last(x: Series):
                """Helper function for last item that isn't NA."""
                arr = x.array[notna(x.array)]
                if not len(arr):
                    return np.nan
                return arr[-1]

            if isinstance(obj, DataFrame):
                return obj.apply(last, axis=axis)
            elif isinstance(obj, Series):
                return last(obj)
            else:
                raise TypeError(type(obj))

        return self._agg_general(
            numeric_only=numeric_only,
            min_count=min_count,
            alias="last",
            npfunc=last_compat,
        )

    @final
    @Substitution(name="groupby")
    @Appender(_common_see_also)
    def ohlc(self) -> DataFrame:
        """
        Compute open, high, low and close values of a group, excluding missing values.

        For multiple groupings, the result index will be a MultiIndex

        Returns
        -------
        DataFrame
            Open, high, low and close values within each group.
        """
        if self.obj.ndim == 1:
            # self._iterate_slices() yields only self._selected_obj
            obj = self._selected_obj

            is_numeric = is_numeric_dtype(obj.dtype)
            if not is_numeric:
                raise DataError("No numeric types to aggregate")

            res_values = self.grouper._cython_operation(
                "aggregate", obj._values, "ohlc", axis=0, min_count=-1
            )

            agg_names = ["open", "high", "low", "close"]
            result = self.obj._constructor_expanddim(
                res_values, index=self.grouper.result_index, columns=agg_names
            )
            return self._reindex_output(result)

        return self._apply_to_column_groupbys(lambda x: x.ohlc())

    @final
    @doc(DataFrame.describe)
    def describe(self, **kwargs):
        with group_selection_context(self):
            result = self.apply(lambda x: x.describe(**kwargs))
            if self.axis == 1:
                return result.T
            return result.unstack()

    @final
    def resample(self, rule, *args, **kwargs):
        """
        Provide resampling when using a TimeGrouper.

        Given a grouper, the function resamples it according to a string
        "string" -> "frequency".

        See the :ref:`frequency aliases <timeseries.offset_aliases>`
        documentation for more details.

        Parameters
        ----------
        rule : str or DateOffset
            The offset string or object representing target grouper conversion.
        *args, **kwargs
            Possible arguments are `how`, `fill_method`, `limit`, `kind` and
            `on`, and other arguments of `TimeGrouper`.

        Returns
        -------
        Grouper
            Return a new grouper with our resampler appended.

        See Also
        --------
        Grouper : Specify a frequency to resample with when
            grouping by a key.
        DatetimeIndex.resample : Frequency conversion and resampling of
            time series.

        Examples
        --------
        >>> idx = pd.date_range('1/1/2000', periods=4, freq='T')
        >>> df = pd.DataFrame(data=4 * [range(2)],
        ...                   index=idx,
        ...                   columns=['a', 'b'])
        >>> df.iloc[2, 0] = 5
        >>> df
                            a  b
        2000-01-01 00:00:00  0  1
        2000-01-01 00:01:00  0  1
        2000-01-01 00:02:00  5  1
        2000-01-01 00:03:00  0  1

        Downsample the DataFrame into 3 minute bins and sum the values of
        the timestamps falling into a bin.

        >>> df.groupby('a').resample('3T').sum()
                                 a  b
        a
        0   2000-01-01 00:00:00  0  2
            2000-01-01 00:03:00  0  1
        5   2000-01-01 00:00:00  5  1

        Upsample the series into 30 second bins.

        >>> df.groupby('a').resample('30S').sum()
                            a  b
        a
        0   2000-01-01 00:00:00  0  1
            2000-01-01 00:00:30  0  0
            2000-01-01 00:01:00  0  1
            2000-01-01 00:01:30  0  0
            2000-01-01 00:02:00  0  0
            2000-01-01 00:02:30  0  0
            2000-01-01 00:03:00  0  1
        5   2000-01-01 00:02:00  5  1

        Resample by month. Values are assigned to the month of the period.

        >>> df.groupby('a').resample('M').sum()
                    a  b
        a
        0   2000-01-31  0  3
        5   2000-01-31  5  1

        Downsample the series into 3 minute bins as above, but close the right
        side of the bin interval.

        >>> df.groupby('a').resample('3T', closed='right').sum()
                                 a  b
        a
        0   1999-12-31 23:57:00  0  1
            2000-01-01 00:00:00  0  2
        5   2000-01-01 00:00:00  5  1

        Downsample the series into 3 minute bins and close the right side of
        the bin interval, but label each bin using the right edge instead of
        the left.

        >>> df.groupby('a').resample('3T', closed='right', label='right').sum()
                                 a  b
        a
        0   2000-01-01 00:00:00  0  1
            2000-01-01 00:03:00  0  2
        5   2000-01-01 00:03:00  5  1
        """
        from pandas.core.resample import get_resampler_for_grouping

        return get_resampler_for_grouping(self, rule, *args, **kwargs)

    @final
    @Substitution(name="groupby")
    @Appender(_common_see_also)
    def rolling(self, *args, **kwargs):
        """
        Return a rolling grouper, providing rolling functionality per group.
        """
        from pandas.core.window import RollingGroupby

        return RollingGroupby(
            self._selected_obj,
            *args,
            _grouper=self.grouper,
            _as_index=self.as_index,
            **kwargs,
        )

    @final
    @Substitution(name="groupby")
    @Appender(_common_see_also)
    def expanding(self, *args, **kwargs):
        """
        Return an expanding grouper, providing expanding
        functionality per group.
        """
        from pandas.core.window import ExpandingGroupby

        return ExpandingGroupby(
            self._selected_obj,
            *args,
            _grouper=self.grouper,
            **kwargs,
        )

    @final
    @Substitution(name="groupby")
    @Appender(_common_see_also)
    def ewm(self, *args, **kwargs):
        """
        Return an ewm grouper, providing ewm functionality per group.
        """
        from pandas.core.window import ExponentialMovingWindowGroupby

        return ExponentialMovingWindowGroupby(
            self._selected_obj,
            *args,
            _grouper=self.grouper,
            **kwargs,
        )

    @final
    def _fill(self, direction, limit=None):
        """
        Shared function for `pad` and `backfill` to call Cython method.

        Parameters
        ----------
        direction : {'ffill', 'bfill'}
            Direction passed to underlying Cython function. `bfill` will cause
            values to be filled backwards. `ffill` and any other values will
            default to a forward fill
        limit : int, default None
            Maximum number of consecutive values to fill. If `None`, this
            method will convert to -1 prior to passing to Cython

        Returns
        -------
        `Series` or `DataFrame` with filled values

        See Also
        --------
        pad : Returns Series with minimum number of char in object.
        backfill : Backward fill the missing values in the dataset.
        """
        # Need int value for Cython
        if limit is None:
            limit = -1

        return self._get_cythonized_result(
            "group_fillna_indexer",
            numeric_only=False,
            needs_mask=True,
            cython_dtype=np.dtype(np.int64),
            result_is_index=True,
            direction=direction,
            limit=limit,
            dropna=self.dropna,
        )

    @final
    @Substitution(name="groupby")
    def pad(self, limit=None):
        """
        Forward fill the values.

        Parameters
        ----------
        limit : int, optional
            Limit of how many values to fill.

        Returns
        -------
        Series or DataFrame
            Object with missing values filled.

        See Also
        --------
        Series.pad: Returns Series with minimum number of char in object.
        DataFrame.pad: Object with missing values filled or None if inplace=True.
        Series.fillna: Fill NaN values of a Series.
        DataFrame.fillna: Fill NaN values of a DataFrame.
        """
        return self._fill("ffill", limit=limit)

    ffill = pad

    @final
    @Substitution(name="groupby")
    def backfill(self, limit=None):
        """
        Backward fill the values.

        Parameters
        ----------
        limit : int, optional
            Limit of how many values to fill.

        Returns
        -------
        Series or DataFrame
            Object with missing values filled.

        See Also
        --------
        Series.backfill :  Backward fill the missing values in the dataset.
        DataFrame.backfill:  Backward fill the missing values in the dataset.
        Series.fillna: Fill NaN values of a Series.
        DataFrame.fillna: Fill NaN values of a DataFrame.
        """
        return self._fill("bfill", limit=limit)

    bfill = backfill

    @final
    @Substitution(name="groupby")
    @Substitution(see_also=_common_see_also)
    def nth(self, n: int | list[int], dropna: str | None = None) -> DataFrame:
        """
        Take the nth row from each group if n is an int, or a subset of rows
        if n is a list of ints.

        If dropna, will take the nth non-null row, dropna is either
        'all' or 'any'; this is equivalent to calling dropna(how=dropna)
        before the groupby.

        Parameters
        ----------
        n : int or list of ints
            A single nth value for the row or a list of nth values.
        dropna : None or str, optional
            Apply the specified dropna operation before counting which row is
            the nth row. Needs to be None, 'any' or 'all'.

        Returns
        -------
        Series or DataFrame
            N-th value within each group.
        %(see_also)s
        Examples
        --------

        >>> df = pd.DataFrame({'A': [1, 1, 2, 1, 2],
        ...                    'B': [np.nan, 2, 3, 4, 5]}, columns=['A', 'B'])
        >>> g = df.groupby('A')
        >>> g.nth(0)
             B
        A
        1  NaN
        2  3.0
        >>> g.nth(1)
             B
        A
        1  2.0
        2  5.0
        >>> g.nth(-1)
             B
        A
        1  4.0
        2  5.0
        >>> g.nth([0, 1])
             B
        A
        1  NaN
        1  2.0
        2  3.0
        2  5.0

        Specifying `dropna` allows count ignoring ``NaN``

        >>> g.nth(0, dropna='any')
             B
        A
        1  2.0
        2  3.0

        NaNs denote group exhausted when using dropna

        >>> g.nth(3, dropna='any')
            B
        A
        1 NaN
        2 NaN

        Specifying `as_index=False` in `groupby` keeps the original index.

        >>> df.groupby('A', as_index=False).nth(1)
           A    B
        1  1  2.0
        4  2  5.0
        """
        valid_containers = (set, list, tuple)
        if not isinstance(n, (valid_containers, int)):
            raise TypeError("n needs to be an int or a list/set/tuple of ints")

        if not dropna:

            if isinstance(n, int):
                nth_values = [n]
            elif isinstance(n, valid_containers):
                nth_values = list(set(n))

            nth_array = np.array(nth_values, dtype=np.intp)
            with group_selection_context(self):

                mask_left = np.in1d(self._cumcount_array(), nth_array)
                mask_right = np.in1d(
                    self._cumcount_array(ascending=False) + 1, -nth_array
                )
                mask = mask_left | mask_right

                ids, _, _ = self.grouper.group_info

                # Drop NA values in grouping
                mask = mask & (ids != -1)

                out = self._selected_obj[mask]
                if not self.as_index:
                    return out

                result_index = self.grouper.result_index
                out.index = result_index[ids[mask]]

                if not self.observed and isinstance(result_index, CategoricalIndex):
                    out = out.reindex(result_index)

                out = self._reindex_output(out)
                return out.sort_index() if self.sort else out

        # dropna is truthy
        if isinstance(n, valid_containers):
            raise ValueError("dropna option with a list of nth values is not supported")

        if dropna not in ["any", "all"]:
            # Note: when agg-ing picker doesn't raise this, just returns NaN
            raise ValueError(
                "For a DataFrame groupby, dropna must be "
                "either None, 'any' or 'all', "
                f"(was passed {dropna})."
            )

        # old behaviour, but with all and any support for DataFrames.
        # modified in GH 7559 to have better perf
        max_len = n if n >= 0 else -1 - n
        dropped = self.obj.dropna(how=dropna, axis=self.axis)

        # get a new grouper for our dropped obj
        if self.keys is None and self.level is None:

            # we don't have the grouper info available
            # (e.g. we have selected out
            # a column that is not in the current object)
            axis = self.grouper.axis
            grouper = axis[axis.isin(dropped.index)]

        else:

            # create a grouper with the original parameters, but on dropped
            # object
            from pandas.core.groupby.grouper import get_grouper

            grouper, _, _ = get_grouper(
                dropped,
                key=self.keys,
                axis=self.axis,
                level=self.level,
                sort=self.sort,
                mutated=self.mutated,
            )

        grb = dropped.groupby(grouper, as_index=self.as_index, sort=self.sort)
        sizes, result = grb.size(), grb.nth(n)
        mask = (sizes < max_len)._values

        # set the results which don't meet the criteria
        if len(result) and mask.any():
            result.loc[mask] = np.nan

        # reset/reindex to the original groups
        if len(self.obj) == len(dropped) or len(result) == len(
            self.grouper.result_index
        ):
            result.index = self.grouper.result_index
        else:
            result = result.reindex(self.grouper.result_index)

        return result

    @final
    def quantile(self, q=0.5, interpolation: str = "linear"):
        """
        Return group values at the given quantile, a la numpy.percentile.

        Parameters
        ----------
        q : float or array-like, default 0.5 (50% quantile)
            Value(s) between 0 and 1 providing the quantile(s) to compute.
        interpolation : {'linear', 'lower', 'higher', 'midpoint', 'nearest'}
            Method to use when the desired quantile falls between two points.

        Returns
        -------
        Series or DataFrame
            Return type determined by caller of GroupBy object.

        See Also
        --------
        Series.quantile : Similar method for Series.
        DataFrame.quantile : Similar method for DataFrame.
        numpy.percentile : NumPy method to compute qth percentile.

        Examples
        --------
        >>> df = pd.DataFrame([
        ...     ['a', 1], ['a', 2], ['a', 3],
        ...     ['b', 1], ['b', 3], ['b', 5]
        ... ], columns=['key', 'val'])
        >>> df.groupby('key').quantile()
            val
        key
        a    2.0
        b    3.0
        """
        from pandas import concat

        def pre_processor(vals: ArrayLike) -> tuple[np.ndarray, np.dtype | None]:
            if is_object_dtype(vals):
                raise TypeError(
                    "'quantile' cannot be performed against 'object' dtypes!"
                )

            inference: np.dtype | None = None
            if is_integer_dtype(vals.dtype):
                if isinstance(vals, ExtensionArray):
                    out = vals.to_numpy(dtype=float, na_value=np.nan)
                else:
                    out = vals
                inference = np.dtype(np.int64)
            elif is_bool_dtype(vals.dtype) and isinstance(vals, ExtensionArray):
                out = vals.to_numpy(dtype=float, na_value=np.nan)
            elif is_datetime64_dtype(vals.dtype):
                inference = np.dtype("datetime64[ns]")
                out = np.asarray(vals).astype(float)
            elif is_timedelta64_dtype(vals.dtype):
                inference = np.dtype("timedelta64[ns]")
                out = np.asarray(vals).astype(float)
            else:
                out = np.asarray(vals)

            return out, inference

        def post_processor(vals: np.ndarray, inference: type | None) -> np.ndarray:
            if inference:
                # Check for edge case
                if not (
                    is_integer_dtype(inference)
                    and interpolation in {"linear", "midpoint"}
                ):
                    vals = vals.astype(inference)

            return vals

        if is_scalar(q):
            return self._get_cythonized_result(
                "group_quantile",
                aggregate=True,
                numeric_only=False,
                needs_values=True,
                needs_mask=True,
                cython_dtype=np.dtype(np.float64),
                pre_processing=pre_processor,
                post_processing=post_processor,
                q=q,
                interpolation=interpolation,
            )
        else:
            results = [
                self._get_cythonized_result(
                    "group_quantile",
                    aggregate=True,
                    needs_values=True,
                    needs_mask=True,
                    cython_dtype=np.dtype(np.float64),
                    pre_processing=pre_processor,
                    post_processing=post_processor,
                    q=qi,
                    interpolation=interpolation,
                )
                for qi in q
            ]
            result = concat(results, axis=self.axis, keys=q)
            # fix levels to place quantiles on the inside
            # TODO(GH-10710): Ideally, we could write this as
            #  >>> result.stack(0).loc[pd.IndexSlice[:, ..., q], :]
            #  but this hits https://github.com/pandas-dev/pandas/issues/10710
            #  which doesn't reorder the list-like `q` on the inner level.
            order = list(range(1, result.axes[self.axis].nlevels)) + [0]

            # temporarily saves the index names
            index_names = np.array(result.axes[self.axis].names)

            # set index names to positions to avoid confusion
            result.axes[self.axis].names = np.arange(len(index_names))

            # place quantiles on the inside
            if isinstance(result, Series):
                result = result.reorder_levels(order)
            else:
                result = result.reorder_levels(order, axis=self.axis)

            # restore the index names in order
            result.axes[self.axis].names = index_names[order]

            # reorder rows to keep things sorted
            indices = (
                np.arange(result.shape[self.axis])
                .reshape([len(q), self.ngroups])
                .T.flatten()
            )
            return result.take(indices, axis=self.axis)

    @final
    @Substitution(name="groupby")
    def ngroup(self, ascending: bool = True):
        """
        Number each group from 0 to the number of groups - 1.

        This is the enumerative complement of cumcount.  Note that the
        numbers given to the groups match the order in which the groups
        would be seen when iterating over the groupby object, not the
        order they are first observed.

        Parameters
        ----------
        ascending : bool, default True
            If False, number in reverse, from number of group - 1 to 0.

        Returns
        -------
        Series
            Unique numbers for each group.

        See Also
        --------
        .cumcount : Number the rows in each group.

        Examples
        --------
        >>> df = pd.DataFrame({"A": list("aaabba")})
        >>> df
           A
        0  a
        1  a
        2  a
        3  b
        4  b
        5  a
        >>> df.groupby('A').ngroup()
        0    0
        1    0
        2    0
        3    1
        4    1
        5    0
        dtype: int64
        >>> df.groupby('A').ngroup(ascending=False)
        0    1
        1    1
        2    1
        3    0
        4    0
        5    1
        dtype: int64
        >>> df.groupby(["A", [1,1,2,3,2,1]]).ngroup()
        0    0
        1    0
        2    1
        3    3
        4    2
        5    0
        dtype: int64
        """
        with group_selection_context(self):
            index = self._selected_obj.index
            result = self._obj_1d_constructor(
                self.grouper.group_info[0], index, dtype=np.int64
            )
            if not ascending:
                result = self.ngroups - 1 - result
            return result

    @final
    @Substitution(name="groupby")
    def cumcount(self, ascending: bool = True):
        """
        Number each item in each group from 0 to the length of that group - 1.

        Essentially this is equivalent to

        .. code-block:: python

            self.apply(lambda x: pd.Series(np.arange(len(x)), x.index))

        Parameters
        ----------
        ascending : bool, default True
            If False, number in reverse, from length of group - 1 to 0.

        Returns
        -------
        Series
            Sequence number of each element within each group.

        See Also
        --------
        .ngroup : Number the groups themselves.

        Examples
        --------
        >>> df = pd.DataFrame([['a'], ['a'], ['a'], ['b'], ['b'], ['a']],
        ...                   columns=['A'])
        >>> df
           A
        0  a
        1  a
        2  a
        3  b
        4  b
        5  a
        >>> df.groupby('A').cumcount()
        0    0
        1    1
        2    2
        3    0
        4    1
        5    3
        dtype: int64
        >>> df.groupby('A').cumcount(ascending=False)
        0    3
        1    2
        2    1
        3    1
        4    0
        5    0
        dtype: int64
        """
        with group_selection_context(self):
            index = self._selected_obj._get_axis(self.axis)
            cumcounts = self._cumcount_array(ascending=ascending)
            return self._obj_1d_constructor(cumcounts, index)

    @final
    @Substitution(name="groupby")
    @Appender(_common_see_also)
    def rank(
        self,
        method: str = "average",
        ascending: bool = True,
        na_option: str = "keep",
        pct: bool = False,
        axis: int = 0,
    ):
        """
        Provide the rank of values within each group.

        Parameters
        ----------
        method : {'average', 'min', 'max', 'first', 'dense'}, default 'average'
            * average: average rank of group.
            * min: lowest rank in group.
            * max: highest rank in group.
            * first: ranks assigned in order they appear in the array.
            * dense: like 'min', but rank always increases by 1 between groups.
        ascending : bool, default True
            False for ranks by high (1) to low (N).
        na_option : {'keep', 'top', 'bottom'}, default 'keep'
            * keep: leave NA values where they are.
            * top: smallest rank if ascending.
            * bottom: smallest rank if descending.
        pct : bool, default False
            Compute percentage rank of data within each group.
        axis : int, default 0
            The axis of the object over which to compute the rank.

        Returns
        -------
        DataFrame with ranking of values within each group
        """
        if na_option not in {"keep", "top", "bottom"}:
            msg = "na_option must be one of 'keep', 'top', or 'bottom'"
            raise ValueError(msg)
        return self._cython_transform(
            "rank",
            numeric_only=False,
            ties_method=method,
            ascending=ascending,
            na_option=na_option,
            pct=pct,
            axis=axis,
        )

    @final
    @Substitution(name="groupby")
    @Appender(_common_see_also)
    def cumprod(self, axis=0, *args, **kwargs):
        """
        Cumulative product for each group.

        Returns
        -------
        Series or DataFrame
        """
        nv.validate_groupby_func("cumprod", args, kwargs, ["numeric_only", "skipna"])
        if axis != 0:
            return self.apply(lambda x: x.cumprod(axis=axis, **kwargs))

        return self._cython_transform("cumprod", **kwargs)

    @final
    @Substitution(name="groupby")
    @Appender(_common_see_also)
    def cumsum(self, axis=0, *args, **kwargs):
        """
        Cumulative sum for each group.

        Returns
        -------
        Series or DataFrame
        """
        nv.validate_groupby_func("cumsum", args, kwargs, ["numeric_only", "skipna"])
        if axis != 0:
            return self.apply(lambda x: x.cumsum(axis=axis, **kwargs))

        return self._cython_transform("cumsum", **kwargs)

    @final
    @Substitution(name="groupby")
    @Appender(_common_see_also)
    def cummin(self, axis=0, **kwargs):
        """
        Cumulative min for each group.

        Returns
        -------
        Series or DataFrame
        """
        if axis != 0:
            return self.apply(lambda x: np.minimum.accumulate(x, axis))

        return self._cython_transform("cummin", numeric_only=False)

    @final
    @Substitution(name="groupby")
    @Appender(_common_see_also)
    def cummax(self, axis=0, **kwargs):
        """
        Cumulative max for each group.

        Returns
        -------
        Series or DataFrame
        """
        if axis != 0:
            return self.apply(lambda x: np.maximum.accumulate(x, axis))

        return self._cython_transform("cummax", numeric_only=False)

    @final
    def _get_cythonized_result(
        self,
        how: str,
        cython_dtype: np.dtype,
        aggregate: bool = False,
        numeric_only: bool = True,
        needs_counts: bool = False,
        needs_values: bool = False,
        needs_2d: bool = False,
        needs_nullable: bool = False,
        min_count: int | None = None,
        needs_mask: bool = False,
        needs_ngroups: bool = False,
        result_is_index: bool = False,
        pre_processing=None,
        post_processing=None,
        **kwargs,
    ):
        """
        Get result for Cythonized functions.

        Parameters
        ----------
        how : str, Cythonized function name to be called
        cython_dtype : np.dtype
            Type of the array that will be modified by the Cython call.
        aggregate : bool, default False
            Whether the result should be aggregated to match the number of
            groups
        numeric_only : bool, default True
            Whether only numeric datatypes should be computed
        needs_counts : bool, default False
            Whether the counts should be a part of the Cython call
        needs_values : bool, default False
            Whether the values should be a part of the Cython call
            signature
        needs_2d : bool, default False
            Whether the values and result of the Cython call signature
            are 2-dimensional.
        min_count : int, default None
            When not None, min_count for the Cython call
        needs_mask : bool, default False
            Whether boolean mask needs to be part of the Cython call
            signature
        needs_ngroups : bool, default False
            Whether number of groups is part of the Cython call signature
        needs_nullable : bool, default False
            Whether a bool specifying if the input is nullable is part
            of the Cython call signature
        result_is_index : bool, default False
            Whether the result of the Cython operation is an index of
            values to be retrieved, instead of the actual values themselves
        pre_processing : function, default None
            Function to be applied to `values` prior to passing to Cython.
            Function should return a tuple where the first element is the
            values to be passed to Cython and the second element is an optional
            type which the values should be converted to after being returned
            by the Cython operation. This function is also responsible for
            raising a TypeError if the values have an invalid type. Raises
            if `needs_values` is False.
        post_processing : function, default None
            Function to be applied to result of Cython function. Should accept
            an array of values as the first argument and type inferences as its
            second argument, i.e. the signature should be
            (ndarray, Type). If `needs_nullable=True`, a third argument should be
            `nullable`, to allow for processing specific to nullable values.
        **kwargs : dict
            Extra arguments to be passed back to Cython funcs

        Returns
        -------
        `Series` or `DataFrame`  with filled values
        """
        if result_is_index and aggregate:
            raise ValueError("'result_is_index' and 'aggregate' cannot both be True!")
        if post_processing and not callable(post_processing):
            raise ValueError("'post_processing' must be a callable!")
        if pre_processing:
            if not callable(pre_processing):
                raise ValueError("'pre_processing' must be a callable!")
            if not needs_values:
                raise ValueError(
                    "Cannot use 'pre_processing' without specifying 'needs_values'!"
                )

        grouper = self.grouper

        labels, _, ngroups = grouper.group_info
        output: dict[base.OutputKey, np.ndarray] = {}
        base_func = getattr(libgroupby, how)

        error_msg = ""
        for idx, obj in enumerate(self._iterate_slices()):
            name = obj.name
            values = obj._values

            if numeric_only and not is_numeric_dtype(values):
                continue

            if aggregate:
                result_sz = ngroups
            else:
                result_sz = len(values)

            result = np.zeros(result_sz, dtype=cython_dtype)
            if needs_2d:
                result = result.reshape((-1, 1))
            func = partial(base_func, result)

            inferences = None

            if needs_counts:
                counts = np.zeros(self.ngroups, dtype=np.int64)
                func = partial(func, counts)

            if needs_values:
                vals = values
                if pre_processing:
                    try:
                        vals, inferences = pre_processing(vals)
                    except TypeError as e:
                        error_msg = str(e)
                        continue
                vals = vals.astype(cython_dtype, copy=False)
                if needs_2d:
                    vals = vals.reshape((-1, 1))
                func = partial(func, vals)

            func = partial(func, labels)

            if min_count is not None:
                func = partial(func, min_count)

            if needs_mask:
                mask = isna(values).view(np.uint8)
                func = partial(func, mask)

            if needs_ngroups:
                func = partial(func, ngroups)

            if needs_nullable:
                is_nullable = isinstance(values, BaseMaskedArray)
                func = partial(func, nullable=is_nullable)
                if post_processing:
                    post_processing = partial(post_processing, nullable=is_nullable)

            func(**kwargs)  # Call func to modify indexer values in place

            if needs_2d:
                result = result.reshape(-1)

            if result_is_index:
                result = algorithms.take_nd(values, result)

            if post_processing:
                result = post_processing(result, inferences)

            key = base.OutputKey(label=name, position=idx)
            output[key] = result

        # error_msg is "" on an frame/series with no rows or columns
        if not output and error_msg != "":
            raise TypeError(error_msg)

        if aggregate:
            return self._wrap_aggregated_output(output)
        else:
            return self._wrap_transformed_output(output)

    @final
    @Substitution(name="groupby")
    def shift(self, periods=1, freq=None, axis=0, fill_value=None):
        """
        Shift each group by periods observations.

        If freq is passed, the index will be increased using the periods and the freq.

        Parameters
        ----------
        periods : int, default 1
            Number of periods to shift.
        freq : str, optional
            Frequency string.
        axis : axis to shift, default 0
            Shift direction.
        fill_value : optional
            The scalar value to use for newly introduced missing values.

            .. versionadded:: 0.24.0

        Returns
        -------
        Series or DataFrame
            Object shifted within each group.

        See Also
        --------
        Index.shift : Shift values of Index.
        tshift : Shift the time index, using the index’s frequency
            if available.
        """
        if freq is not None or axis != 0 or not isna(fill_value):
            return self.apply(lambda x: x.shift(periods, freq, axis, fill_value))

        return self._get_cythonized_result(
            "group_shift_indexer",
            numeric_only=False,
            cython_dtype=np.dtype(np.int64),
            needs_ngroups=True,
            result_is_index=True,
            periods=periods,
        )

    @final
    @Substitution(name="groupby")
    @Appender(_common_see_also)
    def pct_change(self, periods=1, fill_method="pad", limit=None, freq=None, axis=0):
        """
        Calculate pct_change of each value to previous entry in group.

        Returns
        -------
        Series or DataFrame
            Percentage changes within each group.
        """
        if freq is not None or axis != 0:
            return self.apply(
                lambda x: x.pct_change(
                    periods=periods,
                    fill_method=fill_method,
                    limit=limit,
                    freq=freq,
                    axis=axis,
                )
            )
        if fill_method is None:  # GH30463
            fill_method = "pad"
            limit = 0
        filled = getattr(self, fill_method)(limit=limit)
        fill_grp = filled.groupby(self.grouper.codes, axis=self.axis)
        shifted = fill_grp.shift(periods=periods, freq=freq, axis=self.axis)
        return (filled / shifted) - 1

    @final
    @Substitution(name="groupby")
    @Substitution(see_also=_common_see_also)
    def head(self, n=5):
        """
        Return first n rows of each group.

        Similar to ``.apply(lambda x: x.head(n))``, but it returns a subset of rows
        from the original DataFrame with original index and order preserved
        (``as_index`` flag is ignored).

        Does not work for negative values of `n`.

        Returns
        -------
        Series or DataFrame
        %(see_also)s
        Examples
        --------

        >>> df = pd.DataFrame([[1, 2], [1, 4], [5, 6]],
        ...                   columns=['A', 'B'])
        >>> df.groupby('A').head(1)
           A  B
        0  1  2
        2  5  6
        >>> df.groupby('A').head(-1)
        Empty DataFrame
        Columns: [A, B]
        Index: []
        """
        self._reset_group_selection()
        mask = self._cumcount_array() < n
        if self.axis == 0:
            return self._selected_obj[mask]
        else:
            return self._selected_obj.iloc[:, mask]

    @final
    @Substitution(name="groupby")
    @Substitution(see_also=_common_see_also)
    def tail(self, n=5):
        """
        Return last n rows of each group.

        Similar to ``.apply(lambda x: x.tail(n))``, but it returns a subset of rows
        from the original DataFrame with original index and order preserved
        (``as_index`` flag is ignored).

        Does not work for negative values of `n`.

        Returns
        -------
        Series or DataFrame
        %(see_also)s
        Examples
        --------

        >>> df = pd.DataFrame([['a', 1], ['a', 2], ['b', 1], ['b', 2]],
        ...                   columns=['A', 'B'])
        >>> df.groupby('A').tail(1)
           A  B
        1  a  2
        3  b  2
        >>> df.groupby('A').tail(-1)
        Empty DataFrame
        Columns: [A, B]
        Index: []
        """
        self._reset_group_selection()
        mask = self._cumcount_array(ascending=False) < n
        if self.axis == 0:
            return self._selected_obj[mask]
        else:
            return self._selected_obj.iloc[:, mask]

    @final
    def _reindex_output(
        self, output: OutputFrameOrSeries, fill_value: Scalar = np.NaN
    ) -> OutputFrameOrSeries:
        """
        If we have categorical groupers, then we might want to make sure that
        we have a fully re-indexed output to the levels. This means expanding
        the output space to accommodate all values in the cartesian product of
        our groups, regardless of whether they were observed in the data or
        not. This will expand the output space if there are missing groups.

        The method returns early without modifying the input if the number of
        groupings is less than 2, self.observed == True or none of the groupers
        are categorical.

        Parameters
        ----------
        output : Series or DataFrame
            Object resulting from grouping and applying an operation.
        fill_value : scalar, default np.NaN
            Value to use for unobserved categories if self.observed is False.

        Returns
        -------
        Series or DataFrame
            Object (potentially) re-indexed to include all possible groups.
        """
        groupings = self.grouper.groupings
        if groupings is None:
            return output
        elif len(groupings) == 1:
            return output

        # if we only care about the observed values
        # we are done
        elif self.observed:
            return output

        # reindexing only applies to a Categorical grouper
        elif not any(
            isinstance(ping.grouper, (Categorical, CategoricalIndex))
            for ping in groupings
        ):
            return output

        levels_list = [ping.group_index for ping in groupings]
        index, _ = MultiIndex.from_product(
            levels_list, names=self.grouper.names
        ).sortlevel()

        if self.as_index:
            d = {
                self.obj._get_axis_name(self.axis): index,
                "copy": False,
                "fill_value": fill_value,
            }
            return output.reindex(**d)

        # GH 13204
        # Here, the categorical in-axis groupers, which need to be fully
        # expanded, are columns in `output`. An idea is to do:
        # output = output.set_index(self.grouper.names)
        #                .reindex(index).reset_index()
        # but special care has to be taken because of possible not-in-axis
        # groupers.
        # So, we manually select and drop the in-axis grouper columns,
        # reindex `output`, and then reset the in-axis grouper columns.

        # Select in-axis groupers
        in_axis_grps = (
            (i, ping.name) for (i, ping) in enumerate(groupings) if ping.in_axis
        )
        g_nums, g_names = zip(*in_axis_grps)

        output = output.drop(labels=list(g_names), axis=1)

        # Set a temp index and reindex (possibly expanding)
        output = output.set_index(self.grouper.result_index).reindex(
            index, copy=False, fill_value=fill_value
        )

        # Reset in-axis grouper columns
        # (using level numbers `g_nums` because level names may not be unique)
        output = output.reset_index(level=g_nums)

        return output.reset_index(drop=True)

    @final
    def sample(
        self,
        n: int | None = None,
        frac: float | None = None,
        replace: bool = False,
        weights: Sequence | Series | None = None,
        random_state=None,
    ):
        """
        Return a random sample of items from each group.

        You can use `random_state` for reproducibility.

        .. versionadded:: 1.1.0

        Parameters
        ----------
        n : int, optional
            Number of items to return for each group. Cannot be used with
            `frac` and must be no larger than the smallest group unless
            `replace` is True. Default is one if `frac` is None.
        frac : float, optional
            Fraction of items to return. Cannot be used with `n`.
        replace : bool, default False
            Allow or disallow sampling of the same row more than once.
        weights : list-like, optional
            Default None results in equal probability weighting.
            If passed a list-like then values must have the same length as
            the underlying DataFrame or Series object and will be used as
            sampling probabilities after normalization within each group.
            Values must be non-negative with at least one positive element
            within each group.
        random_state : int, array-like, BitGenerator, np.random.RandomState, optional
            If int, array-like, or BitGenerator (NumPy>=1.17), seed for
            random number generator
            If np.random.RandomState, use as numpy RandomState object.

        Returns
        -------
        Series or DataFrame
            A new object of same type as caller containing items randomly
            sampled within each group from the caller object.

        See Also
        --------
        DataFrame.sample: Generate random samples from a DataFrame object.
        numpy.random.choice: Generate a random sample from a given 1-D numpy
            array.

        Examples
        --------
        >>> df = pd.DataFrame(
        ...     {"a": ["red"] * 2 + ["blue"] * 2 + ["black"] * 2, "b": range(6)}
        ... )
        >>> df
               a  b
        0    red  0
        1    red  1
        2   blue  2
        3   blue  3
        4  black  4
        5  black  5

        Select one row at random for each distinct value in column a. The
        `random_state` argument can be used to guarantee reproducibility:

        >>> df.groupby("a").sample(n=1, random_state=1)
               a  b
        4  black  4
        2   blue  2
        1    red  1

        Set `frac` to sample fixed proportions rather than counts:

        >>> df.groupby("a")["b"].sample(frac=0.5, random_state=2)
        5    5
        2    2
        0    0
        Name: b, dtype: int64

        Control sample probabilities within groups by setting weights:

        >>> df.groupby("a").sample(
        ...     n=1,
        ...     weights=[1, 1, 1, 0, 0, 1],
        ...     random_state=1,
        ... )
               a  b
        5  black  5
        2   blue  2
        0    red  0
        """
        from pandas.core.reshape.concat import concat

        if weights is not None:
            weights = Series(weights, index=self._selected_obj.index)
            ws = [weights.iloc[idx] for idx in self.indices.values()]
        else:
            ws = [None] * self.ngroups

        if random_state is not None:
            random_state = com.random_state(random_state)

        group_iterator = self.grouper.get_iterator(self._selected_obj, self.axis)
        samples = [
            obj.sample(
                n=n, frac=frac, replace=replace, weights=w, random_state=random_state
            )
            for (_, obj), w in zip(group_iterator, ws)
        ]

        return concat(samples, axis=self.axis)


@doc(GroupBy)
def get_groupby(
    obj: NDFrame,
    by: _KeysArgType | None = None,
    axis: int = 0,
    level=None,
    grouper: ops.BaseGrouper | None = None,
    exclusions=None,
    selection=None,
    as_index: bool = True,
    sort: bool = True,
    group_keys: bool = True,
    squeeze: bool = False,
    observed: bool = False,
    mutated: bool = False,
    dropna: bool = True,
) -> GroupBy:

    klass: type[GroupBy]
    if isinstance(obj, Series):
        from pandas.core.groupby.generic import SeriesGroupBy

        klass = SeriesGroupBy
    elif isinstance(obj, DataFrame):
        from pandas.core.groupby.generic import DataFrameGroupBy

        klass = DataFrameGroupBy
    else:
        raise TypeError(f"invalid type: {obj}")

    return klass(
        obj=obj,
        keys=by,
        axis=axis,
        level=level,
        grouper=grouper,
        exclusions=exclusions,
        selection=selection,
        as_index=as_index,
        sort=sort,
        group_keys=group_keys,
        squeeze=squeeze,
        observed=observed,
        mutated=mutated,
        dropna=dropna,
    )<|MERGE_RESOLUTION|>--- conflicted
+++ resolved
@@ -1306,22 +1306,6 @@
                 )
             except DataError:
                 pass
-<<<<<<< HEAD
-            except NotImplementedError as err:
-                if "function is not implemented for this dtype" in str(
-                    err
-                ) or "category dtype not supported" in str(err):
-                    # raised in _get_cython_function, in some cases can
-                    #  be trimmed by implementing cython funcs for more dtypes
-                    if self.obj.ndim != 1:
-                        # We expect to get here for SeriesGroupBy; but for
-                        #  DataFrameGroupBy these should be handled within
-                        #  _cython_agg_general
-                        raise
-                else:
-                    raise
-=======
->>>>>>> 7833fdf9
 
             # apply a non-cython aggregation
             if result is None:
