"""
Provide the groupby split-apply-combine paradigm. Define the GroupBy
class providing the base-class of operations.

The SeriesGroupBy and DataFrameGroupBy sub-class
(defined in pandas.core.groupby.generic)
expose these user-facing objects to provide specific functionailty.
"""

import collections
from contextlib import contextmanager
import datetime
from functools import partial, wraps
import inspect
import re
import types
from typing import FrozenSet, Hashable, Iterable, List, Optional, Tuple, Type, Union

import numpy as np

from pandas._config.config import option_context

from pandas._libs import Timestamp
import pandas._libs.groupby as libgroupby
from pandas.compat import set_function_name
from pandas.compat.numpy import function as nv
from pandas.errors import AbstractMethodError
from pandas.util._decorators import Appender, Substitution, cache_readonly
from pandas.util._validators import validate_kwargs

from pandas.core.dtypes.cast import maybe_downcast_to_dtype
from pandas.core.dtypes.common import (
    ensure_float,
    is_datetime64_dtype,
    is_datetime64tz_dtype,
    is_extension_array_dtype,
    is_integer_dtype,
    is_numeric_dtype,
    is_object_dtype,
    is_scalar,
)
from pandas.core.dtypes.missing import isna, notna

from pandas.core import nanops
import pandas.core.algorithms as algorithms
from pandas.core.arrays import Categorical
from pandas.core.base import DataError, PandasObject, SelectionMixin
import pandas.core.common as com
from pandas.core.construction import extract_array
from pandas.core.frame import DataFrame
from pandas.core.generic import NDFrame
from pandas.core.groupby import base
from pandas.core.index import CategoricalIndex, Index, MultiIndex
from pandas.core.series import Series
from pandas.core.sorting import get_group_index_sorter

_common_see_also = """
        See Also
        --------
        Series.%(name)s
        DataFrame.%(name)s
"""

_apply_docs = dict(
    template="""
    Apply function `func`  group-wise and combine the results together.

    The function passed to `apply` must take a {input} as its first
    argument and return a DataFrame, Series or scalar. `apply` will
    then take care of combining the results back together into a single
    dataframe or series. `apply` is therefore a highly flexible
    grouping method.

    While `apply` is a very flexible method, its downside is that
    using it can be quite a bit slower than using more specific methods
    like `agg` or `transform`. Pandas offers a wide range of method that will
    be much faster than using `apply` for their specific purposes, so try to
    use them before reaching for `apply`.

    Parameters
    ----------
    func : callable
        A callable that takes a {input} as its first argument, and
        returns a dataframe, a series or a scalar. In addition the
        callable may take positional and keyword arguments.
    args, kwargs : tuple and dict
        Optional positional and keyword arguments to pass to `func`.

    Returns
    -------
    applied : Series or DataFrame

    See Also
    --------
    pipe : Apply function to the full GroupBy object instead of to each
        group.
    aggregate : Apply aggregate function to the GroupBy object.
    transform : Apply function column-by-column to the GroupBy object.
    Series.apply : Apply a function to a Series.
    DataFrame.apply : Apply a function to each row or column of a DataFrame.
    """,
    dataframe_examples="""
    >>> df = pd.DataFrame({'A': 'a a b'.split(),
                           'B': [1,2,3],
                           'C': [4,6, 5]})
    >>> g = df.groupby('A')

    Notice that ``g`` has two groups, ``a`` and ``b``.
    Calling `apply` in various ways, we can get different grouping results:

    Example 1: below the function passed to `apply` takes a DataFrame as
    its argument and returns a DataFrame. `apply` combines the result for
    each group together into a new DataFrame:

    >>> g[['B', 'C']].apply(lambda x: x / x.sum())
              B    C
    0  0.333333  0.4
    1  0.666667  0.6
    2  1.000000  1.0

    Example 2: The function passed to `apply` takes a DataFrame as
    its argument and returns a Series.  `apply` combines the result for
    each group together into a new DataFrame:

    >>> g[['B', 'C']].apply(lambda x: x.max() - x.min())
       B  C
    A
    a  1  2
    b  0  0

    Example 3: The function passed to `apply` takes a DataFrame as
    its argument and returns a scalar. `apply` combines the result for
    each group together into a Series, including setting the index as
    appropriate:

    >>> g.apply(lambda x: x.C.max() - x.B.min())
    A
    a    5
    b    2
    dtype: int64
    """,
    series_examples="""
    >>> s = pd.Series([0, 1, 2], index='a a b'.split())
    >>> g = s.groupby(s.index)

    From ``s`` above we can see that ``g`` has two groups, ``a`` and ``b``.
    Calling `apply` in various ways, we can get different grouping results:

    Example 1: The function passed to `apply` takes a Series as
    its argument and returns a Series.  `apply` combines the result for
    each group together into a new Series:

    >>> g.apply(lambda x:  x*2 if x.name == 'b' else x/2)
    0    0.0
    1    0.5
    2    4.0
    dtype: float64

    Example 2: The function passed to `apply` takes a Series as
    its argument and returns a scalar. `apply` combines the result for
    each group together into a Series, including setting the index as
    appropriate:

    >>> g.apply(lambda x: x.max() - x.min())
    a    1
    b    0
    dtype: int64

    Notes
    -----
    In the current implementation `apply` calls `func` twice on the
    first group to decide whether it can take a fast or slow code
    path. This can lead to unexpected behavior if `func` has
    side-effects, as they will take effect twice for the first
    group.

    Examples
    --------
    {examples}
    """,
)

_pipe_template = """
Apply a function `func` with arguments to this %(klass)s object and return
the function's result.

%(versionadded)s

Use `.pipe` when you want to improve readability by chaining together
functions that expect Series, DataFrames, GroupBy or Resampler objects.
Instead of writing

>>> h(g(f(df.groupby('group')), arg1=a), arg2=b, arg3=c)

You can write

>>> (df.groupby('group')
...    .pipe(f)
...    .pipe(g, arg1=a)
...    .pipe(h, arg2=b, arg3=c))

which is much more readable.

Parameters
----------
func : callable or tuple of (callable, string)
    Function to apply to this %(klass)s object or, alternatively,
    a `(callable, data_keyword)` tuple where `data_keyword` is a
    string indicating the keyword of `callable` that expects the
    %(klass)s object.
args : iterable, optional
       Positional arguments passed into `func`.
kwargs : dict, optional
         A dictionary of keyword arguments passed into `func`.

Returns
-------
object : the return type of `func`.

See Also
--------
Series.pipe : Apply a function with arguments to a series.
DataFrame.pipe: Apply a function with arguments to a dataframe.
apply : Apply function to each group instead of to the
    full %(klass)s object.

Notes
-----
See more `here
<http://pandas.pydata.org/pandas-docs/stable/user_guide/groupby.html#piping-function-calls>`_

Examples
--------
%(examples)s
"""

_transform_template = """
Call function producing a like-indexed %(klass)s on each group and
return a %(klass)s having the same indexes as the original object
filled with the transformed values

Parameters
----------
f : function
    Function to apply to each group

Returns
-------
%(klass)s

See Also
--------
aggregate, transform

Notes
-----
Each group is endowed the attribute 'name' in case you need to know
which group you are working on.

The current implementation imposes three requirements on f:

* f must return a value that either has the same shape as the input
  subframe or can be broadcast to the shape of the input subframe.
  For example, if `f` returns a scalar it will be broadcast to have the
  same shape as the input subframe.
* if this is a DataFrame, f must support application column-by-column
  in the subframe. If f also supports application to the entire subframe,
  then a fast path is used starting from the second chunk.
* f must not mutate groups. Mutation is not supported and may
  produce unexpected results.

Examples
--------

# Same shape
>>> df = pd.DataFrame({'A' : ['foo', 'bar', 'foo', 'bar',
...                           'foo', 'bar'],
...                    'B' : ['one', 'one', 'two', 'three',
...                          'two', 'two'],
...                    'C' : [1, 5, 5, 2, 5, 5],
...                    'D' : [2.0, 5., 8., 1., 2., 9.]})
>>> grouped = df.groupby('A')
>>> grouped.transform(lambda x: (x - x.mean()) / x.std())
          C         D
0 -1.154701 -0.577350
1  0.577350  0.000000
2  0.577350  1.154701
3 -1.154701 -1.000000
4  0.577350 -0.577350
5  0.577350  1.000000

# Broadcastable
>>> grouped.transform(lambda x: x.max() - x.min())
   C    D
0  4  6.0
1  3  8.0
2  4  6.0
3  3  8.0
4  4  6.0
5  3  8.0
"""


class GroupByPlot(PandasObject):
    """
    Class implementing the .plot attribute for groupby objects.
    """

    def __init__(self, groupby):
        self._groupby = groupby

    def __call__(self, *args, **kwargs):
        def f(self):
            return self.plot(*args, **kwargs)

        f.__name__ = "plot"
        return self._groupby.apply(f)

    def __getattr__(self, name):
        def attr(*args, **kwargs):
            def f(self):
                return getattr(self.plot, name)(*args, **kwargs)

            return self._groupby.apply(f)

        return attr


@contextmanager
def _group_selection_context(groupby):
    """
    Set / reset the _group_selection_context.
    """
    groupby._set_group_selection()
    yield groupby
    groupby._reset_group_selection()


class _GroupBy(PandasObject, SelectionMixin):
    _group_selection = None
    _apply_whitelist = frozenset()  # type: FrozenSet[str]

    def __init__(
        self,
        obj: NDFrame,
        keys=None,
        axis=0,
        level=None,
        grouper=None,
        exclusions=None,
        selection=None,
        as_index=True,
        sort=True,
        group_keys=True,
        squeeze=False,
        observed=False,
        **kwargs
    ):

        self._selection = selection

        assert isinstance(obj, NDFrame), type(obj)
        obj._consolidate_inplace()

        self.level = level

        if not as_index:
            if not isinstance(obj, DataFrame):
                raise TypeError("as_index=False only valid with DataFrame")
            if axis != 0:
                raise ValueError("as_index=False only valid for axis=0")

        self.as_index = as_index
        self.keys = keys
        self.sort = sort
        self.group_keys = group_keys
        self.squeeze = squeeze
        self.observed = observed
        self.mutated = kwargs.pop("mutated", False)

        if grouper is None:
            from pandas.core.groupby.grouper import _get_grouper

            grouper, exclusions, obj = _get_grouper(
                obj,
                keys,
                axis=axis,
                level=level,
                sort=sort,
                observed=observed,
                mutated=self.mutated,
            )

        self.obj = obj
        self.axis = obj._get_axis_number(axis)
        self.grouper = grouper
        self.exclusions = set(exclusions) if exclusions else set()

        # we accept no other args
        validate_kwargs("group", kwargs, {})

    def __len__(self):
        return len(self.groups)

    def __repr__(self):
        # TODO: Better repr for GroupBy object
        return object.__repr__(self)

    def _assure_grouper(self):
        """
        We create the grouper on instantiation sub-classes may have a
        different policy.
        """
        pass

    @property
    def groups(self):
        """
        Dict {group name -> group labels}.
        """
        self._assure_grouper()
        return self.grouper.groups

    @property
    def ngroups(self):
        self._assure_grouper()
        return self.grouper.ngroups

    @property
    def indices(self):
        """
        Dict {group name -> group indices}.
        """
        self._assure_grouper()
        return self.grouper.indices

    def _get_indices(self, names):
        """
        Safe get multiple indices, translate keys for
        datelike to underlying repr.
        """

        def get_converter(s):
            # possibly convert to the actual key types
            # in the indices, could be a Timestamp or a np.datetime64
            if isinstance(s, (Timestamp, datetime.datetime)):
                return lambda key: Timestamp(key)
            elif isinstance(s, np.datetime64):
                return lambda key: Timestamp(key).asm8
            else:
                return lambda key: key

        if len(names) == 0:
            return []

        if len(self.indices) > 0:
            index_sample = next(iter(self.indices))
        else:
            index_sample = None  # Dummy sample

        name_sample = names[0]
        if isinstance(index_sample, tuple):
            if not isinstance(name_sample, tuple):
                msg = "must supply a tuple to get_group with multiple grouping keys"
                raise ValueError(msg)
            if not len(name_sample) == len(index_sample):
                try:
                    # If the original grouper was a tuple
                    return [self.indices[name] for name in names]
                except KeyError:
                    # turns out it wasn't a tuple
                    msg = (
                        "must supply a same-length tuple to get_group"
                        " with multiple grouping keys"
                    )
                    raise ValueError(msg)

            converters = [get_converter(s) for s in index_sample]
            names = (tuple(f(n) for f, n in zip(converters, name)) for name in names)

        else:
            converter = get_converter(index_sample)
            names = (converter(name) for name in names)

        return [self.indices.get(name, []) for name in names]

    def _get_index(self, name):
        """
        Safe get index, translate keys for datelike to underlying repr.
        """
        return self._get_indices([name])[0]

    @cache_readonly
    def _selected_obj(self):

        if self._selection is None or isinstance(self.obj, Series):
            if self._group_selection is not None:
                return self.obj[self._group_selection]
            return self.obj
        else:
            return self.obj[self._selection]

    def _reset_group_selection(self):
        """
        Clear group based selection.

        Used for methods needing to return info on each group regardless of
        whether a group selection was previously set.
        """
        if self._group_selection is not None:
            # GH12839 clear cached selection too when changing group selection
            self._group_selection = None
            self._reset_cache("_selected_obj")

    def _set_group_selection(self):
        """
        Create group based selection.

        Used when selection is not passed directly but instead via a grouper.

        NOTE: this should be paired with a call to _reset_group_selection
        """
        grp = self.grouper
        if not (
            self.as_index
            and getattr(grp, "groupings", None) is not None
            and self.obj.ndim > 1
            and self._group_selection is None
        ):
            return

        ax = self.obj._info_axis
        groupers = [g.name for g in grp.groupings if g.level is None and g.in_axis]

        if len(groupers):
            # GH12839 clear selected obj cache when group selection changes
            self._group_selection = ax.difference(Index(groupers), sort=False).tolist()
            self._reset_cache("_selected_obj")

    def _set_result_index_ordered(self, result):
        # set the result index on the passed values object and
        # return the new object, xref 8046

        # the values/counts are repeated according to the group index
        # shortcut if we have an already ordered grouper
        if not self.grouper.is_monotonic:
            index = Index(np.concatenate(self._get_indices(self.grouper.result_index)))
            result.set_axis(index, axis=self.axis, inplace=True)
            result = result.sort_index(axis=self.axis)

        result.set_axis(self.obj._get_axis(self.axis), axis=self.axis, inplace=True)
        return result

    def _dir_additions(self):
        return self.obj._dir_additions() | self._apply_whitelist

    def __getattr__(self, attr):
        if attr in self._internal_names_set:
            return object.__getattribute__(self, attr)
        if attr in self.obj:
            return self[attr]

        raise AttributeError(
            "%r object has no attribute %r" % (type(self).__name__, attr)
        )

    @Substitution(
        klass="GroupBy",
        versionadded=".. versionadded:: 0.21.0",
        examples="""\
>>> df = pd.DataFrame({'A': 'a b a b'.split(), 'B': [1, 2, 3, 4]})
>>> df
   A  B
0  a  1
1  b  2
2  a  3
3  b  4

To get the difference between each groups maximum and minimum value in one
pass, you can do

>>> df.groupby('A').pipe(lambda x: x.max() - x.min())
   B
A
a  2
b  2""",
    )
    @Appender(_pipe_template)
    def pipe(self, func, *args, **kwargs):
        return com.pipe(self, func, *args, **kwargs)

    plot = property(GroupByPlot)

    def _make_wrapper(self, name):
        assert name in self._apply_whitelist

        self._set_group_selection()

        # need to setup the selection
        # as are not passed directly but in the grouper
        f = getattr(self._selected_obj, name)
        if not isinstance(f, types.MethodType):
            return self.apply(lambda self: getattr(self, name))

        f = getattr(type(self._selected_obj), name)
        sig = inspect.signature(f)

        def wrapper(*args, **kwargs):
            # a little trickery for aggregation functions that need an axis
            # argument
            if "axis" in sig.parameters:
                if kwargs.get("axis", None) is None:
                    kwargs["axis"] = self.axis

            def curried(x):
                return f(x, *args, **kwargs)

            # preserve the name so we can detect it when calling plot methods,
            # to avoid duplicates
            curried.__name__ = name

            # special case otherwise extra plots are created when catching the
            # exception below
            if name in base.plotting_methods:
                return self.apply(curried)

            try:
                return self.apply(curried)
            except TypeError as err:
                if not re.search(
                    "reduction operation '.*' not allowed for this dtype", str(err)
                ):
                    # We don't have a cython implementation
                    # TODO: is the above comment accurate?
                    raise

            # related to : GH3688
            # try item-by-item
            # this can be called recursively, so need to raise
            # ValueError
            # if we don't have this method to indicated to aggregate to
            # mark this column as an error
            try:
                return self._aggregate_item_by_item(name, *args, **kwargs)
            except AttributeError:
                # e.g. SparseArray has no flags attr
                # FIXME: 'SeriesGroupBy' has no attribute '_aggregate_item_by_item'
                #  occurs in idxmax() case
                #  in tests.groupby.test_function.test_non_cython_api
                raise ValueError

        wrapper.__name__ = name
        return wrapper

    def get_group(self, name, obj=None):
        """
        Construct DataFrame from group with provided name.

        Parameters
        ----------
        name : object
            The name of the group to get as a DataFrame.
        obj : DataFrame, default None
            The DataFrame to take the DataFrame out of.  If
            it is None, the object groupby was called on will
            be used.

        Returns
        -------
        group : same type as obj
        """
        if obj is None:
            obj = self._selected_obj

        inds = self._get_index(name)
        if not len(inds):
            raise KeyError(name)

        return obj.take(inds, axis=self.axis)

    def __iter__(self):
        """
        Groupby iterator.

        Returns
        -------
        Generator yielding sequence of (name, subsetted object)
        for each group
        """
        return self.grouper.get_iterator(self.obj, axis=self.axis)

    @Appender(
        _apply_docs["template"].format(
            input="dataframe", examples=_apply_docs["dataframe_examples"]
        )
    )
    def apply(self, func, *args, **kwargs):

        func = self._is_builtin_func(func)

        # this is needed so we don't try and wrap strings. If we could
        # resolve functions to their callable functions prior, this
        # wouldn't be needed
        if args or kwargs:
            if callable(func):

                @wraps(func)
                def f(g):
                    with np.errstate(all="ignore"):
                        return func(g, *args, **kwargs)

            elif hasattr(nanops, "nan" + func):
                # TODO: should we wrap this in to e.g. _is_builtin_func?
                f = getattr(nanops, "nan" + func)

            else:
                raise ValueError(
                    "func must be a callable if args or kwargs are supplied"
                )
        else:
            f = func

        # ignore SettingWithCopy here in case the user mutates
        with option_context("mode.chained_assignment", None):
            try:
                result = self._python_apply_general(f)
            except TypeError:
                # gh-20949
                # try again, with .apply acting as a filtering
                # operation, by excluding the grouping column
                # This would normally not be triggered
                # except if the udf is trying an operation that
                # fails on *some* columns, e.g. a numeric operation
                # on a string grouper column

                with _group_selection_context(self):
                    return self._python_apply_general(f)

        return result

    def _python_apply_general(self, f):
        keys, values, mutated = self.grouper.apply(f, self._selected_obj, self.axis)

        return self._wrap_applied_output(
            keys, values, not_indexed_same=mutated or self.mutated
        )

    def _iterate_slices(self) -> Iterable[Tuple[Hashable, Series]]:
        raise AbstractMethodError(self)

    def transform(self, func, *args, **kwargs):
        raise AbstractMethodError(self)

    def _cumcount_array(self, ascending=True):
        """
        Parameters
        ----------
        ascending : bool, default True
            If False, number in reverse, from length of group - 1 to 0.

        Notes
        -----
        this is currently implementing sort=False
        (though the default is sort=True) for groupby in general
        """
        ids, _, ngroups = self.grouper.group_info
        sorter = get_group_index_sorter(ids, ngroups)
        ids, count = ids[sorter], len(ids)

        if count == 0:
            return np.empty(0, dtype=np.int64)

        run = np.r_[True, ids[:-1] != ids[1:]]
        rep = np.diff(np.r_[np.nonzero(run)[0], count])
        out = (~run).cumsum()

        if ascending:
            out -= np.repeat(out[run], rep)
        else:
            out = np.repeat(out[np.r_[run[1:], True]], rep) - out

        rev = np.empty(count, dtype=np.intp)
        rev[sorter] = np.arange(count, dtype=np.intp)
        return out[rev].astype(np.int64, copy=False)

    def _try_cast(self, result, obj, numeric_only=False):
        """
        Try to cast the result to our obj original type,
        we may have roundtripped through object in the mean-time.

        If numeric_only is True, then only try to cast numerics
        and not datetimelikes.

        """
        if obj.ndim > 1:
            dtype = obj._values.dtype
        else:
            dtype = obj.dtype

        if not is_scalar(result):
            if is_datetime64tz_dtype(dtype):
                # GH 23683
                # Prior results _may_ have been generated in UTC.
                # Ensure we localize to UTC first before converting
                # to the target timezone
                arr = extract_array(obj)
                try:
                    result = arr._from_sequence(result, dtype="datetime64[ns, UTC]")
                    result = result.astype(dtype)
                except TypeError:
                    # _try_cast was called at a point where the result
                    # was already tz-aware
                    pass
            elif is_extension_array_dtype(dtype):
                # The function can return something of any type, so check
                # if the type is compatible with the calling EA.

                # return the same type (Series) as our caller
                try:
                    result = obj._values._from_sequence(result, dtype=dtype)
                except Exception:
                    # https://github.com/pandas-dev/pandas/issues/22850
                    # pandas has no control over what 3rd-party ExtensionArrays
                    # do in _values_from_sequence. We still want ops to work
                    # though, so we catch any regular Exception.
                    pass
            elif numeric_only and is_numeric_dtype(dtype) or not numeric_only:
                result = maybe_downcast_to_dtype(result, dtype)

        return result

    def _transform_should_cast(self, func_nm):
        """
        Parameters
        ----------
        func_nm: str
            The name of the aggregation function being performed

        Returns
        -------
        bool
            Whether transform should attempt to cast the result of aggregation
        """
        return (self.size().fillna(0) > 0).any() and (
            func_nm not in base.cython_cast_blacklist
        )

    def _cython_transform(self, how, numeric_only=True, **kwargs):
        output = collections.OrderedDict()
        for name, obj in self._iterate_slices():
            is_numeric = is_numeric_dtype(obj.dtype)
            if numeric_only and not is_numeric:
                continue

            try:
                result, names = self.grouper.transform(obj.values, how, **kwargs)
            except NotImplementedError:
                continue
            if self._transform_should_cast(how):
                output[name] = self._try_cast(result, obj)
            else:
                output[name] = result

        if len(output) == 0:
            raise DataError("No numeric types to aggregate")

        return self._wrap_transformed_output(output, names)

    def _wrap_aggregated_output(self, output, names=None):
        raise AbstractMethodError(self)

    def _wrap_transformed_output(self, output, names=None):
        raise AbstractMethodError(self)

    def _wrap_applied_output(self, keys, values, not_indexed_same=False):
        raise AbstractMethodError(self)

    def _cython_agg_general(self, how, alt=None, numeric_only=True, min_count=-1):
        output = {}
        for name, obj in self._iterate_slices():
            is_numeric = is_numeric_dtype(obj.dtype)
            if numeric_only and not is_numeric:
                continue

            result, names = self.grouper.aggregate(obj.values, how, min_count=min_count)
            output[name] = self._try_cast(result, obj)

        if len(output) == 0:
            raise DataError("No numeric types to aggregate")

        return self._wrap_aggregated_output(output, names)

    def _python_agg_general(self, func, *args, **kwargs):
        func = self._is_builtin_func(func)
        f = lambda x: func(x, *args, **kwargs)

        # iterate through "columns" ex exclusions to populate output dict
        output = {}
        for name, obj in self._iterate_slices():
            try:
                result, counts = self.grouper.agg_series(obj, f)
            except TypeError:
                continue
            else:
                output[name] = self._try_cast(result, obj, numeric_only=True)

        if len(output) == 0:
            return self._python_apply_general(f)

        if self.grouper._filter_empty_groups:

            mask = counts.ravel() > 0
            for name, result in output.items():

                # since we are masking, make sure that we have a float object
                values = result
                if is_numeric_dtype(values.dtype):
                    values = ensure_float(values)

                output[name] = self._try_cast(values[mask], result)

        return self._wrap_aggregated_output(output)

    def _concat_objects(self, keys, values, not_indexed_same=False):
        from pandas.core.reshape.concat import concat

        def reset_identity(values):
            # reset the identities of the components
            # of the values to prevent aliasing
            for v in com.not_none(*values):
                ax = v._get_axis(self.axis)
                ax._reset_identity()
            return values

        if not not_indexed_same:
            result = concat(values, axis=self.axis)
            ax = self._selected_obj._get_axis(self.axis)

            if isinstance(result, Series):
                result = result.reindex(ax)
            else:

                # this is a very unfortunate situation
                # we have a multi-index that is NOT lexsorted
                # and we have a result which is duplicated
                # we can't reindex, so we resort to this
                # GH 14776
                if isinstance(ax, MultiIndex) and not ax.is_unique:
                    indexer = algorithms.unique1d(
                        result.index.get_indexer_for(ax.values)
                    )
                    result = result.take(indexer, axis=self.axis)
                else:
                    result = result.reindex(ax, axis=self.axis)

        elif self.group_keys:

            values = reset_identity(values)
            if self.as_index:

                # possible MI return case
                group_keys = keys
                group_levels = self.grouper.levels
                group_names = self.grouper.names

                result = concat(
                    values,
                    axis=self.axis,
                    keys=group_keys,
                    levels=group_levels,
                    names=group_names,
                    sort=False,
                )
            else:

                # GH5610, returns a MI, with the first level being a
                # range index
                keys = list(range(len(values)))
                result = concat(values, axis=self.axis, keys=keys)
        else:
            values = reset_identity(values)
            result = concat(values, axis=self.axis)

        if (
            isinstance(result, Series)
            and getattr(self, "_selection_name", None) is not None
        ):

            result.name = self._selection_name

        return result

    def _apply_filter(self, indices, dropna):
        if len(indices) == 0:
            indices = np.array([], dtype="int64")
        else:
            indices = np.sort(np.concatenate(indices))
        if dropna:
            filtered = self._selected_obj.take(indices, axis=self.axis)
        else:
            mask = np.empty(len(self._selected_obj.index), dtype=bool)
            mask.fill(False)
            mask[indices.astype(int)] = True
            # mask fails to broadcast when passed to where; broadcast manually.
            mask = np.tile(mask, list(self._selected_obj.shape[1:]) + [1]).T
            filtered = self._selected_obj.where(mask)  # Fill with NaNs.
        return filtered


class GroupBy(_GroupBy):
    """
    Class for grouping and aggregating relational data.

    See aggregate, transform, and apply functions on this object.

    It's easiest to use obj.groupby(...) to use GroupBy, but you can also do:

    ::

        grouped = groupby(obj, ...)

    Parameters
    ----------
    obj : pandas object
    axis : int, default 0
    level : int, default None
        Level of MultiIndex
    groupings : list of Grouping objects
        Most users should ignore this
    exclusions : array-like, optional
        List of columns to exclude
    name : str
        Most users should ignore this

    Returns
    -------
    **Attributes**
    groups : dict
        {group name -> group labels}
    len(grouped) : int
        Number of groups

    Notes
    -----
    After grouping, see aggregate, apply, and transform functions. Here are
    some other brief notes about usage. When grouping by multiple groups, the
    result index will be a MultiIndex (hierarchical) by default.

    Iteration produces (key, group) tuples, i.e. chunking the data by group. So
    you can write code like:

    ::

        grouped = obj.groupby(keys, axis=axis)
        for key, group in grouped:
            # do something with the data

    Function calls on GroupBy, if not specially implemented, "dispatch" to the
    grouped data. So if you group a DataFrame and wish to invoke the std()
    method on each group, you can simply do:

    ::

        df.groupby(mapper).std()

    rather than

    ::

        df.groupby(mapper).aggregate(np.std)

    You can pass arguments to these "wrapped" functions, too.

    See the online documentation for full exposition on these topics and much
    more
    """

    def _bool_agg(self, val_test, skipna):
        """
        Shared func to call any / all Cython GroupBy implementations.
        """

        def objs_to_bool(vals: np.ndarray) -> Tuple[np.ndarray, Type]:
            if is_object_dtype(vals):
                vals = np.array([bool(x) for x in vals])
            else:
                vals = vals.astype(np.bool)

            return vals.view(np.uint8), np.bool

        def result_to_bool(result: np.ndarray, inference: Type) -> np.ndarray:
            return result.astype(inference, copy=False)

        return self._get_cythonized_result(
            "group_any_all",
            self.grouper,
            aggregate=True,
            cython_dtype=np.uint8,
            needs_values=True,
            needs_mask=True,
            pre_processing=objs_to_bool,
            post_processing=result_to_bool,
            val_test=val_test,
            skipna=skipna,
        )

    @Substitution(name="groupby")
    @Appender(_common_see_also)
    def any(self, skipna=True):
        """
        Return True if any value in the group is truthful, else False.

        Parameters
        ----------
        skipna : bool, default True
            Flag to ignore nan values during truth testing.

        Returns
        -------
        bool
        """
        return self._bool_agg("any", skipna)

    @Substitution(name="groupby")
    @Appender(_common_see_also)
    def all(self, skipna=True):
        """
        Return True if all values in the group are truthful, else False.

        Parameters
        ----------
        skipna : bool, default True
            Flag to ignore nan values during truth testing.

        Returns
        -------
        bool
        """
        return self._bool_agg("all", skipna)

    @Substitution(name="groupby")
    @Appender(_common_see_also)
    def count(self):
        """
        Compute count of group, excluding missing values.

        Returns
        -------
        Series or DataFrame
            Count of values within each group.
        """

        # defined here for API doc
        raise NotImplementedError

    @Substitution(name="groupby")
    @Substitution(see_also=_common_see_also)
    def mean(self, *args, **kwargs):
        """
        Compute mean of groups, excluding missing values.

        Returns
        -------
        pandas.Series or pandas.DataFrame
        %(see_also)s
        Examples
        --------
        >>> df = pd.DataFrame({'A': [1, 1, 2, 1, 2],
        ...                    'B': [np.nan, 2, 3, 4, 5],
        ...                    'C': [1, 2, 1, 1, 2]}, columns=['A', 'B', 'C'])

        Groupby one column and return the mean of the remaining columns in
        each group.

        >>> df.groupby('A').mean()
             B         C
        A
        1  3.0  1.333333
        2  4.0  1.500000

        Groupby two columns and return the mean of the remaining column.

        >>> df.groupby(['A', 'B']).mean()
               C
        A B
        1 2.0  2
          4.0  1
        2 3.0  1
          5.0  2

        Groupby one column and return the mean of only particular column in
        the group.

        >>> df.groupby('A')['B'].mean()
        A
        1    3.0
        2    4.0
        Name: B, dtype: float64
        """
        nv.validate_groupby_func("mean", args, kwargs, ["numeric_only"])
        return self._cython_agg_general(
            "mean", alt=lambda x, axis: Series(x).mean(**kwargs), **kwargs
        )

    @Substitution(name="groupby")
    @Appender(_common_see_also)
    def median(self, **kwargs):
        """
        Compute median of groups, excluding missing values.

        For multiple groupings, the result index will be a MultiIndex

        Returns
        -------
        Series or DataFrame
            Median of values within each group.
        """
        return self._cython_agg_general(
            "median",
            alt=lambda x, axis: Series(x).median(axis=axis, **kwargs),
            **kwargs
        )

    @Substitution(name="groupby")
    @Appender(_common_see_also)
    def std(self, ddof=1, *args, **kwargs):
        """
        Compute standard deviation of groups, excluding missing values.

        For multiple groupings, the result index will be a MultiIndex.

        Parameters
        ----------
        ddof : int, default 1
            Degrees of freedom.

        Returns
        -------
        Series or DataFrame
            Standard deviation of values within each group.
        """

        # TODO: implement at Cython level?
        nv.validate_groupby_func("std", args, kwargs)
        return np.sqrt(self.var(ddof=ddof, **kwargs))

    @Substitution(name="groupby")
    @Appender(_common_see_also)
    def var(self, ddof=1, *args, **kwargs):
        """
        Compute variance of groups, excluding missing values.

        For multiple groupings, the result index will be a MultiIndex.

        Parameters
        ----------
        ddof : int, default 1
            Degrees of freedom.

        Returns
        -------
        Series or DataFrame
            Variance of values within each group.
        """
        nv.validate_groupby_func("var", args, kwargs)
        if ddof == 1:
            return self._cython_agg_general(
                "var", alt=lambda x, axis: Series(x).var(ddof=ddof, **kwargs), **kwargs
            )
        else:
            f = lambda x: x.var(ddof=ddof, **kwargs)
            with _group_selection_context(self):
                return self._python_agg_general(f)

    @Substitution(name="groupby")
    @Appender(_common_see_also)
    def sem(self, ddof=1):
        """
        Compute standard error of the mean of groups, excluding missing values.

        For multiple groupings, the result index will be a MultiIndex.

        Parameters
        ----------
        ddof : int, default 1
            Degrees of freedom.

        Returns
        -------
        Series or DataFrame
            Standard error of the mean of values within each group.
        """
        return self.std(ddof=ddof) / np.sqrt(self.count())

    @Substitution(name="groupby")
    @Appender(_common_see_also)
    def size(self):
        """
        Compute group sizes.

        Returns
        -------
        Series
            Number of rows in each group.
        """
        result = self.grouper.size()

        if isinstance(self.obj, Series):
            result.name = getattr(self.obj, "name", None)
        return result

    @classmethod
    def _add_numeric_operations(cls):
        """
        Add numeric operations to the GroupBy generically.
        """

        def groupby_function(name, alias, npfunc, numeric_only=True, min_count=-1):

            _local_template = """
            Compute %(f)s of group values.

            Returns
            -------
            Series or DataFrame
                Computed %(f)s of values within each group.
            """

            @Substitution(name="groupby", f=name)
            @Appender(_common_see_also)
            @Appender(_local_template)
            def f(self, **kwargs):
                if "numeric_only" not in kwargs:
                    kwargs["numeric_only"] = numeric_only
                if "min_count" not in kwargs:
                    kwargs["min_count"] = min_count

                self._set_group_selection()

                # try a cython aggregation if we can
                try:
                    return self._cython_agg_general(alias, alt=npfunc, **kwargs)
<<<<<<< HEAD
                except AssertionError:
                    raise
=======
                except AssertionError as e:
                    raise SpecificationError(str(e))
                except DataError:
                    pass
>>>>>>> 46e89b07
                except Exception:
                    # TODO: the remaining test cases that get here are from:
                    #  - AttributeError from _cython_agg_blocks bug passing
                    #    DataFrame to make_block; see  GH#28275
                    #  - TypeError in _cython_operation calling ensure_float64
                    #    on object array containing complex numbers;
                    #    see test_groupby_complex, test_max_nan_bug
                    pass

                # apply a non-cython aggregation
                result = self.aggregate(lambda x: npfunc(x, axis=self.axis))

                # coerce the resulting columns if we can
                if isinstance(result, DataFrame):
                    for col in result.columns:
                        result[col] = self._try_cast(result[col], self.obj[col])
                else:
                    result = self._try_cast(result, self.obj)

                return result

            set_function_name(f, name, cls)

            return f

        def first_compat(x, axis=0):
            def first(x):
                x = x.to_numpy()

                x = x[notna(x)]
                if len(x) == 0:
                    return np.nan
                return x[0]

            if isinstance(x, DataFrame):
                return x.apply(first, axis=axis)
            else:
                return first(x)

        def last_compat(x, axis=0):
            def last(x):
                x = x.to_numpy()
                x = x[notna(x)]
                if len(x) == 0:
                    return np.nan
                return x[-1]

            if isinstance(x, DataFrame):
                return x.apply(last, axis=axis)
            else:
                return last(x)

        cls.sum = groupby_function("sum", "add", np.sum, min_count=0)
        cls.prod = groupby_function("prod", "prod", np.prod, min_count=0)
        cls.min = groupby_function("min", "min", np.min, numeric_only=False)
        cls.max = groupby_function("max", "max", np.max, numeric_only=False)
        cls.first = groupby_function("first", "first", first_compat, numeric_only=False)
        cls.last = groupby_function("last", "last", last_compat, numeric_only=False)

    @Substitution(name="groupby")
    @Appender(_common_see_also)
    def ohlc(self):
        """
        Compute sum of values, excluding missing values.

        For multiple groupings, the result index will be a MultiIndex

        Returns
        -------
        DataFrame
            Open, high, low and close values within each group.
        """

        return self._apply_to_column_groupbys(lambda x: x._cython_agg_general("ohlc"))

    @Appender(DataFrame.describe.__doc__)
    def describe(self, **kwargs):
        with _group_selection_context(self):
            result = self.apply(lambda x: x.describe(**kwargs))
            if self.axis == 1:
                return result.T
            return result.unstack()

    def resample(self, rule, *args, **kwargs):
        """
        Provide resampling when using a TimeGrouper.

        Given a grouper, the function resamples it according to a string
        "string" -> "frequency".

        See the :ref:`frequency aliases <timeseries.offset_aliases>`
        documentation for more details.

        Parameters
        ----------
        rule : str or DateOffset
            The offset string or object representing target grouper conversion.
        *args, **kwargs
            Possible arguments are `how`, `fill_method`, `limit`, `kind` and
            `on`, and other arguments of `TimeGrouper`.

        Returns
        -------
        Grouper
            Return a new grouper with our resampler appended.

        See Also
        --------
        Grouper : Specify a frequency to resample with when
            grouping by a key.
        DatetimeIndex.resample : Frequency conversion and resampling of
            time series.

        Examples
        --------
        >>> idx = pd.date_range('1/1/2000', periods=4, freq='T')
        >>> df = pd.DataFrame(data=4 * [range(2)],
        ...                   index=idx,
        ...                   columns=['a', 'b'])
        >>> df.iloc[2, 0] = 5
        >>> df
                            a  b
        2000-01-01 00:00:00  0  1
        2000-01-01 00:01:00  0  1
        2000-01-01 00:02:00  5  1
        2000-01-01 00:03:00  0  1

        Downsample the DataFrame into 3 minute bins and sum the values of
        the timestamps falling into a bin.

        >>> df.groupby('a').resample('3T').sum()
                                 a  b
        a
        0   2000-01-01 00:00:00  0  2
            2000-01-01 00:03:00  0  1
        5   2000-01-01 00:00:00  5  1

        Upsample the series into 30 second bins.

        >>> df.groupby('a').resample('30S').sum()
                            a  b
        a
        0   2000-01-01 00:00:00  0  1
            2000-01-01 00:00:30  0  0
            2000-01-01 00:01:00  0  1
            2000-01-01 00:01:30  0  0
            2000-01-01 00:02:00  0  0
            2000-01-01 00:02:30  0  0
            2000-01-01 00:03:00  0  1
        5   2000-01-01 00:02:00  5  1

        Resample by month. Values are assigned to the month of the period.

        >>> df.groupby('a').resample('M').sum()
                    a  b
        a
        0   2000-01-31  0  3
        5   2000-01-31  5  1

        Downsample the series into 3 minute bins as above, but close the right
        side of the bin interval.

        >>> df.groupby('a').resample('3T', closed='right').sum()
                                 a  b
        a
        0   1999-12-31 23:57:00  0  1
            2000-01-01 00:00:00  0  2
        5   2000-01-01 00:00:00  5  1

        Downsample the series into 3 minute bins and close the right side of
        the bin interval, but label each bin using the right edge instead of
        the left.

        >>> df.groupby('a').resample('3T', closed='right', label='right').sum()
                                 a  b
        a
        0   2000-01-01 00:00:00  0  1
            2000-01-01 00:03:00  0  2
        5   2000-01-01 00:03:00  5  1

        Add an offset of twenty seconds.

        >>> df.groupby('a').resample('3T', loffset='20s').sum()
                               a  b
        a
        0   2000-01-01 00:00:20  0  2
            2000-01-01 00:03:20  0  1
        5   2000-01-01 00:00:20  5  1
        """
        from pandas.core.resample import get_resampler_for_grouping

        return get_resampler_for_grouping(self, rule, *args, **kwargs)

    @Substitution(name="groupby")
    @Appender(_common_see_also)
    def rolling(self, *args, **kwargs):
        """
        Return a rolling grouper, providing rolling functionality per group.
        """
        from pandas.core.window import RollingGroupby

        return RollingGroupby(self, *args, **kwargs)

    @Substitution(name="groupby")
    @Appender(_common_see_also)
    def expanding(self, *args, **kwargs):
        """
        Return an expanding grouper, providing expanding
        functionality per group.
        """
        from pandas.core.window import ExpandingGroupby

        return ExpandingGroupby(self, *args, **kwargs)

    def _fill(self, direction, limit=None):
        """
        Shared function for `pad` and `backfill` to call Cython method.

        Parameters
        ----------
        direction : {'ffill', 'bfill'}
            Direction passed to underlying Cython function. `bfill` will cause
            values to be filled backwards. `ffill` and any other values will
            default to a forward fill
        limit : int, default None
            Maximum number of consecutive values to fill. If `None`, this
            method will convert to -1 prior to passing to Cython

        Returns
        -------
        `Series` or `DataFrame` with filled values

        See Also
        --------
        pad
        backfill
        """
        # Need int value for Cython
        if limit is None:
            limit = -1

        return self._get_cythonized_result(
            "group_fillna_indexer",
            self.grouper,
            needs_mask=True,
            cython_dtype=np.int64,
            result_is_index=True,
            direction=direction,
            limit=limit,
        )

    @Substitution(name="groupby")
    def pad(self, limit=None):
        """
        Forward fill the values.

        Parameters
        ----------
        limit : int, optional
            Limit of how many values to fill.

        Returns
        -------
        Series or DataFrame
            Object with missing values filled.

        See Also
        --------
        Series.pad
        DataFrame.pad
        Series.fillna
        DataFrame.fillna
        """
        return self._fill("ffill", limit=limit)

    ffill = pad

    @Substitution(name="groupby")
    def backfill(self, limit=None):
        """
        Backward fill the values.

        Parameters
        ----------
        limit : int, optional
            Limit of how many values to fill.

        Returns
        -------
        Series or DataFrame
            Object with missing values filled.

        See Also
        --------
        Series.backfill
        DataFrame.backfill
        Series.fillna
        DataFrame.fillna
        """
        return self._fill("bfill", limit=limit)

    bfill = backfill

    @Substitution(name="groupby")
    @Substitution(see_also=_common_see_also)
    def nth(self, n: Union[int, List[int]], dropna: Optional[str] = None) -> DataFrame:
        """
        Take the nth row from each group if n is an int, or a subset of rows
        if n is a list of ints.

        If dropna, will take the nth non-null row, dropna is either
        'all' or 'any'; this is equivalent to calling dropna(how=dropna)
        before the groupby.

        Parameters
        ----------
        n : int or list of ints
            A single nth value for the row or a list of nth values.
        dropna : None or str, optional
            Apply the specified dropna operation before counting which row is
            the nth row. Needs to be None, 'any' or 'all'.

        Returns
        -------
        Series or DataFrame
            N-th value within each group.
        %(see_also)s
        Examples
        --------

        >>> df = pd.DataFrame({'A': [1, 1, 2, 1, 2],
        ...                    'B': [np.nan, 2, 3, 4, 5]}, columns=['A', 'B'])
        >>> g = df.groupby('A')
        >>> g.nth(0)
             B
        A
        1  NaN
        2  3.0
        >>> g.nth(1)
             B
        A
        1  2.0
        2  5.0
        >>> g.nth(-1)
             B
        A
        1  4.0
        2  5.0
        >>> g.nth([0, 1])
             B
        A
        1  NaN
        1  2.0
        2  3.0
        2  5.0

        Specifying `dropna` allows count ignoring ``NaN``

        >>> g.nth(0, dropna='any')
             B
        A
        1  2.0
        2  3.0

        NaNs denote group exhausted when using dropna

        >>> g.nth(3, dropna='any')
            B
        A
        1 NaN
        2 NaN

        Specifying `as_index=False` in `groupby` keeps the original index.

        >>> df.groupby('A', as_index=False).nth(1)
           A    B
        1  1  2.0
        4  2  5.0
        """

        valid_containers = (set, list, tuple)
        if not isinstance(n, (valid_containers, int)):
            raise TypeError("n needs to be an int or a list/set/tuple of ints")

        if not dropna:

            if isinstance(n, int):
                nth_values = [n]
            elif isinstance(n, valid_containers):
                nth_values = list(set(n))

            nth_array = np.array(nth_values, dtype=np.intp)
            self._set_group_selection()

            mask_left = np.in1d(self._cumcount_array(), nth_array)
            mask_right = np.in1d(self._cumcount_array(ascending=False) + 1, -nth_array)
            mask = mask_left | mask_right

            ids, _, _ = self.grouper.group_info

            # Drop NA values in grouping
            mask = mask & (ids != -1)

            out = self._selected_obj[mask]
            if not self.as_index:
                return out

            result_index = self.grouper.result_index
            out.index = result_index[ids[mask]]

            if not self.observed and isinstance(result_index, CategoricalIndex):
                out = out.reindex(result_index)

            return out.sort_index() if self.sort else out

        # dropna is truthy
        if isinstance(n, valid_containers):
            raise ValueError("dropna option with a list of nth values is not supported")

        if dropna not in ["any", "all"]:
            # Note: when agg-ing picker doesn't raise this, just returns NaN
            raise ValueError(
                "For a DataFrame groupby, dropna must be "
                "either None, 'any' or 'all', "
                "(was passed {dropna}).".format(dropna=dropna)
            )

        # old behaviour, but with all and any support for DataFrames.
        # modified in GH 7559 to have better perf
        max_len = n if n >= 0 else -1 - n
        dropped = self.obj.dropna(how=dropna, axis=self.axis)

        # get a new grouper for our dropped obj
        if self.keys is None and self.level is None:

            # we don't have the grouper info available
            # (e.g. we have selected out
            # a column that is not in the current object)
            axis = self.grouper.axis
            grouper = axis[axis.isin(dropped.index)]

        else:

            # create a grouper with the original parameters, but on dropped
            # object
            from pandas.core.groupby.grouper import _get_grouper

            grouper, _, _ = _get_grouper(
                dropped,
                key=self.keys,
                axis=self.axis,
                level=self.level,
                sort=self.sort,
                mutated=self.mutated,
            )

        grb = dropped.groupby(grouper, as_index=self.as_index, sort=self.sort)
        sizes, result = grb.size(), grb.nth(n)
        mask = (sizes < max_len).values

        # set the results which don't meet the criteria
        if len(result) and mask.any():
            result.loc[mask] = np.nan

        # reset/reindex to the original groups
        if len(self.obj) == len(dropped) or len(result) == len(
            self.grouper.result_index
        ):
            result.index = self.grouper.result_index
        else:
            result = result.reindex(self.grouper.result_index)

        return result

    def quantile(self, q=0.5, interpolation="linear"):
        """
        Return group values at the given quantile, a la numpy.percentile.

        Parameters
        ----------
        q : float or array-like, default 0.5 (50% quantile)
            Value(s) between 0 and 1 providing the quantile(s) to compute.
        interpolation : {'linear', 'lower', 'higher', 'midpoint', 'nearest'}
            Method to use when the desired quantile falls between two points.

        Returns
        -------
        Series or DataFrame
            Return type determined by caller of GroupBy object.

        See Also
        --------
        Series.quantile : Similar method for Series.
        DataFrame.quantile : Similar method for DataFrame.
        numpy.percentile : NumPy method to compute qth percentile.

        Examples
        --------
        >>> df = pd.DataFrame([
        ...     ['a', 1], ['a', 2], ['a', 3],
        ...     ['b', 1], ['b', 3], ['b', 5]
        ... ], columns=['key', 'val'])
        >>> df.groupby('key').quantile()
            val
        key
        a    2.0
        b    3.0
        """
        from pandas import concat

        def pre_processor(vals: np.ndarray) -> Tuple[np.ndarray, Optional[Type]]:
            if is_object_dtype(vals):
                raise TypeError(
                    "'quantile' cannot be performed against 'object' dtypes!"
                )

            inference = None
            if is_integer_dtype(vals):
                inference = np.int64
            elif is_datetime64_dtype(vals):
                inference = "datetime64[ns]"
                vals = vals.astype(np.float)

            return vals, inference

        def post_processor(vals: np.ndarray, inference: Optional[Type]) -> np.ndarray:
            if inference:
                # Check for edge case
                if not (
                    is_integer_dtype(inference)
                    and interpolation in {"linear", "midpoint"}
                ):
                    vals = vals.astype(inference)

            return vals

        if is_scalar(q):
            return self._get_cythonized_result(
                "group_quantile",
                self.grouper,
                aggregate=True,
                needs_values=True,
                needs_mask=True,
                cython_dtype=np.float64,
                pre_processing=pre_processor,
                post_processing=post_processor,
                q=q,
                interpolation=interpolation,
            )
        else:
            results = [
                self._get_cythonized_result(
                    "group_quantile",
                    self.grouper,
                    aggregate=True,
                    needs_values=True,
                    needs_mask=True,
                    cython_dtype=np.float64,
                    pre_processing=pre_processor,
                    post_processing=post_processor,
                    q=qi,
                    interpolation=interpolation,
                )
                for qi in q
            ]
            result = concat(results, axis=0, keys=q)
            # fix levels to place quantiles on the inside
            # TODO(GH-10710): Ideally, we could write this as
            #  >>> result.stack(0).loc[pd.IndexSlice[:, ..., q], :]
            #  but this hits https://github.com/pandas-dev/pandas/issues/10710
            #  which doesn't reorder the list-like `q` on the inner level.
            order = np.roll(list(range(result.index.nlevels)), -1)
            result = result.reorder_levels(order)
            result = result.reindex(q, level=-1)

            # fix order.
            hi = len(q) * self.ngroups
            arr = np.arange(0, hi, self.ngroups)
            arrays = []

            for i in range(self.ngroups):
                arr2 = arr + i
                arrays.append(arr2)

            indices = np.concatenate(arrays)
            assert len(indices) == len(result)
            return result.take(indices)

    @Substitution(name="groupby")
    def ngroup(self, ascending=True):
        """
        Number each group from 0 to the number of groups - 1.

        This is the enumerative complement of cumcount.  Note that the
        numbers given to the groups match the order in which the groups
        would be seen when iterating over the groupby object, not the
        order they are first observed.

        .. versionadded:: 0.20.2

        Parameters
        ----------
        ascending : bool, default True
            If False, number in reverse, from number of group - 1 to 0.

        Returns
        -------
        Series
            Unique numbers for each group.

        See Also
        --------
        .cumcount : Number the rows in each group.

        Examples
        --------

        >>> df = pd.DataFrame({"A": list("aaabba")})
        >>> df
           A
        0  a
        1  a
        2  a
        3  b
        4  b
        5  a
        >>> df.groupby('A').ngroup()
        0    0
        1    0
        2    0
        3    1
        4    1
        5    0
        dtype: int64
        >>> df.groupby('A').ngroup(ascending=False)
        0    1
        1    1
        2    1
        3    0
        4    0
        5    1
        dtype: int64
        >>> df.groupby(["A", [1,1,2,3,2,1]]).ngroup()
        0    0
        1    0
        2    1
        3    3
        4    2
        5    0
        dtype: int64
        """

        with _group_selection_context(self):
            index = self._selected_obj.index
            result = Series(self.grouper.group_info[0], index)
            if not ascending:
                result = self.ngroups - 1 - result
            return result

    @Substitution(name="groupby")
    def cumcount(self, ascending=True):
        """
        Number each item in each group from 0 to the length of that group - 1.

        Essentially this is equivalent to

        >>> self.apply(lambda x: pd.Series(np.arange(len(x)), x.index))

        Parameters
        ----------
        ascending : bool, default True
            If False, number in reverse, from length of group - 1 to 0.

        Returns
        -------
        Series
            Sequence number of each element within each group.

        See Also
        --------
        .ngroup : Number the groups themselves.

        Examples
        --------

        >>> df = pd.DataFrame([['a'], ['a'], ['a'], ['b'], ['b'], ['a']],
        ...                   columns=['A'])
        >>> df
           A
        0  a
        1  a
        2  a
        3  b
        4  b
        5  a
        >>> df.groupby('A').cumcount()
        0    0
        1    1
        2    2
        3    0
        4    1
        5    3
        dtype: int64
        >>> df.groupby('A').cumcount(ascending=False)
        0    3
        1    2
        2    1
        3    1
        4    0
        5    0
        dtype: int64
        """

        with _group_selection_context(self):
            index = self._selected_obj.index
            cumcounts = self._cumcount_array(ascending=ascending)
            return Series(cumcounts, index)

    @Substitution(name="groupby")
    @Appender(_common_see_also)
    def rank(
        self, method="average", ascending=True, na_option="keep", pct=False, axis=0
    ):
        """
        Provide the rank of values within each group.

        Parameters
        ----------
        method : {'average', 'min', 'max', 'first', 'dense'}, default 'average'
            * average: average rank of group
            * min: lowest rank in group
            * max: highest rank in group
            * first: ranks assigned in order they appear in the array
            * dense: like 'min', but rank always increases by 1 between groups
        ascending : bool, default True
            False for ranks by high (1) to low (N).
        na_option :  {'keep', 'top', 'bottom'}, default 'keep'
            * keep: leave NA values where they are
            * top: smallest rank if ascending
            * bottom: smallest rank if descending
        pct : bool, default False
            Compute percentage rank of data within each group.
        axis : int, default 0
            The axis of the object over which to compute the rank.

        Returns
        -------
        DataFrame with ranking of values within each group
        """
        if na_option not in {"keep", "top", "bottom"}:
            msg = "na_option must be one of 'keep', 'top', or 'bottom'"
            raise ValueError(msg)
        return self._cython_transform(
            "rank",
            numeric_only=False,
            ties_method=method,
            ascending=ascending,
            na_option=na_option,
            pct=pct,
            axis=axis,
        )

    @Substitution(name="groupby")
    @Appender(_common_see_also)
    def cumprod(self, axis=0, *args, **kwargs):
        """
        Cumulative product for each group.

        Returns
        -------
        Series or DataFrame
        """
        nv.validate_groupby_func("cumprod", args, kwargs, ["numeric_only", "skipna"])
        if axis != 0:
            return self.apply(lambda x: x.cumprod(axis=axis, **kwargs))

        return self._cython_transform("cumprod", **kwargs)

    @Substitution(name="groupby")
    @Appender(_common_see_also)
    def cumsum(self, axis=0, *args, **kwargs):
        """
        Cumulative sum for each group.

        Returns
        -------
        Series or DataFrame
        """
        nv.validate_groupby_func("cumsum", args, kwargs, ["numeric_only", "skipna"])
        if axis != 0:
            return self.apply(lambda x: x.cumsum(axis=axis, **kwargs))

        return self._cython_transform("cumsum", **kwargs)

    @Substitution(name="groupby")
    @Appender(_common_see_also)
    def cummin(self, axis=0, **kwargs):
        """
        Cumulative min for each group.

        Returns
        -------
        Series or DataFrame
        """
        if axis != 0:
            return self.apply(lambda x: np.minimum.accumulate(x, axis))

        return self._cython_transform("cummin", numeric_only=False)

    @Substitution(name="groupby")
    @Appender(_common_see_also)
    def cummax(self, axis=0, **kwargs):
        """
        Cumulative max for each group.

        Returns
        -------
        Series or DataFrame
        """
        if axis != 0:
            return self.apply(lambda x: np.maximum.accumulate(x, axis))

        return self._cython_transform("cummax", numeric_only=False)

    def _get_cythonized_result(
        self,
        how,
        grouper,
        aggregate=False,
        cython_dtype=None,
        needs_values=False,
        needs_mask=False,
        needs_ngroups=False,
        result_is_index=False,
        pre_processing=None,
        post_processing=None,
        **kwargs
    ):
        """
        Get result for Cythonized functions.

        Parameters
        ----------
        how : str, Cythonized function name to be called
        grouper : Grouper object containing pertinent group info
        aggregate : bool, default False
            Whether the result should be aggregated to match the number of
            groups
        cython_dtype : default None
            Type of the array that will be modified by the Cython call. If
            `None`, the type will be inferred from the values of each slice
        needs_values : bool, default False
            Whether the values should be a part of the Cython call
            signature
        needs_mask : bool, default False
            Whether boolean mask needs to be part of the Cython call
            signature
        needs_ngroups : bool, default False
            Whether number of groups is part of the Cython call signature
        result_is_index : bool, default False
            Whether the result of the Cython operation is an index of
            values to be retrieved, instead of the actual values themselves
        pre_processing : function, default None
            Function to be applied to `values` prior to passing to Cython.
            Function should return a tuple where the first element is the
            values to be passed to Cython and the second element is an optional
            type which the values should be converted to after being returned
            by the Cython operation. Raises if `needs_values` is False.
        post_processing : function, default None
            Function to be applied to result of Cython function. Should accept
            an array of values as the first argument and type inferences as its
            second argument, i.e. the signature should be
            (ndarray, Type).
        **kwargs : dict
            Extra arguments to be passed back to Cython funcs

        Returns
        -------
        `Series` or `DataFrame`  with filled values
        """
        if result_is_index and aggregate:
            raise ValueError("'result_is_index' and 'aggregate' cannot both be True!")
        if post_processing:
            if not callable(pre_processing):
                raise ValueError("'post_processing' must be a callable!")
        if pre_processing:
            if not callable(pre_processing):
                raise ValueError("'pre_processing' must be a callable!")
            if not needs_values:
                raise ValueError(
                    "Cannot use 'pre_processing' without specifying 'needs_values'!"
                )

        labels, _, ngroups = grouper.group_info
        output = collections.OrderedDict()
        base_func = getattr(libgroupby, how)

        for name, obj in self._iterate_slices():
            values = obj._data._values

            if aggregate:
                result_sz = ngroups
            else:
                result_sz = len(values)

            if not cython_dtype:
                cython_dtype = values.dtype

            result = np.zeros(result_sz, dtype=cython_dtype)
            func = partial(base_func, result, labels)
            inferences = None

            if needs_values:
                vals = values
                if pre_processing:
                    vals, inferences = pre_processing(vals)
                func = partial(func, vals)

            if needs_mask:
                mask = isna(values).view(np.uint8)
                func = partial(func, mask)

            if needs_ngroups:
                func = partial(func, ngroups)

            func(**kwargs)  # Call func to modify indexer values in place

            if result_is_index:
                result = algorithms.take_nd(values, result)

            if post_processing:
                result = post_processing(result, inferences)

            output[name] = result

        if aggregate:
            return self._wrap_aggregated_output(output)
        else:
            return self._wrap_transformed_output(output)

    @Substitution(name="groupby")
    @Appender(_common_see_also)
    def shift(self, periods=1, freq=None, axis=0, fill_value=None):
        """
        Shift each group by periods observations.

        Parameters
        ----------
        periods : int, default 1
            Number of periods to shift.
        freq : frequency string
        axis : axis to shift, default 0
        fill_value : optional

            .. versionadded:: 0.24.0

        Returns
        -------
        Series or DataFrame
            Object shifted within each group.
        """

        if freq is not None or axis != 0 or not isna(fill_value):
            return self.apply(lambda x: x.shift(periods, freq, axis, fill_value))

        return self._get_cythonized_result(
            "group_shift_indexer",
            self.grouper,
            cython_dtype=np.int64,
            needs_ngroups=True,
            result_is_index=True,
            periods=periods,
        )

    @Substitution(name="groupby")
    @Appender(_common_see_also)
    def pct_change(self, periods=1, fill_method="pad", limit=None, freq=None, axis=0):
        """
        Calculate pct_change of each value to previous entry in group.

        Returns
        -------
        Series or DataFrame
            Percentage changes within each group.
        """
        if freq is not None or axis != 0:
            return self.apply(
                lambda x: x.pct_change(
                    periods=periods,
                    fill_method=fill_method,
                    limit=limit,
                    freq=freq,
                    axis=axis,
                )
            )
        filled = getattr(self, fill_method)(limit=limit)
        fill_grp = filled.groupby(self.grouper.labels)
        shifted = fill_grp.shift(periods=periods, freq=freq)
        return (filled / shifted) - 1

    @Substitution(name="groupby")
    @Substitution(see_also=_common_see_also)
    def head(self, n=5):
        """
        Return first n rows of each group.

        Similar to ``.apply(lambda x: x.head(n))``, but it returns a subset of rows
        from the original DataFrame with original index and order preserved
        (``as_index`` flag is ignored).

        Returns
        -------
        Series or DataFrame
        %(see_also)s
        Examples
        --------

        >>> df = pd.DataFrame([[1, 2], [1, 4], [5, 6]],
        ...                   columns=['A', 'B'])
        >>> df.groupby('A').head(1)
           A  B
        0  1  2
        2  5  6
        """
        self._reset_group_selection()
        mask = self._cumcount_array() < n
        return self._selected_obj[mask]

    @Substitution(name="groupby")
    @Substitution(see_also=_common_see_also)
    def tail(self, n=5):
        """
        Return last n rows of each group.

        Similar to ``.apply(lambda x: x.tail(n))``, but it returns a subset of rows
        from the original DataFrame with original index and order preserved
        (``as_index`` flag is ignored).

        Returns
        -------
        Series or DataFrame
        %(see_also)s
        Examples
        --------

        >>> df = pd.DataFrame([['a', 1], ['a', 2], ['b', 1], ['b', 2]],
        ...                   columns=['A', 'B'])
        >>> df.groupby('A').tail(1)
           A  B
        1  a  2
        3  b  2
        """
        self._reset_group_selection()
        mask = self._cumcount_array(ascending=False) < n
        return self._selected_obj[mask]

    def _reindex_output(self, output):
        """
        If we have categorical groupers, then we might want to make sure that
        we have a fully re-indexed output to the levels. This means expanding
        the output space to accommodate all values in the cartesian product of
        our groups, regardless of whether they were observed in the data or
        not. This will expand the output space if there are missing groups.

        The method returns early without modifying the input if the number of
        groupings is less than 2, self.observed == True or none of the groupers
        are categorical.

        Parameters
        ----------
        output: Series or DataFrame
            Object resulting from grouping and applying an operation.

        Returns
        -------
        Series or DataFrame
            Object (potentially) re-indexed to include all possible groups.
        """
        groupings = self.grouper.groupings
        if groupings is None:
            return output
        elif len(groupings) == 1:
            return output

        # if we only care about the observed values
        # we are done
        elif self.observed:
            return output

        # reindexing only applies to a Categorical grouper
        elif not any(
            isinstance(ping.grouper, (Categorical, CategoricalIndex))
            for ping in groupings
        ):
            return output

        levels_list = [ping.group_index for ping in groupings]
        index, _ = MultiIndex.from_product(
            levels_list, names=self.grouper.names
        ).sortlevel()

        if self.as_index:
            d = {self.obj._get_axis_name(self.axis): index, "copy": False}
            return output.reindex(**d)

        # GH 13204
        # Here, the categorical in-axis groupers, which need to be fully
        # expanded, are columns in `output`. An idea is to do:
        # output = output.set_index(self.grouper.names)
        #                .reindex(index).reset_index()
        # but special care has to be taken because of possible not-in-axis
        # groupers.
        # So, we manually select and drop the in-axis grouper columns,
        # reindex `output`, and then reset the in-axis grouper columns.

        # Select in-axis groupers
        in_axis_grps = (
            (i, ping.name) for (i, ping) in enumerate(groupings) if ping.in_axis
        )
        g_nums, g_names = zip(*in_axis_grps)

        output = output.drop(labels=list(g_names), axis=1)

        # Set a temp index and reindex (possibly expanding)
        output = output.set_index(self.grouper.result_index).reindex(index, copy=False)

        # Reset in-axis grouper columns
        # (using level numbers `g_nums` because level names may not be unique)
        output = output.reset_index(level=g_nums)

        return output.reset_index(drop=True)


GroupBy._add_numeric_operations()


@Appender(GroupBy.__doc__)
def groupby(obj, by, **kwds):
    if isinstance(obj, Series):
        from pandas.core.groupby.generic import SeriesGroupBy

        klass = SeriesGroupBy
    elif isinstance(obj, DataFrame):
        from pandas.core.groupby.generic import DataFrameGroupBy

        klass = DataFrameGroupBy
    else:
        raise TypeError("invalid type: {}".format(obj))

    return klass(obj, by, **kwds)<|MERGE_RESOLUTION|>--- conflicted
+++ resolved
@@ -1340,15 +1340,10 @@
                 # try a cython aggregation if we can
                 try:
                     return self._cython_agg_general(alias, alt=npfunc, **kwargs)
-<<<<<<< HEAD
                 except AssertionError:
                     raise
-=======
-                except AssertionError as e:
-                    raise SpecificationError(str(e))
                 except DataError:
                     pass
->>>>>>> 46e89b07
                 except Exception:
                     # TODO: the remaining test cases that get here are from:
                     #  - AttributeError from _cython_agg_blocks bug passing
