--- conflicted
+++ resolved
@@ -2023,23 +2023,11 @@
             # and deal with possible broadcasting below.
             # Temporarily set observed for dealing with categoricals.
             with com.temp_setattr(self, "as_index", True):
-<<<<<<< HEAD
                 if func in ["idxmin", "idxmax"]:
                     # mypy doesn't recognize func as Literal["idxmin", "idxmax"]
-                    result = self._idxmin_idxmax(
-                        func, **kwargs, ignore_unobserved=True  # type: ignore[arg-type]
-                    )
-                else:
-                    # GH#49834 - result needs groups in the index for
-                    # _wrap_transform_fast_result
-=======
-                # GH#49834 - result needs groups in the index for
-                # _wrap_transform_fast_result
-                if func in ["idxmin", "idxmax"]:
                     func = cast(Literal["idxmin", "idxmax"], func)
                     result = self._idxmax_idxmin(func, True, *args, **kwargs)
                 else:
->>>>>>> 3fac6f26
                     if engine is not None:
                         kwargs["engine"] = engine
                         kwargs["engine_kwargs"] = engine_kwargs
