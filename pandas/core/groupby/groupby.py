"""
Provide the groupby split-apply-combine paradigm. Define the GroupBy
class providing the base-class of operations.

The SeriesGroupBy and DataFrameGroupBy sub-class
(defined in pandas.core.groupby.generic)
expose these user-facing objects to provide specific functionality.
"""
from __future__ import annotations

from collections.abc import (
    Hashable,
    Iterator,
    Mapping,
    Sequence,
)
import datetime
from functools import (
    partial,
    wraps,
)
import inspect
from textwrap import dedent
from typing import (
    TYPE_CHECKING,
    Callable,
    Literal,
    TypeVar,
    Union,
    cast,
    final,
)
import warnings

import numpy as np

from pandas._config.config import option_context

from pandas._libs import (
    Timestamp,
    lib,
)
from pandas._libs.algos import rank_1d
import pandas._libs.groupby as libgroupby
from pandas._libs.missing import NA
from pandas._typing import (
    AnyArrayLike,
    ArrayLike,
    Axis,
    AxisInt,
    DtypeObj,
    FillnaOptions,
    IndexLabel,
    NDFrameT,
    PositionalIndexer,
    RandomState,
    Scalar,
    T,
    npt,
)
from pandas.compat.numpy import function as nv
from pandas.errors import (
    AbstractMethodError,
    DataError,
)
from pandas.util._decorators import (
    Appender,
    Substitution,
    cache_readonly,
    doc,
)
from pandas.util._exceptions import find_stack_level

from pandas.core.dtypes.cast import (
    coerce_indexer_dtype,
    ensure_dtype_can_hold_na,
)
from pandas.core.dtypes.common import (
    is_bool_dtype,
    is_float_dtype,
    is_hashable,
    is_integer,
    is_integer_dtype,
    is_list_like,
    is_numeric_dtype,
    is_object_dtype,
    is_scalar,
    needs_i8_conversion,
)
from pandas.core.dtypes.missing import (
    isna,
    na_value_for_dtype,
    notna,
)

from pandas.core import (
    algorithms,
    sample,
)
from pandas.core._numba import executor
from pandas.core.apply import warn_alias_replacement
from pandas.core.arrays import (
    ArrowExtensionArray,
    BaseMaskedArray,
    Categorical,
    ExtensionArray,
    FloatingArray,
    IntegerArray,
    SparseArray,
)
from pandas.core.arrays.string_ import StringDtype
from pandas.core.arrays.string_arrow import (
    ArrowStringArray,
    ArrowStringArrayNumpySemantics,
)
from pandas.core.base import (
    PandasObject,
    SelectionMixin,
)
import pandas.core.common as com
from pandas.core.frame import DataFrame
from pandas.core.generic import NDFrame
from pandas.core.groupby import (
    base,
    numba_,
    ops,
)
from pandas.core.groupby.grouper import get_grouper
from pandas.core.groupby.indexing import (
    GroupByIndexingMixin,
    GroupByNthSelector,
)
from pandas.core.indexes.api import (
    CategoricalIndex,
    Index,
    MultiIndex,
    RangeIndex,
    default_index,
)
from pandas.core.internals.blocks import ensure_block_shape
from pandas.core.series import Series
from pandas.core.sorting import get_group_index_sorter
from pandas.core.util.numba_ import (
    get_jit_arguments,
    maybe_use_numba,
)

if TYPE_CHECKING:
    from typing import Any

    from pandas.core.resample import Resampler
    from pandas.core.window import (
        ExpandingGroupby,
        ExponentialMovingWindowGroupby,
        RollingGroupby,
    )

_common_see_also = """
        See Also
        --------
        Series.%(name)s : Apply a function %(name)s to a Series.
        DataFrame.%(name)s : Apply a function %(name)s
            to each row or column of a DataFrame.
"""

_apply_docs = {
    "template": """
    Apply function ``func`` group-wise and combine the results together.

    The function passed to ``apply`` must take a {input} as its first
    argument and return a DataFrame, Series or scalar. ``apply`` will
    then take care of combining the results back together into a single
    dataframe or series. ``apply`` is therefore a highly flexible
    grouping method.

    While ``apply`` is a very flexible method, its downside is that
    using it can be quite a bit slower than using more specific methods
    like ``agg`` or ``transform``. Pandas offers a wide range of method that will
    be much faster than using ``apply`` for their specific purposes, so try to
    use them before reaching for ``apply``.

    Parameters
    ----------
    func : callable
        A callable that takes a {input} as its first argument, and
        returns a dataframe, a series or a scalar. In addition the
        callable may take positional and keyword arguments.
    include_groups : bool, default True
        When True, will attempt to apply ``func`` to the groupings in
        the case that they are columns of the DataFrame. If this raises a
        TypeError, the result will be computed with the groupings excluded.
        When False, the groupings will be excluded when applying ``func``.

        .. versionadded:: 2.2.0

        .. deprecated:: 2.2.0

           Setting include_groups to True is deprecated. Only the value
           False will be allowed in a future version of pandas.

    args, kwargs : tuple and dict
        Optional positional and keyword arguments to pass to ``func``.

    Returns
    -------
    Series or DataFrame

    See Also
    --------
    pipe : Apply function to the full GroupBy object instead of to each
        group.
    aggregate : Apply aggregate function to the GroupBy object.
    transform : Apply function column-by-column to the GroupBy object.
    Series.apply : Apply a function to a Series.
    DataFrame.apply : Apply a function to each row or column of a DataFrame.

    Notes
    -----

    .. versionchanged:: 1.3.0

        The resulting dtype will reflect the return value of the passed ``func``,
        see the examples below.

    Functions that mutate the passed object can produce unexpected
    behavior or errors and are not supported. See :ref:`gotchas.udf-mutation`
    for more details.

    Examples
    --------
    {examples}
    """,
    "dataframe_examples": """
    >>> df = pd.DataFrame({'A': 'a a b'.split(),
    ...                    'B': [1,2,3],
    ...                    'C': [4,6,5]})
    >>> g1 = df.groupby('A', group_keys=False)
    >>> g2 = df.groupby('A', group_keys=True)

    Notice that ``g1`` and ``g2`` have two groups, ``a`` and ``b``, and only
    differ in their ``group_keys`` argument. Calling `apply` in various ways,
    we can get different grouping results:

    Example 1: below the function passed to `apply` takes a DataFrame as
    its argument and returns a DataFrame. `apply` combines the result for
    each group together into a new DataFrame:

    >>> g1[['B', 'C']].apply(lambda x: x / x.sum())
              B    C
    0  0.333333  0.4
    1  0.666667  0.6
    2  1.000000  1.0

    In the above, the groups are not part of the index. We can have them included
    by using ``g2`` where ``group_keys=True``:

    >>> g2[['B', 'C']].apply(lambda x: x / x.sum())
                B    C
    A
    a 0  0.333333  0.4
      1  0.666667  0.6
    b 2  1.000000  1.0

    Example 2: The function passed to `apply` takes a DataFrame as
    its argument and returns a Series.  `apply` combines the result for
    each group together into a new DataFrame.

    .. versionchanged:: 1.3.0

        The resulting dtype will reflect the return value of the passed ``func``.

    >>> g1[['B', 'C']].apply(lambda x: x.astype(float).max() - x.min())
         B    C
    A
    a  1.0  2.0
    b  0.0  0.0

    >>> g2[['B', 'C']].apply(lambda x: x.astype(float).max() - x.min())
         B    C
    A
    a  1.0  2.0
    b  0.0  0.0

    The ``group_keys`` argument has no effect here because the result is not
    like-indexed (i.e. :ref:`a transform <groupby.transform>`) when compared
    to the input.

    Example 3: The function passed to `apply` takes a DataFrame as
    its argument and returns a scalar. `apply` combines the result for
    each group together into a Series, including setting the index as
    appropriate:

    >>> g1.apply(lambda x: x.C.max() - x.B.min(), include_groups=False)
    A
    a    5
    b    2
    dtype: int64""",
    "series_examples": """
    >>> s = pd.Series([0, 1, 2], index='a a b'.split())
    >>> g1 = s.groupby(s.index, group_keys=False)
    >>> g2 = s.groupby(s.index, group_keys=True)

    From ``s`` above we can see that ``g`` has two groups, ``a`` and ``b``.
    Notice that ``g1`` have ``g2`` have two groups, ``a`` and ``b``, and only
    differ in their ``group_keys`` argument. Calling `apply` in various ways,
    we can get different grouping results:

    Example 1: The function passed to `apply` takes a Series as
    its argument and returns a Series.  `apply` combines the result for
    each group together into a new Series.

    .. versionchanged:: 1.3.0

        The resulting dtype will reflect the return value of the passed ``func``.

    >>> g1.apply(lambda x: x*2 if x.name == 'a' else x/2)
    a    0.0
    a    2.0
    b    1.0
    dtype: float64

    In the above, the groups are not part of the index. We can have them included
    by using ``g2`` where ``group_keys=True``:

    >>> g2.apply(lambda x: x*2 if x.name == 'a' else x/2)
    a  a    0.0
       a    2.0
    b  b    1.0
    dtype: float64

    Example 2: The function passed to `apply` takes a Series as
    its argument and returns a scalar. `apply` combines the result for
    each group together into a Series, including setting the index as
    appropriate:

    >>> g1.apply(lambda x: x.max() - x.min())
    a    1
    b    0
    dtype: int64

    The ``group_keys`` argument has no effect here because the result is not
    like-indexed (i.e. :ref:`a transform <groupby.transform>`) when compared
    to the input.

    >>> g2.apply(lambda x: x.max() - x.min())
    a    1
    b    0
    dtype: int64""",
}

_groupby_agg_method_template = """
Compute {fname} of group values.

Parameters
----------
numeric_only : bool, default {no}
    Include only float, int, boolean columns.

    .. versionchanged:: 2.0.0

        numeric_only no longer accepts ``None``.

min_count : int, default {mc}
    The required number of valid values to perform the operation. If fewer
    than ``min_count`` non-NA values are present the result will be NA.

Returns
-------
Series or DataFrame
    Computed {fname} of values within each group.

Examples
--------
{example}
"""

_groupby_agg_method_engine_template = """
Compute {fname} of group values.

Parameters
----------
numeric_only : bool, default {no}
    Include only float, int, boolean columns.

    .. versionchanged:: 2.0.0

        numeric_only no longer accepts ``None``.

min_count : int, default {mc}
    The required number of valid values to perform the operation. If fewer
    than ``min_count`` non-NA values are present the result will be NA.

engine : str, default None {e}
    * ``'cython'`` : Runs rolling apply through C-extensions from cython.
    * ``'numba'`` : Runs rolling apply through JIT compiled code from numba.
        Only available when ``raw`` is set to ``True``.
    * ``None`` : Defaults to ``'cython'`` or globally setting ``compute.use_numba``

engine_kwargs : dict, default None {ek}
    * For ``'cython'`` engine, there are no accepted ``engine_kwargs``
    * For ``'numba'`` engine, the engine can accept ``nopython``, ``nogil``
        and ``parallel`` dictionary keys. The values must either be ``True`` or
        ``False``. The default ``engine_kwargs`` for the ``'numba'`` engine is
        ``{{'nopython': True, 'nogil': False, 'parallel': False}}`` and will be
        applied to both the ``func`` and the ``apply`` groupby aggregation.

Returns
-------
Series or DataFrame
    Computed {fname} of values within each group.

Examples
--------
{example}
"""

_pipe_template = """
Apply a ``func`` with arguments to this %(klass)s object and return its result.

Use `.pipe` when you want to improve readability by chaining together
functions that expect Series, DataFrames, GroupBy or Resampler objects.
Instead of writing

>>> h(g(f(df.groupby('group')), arg1=a), arg2=b, arg3=c)  # doctest: +SKIP

You can write

>>> (df.groupby('group')
...    .pipe(f)
...    .pipe(g, arg1=a)
...    .pipe(h, arg2=b, arg3=c))  # doctest: +SKIP

which is much more readable.

Parameters
----------
func : callable or tuple of (callable, str)
    Function to apply to this %(klass)s object or, alternatively,
    a `(callable, data_keyword)` tuple where `data_keyword` is a
    string indicating the keyword of `callable` that expects the
    %(klass)s object.
args : iterable, optional
       Positional arguments passed into `func`.
kwargs : dict, optional
         A dictionary of keyword arguments passed into `func`.

Returns
-------
the return type of `func`.

See Also
--------
Series.pipe : Apply a function with arguments to a series.
DataFrame.pipe: Apply a function with arguments to a dataframe.
apply : Apply function to each group instead of to the
    full %(klass)s object.

Notes
-----
See more `here
<https://pandas.pydata.org/pandas-docs/stable/user_guide/groupby.html#piping-function-calls>`_

Examples
--------
%(examples)s
"""

_transform_template = """
Call function producing a same-indexed %(klass)s on each group.

Returns a %(klass)s having the same indexes as the original object
filled with the transformed values.

Parameters
----------
f : function, str
    Function to apply to each group. See the Notes section below for requirements.

    Accepted inputs are:

    - String
    - Python function
    - Numba JIT function with ``engine='numba'`` specified.

    Only passing a single function is supported with this engine.
    If the ``'numba'`` engine is chosen, the function must be
    a user defined function with ``values`` and ``index`` as the
    first and second arguments respectively in the function signature.
    Each group's index will be passed to the user defined function
    and optionally available for use.

    If a string is chosen, then it needs to be the name
    of the groupby method you want to use.
*args
    Positional arguments to pass to func.
engine : str, default None
    * ``'cython'`` : Runs the function through C-extensions from cython.
    * ``'numba'`` : Runs the function through JIT compiled code from numba.
    * ``None`` : Defaults to ``'cython'`` or the global setting ``compute.use_numba``

engine_kwargs : dict, default None
    * For ``'cython'`` engine, there are no accepted ``engine_kwargs``
    * For ``'numba'`` engine, the engine can accept ``nopython``, ``nogil``
      and ``parallel`` dictionary keys. The values must either be ``True`` or
      ``False``. The default ``engine_kwargs`` for the ``'numba'`` engine is
      ``{'nopython': True, 'nogil': False, 'parallel': False}`` and will be
      applied to the function

**kwargs
    Keyword arguments to be passed into func.

Returns
-------
%(klass)s

See Also
--------
%(klass)s.groupby.apply : Apply function ``func`` group-wise and combine
    the results together.
%(klass)s.groupby.aggregate : Aggregate using one or more
    operations over the specified axis.
%(klass)s.transform : Call ``func`` on self producing a %(klass)s with the
    same axis shape as self.

Notes
-----
Each group is endowed the attribute 'name' in case you need to know
which group you are working on.

The current implementation imposes three requirements on f:

* f must return a value that either has the same shape as the input
  subframe or can be broadcast to the shape of the input subframe.
  For example, if `f` returns a scalar it will be broadcast to have the
  same shape as the input subframe.
* if this is a DataFrame, f must support application column-by-column
  in the subframe. If f also supports application to the entire subframe,
  then a fast path is used starting from the second chunk.
* f must not mutate groups. Mutation is not supported and may
  produce unexpected results. See :ref:`gotchas.udf-mutation` for more details.

When using ``engine='numba'``, there will be no "fall back" behavior internally.
The group data and group index will be passed as numpy arrays to the JITed
user defined function, and no alternative execution attempts will be tried.

.. versionchanged:: 1.3.0

    The resulting dtype will reflect the return value of the passed ``func``,
    see the examples below.

.. versionchanged:: 2.0.0

    When using ``.transform`` on a grouped DataFrame and the transformation function
    returns a DataFrame, pandas now aligns the result's index
    with the input's index. You can call ``.to_numpy()`` on the
    result of the transformation function to avoid alignment.

Examples
--------
%(example)s"""

_agg_template_series = """
Aggregate using one or more operations over the specified axis.

Parameters
----------
func : function, str, list, dict or None
    Function to use for aggregating the data. If a function, must either
    work when passed a {klass} or when passed to {klass}.apply.

    Accepted combinations are:

    - function
    - string function name
    - list of functions and/or function names, e.g. ``[np.sum, 'mean']``
    - None, in which case ``**kwargs`` are used with Named Aggregation. Here the
      output has one column for each element in ``**kwargs``. The name of the
      column is keyword, whereas the value determines the aggregation used to compute
      the values in the column.

      Can also accept a Numba JIT function with
      ``engine='numba'`` specified. Only passing a single function is supported
      with this engine.

      If the ``'numba'`` engine is chosen, the function must be
      a user defined function with ``values`` and ``index`` as the
      first and second arguments respectively in the function signature.
      Each group's index will be passed to the user defined function
      and optionally available for use.

    .. deprecated:: 2.1.0

        Passing a dictionary is deprecated and will raise in a future version
        of pandas. Pass a list of aggregations instead.
*args
    Positional arguments to pass to func.
engine : str, default None
    * ``'cython'`` : Runs the function through C-extensions from cython.
    * ``'numba'`` : Runs the function through JIT compiled code from numba.
    * ``None`` : Defaults to ``'cython'`` or globally setting ``compute.use_numba``

engine_kwargs : dict, default None
    * For ``'cython'`` engine, there are no accepted ``engine_kwargs``
    * For ``'numba'`` engine, the engine can accept ``nopython``, ``nogil``
      and ``parallel`` dictionary keys. The values must either be ``True`` or
      ``False``. The default ``engine_kwargs`` for the ``'numba'`` engine is
      ``{{'nopython': True, 'nogil': False, 'parallel': False}}`` and will be
      applied to the function

**kwargs
    * If ``func`` is None, ``**kwargs`` are used to define the output names and
      aggregations via Named Aggregation. See ``func`` entry.
    * Otherwise, keyword arguments to be passed into func.

Returns
-------
{klass}

See Also
--------
{klass}.groupby.apply : Apply function func group-wise
    and combine the results together.
{klass}.groupby.transform : Transforms the Series on each group
    based on the given function.
{klass}.aggregate : Aggregate using one or more
    operations over the specified axis.

Notes
-----
When using ``engine='numba'``, there will be no "fall back" behavior internally.
The group data and group index will be passed as numpy arrays to the JITed
user defined function, and no alternative execution attempts will be tried.

Functions that mutate the passed object can produce unexpected
behavior or errors and are not supported. See :ref:`gotchas.udf-mutation`
for more details.

.. versionchanged:: 1.3.0

    The resulting dtype will reflect the return value of the passed ``func``,
    see the examples below.
{examples}"""

_agg_template_frame = """
Aggregate using one or more operations over the specified axis.

Parameters
----------
func : function, str, list, dict or None
    Function to use for aggregating the data. If a function, must either
    work when passed a {klass} or when passed to {klass}.apply.

    Accepted combinations are:

    - function
    - string function name
    - list of functions and/or function names, e.g. ``[np.sum, 'mean']``
    - dict of axis labels -> functions, function names or list of such.
    - None, in which case ``**kwargs`` are used with Named Aggregation. Here the
      output has one column for each element in ``**kwargs``. The name of the
      column is keyword, whereas the value determines the aggregation used to compute
      the values in the column.

      Can also accept a Numba JIT function with
      ``engine='numba'`` specified. Only passing a single function is supported
      with this engine.

      If the ``'numba'`` engine is chosen, the function must be
      a user defined function with ``values`` and ``index`` as the
      first and second arguments respectively in the function signature.
      Each group's index will be passed to the user defined function
      and optionally available for use.

*args
    Positional arguments to pass to func.
engine : str, default None
    * ``'cython'`` : Runs the function through C-extensions from cython.
    * ``'numba'`` : Runs the function through JIT compiled code from numba.
    * ``None`` : Defaults to ``'cython'`` or globally setting ``compute.use_numba``

engine_kwargs : dict, default None
    * For ``'cython'`` engine, there are no accepted ``engine_kwargs``
    * For ``'numba'`` engine, the engine can accept ``nopython``, ``nogil``
      and ``parallel`` dictionary keys. The values must either be ``True`` or
      ``False``. The default ``engine_kwargs`` for the ``'numba'`` engine is
      ``{{'nopython': True, 'nogil': False, 'parallel': False}}`` and will be
      applied to the function

**kwargs
    * If ``func`` is None, ``**kwargs`` are used to define the output names and
      aggregations via Named Aggregation. See ``func`` entry.
    * Otherwise, keyword arguments to be passed into func.

Returns
-------
{klass}

See Also
--------
{klass}.groupby.apply : Apply function func group-wise
    and combine the results together.
{klass}.groupby.transform : Transforms the Series on each group
    based on the given function.
{klass}.aggregate : Aggregate using one or more
    operations over the specified axis.

Notes
-----
When using ``engine='numba'``, there will be no "fall back" behavior internally.
The group data and group index will be passed as numpy arrays to the JITed
user defined function, and no alternative execution attempts will be tried.

Functions that mutate the passed object can produce unexpected
behavior or errors and are not supported. See :ref:`gotchas.udf-mutation`
for more details.

.. versionchanged:: 1.3.0

    The resulting dtype will reflect the return value of the passed ``func``,
    see the examples below.
{examples}"""


@final
class GroupByPlot(PandasObject):
    """
    Class implementing the .plot attribute for groupby objects.
    """

    def __init__(self, groupby: GroupBy) -> None:
        self._groupby = groupby

    def __call__(self, *args, **kwargs):
        def f(self):
            return self.plot(*args, **kwargs)

        f.__name__ = "plot"
        return self._groupby._python_apply_general(f, self._groupby._selected_obj)

    def __getattr__(self, name: str):
        def attr(*args, **kwargs):
            def f(self):
                return getattr(self.plot, name)(*args, **kwargs)

            return self._groupby._python_apply_general(f, self._groupby._selected_obj)

        return attr


_KeysArgType = Union[
    Hashable,
    list[Hashable],
    Callable[[Hashable], Hashable],
    list[Callable[[Hashable], Hashable]],
    Mapping[Hashable, Hashable],
]


class BaseGroupBy(PandasObject, SelectionMixin[NDFrameT], GroupByIndexingMixin):
    _hidden_attrs = PandasObject._hidden_attrs | {
        "as_index",
        "axis",
        "dropna",
        "exclusions",
        "grouper",
        "group_keys",
        "keys",
        "level",
        "obj",
        "observed",
        "sort",
    }

    axis: AxisInt
    grouper: ops.BaseGrouper
    keys: _KeysArgType | None = None
    level: IndexLabel | None = None
    group_keys: bool

    @final
    def __len__(self) -> int:
        return len(self.groups)

    @final
    def __repr__(self) -> str:
        # TODO: Better repr for GroupBy object
        return object.__repr__(self)

    @final
    @property
    def groups(self) -> dict[Hashable, np.ndarray]:
        """
        Dict {group name -> group labels}.

        Examples
        --------

        For SeriesGroupBy:

        >>> lst = ['a', 'a', 'b']
        >>> ser = pd.Series([1, 2, 3], index=lst)
        >>> ser
        a    1
        a    2
        b    3
        dtype: int64
        >>> ser.groupby(level=0).groups
        {'a': ['a', 'a'], 'b': ['b']}

        For DataFrameGroupBy:

        >>> data = [[1, 2, 3], [1, 5, 6], [7, 8, 9]]
        >>> df = pd.DataFrame(data, columns=["a", "b", "c"])
        >>> df
           a  b  c
        0  1  2  3
        1  1  5  6
        2  7  8  9
        >>> df.groupby(by=["a"]).groups
        {1: [0, 1], 7: [2]}

        For Resampler:

        >>> ser = pd.Series([1, 2, 3, 4], index=pd.DatetimeIndex(
        ...                 ['2023-01-01', '2023-01-15', '2023-02-01', '2023-02-15']))
        >>> ser
        2023-01-01    1
        2023-01-15    2
        2023-02-01    3
        2023-02-15    4
        dtype: int64
        >>> ser.resample('MS').groups
        {Timestamp('2023-01-01 00:00:00'): 2, Timestamp('2023-02-01 00:00:00'): 4}
        """
        return self.grouper.groups

    @final
    @property
    def ngroups(self) -> int:
        return self.grouper.ngroups

    @final
    @property
    def indices(self) -> dict[Hashable, npt.NDArray[np.intp]]:
        """
        Dict {group name -> group indices}.

        Examples
        --------

        For SeriesGroupBy:

        >>> lst = ['a', 'a', 'b']
        >>> ser = pd.Series([1, 2, 3], index=lst)
        >>> ser
        a    1
        a    2
        b    3
        dtype: int64
        >>> ser.groupby(level=0).indices
        {'a': array([0, 1]), 'b': array([2])}

        For DataFrameGroupBy:

        >>> data = [[1, 2, 3], [1, 5, 6], [7, 8, 9]]
        >>> df = pd.DataFrame(data, columns=["a", "b", "c"],
        ...                   index=["owl", "toucan", "eagle"])
        >>> df
                a  b  c
        owl     1  2  3
        toucan  1  5  6
        eagle   7  8  9
        >>> df.groupby(by=["a"]).indices
        {1: array([0, 1]), 7: array([2])}

        For Resampler:

        >>> ser = pd.Series([1, 2, 3, 4], index=pd.DatetimeIndex(
        ...                 ['2023-01-01', '2023-01-15', '2023-02-01', '2023-02-15']))
        >>> ser
        2023-01-01    1
        2023-01-15    2
        2023-02-01    3
        2023-02-15    4
        dtype: int64
        >>> ser.resample('MS').indices
        defaultdict(<class 'list'>, {Timestamp('2023-01-01 00:00:00'): [0, 1],
        Timestamp('2023-02-01 00:00:00'): [2, 3]})
        """
        return self.grouper.indices

    @final
    def _get_indices(self, names):
        """
        Safe get multiple indices, translate keys for
        datelike to underlying repr.
        """

        def get_converter(s):
            # possibly convert to the actual key types
            # in the indices, could be a Timestamp or a np.datetime64
            if isinstance(s, datetime.datetime):
                return lambda key: Timestamp(key)
            elif isinstance(s, np.datetime64):
                return lambda key: Timestamp(key).asm8
            else:
                return lambda key: key

        if len(names) == 0:
            return []

        if len(self.indices) > 0:
            index_sample = next(iter(self.indices))
        else:
            index_sample = None  # Dummy sample

        name_sample = names[0]
        if isinstance(index_sample, tuple):
            if not isinstance(name_sample, tuple):
                msg = "must supply a tuple to get_group with multiple grouping keys"
                raise ValueError(msg)
            if not len(name_sample) == len(index_sample):
                try:
                    # If the original grouper was a tuple
                    return [self.indices[name] for name in names]
                except KeyError as err:
                    # turns out it wasn't a tuple
                    msg = (
                        "must supply a same-length tuple to get_group "
                        "with multiple grouping keys"
                    )
                    raise ValueError(msg) from err

            converters = [get_converter(s) for s in index_sample]
            names = (tuple(f(n) for f, n in zip(converters, name)) for name in names)

        else:
            converter = get_converter(index_sample)
            names = (converter(name) for name in names)

        return [self.indices.get(name, []) for name in names]

    @final
    def _get_index(self, name):
        """
        Safe get index, translate keys for datelike to underlying repr.
        """
        return self._get_indices([name])[0]

    @final
    @cache_readonly
    def _selected_obj(self):
        # Note: _selected_obj is always just `self.obj` for SeriesGroupBy
        if isinstance(self.obj, Series):
            return self.obj

        if self._selection is not None:
            if is_hashable(self._selection):
                # i.e. a single key, so selecting it will return a Series.
                #  In this case, _obj_with_exclusions would wrap the key
                #  in a list and return a single-column DataFrame.
                return self.obj[self._selection]

            # Otherwise _selection is equivalent to _selection_list, so
            #  _selected_obj matches _obj_with_exclusions, so we can reuse
            #  that and avoid making a copy.
            return self._obj_with_exclusions

        return self.obj

    @final
    def _dir_additions(self) -> set[str]:
        return self.obj._dir_additions()

    @Substitution(
        klass="GroupBy",
        examples=dedent(
            """\
        >>> df = pd.DataFrame({'A': 'a b a b'.split(), 'B': [1, 2, 3, 4]})
        >>> df
           A  B
        0  a  1
        1  b  2
        2  a  3
        3  b  4

        To get the difference between each groups maximum and minimum value in one
        pass, you can do

        >>> df.groupby('A').pipe(lambda x: x.max() - x.min())
           B
        A
        a  2
        b  2"""
        ),
    )
    @Appender(_pipe_template)
    def pipe(
        self,
        func: Callable[..., T] | tuple[Callable[..., T], str],
        *args,
        **kwargs,
    ) -> T:
        return com.pipe(self, func, *args, **kwargs)

    @final
    def get_group(self, name, obj=None) -> DataFrame | Series:
        """
        Construct DataFrame from group with provided name.

        Parameters
        ----------
        name : object
            The name of the group to get as a DataFrame.
        obj : DataFrame, default None
            The DataFrame to take the DataFrame out of.  If
            it is None, the object groupby was called on will
            be used.

            .. deprecated:: 2.1.0
                The obj is deprecated and will be removed in a future version.
                Do ``df.iloc[gb.indices.get(name)]``
                instead of ``gb.get_group(name, obj=df)``.

        Returns
        -------
        same type as obj

        Examples
        --------

        For SeriesGroupBy:

        >>> lst = ['a', 'a', 'b']
        >>> ser = pd.Series([1, 2, 3], index=lst)
        >>> ser
        a    1
        a    2
        b    3
        dtype: int64
        >>> ser.groupby(level=0).get_group("a")
        a    1
        a    2
        dtype: int64

        For DataFrameGroupBy:

        >>> data = [[1, 2, 3], [1, 5, 6], [7, 8, 9]]
        >>> df = pd.DataFrame(data, columns=["a", "b", "c"],
        ...                   index=["owl", "toucan", "eagle"])
        >>> df
                a  b  c
        owl     1  2  3
        toucan  1  5  6
        eagle   7  8  9
        >>> df.groupby(by=["a"]).get_group((1,))
                a  b  c
        owl     1  2  3
        toucan  1  5  6

        For Resampler:

        >>> ser = pd.Series([1, 2, 3, 4], index=pd.DatetimeIndex(
        ...                 ['2023-01-01', '2023-01-15', '2023-02-01', '2023-02-15']))
        >>> ser
        2023-01-01    1
        2023-01-15    2
        2023-02-01    3
        2023-02-15    4
        dtype: int64
        >>> ser.resample('MS').get_group('2023-01-01')
        2023-01-01    1
        2023-01-15    2
        dtype: int64
        """
        keys = self.keys
        level = self.level
        # mypy doesn't recognize level/keys as being sized when passed to len
        if (is_list_like(level) and len(level) == 1) or (  # type: ignore[arg-type]
            is_list_like(keys) and len(keys) == 1  # type: ignore[arg-type]
        ):
            # GH#25971
            if isinstance(name, tuple) and len(name) == 1:
                # Allow users to pass tuples of length 1 to silence warning
                name = name[0]
            elif not isinstance(name, tuple):
                warnings.warn(
                    "When grouping with a length-1 list-like, "
                    "you will need to pass a length-1 tuple to get_group in a future "
                    "version of pandas. Pass `(name,)` instead of `name` to silence "
                    "this warning.",
                    FutureWarning,
                    stacklevel=find_stack_level(),
                )

        inds = self._get_index(name)
        if not len(inds):
            raise KeyError(name)

        if obj is None:
            indexer = inds if self.axis == 0 else (slice(None), inds)
            return self._selected_obj.iloc[indexer]
        else:
            warnings.warn(
                "obj is deprecated and will be removed in a future version. "
                "Do ``df.iloc[gb.indices.get(name)]`` "
                "instead of ``gb.get_group(name, obj=df)``.",
                FutureWarning,
                stacklevel=find_stack_level(),
            )
            return obj._take_with_is_copy(inds, axis=self.axis)

    @final
    def __iter__(self) -> Iterator[tuple[Hashable, NDFrameT]]:
        """
        Groupby iterator.

        Returns
        -------
        Generator yielding sequence of (name, subsetted object)
        for each group

        Examples
        --------

        For SeriesGroupBy:

        >>> lst = ['a', 'a', 'b']
        >>> ser = pd.Series([1, 2, 3], index=lst)
        >>> ser
        a    1
        a    2
        b    3
        dtype: int64
        >>> for x, y in ser.groupby(level=0):
        ...     print(f'{x}\\n{y}\\n')
        a
        a    1
        a    2
        dtype: int64
        b
        b    3
        dtype: int64

        For DataFrameGroupBy:

        >>> data = [[1, 2, 3], [1, 5, 6], [7, 8, 9]]
        >>> df = pd.DataFrame(data, columns=["a", "b", "c"])
        >>> df
           a  b  c
        0  1  2  3
        1  1  5  6
        2  7  8  9
        >>> for x, y in df.groupby(by=["a"]):
        ...     print(f'{x}\\n{y}\\n')
        (1,)
           a  b  c
        0  1  2  3
        1  1  5  6
        (7,)
           a  b  c
        2  7  8  9

        For Resampler:

        >>> ser = pd.Series([1, 2, 3, 4], index=pd.DatetimeIndex(
        ...                 ['2023-01-01', '2023-01-15', '2023-02-01', '2023-02-15']))
        >>> ser
        2023-01-01    1
        2023-01-15    2
        2023-02-01    3
        2023-02-15    4
        dtype: int64
        >>> for x, y in ser.resample('MS'):
        ...     print(f'{x}\\n{y}\\n')
        2023-01-01 00:00:00
        2023-01-01    1
        2023-01-15    2
        dtype: int64
        2023-02-01 00:00:00
        2023-02-01    3
        2023-02-15    4
        dtype: int64
        """
        keys = self.keys
        level = self.level
        result = self.grouper.get_iterator(self._selected_obj, axis=self.axis)
        # error: Argument 1 to "len" has incompatible type "Hashable"; expected "Sized"
        if is_list_like(level) and len(level) == 1:  # type: ignore[arg-type]
            # GH 51583
            warnings.warn(
                "Creating a Groupby object with a length-1 list-like "
                "level parameter will yield indexes as tuples in a future version. "
                "To keep indexes as scalars, create Groupby objects with "
                "a scalar level parameter instead.",
                FutureWarning,
                stacklevel=find_stack_level(),
            )
        if isinstance(keys, list) and len(keys) == 1:
            # GH#42795 - when keys is a list, return tuples even when length is 1
            result = (((key,), group) for key, group in result)
        return result


# To track operations that expand dimensions, like ohlc
OutputFrameOrSeries = TypeVar("OutputFrameOrSeries", bound=NDFrame)


class GroupBy(BaseGroupBy[NDFrameT]):
    """
    Class for grouping and aggregating relational data.

    See aggregate, transform, and apply functions on this object.

    It's easiest to use obj.groupby(...) to use GroupBy, but you can also do:

    ::

        grouped = groupby(obj, ...)

    Parameters
    ----------
    obj : pandas object
    axis : int, default 0
    level : int, default None
        Level of MultiIndex
    groupings : list of Grouping objects
        Most users should ignore this
    exclusions : array-like, optional
        List of columns to exclude
    name : str
        Most users should ignore this

    Returns
    -------
    **Attributes**
    groups : dict
        {group name -> group labels}
    len(grouped) : int
        Number of groups

    Notes
    -----
    After grouping, see aggregate, apply, and transform functions. Here are
    some other brief notes about usage. When grouping by multiple groups, the
    result index will be a MultiIndex (hierarchical) by default.

    Iteration produces (key, group) tuples, i.e. chunking the data by group. So
    you can write code like:

    ::

        grouped = obj.groupby(keys, axis=axis)
        for key, group in grouped:
            # do something with the data

    Function calls on GroupBy, if not specially implemented, "dispatch" to the
    grouped data. So if you group a DataFrame and wish to invoke the std()
    method on each group, you can simply do:

    ::

        df.groupby(mapper).std()

    rather than

    ::

        df.groupby(mapper).aggregate(np.std)

    You can pass arguments to these "wrapped" functions, too.

    See the online documentation for full exposition on these topics and much
    more
    """

    grouper: ops.BaseGrouper
    as_index: bool

    @final
    def __init__(
        self,
        obj: NDFrameT,
        keys: _KeysArgType | None = None,
        axis: Axis = 0,
        level: IndexLabel | None = None,
        grouper: ops.BaseGrouper | None = None,
        exclusions: frozenset[Hashable] | None = None,
        selection: IndexLabel | None = None,
        as_index: bool = True,
        sort: bool = True,
        group_keys: bool = True,
        observed: bool | lib.NoDefault = lib.no_default,
        dropna: bool = True,
    ) -> None:
        self._selection = selection

        assert isinstance(obj, NDFrame), type(obj)

        self.level = level

        if not as_index:
            if axis != 0:
                raise ValueError("as_index=False only valid for axis=0")

        self.as_index = as_index
        self.keys = keys
        self.sort = sort
        self.group_keys = group_keys
        self.dropna = dropna

        if grouper is None:
            grouper, exclusions, obj = get_grouper(
                obj,
                keys,
                axis=axis,
                level=level,
                sort=sort,
                observed=False if observed is lib.no_default else observed,
                dropna=self.dropna,
            )

        if observed is lib.no_default:
            if any(ping._passed_categorical for ping in grouper.groupings):
                warnings.warn(
                    "The default of observed=False is deprecated and will be changed "
                    "to True in a future version of pandas. Pass observed=False to "
                    "retain current behavior or observed=True to adopt the future "
                    "default and silence this warning.",
                    FutureWarning,
                    stacklevel=find_stack_level(),
                )
            observed = False
        self.observed = observed

        self.obj = obj
        self.axis = obj._get_axis_number(axis)
        self.grouper = grouper
        self.exclusions = frozenset(exclusions) if exclusions else frozenset()

    def __getattr__(self, attr: str):
        if attr in self._internal_names_set:
            return object.__getattribute__(self, attr)
        if attr in self.obj:
            return self[attr]

        raise AttributeError(
            f"'{type(self).__name__}' object has no attribute '{attr}'"
        )

    @final
    def _deprecate_axis(self, axis: int, name: str) -> None:
        if axis == 1:
            warnings.warn(
                f"{type(self).__name__}.{name} with axis=1 is deprecated and "
                "will be removed in a future version. Operate on the un-grouped "
                "DataFrame instead",
                FutureWarning,
                stacklevel=find_stack_level(),
            )
        else:
            warnings.warn(
                f"The 'axis' keyword in {type(self).__name__}.{name} is deprecated "
                "and will be removed in a future version. "
                "Call without passing 'axis' instead.",
                FutureWarning,
                stacklevel=find_stack_level(),
            )

    @final
    def _op_via_apply(self, name: str, *args, **kwargs):
        """Compute the result of an operation by using GroupBy's apply."""
        f = getattr(type(self._obj_with_exclusions), name)
        sig = inspect.signature(f)

        if "axis" in kwargs and kwargs["axis"] is not lib.no_default:
            axis = self.obj._get_axis_number(kwargs["axis"])
            self._deprecate_axis(axis, name)
        elif "axis" in kwargs:
            # exclude skew here because that was already defaulting to lib.no_default
            #  before this deprecation was instituted
            if name == "skew":
                pass
            elif name == "fillna":
                # maintain the behavior from before the deprecation
                kwargs["axis"] = None
            else:
                kwargs["axis"] = 0

        # a little trickery for aggregation functions that need an axis
        # argument
        if "axis" in sig.parameters:
            if kwargs.get("axis", None) is None or kwargs.get("axis") is lib.no_default:
                kwargs["axis"] = self.axis

        def curried(x):
            return f(x, *args, **kwargs)

        # preserve the name so we can detect it when calling plot methods,
        # to avoid duplicates
        curried.__name__ = name

        # special case otherwise extra plots are created when catching the
        # exception below
        if name in base.plotting_methods:
            return self._python_apply_general(curried, self._selected_obj)

        is_transform = name in base.transformation_kernels
        result = self._python_apply_general(
            curried,
            self._obj_with_exclusions,
            is_transform=is_transform,
            not_indexed_same=not is_transform,
        )

        if self.grouper.has_dropped_na and is_transform:
            # result will have dropped rows due to nans, fill with null
            # and ensure index is ordered same as the input
            result = self._set_result_index_ordered(result)
        return result

    # -----------------------------------------------------------------
    # Dispatch/Wrapping

    @final
    def _concat_objects(
        self,
        values,
        not_indexed_same: bool = False,
        is_transform: bool = False,
    ):
        from pandas.core.reshape.concat import concat

        if self.group_keys and not is_transform:
            if self.as_index:
                # possible MI return case
                group_keys = self.grouper.result_index
                group_levels = self.grouper.levels
                group_names = self.grouper.names

                result = concat(
                    values,
                    axis=self.axis,
                    keys=group_keys,
                    levels=group_levels,
                    names=group_names,
                    sort=False,
                )
            else:
                # GH5610, returns a MI, with the first level being a
                # range index
                keys = list(range(len(values)))
                result = concat(values, axis=self.axis, keys=keys)

        elif not not_indexed_same:
            result = concat(values, axis=self.axis)

            ax = self._selected_obj._get_axis(self.axis)
            if self.dropna:
                labels = self.grouper.group_info[0]
                mask = labels != -1
                ax = ax[mask]

            # this is a very unfortunate situation
            # we can't use reindex to restore the original order
            # when the ax has duplicates
            # so we resort to this
            # GH 14776, 30667
            # TODO: can we reuse e.g. _reindex_non_unique?
            if ax.has_duplicates and not result.axes[self.axis].equals(ax):
                # e.g. test_category_order_transformer
                target = algorithms.unique1d(ax._values)
                indexer, _ = result.index.get_indexer_non_unique(target)
                result = result.take(indexer, axis=self.axis)
            else:
                result = result.reindex(ax, axis=self.axis, copy=False)

        else:
            result = concat(values, axis=self.axis)

        if self.obj.ndim == 1:
            name = self.obj.name
        elif is_hashable(self._selection):
            name = self._selection
        else:
            name = None

        if isinstance(result, Series) and name is not None:
            result.name = name

        return result

    @final
    def _set_result_index_ordered(
        self, result: OutputFrameOrSeries
    ) -> OutputFrameOrSeries:
        # set the result index on the passed values object and
        # return the new object, xref 8046

        obj_axis = self.obj._get_axis(self.axis)

        if self.grouper.is_monotonic and not self.grouper.has_dropped_na:
            # shortcut if we have an already ordered grouper
            result = result.set_axis(obj_axis, axis=self.axis, copy=False)
            return result

        # row order is scrambled => sort the rows by position in original index
        original_positions = Index(self.grouper.result_ilocs())
        result = result.set_axis(original_positions, axis=self.axis, copy=False)
        result = result.sort_index(axis=self.axis)
        if self.grouper.has_dropped_na:
            # Add back in any missing rows due to dropna - index here is integral
            # with values referring to the row of the input so can use RangeIndex
            result = result.reindex(RangeIndex(len(obj_axis)), axis=self.axis)
        result = result.set_axis(obj_axis, axis=self.axis, copy=False)

        return result

    @final
    def _insert_inaxis_grouper(self, result: Series | DataFrame) -> DataFrame:
        if isinstance(result, Series):
            result = result.to_frame()

        # zip in reverse so we can always insert at loc 0
        columns = result.columns
        for name, lev, in_axis in zip(
            reversed(self.grouper.names),
            reversed(self.grouper.get_group_levels()),
            reversed([grp.in_axis for grp in self.grouper.groupings]),
        ):
            # GH #28549
            # When using .apply(-), name will be in columns already
            if name not in columns:
                if in_axis:
                    result.insert(0, name, lev)
                else:
                    msg = (
                        "A grouping was used that is not in the columns of the "
                        "DataFrame and so was excluded from the result. This grouping "
                        "will be included in a future version of pandas. Add the "
                        "grouping as a column of the DataFrame to silence this warning."
                    )
                    warnings.warn(
                        message=msg,
                        category=FutureWarning,
                        stacklevel=find_stack_level(),
                    )

        return result

    @final
    def _maybe_transpose_result(self, result: NDFrameT) -> NDFrameT:
        if self.axis == 1:
            # Only relevant for DataFrameGroupBy, no-op for SeriesGroupBy
            result = result.T
            if result.index.equals(self.obj.index):
                # Retain e.g. DatetimeIndex/TimedeltaIndex freq
                # e.g. test_groupby_crash_on_nunique
                result.index = self.obj.index.copy()
        return result

    @final
    def _wrap_aggregated_output(
        self,
        result: Series | DataFrame,
        qs: npt.NDArray[np.float64] | None = None,
    ):
        """
        Wraps the output of GroupBy aggregations into the expected result.

        Parameters
        ----------
        result : Series, DataFrame

        Returns
        -------
        Series or DataFrame
        """
        # ATM we do not get here for SeriesGroupBy; when we do, we will
        #  need to require that result.name already match self.obj.name

        if not self.as_index:
            # `not self.as_index` is only relevant for DataFrameGroupBy,
            #   enforced in __init__
            result = self._insert_inaxis_grouper(result)
            result = result._consolidate()
            index = Index(range(self.grouper.ngroups))

        else:
            index = self.grouper.result_index

        if qs is not None:
            # We get here with len(qs) != 1 and not self.as_index
            #  in test_pass_args_kwargs
            index = _insert_quantile_level(index, qs)

        result.index = index

        # error: Argument 1 to "_maybe_transpose_result" of "GroupBy" has
        # incompatible type "Union[Series, DataFrame]"; expected "NDFrameT"
        res = self._maybe_transpose_result(result)  # type: ignore[arg-type]
        return self._reindex_output(res, qs=qs)

    def _wrap_applied_output(
        self,
        data,
        values: list,
        not_indexed_same: bool = False,
        is_transform: bool = False,
    ):
        raise AbstractMethodError(self)

    # -----------------------------------------------------------------
    # numba

    @final
    def _numba_prep(self, data: DataFrame):
        ids, _, ngroups = self.grouper.group_info
        sorted_index = self.grouper._sort_idx
        sorted_ids = self.grouper._sorted_ids

        sorted_data = data.take(sorted_index, axis=self.axis).to_numpy()
        # GH 46867
        index_data = data.index
        if isinstance(index_data, MultiIndex):
            if len(self.grouper.groupings) > 1:
                raise NotImplementedError(
                    "Grouping with more than 1 grouping labels and "
                    "a MultiIndex is not supported with engine='numba'"
                )
            group_key = self.grouper.groupings[0].name
            index_data = index_data.get_level_values(group_key)
        sorted_index_data = index_data.take(sorted_index).to_numpy()

        starts, ends = lib.generate_slices(sorted_ids, ngroups)
        return (
            starts,
            ends,
            sorted_index_data,
            sorted_data,
        )

    def _numba_agg_general(
        self,
        func: Callable,
        dtype_mapping: dict[np.dtype, Any],
        engine_kwargs: dict[str, bool] | None,
        **aggregator_kwargs,
    ):
        """
        Perform groupby with a standard numerical aggregation function (e.g. mean)
        with Numba.
        """
        if not self.as_index:
            raise NotImplementedError(
                "as_index=False is not supported. Use .reset_index() instead."
            )
        if self.axis == 1:
            raise NotImplementedError("axis=1 is not supported.")

        data = self._obj_with_exclusions
        df = data if data.ndim == 2 else data.to_frame()

        aggregator = executor.generate_shared_aggregator(
            func,
            dtype_mapping,
            True,  # is_grouped_kernel
            **get_jit_arguments(engine_kwargs),
        )
        # Pass group ids to kernel directly if it can handle it
        # (This is faster since it doesn't require a sort)
        ids, _, _ = self.grouper.group_info
        ngroups = self.grouper.ngroups

        res_mgr = df._mgr.apply(
            aggregator, labels=ids, ngroups=ngroups, **aggregator_kwargs
        )
        res_mgr.axes[1] = self.grouper.result_index
        result = df._constructor_from_mgr(res_mgr, axes=res_mgr.axes)

        if data.ndim == 1:
            result = result.squeeze("columns")
            result.name = data.name
        else:
            result.columns = data.columns
        return result

    @final
    def _transform_with_numba(self, func, *args, engine_kwargs=None, **kwargs):
        """
        Perform groupby transform routine with the numba engine.

        This routine mimics the data splitting routine of the DataSplitter class
        to generate the indices of each group in the sorted data and then passes the
        data and indices into a Numba jitted function.
        """
        data = self._obj_with_exclusions
        df = data if data.ndim == 2 else data.to_frame()

        starts, ends, sorted_index, sorted_data = self._numba_prep(df)
        numba_.validate_udf(func)
        numba_transform_func = numba_.generate_numba_transform_func(
            func, **get_jit_arguments(engine_kwargs, kwargs)
        )
        result = numba_transform_func(
            sorted_data,
            sorted_index,
            starts,
            ends,
            len(df.columns),
            *args,
        )
        # result values needs to be resorted to their original positions since we
        # evaluated the data sorted by group
        result = result.take(np.argsort(sorted_index), axis=0)
        index = data.index
        if data.ndim == 1:
            result_kwargs = {"name": data.name}
            result = result.ravel()
        else:
            result_kwargs = {"columns": data.columns}
        return data._constructor(result, index=index, **result_kwargs)

    @final
    def _aggregate_with_numba(self, func, *args, engine_kwargs=None, **kwargs):
        """
        Perform groupby aggregation routine with the numba engine.

        This routine mimics the data splitting routine of the DataSplitter class
        to generate the indices of each group in the sorted data and then passes the
        data and indices into a Numba jitted function.
        """
        data = self._obj_with_exclusions
        df = data if data.ndim == 2 else data.to_frame()

        starts, ends, sorted_index, sorted_data = self._numba_prep(df)
        numba_.validate_udf(func)
        numba_agg_func = numba_.generate_numba_agg_func(
            func, **get_jit_arguments(engine_kwargs, kwargs)
        )
        result = numba_agg_func(
            sorted_data,
            sorted_index,
            starts,
            ends,
            len(df.columns),
            *args,
        )
        index = self.grouper.result_index
        if data.ndim == 1:
            result_kwargs = {"name": data.name}
            result = result.ravel()
        else:
            result_kwargs = {"columns": data.columns}
        res = data._constructor(result, index=index, **result_kwargs)
        if not self.as_index:
            res = self._insert_inaxis_grouper(res)
            res.index = default_index(len(res))
        return res

    # -----------------------------------------------------------------
    # apply/agg/transform

    @Appender(
        _apply_docs["template"].format(
            input="dataframe", examples=_apply_docs["dataframe_examples"]
        )
    )
    def apply(self, func, *args, include_groups: bool = True, **kwargs) -> NDFrameT:
        orig_func = func
        func = com.is_builtin_func(func)
        if orig_func != func:
            alias = com._builtin_table_alias[orig_func]
            warn_alias_replacement(self, orig_func, alias)

        if isinstance(func, str):
            if hasattr(self, func):
                res = getattr(self, func)
                if callable(res):
                    return res(*args, **kwargs)
                elif args or kwargs:
                    raise ValueError(f"Cannot pass arguments to property {func}")
                return res

            else:
                raise TypeError(f"apply func should be callable, not '{func}'")

        elif args or kwargs:
            if callable(func):

                @wraps(func)
                def f(g):
                    return func(g, *args, **kwargs)

            else:
                raise ValueError(
                    "func must be a callable if args or kwargs are supplied"
                )
        else:
            f = func

        if not include_groups:
            return self._python_apply_general(f, self._obj_with_exclusions)

        # ignore SettingWithCopy here in case the user mutates
        with option_context("mode.chained_assignment", None):
            try:
                result = self._python_apply_general(f, self._selected_obj)
                if (
                    not isinstance(self.obj, Series)
                    and self._selection is None
                    and self._selected_obj.shape != self._obj_with_exclusions.shape
                ):
                    warnings.warn(
                        message=_apply_groupings_depr.format(
                            type(self).__name__, "apply"
                        ),
                        category=FutureWarning,
                        stacklevel=find_stack_level(),
                    )
            except TypeError:
                # gh-20949
                # try again, with .apply acting as a filtering
                # operation, by excluding the grouping column
                # This would normally not be triggered
                # except if the udf is trying an operation that
                # fails on *some* columns, e.g. a numeric operation
                # on a string grouper column

                return self._python_apply_general(f, self._obj_with_exclusions)

        return result

    @final
    def _python_apply_general(
        self,
        f: Callable,
        data: DataFrame | Series,
        not_indexed_same: bool | None = None,
        is_transform: bool = False,
        is_agg: bool = False,
    ) -> NDFrameT:
        """
        Apply function f in python space

        Parameters
        ----------
        f : callable
            Function to apply
        data : Series or DataFrame
            Data to apply f to
        not_indexed_same: bool, optional
            When specified, overrides the value of not_indexed_same. Apply behaves
            differently when the result index is equal to the input index, but
            this can be coincidental leading to value-dependent behavior.
        is_transform : bool, default False
            Indicator for whether the function is actually a transform
            and should not have group keys prepended.
        is_agg : bool, default False
            Indicator for whether the function is an aggregation. When the
            result is empty, we don't want to warn for this case.
            See _GroupBy._python_agg_general.

        Returns
        -------
        Series or DataFrame
            data after applying f
        """
        values, mutated = self.grouper.apply_groupwise(f, data, self.axis)
        if not_indexed_same is None:
            not_indexed_same = mutated

        return self._wrap_applied_output(
            data,
            values,
            not_indexed_same,
            is_transform,
        )

    @final
    def _agg_general(
        self,
        numeric_only: bool = False,
        min_count: int = -1,
        *,
        alias: str,
        npfunc: Callable | None = None,
        **kwargs,
    ):
        result = self._cython_agg_general(
            how=alias,
            alt=npfunc,
            numeric_only=numeric_only,
            min_count=min_count,
            **kwargs,
        )
        return result.__finalize__(self.obj, method="groupby")

    def _agg_py_fallback(
        self, how: str, values: ArrayLike, ndim: int, alt: Callable
    ) -> ArrayLike:
        """
        Fallback to pure-python aggregation if _cython_operation raises
        NotImplementedError.
        """
        # We get here with a) EADtypes and b) object dtype
        assert alt is not None

        if values.ndim == 1:
            # For DataFrameGroupBy we only get here with ExtensionArray
            ser = Series(values, copy=False)
        else:
            # We only get here with values.dtype == object
            df = DataFrame(values.T, dtype=values.dtype)
            # bc we split object blocks in grouped_reduce, we have only 1 col
            # otherwise we'd have to worry about block-splitting GH#39329
            assert df.shape[1] == 1
            # Avoid call to self.values that can occur in DataFrame
            #  reductions; see GH#28949
            ser = df.iloc[:, 0]

        # We do not get here with UDFs, so we know that our dtype
        #  should always be preserved by the implemented aggregations
        # TODO: Is this exactly right; see WrappedCythonOp get_result_dtype?
        try:
            res_values = self.grouper.agg_series(ser, alt, preserve_dtype=True)
        except Exception as err:
            msg = f"agg function failed [how->{how},dtype->{ser.dtype}]"
            # preserve the kind of exception that raised
            raise type(err)(msg) from err

        if ser.dtype == object:
            res_values = res_values.astype(object, copy=False)

        # If we are DataFrameGroupBy and went through a SeriesGroupByPath
        # then we need to reshape
        # GH#32223 includes case with IntegerArray values, ndarray res_values
        # test_groupby_duplicate_columns with object dtype values
        return ensure_block_shape(res_values, ndim=ndim)

    @final
    def _cython_agg_general(
        self,
        how: str,
        alt: Callable | None = None,
        numeric_only: bool = False,
        min_count: int = -1,
        **kwargs,
    ):
        # Note: we never get here with how="ohlc" for DataFrameGroupBy;
        #  that goes through SeriesGroupBy

        data = self._get_data_to_aggregate(numeric_only=numeric_only, name=how)

        def array_func(values: ArrayLike) -> ArrayLike:
            try:
                result = self.grouper._cython_operation(
                    "aggregate",
                    values,
                    how,
                    axis=data.ndim - 1,
                    min_count=min_count,
                    **kwargs,
                )
            except NotImplementedError:
                # generally if we have numeric_only=False
                # and non-applicable functions
                # try to python agg
                # TODO: shouldn't min_count matter?
                # TODO: avoid special casing SparseArray here
                if how in ["any", "all"] and isinstance(values, SparseArray):
                    pass
                elif alt is None or how in ["any", "all", "std", "sem"]:
                    raise  # TODO: re-raise as TypeError?  should not be reached
            else:
                return result

            assert alt is not None
            result = self._agg_py_fallback(how, values, ndim=data.ndim, alt=alt)
            return result

        new_mgr = data.grouped_reduce(array_func)
        res = self._wrap_agged_manager(new_mgr)
        if how in ["idxmin", "idxmax"]:
            res = self._wrap_idxmax_idxmin(res)
        out = self._wrap_aggregated_output(res)
        if self.axis == 1:
            out = out.infer_objects(copy=False)
        return out

    def _cython_transform(
        self, how: str, numeric_only: bool = False, axis: AxisInt = 0, **kwargs
    ):
        raise AbstractMethodError(self)

    @final
    def _transform(self, func, *args, engine=None, engine_kwargs=None, **kwargs):
        # optimized transforms
        orig_func = func
        func = com.get_cython_func(func) or func
        if orig_func != func:
            warn_alias_replacement(self, orig_func, func)

        if not isinstance(func, str):
            return self._transform_general(func, engine, engine_kwargs, *args, **kwargs)

        elif func not in base.transform_kernel_allowlist:
            msg = f"'{func}' is not a valid function name for transform(name)"
            raise ValueError(msg)
        elif func in base.cythonized_kernels or func in base.transformation_kernels:
            # cythonized transform or canned "agg+broadcast"
            if engine is not None:
                kwargs["engine"] = engine
                kwargs["engine_kwargs"] = engine_kwargs
            return getattr(self, func)(*args, **kwargs)

        else:
            # i.e. func in base.reduction_kernels

            # GH#30918 Use _transform_fast only when we know func is an aggregation
            # If func is a reduction, we need to broadcast the
            # result to the whole group. Compute func result
            # and deal with possible broadcasting below.
            with com.temp_setattr(self, "as_index", True):
                # GH#49834 - result needs groups in the index for
                # _wrap_transform_fast_result
                if func in ["idxmin", "idxmax"]:
                    func = cast(Literal["idxmin", "idxmax"], func)
                    result = self._idxmax_idxmin(func, True, *args, **kwargs)
                else:
                    if engine is not None:
                        kwargs["engine"] = engine
                        kwargs["engine_kwargs"] = engine_kwargs
                    result = getattr(self, func)(*args, **kwargs)

            return self._wrap_transform_fast_result(result)

    @final
    def _wrap_transform_fast_result(self, result: NDFrameT) -> NDFrameT:
        """
        Fast transform path for aggregations.
        """
        obj = self._obj_with_exclusions

        # for each col, reshape to size of original frame by take operation
        ids, _, _ = self.grouper.group_info
        result = result.reindex(self.grouper.result_index, axis=self.axis, copy=False)

        if self.obj.ndim == 1:
            # i.e. SeriesGroupBy
            out = algorithms.take_nd(result._values, ids)
            output = obj._constructor(out, index=obj.index, name=obj.name)
        else:
            # `.size()` gives Series output on DataFrame input, need axis 0
            axis = 0 if result.ndim == 1 else self.axis
            # GH#46209
            # Don't convert indices: negative indices need to give rise
            # to null values in the result
            new_ax = result.axes[axis].take(ids)
            output = result._reindex_with_indexers(
                {axis: (new_ax, ids)}, allow_dups=True, copy=False
            )
            output = output.set_axis(obj._get_axis(self.axis), axis=axis)
        return output

    # -----------------------------------------------------------------
    # Utilities

    @final
    def _apply_filter(self, indices, dropna):
        if len(indices) == 0:
            indices = np.array([], dtype="int64")
        else:
            indices = np.sort(np.concatenate(indices))
        if dropna:
            filtered = self._selected_obj.take(indices, axis=self.axis)
        else:
            mask = np.empty(len(self._selected_obj.index), dtype=bool)
            mask.fill(False)
            mask[indices.astype(int)] = True
            # mask fails to broadcast when passed to where; broadcast manually.
            mask = np.tile(mask, list(self._selected_obj.shape[1:]) + [1]).T
            filtered = self._selected_obj.where(mask)  # Fill with NaNs.
        return filtered

    @final
    def _cumcount_array(self, ascending: bool = True) -> np.ndarray:
        """
        Parameters
        ----------
        ascending : bool, default True
            If False, number in reverse, from length of group - 1 to 0.

        Notes
        -----
        this is currently implementing sort=False
        (though the default is sort=True) for groupby in general
        """
        ids, _, ngroups = self.grouper.group_info
        sorter = get_group_index_sorter(ids, ngroups)
        ids, count = ids[sorter], len(ids)

        if count == 0:
            return np.empty(0, dtype=np.int64)

        run = np.r_[True, ids[:-1] != ids[1:]]
        rep = np.diff(np.r_[np.nonzero(run)[0], count])
        out = (~run).cumsum()

        if ascending:
            out -= np.repeat(out[run], rep)
        else:
            out = np.repeat(out[np.r_[run[1:], True]], rep) - out

        if self.grouper.has_dropped_na:
            out = np.where(ids == -1, np.nan, out.astype(np.float64, copy=False))
        else:
            out = out.astype(np.int64, copy=False)

        rev = np.empty(count, dtype=np.intp)
        rev[sorter] = np.arange(count, dtype=np.intp)
        return out[rev]

    # -----------------------------------------------------------------

    @final
    @property
    def _obj_1d_constructor(self) -> Callable:
        # GH28330 preserve subclassed Series/DataFrames
        if isinstance(self.obj, DataFrame):
            return self.obj._constructor_sliced
        assert isinstance(self.obj, Series)
        return self.obj._constructor

    @final
    @Substitution(name="groupby")
    @Substitution(see_also=_common_see_also)
    def any(self, skipna: bool = True) -> NDFrameT:
        """
        Return True if any value in the group is truthful, else False.

        Parameters
        ----------
        skipna : bool, default True
            Flag to ignore nan values during truth testing.

        Returns
        -------
        Series or DataFrame
            DataFrame or Series of boolean values, where a value is True if any element
            is True within its respective group, False otherwise.
        %(see_also)s
        Examples
        --------
        For SeriesGroupBy:

        >>> lst = ['a', 'a', 'b']
        >>> ser = pd.Series([1, 2, 0], index=lst)
        >>> ser
        a    1
        a    2
        b    0
        dtype: int64
        >>> ser.groupby(level=0).any()
        a     True
        b    False
        dtype: bool

        For DataFrameGroupBy:

        >>> data = [[1, 0, 3], [1, 0, 6], [7, 1, 9]]
        >>> df = pd.DataFrame(data, columns=["a", "b", "c"],
        ...                   index=["ostrich", "penguin", "parrot"])
        >>> df
                 a  b  c
        ostrich  1  0  3
        penguin  1  0  6
        parrot   7  1  9
        >>> df.groupby(by=["a"]).any()
               b      c
        a
        1  False   True
        7   True   True
        """
        return self._cython_agg_general(
            "any",
            alt=lambda x: Series(x).any(skipna=skipna),
            skipna=skipna,
        )

    @final
    @Substitution(name="groupby")
    @Substitution(see_also=_common_see_also)
    def all(self, skipna: bool = True) -> NDFrameT:
        """
        Return True if all values in the group are truthful, else False.

        Parameters
        ----------
        skipna : bool, default True
            Flag to ignore nan values during truth testing.

        Returns
        -------
        Series or DataFrame
            DataFrame or Series of boolean values, where a value is True if all elements
            are True within its respective group, False otherwise.
        %(see_also)s
        Examples
        --------

        For SeriesGroupBy:

        >>> lst = ['a', 'a', 'b']
        >>> ser = pd.Series([1, 2, 0], index=lst)
        >>> ser
        a    1
        a    2
        b    0
        dtype: int64
        >>> ser.groupby(level=0).all()
        a     True
        b    False
        dtype: bool

        For DataFrameGroupBy:

        >>> data = [[1, 0, 3], [1, 5, 6], [7, 8, 9]]
        >>> df = pd.DataFrame(data, columns=["a", "b", "c"],
        ...                   index=["ostrich", "penguin", "parrot"])
        >>> df
                 a  b  c
        ostrich  1  0  3
        penguin  1  5  6
        parrot   7  8  9
        >>> df.groupby(by=["a"]).all()
               b      c
        a
        1  False   True
        7   True   True
        """
        return self._cython_agg_general(
            "all",
            alt=lambda x: Series(x).all(skipna=skipna),
            skipna=skipna,
        )

    @final
    @Substitution(name="groupby")
    @Substitution(see_also=_common_see_also)
    def count(self) -> NDFrameT:
        """
        Compute count of group, excluding missing values.

        Returns
        -------
        Series or DataFrame
            Count of values within each group.
        %(see_also)s
        Examples
        --------
        For SeriesGroupBy:

        >>> lst = ['a', 'a', 'b']
        >>> ser = pd.Series([1, 2, np.nan], index=lst)
        >>> ser
        a    1.0
        a    2.0
        b    NaN
        dtype: float64
        >>> ser.groupby(level=0).count()
        a    2
        b    0
        dtype: int64

        For DataFrameGroupBy:

        >>> data = [[1, np.nan, 3], [1, np.nan, 6], [7, 8, 9]]
        >>> df = pd.DataFrame(data, columns=["a", "b", "c"],
        ...                   index=["cow", "horse", "bull"])
        >>> df
                a	  b	c
        cow     1	NaN	3
        horse	1	NaN	6
        bull	7	8.0	9
        >>> df.groupby("a").count()
            b   c
        a
        1   0   2
        7   1   1

        For Resampler:

        >>> ser = pd.Series([1, 2, 3, 4], index=pd.DatetimeIndex(
        ...                 ['2023-01-01', '2023-01-15', '2023-02-01', '2023-02-15']))
        >>> ser
        2023-01-01    1
        2023-01-15    2
        2023-02-01    3
        2023-02-15    4
        dtype: int64
        >>> ser.resample('MS').count()
        2023-01-01    2
        2023-02-01    2
        Freq: MS, dtype: int64
        """
        data = self._get_data_to_aggregate()
        ids, _, ngroups = self.grouper.group_info
        mask = ids != -1

        is_series = data.ndim == 1

        def hfunc(bvalues: ArrayLike) -> ArrayLike:
            # TODO(EA2D): reshape would not be necessary with 2D EAs
            if bvalues.ndim == 1:
                # EA
                masked = mask & ~isna(bvalues).reshape(1, -1)
            else:
                masked = mask & ~isna(bvalues)

            counted = lib.count_level_2d(masked, labels=ids, max_bin=ngroups)
            if isinstance(bvalues, BaseMaskedArray):
                return IntegerArray(
                    counted[0], mask=np.zeros(counted.shape[1], dtype=np.bool_)
                )
            elif isinstance(bvalues, ArrowExtensionArray) and not isinstance(
                bvalues.dtype, StringDtype
            ):
                return type(bvalues)._from_sequence(counted[0])
            if is_series:
                assert counted.ndim == 2
                assert counted.shape[0] == 1
                return counted[0]
            return counted

        new_mgr = data.grouped_reduce(hfunc)
        new_obj = self._wrap_agged_manager(new_mgr)

        # If we are grouping on categoricals we want unobserved categories to
        # return zero, rather than the default of NaN which the reindexing in
        # _wrap_aggregated_output() returns. GH 35028
        # e.g. test_dataframe_groupby_on_2_categoricals_when_observed_is_false
        with com.temp_setattr(self, "observed", True):
            result = self._wrap_aggregated_output(new_obj)

        return self._reindex_output(result, fill_value=0)

    @final
    @Substitution(name="groupby")
    @Substitution(see_also=_common_see_also)
    def mean(
        self,
        numeric_only: bool = False,
        engine: Literal["cython", "numba"] | None = None,
        engine_kwargs: dict[str, bool] | None = None,
    ):
        """
        Compute mean of groups, excluding missing values.

        Parameters
        ----------
        numeric_only : bool, default False
            Include only float, int, boolean columns.

            .. versionchanged:: 2.0.0

                numeric_only no longer accepts ``None`` and defaults to ``False``.

        engine : str, default None
            * ``'cython'`` : Runs the operation through C-extensions from cython.
            * ``'numba'`` : Runs the operation through JIT compiled code from numba.
            * ``None`` : Defaults to ``'cython'`` or globally setting
              ``compute.use_numba``

            .. versionadded:: 1.4.0

        engine_kwargs : dict, default None
            * For ``'cython'`` engine, there are no accepted ``engine_kwargs``
            * For ``'numba'`` engine, the engine can accept ``nopython``, ``nogil``
              and ``parallel`` dictionary keys. The values must either be ``True`` or
              ``False``. The default ``engine_kwargs`` for the ``'numba'`` engine is
              ``{{'nopython': True, 'nogil': False, 'parallel': False}}``

            .. versionadded:: 1.4.0

        Returns
        -------
        pandas.Series or pandas.DataFrame
        %(see_also)s
        Examples
        --------
        >>> df = pd.DataFrame({'A': [1, 1, 2, 1, 2],
        ...                    'B': [np.nan, 2, 3, 4, 5],
        ...                    'C': [1, 2, 1, 1, 2]}, columns=['A', 'B', 'C'])

        Groupby one column and return the mean of the remaining columns in
        each group.

        >>> df.groupby('A').mean()
             B         C
        A
        1  3.0  1.333333
        2  4.0  1.500000

        Groupby two columns and return the mean of the remaining column.

        >>> df.groupby(['A', 'B']).mean()
                 C
        A B
        1 2.0  2.0
          4.0  1.0
        2 3.0  1.0
          5.0  2.0

        Groupby one column and return the mean of only particular column in
        the group.

        >>> df.groupby('A')['B'].mean()
        A
        1    3.0
        2    4.0
        Name: B, dtype: float64
        """

        if maybe_use_numba(engine):
            from pandas.core._numba.kernels import grouped_mean

            return self._numba_agg_general(
                grouped_mean,
                executor.float_dtype_mapping,
                engine_kwargs,
                min_periods=0,
            )
        else:
            result = self._cython_agg_general(
                "mean",
                alt=lambda x: Series(x).mean(numeric_only=numeric_only),
                numeric_only=numeric_only,
            )
            return result.__finalize__(self.obj, method="groupby")

    @final
    def median(self, numeric_only: bool = False) -> NDFrameT:
        """
        Compute median of groups, excluding missing values.

        For multiple groupings, the result index will be a MultiIndex

        Parameters
        ----------
        numeric_only : bool, default False
            Include only float, int, boolean columns.

            .. versionchanged:: 2.0.0

                numeric_only no longer accepts ``None`` and defaults to False.

        Returns
        -------
        Series or DataFrame
            Median of values within each group.

        Examples
        --------
        For SeriesGroupBy:

        >>> lst = ['a', 'a', 'a', 'b', 'b', 'b']
        >>> ser = pd.Series([7, 2, 8, 4, 3, 3], index=lst)
        >>> ser
        a     7
        a     2
        a     8
        b     4
        b     3
        b     3
        dtype: int64
        >>> ser.groupby(level=0).median()
        a    7.0
        b    3.0
        dtype: float64

        For DataFrameGroupBy:

        >>> data = {'a': [1, 3, 5, 7, 7, 8, 3], 'b': [1, 4, 8, 4, 4, 2, 1]}
        >>> df = pd.DataFrame(data, index=['dog', 'dog', 'dog',
        ...                   'mouse', 'mouse', 'mouse', 'mouse'])
        >>> df
                 a  b
          dog    1  1
          dog    3  4
          dog    5  8
        mouse    7  4
        mouse    7  4
        mouse    8  2
        mouse    3  1
        >>> df.groupby(level=0).median()
                 a    b
        dog    3.0  4.0
        mouse  7.0  3.0

        For Resampler:

        >>> ser = pd.Series([1, 2, 3, 3, 4, 5],
        ...                 index=pd.DatetimeIndex(['2023-01-01',
        ...                                         '2023-01-10',
        ...                                         '2023-01-15',
        ...                                         '2023-02-01',
        ...                                         '2023-02-10',
        ...                                         '2023-02-15']))
        >>> ser.resample('MS').median()
        2023-01-01    2.0
        2023-02-01    4.0
        Freq: MS, dtype: float64
        """
        result = self._cython_agg_general(
            "median",
            alt=lambda x: Series(x).median(numeric_only=numeric_only),
            numeric_only=numeric_only,
        )
        return result.__finalize__(self.obj, method="groupby")

    @final
    @Substitution(name="groupby")
    @Substitution(see_also=_common_see_also)
    def std(
        self,
        ddof: int = 1,
        engine: Literal["cython", "numba"] | None = None,
        engine_kwargs: dict[str, bool] | None = None,
        numeric_only: bool = False,
    ):
        """
        Compute standard deviation of groups, excluding missing values.

        For multiple groupings, the result index will be a MultiIndex.

        Parameters
        ----------
        ddof : int, default 1
            Degrees of freedom.

        engine : str, default None
            * ``'cython'`` : Runs the operation through C-extensions from cython.
            * ``'numba'`` : Runs the operation through JIT compiled code from numba.
            * ``None`` : Defaults to ``'cython'`` or globally setting
              ``compute.use_numba``

            .. versionadded:: 1.4.0

        engine_kwargs : dict, default None
            * For ``'cython'`` engine, there are no accepted ``engine_kwargs``
            * For ``'numba'`` engine, the engine can accept ``nopython``, ``nogil``
              and ``parallel`` dictionary keys. The values must either be ``True`` or
              ``False``. The default ``engine_kwargs`` for the ``'numba'`` engine is
              ``{{'nopython': True, 'nogil': False, 'parallel': False}}``

            .. versionadded:: 1.4.0

        numeric_only : bool, default False
            Include only `float`, `int` or `boolean` data.

            .. versionadded:: 1.5.0

            .. versionchanged:: 2.0.0

                numeric_only now defaults to ``False``.

        Returns
        -------
        Series or DataFrame
            Standard deviation of values within each group.
        %(see_also)s
        Examples
        --------
        For SeriesGroupBy:

        >>> lst = ['a', 'a', 'a', 'b', 'b', 'b']
        >>> ser = pd.Series([7, 2, 8, 4, 3, 3], index=lst)
        >>> ser
        a     7
        a     2
        a     8
        b     4
        b     3
        b     3
        dtype: int64
        >>> ser.groupby(level=0).std()
        a    3.21455
        b    0.57735
        dtype: float64

        For DataFrameGroupBy:

        >>> data = {'a': [1, 3, 5, 7, 7, 8, 3], 'b': [1, 4, 8, 4, 4, 2, 1]}
        >>> df = pd.DataFrame(data, index=['dog', 'dog', 'dog',
        ...                   'mouse', 'mouse', 'mouse', 'mouse'])
        >>> df
                 a  b
          dog    1  1
          dog    3  4
          dog    5  8
        mouse    7  4
        mouse    7  4
        mouse    8  2
        mouse    3  1
        >>> df.groupby(level=0).std()
                      a         b
        dog    2.000000  3.511885
        mouse  2.217356  1.500000
        """
        if maybe_use_numba(engine):
            from pandas.core._numba.kernels import grouped_var

            return np.sqrt(
                self._numba_agg_general(
                    grouped_var,
                    executor.float_dtype_mapping,
                    engine_kwargs,
                    min_periods=0,
                    ddof=ddof,
                )
            )
        else:
            return self._cython_agg_general(
                "std",
                alt=lambda x: Series(x).std(ddof=ddof),
                numeric_only=numeric_only,
                ddof=ddof,
            )

    @final
    @Substitution(name="groupby")
    @Substitution(see_also=_common_see_also)
    def var(
        self,
        ddof: int = 1,
        engine: Literal["cython", "numba"] | None = None,
        engine_kwargs: dict[str, bool] | None = None,
        numeric_only: bool = False,
    ):
        """
        Compute variance of groups, excluding missing values.

        For multiple groupings, the result index will be a MultiIndex.

        Parameters
        ----------
        ddof : int, default 1
            Degrees of freedom.

        engine : str, default None
            * ``'cython'`` : Runs the operation through C-extensions from cython.
            * ``'numba'`` : Runs the operation through JIT compiled code from numba.
            * ``None`` : Defaults to ``'cython'`` or globally setting
              ``compute.use_numba``

            .. versionadded:: 1.4.0

        engine_kwargs : dict, default None
            * For ``'cython'`` engine, there are no accepted ``engine_kwargs``
            * For ``'numba'`` engine, the engine can accept ``nopython``, ``nogil``
              and ``parallel`` dictionary keys. The values must either be ``True`` or
              ``False``. The default ``engine_kwargs`` for the ``'numba'`` engine is
              ``{{'nopython': True, 'nogil': False, 'parallel': False}}``

            .. versionadded:: 1.4.0

        numeric_only : bool, default False
            Include only `float`, `int` or `boolean` data.

            .. versionadded:: 1.5.0

            .. versionchanged:: 2.0.0

                numeric_only now defaults to ``False``.

        Returns
        -------
        Series or DataFrame
            Variance of values within each group.
        %(see_also)s
        Examples
        --------
        For SeriesGroupBy:

        >>> lst = ['a', 'a', 'a', 'b', 'b', 'b']
        >>> ser = pd.Series([7, 2, 8, 4, 3, 3], index=lst)
        >>> ser
        a     7
        a     2
        a     8
        b     4
        b     3
        b     3
        dtype: int64
        >>> ser.groupby(level=0).var()
        a    10.333333
        b     0.333333
        dtype: float64

        For DataFrameGroupBy:

        >>> data = {'a': [1, 3, 5, 7, 7, 8, 3], 'b': [1, 4, 8, 4, 4, 2, 1]}
        >>> df = pd.DataFrame(data, index=['dog', 'dog', 'dog',
        ...                   'mouse', 'mouse', 'mouse', 'mouse'])
        >>> df
                 a  b
          dog    1  1
          dog    3  4
          dog    5  8
        mouse    7  4
        mouse    7  4
        mouse    8  2
        mouse    3  1
        >>> df.groupby(level=0).var()
                      a          b
        dog    4.000000  12.333333
        mouse  4.916667   2.250000
        """
        if maybe_use_numba(engine):
            from pandas.core._numba.kernels import grouped_var

            return self._numba_agg_general(
                grouped_var,
                executor.float_dtype_mapping,
                engine_kwargs,
                min_periods=0,
                ddof=ddof,
            )
        else:
            return self._cython_agg_general(
                "var",
                alt=lambda x: Series(x).var(ddof=ddof),
                numeric_only=numeric_only,
                ddof=ddof,
            )

    @final
    def _value_counts(
        self,
        subset: Sequence[Hashable] | None = None,
        normalize: bool = False,
        sort: bool = True,
        ascending: bool = False,
        dropna: bool = True,
    ) -> DataFrame | Series:
        """
        Shared implementation of value_counts for SeriesGroupBy and DataFrameGroupBy.

        SeriesGroupBy additionally supports a bins argument. See the docstring of
        DataFrameGroupBy.value_counts for a description of arguments.
        """
        if self.axis == 1:
            raise NotImplementedError(
                "DataFrameGroupBy.value_counts only handles axis=0"
            )
        name = "proportion" if normalize else "count"

        df = self.obj
        obj = self._obj_with_exclusions

        in_axis_names = {
            grouping.name for grouping in self.grouper.groupings if grouping.in_axis
        }
        if isinstance(obj, Series):
            _name = obj.name
            keys = [] if _name in in_axis_names else [obj]
        else:
            unique_cols = set(obj.columns)
            if subset is not None:
                subsetted = set(subset)
                clashing = subsetted & set(in_axis_names)
                if clashing:
                    raise ValueError(
                        f"Keys {clashing} in subset cannot be in "
                        "the groupby column keys."
                    )
                doesnt_exist = subsetted - unique_cols
                if doesnt_exist:
                    raise ValueError(
                        f"Keys {doesnt_exist} in subset do not "
                        f"exist in the DataFrame."
                    )
            else:
                subsetted = unique_cols

            keys = [
                # Can't use .values because the column label needs to be preserved
                obj.iloc[:, idx]
                for idx, _name in enumerate(obj.columns)
                if _name not in in_axis_names and _name in subsetted
            ]

        groupings = list(self.grouper.groupings)
        for key in keys:
            grouper, _, _ = get_grouper(
                df,
                key=key,
                axis=self.axis,
                sort=self.sort,
                observed=False,
                dropna=dropna,
            )
            groupings += list(grouper.groupings)

        # Take the size of the overall columns
        gb = df.groupby(
            groupings,
            sort=self.sort,
            observed=self.observed,
            dropna=self.dropna,
        )
        result_series = cast(Series, gb.size())
        result_series.name = name

        # GH-46357 Include non-observed categories
        # of non-grouping columns regardless of `observed`
        if any(
            isinstance(grouping.grouping_vector, (Categorical, CategoricalIndex))
            and not grouping._observed
            for grouping in groupings
        ):
            levels_list = [ping._result_index for ping in groupings]
            multi_index = MultiIndex.from_product(
                levels_list, names=[ping.name for ping in groupings]
            )
            result_series = result_series.reindex(multi_index, fill_value=0)

        if sort:
            # Sort by the values
            result_series = result_series.sort_values(
                ascending=ascending, kind="stable"
            )
        if self.sort:
            # Sort by the groupings
            names = result_series.index.names
            # GH#55951 - Temporarily replace names in case they are integers
            result_series.index.names = range(len(names))
            index_level = list(range(len(self.grouper.groupings)))
            result_series = result_series.sort_index(
                level=index_level, sort_remaining=False
            )
            result_series.index.names = names

        if normalize:
            # Normalize the results by dividing by the original group sizes.
            # We are guaranteed to have the first N levels be the
            # user-requested grouping.
            levels = list(
                range(len(self.grouper.groupings), result_series.index.nlevels)
            )
            indexed_group_size = result_series.groupby(
                result_series.index.droplevel(levels),
                sort=self.sort,
                dropna=self.dropna,
                # GH#43999 - deprecation of observed=False
                observed=False,
            ).transform("sum")
            result_series /= indexed_group_size

            # Handle groups of non-observed categories
            result_series = result_series.fillna(0.0)

        result: Series | DataFrame
        if self.as_index:
            result = result_series
        else:
            # Convert to frame
            index = result_series.index
            columns = com.fill_missing_names(index.names)
            if name in columns:
                raise ValueError(f"Column label '{name}' is duplicate of result column")
            result_series.name = name
            result_series.index = index.set_names(range(len(columns)))
            result_frame = result_series.reset_index()
<<<<<<< HEAD
            result_frame.columns = Index(
                columns + [name], dtype=self.grouper.groupings[0].obj.columns.dtype
            )
=======
            orig_dtype = self.grouper.groupings[0].obj.columns.dtype  # type: ignore[union-attr]
            cols = Index(columns, dtype=orig_dtype).insert(len(columns), name)
            result_frame.columns = cols
>>>>>>> 46c8da3e
            result = result_frame
        return result.__finalize__(self.obj, method="value_counts")

    @final
    def sem(self, ddof: int = 1, numeric_only: bool = False) -> NDFrameT:
        """
        Compute standard error of the mean of groups, excluding missing values.

        For multiple groupings, the result index will be a MultiIndex.

        Parameters
        ----------
        ddof : int, default 1
            Degrees of freedom.

        numeric_only : bool, default False
            Include only `float`, `int` or `boolean` data.

            .. versionadded:: 1.5.0

            .. versionchanged:: 2.0.0

                numeric_only now defaults to ``False``.

        Returns
        -------
        Series or DataFrame
            Standard error of the mean of values within each group.

        Examples
        --------
        For SeriesGroupBy:

        >>> lst = ['a', 'a', 'b', 'b']
        >>> ser = pd.Series([5, 10, 8, 14], index=lst)
        >>> ser
        a     5
        a    10
        b     8
        b    14
        dtype: int64
        >>> ser.groupby(level=0).sem()
        a    2.5
        b    3.0
        dtype: float64

        For DataFrameGroupBy:

        >>> data = [[1, 12, 11], [1, 15, 2], [2, 5, 8], [2, 6, 12]]
        >>> df = pd.DataFrame(data, columns=["a", "b", "c"],
        ...                   index=["tuna", "salmon", "catfish", "goldfish"])
        >>> df
                   a   b   c
            tuna   1  12  11
          salmon   1  15   2
         catfish   2   5   8
        goldfish   2   6  12
        >>> df.groupby("a").sem()
              b  c
        a
        1    1.5  4.5
        2    0.5  2.0

        For Resampler:

        >>> ser = pd.Series([1, 3, 2, 4, 3, 8],
        ...                 index=pd.DatetimeIndex(['2023-01-01',
        ...                                         '2023-01-10',
        ...                                         '2023-01-15',
        ...                                         '2023-02-01',
        ...                                         '2023-02-10',
        ...                                         '2023-02-15']))
        >>> ser.resample('MS').sem()
        2023-01-01    0.577350
        2023-02-01    1.527525
        Freq: MS, dtype: float64
        """
        if numeric_only and self.obj.ndim == 1 and not is_numeric_dtype(self.obj.dtype):
            raise TypeError(
                f"{type(self).__name__}.sem called with "
                f"numeric_only={numeric_only} and dtype {self.obj.dtype}"
            )
        return self._cython_agg_general(
            "sem",
            alt=lambda x: Series(x).sem(ddof=ddof),
            numeric_only=numeric_only,
            ddof=ddof,
        )

    @final
    @Substitution(name="groupby")
    @Substitution(see_also=_common_see_also)
    def size(self) -> DataFrame | Series:
        """
        Compute group sizes.

        Returns
        -------
        DataFrame or Series
            Number of rows in each group as a Series if as_index is True
            or a DataFrame if as_index is False.
        %(see_also)s
        Examples
        --------

        For SeriesGroupBy:

        >>> lst = ['a', 'a', 'b']
        >>> ser = pd.Series([1, 2, 3], index=lst)
        >>> ser
        a     1
        a     2
        b     3
        dtype: int64
        >>> ser.groupby(level=0).size()
        a    2
        b    1
        dtype: int64

        >>> data = [[1, 2, 3], [1, 5, 6], [7, 8, 9]]
        >>> df = pd.DataFrame(data, columns=["a", "b", "c"],
        ...                   index=["owl", "toucan", "eagle"])
        >>> df
                a  b  c
        owl     1  2  3
        toucan  1  5  6
        eagle   7  8  9
        >>> df.groupby("a").size()
        a
        1    2
        7    1
        dtype: int64

        For Resampler:

        >>> ser = pd.Series([1, 2, 3], index=pd.DatetimeIndex(
        ...                 ['2023-01-01', '2023-01-15', '2023-02-01']))
        >>> ser
        2023-01-01    1
        2023-01-15    2
        2023-02-01    3
        dtype: int64
        >>> ser.resample('MS').size()
        2023-01-01    2
        2023-02-01    1
        Freq: MS, dtype: int64
        """
        result = self.grouper.size()
        dtype_backend: None | Literal["pyarrow", "numpy_nullable"] = None
        if isinstance(self.obj, Series):
            if isinstance(self.obj.array, ArrowExtensionArray):
                if isinstance(self.obj.array, ArrowStringArrayNumpySemantics):
                    dtype_backend = None
                elif isinstance(self.obj.array, ArrowStringArray):
                    dtype_backend = "numpy_nullable"
                else:
                    dtype_backend = "pyarrow"
            elif isinstance(self.obj.array, BaseMaskedArray):
                dtype_backend = "numpy_nullable"
        # TODO: For DataFrames what if columns are mixed arrow/numpy/masked?

        # GH28330 preserve subclassed Series/DataFrames through calls
        if isinstance(self.obj, Series):
            result = self._obj_1d_constructor(result, name=self.obj.name)
        else:
            result = self._obj_1d_constructor(result)

        if dtype_backend is not None:
            result = result.convert_dtypes(
                infer_objects=False,
                convert_string=False,
                convert_boolean=False,
                convert_floating=False,
                dtype_backend=dtype_backend,
            )

        with com.temp_setattr(self, "as_index", True):
            # size already has the desired behavior in GH#49519, but this makes the
            # as_index=False path of _reindex_output fail on categorical groupers.
            result = self._reindex_output(result, fill_value=0)
        if not self.as_index:
            # error: Incompatible types in assignment (expression has
            # type "DataFrame", variable has type "Series")
            result = result.rename("size").reset_index()  # type: ignore[assignment]
        return result

    @final
    @doc(
        _groupby_agg_method_engine_template,
        fname="sum",
        no=False,
        mc=0,
        e=None,
        ek=None,
        example=dedent(
            """\
        For SeriesGroupBy:

        >>> lst = ['a', 'a', 'b', 'b']
        >>> ser = pd.Series([1, 2, 3, 4], index=lst)
        >>> ser
        a    1
        a    2
        b    3
        b    4
        dtype: int64
        >>> ser.groupby(level=0).sum()
        a    3
        b    7
        dtype: int64

        For DataFrameGroupBy:

        >>> data = [[1, 8, 2], [1, 2, 5], [2, 5, 8], [2, 6, 9]]
        >>> df = pd.DataFrame(data, columns=["a", "b", "c"],
        ...                   index=["tiger", "leopard", "cheetah", "lion"])
        >>> df
                  a  b  c
          tiger   1  8  2
        leopard   1  2  5
        cheetah   2  5  8
           lion   2  6  9
        >>> df.groupby("a").sum()
             b   c
        a
        1   10   7
        2   11  17"""
        ),
    )
    def sum(
        self,
        numeric_only: bool = False,
        min_count: int = 0,
        engine: Literal["cython", "numba"] | None = None,
        engine_kwargs: dict[str, bool] | None = None,
    ):
        if maybe_use_numba(engine):
            from pandas.core._numba.kernels import grouped_sum

            return self._numba_agg_general(
                grouped_sum,
                executor.default_dtype_mapping,
                engine_kwargs,
                min_periods=min_count,
            )
        else:
            # If we are grouping on categoricals we want unobserved categories to
            # return zero, rather than the default of NaN which the reindexing in
            # _agg_general() returns. GH #31422
            with com.temp_setattr(self, "observed", True):
                result = self._agg_general(
                    numeric_only=numeric_only,
                    min_count=min_count,
                    alias="sum",
                    npfunc=np.sum,
                )

            return self._reindex_output(result, fill_value=0)

    @final
    @doc(
        _groupby_agg_method_template,
        fname="prod",
        no=False,
        mc=0,
        example=dedent(
            """\
        For SeriesGroupBy:

        >>> lst = ['a', 'a', 'b', 'b']
        >>> ser = pd.Series([1, 2, 3, 4], index=lst)
        >>> ser
        a    1
        a    2
        b    3
        b    4
        dtype: int64
        >>> ser.groupby(level=0).prod()
        a    2
        b   12
        dtype: int64

        For DataFrameGroupBy:

        >>> data = [[1, 8, 2], [1, 2, 5], [2, 5, 8], [2, 6, 9]]
        >>> df = pd.DataFrame(data, columns=["a", "b", "c"],
        ...                   index=["tiger", "leopard", "cheetah", "lion"])
        >>> df
                  a  b  c
          tiger   1  8  2
        leopard   1  2  5
        cheetah   2  5  8
           lion   2  6  9
        >>> df.groupby("a").prod()
             b    c
        a
        1   16   10
        2   30   72"""
        ),
    )
    def prod(self, numeric_only: bool = False, min_count: int = 0) -> NDFrameT:
        return self._agg_general(
            numeric_only=numeric_only, min_count=min_count, alias="prod", npfunc=np.prod
        )

    @final
    @doc(
        _groupby_agg_method_engine_template,
        fname="min",
        no=False,
        mc=-1,
        e=None,
        ek=None,
        example=dedent(
            """\
        For SeriesGroupBy:

        >>> lst = ['a', 'a', 'b', 'b']
        >>> ser = pd.Series([1, 2, 3, 4], index=lst)
        >>> ser
        a    1
        a    2
        b    3
        b    4
        dtype: int64
        >>> ser.groupby(level=0).min()
        a    1
        b    3
        dtype: int64

        For DataFrameGroupBy:

        >>> data = [[1, 8, 2], [1, 2, 5], [2, 5, 8], [2, 6, 9]]
        >>> df = pd.DataFrame(data, columns=["a", "b", "c"],
        ...                   index=["tiger", "leopard", "cheetah", "lion"])
        >>> df
                  a  b  c
          tiger   1  8  2
        leopard   1  2  5
        cheetah   2  5  8
           lion   2  6  9
        >>> df.groupby("a").min()
            b  c
        a
        1   2  2
        2   5  8"""
        ),
    )
    def min(
        self,
        numeric_only: bool = False,
        min_count: int = -1,
        engine: Literal["cython", "numba"] | None = None,
        engine_kwargs: dict[str, bool] | None = None,
    ):
        if maybe_use_numba(engine):
            from pandas.core._numba.kernels import grouped_min_max

            return self._numba_agg_general(
                grouped_min_max,
                executor.identity_dtype_mapping,
                engine_kwargs,
                min_periods=min_count,
                is_max=False,
            )
        else:
            return self._agg_general(
                numeric_only=numeric_only,
                min_count=min_count,
                alias="min",
                npfunc=np.min,
            )

    @final
    @doc(
        _groupby_agg_method_engine_template,
        fname="max",
        no=False,
        mc=-1,
        e=None,
        ek=None,
        example=dedent(
            """\
        For SeriesGroupBy:

        >>> lst = ['a', 'a', 'b', 'b']
        >>> ser = pd.Series([1, 2, 3, 4], index=lst)
        >>> ser
        a    1
        a    2
        b    3
        b    4
        dtype: int64
        >>> ser.groupby(level=0).max()
        a    2
        b    4
        dtype: int64

        For DataFrameGroupBy:

        >>> data = [[1, 8, 2], [1, 2, 5], [2, 5, 8], [2, 6, 9]]
        >>> df = pd.DataFrame(data, columns=["a", "b", "c"],
        ...                   index=["tiger", "leopard", "cheetah", "lion"])
        >>> df
                  a  b  c
          tiger   1  8  2
        leopard   1  2  5
        cheetah   2  5  8
           lion   2  6  9
        >>> df.groupby("a").max()
            b  c
        a
        1   8  5
        2   6  9"""
        ),
    )
    def max(
        self,
        numeric_only: bool = False,
        min_count: int = -1,
        engine: Literal["cython", "numba"] | None = None,
        engine_kwargs: dict[str, bool] | None = None,
    ):
        if maybe_use_numba(engine):
            from pandas.core._numba.kernels import grouped_min_max

            return self._numba_agg_general(
                grouped_min_max,
                executor.identity_dtype_mapping,
                engine_kwargs,
                min_periods=min_count,
                is_max=True,
            )
        else:
            return self._agg_general(
                numeric_only=numeric_only,
                min_count=min_count,
                alias="max",
                npfunc=np.max,
            )

    @final
    def first(self, numeric_only: bool = False, min_count: int = -1) -> NDFrameT:
        """
        Compute the first non-null entry of each column.

        Parameters
        ----------
        numeric_only : bool, default False
            Include only float, int, boolean columns.
        min_count : int, default -1
            The required number of valid values to perform the operation. If fewer
            than ``min_count`` non-NA values are present the result will be NA.

        Returns
        -------
        Series or DataFrame
            First non-null of values within each group.

        See Also
        --------
        DataFrame.groupby : Apply a function groupby to each row or column of a
            DataFrame.
        pandas.core.groupby.DataFrameGroupBy.last : Compute the last non-null entry
            of each column.
        pandas.core.groupby.DataFrameGroupBy.nth : Take the nth row from each group.

        Examples
        --------
        >>> df = pd.DataFrame(dict(A=[1, 1, 3], B=[None, 5, 6], C=[1, 2, 3],
        ...                        D=['3/11/2000', '3/12/2000', '3/13/2000']))
        >>> df['D'] = pd.to_datetime(df['D'])
        >>> df.groupby("A").first()
             B  C          D
        A
        1  5.0  1 2000-03-11
        3  6.0  3 2000-03-13
        >>> df.groupby("A").first(min_count=2)
            B    C          D
        A
        1 NaN  1.0 2000-03-11
        3 NaN  NaN        NaT
        >>> df.groupby("A").first(numeric_only=True)
             B  C
        A
        1  5.0  1
        3  6.0  3
        """

        def first_compat(obj: NDFrameT, axis: AxisInt = 0):
            def first(x: Series):
                """Helper function for first item that isn't NA."""
                arr = x.array[notna(x.array)]
                if not len(arr):
                    return x.array.dtype.na_value
                return arr[0]

            if isinstance(obj, DataFrame):
                return obj.apply(first, axis=axis)
            elif isinstance(obj, Series):
                return first(obj)
            else:  # pragma: no cover
                raise TypeError(type(obj))

        return self._agg_general(
            numeric_only=numeric_only,
            min_count=min_count,
            alias="first",
            npfunc=first_compat,
        )

    @final
    def last(self, numeric_only: bool = False, min_count: int = -1) -> NDFrameT:
        """
        Compute the last non-null entry of each column.

        Parameters
        ----------
        numeric_only : bool, default False
            Include only float, int, boolean columns. If None, will attempt to use
            everything, then use only numeric data.
        min_count : int, default -1
            The required number of valid values to perform the operation. If fewer
            than ``min_count`` non-NA values are present the result will be NA.

        Returns
        -------
        Series or DataFrame
            Last non-null of values within each group.

        See Also
        --------
        DataFrame.groupby : Apply a function groupby to each row or column of a
            DataFrame.
        pandas.core.groupby.DataFrameGroupBy.first : Compute the first non-null entry
            of each column.
        pandas.core.groupby.DataFrameGroupBy.nth : Take the nth row from each group.

        Examples
        --------
        >>> df = pd.DataFrame(dict(A=[1, 1, 3], B=[5, None, 6], C=[1, 2, 3]))
        >>> df.groupby("A").last()
             B  C
        A
        1  5.0  2
        3  6.0  3
        """

        def last_compat(obj: NDFrameT, axis: AxisInt = 0):
            def last(x: Series):
                """Helper function for last item that isn't NA."""
                arr = x.array[notna(x.array)]
                if not len(arr):
                    return x.array.dtype.na_value
                return arr[-1]

            if isinstance(obj, DataFrame):
                return obj.apply(last, axis=axis)
            elif isinstance(obj, Series):
                return last(obj)
            else:  # pragma: no cover
                raise TypeError(type(obj))

        return self._agg_general(
            numeric_only=numeric_only,
            min_count=min_count,
            alias="last",
            npfunc=last_compat,
        )

    @final
    def ohlc(self) -> DataFrame:
        """
        Compute open, high, low and close values of a group, excluding missing values.

        For multiple groupings, the result index will be a MultiIndex

        Returns
        -------
        DataFrame
            Open, high, low and close values within each group.

        Examples
        --------

        For SeriesGroupBy:

        >>> lst = ['SPX', 'CAC', 'SPX', 'CAC', 'SPX', 'CAC', 'SPX', 'CAC',]
        >>> ser = pd.Series([3.4, 9.0, 7.2, 5.2, 8.8, 9.4, 0.1, 0.5], index=lst)
        >>> ser
        SPX     3.4
        CAC     9.0
        SPX     7.2
        CAC     5.2
        SPX     8.8
        CAC     9.4
        SPX     0.1
        CAC     0.5
        dtype: float64
        >>> ser.groupby(level=0).ohlc()
             open  high  low  close
        CAC   9.0   9.4  0.5    0.5
        SPX   3.4   8.8  0.1    0.1

        For DataFrameGroupBy:

        >>> data = {2022: [1.2, 2.3, 8.9, 4.5, 4.4, 3, 2 , 1],
        ...         2023: [3.4, 9.0, 7.2, 5.2, 8.8, 9.4, 8.2, 1.0]}
        >>> df = pd.DataFrame(data, index=['SPX', 'CAC', 'SPX', 'CAC',
        ...                   'SPX', 'CAC', 'SPX', 'CAC'])
        >>> df
             2022  2023
        SPX   1.2   3.4
        CAC   2.3   9.0
        SPX   8.9   7.2
        CAC   4.5   5.2
        SPX   4.4   8.8
        CAC   3.0   9.4
        SPX   2.0   8.2
        CAC   1.0   1.0
        >>> df.groupby(level=0).ohlc()
            2022                 2023
            open high  low close open high  low close
        CAC  2.3  4.5  1.0   1.0  9.0  9.4  1.0   1.0
        SPX  1.2  8.9  1.2   2.0  3.4  8.8  3.4   8.2

        For Resampler:

        >>> ser = pd.Series([1, 3, 2, 4, 3, 5],
        ...                 index=pd.DatetimeIndex(['2023-01-01',
        ...                                         '2023-01-10',
        ...                                         '2023-01-15',
        ...                                         '2023-02-01',
        ...                                         '2023-02-10',
        ...                                         '2023-02-15']))
        >>> ser.resample('MS').ohlc()
                    open  high  low  close
        2023-01-01     1     3    1      2
        2023-02-01     4     5    3      5
        """
        if self.obj.ndim == 1:
            obj = self._selected_obj

            is_numeric = is_numeric_dtype(obj.dtype)
            if not is_numeric:
                raise DataError("No numeric types to aggregate")

            res_values = self.grouper._cython_operation(
                "aggregate", obj._values, "ohlc", axis=0, min_count=-1
            )

            agg_names = ["open", "high", "low", "close"]
            result = self.obj._constructor_expanddim(
                res_values, index=self.grouper.result_index, columns=agg_names
            )
            return self._reindex_output(result)

        result = self._apply_to_column_groupbys(lambda sgb: sgb.ohlc())
        return result

    @doc(DataFrame.describe)
    def describe(
        self,
        percentiles=None,
        include=None,
        exclude=None,
    ) -> NDFrameT:
        obj = self._obj_with_exclusions

        if len(obj) == 0:
            described = obj.describe(
                percentiles=percentiles, include=include, exclude=exclude
            )
            if obj.ndim == 1:
                result = described
            else:
                result = described.unstack()
            return result.to_frame().T.iloc[:0]

        with com.temp_setattr(self, "as_index", True):
            result = self._python_apply_general(
                lambda x: x.describe(
                    percentiles=percentiles, include=include, exclude=exclude
                ),
                obj,
                not_indexed_same=True,
            )
        if self.axis == 1:
            return result.T

        # GH#49256 - properly handle the grouping column(s)
        result = result.unstack()
        if not self.as_index:
            result = self._insert_inaxis_grouper(result)
            result.index = default_index(len(result))

        return result

    @final
    def resample(self, rule, *args, include_groups: bool = True, **kwargs) -> Resampler:
        """
        Provide resampling when using a TimeGrouper.

        Given a grouper, the function resamples it according to a string
        "string" -> "frequency".

        See the :ref:`frequency aliases <timeseries.offset_aliases>`
        documentation for more details.

        Parameters
        ----------
        rule : str or DateOffset
            The offset string or object representing target grouper conversion.
        *args
            Possible arguments are `how`, `fill_method`, `limit`, `kind` and
            `on`, and other arguments of `TimeGrouper`.
        include_groups : bool, default True
            When True, will attempt to include the groupings in the operation in
            the case that they are columns of the DataFrame. If this raises a
            TypeError, the result will be computed with the groupings excluded.
            When False, the groupings will be excluded when applying ``func``.

            .. versionadded:: 2.2.0

            .. deprecated:: 2.2.0

               Setting include_groups to True is deprecated. Only the value
               False will be allowed in a future version of pandas.

        **kwargs
            Possible arguments are `how`, `fill_method`, `limit`, `kind` and
            `on`, and other arguments of `TimeGrouper`.

        Returns
        -------
        pandas.api.typing.DatetimeIndexResamplerGroupby,
        pandas.api.typing.PeriodIndexResamplerGroupby, or
        pandas.api.typing.TimedeltaIndexResamplerGroupby
            Return a new groupby object, with type depending on the data
            being resampled.

        See Also
        --------
        Grouper : Specify a frequency to resample with when
            grouping by a key.
        DatetimeIndex.resample : Frequency conversion and resampling of
            time series.

        Examples
        --------
        >>> idx = pd.date_range('1/1/2000', periods=4, freq='min')
        >>> df = pd.DataFrame(data=4 * [range(2)],
        ...                   index=idx,
        ...                   columns=['a', 'b'])
        >>> df.iloc[2, 0] = 5
        >>> df
                            a  b
        2000-01-01 00:00:00  0  1
        2000-01-01 00:01:00  0  1
        2000-01-01 00:02:00  5  1
        2000-01-01 00:03:00  0  1

        Downsample the DataFrame into 3 minute bins and sum the values of
        the timestamps falling into a bin.

        >>> df.groupby('a').resample('3min', include_groups=False).sum()
                                 b
        a
        0   2000-01-01 00:00:00  2
            2000-01-01 00:03:00  1
        5   2000-01-01 00:00:00  1

        Upsample the series into 30 second bins.

        >>> df.groupby('a').resample('30s', include_groups=False).sum()
                            b
        a
        0   2000-01-01 00:00:00  1
            2000-01-01 00:00:30  0
            2000-01-01 00:01:00  1
            2000-01-01 00:01:30  0
            2000-01-01 00:02:00  0
            2000-01-01 00:02:30  0
            2000-01-01 00:03:00  1
        5   2000-01-01 00:02:00  1

        Resample by month. Values are assigned to the month of the period.

        >>> df.groupby('a').resample('ME', include_groups=False).sum()
                    b
        a
        0   2000-01-31  3
        5   2000-01-31  1

        Downsample the series into 3 minute bins as above, but close the right
        side of the bin interval.

        >>> (
        ...     df.groupby('a')
        ...     .resample('3min', closed='right', include_groups=False)
        ...     .sum()
        ... )
                                 b
        a
        0   1999-12-31 23:57:00  1
            2000-01-01 00:00:00  2
        5   2000-01-01 00:00:00  1

        Downsample the series into 3 minute bins and close the right side of
        the bin interval, but label each bin using the right edge instead of
        the left.

        >>> (
        ...     df.groupby('a')
        ...     .resample('3min', closed='right', label='right', include_groups=False)
        ...     .sum()
        ... )
                                 b
        a
        0   2000-01-01 00:00:00  1
            2000-01-01 00:03:00  2
        5   2000-01-01 00:03:00  1
        """
        from pandas.core.resample import get_resampler_for_grouping

        # mypy flags that include_groups could be specified via `*args` or `**kwargs`
        # GH#54961 would resolve.
        return get_resampler_for_grouping(  # type: ignore[misc]
            self, rule, *args, include_groups=include_groups, **kwargs
        )

    @final
    def rolling(self, *args, **kwargs) -> RollingGroupby:
        """
        Return a rolling grouper, providing rolling functionality per group.

        Parameters
        ----------
        window : int, timedelta, str, offset, or BaseIndexer subclass
            Size of the moving window.

            If an integer, the fixed number of observations used for
            each window.

            If a timedelta, str, or offset, the time period of each window. Each
            window will be a variable sized based on the observations included in
            the time-period. This is only valid for datetimelike indexes.
            To learn more about the offsets & frequency strings, please see `this link
            <https://pandas.pydata.org/pandas-docs/stable/user_guide/timeseries.html#offset-aliases>`__.

            If a BaseIndexer subclass, the window boundaries
            based on the defined ``get_window_bounds`` method. Additional rolling
            keyword arguments, namely ``min_periods``, ``center``, ``closed`` and
            ``step`` will be passed to ``get_window_bounds``.

        min_periods : int, default None
            Minimum number of observations in window required to have a value;
            otherwise, result is ``np.nan``.

            For a window that is specified by an offset,
            ``min_periods`` will default to 1.

            For a window that is specified by an integer, ``min_periods`` will default
            to the size of the window.

        center : bool, default False
            If False, set the window labels as the right edge of the window index.

            If True, set the window labels as the center of the window index.

        win_type : str, default None
            If ``None``, all points are evenly weighted.

            If a string, it must be a valid `scipy.signal window function
            <https://docs.scipy.org/doc/scipy/reference/signal.windows.html#module-scipy.signal.windows>`__.

            Certain Scipy window types require additional parameters to be passed
            in the aggregation function. The additional parameters must match
            the keywords specified in the Scipy window type method signature.

        on : str, optional
            For a DataFrame, a column label or Index level on which
            to calculate the rolling window, rather than the DataFrame's index.

            Provided integer column is ignored and excluded from result since
            an integer index is not used to calculate the rolling window.

        axis : int or str, default 0
            If ``0`` or ``'index'``, roll across the rows.

            If ``1`` or ``'columns'``, roll across the columns.

            For `Series` this parameter is unused and defaults to 0.

        closed : str, default None
            If ``'right'``, the first point in the window is excluded from calculations.

            If ``'left'``, the last point in the window is excluded from calculations.

            If ``'both'``, no points in the window are excluded from calculations.

            If ``'neither'``, the first and last points in the window are excluded
            from calculations.

            Default ``None`` (``'right'``).

        method : str {'single', 'table'}, default 'single'
            Execute the rolling operation per single column or row (``'single'``)
            or over the entire object (``'table'``).

            This argument is only implemented when specifying ``engine='numba'``
            in the method call.

        Returns
        -------
        pandas.api.typing.RollingGroupby
            Return a new grouper with our rolling appended.

        See Also
        --------
        Series.rolling : Calling object with Series data.
        DataFrame.rolling : Calling object with DataFrames.
        Series.groupby : Apply a function groupby to a Series.
        DataFrame.groupby : Apply a function groupby.

        Examples
        --------
        >>> df = pd.DataFrame({'A': [1, 1, 2, 2],
        ...                    'B': [1, 2, 3, 4],
        ...                    'C': [0.362, 0.227, 1.267, -0.562]})
        >>> df
              A  B      C
        0     1  1  0.362
        1     1  2  0.227
        2     2  3  1.267
        3     2  4 -0.562

        >>> df.groupby('A').rolling(2).sum()
            B      C
        A
        1 0  NaN    NaN
          1  3.0  0.589
        2 2  NaN    NaN
          3  7.0  0.705

        >>> df.groupby('A').rolling(2, min_periods=1).sum()
            B      C
        A
        1 0  1.0  0.362
          1  3.0  0.589
        2 2  3.0  1.267
          3  7.0  0.705

        >>> df.groupby('A').rolling(2, on='B').sum()
            B      C
        A
        1 0  1    NaN
          1  2  0.589
        2 2  3    NaN
          3  4  0.705
        """
        from pandas.core.window import RollingGroupby

        return RollingGroupby(
            self._selected_obj,
            *args,
            _grouper=self.grouper,
            _as_index=self.as_index,
            **kwargs,
        )

    @final
    @Substitution(name="groupby")
    @Appender(_common_see_also)
    def expanding(self, *args, **kwargs) -> ExpandingGroupby:
        """
        Return an expanding grouper, providing expanding
        functionality per group.

        Returns
        -------
        pandas.api.typing.ExpandingGroupby
        """
        from pandas.core.window import ExpandingGroupby

        return ExpandingGroupby(
            self._selected_obj,
            *args,
            _grouper=self.grouper,
            **kwargs,
        )

    @final
    @Substitution(name="groupby")
    @Appender(_common_see_also)
    def ewm(self, *args, **kwargs) -> ExponentialMovingWindowGroupby:
        """
        Return an ewm grouper, providing ewm functionality per group.

        Returns
        -------
        pandas.api.typing.ExponentialMovingWindowGroupby
        """
        from pandas.core.window import ExponentialMovingWindowGroupby

        return ExponentialMovingWindowGroupby(
            self._selected_obj,
            *args,
            _grouper=self.grouper,
            **kwargs,
        )

    @final
    def _fill(self, direction: Literal["ffill", "bfill"], limit: int | None = None):
        """
        Shared function for `pad` and `backfill` to call Cython method.

        Parameters
        ----------
        direction : {'ffill', 'bfill'}
            Direction passed to underlying Cython function. `bfill` will cause
            values to be filled backwards. `ffill` and any other values will
            default to a forward fill
        limit : int, default None
            Maximum number of consecutive values to fill. If `None`, this
            method will convert to -1 prior to passing to Cython

        Returns
        -------
        `Series` or `DataFrame` with filled values

        See Also
        --------
        pad : Returns Series with minimum number of char in object.
        backfill : Backward fill the missing values in the dataset.
        """
        # Need int value for Cython
        if limit is None:
            limit = -1

        ids, _, _ = self.grouper.group_info
        sorted_labels = np.argsort(ids, kind="mergesort").astype(np.intp, copy=False)
        if direction == "bfill":
            sorted_labels = sorted_labels[::-1]

        col_func = partial(
            libgroupby.group_fillna_indexer,
            labels=ids,
            sorted_labels=sorted_labels,
            limit=limit,
            dropna=self.dropna,
        )

        def blk_func(values: ArrayLike) -> ArrayLike:
            mask = isna(values)
            if values.ndim == 1:
                indexer = np.empty(values.shape, dtype=np.intp)
                col_func(out=indexer, mask=mask)
                return algorithms.take_nd(values, indexer)

            else:
                # We broadcast algorithms.take_nd analogous to
                #  np.take_along_axis
                if isinstance(values, np.ndarray):
                    dtype = values.dtype
                    if self.grouper.has_dropped_na:
                        # dropped null groups give rise to nan in the result
                        dtype = ensure_dtype_can_hold_na(values.dtype)
                    out = np.empty(values.shape, dtype=dtype)
                else:
                    # Note: we only get here with backfill/pad,
                    #  so if we have a dtype that cannot hold NAs,
                    #  then there will be no -1s in indexer, so we can use
                    #  the original dtype (no need to ensure_dtype_can_hold_na)
                    out = type(values)._empty(values.shape, dtype=values.dtype)

                for i, value_element in enumerate(values):
                    # call group_fillna_indexer column-wise
                    indexer = np.empty(values.shape[1], dtype=np.intp)
                    col_func(out=indexer, mask=mask[i])
                    out[i, :] = algorithms.take_nd(value_element, indexer)
                return out

        mgr = self._get_data_to_aggregate()
        res_mgr = mgr.apply(blk_func)

        new_obj = self._wrap_agged_manager(res_mgr)

        if self.axis == 1:
            # Only relevant for DataFrameGroupBy
            new_obj = new_obj.T
            new_obj.columns = self.obj.columns

        new_obj.index = self.obj.index
        return new_obj

    @final
    @Substitution(name="groupby")
    def ffill(self, limit: int | None = None):
        """
        Forward fill the values.

        Parameters
        ----------
        limit : int, optional
            Limit of how many values to fill.

        Returns
        -------
        Series or DataFrame
            Object with missing values filled.

        See Also
        --------
        Series.ffill: Returns Series with minimum number of char in object.
        DataFrame.ffill: Object with missing values filled or None if inplace=True.
        Series.fillna: Fill NaN values of a Series.
        DataFrame.fillna: Fill NaN values of a DataFrame.

        Examples
        --------

        For SeriesGroupBy:

        >>> key = [0, 0, 1, 1]
        >>> ser = pd.Series([np.nan, 2, 3, np.nan], index=key)
        >>> ser
        0    NaN
        0    2.0
        1    3.0
        1    NaN
        dtype: float64
        >>> ser.groupby(level=0).ffill()
        0    NaN
        0    2.0
        1    3.0
        1    3.0
        dtype: float64

        For DataFrameGroupBy:

        >>> df = pd.DataFrame(
        ...     {
        ...         "key": [0, 0, 1, 1, 1],
        ...         "A": [np.nan, 2, np.nan, 3, np.nan],
        ...         "B": [2, 3, np.nan, np.nan, np.nan],
        ...         "C": [np.nan, np.nan, 2, np.nan, np.nan],
        ...     }
        ... )
        >>> df
           key    A    B   C
        0    0  NaN  2.0 NaN
        1    0  2.0  3.0 NaN
        2    1  NaN  NaN 2.0
        3    1  3.0  NaN NaN
        4    1  NaN  NaN NaN

        Propagate non-null values forward or backward within each group along columns.

        >>> df.groupby("key").ffill()
             A    B   C
        0  NaN  2.0 NaN
        1  2.0  3.0 NaN
        2  NaN  NaN 2.0
        3  3.0  NaN 2.0
        4  3.0  NaN 2.0

        Propagate non-null values forward or backward within each group along rows.

        >>> df.T.groupby(np.array([0, 0, 1, 1])).ffill().T
           key    A    B    C
        0  0.0  0.0  2.0  2.0
        1  0.0  2.0  3.0  3.0
        2  1.0  1.0  NaN  2.0
        3  1.0  3.0  NaN  NaN
        4  1.0  1.0  NaN  NaN

        Only replace the first NaN element within a group along rows.

        >>> df.groupby("key").ffill(limit=1)
             A    B    C
        0  NaN  2.0  NaN
        1  2.0  3.0  NaN
        2  NaN  NaN  2.0
        3  3.0  NaN  2.0
        4  3.0  NaN  NaN
        """
        return self._fill("ffill", limit=limit)

    @final
    @Substitution(name="groupby")
    def bfill(self, limit: int | None = None):
        """
        Backward fill the values.

        Parameters
        ----------
        limit : int, optional
            Limit of how many values to fill.

        Returns
        -------
        Series or DataFrame
            Object with missing values filled.

        See Also
        --------
        Series.bfill :  Backward fill the missing values in the dataset.
        DataFrame.bfill:  Backward fill the missing values in the dataset.
        Series.fillna: Fill NaN values of a Series.
        DataFrame.fillna: Fill NaN values of a DataFrame.

        Examples
        --------

        With Series:

        >>> index = ['Falcon', 'Falcon', 'Parrot', 'Parrot', 'Parrot']
        >>> s = pd.Series([None, 1, None, None, 3], index=index)
        >>> s
        Falcon    NaN
        Falcon    1.0
        Parrot    NaN
        Parrot    NaN
        Parrot    3.0
        dtype: float64
        >>> s.groupby(level=0).bfill()
        Falcon    1.0
        Falcon    1.0
        Parrot    3.0
        Parrot    3.0
        Parrot    3.0
        dtype: float64
        >>> s.groupby(level=0).bfill(limit=1)
        Falcon    1.0
        Falcon    1.0
        Parrot    NaN
        Parrot    3.0
        Parrot    3.0
        dtype: float64

        With DataFrame:

        >>> df = pd.DataFrame({'A': [1, None, None, None, 4],
        ...                    'B': [None, None, 5, None, 7]}, index=index)
        >>> df
                  A	    B
        Falcon	1.0	  NaN
        Falcon	NaN	  NaN
        Parrot	NaN	  5.0
        Parrot	NaN	  NaN
        Parrot	4.0	  7.0
        >>> df.groupby(level=0).bfill()
                  A	    B
        Falcon	1.0	  NaN
        Falcon	NaN	  NaN
        Parrot	4.0	  5.0
        Parrot	4.0	  7.0
        Parrot	4.0	  7.0
        >>> df.groupby(level=0).bfill(limit=1)
                  A	    B
        Falcon	1.0	  NaN
        Falcon	NaN	  NaN
        Parrot	NaN	  5.0
        Parrot	4.0	  7.0
        Parrot	4.0	  7.0
        """
        return self._fill("bfill", limit=limit)

    @final
    @property
    @Substitution(name="groupby")
    @Substitution(see_also=_common_see_also)
    def nth(self) -> GroupByNthSelector:
        """
        Take the nth row from each group if n is an int, otherwise a subset of rows.

        Can be either a call or an index. dropna is not available with index notation.
        Index notation accepts a comma separated list of integers and slices.

        If dropna, will take the nth non-null row, dropna is either
        'all' or 'any'; this is equivalent to calling dropna(how=dropna)
        before the groupby.

        Parameters
        ----------
        n : int, slice or list of ints and slices
            A single nth value for the row or a list of nth values or slices.

            .. versionchanged:: 1.4.0
                Added slice and lists containing slices.
                Added index notation.

        dropna : {'any', 'all', None}, default None
            Apply the specified dropna operation before counting which row is
            the nth row. Only supported if n is an int.

        Returns
        -------
        Series or DataFrame
            N-th value within each group.
        %(see_also)s
        Examples
        --------

        >>> df = pd.DataFrame({'A': [1, 1, 2, 1, 2],
        ...                    'B': [np.nan, 2, 3, 4, 5]}, columns=['A', 'B'])
        >>> g = df.groupby('A')
        >>> g.nth(0)
           A   B
        0  1 NaN
        2  2 3.0
        >>> g.nth(1)
           A   B
        1  1 2.0
        4  2 5.0
        >>> g.nth(-1)
           A   B
        3  1 4.0
        4  2 5.0
        >>> g.nth([0, 1])
           A   B
        0  1 NaN
        1  1 2.0
        2  2 3.0
        4  2 5.0
        >>> g.nth(slice(None, -1))
           A   B
        0  1 NaN
        1  1 2.0
        2  2 3.0

        Index notation may also be used

        >>> g.nth[0, 1]
           A   B
        0  1 NaN
        1  1 2.0
        2  2 3.0
        4  2 5.0
        >>> g.nth[:-1]
           A   B
        0  1 NaN
        1  1 2.0
        2  2 3.0

        Specifying `dropna` allows ignoring ``NaN`` values

        >>> g.nth(0, dropna='any')
           A   B
        1  1 2.0
        2  2 3.0

        When the specified ``n`` is larger than any of the groups, an
        empty DataFrame is returned

        >>> g.nth(3, dropna='any')
        Empty DataFrame
        Columns: [A, B]
        Index: []
        """
        return GroupByNthSelector(self)

    def _nth(
        self,
        n: PositionalIndexer | tuple,
        dropna: Literal["any", "all", None] = None,
    ) -> NDFrameT:
        if not dropna:
            mask = self._make_mask_from_positional_indexer(n)

            ids, _, _ = self.grouper.group_info

            # Drop NA values in grouping
            mask = mask & (ids != -1)

            out = self._mask_selected_obj(mask)
            return out

        # dropna is truthy
        if not is_integer(n):
            raise ValueError("dropna option only supported for an integer argument")

        if dropna not in ["any", "all"]:
            # Note: when agg-ing picker doesn't raise this, just returns NaN
            raise ValueError(
                "For a DataFrame or Series groupby.nth, dropna must be "
                "either None, 'any' or 'all', "
                f"(was passed {dropna})."
            )

        # old behaviour, but with all and any support for DataFrames.
        # modified in GH 7559 to have better perf
        n = cast(int, n)
        dropped = self._selected_obj.dropna(how=dropna, axis=self.axis)

        # get a new grouper for our dropped obj
        grouper: np.ndarray | Index | ops.BaseGrouper
        if len(dropped) == len(self._selected_obj):
            # Nothing was dropped, can use the same grouper
            grouper = self.grouper
        else:
            # we don't have the grouper info available
            # (e.g. we have selected out
            # a column that is not in the current object)
            axis = self.grouper.axis
            grouper = self.grouper.codes_info[axis.isin(dropped.index)]
            if self.grouper.has_dropped_na:
                # Null groups need to still be encoded as -1 when passed to groupby
                nulls = grouper == -1
                # error: No overload variant of "where" matches argument types
                #        "Any", "NAType", "Any"
                values = np.where(nulls, NA, grouper)  # type: ignore[call-overload]
                grouper = Index(values, dtype="Int64")

        if self.axis == 1:
            grb = dropped.T.groupby(grouper, as_index=self.as_index, sort=self.sort)
        else:
            grb = dropped.groupby(grouper, as_index=self.as_index, sort=self.sort)
        return grb.nth(n)

    @final
    def quantile(
        self,
        q: float | AnyArrayLike = 0.5,
        interpolation: str = "linear",
        numeric_only: bool = False,
    ):
        """
        Return group values at the given quantile, a la numpy.percentile.

        Parameters
        ----------
        q : float or array-like, default 0.5 (50% quantile)
            Value(s) between 0 and 1 providing the quantile(s) to compute.
        interpolation : {'linear', 'lower', 'higher', 'midpoint', 'nearest'}
            Method to use when the desired quantile falls between two points.
        numeric_only : bool, default False
            Include only `float`, `int` or `boolean` data.

            .. versionadded:: 1.5.0

            .. versionchanged:: 2.0.0

                numeric_only now defaults to ``False``.

        Returns
        -------
        Series or DataFrame
            Return type determined by caller of GroupBy object.

        See Also
        --------
        Series.quantile : Similar method for Series.
        DataFrame.quantile : Similar method for DataFrame.
        numpy.percentile : NumPy method to compute qth percentile.

        Examples
        --------
        >>> df = pd.DataFrame([
        ...     ['a', 1], ['a', 2], ['a', 3],
        ...     ['b', 1], ['b', 3], ['b', 5]
        ... ], columns=['key', 'val'])
        >>> df.groupby('key').quantile()
            val
        key
        a    2.0
        b    3.0
        """
        mgr = self._get_data_to_aggregate(numeric_only=numeric_only, name="quantile")
        obj = self._wrap_agged_manager(mgr)
        if self.axis == 1:
            splitter = self.grouper._get_splitter(obj.T, axis=self.axis)
            sdata = splitter._sorted_data.T
        else:
            splitter = self.grouper._get_splitter(obj, axis=self.axis)
            sdata = splitter._sorted_data

        starts, ends = lib.generate_slices(splitter._slabels, splitter.ngroups)

        def pre_processor(vals: ArrayLike) -> tuple[np.ndarray, DtypeObj | None]:
            if is_object_dtype(vals.dtype):
                raise TypeError(
                    "'quantile' cannot be performed against 'object' dtypes!"
                )

            inference: DtypeObj | None = None
            if isinstance(vals, BaseMaskedArray) and is_numeric_dtype(vals.dtype):
                out = vals.to_numpy(dtype=float, na_value=np.nan)
                inference = vals.dtype
            elif is_integer_dtype(vals.dtype):
                if isinstance(vals, ExtensionArray):
                    out = vals.to_numpy(dtype=float, na_value=np.nan)
                else:
                    out = vals
                inference = np.dtype(np.int64)
            elif is_bool_dtype(vals.dtype) and isinstance(vals, ExtensionArray):
                out = vals.to_numpy(dtype=float, na_value=np.nan)
            elif is_bool_dtype(vals.dtype):
                # GH#51424 deprecate to match Series/DataFrame behavior
                warnings.warn(
                    f"Allowing bool dtype in {type(self).__name__}.quantile is "
                    "deprecated and will raise in a future version, matching "
                    "the Series/DataFrame behavior. Cast to uint8 dtype before "
                    "calling quantile instead.",
                    FutureWarning,
                    stacklevel=find_stack_level(),
                )
                out = np.asarray(vals)
            elif needs_i8_conversion(vals.dtype):
                inference = vals.dtype
                # In this case we need to delay the casting until after the
                #  np.lexsort below.
                # error: Incompatible return value type (got
                # "Tuple[Union[ExtensionArray, ndarray[Any, Any]], Union[Any,
                # ExtensionDtype]]", expected "Tuple[ndarray[Any, Any],
                # Optional[Union[dtype[Any], ExtensionDtype]]]")
                return vals, inference  # type: ignore[return-value]
            elif isinstance(vals, ExtensionArray) and is_float_dtype(vals.dtype):
                inference = np.dtype(np.float64)
                out = vals.to_numpy(dtype=float, na_value=np.nan)
            else:
                out = np.asarray(vals)

            return out, inference

        def post_processor(
            vals: np.ndarray,
            inference: DtypeObj | None,
            result_mask: np.ndarray | None,
            orig_vals: ArrayLike,
        ) -> ArrayLike:
            if inference:
                # Check for edge case
                if isinstance(orig_vals, BaseMaskedArray):
                    assert result_mask is not None  # for mypy

                    if interpolation in {"linear", "midpoint"} and not is_float_dtype(
                        orig_vals
                    ):
                        return FloatingArray(vals, result_mask)
                    else:
                        # Item "ExtensionDtype" of "Union[ExtensionDtype, str,
                        # dtype[Any], Type[object]]" has no attribute "numpy_dtype"
                        # [union-attr]
                        with warnings.catch_warnings():
                            # vals.astype with nan can warn with numpy >1.24
                            warnings.filterwarnings("ignore", category=RuntimeWarning)
                            return type(orig_vals)(
                                vals.astype(
                                    inference.numpy_dtype  # type: ignore[union-attr]
                                ),
                                result_mask,
                            )

                elif not (
                    is_integer_dtype(inference)
                    and interpolation in {"linear", "midpoint"}
                ):
                    if needs_i8_conversion(inference):
                        # error: Item "ExtensionArray" of "Union[ExtensionArray,
                        # ndarray[Any, Any]]" has no attribute "_ndarray"
                        vals = vals.astype("i8").view(
                            orig_vals._ndarray.dtype  # type: ignore[union-attr]
                        )
                        # error: Item "ExtensionArray" of "Union[ExtensionArray,
                        # ndarray[Any, Any]]" has no attribute "_from_backing_data"
                        return orig_vals._from_backing_data(  # type: ignore[union-attr]
                            vals
                        )

                    assert isinstance(inference, np.dtype)  # for mypy
                    return vals.astype(inference)

            return vals

        qs = np.array(q, dtype=np.float64)
        pass_qs: np.ndarray | None = qs
        if is_scalar(q):
            qs = np.array([q], dtype=np.float64)
            pass_qs = None

        ids, _, ngroups = self.grouper.group_info
        nqs = len(qs)

        func = partial(
            libgroupby.group_quantile,
            labels=ids,
            qs=qs,
            interpolation=interpolation,
            starts=starts,
            ends=ends,
        )

        def blk_func(values: ArrayLike) -> ArrayLike:
            orig_vals = values
            if isinstance(values, BaseMaskedArray):
                mask = values._mask
                result_mask = np.zeros((ngroups, nqs), dtype=np.bool_)
            else:
                mask = isna(values)
                result_mask = None

            is_datetimelike = needs_i8_conversion(values.dtype)

            vals, inference = pre_processor(values)

            ncols = 1
            if vals.ndim == 2:
                ncols = vals.shape[0]

            out = np.empty((ncols, ngroups, nqs), dtype=np.float64)

            if is_datetimelike:
                vals = vals.view("i8")

            if vals.ndim == 1:
                # EA is always 1d
                func(
                    out[0],
                    values=vals,
                    mask=mask,
                    result_mask=result_mask,
                    is_datetimelike=is_datetimelike,
                )
            else:
                for i in range(ncols):
                    func(
                        out[i],
                        values=vals[i],
                        mask=mask[i],
                        result_mask=None,
                        is_datetimelike=is_datetimelike,
                    )

            if vals.ndim == 1:
                out = out.ravel("K")
                if result_mask is not None:
                    result_mask = result_mask.ravel("K")
            else:
                out = out.reshape(ncols, ngroups * nqs)

            return post_processor(out, inference, result_mask, orig_vals)

        res_mgr = sdata._mgr.grouped_reduce(blk_func)

        res = self._wrap_agged_manager(res_mgr)
        return self._wrap_aggregated_output(res, qs=pass_qs)

    @final
    @Substitution(name="groupby")
    def ngroup(self, ascending: bool = True):
        """
        Number each group from 0 to the number of groups - 1.

        This is the enumerative complement of cumcount.  Note that the
        numbers given to the groups match the order in which the groups
        would be seen when iterating over the groupby object, not the
        order they are first observed.

        Groups with missing keys (where `pd.isna()` is True) will be labeled with `NaN`
        and will be skipped from the count.

        Parameters
        ----------
        ascending : bool, default True
            If False, number in reverse, from number of group - 1 to 0.

        Returns
        -------
        Series
            Unique numbers for each group.

        See Also
        --------
        .cumcount : Number the rows in each group.

        Examples
        --------
        >>> df = pd.DataFrame({"color": ["red", None, "red", "blue", "blue", "red"]})
        >>> df
           color
        0    red
        1   None
        2    red
        3   blue
        4   blue
        5    red
        >>> df.groupby("color").ngroup()
        0    1.0
        1    NaN
        2    1.0
        3    0.0
        4    0.0
        5    1.0
        dtype: float64
        >>> df.groupby("color", dropna=False).ngroup()
        0    1
        1    2
        2    1
        3    0
        4    0
        5    1
        dtype: int64
        >>> df.groupby("color", dropna=False).ngroup(ascending=False)
        0    1
        1    0
        2    1
        3    2
        4    2
        5    1
        dtype: int64
        """
        obj = self._obj_with_exclusions
        index = obj._get_axis(self.axis)
        comp_ids = self.grouper.group_info[0]

        dtype: type
        if self.grouper.has_dropped_na:
            comp_ids = np.where(comp_ids == -1, np.nan, comp_ids)
            dtype = np.float64
        else:
            dtype = np.int64

        if any(ping._passed_categorical for ping in self.grouper.groupings):
            # comp_ids reflect non-observed groups, we need only observed
            comp_ids = rank_1d(comp_ids, ties_method="dense") - 1

        result = self._obj_1d_constructor(comp_ids, index, dtype=dtype)
        if not ascending:
            result = self.ngroups - 1 - result
        return result

    @final
    @Substitution(name="groupby")
    def cumcount(self, ascending: bool = True):
        """
        Number each item in each group from 0 to the length of that group - 1.

        Essentially this is equivalent to

        .. code-block:: python

            self.apply(lambda x: pd.Series(np.arange(len(x)), x.index))

        Parameters
        ----------
        ascending : bool, default True
            If False, number in reverse, from length of group - 1 to 0.

        Returns
        -------
        Series
            Sequence number of each element within each group.

        See Also
        --------
        .ngroup : Number the groups themselves.

        Examples
        --------
        >>> df = pd.DataFrame([['a'], ['a'], ['a'], ['b'], ['b'], ['a']],
        ...                   columns=['A'])
        >>> df
           A
        0  a
        1  a
        2  a
        3  b
        4  b
        5  a
        >>> df.groupby('A').cumcount()
        0    0
        1    1
        2    2
        3    0
        4    1
        5    3
        dtype: int64
        >>> df.groupby('A').cumcount(ascending=False)
        0    3
        1    2
        2    1
        3    1
        4    0
        5    0
        dtype: int64
        """
        index = self._obj_with_exclusions._get_axis(self.axis)
        cumcounts = self._cumcount_array(ascending=ascending)
        return self._obj_1d_constructor(cumcounts, index)

    @final
    @Substitution(name="groupby")
    @Substitution(see_also=_common_see_also)
    def rank(
        self,
        method: str = "average",
        ascending: bool = True,
        na_option: str = "keep",
        pct: bool = False,
        axis: AxisInt | lib.NoDefault = lib.no_default,
    ) -> NDFrameT:
        """
        Provide the rank of values within each group.

        Parameters
        ----------
        method : {'average', 'min', 'max', 'first', 'dense'}, default 'average'
            * average: average rank of group.
            * min: lowest rank in group.
            * max: highest rank in group.
            * first: ranks assigned in order they appear in the array.
            * dense: like 'min', but rank always increases by 1 between groups.
        ascending : bool, default True
            False for ranks by high (1) to low (N).
        na_option : {'keep', 'top', 'bottom'}, default 'keep'
            * keep: leave NA values where they are.
            * top: smallest rank if ascending.
            * bottom: smallest rank if descending.
        pct : bool, default False
            Compute percentage rank of data within each group.
        axis : int, default 0
            The axis of the object over which to compute the rank.

            .. deprecated:: 2.1.0
                For axis=1, operate on the underlying object instead. Otherwise
                the axis keyword is not necessary.

        Returns
        -------
        DataFrame with ranking of values within each group
        %(see_also)s
        Examples
        --------
        >>> df = pd.DataFrame(
        ...     {
        ...         "group": ["a", "a", "a", "a", "a", "b", "b", "b", "b", "b"],
        ...         "value": [2, 4, 2, 3, 5, 1, 2, 4, 1, 5],
        ...     }
        ... )
        >>> df
          group  value
        0     a      2
        1     a      4
        2     a      2
        3     a      3
        4     a      5
        5     b      1
        6     b      2
        7     b      4
        8     b      1
        9     b      5
        >>> for method in ['average', 'min', 'max', 'dense', 'first']:
        ...     df[f'{method}_rank'] = df.groupby('group')['value'].rank(method)
        >>> df
          group  value  average_rank  min_rank  max_rank  dense_rank  first_rank
        0     a      2           1.5       1.0       2.0         1.0         1.0
        1     a      4           4.0       4.0       4.0         3.0         4.0
        2     a      2           1.5       1.0       2.0         1.0         2.0
        3     a      3           3.0       3.0       3.0         2.0         3.0
        4     a      5           5.0       5.0       5.0         4.0         5.0
        5     b      1           1.5       1.0       2.0         1.0         1.0
        6     b      2           3.0       3.0       3.0         2.0         3.0
        7     b      4           4.0       4.0       4.0         3.0         4.0
        8     b      1           1.5       1.0       2.0         1.0         2.0
        9     b      5           5.0       5.0       5.0         4.0         5.0
        """
        if na_option not in {"keep", "top", "bottom"}:
            msg = "na_option must be one of 'keep', 'top', or 'bottom'"
            raise ValueError(msg)

        if axis is not lib.no_default:
            axis = self.obj._get_axis_number(axis)
            self._deprecate_axis(axis, "rank")
        else:
            axis = 0

        kwargs = {
            "ties_method": method,
            "ascending": ascending,
            "na_option": na_option,
            "pct": pct,
        }
        if axis != 0:
            # DataFrame uses different keyword name
            kwargs["method"] = kwargs.pop("ties_method")
            f = lambda x: x.rank(axis=axis, numeric_only=False, **kwargs)
            result = self._python_apply_general(
                f, self._selected_obj, is_transform=True
            )
            return result

        return self._cython_transform(
            "rank",
            numeric_only=False,
            axis=axis,
            **kwargs,
        )

    @final
    @Substitution(name="groupby")
    @Substitution(see_also=_common_see_also)
    def cumprod(
        self, axis: Axis | lib.NoDefault = lib.no_default, *args, **kwargs
    ) -> NDFrameT:
        """
        Cumulative product for each group.

        Returns
        -------
        Series or DataFrame
        %(see_also)s
        Examples
        --------
        For SeriesGroupBy:

        >>> lst = ['a', 'a', 'b']
        >>> ser = pd.Series([6, 2, 0], index=lst)
        >>> ser
        a    6
        a    2
        b    0
        dtype: int64
        >>> ser.groupby(level=0).cumprod()
        a    6
        a   12
        b    0
        dtype: int64

        For DataFrameGroupBy:

        >>> data = [[1, 8, 2], [1, 2, 5], [2, 6, 9]]
        >>> df = pd.DataFrame(data, columns=["a", "b", "c"],
        ...                   index=["cow", "horse", "bull"])
        >>> df
                a   b   c
        cow     1   8   2
        horse   1   2   5
        bull    2   6   9
        >>> df.groupby("a").groups
        {1: ['cow', 'horse'], 2: ['bull']}
        >>> df.groupby("a").cumprod()
                b   c
        cow     8   2
        horse  16  10
        bull    6   9
        """
        nv.validate_groupby_func("cumprod", args, kwargs, ["numeric_only", "skipna"])
        if axis is not lib.no_default:
            axis = self.obj._get_axis_number(axis)
            self._deprecate_axis(axis, "cumprod")
        else:
            axis = 0

        if axis != 0:
            f = lambda x: x.cumprod(axis=axis, **kwargs)
            return self._python_apply_general(f, self._selected_obj, is_transform=True)

        return self._cython_transform("cumprod", **kwargs)

    @final
    @Substitution(name="groupby")
    @Substitution(see_also=_common_see_also)
    def cumsum(
        self, axis: Axis | lib.NoDefault = lib.no_default, *args, **kwargs
    ) -> NDFrameT:
        """
        Cumulative sum for each group.

        Returns
        -------
        Series or DataFrame
        %(see_also)s
        Examples
        --------
        For SeriesGroupBy:

        >>> lst = ['a', 'a', 'b']
        >>> ser = pd.Series([6, 2, 0], index=lst)
        >>> ser
        a    6
        a    2
        b    0
        dtype: int64
        >>> ser.groupby(level=0).cumsum()
        a    6
        a    8
        b    0
        dtype: int64

        For DataFrameGroupBy:

        >>> data = [[1, 8, 2], [1, 2, 5], [2, 6, 9]]
        >>> df = pd.DataFrame(data, columns=["a", "b", "c"],
        ...                   index=["fox", "gorilla", "lion"])
        >>> df
                  a   b   c
        fox       1   8   2
        gorilla   1   2   5
        lion      2   6   9
        >>> df.groupby("a").groups
        {1: ['fox', 'gorilla'], 2: ['lion']}
        >>> df.groupby("a").cumsum()
                  b   c
        fox       8   2
        gorilla  10   7
        lion      6   9
        """
        nv.validate_groupby_func("cumsum", args, kwargs, ["numeric_only", "skipna"])
        if axis is not lib.no_default:
            axis = self.obj._get_axis_number(axis)
            self._deprecate_axis(axis, "cumsum")
        else:
            axis = 0

        if axis != 0:
            f = lambda x: x.cumsum(axis=axis, **kwargs)
            return self._python_apply_general(f, self._selected_obj, is_transform=True)

        return self._cython_transform("cumsum", **kwargs)

    @final
    @Substitution(name="groupby")
    @Substitution(see_also=_common_see_also)
    def cummin(
        self,
        axis: AxisInt | lib.NoDefault = lib.no_default,
        numeric_only: bool = False,
        **kwargs,
    ) -> NDFrameT:
        """
        Cumulative min for each group.

        Returns
        -------
        Series or DataFrame
        %(see_also)s
        Examples
        --------
        For SeriesGroupBy:

        >>> lst = ['a', 'a', 'a', 'b', 'b', 'b']
        >>> ser = pd.Series([1, 6, 2, 3, 0, 4], index=lst)
        >>> ser
        a    1
        a    6
        a    2
        b    3
        b    0
        b    4
        dtype: int64
        >>> ser.groupby(level=0).cummin()
        a    1
        a    1
        a    1
        b    3
        b    0
        b    0
        dtype: int64

        For DataFrameGroupBy:

        >>> data = [[1, 0, 2], [1, 1, 5], [6, 6, 9]]
        >>> df = pd.DataFrame(data, columns=["a", "b", "c"],
        ...                   index=["snake", "rabbit", "turtle"])
        >>> df
                a   b   c
        snake   1   0   2
        rabbit  1   1   5
        turtle  6   6   9
        >>> df.groupby("a").groups
        {1: ['snake', 'rabbit'], 6: ['turtle']}
        >>> df.groupby("a").cummin()
                b   c
        snake   0   2
        rabbit  0   2
        turtle  6   9
        """
        skipna = kwargs.get("skipna", True)
        if axis is not lib.no_default:
            axis = self.obj._get_axis_number(axis)
            self._deprecate_axis(axis, "cummin")
        else:
            axis = 0

        if axis != 0:
            f = lambda x: np.minimum.accumulate(x, axis)
            obj = self._selected_obj
            if numeric_only:
                obj = obj._get_numeric_data()
            return self._python_apply_general(f, obj, is_transform=True)

        return self._cython_transform(
            "cummin", numeric_only=numeric_only, skipna=skipna
        )

    @final
    @Substitution(name="groupby")
    @Substitution(see_also=_common_see_also)
    def cummax(
        self,
        axis: AxisInt | lib.NoDefault = lib.no_default,
        numeric_only: bool = False,
        **kwargs,
    ) -> NDFrameT:
        """
        Cumulative max for each group.

        Returns
        -------
        Series or DataFrame
        %(see_also)s
        Examples
        --------
        For SeriesGroupBy:

        >>> lst = ['a', 'a', 'a', 'b', 'b', 'b']
        >>> ser = pd.Series([1, 6, 2, 3, 1, 4], index=lst)
        >>> ser
        a    1
        a    6
        a    2
        b    3
        b    1
        b    4
        dtype: int64
        >>> ser.groupby(level=0).cummax()
        a    1
        a    6
        a    6
        b    3
        b    3
        b    4
        dtype: int64

        For DataFrameGroupBy:

        >>> data = [[1, 8, 2], [1, 1, 0], [2, 6, 9]]
        >>> df = pd.DataFrame(data, columns=["a", "b", "c"],
        ...                   index=["cow", "horse", "bull"])
        >>> df
                a   b   c
        cow     1   8   2
        horse   1   1   0
        bull    2   6   9
        >>> df.groupby("a").groups
        {1: ['cow', 'horse'], 2: ['bull']}
        >>> df.groupby("a").cummax()
                b   c
        cow     8   2
        horse   8   2
        bull    6   9
        """
        skipna = kwargs.get("skipna", True)
        if axis is not lib.no_default:
            axis = self.obj._get_axis_number(axis)
            self._deprecate_axis(axis, "cummax")
        else:
            axis = 0

        if axis != 0:
            f = lambda x: np.maximum.accumulate(x, axis)
            obj = self._selected_obj
            if numeric_only:
                obj = obj._get_numeric_data()
            return self._python_apply_general(f, obj, is_transform=True)

        return self._cython_transform(
            "cummax", numeric_only=numeric_only, skipna=skipna
        )

    @final
    @Substitution(name="groupby")
    def shift(
        self,
        periods: int | Sequence[int] = 1,
        freq=None,
        axis: Axis | lib.NoDefault = lib.no_default,
        fill_value=lib.no_default,
        suffix: str | None = None,
    ):
        """
        Shift each group by periods observations.

        If freq is passed, the index will be increased using the periods and the freq.

        Parameters
        ----------
        periods : int | Sequence[int], default 1
            Number of periods to shift. If a list of values, shift each group by
            each period.
        freq : str, optional
            Frequency string.
        axis : axis to shift, default 0
            Shift direction.

            .. deprecated:: 2.1.0
                For axis=1, operate on the underlying object instead. Otherwise
                the axis keyword is not necessary.

        fill_value : optional
            The scalar value to use for newly introduced missing values.

            .. versionchanged:: 2.1.0
                Will raise a ``ValueError`` if ``freq`` is provided too.

        suffix : str, optional
            A string to add to each shifted column if there are multiple periods.
            Ignored otherwise.

        Returns
        -------
        Series or DataFrame
            Object shifted within each group.

        See Also
        --------
        Index.shift : Shift values of Index.

        Examples
        --------

        For SeriesGroupBy:

        >>> lst = ['a', 'a', 'b', 'b']
        >>> ser = pd.Series([1, 2, 3, 4], index=lst)
        >>> ser
        a    1
        a    2
        b    3
        b    4
        dtype: int64
        >>> ser.groupby(level=0).shift(1)
        a    NaN
        a    1.0
        b    NaN
        b    3.0
        dtype: float64

        For DataFrameGroupBy:

        >>> data = [[1, 2, 3], [1, 5, 6], [2, 5, 8], [2, 6, 9]]
        >>> df = pd.DataFrame(data, columns=["a", "b", "c"],
        ...                   index=["tuna", "salmon", "catfish", "goldfish"])
        >>> df
                   a  b  c
            tuna   1  2  3
          salmon   1  5  6
         catfish   2  5  8
        goldfish   2  6  9
        >>> df.groupby("a").shift(1)
                      b    c
            tuna    NaN  NaN
          salmon    2.0  3.0
         catfish    NaN  NaN
        goldfish    5.0  8.0
        """
        if axis is not lib.no_default:
            axis = self.obj._get_axis_number(axis)
            self._deprecate_axis(axis, "shift")
        else:
            axis = 0

        if is_list_like(periods):
            if axis == 1:
                raise ValueError(
                    "If `periods` contains multiple shifts, `axis` cannot be 1."
                )
            periods = cast(Sequence, periods)
            if len(periods) == 0:
                raise ValueError("If `periods` is an iterable, it cannot be empty.")
            from pandas.core.reshape.concat import concat

            add_suffix = True
        else:
            if not is_integer(periods):
                raise TypeError(
                    f"Periods must be integer, but {periods} is {type(periods)}."
                )
            if suffix:
                raise ValueError("Cannot specify `suffix` if `periods` is an int.")
            periods = [cast(int, periods)]
            add_suffix = False

        shifted_dataframes = []
        for period in periods:
            if not is_integer(period):
                raise TypeError(
                    f"Periods must be integer, but {period} is {type(period)}."
                )
            period = cast(int, period)
            if freq is not None or axis != 0:
                f = lambda x: x.shift(
                    period, freq, axis, fill_value  # pylint: disable=cell-var-from-loop
                )
                shifted = self._python_apply_general(
                    f, self._selected_obj, is_transform=True
                )
            else:
                if fill_value is lib.no_default:
                    fill_value = None
                ids, _, ngroups = self.grouper.group_info
                res_indexer = np.zeros(len(ids), dtype=np.int64)

                libgroupby.group_shift_indexer(res_indexer, ids, ngroups, period)

                obj = self._obj_with_exclusions

                shifted = obj._reindex_with_indexers(
                    {self.axis: (obj.axes[self.axis], res_indexer)},
                    fill_value=fill_value,
                    allow_dups=True,
                )

            if add_suffix:
                if isinstance(shifted, Series):
                    shifted = cast(NDFrameT, shifted.to_frame())
                shifted = shifted.add_suffix(
                    f"{suffix}_{period}" if suffix else f"_{period}"
                )
            shifted_dataframes.append(cast(Union[Series, DataFrame], shifted))

        return (
            shifted_dataframes[0]
            if len(shifted_dataframes) == 1
            else concat(shifted_dataframes, axis=1)
        )

    @final
    @Substitution(name="groupby")
    @Substitution(see_also=_common_see_also)
    def diff(
        self, periods: int = 1, axis: AxisInt | lib.NoDefault = lib.no_default
    ) -> NDFrameT:
        """
        First discrete difference of element.

        Calculates the difference of each element compared with another
        element in the group (default is element in previous row).

        Parameters
        ----------
        periods : int, default 1
            Periods to shift for calculating difference, accepts negative values.
        axis : axis to shift, default 0
            Take difference over rows (0) or columns (1).

            .. deprecated:: 2.1.0
                For axis=1, operate on the underlying object instead. Otherwise
                the axis keyword is not necessary.

        Returns
        -------
        Series or DataFrame
            First differences.
        %(see_also)s
        Examples
        --------
        For SeriesGroupBy:

        >>> lst = ['a', 'a', 'a', 'b', 'b', 'b']
        >>> ser = pd.Series([7, 2, 8, 4, 3, 3], index=lst)
        >>> ser
        a     7
        a     2
        a     8
        b     4
        b     3
        b     3
        dtype: int64
        >>> ser.groupby(level=0).diff()
        a    NaN
        a   -5.0
        a    6.0
        b    NaN
        b   -1.0
        b    0.0
        dtype: float64

        For DataFrameGroupBy:

        >>> data = {'a': [1, 3, 5, 7, 7, 8, 3], 'b': [1, 4, 8, 4, 4, 2, 1]}
        >>> df = pd.DataFrame(data, index=['dog', 'dog', 'dog',
        ...                   'mouse', 'mouse', 'mouse', 'mouse'])
        >>> df
                 a  b
          dog    1  1
          dog    3  4
          dog    5  8
        mouse    7  4
        mouse    7  4
        mouse    8  2
        mouse    3  1
        >>> df.groupby(level=0).diff()
                 a    b
          dog  NaN  NaN
          dog  2.0  3.0
          dog  2.0  4.0
        mouse  NaN  NaN
        mouse  0.0  0.0
        mouse  1.0 -2.0
        mouse -5.0 -1.0
        """
        if axis is not lib.no_default:
            axis = self.obj._get_axis_number(axis)
            self._deprecate_axis(axis, "diff")
        else:
            axis = 0

        if axis != 0:
            return self.apply(lambda x: x.diff(periods=periods, axis=axis))

        obj = self._obj_with_exclusions
        shifted = self.shift(periods=periods)

        # GH45562 - to retain existing behavior and match behavior of Series.diff(),
        # int8 and int16 are coerced to float32 rather than float64.
        dtypes_to_f32 = ["int8", "int16"]
        if obj.ndim == 1:
            if obj.dtype in dtypes_to_f32:
                shifted = shifted.astype("float32")
        else:
            to_coerce = [c for c, dtype in obj.dtypes.items() if dtype in dtypes_to_f32]
            if len(to_coerce):
                shifted = shifted.astype({c: "float32" for c in to_coerce})

        return obj - shifted

    @final
    @Substitution(name="groupby")
    @Substitution(see_also=_common_see_also)
    def pct_change(
        self,
        periods: int = 1,
        fill_method: FillnaOptions | None | lib.NoDefault = lib.no_default,
        limit: int | None | lib.NoDefault = lib.no_default,
        freq=None,
        axis: Axis | lib.NoDefault = lib.no_default,
    ):
        """
        Calculate pct_change of each value to previous entry in group.

        Returns
        -------
        Series or DataFrame
            Percentage changes within each group.
        %(see_also)s
        Examples
        --------

        For SeriesGroupBy:

        >>> lst = ['a', 'a', 'b', 'b']
        >>> ser = pd.Series([1, 2, 3, 4], index=lst)
        >>> ser
        a    1
        a    2
        b    3
        b    4
        dtype: int64
        >>> ser.groupby(level=0).pct_change()
        a         NaN
        a    1.000000
        b         NaN
        b    0.333333
        dtype: float64

        For DataFrameGroupBy:

        >>> data = [[1, 2, 3], [1, 5, 6], [2, 5, 8], [2, 6, 9]]
        >>> df = pd.DataFrame(data, columns=["a", "b", "c"],
        ...                   index=["tuna", "salmon", "catfish", "goldfish"])
        >>> df
                   a  b  c
            tuna   1  2  3
          salmon   1  5  6
         catfish   2  5  8
        goldfish   2  6  9
        >>> df.groupby("a").pct_change()
                    b  c
            tuna    NaN    NaN
          salmon    1.5  1.000
         catfish    NaN    NaN
        goldfish    0.2  0.125
        """
        # GH#53491
        if fill_method not in (lib.no_default, None) or limit is not lib.no_default:
            warnings.warn(
                "The 'fill_method' keyword being not None and the 'limit' keyword in "
                f"{type(self).__name__}.pct_change are deprecated and will be removed "
                "in a future version. Either fill in any non-leading NA values prior "
                "to calling pct_change or specify 'fill_method=None' to not fill NA "
                "values.",
                FutureWarning,
                stacklevel=find_stack_level(),
            )
        if fill_method is lib.no_default:
            if limit is lib.no_default and any(
                grp.isna().values.any() for _, grp in self
            ):
                warnings.warn(
                    "The default fill_method='ffill' in "
                    f"{type(self).__name__}.pct_change is deprecated and will "
                    "be removed in a future version. Either fill in any "
                    "non-leading NA values prior to calling pct_change or "
                    "specify 'fill_method=None' to not fill NA values.",
                    FutureWarning,
                    stacklevel=find_stack_level(),
                )
            fill_method = "ffill"
        if limit is lib.no_default:
            limit = None

        if axis is not lib.no_default:
            axis = self.obj._get_axis_number(axis)
            self._deprecate_axis(axis, "pct_change")
        else:
            axis = 0

        # TODO(GH#23918): Remove this conditional for SeriesGroupBy when
        #  GH#23918 is fixed
        if freq is not None or axis != 0:
            f = lambda x: x.pct_change(
                periods=periods,
                fill_method=fill_method,
                limit=limit,
                freq=freq,
                axis=axis,
            )
            return self._python_apply_general(f, self._selected_obj, is_transform=True)

        if fill_method is None:  # GH30463
            fill_method = "ffill"
            limit = 0
        filled = getattr(self, fill_method)(limit=limit)
        if self.axis == 0:
            fill_grp = filled.groupby(self.grouper.codes, group_keys=self.group_keys)
        else:
            fill_grp = filled.T.groupby(self.grouper.codes, group_keys=self.group_keys)
        shifted = fill_grp.shift(periods=periods, freq=freq)
        if self.axis == 1:
            shifted = shifted.T
        return (filled / shifted) - 1

    @final
    @Substitution(name="groupby")
    @Substitution(see_also=_common_see_also)
    def head(self, n: int = 5) -> NDFrameT:
        """
        Return first n rows of each group.

        Similar to ``.apply(lambda x: x.head(n))``, but it returns a subset of rows
        from the original DataFrame with original index and order preserved
        (``as_index`` flag is ignored).

        Parameters
        ----------
        n : int
            If positive: number of entries to include from start of each group.
            If negative: number of entries to exclude from end of each group.

        Returns
        -------
        Series or DataFrame
            Subset of original Series or DataFrame as determined by n.
        %(see_also)s
        Examples
        --------

        >>> df = pd.DataFrame([[1, 2], [1, 4], [5, 6]],
        ...                   columns=['A', 'B'])
        >>> df.groupby('A').head(1)
           A  B
        0  1  2
        2  5  6
        >>> df.groupby('A').head(-1)
           A  B
        0  1  2
        """
        mask = self._make_mask_from_positional_indexer(slice(None, n))
        return self._mask_selected_obj(mask)

    @final
    @Substitution(name="groupby")
    @Substitution(see_also=_common_see_also)
    def tail(self, n: int = 5) -> NDFrameT:
        """
        Return last n rows of each group.

        Similar to ``.apply(lambda x: x.tail(n))``, but it returns a subset of rows
        from the original DataFrame with original index and order preserved
        (``as_index`` flag is ignored).

        Parameters
        ----------
        n : int
            If positive: number of entries to include from end of each group.
            If negative: number of entries to exclude from start of each group.

        Returns
        -------
        Series or DataFrame
            Subset of original Series or DataFrame as determined by n.
        %(see_also)s
        Examples
        --------

        >>> df = pd.DataFrame([['a', 1], ['a', 2], ['b', 1], ['b', 2]],
        ...                   columns=['A', 'B'])
        >>> df.groupby('A').tail(1)
           A  B
        1  a  2
        3  b  2
        >>> df.groupby('A').tail(-1)
           A  B
        1  a  2
        3  b  2
        """
        if n:
            mask = self._make_mask_from_positional_indexer(slice(-n, None))
        else:
            mask = self._make_mask_from_positional_indexer([])

        return self._mask_selected_obj(mask)

    @final
    def _mask_selected_obj(self, mask: npt.NDArray[np.bool_]) -> NDFrameT:
        """
        Return _selected_obj with mask applied to the correct axis.

        Parameters
        ----------
        mask : np.ndarray[bool]
            Boolean mask to apply.

        Returns
        -------
        Series or DataFrame
            Filtered _selected_obj.
        """
        ids = self.grouper.group_info[0]
        mask = mask & (ids != -1)

        if self.axis == 0:
            return self._selected_obj[mask]
        else:
            return self._selected_obj.iloc[:, mask]

    @final
    def _reindex_output(
        self,
        output: OutputFrameOrSeries,
        fill_value: Scalar = np.nan,
        qs: npt.NDArray[np.float64] | None = None,
    ) -> OutputFrameOrSeries:
        """
        If we have categorical groupers, then we might want to make sure that
        we have a fully re-indexed output to the levels. This means expanding
        the output space to accommodate all values in the cartesian product of
        our groups, regardless of whether they were observed in the data or
        not. This will expand the output space if there are missing groups.

        The method returns early without modifying the input if the number of
        groupings is less than 2, self.observed == True or none of the groupers
        are categorical.

        Parameters
        ----------
        output : Series or DataFrame
            Object resulting from grouping and applying an operation.
        fill_value : scalar, default np.nan
            Value to use for unobserved categories if self.observed is False.
        qs : np.ndarray[float64] or None, default None
            quantile values, only relevant for quantile.

        Returns
        -------
        Series or DataFrame
            Object (potentially) re-indexed to include all possible groups.
        """
        groupings = self.grouper.groupings
        if len(groupings) == 1:
            return output

        # if we only care about the observed values
        # we are done
        elif self.observed:
            return output

        # reindexing only applies to a Categorical grouper
        elif not any(
            isinstance(ping.grouping_vector, (Categorical, CategoricalIndex))
            for ping in groupings
        ):
            return output

        levels_list = [ping._group_index for ping in groupings]
        names = self.grouper.names
        if qs is not None:
            # error: Argument 1 to "append" of "list" has incompatible type
            # "ndarray[Any, dtype[floating[_64Bit]]]"; expected "Index"
            levels_list.append(qs)  # type: ignore[arg-type]
            names = names + [None]
        index = MultiIndex.from_product(levels_list, names=names)
        if self.sort:
            index = index.sort_values()

        if self.as_index:
            # Always holds for SeriesGroupBy unless GH#36507 is implemented
            d = {
                self.obj._get_axis_name(self.axis): index,
                "copy": False,
                "fill_value": fill_value,
            }
            return output.reindex(**d)  # type: ignore[arg-type]

        # GH 13204
        # Here, the categorical in-axis groupers, which need to be fully
        # expanded, are columns in `output`. An idea is to do:
        # output = output.set_index(self.grouper.names)
        #                .reindex(index).reset_index()
        # but special care has to be taken because of possible not-in-axis
        # groupers.
        # So, we manually select and drop the in-axis grouper columns,
        # reindex `output`, and then reset the in-axis grouper columns.

        # Select in-axis groupers
        in_axis_grps = [
            (i, ping.name) for (i, ping) in enumerate(groupings) if ping.in_axis
        ]
        if len(in_axis_grps) > 0:
            g_nums, g_names = zip(*in_axis_grps)
            output = output.drop(labels=list(g_names), axis=1)

        # Set a temp index and reindex (possibly expanding)
        output = output.set_index(self.grouper.result_index).reindex(
            index, copy=False, fill_value=fill_value
        )

        # Reset in-axis grouper columns
        # (using level numbers `g_nums` because level names may not be unique)
        if len(in_axis_grps) > 0:
            output = output.reset_index(level=g_nums)

        return output.reset_index(drop=True)

    @final
    def sample(
        self,
        n: int | None = None,
        frac: float | None = None,
        replace: bool = False,
        weights: Sequence | Series | None = None,
        random_state: RandomState | None = None,
    ):
        """
        Return a random sample of items from each group.

        You can use `random_state` for reproducibility.

        Parameters
        ----------
        n : int, optional
            Number of items to return for each group. Cannot be used with
            `frac` and must be no larger than the smallest group unless
            `replace` is True. Default is one if `frac` is None.
        frac : float, optional
            Fraction of items to return. Cannot be used with `n`.
        replace : bool, default False
            Allow or disallow sampling of the same row more than once.
        weights : list-like, optional
            Default None results in equal probability weighting.
            If passed a list-like then values must have the same length as
            the underlying DataFrame or Series object and will be used as
            sampling probabilities after normalization within each group.
            Values must be non-negative with at least one positive element
            within each group.
        random_state : int, array-like, BitGenerator, np.random.RandomState, np.random.Generator, optional
            If int, array-like, or BitGenerator, seed for random number generator.
            If np.random.RandomState or np.random.Generator, use as given.

            .. versionchanged:: 1.4.0

                np.random.Generator objects now accepted

        Returns
        -------
        Series or DataFrame
            A new object of same type as caller containing items randomly
            sampled within each group from the caller object.

        See Also
        --------
        DataFrame.sample: Generate random samples from a DataFrame object.
        numpy.random.choice: Generate a random sample from a given 1-D numpy
            array.

        Examples
        --------
        >>> df = pd.DataFrame(
        ...     {"a": ["red"] * 2 + ["blue"] * 2 + ["black"] * 2, "b": range(6)}
        ... )
        >>> df
               a  b
        0    red  0
        1    red  1
        2   blue  2
        3   blue  3
        4  black  4
        5  black  5

        Select one row at random for each distinct value in column a. The
        `random_state` argument can be used to guarantee reproducibility:

        >>> df.groupby("a").sample(n=1, random_state=1)
               a  b
        4  black  4
        2   blue  2
        1    red  1

        Set `frac` to sample fixed proportions rather than counts:

        >>> df.groupby("a")["b"].sample(frac=0.5, random_state=2)
        5    5
        2    2
        0    0
        Name: b, dtype: int64

        Control sample probabilities within groups by setting weights:

        >>> df.groupby("a").sample(
        ...     n=1,
        ...     weights=[1, 1, 1, 0, 0, 1],
        ...     random_state=1,
        ... )
               a  b
        5  black  5
        2   blue  2
        0    red  0
        """  # noqa: E501
        if self._selected_obj.empty:
            # GH48459 prevent ValueError when object is empty
            return self._selected_obj
        size = sample.process_sampling_size(n, frac, replace)
        if weights is not None:
            weights_arr = sample.preprocess_weights(
                self._selected_obj, weights, axis=self.axis
            )

        random_state = com.random_state(random_state)

        group_iterator = self.grouper.get_iterator(self._selected_obj, self.axis)

        sampled_indices = []
        for labels, obj in group_iterator:
            grp_indices = self.indices[labels]
            group_size = len(grp_indices)
            if size is not None:
                sample_size = size
            else:
                assert frac is not None
                sample_size = round(frac * group_size)

            grp_sample = sample.sample(
                group_size,
                size=sample_size,
                replace=replace,
                weights=None if weights is None else weights_arr[grp_indices],
                random_state=random_state,
            )
            sampled_indices.append(grp_indices[grp_sample])

        sampled_indices = np.concatenate(sampled_indices)
        return self._selected_obj.take(sampled_indices, axis=self.axis)

    def _idxmax_idxmin(
        self,
        how: Literal["idxmax", "idxmin"],
        ignore_unobserved: bool = False,
        axis: Axis | None | lib.NoDefault = lib.no_default,
        skipna: bool = True,
        numeric_only: bool = False,
    ) -> NDFrameT:
        """Compute idxmax/idxmin.

        Parameters
        ----------
        how : {'idxmin', 'idxmax'}
            Whether to compute idxmin or idxmax.
        axis : {{0 or 'index', 1 or 'columns'}}, default None
            The axis to use. 0 or 'index' for row-wise, 1 or 'columns' for column-wise.
            If axis is not provided, grouper's axis is used.
        numeric_only : bool, default False
            Include only float, int, boolean columns.
        skipna : bool, default True
            Exclude NA/null values. If an entire row/column is NA, the result
            will be NA.
        ignore_unobserved : bool, default False
            When True and an unobserved group is encountered, do not raise. This used
            for transform where unobserved groups do not play an impact on the result.

        Returns
        -------
        Series or DataFrame
            idxmax or idxmin for the groupby operation.
        """
        if axis is not lib.no_default:
            if axis is None:
                axis = self.axis
            axis = self.obj._get_axis_number(axis)
            self._deprecate_axis(axis, how)
        else:
            axis = self.axis

        if not self.observed and any(
            ping._passed_categorical for ping in self.grouper.groupings
        ):
            expected_len = np.prod(
                [len(ping._group_index) for ping in self.grouper.groupings]
            )
            if len(self.grouper.groupings) == 1:
                result_len = len(self.grouper.groupings[0].grouping_vector.unique())
            else:
                # result_index only contains observed groups in this case
                result_len = len(self.grouper.result_index)
            assert result_len <= expected_len
            has_unobserved = result_len < expected_len

            raise_err: bool | np.bool_ = not ignore_unobserved and has_unobserved
            # Only raise an error if there are columns to compute; otherwise we return
            # an empty DataFrame with an index (possibly including unobserved) but no
            # columns
            data = self._obj_with_exclusions
            if raise_err and isinstance(data, DataFrame):
                if numeric_only:
                    data = data._get_numeric_data()
                raise_err = len(data.columns) > 0

            if raise_err:
                raise ValueError(
                    f"Can't get {how} of an empty group due to unobserved categories. "
                    "Specify observed=True in groupby instead."
                )
        elif not skipna:
            if self._obj_with_exclusions.isna().any(axis=None):
                warnings.warn(
                    f"The behavior of {type(self).__name__}.{how} with all-NA "
                    "values, or any-NA and skipna=False, is deprecated. In a future "
                    "version this will raise ValueError",
                    FutureWarning,
                    stacklevel=find_stack_level(),
                )

        if axis == 1:
            try:

                def func(df):
                    method = getattr(df, how)
                    return method(axis=axis, skipna=skipna, numeric_only=numeric_only)

                func.__name__ = how
                result = self._python_apply_general(
                    func, self._obj_with_exclusions, not_indexed_same=True
                )
            except ValueError as err:
                name = "argmax" if how == "idxmax" else "argmin"
                if f"attempt to get {name} of an empty sequence" in str(err):
                    raise ValueError(
                        f"Can't get {how} of an empty group due to unobserved "
                        "categories. Specify observed=True in groupby instead."
                    ) from None
                raise
            return result

        result = self._agg_general(
            numeric_only=numeric_only,
            min_count=1,
            alias=how,
            skipna=skipna,
        )
        return result

    def _wrap_idxmax_idxmin(self, res: NDFrameT) -> NDFrameT:
        index = self.obj._get_axis(self.axis)
        if res.size == 0:
            result = res.astype(index.dtype)
        else:
            if isinstance(index, MultiIndex):
                index = index.to_flat_index()
            values = res._values
            assert isinstance(values, np.ndarray)
            na_value = na_value_for_dtype(index.dtype, compat=False)
            if isinstance(res, Series):
                # mypy: expression has type "Series", variable has type "NDFrameT"
                result = res._constructor(  # type: ignore[assignment]
                    index.array.take(values, allow_fill=True, fill_value=na_value),
                    index=res.index,
                    name=res.name,
                )
            else:
                data = {}
                for k, column_values in enumerate(values.T):
                    data[k] = index.array.take(
                        column_values, allow_fill=True, fill_value=na_value
                    )
                result = self.obj._constructor(data, index=res.index)
                result.columns = res.columns
        return result


@doc(GroupBy)
def get_groupby(
    obj: NDFrame,
    by: _KeysArgType | None = None,
    axis: AxisInt = 0,
    grouper: ops.BaseGrouper | None = None,
    group_keys: bool = True,
) -> GroupBy:
    klass: type[GroupBy]
    if isinstance(obj, Series):
        from pandas.core.groupby.generic import SeriesGroupBy

        klass = SeriesGroupBy
    elif isinstance(obj, DataFrame):
        from pandas.core.groupby.generic import DataFrameGroupBy

        klass = DataFrameGroupBy
    else:  # pragma: no cover
        raise TypeError(f"invalid type: {obj}")

    return klass(
        obj=obj,
        keys=by,
        axis=axis,
        grouper=grouper,
        group_keys=group_keys,
    )


def _insert_quantile_level(idx: Index, qs: npt.NDArray[np.float64]) -> MultiIndex:
    """
    Insert the sequence 'qs' of quantiles as the inner-most level of a MultiIndex.

    The quantile level in the MultiIndex is a repeated copy of 'qs'.

    Parameters
    ----------
    idx : Index
    qs : np.ndarray[float64]

    Returns
    -------
    MultiIndex
    """
    nqs = len(qs)
    lev_codes, lev = Index(qs).factorize()
    lev_codes = coerce_indexer_dtype(lev_codes, lev)

    if idx._is_multi:
        idx = cast(MultiIndex, idx)
        levels = list(idx.levels) + [lev]
        codes = [np.repeat(x, nqs) for x in idx.codes] + [np.tile(lev_codes, len(idx))]
        mi = MultiIndex(levels=levels, codes=codes, names=idx.names + [None])
    else:
        nidx = len(idx)
        idx_codes = coerce_indexer_dtype(np.arange(nidx), idx)
        levels = [idx, lev]
        codes = [np.repeat(idx_codes, nqs), np.tile(lev_codes, nidx)]
        mi = MultiIndex(levels=levels, codes=codes, names=[idx.name, None])

    return mi


# GH#7155
_apply_groupings_depr = (
    "{}.{} operated on the grouping columns. This behavior is deprecated, "
    "and in a future version of pandas the grouping columns will be excluded "
    "from the operation. Either pass `include_groups=False` to exclude the "
    "groupings or explicitly select the grouping columns after groupby to silence "
    "this warning."
)<|MERGE_RESOLUTION|>--- conflicted
+++ resolved
@@ -2873,15 +2873,9 @@
             result_series.name = name
             result_series.index = index.set_names(range(len(columns)))
             result_frame = result_series.reset_index()
-<<<<<<< HEAD
-            result_frame.columns = Index(
-                columns + [name], dtype=self.grouper.groupings[0].obj.columns.dtype
-            )
-=======
             orig_dtype = self.grouper.groupings[0].obj.columns.dtype  # type: ignore[union-attr]
             cols = Index(columns, dtype=orig_dtype).insert(len(columns), name)
             result_frame.columns = cols
->>>>>>> 46c8da3e
             result = result_frame
         return result.__finalize__(self.obj, method="value_counts")
 
