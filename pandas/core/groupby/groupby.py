--- conflicted
+++ resolved
@@ -19,13 +19,9 @@
 
 from pandas._config.config import option_context
 
-<<<<<<< HEAD
 import pandas._libs.groupby as libgroupby
 from pandas._libs import Timestamp
-import pandas.compat as compat
-=======
 from pandas._libs import Timestamp, groupby as libgroupby
->>>>>>> 7b3bf2dc
 from pandas.compat import set_function_name
 from pandas.compat.numpy import function as nv
 from pandas.errors import AbstractMethodError
