"""
Provide the groupby split-apply-combine paradigm. Define the GroupBy
class providing the base-class of operations.

The SeriesGroupBy and DataFrameGroupBy sub-class
(defined in pandas.core.groupby.generic)
expose these user-facing objects to provide specific functionality.
"""
from __future__ import annotations

import datetime
from functools import (
    partial,
    wraps,
)
import inspect
from textwrap import dedent
from typing import (
    TYPE_CHECKING,
    Callable,
    Hashable,
    Iterator,
    List,
    Literal,
    Mapping,
    Sequence,
    TypeVar,
    Union,
    cast,
    final,
)
import warnings

import numpy as np

from pandas._config.config import option_context

from pandas._libs import (
    Timestamp,
    lib,
)
from pandas._libs.algos import rank_1d
import pandas._libs.groupby as libgroupby
from pandas._libs.missing import NA
from pandas._typing import (
    AnyArrayLike,
    ArrayLike,
    Axis,
    AxisInt,
    DtypeObj,
    FillnaOptions,
    IndexLabel,
    NDFrameT,
    PositionalIndexer,
    RandomState,
    Scalar,
    T,
    npt,
)
from pandas.compat.numpy import function as nv
from pandas.errors import (
    AbstractMethodError,
    DataError,
)
from pandas.util._decorators import (
    Appender,
    Substitution,
    cache_readonly,
    doc,
)
from pandas.util._exceptions import find_stack_level

from pandas.core.dtypes.cast import ensure_dtype_can_hold_na
from pandas.core.dtypes.common import (
    is_bool_dtype,
    is_float_dtype,
    is_hashable,
    is_integer,
    is_integer_dtype,
    is_list_like,
    is_numeric_dtype,
    is_object_dtype,
    is_scalar,
    needs_i8_conversion,
)
from pandas.core.dtypes.missing import (
    isna,
    notna,
)

from pandas.core import (
    algorithms,
    sample,
)
from pandas.core._numba import executor
from pandas.core.arrays import (
    BaseMaskedArray,
    Categorical,
    ExtensionArray,
    FloatingArray,
)
from pandas.core.base import (
    PandasObject,
    SelectionMixin,
)
import pandas.core.common as com
from pandas.core.frame import DataFrame
from pandas.core.generic import NDFrame
from pandas.core.groupby import (
    base,
    numba_,
    ops,
)
from pandas.core.groupby.grouper import get_grouper
from pandas.core.groupby.indexing import (
    GroupByIndexingMixin,
    GroupByNthSelector,
)
from pandas.core.indexes.api import (
    CategoricalIndex,
    Index,
    MultiIndex,
    RangeIndex,
    default_index,
)
from pandas.core.internals.blocks import ensure_block_shape
from pandas.core.series import Series
from pandas.core.sorting import get_group_index_sorter
from pandas.core.util.numba_ import (
    get_jit_arguments,
    maybe_use_numba,
)

if TYPE_CHECKING:
    from pandas.core.window import (
        ExpandingGroupby,
        ExponentialMovingWindowGroupby,
        RollingGroupby,
    )

_common_see_also = """
        See Also
        --------
        Series.%(name)s : Apply a function %(name)s to a Series.
        DataFrame.%(name)s : Apply a function %(name)s
            to each row or column of a DataFrame.
"""

_apply_docs = {
    "template": """
    Apply function ``func`` group-wise and combine the results together.

    The function passed to ``apply`` must take a {input} as its first
    argument and return a DataFrame, Series or scalar. ``apply`` will
    then take care of combining the results back together into a single
    dataframe or series. ``apply`` is therefore a highly flexible
    grouping method.

    While ``apply`` is a very flexible method, its downside is that
    using it can be quite a bit slower than using more specific methods
    like ``agg`` or ``transform``. Pandas offers a wide range of method that will
    be much faster than using ``apply`` for their specific purposes, so try to
    use them before reaching for ``apply``.

    Parameters
    ----------
    func : callable
        A callable that takes a {input} as its first argument, and
        returns a dataframe, a series or a scalar. In addition the
        callable may take positional and keyword arguments.
    args, kwargs : tuple and dict
        Optional positional and keyword arguments to pass to ``func``.

    Returns
    -------
    Series or DataFrame

    See Also
    --------
    pipe : Apply function to the full GroupBy object instead of to each
        group.
    aggregate : Apply aggregate function to the GroupBy object.
    transform : Apply function column-by-column to the GroupBy object.
    Series.apply : Apply a function to a Series.
    DataFrame.apply : Apply a function to each row or column of a DataFrame.

    Notes
    -----

    .. versionchanged:: 1.3.0

        The resulting dtype will reflect the return value of the passed ``func``,
        see the examples below.

    Functions that mutate the passed object can produce unexpected
    behavior or errors and are not supported. See :ref:`gotchas.udf-mutation`
    for more details.

    Examples
    --------
    {examples}
    """,
    "dataframe_examples": """
    >>> df = pd.DataFrame({'A': 'a a b'.split(),
    ...                    'B': [1,2,3],
    ...                    'C': [4,6,5]})
    >>> g1 = df.groupby('A', group_keys=False)
    >>> g2 = df.groupby('A', group_keys=True)

    Notice that ``g1`` and ``g2`` have two groups, ``a`` and ``b``, and only
    differ in their ``group_keys`` argument. Calling `apply` in various ways,
    we can get different grouping results:

    Example 1: below the function passed to `apply` takes a DataFrame as
    its argument and returns a DataFrame. `apply` combines the result for
    each group together into a new DataFrame:

    >>> g1[['B', 'C']].apply(lambda x: x / x.sum())
              B    C
    0  0.333333  0.4
    1  0.666667  0.6
    2  1.000000  1.0

    In the above, the groups are not part of the index. We can have them included
    by using ``g2`` where ``group_keys=True``:

    >>> g2[['B', 'C']].apply(lambda x: x / x.sum())
                B    C
    A
    a 0  0.333333  0.4
      1  0.666667  0.6
    b 2  1.000000  1.0

    Example 2: The function passed to `apply` takes a DataFrame as
    its argument and returns a Series.  `apply` combines the result for
    each group together into a new DataFrame.

    .. versionchanged:: 1.3.0

        The resulting dtype will reflect the return value of the passed ``func``.

    >>> g1[['B', 'C']].apply(lambda x: x.astype(float).max() - x.min())
         B    C
    A
    a  1.0  2.0
    b  0.0  0.0

    >>> g2[['B', 'C']].apply(lambda x: x.astype(float).max() - x.min())
         B    C
    A
    a  1.0  2.0
    b  0.0  0.0

    The ``group_keys`` argument has no effect here because the result is not
    like-indexed (i.e. :ref:`a transform <groupby.transform>`) when compared
    to the input.

    Example 3: The function passed to `apply` takes a DataFrame as
    its argument and returns a scalar. `apply` combines the result for
    each group together into a Series, including setting the index as
    appropriate:

    >>> g1.apply(lambda x: x.C.max() - x.B.min())
    A
    a    5
    b    2
    dtype: int64""",
    "series_examples": """
    >>> s = pd.Series([0, 1, 2], index='a a b'.split())
    >>> g1 = s.groupby(s.index, group_keys=False)
    >>> g2 = s.groupby(s.index, group_keys=True)

    From ``s`` above we can see that ``g`` has two groups, ``a`` and ``b``.
    Notice that ``g1`` have ``g2`` have two groups, ``a`` and ``b``, and only
    differ in their ``group_keys`` argument. Calling `apply` in various ways,
    we can get different grouping results:

    Example 1: The function passed to `apply` takes a Series as
    its argument and returns a Series.  `apply` combines the result for
    each group together into a new Series.

    .. versionchanged:: 1.3.0

        The resulting dtype will reflect the return value of the passed ``func``.

    >>> g1.apply(lambda x: x*2 if x.name == 'a' else x/2)
    a    0.0
    a    2.0
    b    1.0
    dtype: float64

    In the above, the groups are not part of the index. We can have them included
    by using ``g2`` where ``group_keys=True``:

    >>> g2.apply(lambda x: x*2 if x.name == 'a' else x/2)
    a  a    0.0
       a    2.0
    b  b    1.0
    dtype: float64

    Example 2: The function passed to `apply` takes a Series as
    its argument and returns a scalar. `apply` combines the result for
    each group together into a Series, including setting the index as
    appropriate:

    >>> g1.apply(lambda x: x.max() - x.min())
    a    1
    b    0
    dtype: int64

    The ``group_keys`` argument has no effect here because the result is not
    like-indexed (i.e. :ref:`a transform <groupby.transform>`) when compared
    to the input.

    >>> g2.apply(lambda x: x.max() - x.min())
    a    1
    b    0
    dtype: int64""",
}

_groupby_agg_method_template = """
Compute {fname} of group values.

Parameters
----------
numeric_only : bool, default {no}
    Include only float, int, boolean columns.

    .. versionchanged:: 2.0.0

        numeric_only no longer accepts ``None``.

min_count : int, default {mc}
    The required number of valid values to perform the operation. If fewer
    than ``min_count`` non-NA values are present the result will be NA.

Returns
-------
Series or DataFrame
    Computed {fname} of values within each group.
"""

_pipe_template = """
Apply a ``func`` with arguments to this %(klass)s object and return its result.

Use `.pipe` when you want to improve readability by chaining together
functions that expect Series, DataFrames, GroupBy or Resampler objects.
Instead of writing

>>> h(g(f(df.groupby('group')), arg1=a), arg2=b, arg3=c)  # doctest: +SKIP

You can write

>>> (df.groupby('group')
...    .pipe(f)
...    .pipe(g, arg1=a)
...    .pipe(h, arg2=b, arg3=c))  # doctest: +SKIP

which is much more readable.

Parameters
----------
func : callable or tuple of (callable, str)
    Function to apply to this %(klass)s object or, alternatively,
    a `(callable, data_keyword)` tuple where `data_keyword` is a
    string indicating the keyword of `callable` that expects the
    %(klass)s object.
args : iterable, optional
       Positional arguments passed into `func`.
kwargs : dict, optional
         A dictionary of keyword arguments passed into `func`.

Returns
-------
the return type of `func`.

See Also
--------
Series.pipe : Apply a function with arguments to a series.
DataFrame.pipe: Apply a function with arguments to a dataframe.
apply : Apply function to each group instead of to the
    full %(klass)s object.

Notes
-----
See more `here
<https://pandas.pydata.org/pandas-docs/stable/user_guide/groupby.html#piping-function-calls>`_

Examples
--------
%(examples)s
"""

_transform_template = """
Call function producing a same-indexed %(klass)s on each group.

Returns a %(klass)s having the same indexes as the original object
filled with the transformed values.

Parameters
----------
f : function, str
    Function to apply to each group. See the Notes section below for requirements.

    Accepted inputs are:

    - String
    - Python function
    - Numba JIT function with ``engine='numba'`` specified.

    Only passing a single function is supported with this engine.
    If the ``'numba'`` engine is chosen, the function must be
    a user defined function with ``values`` and ``index`` as the
    first and second arguments respectively in the function signature.
    Each group's index will be passed to the user defined function
    and optionally available for use.

    If a string is chosen, then it needs to be the name
    of the groupby method you want to use.
*args
    Positional arguments to pass to func.
engine : str, default None
    * ``'cython'`` : Runs the function through C-extensions from cython.
    * ``'numba'`` : Runs the function through JIT compiled code from numba.
    * ``None`` : Defaults to ``'cython'`` or the global setting ``compute.use_numba``

engine_kwargs : dict, default None
    * For ``'cython'`` engine, there are no accepted ``engine_kwargs``
    * For ``'numba'`` engine, the engine can accept ``nopython``, ``nogil``
      and ``parallel`` dictionary keys. The values must either be ``True`` or
      ``False``. The default ``engine_kwargs`` for the ``'numba'`` engine is
      ``{'nopython': True, 'nogil': False, 'parallel': False}`` and will be
      applied to the function

**kwargs
    Keyword arguments to be passed into func.

Returns
-------
%(klass)s

See Also
--------
%(klass)s.groupby.apply : Apply function ``func`` group-wise and combine
    the results together.
%(klass)s.groupby.aggregate : Aggregate using one or more
    operations over the specified axis.
%(klass)s.transform : Call ``func`` on self producing a %(klass)s with the
    same axis shape as self.

Notes
-----
Each group is endowed the attribute 'name' in case you need to know
which group you are working on.

The current implementation imposes three requirements on f:

* f must return a value that either has the same shape as the input
  subframe or can be broadcast to the shape of the input subframe.
  For example, if `f` returns a scalar it will be broadcast to have the
  same shape as the input subframe.
* if this is a DataFrame, f must support application column-by-column
  in the subframe. If f also supports application to the entire subframe,
  then a fast path is used starting from the second chunk.
* f must not mutate groups. Mutation is not supported and may
  produce unexpected results. See :ref:`gotchas.udf-mutation` for more details.

When using ``engine='numba'``, there will be no "fall back" behavior internally.
The group data and group index will be passed as numpy arrays to the JITed
user defined function, and no alternative execution attempts will be tried.

.. versionchanged:: 1.3.0

    The resulting dtype will reflect the return value of the passed ``func``,
    see the examples below.

.. versionchanged:: 2.0.0

    When using ``.transform`` on a grouped DataFrame and the transformation function
    returns a DataFrame, pandas now aligns the result's index
    with the input's index. You can call ``.to_numpy()`` on the
    result of the transformation function to avoid alignment.

Examples
--------
%(example)s"""

_agg_template_series = """
Aggregate using one or more operations over the specified axis.

Parameters
----------
func : function, str, list, dict or None
    Function to use for aggregating the data. If a function, must either
    work when passed a {klass} or when passed to {klass}.apply.

    Accepted combinations are:

    - function
    - string function name
    - list of functions and/or function names, e.g. ``[np.sum, 'mean']``
    - None, in which case ``**kwargs`` are used with Named Aggregation. Here the
      output has one column for each element in ``**kwargs``. The name of the
      column is keyword, whereas the value determines the aggregation used to compute
      the values in the column.

      Can also accept a Numba JIT function with
      ``engine='numba'`` specified. Only passing a single function is supported
      with this engine.

      If the ``'numba'`` engine is chosen, the function must be
      a user defined function with ``values`` and ``index`` as the
      first and second arguments respectively in the function signature.
      Each group's index will be passed to the user defined function
      and optionally available for use.

    .. deprecated:: 2.1.0

        Passing a dictionary is deprecated and will raise in a future version
        of pandas. Pass a list of aggregations instead.
*args
    Positional arguments to pass to func.
engine : str, default None
    * ``'cython'`` : Runs the function through C-extensions from cython.
    * ``'numba'`` : Runs the function through JIT compiled code from numba.
    * ``None`` : Defaults to ``'cython'`` or globally setting ``compute.use_numba``

engine_kwargs : dict, default None
    * For ``'cython'`` engine, there are no accepted ``engine_kwargs``
    * For ``'numba'`` engine, the engine can accept ``nopython``, ``nogil``
      and ``parallel`` dictionary keys. The values must either be ``True`` or
      ``False``. The default ``engine_kwargs`` for the ``'numba'`` engine is
      ``{{'nopython': True, 'nogil': False, 'parallel': False}}`` and will be
      applied to the function

**kwargs
    * If ``func`` is None, ``**kwargs`` are used to define the output names and
      aggregations via Named Aggregation. See ``func`` entry.
    * Otherwise, keyword arguments to be passed into func.

Returns
-------
{klass}

See Also
--------
{klass}.groupby.apply : Apply function func group-wise
    and combine the results together.
{klass}.groupby.transform : Transforms the Series on each group
    based on the given function.
{klass}.aggregate : Aggregate using one or more
    operations over the specified axis.

Notes
-----
When using ``engine='numba'``, there will be no "fall back" behavior internally.
The group data and group index will be passed as numpy arrays to the JITed
user defined function, and no alternative execution attempts will be tried.

Functions that mutate the passed object can produce unexpected
behavior or errors and are not supported. See :ref:`gotchas.udf-mutation`
for more details.

.. versionchanged:: 1.3.0

    The resulting dtype will reflect the return value of the passed ``func``,
    see the examples below.
{examples}"""

_agg_template_frame = """
Aggregate using one or more operations over the specified axis.

Parameters
----------
func : function, str, list, dict or None
    Function to use for aggregating the data. If a function, must either
    work when passed a {klass} or when passed to {klass}.apply.

    Accepted combinations are:

    - function
    - string function name
    - list of functions and/or function names, e.g. ``[np.sum, 'mean']``
    - dict of axis labels -> functions, function names or list of such.
    - None, in which case ``**kwargs`` are used with Named Aggregation. Here the
      output has one column for each element in ``**kwargs``. The name of the
      column is keyword, whereas the value determines the aggregation used to compute
      the values in the column.

      Can also accept a Numba JIT function with
      ``engine='numba'`` specified. Only passing a single function is supported
      with this engine.

      If the ``'numba'`` engine is chosen, the function must be
      a user defined function with ``values`` and ``index`` as the
      first and second arguments respectively in the function signature.
      Each group's index will be passed to the user defined function
      and optionally available for use.

*args
    Positional arguments to pass to func.
engine : str, default None
    * ``'cython'`` : Runs the function through C-extensions from cython.
    * ``'numba'`` : Runs the function through JIT compiled code from numba.
    * ``None`` : Defaults to ``'cython'`` or globally setting ``compute.use_numba``

engine_kwargs : dict, default None
    * For ``'cython'`` engine, there are no accepted ``engine_kwargs``
    * For ``'numba'`` engine, the engine can accept ``nopython``, ``nogil``
      and ``parallel`` dictionary keys. The values must either be ``True`` or
      ``False``. The default ``engine_kwargs`` for the ``'numba'`` engine is
      ``{{'nopython': True, 'nogil': False, 'parallel': False}}`` and will be
      applied to the function

**kwargs
    * If ``func`` is None, ``**kwargs`` are used to define the output names and
      aggregations via Named Aggregation. See ``func`` entry.
    * Otherwise, keyword arguments to be passed into func.

Returns
-------
{klass}

See Also
--------
{klass}.groupby.apply : Apply function func group-wise
    and combine the results together.
{klass}.groupby.transform : Transforms the Series on each group
    based on the given function.
{klass}.aggregate : Aggregate using one or more
    operations over the specified axis.

Notes
-----
When using ``engine='numba'``, there will be no "fall back" behavior internally.
The group data and group index will be passed as numpy arrays to the JITed
user defined function, and no alternative execution attempts will be tried.

Functions that mutate the passed object can produce unexpected
behavior or errors and are not supported. See :ref:`gotchas.udf-mutation`
for more details.

.. versionchanged:: 1.3.0

    The resulting dtype will reflect the return value of the passed ``func``,
    see the examples below.
{examples}"""


@final
class GroupByPlot(PandasObject):
    """
    Class implementing the .plot attribute for groupby objects.
    """

    def __init__(self, groupby: GroupBy) -> None:
        self._groupby = groupby

    def __call__(self, *args, **kwargs):
        def f(self):
            return self.plot(*args, **kwargs)

        f.__name__ = "plot"
        return self._groupby._python_apply_general(f, self._groupby._selected_obj)

    def __getattr__(self, name: str):
        def attr(*args, **kwargs):
            def f(self):
                return getattr(self.plot, name)(*args, **kwargs)

            return self._groupby._python_apply_general(f, self._groupby._selected_obj)

        return attr


_KeysArgType = Union[
    Hashable,
    List[Hashable],
    Callable[[Hashable], Hashable],
    List[Callable[[Hashable], Hashable]],
    Mapping[Hashable, Hashable],
]


class BaseGroupBy(PandasObject, SelectionMixin[NDFrameT], GroupByIndexingMixin):
    _hidden_attrs = PandasObject._hidden_attrs | {
        "as_index",
        "axis",
        "dropna",
        "exclusions",
        "grouper",
        "group_keys",
        "keys",
        "level",
        "obj",
        "observed",
        "sort",
    }

    axis: AxisInt
    grouper: ops.BaseGrouper
    keys: _KeysArgType | None = None
    level: IndexLabel | None = None
    group_keys: bool

    @final
    def __len__(self) -> int:
        return len(self.groups)

    @final
    def __repr__(self) -> str:
        # TODO: Better repr for GroupBy object
        return object.__repr__(self)

    @final
    @property
    def groups(self) -> dict[Hashable, np.ndarray]:
        """
        Dict {group name -> group labels}.
        """
        return self.grouper.groups

    @final
    @property
    def ngroups(self) -> int:
        return self.grouper.ngroups

    @final
    @property
    def indices(self) -> dict[Hashable, npt.NDArray[np.intp]]:
        """
        Dict {group name -> group indices}.
        """
        return self.grouper.indices

    @final
    def _get_indices(self, names):
        """
        Safe get multiple indices, translate keys for
        datelike to underlying repr.
        """

        def get_converter(s):
            # possibly convert to the actual key types
            # in the indices, could be a Timestamp or a np.datetime64
            if isinstance(s, datetime.datetime):
                return lambda key: Timestamp(key)
            elif isinstance(s, np.datetime64):
                return lambda key: Timestamp(key).asm8
            else:
                return lambda key: key

        if len(names) == 0:
            return []

        if len(self.indices) > 0:
            index_sample = next(iter(self.indices))
        else:
            index_sample = None  # Dummy sample

        name_sample = names[0]
        if isinstance(index_sample, tuple):
            if not isinstance(name_sample, tuple):
                msg = "must supply a tuple to get_group with multiple grouping keys"
                raise ValueError(msg)
            if not len(name_sample) == len(index_sample):
                try:
                    # If the original grouper was a tuple
                    return [self.indices[name] for name in names]
                except KeyError as err:
                    # turns out it wasn't a tuple
                    msg = (
                        "must supply a same-length tuple to get_group "
                        "with multiple grouping keys"
                    )
                    raise ValueError(msg) from err

            converters = [get_converter(s) for s in index_sample]
            names = (tuple(f(n) for f, n in zip(converters, name)) for name in names)

        else:
            converter = get_converter(index_sample)
            names = (converter(name) for name in names)

        return [self.indices.get(name, []) for name in names]

    @final
    def _get_index(self, name):
        """
        Safe get index, translate keys for datelike to underlying repr.
        """
        return self._get_indices([name])[0]

    @final
    @cache_readonly
    def _selected_obj(self):
        # Note: _selected_obj is always just `self.obj` for SeriesGroupBy
        if isinstance(self.obj, Series):
            return self.obj

        if self._selection is not None:
            if is_hashable(self._selection):
                # i.e. a single key, so selecting it will return a Series.
                #  In this case, _obj_with_exclusions would wrap the key
                #  in a list and return a single-column DataFrame.
                return self.obj[self._selection]

            # Otherwise _selection is equivalent to _selection_list, so
            #  _selected_obj matches _obj_with_exclusions, so we can re-use
            #  that and avoid making a copy.
            return self._obj_with_exclusions

        return self.obj

    @final
    def _dir_additions(self) -> set[str]:
        return self.obj._dir_additions()

    @Substitution(
        klass="GroupBy",
        examples=dedent(
            """\
        >>> df = pd.DataFrame({'A': 'a b a b'.split(), 'B': [1, 2, 3, 4]})
        >>> df
           A  B
        0  a  1
        1  b  2
        2  a  3
        3  b  4

        To get the difference between each groups maximum and minimum value in one
        pass, you can do

        >>> df.groupby('A').pipe(lambda x: x.max() - x.min())
           B
        A
        a  2
        b  2"""
        ),
    )
    @Appender(_pipe_template)
    def pipe(
        self,
        func: Callable[..., T] | tuple[Callable[..., T], str],
        *args,
        **kwargs,
    ) -> T:
        return com.pipe(self, func, *args, **kwargs)

    @final
    def get_group(self, name, obj=None) -> DataFrame | Series:
        """
        Construct DataFrame from group with provided name.

        Parameters
        ----------
        name : object
            The name of the group to get as a DataFrame.
        obj : DataFrame, default None
            The DataFrame to take the DataFrame out of.  If
            it is None, the object groupby was called on will
            be used.

        Returns
        -------
        same type as obj
        """
        if obj is None:
            obj = self._selected_obj

        inds = self._get_index(name)
        if not len(inds):
            raise KeyError(name)

        return obj._take_with_is_copy(inds, axis=self.axis)

    @final
    def __iter__(self) -> Iterator[tuple[Hashable, NDFrameT]]:
        """
        Groupby iterator.

        Returns
        -------
        Generator yielding sequence of (name, subsetted object)
        for each group
        """
        keys = self.keys
        level = self.level
        result = self.grouper.get_iterator(self._selected_obj, axis=self.axis)
        # error: Argument 1 to "len" has incompatible type "Hashable"; expected "Sized"
        if is_list_like(level) and len(level) == 1:  # type: ignore[arg-type]
            # GH 51583
            warnings.warn(
                "Creating a Groupby object with a length-1 list-like "
                "level parameter will yield indexes as tuples in a future version. "
                "To keep indexes as scalars, create Groupby objects with "
                "a scalar level parameter instead.",
                FutureWarning,
                stacklevel=find_stack_level(),
            )
        if isinstance(keys, list) and len(keys) == 1:
            # GH#42795 - when keys is a list, return tuples even when length is 1
            result = (((key,), group) for key, group in result)
        return result


# To track operations that expand dimensions, like ohlc
OutputFrameOrSeries = TypeVar("OutputFrameOrSeries", bound=NDFrame)


class GroupBy(BaseGroupBy[NDFrameT]):
    """
    Class for grouping and aggregating relational data.

    See aggregate, transform, and apply functions on this object.

    It's easiest to use obj.groupby(...) to use GroupBy, but you can also do:

    ::

        grouped = groupby(obj, ...)

    Parameters
    ----------
    obj : pandas object
    axis : int, default 0
    level : int, default None
        Level of MultiIndex
    groupings : list of Grouping objects
        Most users should ignore this
    exclusions : array-like, optional
        List of columns to exclude
    name : str
        Most users should ignore this

    Returns
    -------
    **Attributes**
    groups : dict
        {group name -> group labels}
    len(grouped) : int
        Number of groups

    Notes
    -----
    After grouping, see aggregate, apply, and transform functions. Here are
    some other brief notes about usage. When grouping by multiple groups, the
    result index will be a MultiIndex (hierarchical) by default.

    Iteration produces (key, group) tuples, i.e. chunking the data by group. So
    you can write code like:

    ::

        grouped = obj.groupby(keys, axis=axis)
        for key, group in grouped:
            # do something with the data

    Function calls on GroupBy, if not specially implemented, "dispatch" to the
    grouped data. So if you group a DataFrame and wish to invoke the std()
    method on each group, you can simply do:

    ::

        df.groupby(mapper).std()

    rather than

    ::

        df.groupby(mapper).aggregate(np.std)

    You can pass arguments to these "wrapped" functions, too.

    See the online documentation for full exposition on these topics and much
    more
    """

    grouper: ops.BaseGrouper
    as_index: bool

    @final
    def __init__(
        self,
        obj: NDFrameT,
        keys: _KeysArgType | None = None,
        axis: Axis = 0,
        level: IndexLabel | None = None,
        grouper: ops.BaseGrouper | None = None,
        exclusions: frozenset[Hashable] | None = None,
        selection: IndexLabel | None = None,
        as_index: bool = True,
        sort: bool = True,
        group_keys: bool = True,
        observed: bool | lib.NoDefault = lib.no_default,
        dropna: bool = True,
    ) -> None:
        self._selection = selection

        assert isinstance(obj, NDFrame), type(obj)

        self.level = level

        if not as_index:
            if axis != 0:
                raise ValueError("as_index=False only valid for axis=0")

        self.as_index = as_index
        self.keys = keys
        self.sort = sort
        self.group_keys = group_keys
        self.dropna = dropna

        if grouper is None:
            grouper, exclusions, obj = get_grouper(
                obj,
                keys,
                axis=axis,
                level=level,
                sort=sort,
                observed=False if observed is lib.no_default else observed,
                dropna=self.dropna,
            )

        if observed is lib.no_default:
            if any(ping._passed_categorical for ping in grouper.groupings):
                warnings.warn(
                    "The default of observed=False is deprecated and will be changed "
                    "to True in a future version of pandas. Pass observed=False to "
                    "retain current behavior or observed=True to adopt the future "
                    "default and silence this warning.",
                    FutureWarning,
                    stacklevel=find_stack_level(),
                )
            observed = False
        self.observed = observed

        self.obj = obj
        self.axis = obj._get_axis_number(axis)
        self.grouper = grouper
        self.exclusions = frozenset(exclusions) if exclusions else frozenset()

    def __getattr__(self, attr: str):
        if attr in self._internal_names_set:
            return object.__getattribute__(self, attr)
        if attr in self.obj:
            return self[attr]

        raise AttributeError(
            f"'{type(self).__name__}' object has no attribute '{attr}'"
        )

    @final
    def _deprecate_axis(self, axis: int, name: str) -> None:
        if axis == 1:
            warnings.warn(
                f"{type(self).__name__}.{name} with axis=1 is deprecated and "
                "will be removed in a future version. Operate on the un-grouped "
                "DataFrame instead",
                FutureWarning,
                stacklevel=find_stack_level(),
            )
        else:
            warnings.warn(
                f"The 'axis' keyword in {type(self).__name__}.{name} is deprecated "
                "and will be removed in a future version. "
                "Call without passing 'axis' instead.",
                FutureWarning,
                stacklevel=find_stack_level(),
            )

    @final
    def _op_via_apply(self, name: str, *args, **kwargs):
        """Compute the result of an operation by using GroupBy's apply."""
        f = getattr(type(self._obj_with_exclusions), name)
        sig = inspect.signature(f)

        if "axis" in kwargs and kwargs["axis"] is not lib.no_default:
            axis = self.obj._get_axis_number(kwargs["axis"])
            self._deprecate_axis(axis, name)
        elif "axis" in kwargs:
            # exclude skew here because that was already defaulting to lib.no_default
            #  before this deprecation was instituted
            if name == "skew":
                pass
            elif name == "fillna":
                # maintain the behavior from before the deprecation
                kwargs["axis"] = None
            else:
                kwargs["axis"] = 0

        # a little trickery for aggregation functions that need an axis
        # argument
        if "axis" in sig.parameters:
            if kwargs.get("axis", None) is None or kwargs.get("axis") is lib.no_default:
                kwargs["axis"] = self.axis

        def curried(x):
            return f(x, *args, **kwargs)

        # preserve the name so we can detect it when calling plot methods,
        # to avoid duplicates
        curried.__name__ = name

        # special case otherwise extra plots are created when catching the
        # exception below
        if name in base.plotting_methods:
            return self._python_apply_general(curried, self._selected_obj)

        is_transform = name in base.transformation_kernels
        result = self._python_apply_general(
            curried,
            self._obj_with_exclusions,
            is_transform=is_transform,
            not_indexed_same=not is_transform,
        )

        if self.grouper.has_dropped_na and is_transform:
            # result will have dropped rows due to nans, fill with null
            # and ensure index is ordered same as the input
            result = self._set_result_index_ordered(result)
        return result

    # -----------------------------------------------------------------
    # Dispatch/Wrapping

    @final
    def _concat_objects(
        self,
        values,
        not_indexed_same: bool = False,
        is_transform: bool = False,
    ):
        from pandas.core.reshape.concat import concat

        if self.group_keys and not is_transform:
            if self.as_index:
                # possible MI return case
                group_keys = self.grouper.result_index
                group_levels = self.grouper.levels
                group_names = self.grouper.names

                result = concat(
                    values,
                    axis=self.axis,
                    keys=group_keys,
                    levels=group_levels,
                    names=group_names,
                    sort=False,
                )
            else:
                # GH5610, returns a MI, with the first level being a
                # range index
                keys = list(range(len(values)))
                result = concat(values, axis=self.axis, keys=keys)

        elif not not_indexed_same:
            result = concat(values, axis=self.axis)

            ax = self._selected_obj._get_axis(self.axis)
            if self.dropna:
                labels = self.grouper.group_info[0]
                mask = labels != -1
                ax = ax[mask]

            # this is a very unfortunate situation
            # we can't use reindex to restore the original order
            # when the ax has duplicates
            # so we resort to this
            # GH 14776, 30667
            # TODO: can we re-use e.g. _reindex_non_unique?
            if ax.has_duplicates and not result.axes[self.axis].equals(ax):
                # e.g. test_category_order_transformer
                target = algorithms.unique1d(ax._values)
                indexer, _ = result.index.get_indexer_non_unique(target)
                result = result.take(indexer, axis=self.axis)
            else:
                result = result.reindex(ax, axis=self.axis, copy=False)

        else:
            result = concat(values, axis=self.axis)

        if self.obj.ndim == 1:
            name = self.obj.name
        elif is_hashable(self._selection):
            name = self._selection
        else:
            name = None

        if isinstance(result, Series) and name is not None:
            result.name = name

        return result

    @final
    def _set_result_index_ordered(
        self, result: OutputFrameOrSeries
    ) -> OutputFrameOrSeries:
        # set the result index on the passed values object and
        # return the new object, xref 8046

        obj_axis = self.obj._get_axis(self.axis)

        if self.grouper.is_monotonic and not self.grouper.has_dropped_na:
            # shortcut if we have an already ordered grouper
            result = result.set_axis(obj_axis, axis=self.axis, copy=False)
            return result

        # row order is scrambled => sort the rows by position in original index
        original_positions = Index(self.grouper.result_ilocs())
        result = result.set_axis(original_positions, axis=self.axis, copy=False)
        result = result.sort_index(axis=self.axis)
        if self.grouper.has_dropped_na:
            # Add back in any missing rows due to dropna - index here is integral
            # with values referring to the row of the input so can use RangeIndex
            result = result.reindex(RangeIndex(len(obj_axis)), axis=self.axis)
        result = result.set_axis(obj_axis, axis=self.axis, copy=False)

        return result

    @final
    def _insert_inaxis_grouper(self, result: Series | DataFrame) -> DataFrame:
        if isinstance(result, Series):
            result = result.to_frame()

        # zip in reverse so we can always insert at loc 0
        columns = result.columns
        for name, lev, in_axis in zip(
            reversed(self.grouper.names),
            reversed(self.grouper.get_group_levels()),
            reversed([grp.in_axis for grp in self.grouper.groupings]),
        ):
            # GH #28549
            # When using .apply(-), name will be in columns already
            if name not in columns:
                if in_axis:
                    result.insert(0, name, lev)
                else:
                    msg = (
                        "A grouping was used that is not in the columns of the "
                        "DataFrame and so was excluded from the result. This grouping "
                        "will be included in a future version of pandas. Add the "
                        "grouping as a column of the DataFrame to silence this warning."
                    )
                    warnings.warn(
                        message=msg,
                        category=FutureWarning,
                        stacklevel=find_stack_level(),
                    )

        return result

    @final
    def _maybe_transpose_result(self, result: NDFrameT) -> NDFrameT:
        if self.axis == 1:
            # Only relevant for DataFrameGroupBy, no-op for SeriesGroupBy
            result = result.T
            if result.index.equals(self.obj.index):
                # Retain e.g. DatetimeIndex/TimedeltaIndex freq
                # e.g. test_groupby_crash_on_nunique
                result.index = self.obj.index.copy()
        return result

    @final
    def _wrap_aggregated_output(
        self,
        result: Series | DataFrame,
        qs: npt.NDArray[np.float64] | None = None,
    ):
        """
        Wraps the output of GroupBy aggregations into the expected result.

        Parameters
        ----------
        result : Series, DataFrame

        Returns
        -------
        Series or DataFrame
        """
        # ATM we do not get here for SeriesGroupBy; when we do, we will
        #  need to require that result.name already match self.obj.name

        if not self.as_index:
            # `not self.as_index` is only relevant for DataFrameGroupBy,
            #   enforced in __init__
            result = self._insert_inaxis_grouper(result)
            result = result._consolidate()
            index = Index(range(self.grouper.ngroups))

        else:
            index = self.grouper.result_index

        if qs is not None:
            # We get here with len(qs) != 1 and not self.as_index
            #  in test_pass_args_kwargs
            index = _insert_quantile_level(index, qs)

        result.index = index

        # error: Argument 1 to "_maybe_transpose_result" of "GroupBy" has
        # incompatible type "Union[Series, DataFrame]"; expected "NDFrameT"
        res = self._maybe_transpose_result(result)  # type: ignore[arg-type]
        return self._reindex_output(res, qs=qs)

    def _wrap_applied_output(
        self,
        data,
        values: list,
        not_indexed_same: bool = False,
        is_transform: bool = False,
    ):
        raise AbstractMethodError(self)

    # -----------------------------------------------------------------
    # numba

    @final
    def _numba_prep(self, data: DataFrame):
        ids, _, ngroups = self.grouper.group_info
        sorted_index = self.grouper._sort_idx
        sorted_ids = self.grouper._sorted_ids

        sorted_data = data.take(sorted_index, axis=self.axis).to_numpy()
        if len(self.grouper.groupings) > 1:
            raise NotImplementedError(
                "More than 1 grouping labels are not supported with engine='numba'"
            )
        # GH 46867
        index_data = data.index
        if isinstance(index_data, MultiIndex):
            group_key = self.grouper.groupings[0].name
            index_data = index_data.get_level_values(group_key)
        sorted_index_data = index_data.take(sorted_index).to_numpy()

        starts, ends = lib.generate_slices(sorted_ids, ngroups)
        return (
            starts,
            ends,
            sorted_index_data,
            sorted_data,
        )

    def _numba_agg_general(
        self,
        func: Callable,
        engine_kwargs: dict[str, bool] | None,
        *aggregator_args,
    ):
        """
        Perform groupby with a standard numerical aggregation function (e.g. mean)
        with Numba.
        """
        if not self.as_index:
            raise NotImplementedError(
                "as_index=False is not supported. Use .reset_index() instead."
            )
        if self.axis == 1:
            raise NotImplementedError("axis=1 is not supported.")

        data = self._obj_with_exclusions
        df = data if data.ndim == 2 else data.to_frame()
        starts, ends, sorted_index, sorted_data = self._numba_prep(df)
        aggregator = executor.generate_shared_aggregator(
            func, **get_jit_arguments(engine_kwargs)
        )
        result = aggregator(sorted_data, starts, ends, 0, *aggregator_args)

        index = self.grouper.result_index
        if data.ndim == 1:
            result_kwargs = {"name": data.name}
            result = result.ravel()
        else:
            result_kwargs = {"columns": data.columns}
        return data._constructor(result, index=index, **result_kwargs)

    @final
    def _transform_with_numba(self, func, *args, engine_kwargs=None, **kwargs):
        """
        Perform groupby transform routine with the numba engine.

        This routine mimics the data splitting routine of the DataSplitter class
        to generate the indices of each group in the sorted data and then passes the
        data and indices into a Numba jitted function.
        """
        data = self._obj_with_exclusions
        df = data if data.ndim == 2 else data.to_frame()

        starts, ends, sorted_index, sorted_data = self._numba_prep(df)
        numba_.validate_udf(func)
        numba_transform_func = numba_.generate_numba_transform_func(
            func, **get_jit_arguments(engine_kwargs, kwargs)
        )
        result = numba_transform_func(
            sorted_data,
            sorted_index,
            starts,
            ends,
            len(df.columns),
            *args,
        )
        # result values needs to be resorted to their original positions since we
        # evaluated the data sorted by group
        result = result.take(np.argsort(sorted_index), axis=0)
        index = data.index
        if data.ndim == 1:
            result_kwargs = {"name": data.name}
            result = result.ravel()
        else:
            result_kwargs = {"columns": data.columns}
        return data._constructor(result, index=index, **result_kwargs)

    @final
    def _aggregate_with_numba(self, func, *args, engine_kwargs=None, **kwargs):
        """
        Perform groupby aggregation routine with the numba engine.

        This routine mimics the data splitting routine of the DataSplitter class
        to generate the indices of each group in the sorted data and then passes the
        data and indices into a Numba jitted function.
        """
        data = self._obj_with_exclusions
        df = data if data.ndim == 2 else data.to_frame()

        starts, ends, sorted_index, sorted_data = self._numba_prep(df)
        numba_.validate_udf(func)
        numba_agg_func = numba_.generate_numba_agg_func(
            func, **get_jit_arguments(engine_kwargs, kwargs)
        )
        result = numba_agg_func(
            sorted_data,
            sorted_index,
            starts,
            ends,
            len(df.columns),
            *args,
        )
        index = self.grouper.result_index
        if data.ndim == 1:
            result_kwargs = {"name": data.name}
            result = result.ravel()
        else:
            result_kwargs = {"columns": data.columns}
        res = data._constructor(result, index=index, **result_kwargs)
        if not self.as_index:
            res = self._insert_inaxis_grouper(res)
            res.index = default_index(len(res))
        return res

    # -----------------------------------------------------------------
    # apply/agg/transform

    @Appender(
        _apply_docs["template"].format(
            input="dataframe", examples=_apply_docs["dataframe_examples"]
        )
    )
    def apply(self, func, *args, **kwargs) -> NDFrameT:
        func = com.is_builtin_func(func)

        if isinstance(func, str):
            if hasattr(self, func):
                res = getattr(self, func)
                if callable(res):
                    return res(*args, **kwargs)
                elif args or kwargs:
                    raise ValueError(f"Cannot pass arguments to property {func}")
                return res

            else:
                raise TypeError(f"apply func should be callable, not '{func}'")

        elif args or kwargs:
            if callable(func):

                @wraps(func)
                def f(g):
                    return func(g, *args, **kwargs)

            else:
                raise ValueError(
                    "func must be a callable if args or kwargs are supplied"
                )
        else:
            f = func

        # ignore SettingWithCopy here in case the user mutates
        with option_context("mode.chained_assignment", None):
            try:
                result = self._python_apply_general(f, self._selected_obj)
            except TypeError:
                # gh-20949
                # try again, with .apply acting as a filtering
                # operation, by excluding the grouping column
                # This would normally not be triggered
                # except if the udf is trying an operation that
                # fails on *some* columns, e.g. a numeric operation
                # on a string grouper column

                return self._python_apply_general(f, self._obj_with_exclusions)

        return result

    @final
    def _python_apply_general(
        self,
        f: Callable,
        data: DataFrame | Series,
        not_indexed_same: bool | None = None,
        is_transform: bool = False,
        is_agg: bool = False,
    ) -> NDFrameT:
        """
        Apply function f in python space

        Parameters
        ----------
        f : callable
            Function to apply
        data : Series or DataFrame
            Data to apply f to
        not_indexed_same: bool, optional
            When specified, overrides the value of not_indexed_same. Apply behaves
            differently when the result index is equal to the input index, but
            this can be coincidental leading to value-dependent behavior.
        is_transform : bool, default False
            Indicator for whether the function is actually a transform
            and should not have group keys prepended.
        is_agg : bool, default False
            Indicator for whether the function is an aggregation. When the
            result is empty, we don't want to warn for this case.
            See _GroupBy._python_agg_general.

        Returns
        -------
        Series or DataFrame
            data after applying f
        """
        values, mutated = self.grouper.apply_groupwise(f, data, self.axis)
        if not_indexed_same is None:
            not_indexed_same = mutated

        return self._wrap_applied_output(
            data,
            values,
            not_indexed_same,
            is_transform,
        )

    @final
    def _agg_general(
        self,
        numeric_only: bool = False,
        min_count: int = -1,
        *,
        alias: str,
        npfunc: Callable,
    ):
        result = self._cython_agg_general(
            how=alias,
            alt=npfunc,
            numeric_only=numeric_only,
            min_count=min_count,
        )
        return result.__finalize__(self.obj, method="groupby")

    def _agg_py_fallback(
        self, values: ArrayLike, ndim: int, alt: Callable
    ) -> ArrayLike:
        """
        Fallback to pure-python aggregation if _cython_operation raises
        NotImplementedError.
        """
        # We get here with a) EADtypes and b) object dtype
        assert alt is not None

        if values.ndim == 1:
            # For DataFrameGroupBy we only get here with ExtensionArray
            ser = Series(values, copy=False)
        else:
            # We only get here with values.dtype == object
            # TODO: special case not needed with ArrayManager
            df = DataFrame(values.T)
            # bc we split object blocks in grouped_reduce, we have only 1 col
            # otherwise we'd have to worry about block-splitting GH#39329
            assert df.shape[1] == 1
            # Avoid call to self.values that can occur in DataFrame
            #  reductions; see GH#28949
            ser = df.iloc[:, 0]

        # We do not get here with UDFs, so we know that our dtype
        #  should always be preserved by the implemented aggregations
        # TODO: Is this exactly right; see WrappedCythonOp get_result_dtype?
        res_values = self.grouper.agg_series(ser, alt, preserve_dtype=True)

        if ser.dtype == object:
            res_values = res_values.astype(object, copy=False)

        # If we are DataFrameGroupBy and went through a SeriesGroupByPath
        # then we need to reshape
        # GH#32223 includes case with IntegerArray values, ndarray res_values
        # test_groupby_duplicate_columns with object dtype values
        return ensure_block_shape(res_values, ndim=ndim)

    @final
    def _cython_agg_general(
        self,
        how: str,
        alt: Callable,
        numeric_only: bool = False,
        min_count: int = -1,
        **kwargs,
    ):
        # Note: we never get here with how="ohlc" for DataFrameGroupBy;
        #  that goes through SeriesGroupBy

        data = self._get_data_to_aggregate(numeric_only=numeric_only, name=how)

        def array_func(values: ArrayLike) -> ArrayLike:
            try:
                result = self.grouper._cython_operation(
                    "aggregate",
                    values,
                    how,
                    axis=data.ndim - 1,
                    min_count=min_count,
                    **kwargs,
                )
            except NotImplementedError:
                # generally if we have numeric_only=False
                # and non-applicable functions
                # try to python agg
                # TODO: shouldn't min_count matter?
                if how in ["any", "all", "std", "sem"]:
                    raise  # TODO: re-raise as TypeError?  should not be reached
                result = self._agg_py_fallback(values, ndim=data.ndim, alt=alt)

            return result

        new_mgr = data.grouped_reduce(array_func)
        res = self._wrap_agged_manager(new_mgr)
        out = self._wrap_aggregated_output(res)
        if self.axis == 1:
            out = out.infer_objects(copy=False)
        return out

    def _cython_transform(
        self, how: str, numeric_only: bool = False, axis: AxisInt = 0, **kwargs
    ):
        raise AbstractMethodError(self)

    @final
    def _transform(self, func, *args, engine=None, engine_kwargs=None, **kwargs):
        if maybe_use_numba(engine):
            return self._transform_with_numba(
                func, *args, engine_kwargs=engine_kwargs, **kwargs
            )

        # optimized transforms
        func = com.get_cython_func(func) or func

        if not isinstance(func, str):
            return self._transform_general(func, *args, **kwargs)

        elif func not in base.transform_kernel_allowlist:
            msg = f"'{func}' is not a valid function name for transform(name)"
            raise ValueError(msg)
        elif func in base.cythonized_kernels or func in base.transformation_kernels:
            # cythonized transform or canned "agg+broadcast"
            return getattr(self, func)(*args, **kwargs)

        else:
            # i.e. func in base.reduction_kernels

            # GH#30918 Use _transform_fast only when we know func is an aggregation
            # If func is a reduction, we need to broadcast the
            # result to the whole group. Compute func result
            # and deal with possible broadcasting below.
            # Temporarily set observed for dealing with categoricals.
            with com.temp_setattr(self, "observed", True):
                with com.temp_setattr(self, "as_index", True):
                    # GH#49834 - result needs groups in the index for
                    # _wrap_transform_fast_result
                    result = getattr(self, func)(*args, **kwargs)

            return self._wrap_transform_fast_result(result)

    @final
    def _wrap_transform_fast_result(self, result: NDFrameT) -> NDFrameT:
        """
        Fast transform path for aggregations.
        """
        obj = self._obj_with_exclusions

        # for each col, reshape to size of original frame by take operation
        ids, _, _ = self.grouper.group_info
        result = result.reindex(self.grouper.result_index, axis=self.axis, copy=False)

        if self.obj.ndim == 1:
            # i.e. SeriesGroupBy
            out = algorithms.take_nd(result._values, ids)
            output = obj._constructor(out, index=obj.index, name=obj.name)
        else:
            # `.size()` gives Series output on DataFrame input, need axis 0
            axis = 0 if result.ndim == 1 else self.axis
            # GH#46209
            # Don't convert indices: negative indices need to give rise
            # to null values in the result
            new_ax = result.axes[axis].take(ids)
            output = result._reindex_with_indexers(
                {axis: (new_ax, ids)}, allow_dups=True, copy=False
            )
            output = output.set_axis(obj._get_axis(self.axis), axis=axis)
        return output

    # -----------------------------------------------------------------
    # Utilities

    @final
    def _apply_filter(self, indices, dropna):
        if len(indices) == 0:
            indices = np.array([], dtype="int64")
        else:
            indices = np.sort(np.concatenate(indices))
        if dropna:
            filtered = self._selected_obj.take(indices, axis=self.axis)
        else:
            mask = np.empty(len(self._selected_obj.index), dtype=bool)
            mask.fill(False)
            mask[indices.astype(int)] = True
            # mask fails to broadcast when passed to where; broadcast manually.
            mask = np.tile(mask, list(self._selected_obj.shape[1:]) + [1]).T
            filtered = self._selected_obj.where(mask)  # Fill with NaNs.
        return filtered

    @final
    def _cumcount_array(self, ascending: bool = True) -> np.ndarray:
        """
        Parameters
        ----------
        ascending : bool, default True
            If False, number in reverse, from length of group - 1 to 0.

        Notes
        -----
        this is currently implementing sort=False
        (though the default is sort=True) for groupby in general
        """
        ids, _, ngroups = self.grouper.group_info
        sorter = get_group_index_sorter(ids, ngroups)
        ids, count = ids[sorter], len(ids)

        if count == 0:
            return np.empty(0, dtype=np.int64)

        run = np.r_[True, ids[:-1] != ids[1:]]
        rep = np.diff(np.r_[np.nonzero(run)[0], count])
        out = (~run).cumsum()

        if ascending:
            out -= np.repeat(out[run], rep)
        else:
            out = np.repeat(out[np.r_[run[1:], True]], rep) - out

        if self.grouper.has_dropped_na:
            out = np.where(ids == -1, np.nan, out.astype(np.float64, copy=False))
        else:
            out = out.astype(np.int64, copy=False)

        rev = np.empty(count, dtype=np.intp)
        rev[sorter] = np.arange(count, dtype=np.intp)
        return out[rev]

    # -----------------------------------------------------------------

    @final
    @property
    def _obj_1d_constructor(self) -> Callable:
        # GH28330 preserve subclassed Series/DataFrames
        if isinstance(self.obj, DataFrame):
            return self.obj._constructor_sliced
        assert isinstance(self.obj, Series)
        return self.obj._constructor

    @final
    @Substitution(name="groupby")
    @Appender(_common_see_also)
    def any(self, skipna: bool = True):
        """
        Return True if any value in the group is truthful, else False.

        Parameters
        ----------
        skipna : bool, default True
            Flag to ignore nan values during truth testing.

        Returns
        -------
        Series or DataFrame
            DataFrame or Series of boolean values, where a value is True if any element
            is True within its respective group, False otherwise.
        """
        return self._cython_agg_general(
            "any",
            alt=lambda x: Series(x).any(skipna=skipna),
            skipna=skipna,
        )

    @final
    @Substitution(name="groupby")
    @Appender(_common_see_also)
    def all(self, skipna: bool = True):
        """
        Return True if all values in the group are truthful, else False.

        Parameters
        ----------
        skipna : bool, default True
            Flag to ignore nan values during truth testing.

        Returns
        -------
        Series or DataFrame
            DataFrame or Series of boolean values, where a value is True if all elements
            are True within its respective group, False otherwise.
        """
        return self._cython_agg_general(
            "all",
            alt=lambda x: Series(x).all(skipna=skipna),
            skipna=skipna,
        )

    @final
    @Substitution(name="groupby")
    @Appender(_common_see_also)
    def count(self) -> NDFrameT:
        """
        Compute count of group, excluding missing values.

        Returns
        -------
        Series or DataFrame
            Count of values within each group.
        """
        data = self._get_data_to_aggregate()
        ids, _, ngroups = self.grouper.group_info
        mask = ids != -1

        is_series = data.ndim == 1

        def hfunc(bvalues: ArrayLike) -> ArrayLike:
            # TODO(EA2D): reshape would not be necessary with 2D EAs
            if bvalues.ndim == 1:
                # EA
                masked = mask & ~isna(bvalues).reshape(1, -1)
            else:
                masked = mask & ~isna(bvalues)

            counted = lib.count_level_2d(masked, labels=ids, max_bin=ngroups)
            if is_series:
                assert counted.ndim == 2
                assert counted.shape[0] == 1
                return counted[0]
            return counted

        new_mgr = data.grouped_reduce(hfunc)
        new_obj = self._wrap_agged_manager(new_mgr)

        # If we are grouping on categoricals we want unobserved categories to
        # return zero, rather than the default of NaN which the reindexing in
        # _wrap_aggregated_output() returns. GH 35028
        # e.g. test_dataframe_groupby_on_2_categoricals_when_observed_is_false
        with com.temp_setattr(self, "observed", True):
            result = self._wrap_aggregated_output(new_obj)

        return self._reindex_output(result, fill_value=0)

    @final
    @Substitution(name="groupby")
    @Substitution(see_also=_common_see_also)
    def mean(
        self,
        numeric_only: bool = False,
        engine: str = "cython",
        engine_kwargs: dict[str, bool] | None = None,
    ):
        """
        Compute mean of groups, excluding missing values.

        Parameters
        ----------
        numeric_only : bool, default False
            Include only float, int, boolean columns.

            .. versionchanged:: 2.0.0

                numeric_only no longer accepts ``None`` and defaults to ``False``.

        engine : str, default None
            * ``'cython'`` : Runs the operation through C-extensions from cython.
            * ``'numba'`` : Runs the operation through JIT compiled code from numba.
            * ``None`` : Defaults to ``'cython'`` or globally setting
              ``compute.use_numba``

            .. versionadded:: 1.4.0

        engine_kwargs : dict, default None
            * For ``'cython'`` engine, there are no accepted ``engine_kwargs``
            * For ``'numba'`` engine, the engine can accept ``nopython``, ``nogil``
              and ``parallel`` dictionary keys. The values must either be ``True`` or
              ``False``. The default ``engine_kwargs`` for the ``'numba'`` engine is
              ``{{'nopython': True, 'nogil': False, 'parallel': False}}``

            .. versionadded:: 1.4.0

        Returns
        -------
        pandas.Series or pandas.DataFrame
        %(see_also)s
        Examples
        --------
        >>> df = pd.DataFrame({'A': [1, 1, 2, 1, 2],
        ...                    'B': [np.nan, 2, 3, 4, 5],
        ...                    'C': [1, 2, 1, 1, 2]}, columns=['A', 'B', 'C'])

        Groupby one column and return the mean of the remaining columns in
        each group.

        >>> df.groupby('A').mean()
             B         C
        A
        1  3.0  1.333333
        2  4.0  1.500000

        Groupby two columns and return the mean of the remaining column.

        >>> df.groupby(['A', 'B']).mean()
                 C
        A B
        1 2.0  2.0
          4.0  1.0
        2 3.0  1.0
          5.0  2.0

        Groupby one column and return the mean of only particular column in
        the group.

        >>> df.groupby('A')['B'].mean()
        A
        1    3.0
        2    4.0
        Name: B, dtype: float64
        """

        if maybe_use_numba(engine):
            from pandas.core._numba.kernels import sliding_mean

            return self._numba_agg_general(sliding_mean, engine_kwargs)
        else:
            result = self._cython_agg_general(
                "mean",
                alt=lambda x: Series(x).mean(numeric_only=numeric_only),
                numeric_only=numeric_only,
            )
            return result.__finalize__(self.obj, method="groupby")

    @final
    def median(self, numeric_only: bool = False):
        """
        Compute median of groups, excluding missing values.

        For multiple groupings, the result index will be a MultiIndex

        Parameters
        ----------
        numeric_only : bool, default False
            Include only float, int, boolean columns.

            .. versionchanged:: 2.0.0

                numeric_only no longer accepts ``None`` and defaults to False.

        Returns
        -------
        Series or DataFrame
            Median of values within each group.
        """
        result = self._cython_agg_general(
            "median",
            alt=lambda x: Series(x).median(numeric_only=numeric_only),
            numeric_only=numeric_only,
        )
        return result.__finalize__(self.obj, method="groupby")

    @final
    @Substitution(name="groupby")
    @Appender(_common_see_also)
    def std(
        self,
        ddof: int = 1,
        engine: str | None = None,
        engine_kwargs: dict[str, bool] | None = None,
        numeric_only: bool = False,
    ):
        """
        Compute standard deviation of groups, excluding missing values.

        For multiple groupings, the result index will be a MultiIndex.

        Parameters
        ----------
        ddof : int, default 1
            Degrees of freedom.

        engine : str, default None
            * ``'cython'`` : Runs the operation through C-extensions from cython.
            * ``'numba'`` : Runs the operation through JIT compiled code from numba.
            * ``None`` : Defaults to ``'cython'`` or globally setting
              ``compute.use_numba``

            .. versionadded:: 1.4.0

        engine_kwargs : dict, default None
            * For ``'cython'`` engine, there are no accepted ``engine_kwargs``
            * For ``'numba'`` engine, the engine can accept ``nopython``, ``nogil``
              and ``parallel`` dictionary keys. The values must either be ``True`` or
              ``False``. The default ``engine_kwargs`` for the ``'numba'`` engine is
              ``{{'nopython': True, 'nogil': False, 'parallel': False}}``

            .. versionadded:: 1.4.0

        numeric_only : bool, default False
            Include only `float`, `int` or `boolean` data.

            .. versionadded:: 1.5.0

            .. versionchanged:: 2.0.0

                numeric_only now defaults to ``False``.

        Returns
        -------
        Series or DataFrame
            Standard deviation of values within each group.
        """
        if maybe_use_numba(engine):
            from pandas.core._numba.kernels import sliding_var

            return np.sqrt(self._numba_agg_general(sliding_var, engine_kwargs, ddof))
        else:
            return self._cython_agg_general(
                "std",
                alt=lambda x: Series(x).std(ddof=ddof),
                numeric_only=numeric_only,
                ddof=ddof,
            )

    @final
    @Substitution(name="groupby")
    @Appender(_common_see_also)
    def var(
        self,
        ddof: int = 1,
        engine: str | None = None,
        engine_kwargs: dict[str, bool] | None = None,
        numeric_only: bool = False,
    ):
        """
        Compute variance of groups, excluding missing values.

        For multiple groupings, the result index will be a MultiIndex.

        Parameters
        ----------
        ddof : int, default 1
            Degrees of freedom.

        engine : str, default None
            * ``'cython'`` : Runs the operation through C-extensions from cython.
            * ``'numba'`` : Runs the operation through JIT compiled code from numba.
            * ``None`` : Defaults to ``'cython'`` or globally setting
              ``compute.use_numba``

            .. versionadded:: 1.4.0

        engine_kwargs : dict, default None
            * For ``'cython'`` engine, there are no accepted ``engine_kwargs``
            * For ``'numba'`` engine, the engine can accept ``nopython``, ``nogil``
              and ``parallel`` dictionary keys. The values must either be ``True`` or
              ``False``. The default ``engine_kwargs`` for the ``'numba'`` engine is
              ``{{'nopython': True, 'nogil': False, 'parallel': False}}``

            .. versionadded:: 1.4.0

        numeric_only : bool, default False
            Include only `float`, `int` or `boolean` data.

            .. versionadded:: 1.5.0

            .. versionchanged:: 2.0.0

                numeric_only now defaults to ``False``.

        Returns
        -------
        Series or DataFrame
            Variance of values within each group.
        """
        if maybe_use_numba(engine):
            from pandas.core._numba.kernels import sliding_var

            return self._numba_agg_general(sliding_var, engine_kwargs, ddof)
        else:
            return self._cython_agg_general(
                "var",
                alt=lambda x: Series(x).var(ddof=ddof),
                numeric_only=numeric_only,
                ddof=ddof,
            )

    @final
    def _value_counts(
        self,
        subset: Sequence[Hashable] | None = None,
        normalize: bool = False,
        sort: bool = True,
        ascending: bool = False,
        dropna: bool = True,
    ) -> DataFrame | Series:
        """
        Shared implementation of value_counts for SeriesGroupBy and DataFrameGroupBy.

        SeriesGroupBy additionally supports a bins argument. See the docstring of
        DataFrameGroupBy.value_counts for a description of arguments.
        """
        if self.axis == 1:
            raise NotImplementedError(
                "DataFrameGroupBy.value_counts only handles axis=0"
            )
        name = "proportion" if normalize else "count"

        df = self.obj
        obj = self._obj_with_exclusions

        in_axis_names = {
            grouping.name for grouping in self.grouper.groupings if grouping.in_axis
        }
        if isinstance(obj, Series):
            _name = obj.name
            keys = [] if _name in in_axis_names else [obj]
        else:
            unique_cols = set(obj.columns)
            if subset is not None:
                subsetted = set(subset)
                clashing = subsetted & set(in_axis_names)
                if clashing:
                    raise ValueError(
                        f"Keys {clashing} in subset cannot be in "
                        "the groupby column keys."
                    )
                doesnt_exist = subsetted - unique_cols
                if doesnt_exist:
                    raise ValueError(
                        f"Keys {doesnt_exist} in subset do not "
                        f"exist in the DataFrame."
                    )
            else:
                subsetted = unique_cols

            keys = [
                # Can't use .values because the column label needs to be preserved
                obj.iloc[:, idx]
                for idx, _name in enumerate(obj.columns)
                if _name not in in_axis_names and _name in subsetted
            ]

        groupings = list(self.grouper.groupings)
        for key in keys:
            grouper, _, _ = get_grouper(
                df,
                key=key,
                axis=self.axis,
                sort=self.sort,
                observed=False,
                dropna=dropna,
            )
            groupings += list(grouper.groupings)

        # Take the size of the overall columns
        gb = df.groupby(
            groupings,
            sort=self.sort,
            observed=self.observed,
            dropna=self.dropna,
        )
        result_series = cast(Series, gb.size())
        result_series.name = name

        # GH-46357 Include non-observed categories
        # of non-grouping columns regardless of `observed`
        if any(
            isinstance(grouping.grouping_vector, (Categorical, CategoricalIndex))
            and not grouping._observed
            for grouping in groupings
        ):
            levels_list = [ping.result_index for ping in groupings]
            multi_index, _ = MultiIndex.from_product(
                levels_list, names=[ping.name for ping in groupings]
            ).sortlevel()
            result_series = result_series.reindex(multi_index, fill_value=0)

        if normalize:
            # Normalize the results by dividing by the original group sizes.
            # We are guaranteed to have the first N levels be the
            # user-requested grouping.
            levels = list(
                range(len(self.grouper.groupings), result_series.index.nlevels)
            )
            indexed_group_size = result_series.groupby(
                result_series.index.droplevel(levels),
                sort=self.sort,
                dropna=self.dropna,
                # GH#43999 - deprecation of observed=False
                observed=False,
            ).transform("sum")
            result_series /= indexed_group_size

            # Handle groups of non-observed categories
            result_series = result_series.fillna(0.0)

        if sort:
            # Sort the values and then resort by the main grouping
            index_level = range(len(self.grouper.groupings))
            result_series = result_series.sort_values(ascending=ascending).sort_index(
                level=index_level, sort_remaining=False
            )

        result: Series | DataFrame
        if self.as_index:
            result = result_series
        else:
            # Convert to frame
            index = result_series.index
            columns = com.fill_missing_names(index.names)
            if name in columns:
                raise ValueError(f"Column label '{name}' is duplicate of result column")
            result_series.name = name
            result_series.index = index.set_names(range(len(columns)))
            result_frame = result_series.reset_index()
            result_frame.columns = columns + [name]
            result = result_frame
        return result.__finalize__(self.obj, method="value_counts")

    @final
    def sem(self, ddof: int = 1, numeric_only: bool = False):
        """
        Compute standard error of the mean of groups, excluding missing values.

        For multiple groupings, the result index will be a MultiIndex.

        Parameters
        ----------
        ddof : int, default 1
            Degrees of freedom.

        numeric_only : bool, default False
            Include only `float`, `int` or `boolean` data.

            .. versionadded:: 1.5.0

            .. versionchanged:: 2.0.0

                numeric_only now defaults to ``False``.

        Returns
        -------
        Series or DataFrame
            Standard error of the mean of values within each group.
        """
        if numeric_only and self.obj.ndim == 1 and not is_numeric_dtype(self.obj.dtype):
            raise TypeError(
                f"{type(self).__name__}.sem called with "
                f"numeric_only={numeric_only} and dtype {self.obj.dtype}"
            )
        return self._cython_agg_general(
            "sem",
            alt=lambda x: Series(x).sem(ddof=ddof),
            numeric_only=numeric_only,
            ddof=ddof,
        )

    @final
    @Substitution(name="groupby")
    @Appender(_common_see_also)
    def size(self) -> DataFrame | Series:
        """
        Compute group sizes.

        Returns
        -------
        DataFrame or Series
            Number of rows in each group as a Series if as_index is True
            or a DataFrame if as_index is False.
        """
        result = self.grouper.size()

        # GH28330 preserve subclassed Series/DataFrames through calls
        if isinstance(self.obj, Series):
            result = self._obj_1d_constructor(result, name=self.obj.name)
        else:
            result = self._obj_1d_constructor(result)

        with com.temp_setattr(self, "as_index", True):
            # size already has the desired behavior in GH#49519, but this makes the
            # as_index=False path of _reindex_output fail on categorical groupers.
            result = self._reindex_output(result, fill_value=0)
        if not self.as_index:
            # error: Incompatible types in assignment (expression has
            # type "DataFrame", variable has type "Series")
            result = result.rename("size").reset_index()  # type: ignore[assignment]
        return result

    @final
    @doc(_groupby_agg_method_template, fname="sum", no=False, mc=0)
    def sum(
        self,
        numeric_only: bool = False,
        min_count: int = 0,
        engine: str | None = None,
        engine_kwargs: dict[str, bool] | None = None,
    ):
        if maybe_use_numba(engine):
            from pandas.core._numba.kernels import sliding_sum

            return self._numba_agg_general(
                sliding_sum,
                engine_kwargs,
            )
        else:
            # If we are grouping on categoricals we want unobserved categories to
            # return zero, rather than the default of NaN which the reindexing in
            # _agg_general() returns. GH #31422
            with com.temp_setattr(self, "observed", True):
                result = self._agg_general(
                    numeric_only=numeric_only,
                    min_count=min_count,
                    alias="sum",
                    npfunc=np.sum,
                )

            return self._reindex_output(result, fill_value=0)

    @final
    @doc(_groupby_agg_method_template, fname="prod", no=False, mc=0)
    def prod(self, numeric_only: bool = False, min_count: int = 0):
        return self._agg_general(
            numeric_only=numeric_only, min_count=min_count, alias="prod", npfunc=np.prod
        )

    @final
    @doc(_groupby_agg_method_template, fname="min", no=False, mc=-1)
    def min(
        self,
        numeric_only: bool = False,
        min_count: int = -1,
        engine: str | None = None,
        engine_kwargs: dict[str, bool] | None = None,
    ):
        if maybe_use_numba(engine):
            from pandas.core._numba.kernels import sliding_min_max

            return self._numba_agg_general(sliding_min_max, engine_kwargs, False)
        else:
            return self._agg_general(
                numeric_only=numeric_only,
                min_count=min_count,
                alias="min",
                npfunc=np.min,
            )

    @final
    @doc(_groupby_agg_method_template, fname="max", no=False, mc=-1)
    def max(
        self,
        numeric_only: bool = False,
        min_count: int = -1,
        engine: str | None = None,
        engine_kwargs: dict[str, bool] | None = None,
    ):
        if maybe_use_numba(engine):
            from pandas.core._numba.kernels import sliding_min_max

            return self._numba_agg_general(sliding_min_max, engine_kwargs, True)
        else:
            return self._agg_general(
                numeric_only=numeric_only,
                min_count=min_count,
                alias="max",
                npfunc=np.max,
            )

    @final
    def first(self, numeric_only: bool = False, min_count: int = -1):
        """
        Compute the first non-null entry of each column.

        Parameters
        ----------
        numeric_only : bool, default False
            Include only float, int, boolean columns.
        min_count : int, default -1
            The required number of valid values to perform the operation. If fewer
            than ``min_count`` non-NA values are present the result will be NA.

        Returns
        -------
        Series or DataFrame
            First non-null of values within each group.

        See Also
        --------
        DataFrame.groupby : Apply a function groupby to each row or column of a
            DataFrame.
        pandas.core.groupby.DataFrameGroupBy.last : Compute the last non-null entry
            of each column.
        pandas.core.groupby.DataFrameGroupBy.nth : Take the nth row from each group.

        Examples
        --------
        >>> df = pd.DataFrame(dict(A=[1, 1, 3], B=[None, 5, 6], C=[1, 2, 3],
        ...                        D=['3/11/2000', '3/12/2000', '3/13/2000']))
        >>> df['D'] = pd.to_datetime(df['D'])
        >>> df.groupby("A").first()
             B  C          D
        A
        1  5.0  1 2000-03-11
        3  6.0  3 2000-03-13
        >>> df.groupby("A").first(min_count=2)
            B    C          D
        A
        1 NaN  1.0 2000-03-11
        3 NaN  NaN        NaT
        >>> df.groupby("A").first(numeric_only=True)
             B  C
        A
        1  5.0  1
        3  6.0  3
        """

        def first_compat(obj: NDFrameT, axis: AxisInt = 0):
            def first(x: Series):
                """Helper function for first item that isn't NA."""
                arr = x.array[notna(x.array)]
                if not len(arr):
                    return np.nan
                return arr[0]

            if isinstance(obj, DataFrame):
                return obj.apply(first, axis=axis)
            elif isinstance(obj, Series):
                return first(obj)
            else:  # pragma: no cover
                raise TypeError(type(obj))

        return self._agg_general(
            numeric_only=numeric_only,
            min_count=min_count,
            alias="first",
            npfunc=first_compat,
        )

    @final
    def last(self, numeric_only: bool = False, min_count: int = -1):
        """
        Compute the last non-null entry of each column.

        Parameters
        ----------
        numeric_only : bool, default False
            Include only float, int, boolean columns. If None, will attempt to use
            everything, then use only numeric data.
        min_count : int, default -1
            The required number of valid values to perform the operation. If fewer
            than ``min_count`` non-NA values are present the result will be NA.

        Returns
        -------
        Series or DataFrame
            Last non-null of values within each group.

        See Also
        --------
        DataFrame.groupby : Apply a function groupby to each row or column of a
            DataFrame.
        pandas.core.groupby.DataFrameGroupBy.first : Compute the first non-null entry
            of each column.
        pandas.core.groupby.DataFrameGroupBy.nth : Take the nth row from each group.

        Examples
        --------
        >>> df = pd.DataFrame(dict(A=[1, 1, 3], B=[5, None, 6], C=[1, 2, 3]))
        >>> df.groupby("A").last()
             B  C
        A
        1  5.0  2
        3  6.0  3
        """

        def last_compat(obj: NDFrameT, axis: AxisInt = 0):
            def last(x: Series):
                """Helper function for last item that isn't NA."""
                arr = x.array[notna(x.array)]
                if not len(arr):
                    return np.nan
                return arr[-1]

            if isinstance(obj, DataFrame):
                return obj.apply(last, axis=axis)
            elif isinstance(obj, Series):
                return last(obj)
            else:  # pragma: no cover
                raise TypeError(type(obj))

        return self._agg_general(
            numeric_only=numeric_only,
            min_count=min_count,
            alias="last",
            npfunc=last_compat,
        )

    @final
    def ohlc(self) -> DataFrame:
        """
        Compute open, high, low and close values of a group, excluding missing values.

        For multiple groupings, the result index will be a MultiIndex

        Returns
        -------
        DataFrame
            Open, high, low and close values within each group.
        """
        if self.obj.ndim == 1:
            obj = self._selected_obj

            is_numeric = is_numeric_dtype(obj.dtype)
            if not is_numeric:
                raise DataError("No numeric types to aggregate")

            res_values = self.grouper._cython_operation(
                "aggregate", obj._values, "ohlc", axis=0, min_count=-1
            )

            agg_names = ["open", "high", "low", "close"]
            result = self.obj._constructor_expanddim(
                res_values, index=self.grouper.result_index, columns=agg_names
            )
            return self._reindex_output(result)

        result = self._apply_to_column_groupbys(lambda sgb: sgb.ohlc())
        return result

    @doc(DataFrame.describe)
    def describe(
        self,
        percentiles=None,
        include=None,
        exclude=None,
    ) -> NDFrameT:
        obj = self._obj_with_exclusions

        if len(obj) == 0:
            described = obj.describe(
                percentiles=percentiles, include=include, exclude=exclude
            )
            if obj.ndim == 1:
                result = described
            else:
                result = described.unstack()
            return result.to_frame().T.iloc[:0]

        with com.temp_setattr(self, "as_index", True):
            result = self._python_apply_general(
                lambda x: x.describe(
                    percentiles=percentiles, include=include, exclude=exclude
                ),
                obj,
                not_indexed_same=True,
            )
        if self.axis == 1:
            return result.T

        # GH#49256 - properly handle the grouping column(s)
        result = result.unstack()
        if not self.as_index:
            result = self._insert_inaxis_grouper(result)
            result.index = default_index(len(result))

        return result

    @final
    def resample(self, rule, *args, **kwargs):
        """
        Provide resampling when using a TimeGrouper.

        Given a grouper, the function resamples it according to a string
        "string" -> "frequency".

        See the :ref:`frequency aliases <timeseries.offset_aliases>`
        documentation for more details.

        Parameters
        ----------
        rule : str or DateOffset
            The offset string or object representing target grouper conversion.
        *args, **kwargs
            Possible arguments are `how`, `fill_method`, `limit`, `kind` and
            `on`, and other arguments of `TimeGrouper`.

        Returns
        -------
        pandas.api.typing.DatetimeIndexResamplerGroupby,
        pandas.api.typing.PeriodIndexResamplerGroupby, or
        pandas.api.typing.TimedeltaIndexResamplerGroupby
            Return a new groupby object, with type depending on the data
            being resampled.

        See Also
        --------
        Grouper : Specify a frequency to resample with when
            grouping by a key.
        DatetimeIndex.resample : Frequency conversion and resampling of
            time series.

        Examples
        --------
        >>> idx = pd.date_range('1/1/2000', periods=4, freq='T')
        >>> df = pd.DataFrame(data=4 * [range(2)],
        ...                   index=idx,
        ...                   columns=['a', 'b'])
        >>> df.iloc[2, 0] = 5
        >>> df
                            a  b
        2000-01-01 00:00:00  0  1
        2000-01-01 00:01:00  0  1
        2000-01-01 00:02:00  5  1
        2000-01-01 00:03:00  0  1

        Downsample the DataFrame into 3 minute bins and sum the values of
        the timestamps falling into a bin.

        >>> df.groupby('a').resample('3T').sum()
                                 a  b
        a
        0   2000-01-01 00:00:00  0  2
            2000-01-01 00:03:00  0  1
        5   2000-01-01 00:00:00  5  1

        Upsample the series into 30 second bins.

        >>> df.groupby('a').resample('30S').sum()
                            a  b
        a
        0   2000-01-01 00:00:00  0  1
            2000-01-01 00:00:30  0  0
            2000-01-01 00:01:00  0  1
            2000-01-01 00:01:30  0  0
            2000-01-01 00:02:00  0  0
            2000-01-01 00:02:30  0  0
            2000-01-01 00:03:00  0  1
        5   2000-01-01 00:02:00  5  1

        Resample by month. Values are assigned to the month of the period.

<<<<<<< HEAD
        >>> df.groupby('a')[['b']].resample('ME').sum()
                    b
=======
        >>> df.groupby('a').resample('M').sum()
                    a  b
>>>>>>> 073156e7
        a
        0   2000-01-31  0  3
        5   2000-01-31  5  1

        Downsample the series into 3 minute bins as above, but close the right
        side of the bin interval.

        >>> df.groupby('a').resample('3T', closed='right').sum()
                                 a  b
        a
        0   1999-12-31 23:57:00  0  1
            2000-01-01 00:00:00  0  2
        5   2000-01-01 00:00:00  5  1

        Downsample the series into 3 minute bins and close the right side of
        the bin interval, but label each bin using the right edge instead of
        the left.

        >>> df.groupby('a').resample('3T', closed='right', label='right').sum()
                                 a  b
        a
        0   2000-01-01 00:00:00  0  1
            2000-01-01 00:03:00  0  2
        5   2000-01-01 00:03:00  5  1
        """
        from pandas.core.resample import get_resampler_for_grouping

        return get_resampler_for_grouping(self, rule, *args, **kwargs)

    @final
    def rolling(self, *args, **kwargs) -> RollingGroupby:
        """
        Return a rolling grouper, providing rolling functionality per group.

        Parameters
        ----------
        window : int, timedelta, str, offset, or BaseIndexer subclass
            Size of the moving window.

            If an integer, the fixed number of observations used for
            each window.

            If a timedelta, str, or offset, the time period of each window. Each
            window will be a variable sized based on the observations included in
            the time-period. This is only valid for datetimelike indexes.
            To learn more about the offsets & frequency strings, please see `this link
            <https://pandas.pydata.org/pandas-docs/stable/user_guide/timeseries.html#offset-aliases>`__.

            If a BaseIndexer subclass, the window boundaries
            based on the defined ``get_window_bounds`` method. Additional rolling
            keyword arguments, namely ``min_periods``, ``center``, ``closed`` and
            ``step`` will be passed to ``get_window_bounds``.

        min_periods : int, default None
            Minimum number of observations in window required to have a value;
            otherwise, result is ``np.nan``.

            For a window that is specified by an offset,
            ``min_periods`` will default to 1.

            For a window that is specified by an integer, ``min_periods`` will default
            to the size of the window.

        center : bool, default False
            If False, set the window labels as the right edge of the window index.

            If True, set the window labels as the center of the window index.

        win_type : str, default None
            If ``None``, all points are evenly weighted.

            If a string, it must be a valid `scipy.signal window function
            <https://docs.scipy.org/doc/scipy/reference/signal.windows.html#module-scipy.signal.windows>`__.

            Certain Scipy window types require additional parameters to be passed
            in the aggregation function. The additional parameters must match
            the keywords specified in the Scipy window type method signature.

        on : str, optional
            For a DataFrame, a column label or Index level on which
            to calculate the rolling window, rather than the DataFrame's index.

            Provided integer column is ignored and excluded from result since
            an integer index is not used to calculate the rolling window.

        axis : int or str, default 0
            If ``0`` or ``'index'``, roll across the rows.

            If ``1`` or ``'columns'``, roll across the columns.

            For `Series` this parameter is unused and defaults to 0.

        closed : str, default None
            If ``'right'``, the first point in the window is excluded from calculations.

            If ``'left'``, the last point in the window is excluded from calculations.

            If ``'both'``, no points in the window are excluded from calculations.

            If ``'neither'``, the first and last points in the window are excluded
            from calculations.

            Default ``None`` (``'right'``).

        method : str {'single', 'table'}, default 'single'
            Execute the rolling operation per single column or row (``'single'``)
            or over the entire object (``'table'``).

            This argument is only implemented when specifying ``engine='numba'``
            in the method call.

        Returns
        -------
        pandas.api.typing.RollingGroupby
            Return a new grouper with our rolling appended.

        See Also
        --------
        Series.rolling : Calling object with Series data.
        DataFrame.rolling : Calling object with DataFrames.
        Series.groupby : Apply a function groupby to a Series.
        DataFrame.groupby : Apply a function groupby.

        Examples
        --------
        >>> df = pd.DataFrame({'A': [1, 1, 2, 2],
        ...                    'B': [1, 2, 3, 4],
        ...                    'C': [0.362, 0.227, 1.267, -0.562]})
        >>> df
              A  B      C
        0     1  1  0.362
        1     1  2  0.227
        2     2  3  1.267
        3     2  4 -0.562

        >>> df.groupby('A').rolling(2).sum()
            B      C
        A
        1 0  NaN    NaN
          1  3.0  0.589
        2 2  NaN    NaN
          3  7.0  0.705

        >>> df.groupby('A').rolling(2, min_periods=1).sum()
            B      C
        A
        1 0  1.0  0.362
          1  3.0  0.589
        2 2  3.0  1.267
          3  7.0  0.705

        >>> df.groupby('A').rolling(2, on='B').sum()
            B      C
        A
        1 0  1    NaN
          1  2  0.589
        2 2  3    NaN
          3  4  0.705
        """
        from pandas.core.window import RollingGroupby

        return RollingGroupby(
            self._selected_obj,
            *args,
            _grouper=self.grouper,
            _as_index=self.as_index,
            **kwargs,
        )

    @final
    @Substitution(name="groupby")
    @Appender(_common_see_also)
    def expanding(self, *args, **kwargs) -> ExpandingGroupby:
        """
        Return an expanding grouper, providing expanding
        functionality per group.

        Returns
        -------
        pandas.api.typing.ExpandingGroupby
        """
        from pandas.core.window import ExpandingGroupby

        return ExpandingGroupby(
            self._selected_obj,
            *args,
            _grouper=self.grouper,
            **kwargs,
        )

    @final
    @Substitution(name="groupby")
    @Appender(_common_see_also)
    def ewm(self, *args, **kwargs) -> ExponentialMovingWindowGroupby:
        """
        Return an ewm grouper, providing ewm functionality per group.

        Returns
        -------
        pandas.api.typing.ExponentialMovingWindowGroupby
        """
        from pandas.core.window import ExponentialMovingWindowGroupby

        return ExponentialMovingWindowGroupby(
            self._selected_obj,
            *args,
            _grouper=self.grouper,
            **kwargs,
        )

    @final
    def _fill(self, direction: Literal["ffill", "bfill"], limit: int | None = None):
        """
        Shared function for `pad` and `backfill` to call Cython method.

        Parameters
        ----------
        direction : {'ffill', 'bfill'}
            Direction passed to underlying Cython function. `bfill` will cause
            values to be filled backwards. `ffill` and any other values will
            default to a forward fill
        limit : int, default None
            Maximum number of consecutive values to fill. If `None`, this
            method will convert to -1 prior to passing to Cython

        Returns
        -------
        `Series` or `DataFrame` with filled values

        See Also
        --------
        pad : Returns Series with minimum number of char in object.
        backfill : Backward fill the missing values in the dataset.
        """
        # Need int value for Cython
        if limit is None:
            limit = -1

        ids, _, _ = self.grouper.group_info
        sorted_labels = np.argsort(ids, kind="mergesort").astype(np.intp, copy=False)
        if direction == "bfill":
            sorted_labels = sorted_labels[::-1]

        col_func = partial(
            libgroupby.group_fillna_indexer,
            labels=ids,
            sorted_labels=sorted_labels,
            direction=direction,
            limit=limit,
            dropna=self.dropna,
        )

        def blk_func(values: ArrayLike) -> ArrayLike:
            mask = isna(values)
            if values.ndim == 1:
                indexer = np.empty(values.shape, dtype=np.intp)
                col_func(out=indexer, mask=mask)
                return algorithms.take_nd(values, indexer)

            else:
                # We broadcast algorithms.take_nd analogous to
                #  np.take_along_axis
                if isinstance(values, np.ndarray):
                    dtype = values.dtype
                    if self.grouper.has_dropped_na:
                        # dropped null groups give rise to nan in the result
                        dtype = ensure_dtype_can_hold_na(values.dtype)
                    out = np.empty(values.shape, dtype=dtype)
                else:
                    # Note: we only get here with backfill/pad,
                    #  so if we have a dtype that cannot hold NAs,
                    #  then there will be no -1s in indexer, so we can use
                    #  the original dtype (no need to ensure_dtype_can_hold_na)
                    out = type(values)._empty(values.shape, dtype=values.dtype)

                for i, value_element in enumerate(values):
                    # call group_fillna_indexer column-wise
                    indexer = np.empty(values.shape[1], dtype=np.intp)
                    col_func(out=indexer, mask=mask[i])
                    out[i, :] = algorithms.take_nd(value_element, indexer)
                return out

        mgr = self._get_data_to_aggregate()
        res_mgr = mgr.apply(blk_func)

        new_obj = self._wrap_agged_manager(res_mgr)

        if self.axis == 1:
            # Only relevant for DataFrameGroupBy
            new_obj = new_obj.T
            new_obj.columns = self.obj.columns

        new_obj.index = self.obj.index
        return new_obj

    @final
    @Substitution(name="groupby")
    def ffill(self, limit: int | None = None):
        """
        Forward fill the values.

        Parameters
        ----------
        limit : int, optional
            Limit of how many values to fill.

        Returns
        -------
        Series or DataFrame
            Object with missing values filled.

        See Also
        --------
        Series.ffill: Returns Series with minimum number of char in object.
        DataFrame.ffill: Object with missing values filled or None if inplace=True.
        Series.fillna: Fill NaN values of a Series.
        DataFrame.fillna: Fill NaN values of a DataFrame.
        """
        return self._fill("ffill", limit=limit)

    @final
    @Substitution(name="groupby")
    def bfill(self, limit: int | None = None):
        """
        Backward fill the values.

        Parameters
        ----------
        limit : int, optional
            Limit of how many values to fill.

        Returns
        -------
        Series or DataFrame
            Object with missing values filled.

        See Also
        --------
        Series.bfill :  Backward fill the missing values in the dataset.
        DataFrame.bfill:  Backward fill the missing values in the dataset.
        Series.fillna: Fill NaN values of a Series.
        DataFrame.fillna: Fill NaN values of a DataFrame.
        """
        return self._fill("bfill", limit=limit)

    @final
    @property
    @Substitution(name="groupby")
    @Substitution(see_also=_common_see_also)
    def nth(self) -> GroupByNthSelector:
        """
        Take the nth row from each group if n is an int, otherwise a subset of rows.

        Can be either a call or an index. dropna is not available with index notation.
        Index notation accepts a comma separated list of integers and slices.

        If dropna, will take the nth non-null row, dropna is either
        'all' or 'any'; this is equivalent to calling dropna(how=dropna)
        before the groupby.

        Parameters
        ----------
        n : int, slice or list of ints and slices
            A single nth value for the row or a list of nth values or slices.

            .. versionchanged:: 1.4.0
                Added slice and lists containing slices.
                Added index notation.

        dropna : {'any', 'all', None}, default None
            Apply the specified dropna operation before counting which row is
            the nth row. Only supported if n is an int.

        Returns
        -------
        Series or DataFrame
            N-th value within each group.
        %(see_also)s
        Examples
        --------

        >>> df = pd.DataFrame({'A': [1, 1, 2, 1, 2],
        ...                    'B': [np.nan, 2, 3, 4, 5]}, columns=['A', 'B'])
        >>> g = df.groupby('A')
        >>> g.nth(0)
           A   B
        0  1 NaN
        2  2 3.0
        >>> g.nth(1)
           A   B
        1  1 2.0
        4  2 5.0
        >>> g.nth(-1)
           A   B
        3  1 4.0
        4  2 5.0
        >>> g.nth([0, 1])
           A   B
        0  1 NaN
        1  1 2.0
        2  2 3.0
        4  2 5.0
        >>> g.nth(slice(None, -1))
           A   B
        0  1 NaN
        1  1 2.0
        2  2 3.0

        Index notation may also be used

        >>> g.nth[0, 1]
           A   B
        0  1 NaN
        1  1 2.0
        2  2 3.0
        4  2 5.0
        >>> g.nth[:-1]
           A   B
        0  1 NaN
        1  1 2.0
        2  2 3.0

        Specifying `dropna` allows ignoring ``NaN`` values

        >>> g.nth(0, dropna='any')
           A   B
        1  1 2.0
        2  2 3.0

        When the specified ``n`` is larger than any of the groups, an
        empty DataFrame is returned

        >>> g.nth(3, dropna='any')
        Empty DataFrame
        Columns: [A, B]
        Index: []
        """
        return GroupByNthSelector(self)

    def _nth(
        self,
        n: PositionalIndexer | tuple,
        dropna: Literal["any", "all", None] = None,
    ) -> NDFrameT:
        if not dropna:
            mask = self._make_mask_from_positional_indexer(n)

            ids, _, _ = self.grouper.group_info

            # Drop NA values in grouping
            mask = mask & (ids != -1)

            out = self._mask_selected_obj(mask)
            return out

        # dropna is truthy
        if not is_integer(n):
            raise ValueError("dropna option only supported for an integer argument")

        if dropna not in ["any", "all"]:
            # Note: when agg-ing picker doesn't raise this, just returns NaN
            raise ValueError(
                "For a DataFrame or Series groupby.nth, dropna must be "
                "either None, 'any' or 'all', "
                f"(was passed {dropna})."
            )

        # old behaviour, but with all and any support for DataFrames.
        # modified in GH 7559 to have better perf
        n = cast(int, n)
        dropped = self.obj.dropna(how=dropna, axis=self.axis)

        # get a new grouper for our dropped obj
        grouper: np.ndarray | Index | ops.BaseGrouper
        if self.keys is None and self.level is None:
            # we don't have the grouper info available
            # (e.g. we have selected out
            # a column that is not in the current object)
            axis = self.grouper.axis
            grouper = self.grouper.codes_info[axis.isin(dropped.index)]
            if self.grouper.has_dropped_na:
                # Null groups need to still be encoded as -1 when passed to groupby
                nulls = grouper == -1
                # error: No overload variant of "where" matches argument types
                #        "Any", "NAType", "Any"
                values = np.where(nulls, NA, grouper)  # type: ignore[call-overload]
                grouper = Index(values, dtype="Int64")

        else:
            # create a grouper with the original parameters, but on dropped
            # object
            grouper, _, _ = get_grouper(
                dropped,
                key=self.keys,
                axis=self.axis,
                level=self.level,
                sort=self.sort,
            )

        if self.axis == 1:
            grb = dropped.T.groupby(grouper, as_index=self.as_index, sort=self.sort)
        else:
            grb = dropped.groupby(grouper, as_index=self.as_index, sort=self.sort)
        return grb.nth(n)

    @final
    def quantile(
        self,
        q: float | AnyArrayLike = 0.5,
        interpolation: str = "linear",
        numeric_only: bool = False,
    ):
        """
        Return group values at the given quantile, a la numpy.percentile.

        Parameters
        ----------
        q : float or array-like, default 0.5 (50% quantile)
            Value(s) between 0 and 1 providing the quantile(s) to compute.
        interpolation : {'linear', 'lower', 'higher', 'midpoint', 'nearest'}
            Method to use when the desired quantile falls between two points.
        numeric_only : bool, default False
            Include only `float`, `int` or `boolean` data.

            .. versionadded:: 1.5.0

            .. versionchanged:: 2.0.0

                numeric_only now defaults to ``False``.

        Returns
        -------
        Series or DataFrame
            Return type determined by caller of GroupBy object.

        See Also
        --------
        Series.quantile : Similar method for Series.
        DataFrame.quantile : Similar method for DataFrame.
        numpy.percentile : NumPy method to compute qth percentile.

        Examples
        --------
        >>> df = pd.DataFrame([
        ...     ['a', 1], ['a', 2], ['a', 3],
        ...     ['b', 1], ['b', 3], ['b', 5]
        ... ], columns=['key', 'val'])
        >>> df.groupby('key').quantile()
            val
        key
        a    2.0
        b    3.0
        """

        def pre_processor(vals: ArrayLike) -> tuple[np.ndarray, DtypeObj | None]:
            if is_object_dtype(vals.dtype):
                raise TypeError(
                    "'quantile' cannot be performed against 'object' dtypes!"
                )

            inference: DtypeObj | None = None
            if isinstance(vals, BaseMaskedArray) and is_numeric_dtype(vals.dtype):
                out = vals.to_numpy(dtype=float, na_value=np.nan)
                inference = vals.dtype
            elif is_integer_dtype(vals.dtype):
                if isinstance(vals, ExtensionArray):
                    out = vals.to_numpy(dtype=float, na_value=np.nan)
                else:
                    out = vals
                inference = np.dtype(np.int64)
            elif is_bool_dtype(vals.dtype) and isinstance(vals, ExtensionArray):
                out = vals.to_numpy(dtype=float, na_value=np.nan)
            elif needs_i8_conversion(vals.dtype):
                inference = vals.dtype
                # In this case we need to delay the casting until after the
                #  np.lexsort below.
                # error: Incompatible return value type (got
                # "Tuple[Union[ExtensionArray, ndarray[Any, Any]], Union[Any,
                # ExtensionDtype]]", expected "Tuple[ndarray[Any, Any],
                # Optional[Union[dtype[Any], ExtensionDtype]]]")
                return vals, inference  # type: ignore[return-value]
            elif isinstance(vals, ExtensionArray) and is_float_dtype(vals.dtype):
                inference = np.dtype(np.float64)
                out = vals.to_numpy(dtype=float, na_value=np.nan)
            else:
                out = np.asarray(vals)

            return out, inference

        def post_processor(
            vals: np.ndarray,
            inference: DtypeObj | None,
            result_mask: np.ndarray | None,
            orig_vals: ArrayLike,
        ) -> ArrayLike:
            if inference:
                # Check for edge case
                if isinstance(orig_vals, BaseMaskedArray):
                    assert result_mask is not None  # for mypy

                    if interpolation in {"linear", "midpoint"} and not is_float_dtype(
                        orig_vals
                    ):
                        return FloatingArray(vals, result_mask)
                    else:
                        # Item "ExtensionDtype" of "Union[ExtensionDtype, str,
                        # dtype[Any], Type[object]]" has no attribute "numpy_dtype"
                        # [union-attr]
                        with warnings.catch_warnings():
                            # vals.astype with nan can warn with numpy >1.24
                            warnings.filterwarnings("ignore", category=RuntimeWarning)
                            return type(orig_vals)(
                                vals.astype(
                                    inference.numpy_dtype  # type: ignore[union-attr]
                                ),
                                result_mask,
                            )

                elif not (
                    is_integer_dtype(inference)
                    and interpolation in {"linear", "midpoint"}
                ):
                    if needs_i8_conversion(inference):
                        # error: Item "ExtensionArray" of "Union[ExtensionArray,
                        # ndarray[Any, Any]]" has no attribute "_ndarray"
                        vals = vals.astype("i8").view(
                            orig_vals._ndarray.dtype  # type: ignore[union-attr]
                        )
                        # error: Item "ExtensionArray" of "Union[ExtensionArray,
                        # ndarray[Any, Any]]" has no attribute "_from_backing_data"
                        return orig_vals._from_backing_data(  # type: ignore[union-attr]
                            vals
                        )

                    assert isinstance(inference, np.dtype)  # for mypy
                    return vals.astype(inference)

            return vals

        orig_scalar = is_scalar(q)
        if orig_scalar:
            qs = np.array([q], dtype=np.float64)
        else:
            qs = np.array(q, dtype=np.float64)
        ids, _, ngroups = self.grouper.group_info
        nqs = len(qs)

        func = partial(
            libgroupby.group_quantile, labels=ids, qs=qs, interpolation=interpolation
        )

        # Put '-1' (NaN) labels as the last group so it does not interfere
        # with the calculations. Note: length check avoids failure on empty
        # labels. In that case, the value doesn't matter
        na_label_for_sorting = ids.max() + 1 if len(ids) > 0 else 0
        labels_for_lexsort = np.where(ids == -1, na_label_for_sorting, ids)

        def blk_func(values: ArrayLike) -> ArrayLike:
            orig_vals = values
            if isinstance(values, BaseMaskedArray):
                mask = values._mask
                result_mask = np.zeros((ngroups, nqs), dtype=np.bool_)
            else:
                mask = isna(values)
                result_mask = None

            is_datetimelike = needs_i8_conversion(values.dtype)

            vals, inference = pre_processor(values)

            ncols = 1
            if vals.ndim == 2:
                ncols = vals.shape[0]
                shaped_labels = np.broadcast_to(
                    labels_for_lexsort, (ncols, len(labels_for_lexsort))
                )
            else:
                shaped_labels = labels_for_lexsort

            out = np.empty((ncols, ngroups, nqs), dtype=np.float64)

            # Get an index of values sorted by values and then labels
            order = (vals, shaped_labels)
            sort_arr = np.lexsort(order).astype(np.intp, copy=False)

            if is_datetimelike:
                # This casting needs to happen after the lexsort in order
                #  to ensure that NaTs are placed at the end and not the front
                vals = vals.view("i8").astype(np.float64)

            if vals.ndim == 1:
                # Ea is always 1d
                func(
                    out[0],
                    values=vals,
                    mask=mask,
                    sort_indexer=sort_arr,
                    result_mask=result_mask,
                )
            else:
                for i in range(ncols):
                    func(out[i], values=vals[i], mask=mask[i], sort_indexer=sort_arr[i])

            if vals.ndim == 1:
                out = out.ravel("K")
                if result_mask is not None:
                    result_mask = result_mask.ravel("K")
            else:
                out = out.reshape(ncols, ngroups * nqs)
            return post_processor(out, inference, result_mask, orig_vals)

        data = self._get_data_to_aggregate(numeric_only=numeric_only, name="quantile")
        res_mgr = data.grouped_reduce(blk_func)

        res = self._wrap_agged_manager(res_mgr)

        if orig_scalar:
            # Avoid expensive MultiIndex construction
            return self._wrap_aggregated_output(res)
        return self._wrap_aggregated_output(res, qs=qs)

    @final
    @Substitution(name="groupby")
    def ngroup(self, ascending: bool = True):
        """
        Number each group from 0 to the number of groups - 1.

        This is the enumerative complement of cumcount.  Note that the
        numbers given to the groups match the order in which the groups
        would be seen when iterating over the groupby object, not the
        order they are first observed.

        Groups with missing keys (where `pd.isna()` is True) will be labeled with `NaN`
        and will be skipped from the count.

        Parameters
        ----------
        ascending : bool, default True
            If False, number in reverse, from number of group - 1 to 0.

        Returns
        -------
        Series
            Unique numbers for each group.

        See Also
        --------
        .cumcount : Number the rows in each group.

        Examples
        --------
        >>> df = pd.DataFrame({"color": ["red", None, "red", "blue", "blue", "red"]})
        >>> df
           color
        0    red
        1   None
        2    red
        3   blue
        4   blue
        5    red
        >>> df.groupby("color").ngroup()
        0    1.0
        1    NaN
        2    1.0
        3    0.0
        4    0.0
        5    1.0
        dtype: float64
        >>> df.groupby("color", dropna=False).ngroup()
        0    1
        1    2
        2    1
        3    0
        4    0
        5    1
        dtype: int64
        >>> df.groupby("color", dropna=False).ngroup(ascending=False)
        0    1
        1    0
        2    1
        3    2
        4    2
        5    1
        dtype: int64
        """
        obj = self._obj_with_exclusions
        index = obj._get_axis(self.axis)
        comp_ids = self.grouper.group_info[0]

        dtype: type
        if self.grouper.has_dropped_na:
            comp_ids = np.where(comp_ids == -1, np.nan, comp_ids)
            dtype = np.float64
        else:
            dtype = np.int64

        if any(ping._passed_categorical for ping in self.grouper.groupings):
            # comp_ids reflect non-observed groups, we need only observed
            comp_ids = rank_1d(comp_ids, ties_method="dense") - 1

        result = self._obj_1d_constructor(comp_ids, index, dtype=dtype)
        if not ascending:
            result = self.ngroups - 1 - result
        return result

    @final
    @Substitution(name="groupby")
    def cumcount(self, ascending: bool = True):
        """
        Number each item in each group from 0 to the length of that group - 1.

        Essentially this is equivalent to

        .. code-block:: python

            self.apply(lambda x: pd.Series(np.arange(len(x)), x.index))

        Parameters
        ----------
        ascending : bool, default True
            If False, number in reverse, from length of group - 1 to 0.

        Returns
        -------
        Series
            Sequence number of each element within each group.

        See Also
        --------
        .ngroup : Number the groups themselves.

        Examples
        --------
        >>> df = pd.DataFrame([['a'], ['a'], ['a'], ['b'], ['b'], ['a']],
        ...                   columns=['A'])
        >>> df
           A
        0  a
        1  a
        2  a
        3  b
        4  b
        5  a
        >>> df.groupby('A').cumcount()
        0    0
        1    1
        2    2
        3    0
        4    1
        5    3
        dtype: int64
        >>> df.groupby('A').cumcount(ascending=False)
        0    3
        1    2
        2    1
        3    1
        4    0
        5    0
        dtype: int64
        """
        index = self._obj_with_exclusions._get_axis(self.axis)
        cumcounts = self._cumcount_array(ascending=ascending)
        return self._obj_1d_constructor(cumcounts, index)

    @final
    @Substitution(name="groupby")
    @Substitution(see_also=_common_see_also)
    def rank(
        self,
        method: str = "average",
        ascending: bool = True,
        na_option: str = "keep",
        pct: bool = False,
        axis: AxisInt | lib.NoDefault = lib.no_default,
    ) -> NDFrameT:
        """
        Provide the rank of values within each group.

        Parameters
        ----------
        method : {'average', 'min', 'max', 'first', 'dense'}, default 'average'
            * average: average rank of group.
            * min: lowest rank in group.
            * max: highest rank in group.
            * first: ranks assigned in order they appear in the array.
            * dense: like 'min', but rank always increases by 1 between groups.
        ascending : bool, default True
            False for ranks by high (1) to low (N).
        na_option : {'keep', 'top', 'bottom'}, default 'keep'
            * keep: leave NA values where they are.
            * top: smallest rank if ascending.
            * bottom: smallest rank if descending.
        pct : bool, default False
            Compute percentage rank of data within each group.
        axis : int, default 0
            The axis of the object over which to compute the rank.

            .. deprecated:: 2.1.0
                For axis=1, operate on the underlying object instead. Otherwise
                the axis keyword is not necessary.

        Returns
        -------
        DataFrame with ranking of values within each group
        %(see_also)s
        Examples
        --------
        >>> df = pd.DataFrame(
        ...     {
        ...         "group": ["a", "a", "a", "a", "a", "b", "b", "b", "b", "b"],
        ...         "value": [2, 4, 2, 3, 5, 1, 2, 4, 1, 5],
        ...     }
        ... )
        >>> df
          group  value
        0     a      2
        1     a      4
        2     a      2
        3     a      3
        4     a      5
        5     b      1
        6     b      2
        7     b      4
        8     b      1
        9     b      5
        >>> for method in ['average', 'min', 'max', 'dense', 'first']:
        ...     df[f'{method}_rank'] = df.groupby('group')['value'].rank(method)
        >>> df
          group  value  average_rank  min_rank  max_rank  dense_rank  first_rank
        0     a      2           1.5       1.0       2.0         1.0         1.0
        1     a      4           4.0       4.0       4.0         3.0         4.0
        2     a      2           1.5       1.0       2.0         1.0         2.0
        3     a      3           3.0       3.0       3.0         2.0         3.0
        4     a      5           5.0       5.0       5.0         4.0         5.0
        5     b      1           1.5       1.0       2.0         1.0         1.0
        6     b      2           3.0       3.0       3.0         2.0         3.0
        7     b      4           4.0       4.0       4.0         3.0         4.0
        8     b      1           1.5       1.0       2.0         1.0         2.0
        9     b      5           5.0       5.0       5.0         4.0         5.0
        """
        if na_option not in {"keep", "top", "bottom"}:
            msg = "na_option must be one of 'keep', 'top', or 'bottom'"
            raise ValueError(msg)

        if axis is not lib.no_default:
            axis = self.obj._get_axis_number(axis)
            self._deprecate_axis(axis, "rank")
        else:
            axis = 0

        kwargs = {
            "ties_method": method,
            "ascending": ascending,
            "na_option": na_option,
            "pct": pct,
        }
        if axis != 0:
            # DataFrame uses different keyword name
            kwargs["method"] = kwargs.pop("ties_method")
            f = lambda x: x.rank(axis=axis, numeric_only=False, **kwargs)
            result = self._python_apply_general(
                f, self._selected_obj, is_transform=True
            )
            return result

        return self._cython_transform(
            "rank",
            numeric_only=False,
            axis=axis,
            **kwargs,
        )

    @final
    @Substitution(name="groupby")
    @Appender(_common_see_also)
    def cumprod(
        self, axis: Axis | lib.NoDefault = lib.no_default, *args, **kwargs
    ) -> NDFrameT:
        """
        Cumulative product for each group.

        Returns
        -------
        Series or DataFrame
        """
        nv.validate_groupby_func("cumprod", args, kwargs, ["numeric_only", "skipna"])
        if axis is not lib.no_default:
            axis = self.obj._get_axis_number(axis)
            self._deprecate_axis(axis, "cumprod")
        else:
            axis = 0

        if axis != 0:
            f = lambda x: x.cumprod(axis=axis, **kwargs)
            return self._python_apply_general(f, self._selected_obj, is_transform=True)

        return self._cython_transform("cumprod", **kwargs)

    @final
    @Substitution(name="groupby")
    @Appender(_common_see_also)
    def cumsum(
        self, axis: Axis | lib.NoDefault = lib.no_default, *args, **kwargs
    ) -> NDFrameT:
        """
        Cumulative sum for each group.

        Returns
        -------
        Series or DataFrame
        """
        nv.validate_groupby_func("cumsum", args, kwargs, ["numeric_only", "skipna"])
        if axis is not lib.no_default:
            axis = self.obj._get_axis_number(axis)
            self._deprecate_axis(axis, "cumsum")
        else:
            axis = 0

        if axis != 0:
            f = lambda x: x.cumsum(axis=axis, **kwargs)
            return self._python_apply_general(f, self._selected_obj, is_transform=True)

        return self._cython_transform("cumsum", **kwargs)

    @final
    @Substitution(name="groupby")
    @Appender(_common_see_also)
    def cummin(
        self,
        axis: AxisInt | lib.NoDefault = lib.no_default,
        numeric_only: bool = False,
        **kwargs,
    ) -> NDFrameT:
        """
        Cumulative min for each group.

        Returns
        -------
        Series or DataFrame
        """
        skipna = kwargs.get("skipna", True)
        if axis is not lib.no_default:
            axis = self.obj._get_axis_number(axis)
            self._deprecate_axis(axis, "cummin")
        else:
            axis = 0

        if axis != 0:
            f = lambda x: np.minimum.accumulate(x, axis)
            obj = self._selected_obj
            if numeric_only:
                obj = obj._get_numeric_data()
            return self._python_apply_general(f, obj, is_transform=True)

        return self._cython_transform(
            "cummin", numeric_only=numeric_only, skipna=skipna
        )

    @final
    @Substitution(name="groupby")
    @Appender(_common_see_also)
    def cummax(
        self,
        axis: AxisInt | lib.NoDefault = lib.no_default,
        numeric_only: bool = False,
        **kwargs,
    ) -> NDFrameT:
        """
        Cumulative max for each group.

        Returns
        -------
        Series or DataFrame
        """
        skipna = kwargs.get("skipna", True)
        if axis is not lib.no_default:
            axis = self.obj._get_axis_number(axis)
            self._deprecate_axis(axis, "cummax")
        else:
            axis = 0

        if axis != 0:
            f = lambda x: np.maximum.accumulate(x, axis)
            obj = self._selected_obj
            if numeric_only:
                obj = obj._get_numeric_data()
            return self._python_apply_general(f, obj, is_transform=True)

        return self._cython_transform(
            "cummax", numeric_only=numeric_only, skipna=skipna
        )

    @final
    @Substitution(name="groupby")
    def shift(
        self,
        periods: int = 1,
        freq=None,
        axis: Axis | lib.NoDefault = lib.no_default,
        fill_value=None,
    ):
        """
        Shift each group by periods observations.

        If freq is passed, the index will be increased using the periods and the freq.

        Parameters
        ----------
        periods : int, default 1
            Number of periods to shift.
        freq : str, optional
            Frequency string.
        axis : axis to shift, default 0
            Shift direction.

            .. deprecated:: 2.1.0
                For axis=1, operate on the underlying object instead. Otherwise
                the axis keyword is not necessary.

        fill_value : optional
            The scalar value to use for newly introduced missing values.

        Returns
        -------
        Series or DataFrame
            Object shifted within each group.

        See Also
        --------
        Index.shift : Shift values of Index.
        """
        if axis is not lib.no_default:
            axis = self.obj._get_axis_number(axis)
            self._deprecate_axis(axis, "shift")
        else:
            axis = 0

        if freq is not None or axis != 0:
            f = lambda x: x.shift(periods, freq, axis, fill_value)
            return self._python_apply_general(f, self._selected_obj, is_transform=True)

        ids, _, ngroups = self.grouper.group_info
        res_indexer = np.zeros(len(ids), dtype=np.int64)

        libgroupby.group_shift_indexer(res_indexer, ids, ngroups, periods)

        obj = self._obj_with_exclusions

        res = obj._reindex_with_indexers(
            {self.axis: (obj.axes[self.axis], res_indexer)},
            fill_value=fill_value,
            allow_dups=True,
        )
        return res

    @final
    @Substitution(name="groupby")
    @Appender(_common_see_also)
    def diff(
        self, periods: int = 1, axis: AxisInt | lib.NoDefault = lib.no_default
    ) -> NDFrameT:
        """
        First discrete difference of element.

        Calculates the difference of each element compared with another
        element in the group (default is element in previous row).

        Parameters
        ----------
        periods : int, default 1
            Periods to shift for calculating difference, accepts negative values.
        axis : axis to shift, default 0
            Take difference over rows (0) or columns (1).

            .. deprecated:: 2.1.0
                For axis=1, operate on the underlying object instead. Otherwise
                the axis keyword is not necessary.

        Returns
        -------
        Series or DataFrame
            First differences.
        """
        if axis is not lib.no_default:
            axis = self.obj._get_axis_number(axis)
            self._deprecate_axis(axis, "diff")
        else:
            axis = 0

        if axis != 0:
            return self.apply(lambda x: x.diff(periods=periods, axis=axis))

        obj = self._obj_with_exclusions
        shifted = self.shift(periods=periods)

        # GH45562 - to retain existing behavior and match behavior of Series.diff(),
        # int8 and int16 are coerced to float32 rather than float64.
        dtypes_to_f32 = ["int8", "int16"]
        if obj.ndim == 1:
            if obj.dtype in dtypes_to_f32:
                shifted = shifted.astype("float32")
        else:
            to_coerce = [c for c, dtype in obj.dtypes.items() if dtype in dtypes_to_f32]
            if len(to_coerce):
                shifted = shifted.astype({c: "float32" for c in to_coerce})

        return obj - shifted

    @final
    @Substitution(name="groupby")
    @Appender(_common_see_also)
    def pct_change(
        self,
        periods: int = 1,
        fill_method: FillnaOptions = "ffill",
        limit: int | None = None,
        freq=None,
        axis: Axis | lib.NoDefault = lib.no_default,
    ):
        """
        Calculate pct_change of each value to previous entry in group.

        Returns
        -------
        Series or DataFrame
            Percentage changes within each group.
        """
        if axis is not lib.no_default:
            axis = self.obj._get_axis_number(axis)
            self._deprecate_axis(axis, "pct_change")
        else:
            axis = 0

        # TODO(GH#23918): Remove this conditional for SeriesGroupBy when
        #  GH#23918 is fixed
        if freq is not None or axis != 0:
            f = lambda x: x.pct_change(
                periods=periods,
                fill_method=fill_method,
                limit=limit,
                freq=freq,
                axis=axis,
            )
            return self._python_apply_general(f, self._selected_obj, is_transform=True)

        if fill_method is None:  # GH30463
            fill_method = "ffill"
            limit = 0
        filled = getattr(self, fill_method)(limit=limit)
        if self.axis == 0:
            fill_grp = filled.groupby(self.grouper.codes, group_keys=self.group_keys)
        else:
            fill_grp = filled.T.groupby(self.grouper.codes, group_keys=self.group_keys)
        shifted = fill_grp.shift(periods=periods, freq=freq)
        if self.axis == 1:
            shifted = shifted.T
        return (filled / shifted) - 1

    @final
    @Substitution(name="groupby")
    @Substitution(see_also=_common_see_also)
    def head(self, n: int = 5) -> NDFrameT:
        """
        Return first n rows of each group.

        Similar to ``.apply(lambda x: x.head(n))``, but it returns a subset of rows
        from the original DataFrame with original index and order preserved
        (``as_index`` flag is ignored).

        Parameters
        ----------
        n : int
            If positive: number of entries to include from start of each group.
            If negative: number of entries to exclude from end of each group.

        Returns
        -------
        Series or DataFrame
            Subset of original Series or DataFrame as determined by n.
        %(see_also)s
        Examples
        --------

        >>> df = pd.DataFrame([[1, 2], [1, 4], [5, 6]],
        ...                   columns=['A', 'B'])
        >>> df.groupby('A').head(1)
           A  B
        0  1  2
        2  5  6
        >>> df.groupby('A').head(-1)
           A  B
        0  1  2
        """
        mask = self._make_mask_from_positional_indexer(slice(None, n))
        return self._mask_selected_obj(mask)

    @final
    @Substitution(name="groupby")
    @Substitution(see_also=_common_see_also)
    def tail(self, n: int = 5) -> NDFrameT:
        """
        Return last n rows of each group.

        Similar to ``.apply(lambda x: x.tail(n))``, but it returns a subset of rows
        from the original DataFrame with original index and order preserved
        (``as_index`` flag is ignored).

        Parameters
        ----------
        n : int
            If positive: number of entries to include from end of each group.
            If negative: number of entries to exclude from start of each group.

        Returns
        -------
        Series or DataFrame
            Subset of original Series or DataFrame as determined by n.
        %(see_also)s
        Examples
        --------

        >>> df = pd.DataFrame([['a', 1], ['a', 2], ['b', 1], ['b', 2]],
        ...                   columns=['A', 'B'])
        >>> df.groupby('A').tail(1)
           A  B
        1  a  2
        3  b  2
        >>> df.groupby('A').tail(-1)
           A  B
        1  a  2
        3  b  2
        """
        if n:
            mask = self._make_mask_from_positional_indexer(slice(-n, None))
        else:
            mask = self._make_mask_from_positional_indexer([])

        return self._mask_selected_obj(mask)

    @final
    def _mask_selected_obj(self, mask: npt.NDArray[np.bool_]) -> NDFrameT:
        """
        Return _selected_obj with mask applied to the correct axis.

        Parameters
        ----------
        mask : np.ndarray[bool]
            Boolean mask to apply.

        Returns
        -------
        Series or DataFrame
            Filtered _selected_obj.
        """
        ids = self.grouper.group_info[0]
        mask = mask & (ids != -1)

        if self.axis == 0:
            return self._selected_obj[mask]
        else:
            return self._selected_obj.iloc[:, mask]

    @final
    def _reindex_output(
        self,
        output: OutputFrameOrSeries,
        fill_value: Scalar = np.NaN,
        qs: npt.NDArray[np.float64] | None = None,
    ) -> OutputFrameOrSeries:
        """
        If we have categorical groupers, then we might want to make sure that
        we have a fully re-indexed output to the levels. This means expanding
        the output space to accommodate all values in the cartesian product of
        our groups, regardless of whether they were observed in the data or
        not. This will expand the output space if there are missing groups.

        The method returns early without modifying the input if the number of
        groupings is less than 2, self.observed == True or none of the groupers
        are categorical.

        Parameters
        ----------
        output : Series or DataFrame
            Object resulting from grouping and applying an operation.
        fill_value : scalar, default np.NaN
            Value to use for unobserved categories if self.observed is False.
        qs : np.ndarray[float64] or None, default None
            quantile values, only relevant for quantile.

        Returns
        -------
        Series or DataFrame
            Object (potentially) re-indexed to include all possible groups.
        """
        groupings = self.grouper.groupings
        if len(groupings) == 1:
            return output

        # if we only care about the observed values
        # we are done
        elif self.observed:
            return output

        # reindexing only applies to a Categorical grouper
        elif not any(
            isinstance(ping.grouping_vector, (Categorical, CategoricalIndex))
            for ping in groupings
        ):
            return output

        levels_list = [ping.group_index for ping in groupings]
        names = self.grouper.names
        if qs is not None:
            # error: Argument 1 to "append" of "list" has incompatible type
            # "ndarray[Any, dtype[floating[_64Bit]]]"; expected "Index"
            levels_list.append(qs)  # type: ignore[arg-type]
            names = names + [None]
        index = MultiIndex.from_product(levels_list, names=names)
        if self.sort:
            index = index.sort_values()

        if self.as_index:
            # Always holds for SeriesGroupBy unless GH#36507 is implemented
            d = {
                self.obj._get_axis_name(self.axis): index,
                "copy": False,
                "fill_value": fill_value,
            }
            return output.reindex(**d)  # type: ignore[arg-type]

        # GH 13204
        # Here, the categorical in-axis groupers, which need to be fully
        # expanded, are columns in `output`. An idea is to do:
        # output = output.set_index(self.grouper.names)
        #                .reindex(index).reset_index()
        # but special care has to be taken because of possible not-in-axis
        # groupers.
        # So, we manually select and drop the in-axis grouper columns,
        # reindex `output`, and then reset the in-axis grouper columns.

        # Select in-axis groupers
        in_axis_grps = [
            (i, ping.name) for (i, ping) in enumerate(groupings) if ping.in_axis
        ]
        if len(in_axis_grps) > 0:
            g_nums, g_names = zip(*in_axis_grps)
            output = output.drop(labels=list(g_names), axis=1)

        # Set a temp index and reindex (possibly expanding)
        output = output.set_index(self.grouper.result_index).reindex(
            index, copy=False, fill_value=fill_value
        )

        # Reset in-axis grouper columns
        # (using level numbers `g_nums` because level names may not be unique)
        if len(in_axis_grps) > 0:
            output = output.reset_index(level=g_nums)

        return output.reset_index(drop=True)

    @final
    def sample(
        self,
        n: int | None = None,
        frac: float | None = None,
        replace: bool = False,
        weights: Sequence | Series | None = None,
        random_state: RandomState | None = None,
    ):
        """
        Return a random sample of items from each group.

        You can use `random_state` for reproducibility.

        Parameters
        ----------
        n : int, optional
            Number of items to return for each group. Cannot be used with
            `frac` and must be no larger than the smallest group unless
            `replace` is True. Default is one if `frac` is None.
        frac : float, optional
            Fraction of items to return. Cannot be used with `n`.
        replace : bool, default False
            Allow or disallow sampling of the same row more than once.
        weights : list-like, optional
            Default None results in equal probability weighting.
            If passed a list-like then values must have the same length as
            the underlying DataFrame or Series object and will be used as
            sampling probabilities after normalization within each group.
            Values must be non-negative with at least one positive element
            within each group.
        random_state : int, array-like, BitGenerator, np.random.RandomState, np.random.Generator, optional
            If int, array-like, or BitGenerator, seed for random number generator.
            If np.random.RandomState or np.random.Generator, use as given.

            .. versionchanged:: 1.4.0

                np.random.Generator objects now accepted

        Returns
        -------
        Series or DataFrame
            A new object of same type as caller containing items randomly
            sampled within each group from the caller object.

        See Also
        --------
        DataFrame.sample: Generate random samples from a DataFrame object.
        numpy.random.choice: Generate a random sample from a given 1-D numpy
            array.

        Examples
        --------
        >>> df = pd.DataFrame(
        ...     {"a": ["red"] * 2 + ["blue"] * 2 + ["black"] * 2, "b": range(6)}
        ... )
        >>> df
               a  b
        0    red  0
        1    red  1
        2   blue  2
        3   blue  3
        4  black  4
        5  black  5

        Select one row at random for each distinct value in column a. The
        `random_state` argument can be used to guarantee reproducibility:

        >>> df.groupby("a").sample(n=1, random_state=1)
               a  b
        4  black  4
        2   blue  2
        1    red  1

        Set `frac` to sample fixed proportions rather than counts:

        >>> df.groupby("a")["b"].sample(frac=0.5, random_state=2)
        5    5
        2    2
        0    0
        Name: b, dtype: int64

        Control sample probabilities within groups by setting weights:

        >>> df.groupby("a").sample(
        ...     n=1,
        ...     weights=[1, 1, 1, 0, 0, 1],
        ...     random_state=1,
        ... )
               a  b
        5  black  5
        2   blue  2
        0    red  0
        """  # noqa: E501
        if self._selected_obj.empty:
            # GH48459 prevent ValueError when object is empty
            return self._selected_obj
        size = sample.process_sampling_size(n, frac, replace)
        if weights is not None:
            weights_arr = sample.preprocess_weights(
                self._selected_obj, weights, axis=self.axis
            )

        random_state = com.random_state(random_state)

        group_iterator = self.grouper.get_iterator(self._selected_obj, self.axis)

        sampled_indices = []
        for labels, obj in group_iterator:
            grp_indices = self.indices[labels]
            group_size = len(grp_indices)
            if size is not None:
                sample_size = size
            else:
                assert frac is not None
                sample_size = round(frac * group_size)

            grp_sample = sample.sample(
                group_size,
                size=sample_size,
                replace=replace,
                weights=None if weights is None else weights_arr[grp_indices],
                random_state=random_state,
            )
            sampled_indices.append(grp_indices[grp_sample])

        sampled_indices = np.concatenate(sampled_indices)
        return self._selected_obj.take(sampled_indices, axis=self.axis)


@doc(GroupBy)
def get_groupby(
    obj: NDFrame,
    by: _KeysArgType | None = None,
    axis: AxisInt = 0,
    grouper: ops.BaseGrouper | None = None,
    group_keys: bool = True,
) -> GroupBy:
    klass: type[GroupBy]
    if isinstance(obj, Series):
        from pandas.core.groupby.generic import SeriesGroupBy

        klass = SeriesGroupBy
    elif isinstance(obj, DataFrame):
        from pandas.core.groupby.generic import DataFrameGroupBy

        klass = DataFrameGroupBy
    else:  # pragma: no cover
        raise TypeError(f"invalid type: {obj}")

    return klass(
        obj=obj,
        keys=by,
        axis=axis,
        grouper=grouper,
        group_keys=group_keys,
    )


def _insert_quantile_level(idx: Index, qs: npt.NDArray[np.float64]) -> MultiIndex:
    """
    Insert the sequence 'qs' of quantiles as the inner-most level of a MultiIndex.

    The quantile level in the MultiIndex is a repeated copy of 'qs'.

    Parameters
    ----------
    idx : Index
    qs : np.ndarray[float64]

    Returns
    -------
    MultiIndex
    """
    nqs = len(qs)

    if idx._is_multi:
        idx = cast(MultiIndex, idx)
        lev_codes, lev = Index(qs).factorize()
        levels = list(idx.levels) + [lev]
        codes = [np.repeat(x, nqs) for x in idx.codes] + [np.tile(lev_codes, len(idx))]
        mi = MultiIndex(levels=levels, codes=codes, names=idx.names + [None])
    else:
        mi = MultiIndex.from_product([idx, qs])
    return mi<|MERGE_RESOLUTION|>--- conflicted
+++ resolved
@@ -2672,13 +2672,8 @@
 
         Resample by month. Values are assigned to the month of the period.
 
-<<<<<<< HEAD
-        >>> df.groupby('a')[['b']].resample('ME').sum()
-                    b
-=======
-        >>> df.groupby('a').resample('M').sum()
+        >>> df.groupby('a').resample('ME').sum()
                     a  b
->>>>>>> 073156e7
         a
         0   2000-01-31  0  3
         5   2000-01-31  5  1
