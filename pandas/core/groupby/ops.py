"""
Provide classes to perform the groupby aggregate operations.

These are not exposed to the user and provide implementations of the grouping
operations, primarily in cython. These classes (BaseGrouper and BinGrouper)
are contained *in* the SeriesGroupBy and DataFrameGroupBy objects.
"""

import collections

import numpy as np

from pandas._libs import NaT, iNaT, lib
import pandas._libs.groupby as libgroupby
import pandas._libs.reduction as libreduction
from pandas.errors import AbstractMethodError
from pandas.util._decorators import cache_readonly

from pandas.core.dtypes.common import (
    ensure_float64,
    ensure_int64,
    ensure_int_or_float,
    ensure_platform_int,
    is_bool_dtype,
    is_categorical_dtype,
    is_complex_dtype,
    is_datetime64_any_dtype,
    is_datetime64tz_dtype,
    is_integer_dtype,
    is_numeric_dtype,
    is_sparse,
    is_timedelta64_dtype,
    needs_i8_conversion,
)
from pandas.core.dtypes.missing import _maybe_fill, isna

import pandas.core.algorithms as algorithms
from pandas.core.base import SelectionMixin
import pandas.core.common as com
from pandas.core.frame import DataFrame
from pandas.core.generic import NDFrame
from pandas.core.groupby import base
from pandas.core.index import Index, MultiIndex, ensure_index
from pandas.core.series import Series
from pandas.core.sorting import (
    compress_group_index,
    decons_obs_group_ids,
    get_flattened_iterator,
    get_group_index,
    get_group_index_sorter,
    get_indexer_dict,
)


def generate_bins_generic(values, binner, closed):
    """
    Generate bin edge offsets and bin labels for one array using another array
    which has bin edge values. Both arrays must be sorted.

    Parameters
    ----------
    values : array of values
    binner : a comparable array of values representing bins into which to bin
        the first array. Note, 'values' end-points must fall within 'binner'
        end-points.
    closed : which end of bin is closed; left (default), right

    Returns
    -------
    bins : array of offsets (into 'values' argument) of bins.
        Zero and last edge are excluded in result, so for instance the first
        bin is values[0:bin[0]] and the last is values[bin[-1]:]
    """
    lenidx = len(values)
    lenbin = len(binner)

    if lenidx <= 0 or lenbin <= 0:
        raise ValueError("Invalid length for values or for binner")

    # check binner fits data
    if values[0] < binner[0]:
        raise ValueError("Values falls before first bin")

    if values[lenidx - 1] > binner[lenbin - 1]:
        raise ValueError("Values falls after last bin")

    bins = np.empty(lenbin - 1, dtype=np.int64)

    j = 0  # index into values
    bc = 0  # bin count

    # linear scan, presume nothing about values/binner except that it fits ok
    for i in range(0, lenbin - 1):
        r_bin = binner[i + 1]

        # count values in current bin, advance to next bin
        while j < lenidx and (
            values[j] < r_bin or (closed == "right" and values[j] == r_bin)
        ):
            j += 1

        bins[bc] = j
        bc += 1

    return bins


class BaseGrouper:
    """
    This is an internal Grouper class, which actually holds
    the generated groups

    Parameters
    ----------
    axis : int
        the axis to group
    groupings : array of grouping
        all the grouping instances to handle in this grouper
        for example for grouper list to groupby, need to pass the list
    sort : boolean, default True
        whether this grouper will give sorted result or not
    group_keys : boolean, default True
    mutated : boolean, default False
    indexer : intp array, optional
        the indexer created by Grouper
        some groupers (TimeGrouper) will sort its axis and its
        group_info is also sorted, so need the indexer to reorder

    """

    def __init__(
        self, axis, groupings, sort=True, group_keys=True, mutated=False, indexer=None
    ):
        self._filter_empty_groups = self.compressed = len(groupings) != 1
        self.axis = axis
        self.groupings = groupings
        self.sort = sort
        self.group_keys = group_keys
        self.mutated = mutated
        self.indexer = indexer

    @property
    def shape(self):
        return tuple(ping.ngroups for ping in self.groupings)

    def __iter__(self):
        return iter(self.indices)

    @property
    def nkeys(self):
        return len(self.groupings)

    def get_iterator(self, data, axis=0):
        """
        Groupby iterator

        Returns
        -------
        Generator yielding sequence of (name, subsetted object)
        for each group
        """
        splitter = self._get_splitter(data, axis=axis)
        keys = self._get_group_keys()
        for key, (i, group) in zip(keys, splitter):
            yield key, group

    def _get_splitter(self, data, axis=0):
        comp_ids, _, ngroups = self.group_info
        return get_splitter(data, comp_ids, ngroups, axis=axis)

    def _get_grouper(self):
        """
        We are a grouper as part of another's groupings.

        We have a specific method of grouping, so cannot
        convert to a Index for our grouper.
        """
        return self.groupings[0].grouper

    def _get_group_keys(self):
        if len(self.groupings) == 1:
            return self.levels[0]
        else:
            comp_ids, _, ngroups = self.group_info

            # provide "flattened" iterator for multi-group setting
            return get_flattened_iterator(comp_ids, ngroups, self.levels, self.labels)

    def apply(self, f, data, axis=0):
        mutated = self.mutated
        splitter = self._get_splitter(data, axis=axis)
        group_keys = self._get_group_keys()
        result_values = None

        # oh boy
        f_name = com.get_callable_name(f)
        if (
            f_name not in base.plotting_methods
            and hasattr(splitter, "fast_apply")
            and axis == 0
        ):
            try:
                result_values, mutated = splitter.fast_apply(f, group_keys)

                # If the fast apply path could be used we can return here.
                # Otherwise we need to fall back to the slow implementation.
                if len(result_values) == len(group_keys):
                    return group_keys, result_values, mutated

            except libreduction.InvalidApply:
                # Cannot fast apply on MultiIndex (_has_complex_internals).
                # This Exception is also raised if `f` triggers an exception
                # but it is preferable to raise the exception in Python.
                pass
<<<<<<< HEAD
            except TypeError:
                # occurs if we have any EAs
                pass
=======
            except TypeError as err:
                if "Cannot convert" in str(err):
                    # via apply_frame_axis0 if we pass a non-ndarray
                    pass
                else:
                    raise
>>>>>>> 414fb3ae

        for key, (i, group) in zip(group_keys, splitter):
            object.__setattr__(group, "name", key)

            # result_values is None if fast apply path wasn't taken
            # or fast apply aborted with an unexpected exception.
            # In either case, initialize the result list and perform
            # the slow iteration.
            if result_values is None:
                result_values = []

            # If result_values is not None we're in the case that the
            # fast apply loop was broken prematurely but we have
            # already the result for the first group which we can reuse.
            elif i == 0:
                continue

            # group might be modified
            group_axes = _get_axes(group)
            res = f(group)
            if not _is_indexed_like(res, group_axes):
                mutated = True
            result_values.append(res)

        return group_keys, result_values, mutated

    @cache_readonly
    def indices(self):
        """ dict {group name -> group indices} """
        if len(self.groupings) == 1:
            return self.groupings[0].indices
        else:
            label_list = [ping.labels for ping in self.groupings]
            keys = [com.values_from_object(ping.group_index) for ping in self.groupings]
            return get_indexer_dict(label_list, keys)

    @property
    def labels(self):
        return [ping.labels for ping in self.groupings]

    @property
    def levels(self):
        return [ping.group_index for ping in self.groupings]

    @property
    def names(self):
        return [ping.name for ping in self.groupings]

    def size(self):
        """
        Compute group sizes

        """
        ids, _, ngroup = self.group_info
        ids = ensure_platform_int(ids)
        if ngroup:
            out = np.bincount(ids[ids != -1], minlength=ngroup)
        else:
            out = []
        return Series(out, index=self.result_index, dtype="int64")

    @cache_readonly
    def groups(self):
        """ dict {group name -> group labels} """
        if len(self.groupings) == 1:
            return self.groupings[0].groups
        else:
            to_groupby = zip(*(ping.grouper for ping in self.groupings))
            to_groupby = Index(to_groupby)
            return self.axis.groupby(to_groupby)

    @cache_readonly
    def is_monotonic(self):
        # return if my group orderings are monotonic
        return Index(self.group_info[0]).is_monotonic

    @cache_readonly
    def group_info(self):
        comp_ids, obs_group_ids = self._get_compressed_labels()

        ngroups = len(obs_group_ids)
        comp_ids = ensure_int64(comp_ids)
        return comp_ids, obs_group_ids, ngroups

    @cache_readonly
    def label_info(self):
        # return the labels of items in original grouped axis
        labels, _, _ = self.group_info
        if self.indexer is not None:
            sorter = np.lexsort((labels, self.indexer))
            labels = labels[sorter]
        return labels

    def _get_compressed_labels(self):
        all_labels = [ping.labels for ping in self.groupings]
        if len(all_labels) > 1:
            group_index = get_group_index(all_labels, self.shape, sort=True, xnull=True)
            return compress_group_index(group_index, sort=self.sort)

        ping = self.groupings[0]
        return ping.labels, np.arange(len(ping.group_index))

    @cache_readonly
    def ngroups(self):
        return len(self.result_index)

    @property
    def recons_labels(self):
        comp_ids, obs_ids, _ = self.group_info
        labels = (ping.labels for ping in self.groupings)
        return decons_obs_group_ids(comp_ids, obs_ids, self.shape, labels, xnull=True)

    @cache_readonly
    def result_index(self):
        if not self.compressed and len(self.groupings) == 1:
            return self.groupings[0].result_index.rename(self.names[0])

        codes = self.recons_labels
        levels = [ping.result_index for ping in self.groupings]
        result = MultiIndex(
            levels=levels, codes=codes, verify_integrity=False, names=self.names
        )
        return result

    def get_group_levels(self):
        if not self.compressed and len(self.groupings) == 1:
            return [self.groupings[0].result_index]

        name_list = []
        for ping, labels in zip(self.groupings, self.recons_labels):
            labels = ensure_platform_int(labels)
            levels = ping.result_index.take(labels)

            name_list.append(levels)

        return name_list

    # ------------------------------------------------------------
    # Aggregation functions

    _cython_functions = {
        "aggregate": {
            "add": "group_add",
            "prod": "group_prod",
            "min": "group_min",
            "max": "group_max",
            "mean": "group_mean",
            "median": {"name": "group_median"},
            "var": "group_var",
            "first": {
                "name": "group_nth",
                "f": lambda func, a, b, c, d, e: func(a, b, c, d, 1, -1),
            },
            "last": "group_last",
            "ohlc": "group_ohlc",
        },
        "transform": {
            "cumprod": "group_cumprod",
            "cumsum": "group_cumsum",
            "cummin": "group_cummin",
            "cummax": "group_cummax",
            "rank": {
                "name": "group_rank",
                "f": lambda func, a, b, c, d, e, **kwargs: func(
                    a,
                    b,
                    c,
                    e,
                    kwargs.get("ties_method", "average"),
                    kwargs.get("ascending", True),
                    kwargs.get("pct", False),
                    kwargs.get("na_option", "keep"),
                ),
            },
        },
    }

    _cython_arity = {"ohlc": 4}  # OHLC

    _name_functions = {"ohlc": lambda *args: ["open", "high", "low", "close"]}

    def _is_builtin_func(self, arg):
        """
        if we define an builtin function for this argument, return it,
        otherwise return the arg
        """
        return SelectionMixin._builtin_table.get(arg, arg)

    def _get_cython_function(self, kind, how, values, is_numeric):

        dtype_str = values.dtype.name

        def get_func(fname):
            # see if there is a fused-type version of function
            # only valid for numeric
            f = getattr(libgroupby, fname, None)
            if f is not None and is_numeric:
                return f

            # otherwise find dtype-specific version, falling back to object
            for dt in [dtype_str, "object"]:
                f = getattr(
                    libgroupby,
                    "{fname}_{dtype_str}".format(fname=fname, dtype_str=dt),
                    None,
                )
                if f is not None:
                    return f

        ftype = self._cython_functions[kind][how]

        if isinstance(ftype, dict):
            func = afunc = get_func(ftype["name"])

            # a sub-function
            f = ftype.get("f")
            if f is not None:

                def wrapper(*args, **kwargs):
                    return f(afunc, *args, **kwargs)

                # need to curry our sub-function
                func = wrapper

        else:
            func = get_func(ftype)

        if func is None:
            raise NotImplementedError(
                "function is not implemented for this dtype: "
                "[how->{how},dtype->{dtype_str}]".format(how=how, dtype_str=dtype_str)
            )

        return func

    def _cython_operation(self, kind, values, how, axis, min_count=-1, **kwargs):
        assert kind in ["transform", "aggregate"]
        orig_values = values

        # can we do this operation with our cython functions
        # if not raise NotImplementedError

        # we raise NotImplemented if this is an invalid operation
        # entirely, e.g. adding datetimes

        # categoricals are only 1d, so we
        # are not setup for dim transforming
        if is_categorical_dtype(values) or is_sparse(values):
            raise NotImplementedError("{} dtype not supported".format(values.dtype))
        elif is_datetime64_any_dtype(values):
            if how in ["add", "prod", "cumsum", "cumprod"]:
                raise NotImplementedError(
                    "datetime64 type does not support {} operations".format(how)
                )
        elif is_timedelta64_dtype(values):
            if how in ["prod", "cumprod"]:
                raise NotImplementedError(
                    "timedelta64 type does not support {} operations".format(how)
                )

        if is_datetime64tz_dtype(values.dtype):
            # Cast to naive; we'll cast back at the end of the function
            # TODO: possible need to reshape?  kludge can be avoided when
            #  2D EA is allowed.
            values = values.view("M8[ns]")

        is_datetimelike = needs_i8_conversion(values.dtype)
        is_numeric = is_numeric_dtype(values.dtype)

        if is_datetimelike:
            values = values.view("int64")
            is_numeric = True
        elif is_bool_dtype(values.dtype):
            values = ensure_float64(values)
        elif is_integer_dtype(values):
            # we use iNaT for the missing value on ints
            # so pre-convert to guard this condition
            if (values == iNaT).any():
                values = ensure_float64(values)
            else:
                values = ensure_int_or_float(values)
        elif is_numeric and not is_complex_dtype(values):
            values = ensure_float64(values)
        else:
            values = values.astype(object)

        arity = self._cython_arity.get(how, 1)

        vdim = values.ndim
        swapped = False
        if vdim == 1:
            values = values[:, None]
            out_shape = (self.ngroups, arity)
        else:
            if axis > 0:
                swapped = True
                assert axis == 1, axis
                values = values.T
            if arity > 1:
                raise NotImplementedError(
                    "arity of more than 1 is not supported for the 'how' argument"
                )
            out_shape = (self.ngroups,) + values.shape[1:]

        try:
            func = self._get_cython_function(kind, how, values, is_numeric)
        except NotImplementedError:
            if is_numeric:
                values = ensure_float64(values)
                func = self._get_cython_function(kind, how, values, is_numeric)
            else:
                raise

        if how == "rank":
            out_dtype = "float"
        else:
            if is_numeric:
                out_dtype = "{kind}{itemsize}".format(
                    kind=values.dtype.kind, itemsize=values.dtype.itemsize
                )
            else:
                out_dtype = "object"

        labels, _, _ = self.group_info

        if kind == "aggregate":
            result = _maybe_fill(
                np.empty(out_shape, dtype=out_dtype), fill_value=np.nan
            )
            counts = np.zeros(self.ngroups, dtype=np.int64)
            result = self._aggregate(
                result,
                counts,
                values,
                labels,
                func,
                is_numeric,
                is_datetimelike,
                min_count,
            )
        elif kind == "transform":
            result = _maybe_fill(
                np.empty_like(values, dtype=out_dtype), fill_value=np.nan
            )

            # TODO: min_count
            result = self._transform(
                result, values, labels, func, is_numeric, is_datetimelike, **kwargs
            )

        if is_integer_dtype(result) and not is_datetimelike:
            mask = result == iNaT
            if mask.any():
                result = result.astype("float64")
                result[mask] = np.nan

        if kind == "aggregate" and self._filter_empty_groups and not counts.all():
            assert result.ndim != 2
            result = result[counts > 0]

        if vdim == 1 and arity == 1:
            result = result[:, 0]

        if how in self._name_functions:
            # TODO
            names = self._name_functions[how]()
        else:
            names = None

        if swapped:
            result = result.swapaxes(0, axis)

        if is_datetime64tz_dtype(orig_values.dtype):
            result = type(orig_values)(result.astype(np.int64), dtype=orig_values.dtype)
        elif is_datetimelike and kind == "aggregate":
            result = result.astype(orig_values.dtype)

        return result, names

    def aggregate(self, values, how, axis=0, min_count=-1):
        return self._cython_operation(
            "aggregate", values, how, axis, min_count=min_count
        )

    def transform(self, values, how, axis=0, **kwargs):
        return self._cython_operation("transform", values, how, axis, **kwargs)

    def _aggregate(
        self,
        result,
        counts,
        values,
        comp_ids,
        agg_func,
        is_numeric,
        is_datetimelike,
        min_count=-1,
    ):
        if values.ndim > 2:
            # punting for now
            raise NotImplementedError("number of dimensions is currently limited to 2")
        else:
            agg_func(result, counts, values, comp_ids, min_count)

        return result

    def _transform(
        self,
        result,
        values,
        comp_ids,
        transform_func,
        is_numeric,
        is_datetimelike,
        **kwargs
    ):

        comp_ids, _, ngroups = self.group_info
        if values.ndim > 2:
            # punting for now
            raise NotImplementedError("number of dimensions is currently limited to 2")
        else:
            transform_func(result, values, comp_ids, ngroups, is_datetimelike, **kwargs)

        return result

    def agg_series(self, obj, func):
        try:
            return self._aggregate_series_fast(obj, func)
        except Exception:
            return self._aggregate_series_pure_python(obj, func)

    def _aggregate_series_fast(self, obj, func):
        func = self._is_builtin_func(func)

        if obj.index._has_complex_internals:
            raise TypeError("Incompatible index for Cython grouper")

        group_index, _, ngroups = self.group_info

        # avoids object / Series creation overhead
        dummy = obj._get_values(slice(None, 0))
        indexer = get_group_index_sorter(group_index, ngroups)
        obj = obj.take(indexer)
        group_index = algorithms.take_nd(group_index, indexer, allow_fill=False)
        grouper = libreduction.SeriesGrouper(obj, func, group_index, ngroups, dummy)
        result, counts = grouper.get_result()
        return result, counts

    def _aggregate_series_pure_python(self, obj, func):

        group_index, _, ngroups = self.group_info

        counts = np.zeros(ngroups, dtype=int)
        result = None

        splitter = get_splitter(obj, group_index, ngroups, axis=self.axis)

        for label, group in splitter:
            res = func(group)
            if result is None:
                if isinstance(res, (Series, Index, np.ndarray)):
                    raise ValueError("Function does not reduce")
                result = np.empty(ngroups, dtype="O")

            counts[label] = group.shape[0]
            result[label] = res

        result = lib.maybe_convert_objects(result, try_float=0)
        return result, counts


class BinGrouper(BaseGrouper):
    """
    This is an internal Grouper class

    Parameters
    ----------
    bins : the split index of binlabels to group the item of axis
    binlabels : the label list
    filter_empty : boolean, default False
    mutated : boolean, default False
    indexer : a intp array

    Examples
    --------
    bins: [2, 4, 6, 8, 10]
    binlabels: DatetimeIndex(['2005-01-01', '2005-01-03',
        '2005-01-05', '2005-01-07', '2005-01-09'],
        dtype='datetime64[ns]', freq='2D')

    the group_info, which contains the label of each item in grouped
    axis, the index of label in label list, group number, is

    (array([0, 0, 1, 1, 2, 2, 3, 3, 4, 4]), array([0, 1, 2, 3, 4]), 5)

    means that, the grouped axis has 10 items, can be grouped into 5
    labels, the first and second items belong to the first label, the
    third and forth items belong to the second label, and so on

    """

    def __init__(
        self, bins, binlabels, filter_empty=False, mutated=False, indexer=None
    ):
        self.bins = ensure_int64(bins)
        self.binlabels = ensure_index(binlabels)
        self._filter_empty_groups = filter_empty
        self.mutated = mutated
        self.indexer = indexer

    @cache_readonly
    def groups(self):
        """ dict {group name -> group labels} """

        # this is mainly for compat
        # GH 3881
        result = {
            key: value
            for key, value in zip(self.binlabels, self.bins)
            if key is not NaT
        }
        return result

    @property
    def nkeys(self):
        return 1

    def _get_grouper(self):
        """
        We are a grouper as part of another's groupings.

        We have a specific method of grouping, so cannot
        convert to a Index for our grouper.
        """
        return self

    def get_iterator(self, data, axis=0):
        """
        Groupby iterator

        Returns
        -------
        Generator yielding sequence of (name, subsetted object)
        for each group
        """
        if isinstance(data, NDFrame):
            slicer = lambda start, edge: data._slice(slice(start, edge), axis=axis)
            length = len(data.axes[axis])
        else:
            slicer = lambda start, edge: data[slice(start, edge)]
            length = len(data)

        start = 0
        for edge, label in zip(self.bins, self.binlabels):
            if label is not NaT:
                yield label, slicer(start, edge)
            start = edge

        if start < length:
            yield self.binlabels[-1], slicer(start, None)

    @cache_readonly
    def indices(self):
        indices = collections.defaultdict(list)

        i = 0
        for label, bin in zip(self.binlabels, self.bins):
            if i < bin:
                if label is not NaT:
                    indices[label] = list(range(i, bin))
                i = bin
        return indices

    @cache_readonly
    def group_info(self):
        ngroups = self.ngroups
        obs_group_ids = np.arange(ngroups)
        rep = np.diff(np.r_[0, self.bins])

        rep = ensure_platform_int(rep)
        if ngroups == len(self.bins):
            comp_ids = np.repeat(np.arange(ngroups), rep)
        else:
            comp_ids = np.repeat(np.r_[-1, np.arange(ngroups)], rep)

        return (
            comp_ids.astype("int64", copy=False),
            obs_group_ids.astype("int64", copy=False),
            ngroups,
        )

    @cache_readonly
    def result_index(self):
        if len(self.binlabels) != 0 and isna(self.binlabels[0]):
            return self.binlabels[1:]

        return self.binlabels

    @property
    def levels(self):
        return [self.binlabels]

    @property
    def names(self):
        return [self.binlabels.name]

    @property
    def groupings(self):
        from pandas.core.groupby.grouper import Grouping

        return [
            Grouping(lvl, lvl, in_axis=False, level=None, name=name)
            for lvl, name in zip(self.levels, self.names)
        ]

    def agg_series(self, obj, func):
        dummy = obj[:0]
        grouper = libreduction.SeriesBinGrouper(obj, func, self.bins, dummy)
        return grouper.get_result()


def _get_axes(group):
    if isinstance(group, Series):
        return [group.index]
    else:
        return group.axes


def _is_indexed_like(obj, axes):
    if isinstance(obj, Series):
        if len(axes) > 1:
            return False
        return obj.index.equals(axes[0])
    elif isinstance(obj, DataFrame):
        return obj.index.equals(axes[0])

    return False


# ----------------------------------------------------------------------
# Splitting / application


class DataSplitter:
    def __init__(self, data, labels, ngroups, axis=0):
        self.data = data
        self.labels = ensure_int64(labels)
        self.ngroups = ngroups

        self.axis = axis

    @cache_readonly
    def slabels(self):
        # Sorted labels
        return algorithms.take_nd(self.labels, self.sort_idx, allow_fill=False)

    @cache_readonly
    def sort_idx(self):
        # Counting sort indexer
        return get_group_index_sorter(self.labels, self.ngroups)

    def __iter__(self):
        sdata = self._get_sorted_data()

        if self.ngroups == 0:
            # we are inside a generator, rather than raise StopIteration
            # we merely return signal the end
            return

        starts, ends = lib.generate_slices(self.slabels, self.ngroups)

        for i, (start, end) in enumerate(zip(starts, ends)):
            # Since I'm now compressing the group ids, it's now not "possible"
            # to produce empty slices because such groups would not be observed
            # in the data
            # if start >= end:
            #     raise AssertionError('Start %s must be less than end %s'
            #                          % (str(start), str(end)))
            yield i, self._chop(sdata, slice(start, end))

    def _get_sorted_data(self):
        return self.data.take(self.sort_idx, axis=self.axis)

    def _chop(self, sdata, slice_obj):
        raise AbstractMethodError(self)

    def apply(self, f):
        raise AbstractMethodError(self)


class SeriesSplitter(DataSplitter):
    def _chop(self, sdata, slice_obj):
        return sdata._get_values(slice_obj)


class FrameSplitter(DataSplitter):
    def fast_apply(self, f, names):
        # must return keys::list, values::list, mutated::bool
        starts, ends = lib.generate_slices(self.slabels, self.ngroups)

        sdata = self._get_sorted_data()
        return libreduction.apply_frame_axis0(sdata, f, names, starts, ends)

    def _chop(self, sdata, slice_obj):
        if self.axis == 0:
            return sdata.iloc[slice_obj]
        else:
            return sdata._slice(slice_obj, axis=1)


def get_splitter(data, *args, **kwargs):
    if isinstance(data, Series):
        klass = SeriesSplitter
    elif isinstance(data, DataFrame):
        klass = FrameSplitter

    return klass(data, *args, **kwargs)<|MERGE_RESOLUTION|>--- conflicted
+++ resolved
@@ -212,18 +212,12 @@
                 # This Exception is also raised if `f` triggers an exception
                 # but it is preferable to raise the exception in Python.
                 pass
-<<<<<<< HEAD
-            except TypeError:
-                # occurs if we have any EAs
-                pass
-=======
             except TypeError as err:
                 if "Cannot convert" in str(err):
                     # via apply_frame_axis0 if we pass a non-ndarray
                     pass
                 else:
                     raise
->>>>>>> 414fb3ae
 
         for key, (i, group) in zip(group_keys, splitter):
             object.__setattr__(group, "name", key)
