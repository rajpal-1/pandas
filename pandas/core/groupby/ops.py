"""
Provide classes to perform the groupby aggregate operations.

These are not exposed to the user and provide implementations of the grouping
operations, primarily in cython. These classes (BaseGrouper and BinGrouper)
are contained *in* the SeriesGroupBy and DataFrameGroupBy objects.
"""

import collections
from typing import Any, Dict, List, Optional, Sequence, Tuple, Type

import numpy as np

from pandas._libs import NaT, iNaT, lib
import pandas._libs.groupby as libgroupby
import pandas._libs.reduction as libreduction
from pandas.errors import AbstractMethodError
from pandas.util._decorators import cache_readonly

from pandas.core.dtypes.common import (
    ensure_float64,
    ensure_int64,
    ensure_int_or_float,
    ensure_platform_int,
    is_bool_dtype,
    is_categorical_dtype,
    is_complex_dtype,
    is_datetime64_any_dtype,
    is_datetime64tz_dtype,
    is_extension_array_dtype,
    is_integer_dtype,
    is_numeric_dtype,
    is_sparse,
    is_timedelta64_dtype,
    needs_i8_conversion,
)
from pandas.core.dtypes.missing import _maybe_fill, isna

import pandas.core.algorithms as algorithms
from pandas.core.base import SelectionMixin
import pandas.core.common as com
from pandas.core.frame import DataFrame
from pandas.core.generic import NDFrame
from pandas.core.groupby import base, grouper
from pandas.core.index import Index, MultiIndex, ensure_index
from pandas.core.series import Series
from pandas.core.sorting import (
    compress_group_index,
    decons_obs_group_ids,
    get_flattened_iterator,
    get_group_index,
    get_group_index_sorter,
    get_indexer_dict,
)


class BaseGrouper:
    """
    This is an internal Grouper class, which actually holds
    the generated groups

    Parameters
    ----------
    axis : Index
    groupings : Sequence[Grouping]
        all the grouping instances to handle in this grouper
        for example for grouper list to groupby, need to pass the list
    sort : bool, default True
        whether this grouper will give sorted result or not
    group_keys : bool, default True
    mutated : bool, default False
    indexer : intp array, optional
        the indexer created by Grouper
        some groupers (TimeGrouper) will sort its axis and its
        group_info is also sorted, so need the indexer to reorder

    """

    def __init__(
        self,
        axis: Index,
        groupings: "Sequence[grouper.Grouping]",
        sort: bool = True,
        group_keys: bool = True,
        mutated: bool = False,
        indexer: Optional[np.ndarray] = None,
    ):
        assert isinstance(axis, Index), axis

        self._filter_empty_groups = self.compressed = len(groupings) != 1
        self.axis = axis
        self.groupings = groupings  # type: Sequence[grouper.Grouping]
        self.sort = sort
        self.group_keys = group_keys
        self.mutated = mutated
        self.indexer = indexer

    @property
    def shape(self):
        return tuple(ping.ngroups for ping in self.groupings)

    def __iter__(self):
        return iter(self.indices)

    @property
    def nkeys(self) -> int:
        return len(self.groupings)

    def get_iterator(self, data, axis=0):
        """
        Groupby iterator

        Returns
        -------
        Generator yielding sequence of (name, subsetted object)
        for each group
        """
        splitter = self._get_splitter(data, axis=axis)
        keys = self._get_group_keys()
        for key, (i, group) in zip(keys, splitter):
            yield key, group

    def _get_splitter(self, data, axis=0):
        comp_ids, _, ngroups = self.group_info
        return get_splitter(data, comp_ids, ngroups, axis=axis)

    def _get_grouper(self):
        """
        We are a grouper as part of another's groupings.

        We have a specific method of grouping, so cannot
        convert to a Index for our grouper.
        """
        return self.groupings[0].grouper

    def _get_group_keys(self):
        if len(self.groupings) == 1:
            return self.levels[0]
        else:
            comp_ids, _, ngroups = self.group_info

            # provide "flattened" iterator for multi-group setting
            return get_flattened_iterator(comp_ids, ngroups, self.levels, self.codes)

    def apply(self, f, data, axis: int = 0):
        mutated = self.mutated
        splitter = self._get_splitter(data, axis=axis)
        group_keys = self._get_group_keys()
        result_values = None

        sdata = splitter._get_sorted_data()
        if sdata.ndim == 2 and np.any(sdata.dtypes.apply(is_extension_array_dtype)):
            # calling splitter.fast_apply will raise TypeError via apply_frame_axis0
            #  if we pass EA instead of ndarray
            #  TODO: can we have a workaround for EAs backed by ndarray?
            pass

        elif (
            com.get_callable_name(f) not in base.plotting_methods
            and hasattr(splitter, "fast_apply")
            and axis == 0
            # with MultiIndex, apply_frame_axis0 would raise InvalidApply
            # TODO: can we make this check prettier?
            and not sdata.index._has_complex_internals
        ):
            try:
                result_values, mutated = splitter.fast_apply(f, group_keys)

                # If the fast apply path could be used we can return here.
                # Otherwise we need to fall back to the slow implementation.
                if len(result_values) == len(group_keys):
                    return group_keys, result_values, mutated

            except libreduction.InvalidApply as err:
                # Cannot fast apply on MultiIndex (_has_complex_internals).
                # This Exception is also raised if `f` triggers an exception
                # but it is preferable to raise the exception in Python.
                if "Let this error raise above us" not in str(err):
                    # TODO: can we infer anything about whether this is
                    #  worth-retrying in pure-python?
                    raise

        for key, (i, group) in zip(group_keys, splitter):
            object.__setattr__(group, "name", key)

            # result_values is None if fast apply path wasn't taken
            # or fast apply aborted with an unexpected exception.
            # In either case, initialize the result list and perform
            # the slow iteration.
            if result_values is None:
                result_values = []

            # If result_values is not None we're in the case that the
            # fast apply loop was broken prematurely but we have
            # already the result for the first group which we can reuse.
            elif i == 0:
                continue

            # group might be modified
            group_axes = _get_axes(group)
            res = f(group)
            if not _is_indexed_like(res, group_axes):
                mutated = True
            result_values.append(res)

        return group_keys, result_values, mutated

    @cache_readonly
    def indices(self):
        """ dict {group name -> group indices} """
        if len(self.groupings) == 1:
            return self.groupings[0].indices
        else:
            codes_list = [ping.codes for ping in self.groupings]
            keys = [com.values_from_object(ping.group_index) for ping in self.groupings]
            return get_indexer_dict(codes_list, keys)

    @property
    def codes(self) -> List[np.ndarray]:
        return [ping.codes for ping in self.groupings]

    @property
    def levels(self) -> List[Index]:
        return [ping.group_index for ping in self.groupings]

    @property
    def names(self):
        return [ping.name for ping in self.groupings]

    def size(self) -> Series:
        """
        Compute group sizes

        """
        ids, _, ngroup = self.group_info
        ids = ensure_platform_int(ids)
        if ngroup:
            out = np.bincount(ids[ids != -1], minlength=ngroup)
        else:
            out = []
        return Series(out, index=self.result_index, dtype="int64")

    @cache_readonly
    def groups(self):
        """ dict {group name -> group labels} """
        if len(self.groupings) == 1:
            return self.groupings[0].groups
        else:
            to_groupby_ = zip(*(ping.grouper for ping in self.groupings))
            to_groupby = Index(to_groupby_)
            return self.axis.groupby(to_groupby)

    @cache_readonly
    def is_monotonic(self) -> bool:
        # return if my group orderings are monotonic
        return Index(self.group_info[0]).is_monotonic

    @cache_readonly
    def group_info(self):
        comp_ids, obs_group_ids = self._get_compressed_codes()

        ngroups = len(obs_group_ids)
        comp_ids = ensure_int64(comp_ids)
        return comp_ids, obs_group_ids, ngroups

    @cache_readonly
    def codes_info(self) -> np.ndarray:
        # return the codes of items in original grouped axis
        codes, _, _ = self.group_info
        if self.indexer is not None:
            sorter = np.lexsort((codes, self.indexer))
            codes = codes[sorter]
        return codes

    def _get_compressed_codes(self) -> Tuple[np.ndarray, np.ndarray]:
        all_codes = self.codes
        if len(all_codes) > 1:
            group_index = get_group_index(all_codes, self.shape, sort=True, xnull=True)
            return compress_group_index(group_index, sort=self.sort)

        ping = self.groupings[0]
        return ping.codes, np.arange(len(ping.group_index))

    @cache_readonly
    def ngroups(self) -> int:
        return len(self.result_index)

    @property
    def reconstructed_codes(self) -> List[np.ndarray]:
        codes = self.codes
        comp_ids, obs_ids, _ = self.group_info
        return decons_obs_group_ids(comp_ids, obs_ids, self.shape, codes, xnull=True)

    @cache_readonly
    def result_index(self):
        if not self.compressed and len(self.groupings) == 1:
            return self.groupings[0].result_index.rename(self.names[0])

        codes = self.reconstructed_codes
        levels = [ping.result_index for ping in self.groupings]
        result = MultiIndex(
            levels=levels, codes=codes, verify_integrity=False, names=self.names
        )
        return result

    def get_group_levels(self):
        if not self.compressed and len(self.groupings) == 1:
            return [self.groupings[0].result_index]

        name_list = []
        for ping, codes in zip(self.groupings, self.reconstructed_codes):
            codes = ensure_platform_int(codes)
            levels = ping.result_index.take(codes)

            name_list.append(levels)

        return name_list

    # ------------------------------------------------------------
    # Aggregation functions

    _cython_functions = {
        "aggregate": {
            "add": "group_add",
            "prod": "group_prod",
            "min": "group_min",
            "max": "group_max",
            "mean": "group_mean",
            "median": "group_median",
            "var": "group_var",
            "first": "group_nth",
            "last": "group_last",
            "ohlc": "group_ohlc",
        },
        "transform": {
            "cumprod": "group_cumprod",
            "cumsum": "group_cumsum",
            "cummin": "group_cummin",
            "cummax": "group_cummax",
            "rank": "group_rank",
        },
    }

    _cython_arity = {"ohlc": 4}  # OHLC

    _name_functions = {"ohlc": ["open", "high", "low", "close"]}

    def _is_builtin_func(self, arg):
        """
        if we define an builtin function for this argument, return it,
        otherwise return the arg
        """
        return SelectionMixin._builtin_table.get(arg, arg)

    def _get_cython_function(self, kind: str, how: str, values, is_numeric: bool):

        dtype_str = values.dtype.name

        def get_func(fname):
            # see if there is a fused-type version of function
            # only valid for numeric
            f = getattr(libgroupby, fname, None)
            if f is not None and is_numeric:
                return f

            # otherwise find dtype-specific version, falling back to object
            for dt in [dtype_str, "object"]:
                f2 = getattr(
                    libgroupby,
                    "{fname}_{dtype_str}".format(fname=fname, dtype_str=dt),
                    None,
                )
                if f2 is not None:
                    return f2

            if hasattr(f, "__signatures__"):
                # inspect what fused types are implemented
                if dtype_str == "object" and "object" not in f.__signatures__:
                    # return None so we get a NotImplementedError below
                    #  instead of a TypeError at runtime
                    return None
            return f

        ftype = self._cython_functions[kind][how]

        func = get_func(ftype)

        if func is None:
            raise NotImplementedError(
                "function is not implemented for this dtype: "
                "[how->{how},dtype->{dtype_str}]".format(how=how, dtype_str=dtype_str)
            )

        return func

    def _get_cython_func_and_vals(
        self, kind: str, how: str, values: np.ndarray, is_numeric: bool
    ):
        """
        Find the appropriate cython function, casting if necessary.

        Parameters
        ----------
        kind : sttr
        how : srt
        values : np.ndarray
        is_numeric : bool

        Returns
        -------
        func : callable
        values : np.ndarray
        """
        try:
            func = self._get_cython_function(kind, how, values, is_numeric)
        except NotImplementedError:
            if is_numeric:
                try:
                    values = ensure_float64(values)
                except TypeError:
                    if lib.infer_dtype(values, skipna=False) == "complex":
                        values = values.astype(complex)
                    else:
                        raise
                func = self._get_cython_function(kind, how, values, is_numeric)
            else:
                raise
        return func, values

    def _cython_operation(
        self, kind: str, values, how: str, axis: int, min_count: int = -1, **kwargs
    ):
        assert kind in ["transform", "aggregate"]
        orig_values = values

        if values.ndim > 2:
            raise NotImplementedError("number of dimensions is currently limited to 2")
        elif values.ndim == 2:
            # Note: it is *not* the case that axis is always 0 for 1-dim values,
            #  as we can have 1D ExtensionArrays that we need to treat as 2D
            assert axis == 1, axis

        # can we do this operation with our cython functions
        # if not raise NotImplementedError

        # we raise NotImplemented if this is an invalid operation
        # entirely, e.g. adding datetimes

        # categoricals are only 1d, so we
        # are not setup for dim transforming
        if is_categorical_dtype(values) or is_sparse(values):
            raise NotImplementedError(
                "{dtype} dtype not supported".format(dtype=values.dtype)
            )
        elif is_datetime64_any_dtype(values):
            if how in ["add", "prod", "cumsum", "cumprod"]:
                raise NotImplementedError(
                    "datetime64 type does not support {how} operations".format(how=how)
                )
        elif is_timedelta64_dtype(values):
            if how in ["prod", "cumprod"]:
                raise NotImplementedError(
                    "timedelta64 type does not support {how} operations".format(how=how)
                )

        if is_datetime64tz_dtype(values.dtype):
            # Cast to naive; we'll cast back at the end of the function
            # TODO: possible need to reshape?  kludge can be avoided when
            #  2D EA is allowed.
            values = values.view("M8[ns]")

        is_datetimelike = needs_i8_conversion(values.dtype)
        is_numeric = is_numeric_dtype(values.dtype)

        if is_datetimelike:
            values = values.view("int64")
            is_numeric = True
        elif is_bool_dtype(values.dtype):
            values = ensure_float64(values)
        elif is_integer_dtype(values):
            # we use iNaT for the missing value on ints
            # so pre-convert to guard this condition
            if (values == iNaT).any():
                values = ensure_float64(values)
            else:
                values = ensure_int_or_float(values)
        elif is_numeric and not is_complex_dtype(values):
            values = ensure_float64(values)
        else:
            values = values.astype(object)

        arity = self._cython_arity.get(how, 1)

        vdim = values.ndim
        swapped = False
        if vdim == 1:
            values = values[:, None]
            out_shape = (self.ngroups, arity)
        else:
            if axis > 0:
                swapped = True
                assert axis == 1, axis
                values = values.T
            if arity > 1:
                raise NotImplementedError(
                    "arity of more than 1 is not supported for the 'how' argument"
                )
            out_shape = (self.ngroups,) + values.shape[1:]

        func, values = self._get_cython_func_and_vals(kind, how, values, is_numeric)

        if how == "rank":
            out_dtype = "float"
        else:
            if is_numeric:
                out_dtype = "{kind}{itemsize}".format(
                    kind=values.dtype.kind, itemsize=values.dtype.itemsize
                )
            else:
                out_dtype = "object"

        codes, _, _ = self.group_info

        if kind == "aggregate":
            result = _maybe_fill(
                np.empty(out_shape, dtype=out_dtype), fill_value=np.nan
            )
            counts = np.zeros(self.ngroups, dtype=np.int64)
            result = self._aggregate(
                result, counts, values, codes, func, is_datetimelike, min_count
            )
        elif kind == "transform":
            result = _maybe_fill(
                np.empty_like(values, dtype=out_dtype), fill_value=np.nan
            )

            # TODO: min_count
            result = self._transform(
                result, values, codes, func, is_datetimelike, **kwargs
            )

        if is_integer_dtype(result) and not is_datetimelike:
            mask = result == iNaT
            if mask.any():
                result = result.astype("float64")
                result[mask] = np.nan

        if kind == "aggregate" and self._filter_empty_groups and not counts.all():
            assert result.ndim != 2
            result = result[counts > 0]

        if vdim == 1 and arity == 1:
            result = result[:, 0]

<<<<<<< HEAD
        names: Optional[List[str]]
        if how in self._name_functions:
            names = self._name_functions[how]()
        else:
            names = None
=======
        names = self._name_functions.get(how, None)  # type: Optional[List[str]]
>>>>>>> 07efdd44

        if swapped:
            result = result.swapaxes(0, axis)

        if is_datetime64tz_dtype(orig_values.dtype):
            result = type(orig_values)(result.astype(np.int64), dtype=orig_values.dtype)
        elif is_datetimelike and kind == "aggregate":
            result = result.astype(orig_values.dtype)

        return result, names

    def aggregate(self, values, how: str, axis: int = 0, min_count: int = -1):
        return self._cython_operation(
            "aggregate", values, how, axis, min_count=min_count
        )

    def transform(self, values, how: str, axis: int = 0, **kwargs):
        return self._cython_operation("transform", values, how, axis, **kwargs)

    def _aggregate(
        self,
        result,
        counts,
        values,
        comp_ids,
        agg_func,
        is_datetimelike: bool,
        min_count: int = -1,
    ):
        if agg_func is libgroupby.group_nth:
            # different signature from the others
            # TODO: should we be using min_count instead of hard-coding it?
            agg_func(result, counts, values, comp_ids, rank=1, min_count=-1)
        else:
            agg_func(result, counts, values, comp_ids, min_count)

        return result

    def _transform(
        self, result, values, comp_ids, transform_func, is_datetimelike: bool, **kwargs
    ):

        comp_ids, _, ngroups = self.group_info
        transform_func(result, values, comp_ids, ngroups, is_datetimelike, **kwargs)

        return result

    def agg_series(self, obj: Series, func):
        if is_extension_array_dtype(obj.dtype) and obj.dtype.kind != "M":
            # _aggregate_series_fast would raise TypeError when
            #  calling libreduction.Slider
            # TODO: can we get a performant workaround for EAs backed by ndarray?
            # TODO: is the datetime64tz case supposed to go through here?
            return self._aggregate_series_pure_python(obj, func)

        elif obj.index._has_complex_internals:
            # MultiIndex; Pre-empt TypeError in _aggregate_series_fast
            return self._aggregate_series_pure_python(obj, func)

        try:
            return self._aggregate_series_fast(obj, func)
        except ValueError as err:
            if "No result." in str(err):
                # raised in libreduction
                pass
            elif "Function does not reduce" in str(err):
                # raised in libreduction
                pass
            else:
                raise
        return self._aggregate_series_pure_python(obj, func)

    def _aggregate_series_fast(self, obj, func):
        # At this point we have already checked that obj.index is not a MultiIndex
        #  and that obj is backed by an ndarray, not ExtensionArray
        func = self._is_builtin_func(func)

        group_index, _, ngroups = self.group_info

        # avoids object / Series creation overhead
        dummy = obj._get_values(slice(None, 0))
        indexer = get_group_index_sorter(group_index, ngroups)
        obj = obj.take(indexer)
        group_index = algorithms.take_nd(group_index, indexer, allow_fill=False)
        grouper = libreduction.SeriesGrouper(obj, func, group_index, ngroups, dummy)
        result, counts = grouper.get_result()
        return result, counts

    def _aggregate_series_pure_python(self, obj, func):

        group_index, _, ngroups = self.group_info

        counts = np.zeros(ngroups, dtype=int)
        result = None

        splitter = get_splitter(obj, group_index, ngroups, axis=0)

        for label, group in splitter:
            res = func(group)
            if result is None:
                if isinstance(res, (Series, Index, np.ndarray)):
                    raise ValueError("Function does not reduce")
                result = np.empty(ngroups, dtype="O")

            counts[label] = group.shape[0]
            result[label] = res

        if result is not None:
            # if splitter is empty, result can be None, in which case
            #  maybe_convert_objects would raise TypeError
            result = lib.maybe_convert_objects(result, try_float=0)
            # TODO: try_cast back to EA?

        return result, counts


class BinGrouper(BaseGrouper):
    """
    This is an internal Grouper class

    Parameters
    ----------
    bins : the split index of binlabels to group the item of axis
    binlabels : the label list
    filter_empty : boolean, default False
    mutated : boolean, default False
    indexer : a intp array

    Examples
    --------
    bins: [2, 4, 6, 8, 10]
    binlabels: DatetimeIndex(['2005-01-01', '2005-01-03',
        '2005-01-05', '2005-01-07', '2005-01-09'],
        dtype='datetime64[ns]', freq='2D')

    the group_info, which contains the label of each item in grouped
    axis, the index of label in label list, group number, is

    (array([0, 0, 1, 1, 2, 2, 3, 3, 4, 4]), array([0, 1, 2, 3, 4]), 5)

    means that, the grouped axis has 10 items, can be grouped into 5
    labels, the first and second items belong to the first label, the
    third and forth items belong to the second label, and so on

    """

    def __init__(
        self, bins, binlabels, filter_empty=False, mutated=False, indexer=None
    ):
        self.bins = ensure_int64(bins)
        self.binlabels = ensure_index(binlabels)
        self._filter_empty_groups = filter_empty
        self.mutated = mutated
        self.indexer = indexer

    @cache_readonly
    def groups(self):
        """ dict {group name -> group labels} """

        # this is mainly for compat
        # GH 3881
        result = {
            key: value
            for key, value in zip(self.binlabels, self.bins)
            if key is not NaT
        }
        return result

    @property
    def nkeys(self) -> int:
        return 1

    def _get_grouper(self):
        """
        We are a grouper as part of another's groupings.

        We have a specific method of grouping, so cannot
        convert to a Index for our grouper.
        """
        return self

    def get_iterator(self, data: NDFrame, axis: int = 0):
        """
        Groupby iterator

        Returns
        -------
        Generator yielding sequence of (name, subsetted object)
        for each group
        """
        slicer = lambda start, edge: data._slice(slice(start, edge), axis=axis)
        length = len(data.axes[axis])

        start = 0
        for edge, label in zip(self.bins, self.binlabels):
            if label is not NaT:
                yield label, slicer(start, edge)
            start = edge

        if start < length:
            yield self.binlabels[-1], slicer(start, None)

    @cache_readonly
    def indices(self):
        indices: Dict[Any, List] = collections.defaultdict(list)

        i = 0
        for label, bin in zip(self.binlabels, self.bins):
            if i < bin:
                if label is not NaT:
                    indices[label] = list(range(i, bin))
                i = bin
        return indices

    @cache_readonly
    def group_info(self):
        ngroups = self.ngroups
        obs_group_ids = np.arange(ngroups)
        rep = np.diff(np.r_[0, self.bins])

        rep = ensure_platform_int(rep)
        if ngroups == len(self.bins):
            comp_ids = np.repeat(np.arange(ngroups), rep)
        else:
            comp_ids = np.repeat(np.r_[-1, np.arange(ngroups)], rep)

        return (
            comp_ids.astype("int64", copy=False),
            obs_group_ids.astype("int64", copy=False),
            ngroups,
        )

    @cache_readonly
    def reconstructed_codes(self) -> List[np.ndarray]:
        # get unique result indices, and prepend 0 as groupby starts from the first
        return [np.r_[0, np.flatnonzero(self.bins[1:] != self.bins[:-1]) + 1]]

    @cache_readonly
    def result_index(self):
        if len(self.binlabels) != 0 and isna(self.binlabels[0]):
            return self.binlabels[1:]

        return self.binlabels

    @property
    def levels(self):
        return [self.binlabels]

    @property
    def names(self):
        return [self.binlabels.name]

    @property
    def groupings(self):
        from pandas.core.groupby.grouper import Grouping

        return [
            Grouping(lvl, lvl, in_axis=False, level=None, name=name)
            for lvl, name in zip(self.levels, self.names)
        ]

    def agg_series(self, obj: Series, func):
        if is_extension_array_dtype(obj.dtype):
            # pre-empty SeriesBinGrouper from raising TypeError
            # TODO: watch out, this can return None
            return self._aggregate_series_pure_python(obj, func)

        dummy = obj[:0]
        grouper = libreduction.SeriesBinGrouper(obj, func, self.bins, dummy)
        return grouper.get_result()


def _get_axes(group):
    if isinstance(group, Series):
        return [group.index]
    else:
        return group.axes


def _is_indexed_like(obj, axes) -> bool:
    if isinstance(obj, Series):
        if len(axes) > 1:
            return False
        return obj.index.equals(axes[0])
    elif isinstance(obj, DataFrame):
        return obj.index.equals(axes[0])

    return False


# ----------------------------------------------------------------------
# Splitting / application


class DataSplitter:
    def __init__(self, data, labels, ngroups, axis: int = 0):
        self.data = data
        self.labels = ensure_int64(labels)
        self.ngroups = ngroups

        self.axis = axis
        assert isinstance(axis, int), axis

    @cache_readonly
    def slabels(self):
        # Sorted labels
        return algorithms.take_nd(self.labels, self.sort_idx, allow_fill=False)

    @cache_readonly
    def sort_idx(self):
        # Counting sort indexer
        return get_group_index_sorter(self.labels, self.ngroups)

    def __iter__(self):
        sdata = self._get_sorted_data()

        if self.ngroups == 0:
            # we are inside a generator, rather than raise StopIteration
            # we merely return signal the end
            return

        starts, ends = lib.generate_slices(self.slabels, self.ngroups)

        for i, (start, end) in enumerate(zip(starts, ends)):
            yield i, self._chop(sdata, slice(start, end))

    def _get_sorted_data(self):
        return self.data.take(self.sort_idx, axis=self.axis)

    def _chop(self, sdata, slice_obj: slice):
        raise AbstractMethodError(self)


class SeriesSplitter(DataSplitter):
    def _chop(self, sdata, slice_obj: slice):
        return sdata._get_values(slice_obj)


class FrameSplitter(DataSplitter):
    def fast_apply(self, f, names):
        # must return keys::list, values::list, mutated::bool
        starts, ends = lib.generate_slices(self.slabels, self.ngroups)

        sdata = self._get_sorted_data()
        return libreduction.apply_frame_axis0(sdata, f, names, starts, ends)

    def _chop(self, sdata, slice_obj: slice):
        if self.axis == 0:
            return sdata.iloc[slice_obj]
        else:
            return sdata._slice(slice_obj, axis=1)


def get_splitter(data: NDFrame, *args, **kwargs) -> DataSplitter:
    klass: Type[DataSplitter]
    if isinstance(data, Series):
        klass = SeriesSplitter
    else:
        # i.e. DataFrame
        klass = FrameSplitter

    return klass(data, *args, **kwargs)<|MERGE_RESOLUTION|>--- conflicted
+++ resolved
@@ -552,15 +552,7 @@
         if vdim == 1 and arity == 1:
             result = result[:, 0]
 
-<<<<<<< HEAD
-        names: Optional[List[str]]
-        if how in self._name_functions:
-            names = self._name_functions[how]()
-        else:
-            names = None
-=======
         names = self._name_functions.get(how, None)  # type: Optional[List[str]]
->>>>>>> 07efdd44
 
         if swapped:
             result = result.swapaxes(0, axis)
