"""
Provide classes to perform the groupby aggregate operations.

These are not exposed to the user and provide implementations of the grouping
operations, primarily in cython. These classes (BaseGrouper and BinGrouper)
are contained *in* the SeriesGroupBy and DataFrameGroupBy objects.
"""
from __future__ import annotations

import collections
import functools
from typing import (
    Callable,
    Generic,
    Hashable,
    Iterator,
    Sequence,
    final,
)

import numpy as np

from pandas._libs import (
    NaT,
    lib,
)
import pandas._libs.groupby as libgroupby
import pandas._libs.reduction as libreduction
from pandas._typing import (
    ArrayLike,
    DtypeObj,
    NDFrameT,
    Shape,
    npt,
)
from pandas.errors import AbstractMethodError
from pandas.util._decorators import cache_readonly

from pandas.core.dtypes.cast import (
    maybe_cast_pointwise_result,
    maybe_downcast_to_dtype,
)
from pandas.core.dtypes.common import (
    ensure_float64,
    ensure_int64,
    ensure_platform_int,
    is_1d_only_ea_dtype,
    is_bool_dtype,
    is_categorical_dtype,
    is_complex_dtype,
    is_datetime64_any_dtype,
    is_float_dtype,
    is_integer_dtype,
    is_numeric_dtype,
    is_sparse,
    is_timedelta64_dtype,
    needs_i8_conversion,
)
from pandas.core.dtypes.missing import (
    isna,
    maybe_fill,
)

from pandas.core.arrays import (
    DatetimeArray,
    ExtensionArray,
    PeriodArray,
    TimedeltaArray,
)
from pandas.core.arrays.boolean import BooleanDtype
from pandas.core.arrays.floating import FloatingDtype
from pandas.core.arrays.integer import IntegerDtype
from pandas.core.arrays.masked import (
    BaseMaskedArray,
    BaseMaskedDtype,
)
from pandas.core.arrays.string_ import StringDtype
from pandas.core.frame import DataFrame
from pandas.core.generic import NDFrame
from pandas.core.groupby import grouper
from pandas.core.indexes.api import (
    CategoricalIndex,
    Index,
    MultiIndex,
    ensure_index,
)
from pandas.core.series import Series
from pandas.core.sorting import (
    compress_group_index,
    decons_obs_group_ids,
    get_flattened_list,
    get_group_index,
    get_group_index_sorter,
    get_indexer_dict,
)


class WrappedCythonOp:
    """
    Dispatch logic for functions defined in _libs.groupby

    Parameters
    ----------
    kind: str
        Whether the operation is an aggregate or transform.
    how: str
        Operation name, e.g. "mean".
    has_dropped_na: bool
        True precisely when dropna=True and the grouper contains a null value.
    """

    # Functions for which we do _not_ attempt to cast the cython result
    #  back to the original dtype.
    cast_blocklist = frozenset(["rank", "count", "size", "idxmin", "idxmax"])

    def __init__(self, kind: str, how: str, has_dropped_na: bool) -> None:
        self.kind = kind
        self.how = how
        self.has_dropped_na = has_dropped_na

    _CYTHON_FUNCTIONS = {
        "aggregate": {
            "add": "group_add",
            "prod": "group_prod",
            "min": "group_min",
            "max": "group_max",
            "mean": "group_mean",
            "median": "group_median_float64",
            "var": "group_var",
            "first": "group_nth",
            "last": "group_last",
            "ohlc": "group_ohlc",
        },
        "transform": {
            "cumprod": "group_cumprod_float64",
            "cumsum": "group_cumsum",
            "cummin": "group_cummin",
            "cummax": "group_cummax",
            "rank": "group_rank",
        },
    }

    # "group_any" and "group_all" are also support masks, but don't go
    #  through WrappedCythonOp
    _MASKED_CYTHON_FUNCTIONS = {"cummin", "cummax", "min", "max", "last", "first"}

    _cython_arity = {"ohlc": 4}  # OHLC

    # Note: we make this a classmethod and pass kind+how so that caching
    #  works at the class level and not the instance level
    @classmethod
    @functools.lru_cache(maxsize=None)
    def _get_cython_function(
        cls, kind: str, how: str, dtype: np.dtype, is_numeric: bool
    ):

        dtype_str = dtype.name
        ftype = cls._CYTHON_FUNCTIONS[kind][how]

        # see if there is a fused-type version of function
        # only valid for numeric
        f = getattr(libgroupby, ftype)
        if is_numeric:
            return f
        elif dtype == object:
            if how in ["median", "cumprod"]:
                # no fused types -> no __signatures__
                raise NotImplementedError(
                    f"function is not implemented for this dtype: "
                    f"[how->{how},dtype->{dtype_str}]"
                )
            elif "object" not in f.__signatures__:
                # raise NotImplementedError here rather than TypeError later
                raise NotImplementedError(
                    f"function is not implemented for this dtype: "
                    f"[how->{how},dtype->{dtype_str}]"
                )
            return f
        else:
            raise NotImplementedError(
                "This should not be reached. Please report a bug at "
                "github.com/pandas-dev/pandas/",
                dtype,
            )

    def _get_cython_vals(self, values: np.ndarray) -> np.ndarray:
        """
        Cast numeric dtypes to float64 for functions that only support that.

        Parameters
        ----------
        values : np.ndarray

        Returns
        -------
        values : np.ndarray
        """
        how = self.how

        if how in ["median", "cumprod"]:
            # these two only have float64 implementations
            # We should only get here with is_numeric, as non-numeric cases
            #  should raise in _get_cython_function
            values = ensure_float64(values)

        elif values.dtype.kind in ["i", "u"]:
            if how in ["add", "var", "prod", "mean", "ohlc"] or (
                self.kind == "transform" and self.has_dropped_na
            ):
                # result may still include NaN, so we have to cast
                values = ensure_float64(values)

        return values

    # TODO: general case implementation overridable by EAs.
    def _disallow_invalid_ops(self, dtype: DtypeObj, is_numeric: bool = False):
        """
        Check if we can do this operation with our cython functions.

        Raises
        ------
        NotImplementedError
            This is either not a valid function for this dtype, or
            valid but not implemented in cython.
        """
        how = self.how

        if is_numeric:
            # never an invalid op for those dtypes, so return early as fastpath
            return

        if is_categorical_dtype(dtype):
            # NotImplementedError for methods that can fall back to a
            #  non-cython implementation.
            if how in ["add", "prod", "cumsum", "cumprod"]:
                raise TypeError(f"{dtype} type does not support {how} operations")
            raise NotImplementedError(f"{dtype} dtype not supported")

        elif is_sparse(dtype):
            # categoricals are only 1d, so we
            #  are not setup for dim transforming
            raise NotImplementedError(f"{dtype} dtype not supported")
        elif is_datetime64_any_dtype(dtype):
            # TODO: same for period_dtype?  no for these methods with Period
            # we raise NotImplemented if this is an invalid operation
            #  entirely, e.g. adding datetimes
            if how in ["add", "prod", "cumsum", "cumprod"]:
                raise TypeError(f"datetime64 type does not support {how} operations")
        elif is_timedelta64_dtype(dtype):
            if how in ["prod", "cumprod"]:
                raise TypeError(f"timedelta64 type does not support {how} operations")

    def _get_output_shape(self, ngroups: int, values: np.ndarray) -> Shape:
        how = self.how
        kind = self.kind

        arity = self._cython_arity.get(how, 1)

        out_shape: Shape
        if how == "ohlc":
            out_shape = (ngroups, 4)
        elif arity > 1:
            raise NotImplementedError(
                "arity of more than 1 is not supported for the 'how' argument"
            )
        elif kind == "transform":
            out_shape = values.shape
        else:
            out_shape = (ngroups,) + values.shape[1:]
        return out_shape

    def _get_out_dtype(self, dtype: np.dtype) -> np.dtype:
        how = self.how

        if how == "rank":
            out_dtype = "float64"
        else:
            if is_numeric_dtype(dtype):
                out_dtype = f"{dtype.kind}{dtype.itemsize}"
            else:
                out_dtype = "object"
        return np.dtype(out_dtype)

    def _get_result_dtype(self, dtype: np.dtype) -> np.dtype:
        """
        Get the desired dtype of a result based on the
        input dtype and how it was computed.

        Parameters
        ----------
        dtype : np.dtype

        Returns
        -------
        np.dtype
            The desired dtype of the result.
        """
        how = self.how

        if how in ["add", "cumsum", "sum", "prod"]:
            if dtype == np.dtype(bool):
                return np.dtype(np.int64)
        elif how in ["mean", "median", "var"]:
            if is_float_dtype(dtype) or is_complex_dtype(dtype):
                return dtype
            elif is_numeric_dtype(dtype):
                return np.dtype(np.float64)
        return dtype

    def uses_mask(self) -> bool:
        return self.how in self._MASKED_CYTHON_FUNCTIONS

    @final
    def _ea_wrap_cython_operation(
        self,
        values: ExtensionArray,
        min_count: int,
        ngroups: int,
        comp_ids: np.ndarray,
        **kwargs,
    ) -> ArrayLike:
        """
        If we have an ExtensionArray, unwrap, call _cython_operation, and
        re-wrap if appropriate.
        """
        if isinstance(values, BaseMaskedArray) and self.uses_mask():
            return self._masked_ea_wrap_cython_operation(
                values,
                min_count=min_count,
                ngroups=ngroups,
                comp_ids=comp_ids,
                **kwargs,
            )

        npvalues = self._ea_to_cython_values(values)

        res_values = self._cython_op_ndim_compat(
            npvalues,
            min_count=min_count,
            ngroups=ngroups,
            comp_ids=comp_ids,
            mask=None,
            **kwargs,
        )

        if self.how in self.cast_blocklist:
            # i.e. how in ["rank"], since other cast_blocklist methods dont go
            #  through cython_operation
            return res_values

        return self._reconstruct_ea_result(values, res_values)

    # TODO: general case implementation overridable by EAs.
    def _ea_to_cython_values(self, values: ExtensionArray) -> np.ndarray:
        # GH#43682
        if isinstance(values, (DatetimeArray, PeriodArray, TimedeltaArray)):
            # All of the functions implemented here are ordinal, so we can
            #  operate on the tz-naive equivalents
            npvalues = values._ndarray.view("M8[ns]")
        elif isinstance(values.dtype, (BooleanDtype, IntegerDtype)):
            # IntegerArray or BooleanArray
            npvalues = values.to_numpy("float64", na_value=np.nan)
        elif isinstance(values.dtype, FloatingDtype):
            # FloatingArray
            npvalues = values.to_numpy(values.dtype.numpy_dtype, na_value=np.nan)
        elif isinstance(values.dtype, StringDtype):
            # StringArray
            npvalues = values.to_numpy(object, na_value=np.nan)
        else:
            raise NotImplementedError(
                f"function is not implemented for this dtype: {values.dtype}"
            )
        return npvalues

    # TODO: general case implementation overridable by EAs.
    def _reconstruct_ea_result(
        self, values: ExtensionArray, res_values: np.ndarray
    ) -> ExtensionArray:
        """
        Construct an ExtensionArray result from an ndarray result.
        """
        dtype: BaseMaskedDtype | StringDtype

        if isinstance(values.dtype, StringDtype):
            dtype = values.dtype
            cls = dtype.construct_array_type()
            return cls._from_sequence(res_values, dtype=dtype)

        elif isinstance(values.dtype, BaseMaskedDtype):
            new_dtype = self._get_result_dtype(values.dtype.numpy_dtype)
            dtype = BaseMaskedDtype.from_numpy_dtype(new_dtype)
            # error: Incompatible types in assignment (expression has type
            # "Type[BaseMaskedArray]", variable has type "Type[BaseStringArray]")
            cls = dtype.construct_array_type()  # type: ignore[assignment]
            return cls._from_sequence(res_values, dtype=dtype)

        elif isinstance(values, (DatetimeArray, TimedeltaArray, PeriodArray)):
            # In to_cython_values we took a view as M8[ns]
            assert res_values.dtype == "M8[ns]"
            res_values = res_values.view(values._ndarray.dtype)
            return values._from_backing_data(res_values)

        raise NotImplementedError

    @final
    def _masked_ea_wrap_cython_operation(
        self,
        values: BaseMaskedArray,
        min_count: int,
        ngroups: int,
        comp_ids: np.ndarray,
        **kwargs,
    ) -> BaseMaskedArray:
        """
        Equivalent of `_ea_wrap_cython_operation`, but optimized for masked EA's
        and cython algorithms which accept a mask.
        """
        orig_values = values

        # libgroupby functions are responsible for NOT altering mask
        mask = values._mask
        if self.kind != "aggregate":
            result_mask = mask.copy()
        else:
            result_mask = np.zeros(ngroups, dtype=bool)

        arr = values._data

        res_values = self._cython_op_ndim_compat(
            arr,
            min_count=min_count,
            ngroups=ngroups,
            comp_ids=comp_ids,
            mask=mask,
            result_mask=result_mask,
            **kwargs,
        )

        # res_values should already have the correct dtype, we just need to
        #  wrap in a MaskedArray
        return orig_values._maybe_mask_result(res_values, result_mask)

    @final
    def _cython_op_ndim_compat(
        self,
        values: np.ndarray,
        *,
        min_count: int,
        ngroups: int,
        comp_ids: np.ndarray,
        mask: npt.NDArray[np.bool_] | None = None,
        result_mask: npt.NDArray[np.bool_] | None = None,
        **kwargs,
    ) -> np.ndarray:
        if values.ndim == 1:
            # expand to 2d, dispatch, then squeeze if appropriate
            values2d = values[None, :]
            if mask is not None:
                mask = mask[None, :]
            if result_mask is not None:
                result_mask = result_mask[None, :]
            res = self._call_cython_op(
                values2d,
                min_count=min_count,
                ngroups=ngroups,
                comp_ids=comp_ids,
                mask=mask,
                result_mask=result_mask,
                **kwargs,
            )
            if res.shape[0] == 1:
                return res[0]

            # otherwise we have OHLC
            return res.T

        return self._call_cython_op(
            values,
            min_count=min_count,
            ngroups=ngroups,
            comp_ids=comp_ids,
            mask=mask,
            result_mask=result_mask,
            **kwargs,
        )

    @final
    def _call_cython_op(
        self,
        values: np.ndarray,  # np.ndarray[ndim=2]
        *,
        min_count: int,
        ngroups: int,
        comp_ids: np.ndarray,
        mask: npt.NDArray[np.bool_] | None,
        result_mask: npt.NDArray[np.bool_] | None,
        **kwargs,
    ) -> np.ndarray:  # np.ndarray[ndim=2]
        orig_values = values

        dtype = values.dtype
        is_numeric = is_numeric_dtype(dtype)

        is_datetimelike = needs_i8_conversion(dtype)

        if is_datetimelike:
            values = values.view("int64")
            is_numeric = True
        elif is_bool_dtype(dtype):
            values = values.view("uint8")
        if values.dtype == "float16":
            values = values.astype(np.float32)

        values = values.T
        if mask is not None:
            mask = mask.T
            if result_mask is not None:
                result_mask = result_mask.T

        out_shape = self._get_output_shape(ngroups, values)
        func = self._get_cython_function(self.kind, self.how, values.dtype, is_numeric)
        values = self._get_cython_vals(values)
        out_dtype = self._get_out_dtype(values.dtype)

        result = maybe_fill(np.empty(out_shape, dtype=out_dtype))
        if self.kind == "aggregate":
            counts = np.zeros(ngroups, dtype=np.int64)
            if self.how in ["min", "max", "mean", "last", "first"]:
                func(
                    out=result,
                    counts=counts,
                    values=values,
                    labels=comp_ids,
                    min_count=min_count,
                    mask=mask,
                    result_mask=result_mask,
                    is_datetimelike=is_datetimelike,
                )
            elif self.how in ["add"]:
                # We support datetimelike
                func(
                    out=result,
                    counts=counts,
                    values=values,
                    labels=comp_ids,
                    min_count=min_count,
                    is_datetimelike=is_datetimelike,
                )
            else:
                func(result, counts, values, comp_ids, min_count)
        else:
            # TODO: min_count
            if self.uses_mask():
                func(
                    out=result,
                    values=values,
                    labels=comp_ids,
                    ngroups=ngroups,
                    is_datetimelike=is_datetimelike,
                    mask=mask,
                    result_mask=result_mask,
                    **kwargs,
                )
            else:
                func(
                    out=result,
                    values=values,
                    labels=comp_ids,
                    ngroups=ngroups,
                    is_datetimelike=is_datetimelike,
                    **kwargs,
                )

<<<<<<< HEAD
        if self.how == 'last' and dtype == bool:
            result = values
=======
        if self.how == "last" and dtype == bool:
            for val in result:
                if val > 1 or val < 0:
                    result = values
>>>>>>> 30e6456d

        if self.kind == "aggregate":
            # i.e. counts is defined.  Locations where count<min_count
            # need to have the result set to np.nan, which may require casting,
            # see GH#40767
            if is_integer_dtype(result.dtype) and not is_datetimelike:
                cutoff = max(1, min_count)
                empty_groups = counts < cutoff
                if empty_groups.any():
                    if result_mask is not None and self.uses_mask():
                        assert result_mask[empty_groups].all()
                    else:
                        # Note: this conversion could be lossy, see GH#40767
                        result = result.astype("float64")
                        result[empty_groups] = np.nan

        result = result.T

        if self.how == "rank" and self.has_dropped_na:
            # TODO: Wouldn't need this if group_rank supported mask
            result = np.where(comp_ids < 0, np.nan, result)

        if self.how not in self.cast_blocklist:
            # e.g. if we are int64 and need to restore to datetime64/timedelta64
            # "rank" is the only member of cast_blocklist we get here
            # Casting only needed for float16, bool, datetimelike,
            #  and self.how in ["add", "prod", "ohlc", "cumprod"]
            res_dtype = self._get_result_dtype(orig_values.dtype)
            op_result = maybe_downcast_to_dtype(result, res_dtype)
        else:
            op_result = result

        # error: Incompatible return value type (got "Union[ExtensionArray, ndarray]",
        # expected "ndarray")
        return op_result  # type: ignore[return-value]

    @final
    def cython_operation(
        self,
        *,
        values: ArrayLike,
        axis: int,
        min_count: int = -1,
        comp_ids: np.ndarray,
        ngroups: int,
        **kwargs,
    ) -> ArrayLike:
        """
        Call our cython function, with appropriate pre- and post- processing.
        """
        if values.ndim > 2:
            raise NotImplementedError("number of dimensions is currently limited to 2")
        elif values.ndim == 2:
            assert axis == 1, axis
        elif not is_1d_only_ea_dtype(values.dtype):
            # Note: it is *not* the case that axis is always 0 for 1-dim values,
            #  as we can have 1D ExtensionArrays that we need to treat as 2D
            assert axis == 0

        dtype = values.dtype
        is_numeric = is_numeric_dtype(dtype)

        # can we do this operation with our cython functions
        # if not raise NotImplementedError
        self._disallow_invalid_ops(dtype, is_numeric)

        if not isinstance(values, np.ndarray):
            # i.e. ExtensionArray
            return self._ea_wrap_cython_operation(
                values,
                min_count=min_count,
                ngroups=ngroups,
                comp_ids=comp_ids,
                **kwargs,
            )

        return self._cython_op_ndim_compat(
            values,
            min_count=min_count,
            ngroups=ngroups,
            comp_ids=comp_ids,
            mask=None,
            **kwargs,
        )


class BaseGrouper:
    """
    This is an internal Grouper class, which actually holds
    the generated groups

    Parameters
    ----------
    axis : Index
    groupings : Sequence[Grouping]
        all the grouping instances to handle in this grouper
        for example for grouper list to groupby, need to pass the list
    sort : bool, default True
        whether this grouper will give sorted result or not
    group_keys : bool, default True
    mutated : bool, default False
    indexer : np.ndarray[np.intp], optional
        the indexer created by Grouper
        some groupers (TimeGrouper) will sort its axis and its
        group_info is also sorted, so need the indexer to reorder

    """

    axis: Index

    def __init__(
        self,
        axis: Index,
        groupings: Sequence[grouper.Grouping],
        sort: bool = True,
        group_keys: bool = True,
        mutated: bool = False,
        indexer: npt.NDArray[np.intp] | None = None,
        dropna: bool = True,
    ) -> None:
        assert isinstance(axis, Index), axis

        self.axis = axis
        self._groupings: list[grouper.Grouping] = list(groupings)
        self._sort = sort
        self.group_keys = group_keys
        self.mutated = mutated
        self.indexer = indexer
        self.dropna = dropna

    @property
    def groupings(self) -> list[grouper.Grouping]:
        return self._groupings

    @property
    def shape(self) -> Shape:
        return tuple(ping.ngroups for ping in self.groupings)

    def __iter__(self):
        return iter(self.indices)

    @property
    def nkeys(self) -> int:
        return len(self.groupings)

    def get_iterator(
        self, data: NDFrameT, axis: int = 0
    ) -> Iterator[tuple[Hashable, NDFrameT]]:
        """
        Groupby iterator

        Returns
        -------
        Generator yielding sequence of (name, subsetted object)
        for each group
        """
        splitter = self._get_splitter(data, axis=axis)
        keys = self.group_keys_seq
        yield from zip(keys, splitter)

    @final
    def _get_splitter(self, data: NDFrame, axis: int = 0) -> DataSplitter:
        """
        Returns
        -------
        Generator yielding subsetted objects
        """
        ids, _, ngroups = self.group_info
        return get_splitter(data, ids, ngroups, axis=axis)

    def _get_grouper(self):
        """
        We are a grouper as part of another's groupings.

        We have a specific method of grouping, so cannot
        convert to a Index for our grouper.
        """
        return self.groupings[0].grouping_vector

    @final
    @cache_readonly
    def group_keys_seq(self):
        if len(self.groupings) == 1:
            return self.levels[0]
        else:
            ids, _, ngroups = self.group_info

            # provide "flattened" iterator for multi-group setting
            return get_flattened_list(ids, ngroups, self.levels, self.codes)

    @final
    def apply(
        self, f: Callable, data: DataFrame | Series, axis: int = 0
    ) -> tuple[list, bool]:
        mutated = self.mutated
        splitter = self._get_splitter(data, axis=axis)
        group_keys = self.group_keys_seq
        result_values = []

        # This calls DataSplitter.__iter__
        zipped = zip(group_keys, splitter)

        for key, group in zipped:
            object.__setattr__(group, "name", key)

            # group might be modified
            group_axes = group.axes
            res = f(group)
            if not mutated and not _is_indexed_like(res, group_axes, axis):
                mutated = True
            result_values.append(res)

        # getattr pattern for __name__ is needed for functools.partial objects
        if len(group_keys) == 0 and getattr(f, "__name__", None) not in [
            "idxmin",
            "idxmax",
            "nanargmin",
            "nanargmax",
        ]:
            # If group_keys is empty, then no function calls have been made,
            #  so we will not have raised even if this is an invalid dtype.
            #  So do one dummy call here to raise appropriate TypeError.
            f(data.iloc[:0])

        return result_values, mutated

    @cache_readonly
    def indices(self) -> dict[Hashable, npt.NDArray[np.intp]]:
        """dict {group name -> group indices}"""
        if len(self.groupings) == 1 and isinstance(self.result_index, CategoricalIndex):
            # This shows unused categories in indices GH#38642
            return self.groupings[0].indices
        codes_list = [ping.codes for ping in self.groupings]
        keys = [ping.group_index for ping in self.groupings]
        return get_indexer_dict(codes_list, keys)

    @final
    def result_ilocs(self) -> npt.NDArray[np.intp]:
        """
        Get the original integer locations of result_index in the input.
        """
        # Original indices are where group_index would go via sorting.
        # But when dropna is true, we need to remove null values while accounting for
        # any gaps that then occur because of them.
        group_index = get_group_index(
            self.codes, self.shape, sort=self._sort, xnull=True
        )
        group_index, _ = compress_group_index(group_index, sort=self._sort)

        if self.has_dropped_na:
            mask = np.where(group_index >= 0)
            # Count how many gaps are caused by previous null values for each position
            null_gaps = np.cumsum(group_index == -1)[mask]
            group_index = group_index[mask]

        result = get_group_index_sorter(group_index, self.ngroups)

        if self.has_dropped_na:
            # Shift by the number of prior null gaps
            result += np.take(null_gaps, result)

        return result

    @final
    @property
    def codes(self) -> list[npt.NDArray[np.signedinteger]]:
        return [ping.codes for ping in self.groupings]

    @property
    def levels(self) -> list[Index]:
        return [ping.group_index for ping in self.groupings]

    @property
    def names(self) -> list[Hashable]:
        return [ping.name for ping in self.groupings]

    @final
    def size(self) -> Series:
        """
        Compute group sizes.
        """
        ids, _, ngroups = self.group_info
        out: np.ndarray | list
        if ngroups:
            out = np.bincount(ids[ids != -1], minlength=ngroups)
        else:
            out = []
        return Series(out, index=self.result_index, dtype="int64")

    @cache_readonly
    def groups(self) -> dict[Hashable, np.ndarray]:
        """dict {group name -> group labels}"""
        if len(self.groupings) == 1:
            return self.groupings[0].groups
        else:
            to_groupby = zip(*(ping.grouping_vector for ping in self.groupings))
            index = Index(to_groupby)
            return self.axis.groupby(index)

    @final
    @cache_readonly
    def is_monotonic(self) -> bool:
        # return if my group orderings are monotonic
        return Index(self.group_info[0]).is_monotonic_increasing

    @final
    @cache_readonly
    def has_dropped_na(self) -> bool:
        """
        Whether grouper has null value(s) that are dropped.
        """
        return bool((self.group_info[0] < 0).any())

    @cache_readonly
    def group_info(self) -> tuple[npt.NDArray[np.intp], npt.NDArray[np.intp], int]:
        comp_ids, obs_group_ids = self._get_compressed_codes()

        ngroups = len(obs_group_ids)
        comp_ids = ensure_platform_int(comp_ids)

        return comp_ids, obs_group_ids, ngroups

    @final
    @cache_readonly
    def codes_info(self) -> npt.NDArray[np.intp]:
        # return the codes of items in original grouped axis
        ids, _, _ = self.group_info
        if self.indexer is not None:
            sorter = np.lexsort((ids, self.indexer))
            ids = ids[sorter]
            ids = ensure_platform_int(ids)
            # TODO: if numpy annotates np.lexsort, this ensure_platform_int
            #  may become unnecessary
        return ids

    @final
    def _get_compressed_codes(
        self,
    ) -> tuple[npt.NDArray[np.signedinteger], npt.NDArray[np.intp]]:
        # The first returned ndarray may have any signed integer dtype
        if len(self.groupings) > 1:
            group_index = get_group_index(self.codes, self.shape, sort=True, xnull=True)
            return compress_group_index(group_index, sort=self._sort)
            # FIXME: compress_group_index's second return value is int64, not intp

        ping = self.groupings[0]
        return ping.codes, np.arange(len(ping.group_index), dtype=np.intp)

    @final
    @cache_readonly
    def ngroups(self) -> int:
        return len(self.result_index)

    @property
    def reconstructed_codes(self) -> list[npt.NDArray[np.intp]]:
        codes = self.codes
        ids, obs_ids, _ = self.group_info
        return decons_obs_group_ids(ids, obs_ids, self.shape, codes, xnull=True)

    @cache_readonly
    def result_index(self) -> Index:
        if len(self.groupings) == 1:
            return self.groupings[0].result_index.rename(self.names[0])

        codes = self.reconstructed_codes
        levels = [ping.result_index for ping in self.groupings]
        return MultiIndex(
            levels=levels, codes=codes, verify_integrity=False, names=self.names
        )

    @final
    def get_group_levels(self) -> list[ArrayLike]:
        # Note: only called from _insert_inaxis_grouper_inplace, which
        #  is only called for BaseGrouper, never for BinGrouper
        if len(self.groupings) == 1:
            return [self.groupings[0].group_arraylike]

        name_list = []
        for ping, codes in zip(self.groupings, self.reconstructed_codes):
            codes = ensure_platform_int(codes)
            levels = ping.group_arraylike.take(codes)

            name_list.append(levels)

        return name_list

    # ------------------------------------------------------------
    # Aggregation functions

    @final
    def _cython_operation(
        self,
        kind: str,
        values,
        how: str,
        axis: int,
        min_count: int = -1,
        **kwargs,
    ) -> ArrayLike:
        """
        Returns the values of a cython operation.
        """
        assert kind in ["transform", "aggregate"]

        cy_op = WrappedCythonOp(kind=kind, how=how, has_dropped_na=self.has_dropped_na)

        ids, _, _ = self.group_info
        ngroups = self.ngroups
        return cy_op.cython_operation(
            values=values,
            axis=axis,
            min_count=min_count,
            comp_ids=ids,
            ngroups=ngroups,
            **kwargs,
        )

    @final
    def agg_series(
        self, obj: Series, func: Callable, preserve_dtype: bool = False
    ) -> ArrayLike:
        """
        Parameters
        ----------
        obj : Series
        func : function taking a Series and returning a scalar-like
        preserve_dtype : bool
            Whether the aggregation is known to be dtype-preserving.

        Returns
        -------
        np.ndarray or ExtensionArray
        """
        # test_groupby_empty_with_category gets here with self.ngroups == 0
        #  and len(obj) > 0

        if len(obj) == 0:
            # SeriesGrouper would raise if we were to call _aggregate_series_fast
            result = self._aggregate_series_pure_python(obj, func)

        elif not isinstance(obj._values, np.ndarray):
            result = self._aggregate_series_pure_python(obj, func)

            # we can preserve a little bit more aggressively with EA dtype
            #  because maybe_cast_pointwise_result will do a try/except
            #  with _from_sequence.  NB we are assuming here that _from_sequence
            #  is sufficiently strict that it casts appropriately.
            preserve_dtype = True

        else:
            result = self._aggregate_series_pure_python(obj, func)

        npvalues = lib.maybe_convert_objects(result, try_float=False)
        if preserve_dtype:
            out = maybe_cast_pointwise_result(npvalues, obj.dtype, numeric_only=True)
        else:
            out = npvalues
        return out

    @final
    def _aggregate_series_pure_python(
        self, obj: Series, func: Callable
    ) -> npt.NDArray[np.object_]:
        ids, _, ngroups = self.group_info

        counts = np.zeros(ngroups, dtype=int)
        result = np.empty(ngroups, dtype="O")
        initialized = False

        # equiv: splitter = self._get_splitter(obj, axis=0)
        splitter = get_splitter(obj, ids, ngroups, axis=0)

        for i, group in enumerate(splitter):
            res = func(group)
            res = libreduction.extract_result(res)

            if not initialized:
                # We only do this validation on the first iteration
                libreduction.check_result_array(res, group.dtype)
                initialized = True

            counts[i] = group.shape[0]
            result[i] = res

        return result


class BinGrouper(BaseGrouper):
    """
    This is an internal Grouper class

    Parameters
    ----------
    bins : the split index of binlabels to group the item of axis
    binlabels : the label list
    mutated : bool, default False
    indexer : np.ndarray[np.intp]

    Examples
    --------
    bins: [2, 4, 6, 8, 10]
    binlabels: DatetimeIndex(['2005-01-01', '2005-01-03',
        '2005-01-05', '2005-01-07', '2005-01-09'],
        dtype='datetime64[ns]', freq='2D')

    the group_info, which contains the label of each item in grouped
    axis, the index of label in label list, group number, is

    (array([0, 0, 1, 1, 2, 2, 3, 3, 4, 4]), array([0, 1, 2, 3, 4]), 5)

    means that, the grouped axis has 10 items, can be grouped into 5
    labels, the first and second items belong to the first label, the
    third and forth items belong to the second label, and so on

    """

    bins: npt.NDArray[np.int64]
    binlabels: Index
    mutated: bool

    def __init__(
        self,
        bins,
        binlabels,
        mutated: bool = False,
        indexer=None,
    ) -> None:
        self.bins = ensure_int64(bins)
        self.binlabels = ensure_index(binlabels)
        self.mutated = mutated
        self.indexer = indexer

        # These lengths must match, otherwise we could call agg_series
        #  with empty self.bins, which would raise in libreduction.
        assert len(self.binlabels) == len(self.bins)

    @cache_readonly
    def groups(self):
        """dict {group name -> group labels}"""
        # this is mainly for compat
        # GH 3881
        result = {
            key: value
            for key, value in zip(self.binlabels, self.bins)
            if key is not NaT
        }
        return result

    @property
    def nkeys(self) -> int:
        # still matches len(self.groupings), but we can hard-code
        return 1

    def _get_grouper(self):
        """
        We are a grouper as part of another's groupings.

        We have a specific method of grouping, so cannot
        convert to a Index for our grouper.
        """
        return self

    def get_iterator(self, data: NDFrame, axis: int = 0):
        """
        Groupby iterator

        Returns
        -------
        Generator yielding sequence of (name, subsetted object)
        for each group
        """
        if axis == 0:
            slicer = lambda start, edge: data.iloc[start:edge]
        else:
            slicer = lambda start, edge: data.iloc[:, start:edge]

        length = len(data.axes[axis])

        start = 0
        for edge, label in zip(self.bins, self.binlabels):
            if label is not NaT:
                yield label, slicer(start, edge)
            start = edge

        if start < length:
            yield self.binlabels[-1], slicer(start, None)

    @cache_readonly
    def indices(self):
        indices = collections.defaultdict(list)

        i = 0
        for label, bin in zip(self.binlabels, self.bins):
            if i < bin:
                if label is not NaT:
                    indices[label] = list(range(i, bin))
                i = bin
        return indices

    @cache_readonly
    def group_info(self) -> tuple[npt.NDArray[np.intp], npt.NDArray[np.intp], int]:
        ngroups = self.ngroups
        obs_group_ids = np.arange(ngroups, dtype=np.intp)
        rep = np.diff(np.r_[0, self.bins])

        rep = ensure_platform_int(rep)
        if ngroups == len(self.bins):
            comp_ids = np.repeat(np.arange(ngroups), rep)
        else:
            comp_ids = np.repeat(np.r_[-1, np.arange(ngroups)], rep)

        return (
            ensure_platform_int(comp_ids),
            obs_group_ids,
            ngroups,
        )

    @cache_readonly
    def reconstructed_codes(self) -> list[np.ndarray]:
        # get unique result indices, and prepend 0 as groupby starts from the first
        return [np.r_[0, np.flatnonzero(self.bins[1:] != self.bins[:-1]) + 1]]

    @cache_readonly
    def result_index(self) -> Index:
        if len(self.binlabels) != 0 and isna(self.binlabels[0]):
            return self.binlabels[1:]

        return self.binlabels

    @property
    def levels(self) -> list[Index]:
        return [self.binlabels]

    @property
    def names(self) -> list[Hashable]:
        return [self.binlabels.name]

    @property
    def groupings(self) -> list[grouper.Grouping]:
        lev = self.binlabels
        ping = grouper.Grouping(lev, lev, in_axis=False, level=None)
        return [ping]

    def _aggregate_series_fast(self, obj: Series, func: Callable) -> np.ndarray:
        # -> np.ndarray[object]
        raise NotImplementedError(
            "This should not be reached; use _aggregate_series_pure_python"
        )


def _is_indexed_like(obj, axes, axis: int) -> bool:
    if isinstance(obj, Series):
        if len(axes) > 1:
            return False
        return obj.axes[axis].equals(axes[axis])
    elif isinstance(obj, DataFrame):
        return obj.axes[axis].equals(axes[axis])

    return False


# ----------------------------------------------------------------------
# Splitting / application


class DataSplitter(Generic[NDFrameT]):
    def __init__(
        self,
        data: NDFrameT,
        labels: npt.NDArray[np.intp],
        ngroups: int,
        axis: int = 0,
    ) -> None:
        self.data = data
        self.labels = ensure_platform_int(labels)  # _should_ already be np.intp
        self.ngroups = ngroups

        self.axis = axis
        assert isinstance(axis, int), axis

    @cache_readonly
    def slabels(self) -> npt.NDArray[np.intp]:
        # Sorted labels
        return self.labels.take(self._sort_idx)

    @cache_readonly
    def _sort_idx(self) -> npt.NDArray[np.intp]:
        # Counting sort indexer
        return get_group_index_sorter(self.labels, self.ngroups)

    def __iter__(self):
        sdata = self.sorted_data

        if self.ngroups == 0:
            # we are inside a generator, rather than raise StopIteration
            # we merely return signal the end
            return

        starts, ends = lib.generate_slices(self.slabels, self.ngroups)

        for start, end in zip(starts, ends):
            yield self._chop(sdata, slice(start, end))

    @cache_readonly
    def sorted_data(self) -> NDFrameT:
        return self.data.take(self._sort_idx, axis=self.axis)

    def _chop(self, sdata, slice_obj: slice) -> NDFrame:
        raise AbstractMethodError(self)


class SeriesSplitter(DataSplitter):
    def _chop(self, sdata: Series, slice_obj: slice) -> Series:
        # fastpath equivalent to `sdata.iloc[slice_obj]`
        mgr = sdata._mgr.get_slice(slice_obj)
        ser = sdata._constructor(mgr, name=sdata.name, fastpath=True)
        return ser.__finalize__(sdata, method="groupby")


class FrameSplitter(DataSplitter):
    def _chop(self, sdata: DataFrame, slice_obj: slice) -> DataFrame:
        # Fastpath equivalent to:
        # if self.axis == 0:
        #     return sdata.iloc[slice_obj]
        # else:
        #     return sdata.iloc[:, slice_obj]
        mgr = sdata._mgr.get_slice(slice_obj, axis=1 - self.axis)
        df = sdata._constructor(mgr)
        return df.__finalize__(sdata, method="groupby")


def get_splitter(
    data: NDFrame, labels: np.ndarray, ngroups: int, axis: int = 0
) -> DataSplitter:
    if isinstance(data, Series):
        klass: type[DataSplitter] = SeriesSplitter
    else:
        # i.e. DataFrame
        klass = FrameSplitter

    return klass(data, labels, ngroups, axis)<|MERGE_RESOLUTION|>--- conflicted
+++ resolved
@@ -571,15 +571,8 @@
                     **kwargs,
                 )
 
-<<<<<<< HEAD
         if self.how == 'last' and dtype == bool:
             result = values
-=======
-        if self.how == "last" and dtype == bool:
-            for val in result:
-                if val > 1 or val < 0:
-                    result = values
->>>>>>> 30e6456d
 
         if self.kind == "aggregate":
             # i.e. counts is defined.  Locations where count<min_count
