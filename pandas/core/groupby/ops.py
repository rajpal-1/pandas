"""
Provide classes to perform the groupby aggregate operations.

These are not exposed to the user and provide implementations of the grouping
operations, primarily in cython. These classes (BaseGrouper and BinGrouper)
are contained *in* the SeriesGroupBy and DataFrameGroupBy objects.
"""
from __future__ import annotations

import collections
import functools
from typing import (
    TYPE_CHECKING,
    Callable,
    Generic,
    Hashable,
    Iterator,
    Sequence,
    final,
)

import numpy as np

from pandas._libs import (
    NaT,
    lib,
)
import pandas._libs.groupby as libgroupby
import pandas._libs.reduction as libreduction
from pandas._typing import (
    ArrayLike,
    AxisInt,
    NDFrameT,
    Shape,
    npt,
)
from pandas.errors import AbstractMethodError
from pandas.util._decorators import cache_readonly

from pandas.core.dtypes.cast import (
    maybe_cast_pointwise_result,
    maybe_downcast_to_dtype,
)
from pandas.core.dtypes.common import (
    ensure_float64,
    ensure_int64,
    ensure_platform_int,
    ensure_uint64,
    is_1d_only_ea_dtype,
    is_bool_dtype,
    is_complex_dtype,
    is_float_dtype,
    is_integer_dtype,
    is_numeric_dtype,
    needs_i8_conversion,
)
from pandas.core.dtypes.missing import (
    isna,
    maybe_fill,
)

from pandas.core.frame import DataFrame
from pandas.core.groupby import grouper
from pandas.core.indexes.api import (
    CategoricalIndex,
    Index,
    MultiIndex,
    ensure_index,
)
from pandas.core.series import Series
from pandas.core.sorting import (
    compress_group_index,
    decons_obs_group_ids,
    get_flattened_list,
    get_group_index,
    get_group_index_sorter,
    get_indexer_dict,
)

if TYPE_CHECKING:
    from pandas.core.generic import NDFrame


class WrappedCythonOp:
    """
    Dispatch logic for functions defined in _libs.groupby

    Parameters
    ----------
    kind: str
        Whether the operation is an aggregate or transform.
    how: str
        Operation name, e.g. "mean".
    has_dropped_na: bool
        True precisely when dropna=True and the grouper contains a null value.
    """

    # Functions for which we do _not_ attempt to cast the cython result
    #  back to the original dtype.
    cast_blocklist = frozenset(["rank", "count", "size", "idxmin", "idxmax"])

    def __init__(self, kind: str, how: str, has_dropped_na: bool) -> None:
        self.kind = kind
        self.how = how
        self.has_dropped_na = has_dropped_na

    _CYTHON_FUNCTIONS: dict[str, dict] = {
        "aggregate": {
            "sum": "group_sum",
            "prod": "group_prod",
            "min": "group_min",
            "max": "group_max",
            "mean": "group_mean",
            "median": "group_median_float64",
            "var": "group_var",
            "std": functools.partial(libgroupby.group_var, name="std"),
            "sem": functools.partial(libgroupby.group_var, name="sem"),
            "first": "group_nth",
            "last": "group_last",
            "ohlc": "group_ohlc",
        },
        "transform": {
            "cumprod": "group_cumprod",
            "cumsum": "group_cumsum",
            "cummin": "group_cummin",
            "cummax": "group_cummax",
            "rank": "group_rank",
        },
    }

    _cython_arity = {"ohlc": 4}  # OHLC

    @classmethod
    def get_kind_from_how(cls, how: str) -> str:
        if how in cls._CYTHON_FUNCTIONS["aggregate"]:
            return "aggregate"
        return "transform"

    # Note: we make this a classmethod and pass kind+how so that caching
    #  works at the class level and not the instance level
    @classmethod
    @functools.lru_cache(maxsize=None)
    def _get_cython_function(
        cls, kind: str, how: str, dtype: np.dtype, is_numeric: bool
    ):
        dtype_str = dtype.name
        ftype = cls._CYTHON_FUNCTIONS[kind][how]

        # see if there is a fused-type version of function
        # only valid for numeric
        if callable(ftype):
            f = ftype
        else:
            f = getattr(libgroupby, ftype)
        if is_numeric:
            return f
        elif dtype == np.dtype(object):
            if how in ["median", "cumprod"]:
                # no fused types -> no __signatures__
                raise NotImplementedError(
                    f"function is not implemented for this dtype: "
                    f"[how->{how},dtype->{dtype_str}]"
                )
            elif how in ["std", "sem"]:
                # We have a partial object that does not have __signatures__
                return f
            if "object" not in f.__signatures__:
                # raise NotImplementedError here rather than TypeError later
                raise NotImplementedError(
                    f"function is not implemented for this dtype: "
                    f"[how->{how},dtype->{dtype_str}]"
                )
            return f
        else:
            raise NotImplementedError(
                "This should not be reached. Please report a bug at "
                "github.com/pandas-dev/pandas/",
                dtype,
            )

    def _get_cython_vals(self, values: np.ndarray) -> np.ndarray:
        """
        Cast numeric dtypes to float64 for functions that only support that.

        Parameters
        ----------
        values : np.ndarray

        Returns
        -------
        values : np.ndarray
        """
        how = self.how

        if how in ["median", "std", "sem"]:
            # median only has a float64 implementation
            # We should only get here with is_numeric, as non-numeric cases
            #  should raise in _get_cython_function
            values = ensure_float64(values)

        elif values.dtype.kind in ["i", "u"]:
            if how in ["var", "mean"] or (
                self.kind == "transform" and self.has_dropped_na
            ):
                # has_dropped_na check need for test_null_group_str_transformer
                # result may still include NaN, so we have to cast
                values = ensure_float64(values)

            elif how in ["sum", "ohlc", "prod", "cumsum", "cumprod"]:
                # Avoid overflow during group op
                if values.dtype.kind == "i":
                    values = ensure_int64(values)
                else:
                    values = ensure_uint64(values)

        return values

    def _get_output_shape(self, ngroups: int, values: np.ndarray) -> Shape:
        how = self.how
        kind = self.kind

        arity = self._cython_arity.get(how, 1)

        out_shape: Shape
        if how == "ohlc":
            out_shape = (ngroups, arity)
        elif arity > 1:
            raise NotImplementedError(
                "arity of more than 1 is not supported for the 'how' argument"
            )
        elif kind == "transform":
            out_shape = values.shape
        else:
            out_shape = (ngroups,) + values.shape[1:]
        return out_shape

    def _get_out_dtype(self, dtype: np.dtype) -> np.dtype:
        how = self.how

        if how == "rank":
            out_dtype = "float64"
        else:
            if is_numeric_dtype(dtype):
                out_dtype = f"{dtype.kind}{dtype.itemsize}"
            else:
                out_dtype = "object"
        return np.dtype(out_dtype)

    def _get_result_dtype(self, dtype: np.dtype) -> np.dtype:
        """
        Get the desired dtype of a result based on the
        input dtype and how it was computed.

        Parameters
        ----------
        dtype : np.dtype

        Returns
        -------
        np.dtype
            The desired dtype of the result.
        """
        how = self.how

        if how in ["sum", "cumsum", "sum", "prod", "cumprod"]:
            if dtype == np.dtype(bool):
                return np.dtype(np.int64)
        elif how in ["mean", "median", "var", "std", "sem"]:
            if is_float_dtype(dtype) or is_complex_dtype(dtype):
                return dtype
            elif is_numeric_dtype(dtype):
                return np.dtype(np.float64)
        return dtype

    @final
<<<<<<< HEAD
=======
    def _ea_wrap_cython_operation(
        self,
        values: ExtensionArray,
        min_count: int,
        ngroups: int,
        comp_ids: np.ndarray,
        **kwargs,
    ) -> ArrayLike:
        """
        If we have an ExtensionArray, unwrap, call _cython_operation, and
        re-wrap if appropriate.
        """
        if isinstance(values, BaseMaskedArray):
            return self._masked_ea_wrap_cython_operation(
                values,
                min_count=min_count,
                ngroups=ngroups,
                comp_ids=comp_ids,
                **kwargs,
            )

        elif isinstance(values, Categorical):
            assert self.how == "rank"  # the only one implemented ATM
            assert values.ordered  # checked earlier
            mask = values.isna()
            npvalues = values._ndarray

            res_values = self._cython_op_ndim_compat(
                npvalues,
                min_count=min_count,
                ngroups=ngroups,
                comp_ids=comp_ids,
                mask=mask,
                **kwargs,
            )

            # If we ever have more than just "rank" here, we'll need to do
            #  `if self.how in self.cast_blocklist` like we do for other dtypes.
            return res_values

        npvalues = self._ea_to_cython_values(values)

        res_values = self._cython_op_ndim_compat(
            npvalues,
            min_count=min_count,
            ngroups=ngroups,
            comp_ids=comp_ids,
            mask=None,
            **kwargs,
        )

        if self.how in self.cast_blocklist:
            # i.e. how in ["rank"], since other cast_blocklist methods don't go
            #  through cython_operation
            return res_values

        return self._reconstruct_ea_result(values, res_values)

    # TODO: general case implementation overridable by EAs.
    def _ea_to_cython_values(self, values: ExtensionArray) -> np.ndarray:
        # GH#43682
        if isinstance(values, (DatetimeArray, PeriodArray, TimedeltaArray)):
            # All of the functions implemented here are ordinal, so we can
            #  operate on the tz-naive equivalents
            npvalues = values._ndarray.view("M8[ns]")
        elif isinstance(values.dtype, StringDtype):
            # StringArray
            npvalues = values.to_numpy(object, na_value=np.nan)
        else:
            raise NotImplementedError(
                f"function is not implemented for this dtype: {values.dtype}"
            )
        return npvalues

    # TODO: general case implementation overridable by EAs.
    def _reconstruct_ea_result(
        self, values: ExtensionArray, res_values: np.ndarray
    ) -> ExtensionArray:
        """
        Construct an ExtensionArray result from an ndarray result.
        """
        dtype: BaseMaskedDtype | StringDtype

        if isinstance(values.dtype, StringDtype):
            dtype = values.dtype
            string_array_cls = dtype.construct_array_type()
            return string_array_cls._from_sequence(res_values, dtype=dtype)

        elif isinstance(values, (DatetimeArray, TimedeltaArray, PeriodArray)):
            # In to_cython_values we took a view as M8[ns]
            assert res_values.dtype == "M8[ns]"
            if self.how in ["std", "sem"]:
                if isinstance(values, PeriodArray):
                    raise TypeError("'std' and 'sem' are not valid for PeriodDtype")
                new_dtype = f"m8[{values.unit}]"
                res_values = res_values.view(new_dtype)
                return TimedeltaArray(res_values)

            res_values = res_values.view(values._ndarray.dtype)
            return values._from_backing_data(res_values)

        raise NotImplementedError

    @final
    def _masked_ea_wrap_cython_operation(
        self,
        values: BaseMaskedArray,
        min_count: int,
        ngroups: int,
        comp_ids: np.ndarray,
        **kwargs,
    ) -> BaseMaskedArray:
        """
        Equivalent of `_ea_wrap_cython_operation`, but optimized for masked EA's
        and cython algorithms which accept a mask.
        """
        orig_values = values

        # libgroupby functions are responsible for NOT altering mask
        mask = values._mask
        if self.kind != "aggregate":
            result_mask = mask.copy()
        else:
            result_mask = np.zeros(ngroups, dtype=bool)

        arr = values._data

        res_values = self._cython_op_ndim_compat(
            arr,
            min_count=min_count,
            ngroups=ngroups,
            comp_ids=comp_ids,
            mask=mask,
            result_mask=result_mask,
            **kwargs,
        )

        if self.how == "ohlc":
            arity = self._cython_arity.get(self.how, 1)
            result_mask = np.tile(result_mask, (arity, 1)).T

        # res_values should already have the correct dtype, we just need to
        #  wrap in a MaskedArray
        return orig_values._maybe_mask_result(res_values, result_mask)

    @final
>>>>>>> 33a3fb18
    def _cython_op_ndim_compat(
        self,
        values: np.ndarray,
        *,
        min_count: int,
        ngroups: int,
        comp_ids: np.ndarray,
        mask: npt.NDArray[np.bool_] | None = None,
        result_mask: npt.NDArray[np.bool_] | None = None,
        **kwargs,
    ) -> np.ndarray:
        if values.ndim == 1:
            # expand to 2d, dispatch, then squeeze if appropriate
            values2d = values[None, :]
            if mask is not None:
                mask = mask[None, :]
            if result_mask is not None:
                result_mask = result_mask[None, :]
            res = self._call_cython_op(
                values2d,
                min_count=min_count,
                ngroups=ngroups,
                comp_ids=comp_ids,
                mask=mask,
                result_mask=result_mask,
                **kwargs,
            )
            if res.shape[0] == 1:
                return res[0]

            # otherwise we have OHLC
            return res.T

        return self._call_cython_op(
            values,
            min_count=min_count,
            ngroups=ngroups,
            comp_ids=comp_ids,
            mask=mask,
            result_mask=result_mask,
            **kwargs,
        )

    @final
    def _call_cython_op(
        self,
        values: np.ndarray,  # np.ndarray[ndim=2]
        *,
        min_count: int,
        ngroups: int,
        comp_ids: np.ndarray,
        mask: npt.NDArray[np.bool_] | None,
        result_mask: npt.NDArray[np.bool_] | None,
        **kwargs,
    ) -> np.ndarray:  # np.ndarray[ndim=2]
        orig_values = values

        dtype = values.dtype
        is_numeric = is_numeric_dtype(dtype)

        is_datetimelike = needs_i8_conversion(dtype)

        if is_datetimelike:
            values = values.view("int64")
            is_numeric = True
        elif is_bool_dtype(dtype):
            values = values.view("uint8")
        if values.dtype == "float16":
            values = values.astype(np.float32)

        values = values.T
        if mask is not None:
            mask = mask.T
            if result_mask is not None:
                result_mask = result_mask.T

        out_shape = self._get_output_shape(ngroups, values)
        func = self._get_cython_function(self.kind, self.how, values.dtype, is_numeric)
        values = self._get_cython_vals(values)
        out_dtype = self._get_out_dtype(values.dtype)

        result = maybe_fill(np.empty(out_shape, dtype=out_dtype))
        if self.kind == "aggregate":
            counts = np.zeros(ngroups, dtype=np.int64)
            if self.how in ["min", "max", "mean", "last", "first", "sum"]:
                func(
                    out=result,
                    counts=counts,
                    values=values,
                    labels=comp_ids,
                    min_count=min_count,
                    mask=mask,
                    result_mask=result_mask,
                    is_datetimelike=is_datetimelike,
                )
            elif self.how in ["sem", "std", "var", "ohlc", "prod", "median"]:
                if self.how in ["std", "sem"]:
                    kwargs["is_datetimelike"] = is_datetimelike
                func(
                    result,
                    counts,
                    values,
                    comp_ids,
                    min_count=min_count,
                    mask=mask,
                    result_mask=result_mask,
                    **kwargs,
                )
            else:
                raise NotImplementedError(f"{self.how} is not implemented")
        else:
            # TODO: min_count
            if self.how != "rank":
                # TODO: should rank take result_mask?
                kwargs["result_mask"] = result_mask
            func(
                out=result,
                values=values,
                labels=comp_ids,
                ngroups=ngroups,
                is_datetimelike=is_datetimelike,
                mask=mask,
                **kwargs,
            )

        if self.kind == "aggregate":
            # i.e. counts is defined.  Locations where count<min_count
            # need to have the result set to np.nan, which may require casting,
            # see GH#40767
            if is_integer_dtype(result.dtype) and not is_datetimelike:
                # if the op keeps the int dtypes, we have to use 0
                cutoff = max(0 if self.how in ["sum", "prod"] else 1, min_count)
                empty_groups = counts < cutoff
                if empty_groups.any():
                    if result_mask is not None:
                        assert result_mask[empty_groups].all()
                    else:
                        # Note: this conversion could be lossy, see GH#40767
                        result = result.astype("float64")
                        result[empty_groups] = np.nan

        result = result.T

        if self.how not in self.cast_blocklist:
            # e.g. if we are int64 and need to restore to datetime64/timedelta64
            # "rank" is the only member of cast_blocklist we get here
            # Casting only needed for float16, bool, datetimelike,
            #  and self.how in ["sum", "prod", "ohlc", "cumprod"]
            res_dtype = self._get_result_dtype(orig_values.dtype)
            op_result = maybe_downcast_to_dtype(result, res_dtype)
        else:
            op_result = result

        return op_result

    @final
    def _validate_axis(self, axis: AxisInt, values: ArrayLike) -> None:
        if values.ndim > 2:
            raise NotImplementedError("number of dimensions is currently limited to 2")
        if values.ndim == 2:
            assert axis == 1, axis
        elif not is_1d_only_ea_dtype(values.dtype):
            # Note: it is *not* the case that axis is always 0 for 1-dim values,
            #  as we can have 1D ExtensionArrays that we need to treat as 2D
            assert axis == 0

    @final
    def cython_operation(
        self,
        *,
        values: ArrayLike,
        axis: AxisInt,
        min_count: int = -1,
        comp_ids: np.ndarray,
        ngroups: int,
        **kwargs,
    ) -> ArrayLike:
        """
        Call our cython function, with appropriate pre- and post- processing.
        """
        self._validate_axis(axis, values)

        if not isinstance(values, np.ndarray):
            # i.e. ExtensionArray
            return values._groupby_op(
                how=self.how,
                has_dropped_na=self.has_dropped_na,
                min_count=min_count,
                ngroups=ngroups,
                ids=comp_ids,
                **kwargs,
            )

        return self._cython_op_ndim_compat(
            values,
            min_count=min_count,
            ngroups=ngroups,
            comp_ids=comp_ids,
            mask=None,
            **kwargs,
        )


class BaseGrouper:
    """
    This is an internal Grouper class, which actually holds
    the generated groups

    Parameters
    ----------
    axis : Index
    groupings : Sequence[Grouping]
        all the grouping instances to handle in this grouper
        for example for grouper list to groupby, need to pass the list
    sort : bool, default True
        whether this grouper will give sorted result or not

    """

    axis: Index

    def __init__(
        self,
        axis: Index,
        groupings: Sequence[grouper.Grouping],
        sort: bool = True,
        dropna: bool = True,
    ) -> None:
        assert isinstance(axis, Index), axis

        self.axis = axis
        self._groupings: list[grouper.Grouping] = list(groupings)
        self._sort = sort
        self.dropna = dropna

    @property
    def groupings(self) -> list[grouper.Grouping]:
        return self._groupings

    @property
    def shape(self) -> Shape:
        return tuple(ping.ngroups for ping in self.groupings)

    def __iter__(self) -> Iterator[Hashable]:
        return iter(self.indices)

    @property
    def nkeys(self) -> int:
        return len(self.groupings)

    def get_iterator(
        self, data: NDFrameT, axis: AxisInt = 0
    ) -> Iterator[tuple[Hashable, NDFrameT]]:
        """
        Groupby iterator

        Returns
        -------
        Generator yielding sequence of (name, subsetted object)
        for each group
        """
        splitter = self._get_splitter(data, axis=axis)
        keys = self.group_keys_seq
        yield from zip(keys, splitter)

    @final
    def _get_splitter(self, data: NDFrame, axis: AxisInt = 0) -> DataSplitter:
        """
        Returns
        -------
        Generator yielding subsetted objects
        """
        ids, _, ngroups = self.group_info
        return _get_splitter(
            data,
            ids,
            ngroups,
            sorted_ids=self._sorted_ids,
            sort_idx=self._sort_idx,
            axis=axis,
        )

    @final
    @cache_readonly
    def group_keys_seq(self):
        if len(self.groupings) == 1:
            return self.levels[0]
        else:
            ids, _, ngroups = self.group_info

            # provide "flattened" iterator for multi-group setting
            return get_flattened_list(ids, ngroups, self.levels, self.codes)

    @cache_readonly
    def indices(self) -> dict[Hashable, npt.NDArray[np.intp]]:
        """dict {group name -> group indices}"""
        if len(self.groupings) == 1 and isinstance(self.result_index, CategoricalIndex):
            # This shows unused categories in indices GH#38642
            return self.groupings[0].indices
        codes_list = [ping.codes for ping in self.groupings]
        keys = [ping.group_index for ping in self.groupings]
        return get_indexer_dict(codes_list, keys)

    @final
    def result_ilocs(self) -> npt.NDArray[np.intp]:
        """
        Get the original integer locations of result_index in the input.
        """
        # Original indices are where group_index would go via sorting.
        # But when dropna is true, we need to remove null values while accounting for
        # any gaps that then occur because of them.
        group_index = get_group_index(
            self.codes, self.shape, sort=self._sort, xnull=True
        )
        group_index, _ = compress_group_index(group_index, sort=self._sort)

        if self.has_dropped_na:
            mask = np.where(group_index >= 0)
            # Count how many gaps are caused by previous null values for each position
            null_gaps = np.cumsum(group_index == -1)[mask]
            group_index = group_index[mask]

        result = get_group_index_sorter(group_index, self.ngroups)

        if self.has_dropped_na:
            # Shift by the number of prior null gaps
            result += np.take(null_gaps, result)

        return result

    @final
    @property
    def codes(self) -> list[npt.NDArray[np.signedinteger]]:
        return [ping.codes for ping in self.groupings]

    @property
    def levels(self) -> list[Index]:
        return [ping.group_index for ping in self.groupings]

    @property
    def names(self) -> list[Hashable]:
        return [ping.name for ping in self.groupings]

    @final
    def size(self) -> Series:
        """
        Compute group sizes.
        """
        ids, _, ngroups = self.group_info
        out: np.ndarray | list
        if ngroups:
            out = np.bincount(ids[ids != -1], minlength=ngroups)
        else:
            out = []
        return Series(out, index=self.result_index, dtype="int64")

    @cache_readonly
    def groups(self) -> dict[Hashable, np.ndarray]:
        """dict {group name -> group labels}"""
        if len(self.groupings) == 1:
            return self.groupings[0].groups
        else:
            to_groupby = zip(*(ping.grouping_vector for ping in self.groupings))
            index = Index(to_groupby)
            return self.axis.groupby(index)

    @final
    @cache_readonly
    def is_monotonic(self) -> bool:
        # return if my group orderings are monotonic
        return Index(self.group_info[0]).is_monotonic_increasing

    @final
    @cache_readonly
    def has_dropped_na(self) -> bool:
        """
        Whether grouper has null value(s) that are dropped.
        """
        return bool((self.group_info[0] < 0).any())

    @cache_readonly
    def group_info(self) -> tuple[npt.NDArray[np.intp], npt.NDArray[np.intp], int]:
        comp_ids, obs_group_ids = self._get_compressed_codes()

        ngroups = len(obs_group_ids)
        comp_ids = ensure_platform_int(comp_ids)

        return comp_ids, obs_group_ids, ngroups

    @cache_readonly
    def codes_info(self) -> npt.NDArray[np.intp]:
        # return the codes of items in original grouped axis
        ids, _, _ = self.group_info
        return ids

    @final
    def _get_compressed_codes(
        self,
    ) -> tuple[npt.NDArray[np.signedinteger], npt.NDArray[np.intp]]:
        # The first returned ndarray may have any signed integer dtype
        if len(self.groupings) > 1:
            group_index = get_group_index(self.codes, self.shape, sort=True, xnull=True)
            return compress_group_index(group_index, sort=self._sort)
            # FIXME: compress_group_index's second return value is int64, not intp

        ping = self.groupings[0]
        return ping.codes, np.arange(len(ping.group_index), dtype=np.intp)

    @final
    @cache_readonly
    def ngroups(self) -> int:
        return len(self.result_index)

    @property
    def reconstructed_codes(self) -> list[npt.NDArray[np.intp]]:
        codes = self.codes
        ids, obs_ids, _ = self.group_info
        return decons_obs_group_ids(ids, obs_ids, self.shape, codes, xnull=True)

    @cache_readonly
    def result_index(self) -> Index:
        if len(self.groupings) == 1:
            return self.groupings[0].result_index.rename(self.names[0])

        codes = self.reconstructed_codes
        levels = [ping.result_index for ping in self.groupings]
        return MultiIndex(
            levels=levels, codes=codes, verify_integrity=False, names=self.names
        )

    @final
    def get_group_levels(self) -> list[ArrayLike]:
        # Note: only called from _insert_inaxis_grouper, which
        #  is only called for BaseGrouper, never for BinGrouper
        if len(self.groupings) == 1:
            return [self.groupings[0].group_arraylike]

        name_list = []
        for ping, codes in zip(self.groupings, self.reconstructed_codes):
            codes = ensure_platform_int(codes)
            levels = ping.group_arraylike.take(codes)

            name_list.append(levels)

        return name_list

    # ------------------------------------------------------------
    # Aggregation functions

    @final
    def _cython_operation(
        self,
        kind: str,
        values,
        how: str,
        axis: AxisInt,
        min_count: int = -1,
        **kwargs,
    ) -> ArrayLike:
        """
        Returns the values of a cython operation.
        """
        assert kind in ["transform", "aggregate"]

        cy_op = WrappedCythonOp(kind=kind, how=how, has_dropped_na=self.has_dropped_na)

        ids, _, _ = self.group_info
        ngroups = self.ngroups
        return cy_op.cython_operation(
            values=values,
            axis=axis,
            min_count=min_count,
            comp_ids=ids,
            ngroups=ngroups,
            **kwargs,
        )

    @final
    def agg_series(
        self, obj: Series, func: Callable, preserve_dtype: bool = False
    ) -> ArrayLike:
        """
        Parameters
        ----------
        obj : Series
        func : function taking a Series and returning a scalar-like
        preserve_dtype : bool
            Whether the aggregation is known to be dtype-preserving.

        Returns
        -------
        np.ndarray or ExtensionArray
        """
        # test_groupby_empty_with_category gets here with self.ngroups == 0
        #  and len(obj) > 0

        if len(obj) > 0 and not isinstance(obj._values, np.ndarray):
            # we can preserve a little bit more aggressively with EA dtype
            #  because maybe_cast_pointwise_result will do a try/except
            #  with _from_sequence.  NB we are assuming here that _from_sequence
            #  is sufficiently strict that it casts appropriately.
            preserve_dtype = True

        result = self._aggregate_series_pure_python(obj, func)

        npvalues = lib.maybe_convert_objects(result, try_float=False)
        if preserve_dtype:
            out = maybe_cast_pointwise_result(npvalues, obj.dtype, numeric_only=True)
        else:
            out = npvalues
        return out

    @final
    def _aggregate_series_pure_python(
        self, obj: Series, func: Callable
    ) -> npt.NDArray[np.object_]:
        _, _, ngroups = self.group_info

        result = np.empty(ngroups, dtype="O")
        initialized = False

        splitter = self._get_splitter(obj, axis=0)

        for i, group in enumerate(splitter):
            res = func(group)
            res = libreduction.extract_result(res)

            if not initialized:
                # We only do this validation on the first iteration
                libreduction.check_result_array(res, group.dtype)
                initialized = True

            result[i] = res

        return result

    @final
    def apply_groupwise(
        self, f: Callable, data: DataFrame | Series, axis: AxisInt = 0
    ) -> tuple[list, bool]:
        mutated = False
        splitter = self._get_splitter(data, axis=axis)
        group_keys = self.group_keys_seq
        result_values = []

        # This calls DataSplitter.__iter__
        zipped = zip(group_keys, splitter)

        for key, group in zipped:
            # Pinning name is needed for
            #  test_group_apply_once_per_group,
            #  test_inconsistent_return_type, test_set_group_name,
            #  test_group_name_available_in_inference_pass,
            #  test_groupby_multi_timezone
            object.__setattr__(group, "name", key)

            # group might be modified
            group_axes = group.axes
            res = f(group)
            if not mutated and not _is_indexed_like(res, group_axes, axis):
                mutated = True
            result_values.append(res)
        # getattr pattern for __name__ is needed for functools.partial objects
        if len(group_keys) == 0 and getattr(f, "__name__", None) in [
            "skew",
            "sum",
            "prod",
        ]:
            #  If group_keys is empty, then no function calls have been made,
            #  so we will not have raised even if this is an invalid dtype.
            #  So do one dummy call here to raise appropriate TypeError.
            f(data.iloc[:0])

        return result_values, mutated

    # ------------------------------------------------------------
    # Methods for sorting subsets of our GroupBy's object

    @final
    @cache_readonly
    def _sort_idx(self) -> npt.NDArray[np.intp]:
        # Counting sort indexer
        ids, _, ngroups = self.group_info
        return get_group_index_sorter(ids, ngroups)

    @final
    @cache_readonly
    def _sorted_ids(self) -> npt.NDArray[np.intp]:
        ids, _, _ = self.group_info
        return ids.take(self._sort_idx)


class BinGrouper(BaseGrouper):
    """
    This is an internal Grouper class

    Parameters
    ----------
    bins : the split index of binlabels to group the item of axis
    binlabels : the label list
    indexer : np.ndarray[np.intp], optional
        the indexer created by Grouper
        some groupers (TimeGrouper) will sort its axis and its
        group_info is also sorted, so need the indexer to reorder

    Examples
    --------
    bins: [2, 4, 6, 8, 10]
    binlabels: DatetimeIndex(['2005-01-01', '2005-01-03',
        '2005-01-05', '2005-01-07', '2005-01-09'],
        dtype='datetime64[ns]', freq='2D')

    the group_info, which contains the label of each item in grouped
    axis, the index of label in label list, group number, is

    (array([0, 0, 1, 1, 2, 2, 3, 3, 4, 4]), array([0, 1, 2, 3, 4]), 5)

    means that, the grouped axis has 10 items, can be grouped into 5
    labels, the first and second items belong to the first label, the
    third and forth items belong to the second label, and so on

    """

    bins: npt.NDArray[np.int64]
    binlabels: Index

    def __init__(
        self,
        bins,
        binlabels,
        indexer=None,
    ) -> None:
        self.bins = ensure_int64(bins)
        self.binlabels = ensure_index(binlabels)
        self.indexer = indexer

        # These lengths must match, otherwise we could call agg_series
        #  with empty self.bins, which would raise in libreduction.
        assert len(self.binlabels) == len(self.bins)

    @cache_readonly
    def groups(self):
        """dict {group name -> group labels}"""
        # this is mainly for compat
        # GH 3881
        result = {
            key: value
            for key, value in zip(self.binlabels, self.bins)
            if key is not NaT
        }
        return result

    @property
    def nkeys(self) -> int:
        # still matches len(self.groupings), but we can hard-code
        return 1

    @cache_readonly
    def codes_info(self) -> npt.NDArray[np.intp]:
        # return the codes of items in original grouped axis
        ids, _, _ = self.group_info
        if self.indexer is not None:
            sorter = np.lexsort((ids, self.indexer))
            ids = ids[sorter]
        return ids

    def get_iterator(self, data: NDFrame, axis: AxisInt = 0):
        """
        Groupby iterator

        Returns
        -------
        Generator yielding sequence of (name, subsetted object)
        for each group
        """
        if axis == 0:
            slicer = lambda start, edge: data.iloc[start:edge]
        else:
            slicer = lambda start, edge: data.iloc[:, start:edge]

        length = len(data.axes[axis])

        start = 0
        for edge, label in zip(self.bins, self.binlabels):
            if label is not NaT:
                yield label, slicer(start, edge)
            start = edge

        if start < length:
            yield self.binlabels[-1], slicer(start, None)

    @cache_readonly
    def indices(self):
        indices = collections.defaultdict(list)

        i = 0
        for label, bin in zip(self.binlabels, self.bins):
            if i < bin:
                if label is not NaT:
                    indices[label] = list(range(i, bin))
                i = bin
        return indices

    @cache_readonly
    def group_info(self) -> tuple[npt.NDArray[np.intp], npt.NDArray[np.intp], int]:
        ngroups = self.ngroups
        obs_group_ids = np.arange(ngroups, dtype=np.intp)
        rep = np.diff(np.r_[0, self.bins])

        rep = ensure_platform_int(rep)
        if ngroups == len(self.bins):
            comp_ids = np.repeat(np.arange(ngroups), rep)
        else:
            comp_ids = np.repeat(np.r_[-1, np.arange(ngroups)], rep)

        return (
            ensure_platform_int(comp_ids),
            obs_group_ids,
            ngroups,
        )

    @cache_readonly
    def reconstructed_codes(self) -> list[np.ndarray]:
        # get unique result indices, and prepend 0 as groupby starts from the first
        return [np.r_[0, np.flatnonzero(self.bins[1:] != self.bins[:-1]) + 1]]

    @cache_readonly
    def result_index(self) -> Index:
        if len(self.binlabels) != 0 and isna(self.binlabels[0]):
            return self.binlabels[1:]

        return self.binlabels

    @property
    def levels(self) -> list[Index]:
        return [self.binlabels]

    @property
    def names(self) -> list[Hashable]:
        return [self.binlabels.name]

    @property
    def groupings(self) -> list[grouper.Grouping]:
        lev = self.binlabels
        codes = self.group_info[0]
        labels = lev.take(codes)
        ping = grouper.Grouping(
            labels, labels, in_axis=False, level=None, uniques=lev._values
        )
        return [ping]


def _is_indexed_like(obj, axes, axis: AxisInt) -> bool:
    if isinstance(obj, Series):
        if len(axes) > 1:
            return False
        return obj.axes[axis].equals(axes[axis])
    elif isinstance(obj, DataFrame):
        return obj.axes[axis].equals(axes[axis])

    return False


# ----------------------------------------------------------------------
# Splitting / application


class DataSplitter(Generic[NDFrameT]):
    def __init__(
        self,
        data: NDFrameT,
        labels: npt.NDArray[np.intp],
        ngroups: int,
        *,
        sort_idx: npt.NDArray[np.intp],
        sorted_ids: npt.NDArray[np.intp],
        axis: AxisInt = 0,
    ) -> None:
        self.data = data
        self.labels = ensure_platform_int(labels)  # _should_ already be np.intp
        self.ngroups = ngroups

        self._slabels = sorted_ids
        self._sort_idx = sort_idx

        self.axis = axis
        assert isinstance(axis, int), axis

    def __iter__(self) -> Iterator:
        sdata = self._sorted_data

        if self.ngroups == 0:
            # we are inside a generator, rather than raise StopIteration
            # we merely return signal the end
            return

        starts, ends = lib.generate_slices(self._slabels, self.ngroups)

        for start, end in zip(starts, ends):
            yield self._chop(sdata, slice(start, end))

    @cache_readonly
    def _sorted_data(self) -> NDFrameT:
        return self.data.take(self._sort_idx, axis=self.axis)

    def _chop(self, sdata, slice_obj: slice) -> NDFrame:
        raise AbstractMethodError(self)


class SeriesSplitter(DataSplitter):
    def _chop(self, sdata: Series, slice_obj: slice) -> Series:
        # fastpath equivalent to `sdata.iloc[slice_obj]`
        mgr = sdata._mgr.get_slice(slice_obj)
        ser = sdata._constructor(mgr, name=sdata.name, fastpath=True)
        return ser.__finalize__(sdata, method="groupby")


class FrameSplitter(DataSplitter):
    def _chop(self, sdata: DataFrame, slice_obj: slice) -> DataFrame:
        # Fastpath equivalent to:
        # if self.axis == 0:
        #     return sdata.iloc[slice_obj]
        # else:
        #     return sdata.iloc[:, slice_obj]
        mgr = sdata._mgr.get_slice(slice_obj, axis=1 - self.axis)
        df = sdata._constructor(mgr)
        return df.__finalize__(sdata, method="groupby")


def _get_splitter(
    data: NDFrame,
    labels: npt.NDArray[np.intp],
    ngroups: int,
    *,
    sort_idx: npt.NDArray[np.intp],
    sorted_ids: npt.NDArray[np.intp],
    axis: AxisInt = 0,
) -> DataSplitter:
    if isinstance(data, Series):
        klass: type[DataSplitter] = SeriesSplitter
    else:
        # i.e. DataFrame
        klass = FrameSplitter

    return klass(
        data, labels, ngroups, sort_idx=sort_idx, sorted_ids=sorted_ids, axis=axis
    )<|MERGE_RESOLUTION|>--- conflicted
+++ resolved
@@ -273,155 +273,6 @@
         return dtype
 
     @final
-<<<<<<< HEAD
-=======
-    def _ea_wrap_cython_operation(
-        self,
-        values: ExtensionArray,
-        min_count: int,
-        ngroups: int,
-        comp_ids: np.ndarray,
-        **kwargs,
-    ) -> ArrayLike:
-        """
-        If we have an ExtensionArray, unwrap, call _cython_operation, and
-        re-wrap if appropriate.
-        """
-        if isinstance(values, BaseMaskedArray):
-            return self._masked_ea_wrap_cython_operation(
-                values,
-                min_count=min_count,
-                ngroups=ngroups,
-                comp_ids=comp_ids,
-                **kwargs,
-            )
-
-        elif isinstance(values, Categorical):
-            assert self.how == "rank"  # the only one implemented ATM
-            assert values.ordered  # checked earlier
-            mask = values.isna()
-            npvalues = values._ndarray
-
-            res_values = self._cython_op_ndim_compat(
-                npvalues,
-                min_count=min_count,
-                ngroups=ngroups,
-                comp_ids=comp_ids,
-                mask=mask,
-                **kwargs,
-            )
-
-            # If we ever have more than just "rank" here, we'll need to do
-            #  `if self.how in self.cast_blocklist` like we do for other dtypes.
-            return res_values
-
-        npvalues = self._ea_to_cython_values(values)
-
-        res_values = self._cython_op_ndim_compat(
-            npvalues,
-            min_count=min_count,
-            ngroups=ngroups,
-            comp_ids=comp_ids,
-            mask=None,
-            **kwargs,
-        )
-
-        if self.how in self.cast_blocklist:
-            # i.e. how in ["rank"], since other cast_blocklist methods don't go
-            #  through cython_operation
-            return res_values
-
-        return self._reconstruct_ea_result(values, res_values)
-
-    # TODO: general case implementation overridable by EAs.
-    def _ea_to_cython_values(self, values: ExtensionArray) -> np.ndarray:
-        # GH#43682
-        if isinstance(values, (DatetimeArray, PeriodArray, TimedeltaArray)):
-            # All of the functions implemented here are ordinal, so we can
-            #  operate on the tz-naive equivalents
-            npvalues = values._ndarray.view("M8[ns]")
-        elif isinstance(values.dtype, StringDtype):
-            # StringArray
-            npvalues = values.to_numpy(object, na_value=np.nan)
-        else:
-            raise NotImplementedError(
-                f"function is not implemented for this dtype: {values.dtype}"
-            )
-        return npvalues
-
-    # TODO: general case implementation overridable by EAs.
-    def _reconstruct_ea_result(
-        self, values: ExtensionArray, res_values: np.ndarray
-    ) -> ExtensionArray:
-        """
-        Construct an ExtensionArray result from an ndarray result.
-        """
-        dtype: BaseMaskedDtype | StringDtype
-
-        if isinstance(values.dtype, StringDtype):
-            dtype = values.dtype
-            string_array_cls = dtype.construct_array_type()
-            return string_array_cls._from_sequence(res_values, dtype=dtype)
-
-        elif isinstance(values, (DatetimeArray, TimedeltaArray, PeriodArray)):
-            # In to_cython_values we took a view as M8[ns]
-            assert res_values.dtype == "M8[ns]"
-            if self.how in ["std", "sem"]:
-                if isinstance(values, PeriodArray):
-                    raise TypeError("'std' and 'sem' are not valid for PeriodDtype")
-                new_dtype = f"m8[{values.unit}]"
-                res_values = res_values.view(new_dtype)
-                return TimedeltaArray(res_values)
-
-            res_values = res_values.view(values._ndarray.dtype)
-            return values._from_backing_data(res_values)
-
-        raise NotImplementedError
-
-    @final
-    def _masked_ea_wrap_cython_operation(
-        self,
-        values: BaseMaskedArray,
-        min_count: int,
-        ngroups: int,
-        comp_ids: np.ndarray,
-        **kwargs,
-    ) -> BaseMaskedArray:
-        """
-        Equivalent of `_ea_wrap_cython_operation`, but optimized for masked EA's
-        and cython algorithms which accept a mask.
-        """
-        orig_values = values
-
-        # libgroupby functions are responsible for NOT altering mask
-        mask = values._mask
-        if self.kind != "aggregate":
-            result_mask = mask.copy()
-        else:
-            result_mask = np.zeros(ngroups, dtype=bool)
-
-        arr = values._data
-
-        res_values = self._cython_op_ndim_compat(
-            arr,
-            min_count=min_count,
-            ngroups=ngroups,
-            comp_ids=comp_ids,
-            mask=mask,
-            result_mask=result_mask,
-            **kwargs,
-        )
-
-        if self.how == "ohlc":
-            arity = self._cython_arity.get(self.how, 1)
-            result_mask = np.tile(result_mask, (arity, 1)).T
-
-        # res_values should already have the correct dtype, we just need to
-        #  wrap in a MaskedArray
-        return orig_values._maybe_mask_result(res_values, result_mask)
-
-    @final
->>>>>>> 33a3fb18
     def _cython_op_ndim_compat(
         self,
         values: np.ndarray,
