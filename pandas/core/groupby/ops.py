"""
Provide classes to perform the groupby aggregate operations.

These are not exposed to the user and provide implementations of the grouping
operations, primarily in cython. These classes (BaseGrouper and BinGrouper)
are contained *in* the SeriesGroupBy and DataFrameGroupBy objects.
"""
from __future__ import annotations

import collections
from typing import (
    Dict,
    Generic,
    Hashable,
    Iterator,
    List,
    Optional,
    Sequence,
    Tuple,
    Type,
)

import numpy as np

from pandas._libs import (
    NaT,
    iNaT,
    lib,
)
import pandas._libs.groupby as libgroupby
import pandas._libs.reduction as libreduction
from pandas._typing import (
    ArrayLike,
    F,
    FrameOrSeries,
    Shape,
    final,
)
from pandas.errors import AbstractMethodError
from pandas.util._decorators import cache_readonly

from pandas.core.dtypes.cast import (
    maybe_cast_result,
    maybe_cast_result_dtype,
    maybe_downcast_to_dtype,
)
from pandas.core.dtypes.common import (
    ensure_float,
    ensure_float64,
    ensure_int64,
    ensure_int_or_float,
    ensure_platform_int,
    is_bool_dtype,
    is_categorical_dtype,
    is_complex_dtype,
    is_datetime64_any_dtype,
    is_datetime64tz_dtype,
    is_extension_array_dtype,
    is_float_dtype,
    is_integer_dtype,
    is_numeric_dtype,
    is_period_dtype,
    is_sparse,
    is_timedelta64_dtype,
    needs_i8_conversion,
)
from pandas.core.dtypes.generic import ABCCategoricalIndex
from pandas.core.dtypes.missing import (
    isna,
    maybe_fill,
)

import pandas.core.algorithms as algorithms
from pandas.core.arrays import ExtensionArray
from pandas.core.base import SelectionMixin
import pandas.core.common as com
from pandas.core.frame import DataFrame
from pandas.core.generic import NDFrame
from pandas.core.groupby import (
    base,
    grouper,
)
from pandas.core.indexes.api import (
    Index,
    MultiIndex,
    ensure_index,
)
from pandas.core.internals import ArrayManager
from pandas.core.series import Series
from pandas.core.sorting import (
    compress_group_index,
    decons_obs_group_ids,
    get_flattened_list,
    get_group_index,
    get_group_index_sorter,
    get_indexer_dict,
)


class BaseGrouper:
    """
    This is an internal Grouper class, which actually holds
    the generated groups

    Parameters
    ----------
    axis : Index
    groupings : Sequence[Grouping]
        all the grouping instances to handle in this grouper
        for example for grouper list to groupby, need to pass the list
    sort : bool, default True
        whether this grouper will give sorted result or not
    group_keys : bool, default True
    mutated : bool, default False
    indexer : intp array, optional
        the indexer created by Grouper
        some groupers (TimeGrouper) will sort its axis and its
        group_info is also sorted, so need the indexer to reorder

    """

    def __init__(
        self,
        axis: Index,
        groupings: Sequence[grouper.Grouping],
        sort: bool = True,
        group_keys: bool = True,
        mutated: bool = False,
        indexer: Optional[np.ndarray] = None,
        dropna: bool = True,
    ):
        assert isinstance(axis, Index), axis

        self._filter_empty_groups = self.compressed = len(groupings) != 1
        self.axis = axis
        self._groupings: List[grouper.Grouping] = list(groupings)
        self.sort = sort
        self.group_keys = group_keys
        self.mutated = mutated
        self.indexer = indexer
        self.dropna = dropna

    @property
    def groupings(self) -> List[grouper.Grouping]:
        return self._groupings

    @property
    def shape(self) -> Shape:
        return tuple(ping.ngroups for ping in self.groupings)

    def __iter__(self):
        return iter(self.indices)

    @property
    def nkeys(self) -> int:
        return len(self.groupings)

    def get_iterator(
        self, data: FrameOrSeries, axis: int = 0
    ) -> Iterator[Tuple[Hashable, FrameOrSeries]]:
        """
        Groupby iterator

        Returns
        -------
        Generator yielding sequence of (name, subsetted object)
        for each group
        """
        splitter = self._get_splitter(data, axis=axis)
        keys = self._get_group_keys()
        for key, (i, group) in zip(keys, splitter):
            yield key, group.__finalize__(data, method="groupby")

    @final
    def _get_splitter(self, data: FrameOrSeries, axis: int = 0) -> DataSplitter:
        """
        Returns
        -------
        Generator yielding subsetted objects

        __finalize__ has not been called for the subsetted objects returned.
        """
        comp_ids, _, ngroups = self.group_info
        return get_splitter(data, comp_ids, ngroups, axis=axis)

    def _get_grouper(self):
        """
        We are a grouper as part of another's groupings.

        We have a specific method of grouping, so cannot
        convert to a Index for our grouper.
        """
        return self.groupings[0].grouper

    @final
    def _get_group_keys(self):
        if len(self.groupings) == 1:
            return self.levels[0]
        else:
            comp_ids, _, ngroups = self.group_info

            # provide "flattened" iterator for multi-group setting
            return get_flattened_list(comp_ids, ngroups, self.levels, self.codes)

    @final
    def apply(self, f: F, data: FrameOrSeries, axis: int = 0):
        mutated = self.mutated
        splitter = self._get_splitter(data, axis=axis)
        group_keys = self._get_group_keys()
        result_values = None

<<<<<<< HEAD
        sdata: FrameOrSeries = splitter._get_sorted_data()
        if sdata.ndim == 2 and any(
            isinstance(x, ExtensionArray) for x in sdata._iter_column_arrays()
        ):
=======
        if data.ndim == 2 and np.any(data.dtypes.apply(is_extension_array_dtype)):
>>>>>>> 9fdb8f69
            # calling splitter.fast_apply will raise TypeError via apply_frame_axis0
            #  if we pass EA instead of ndarray
            #  TODO: can we have a workaround for EAs backed by ndarray?
            pass

        elif isinstance(data._mgr, ArrayManager):
            # TODO(ArrayManager) don't use fast_apply / libreduction.apply_frame_axis0
            # for now -> relies on BlockManager internals
            pass
        elif (
            com.get_callable_name(f) not in base.plotting_methods
            and isinstance(splitter, FrameSplitter)
            and axis == 0
            # fast_apply/libreduction doesn't allow non-numpy backed indexes
            and not data.index._has_complex_internals
        ):
            try:
                sdata = splitter.sorted_data
                result_values, mutated = splitter.fast_apply(f, sdata, group_keys)

            except IndexError:
                # This is a rare case in which re-running in python-space may
                #  make a difference, see  test_apply_mutate.test_mutate_groups
                pass

            else:
                # If the fast apply path could be used we can return here.
                # Otherwise we need to fall back to the slow implementation.
                if len(result_values) == len(group_keys):
                    return group_keys, result_values, mutated

        for key, (i, group) in zip(group_keys, splitter):
            object.__setattr__(group, "name", key)

            # result_values is None if fast apply path wasn't taken
            # or fast apply aborted with an unexpected exception.
            # In either case, initialize the result list and perform
            # the slow iteration.
            if result_values is None:
                result_values = []

            # If result_values is not None we're in the case that the
            # fast apply loop was broken prematurely but we have
            # already the result for the first group which we can reuse.
            elif i == 0:
                continue

            # group might be modified
            group_axes = group.axes
            res = f(group)
            if not _is_indexed_like(res, group_axes, axis):
                mutated = True
            result_values.append(res)

        return group_keys, result_values, mutated

    @cache_readonly
    def indices(self):
        """ dict {group name -> group indices} """
        if len(self.groupings) == 1 and isinstance(
            self.result_index, ABCCategoricalIndex
        ):
            # This shows unused categories in indices GH#38642
            return self.groupings[0].indices
        codes_list = [ping.codes for ping in self.groupings]
        keys = [ping.group_index for ping in self.groupings]
        return get_indexer_dict(codes_list, keys)

    @property
    def codes(self) -> List[np.ndarray]:
        return [ping.codes for ping in self.groupings]

    @property
    def levels(self) -> List[Index]:
        return [ping.group_index for ping in self.groupings]

    @property
    def names(self) -> List[Hashable]:
        return [ping.name for ping in self.groupings]

    @final
    def size(self) -> Series:
        """
        Compute group sizes.
        """
        ids, _, ngroup = self.group_info
        ids = ensure_platform_int(ids)
        if ngroup:
            out = np.bincount(ids[ids != -1], minlength=ngroup)
        else:
            out = []
        return Series(out, index=self.result_index, dtype="int64")

    @cache_readonly
    def groups(self) -> Dict[Hashable, np.ndarray]:
        """ dict {group name -> group labels} """
        if len(self.groupings) == 1:
            return self.groupings[0].groups
        else:
            to_groupby = zip(*(ping.grouper for ping in self.groupings))
            index = Index(to_groupby)
            return self.axis.groupby(index)

    @final
    @cache_readonly
    def is_monotonic(self) -> bool:
        # return if my group orderings are monotonic
        return Index(self.group_info[0]).is_monotonic

    @cache_readonly
    def group_info(self):
        comp_ids, obs_group_ids = self._get_compressed_codes()

        ngroups = len(obs_group_ids)
        comp_ids = ensure_int64(comp_ids)
        return comp_ids, obs_group_ids, ngroups

    @final
    @cache_readonly
    def codes_info(self) -> np.ndarray:
        # return the codes of items in original grouped axis
        codes, _, _ = self.group_info
        if self.indexer is not None:
            sorter = np.lexsort((codes, self.indexer))
            codes = codes[sorter]
        return codes

    @final
    def _get_compressed_codes(self) -> Tuple[np.ndarray, np.ndarray]:
        all_codes = self.codes
        if len(all_codes) > 1:
            group_index = get_group_index(all_codes, self.shape, sort=True, xnull=True)
            return compress_group_index(group_index, sort=self.sort)

        ping = self.groupings[0]
        return ping.codes, np.arange(len(ping.group_index))

    @final
    @cache_readonly
    def ngroups(self) -> int:
        return len(self.result_index)

    @property
    def reconstructed_codes(self) -> List[np.ndarray]:
        codes = self.codes
        comp_ids, obs_ids, _ = self.group_info
        return decons_obs_group_ids(comp_ids, obs_ids, self.shape, codes, xnull=True)

    @cache_readonly
    def result_index(self) -> Index:
        if not self.compressed and len(self.groupings) == 1:
            return self.groupings[0].result_index.rename(self.names[0])

        codes = self.reconstructed_codes
        levels = [ping.result_index for ping in self.groupings]
        return MultiIndex(
            levels=levels, codes=codes, verify_integrity=False, names=self.names
        )

    @final
    def get_group_levels(self) -> List[Index]:
        if not self.compressed and len(self.groupings) == 1:
            return [self.groupings[0].result_index]

        name_list = []
        for ping, codes in zip(self.groupings, self.reconstructed_codes):
            codes = ensure_platform_int(codes)
            levels = ping.result_index.take(codes)

            name_list.append(levels)

        return name_list

    # ------------------------------------------------------------
    # Aggregation functions

    _cython_functions = {
        "aggregate": {
            "add": "group_add",
            "prod": "group_prod",
            "min": "group_min",
            "max": "group_max",
            "mean": "group_mean",
            "median": "group_median",
            "var": "group_var",
            "first": "group_nth",
            "last": "group_last",
            "ohlc": "group_ohlc",
        },
        "transform": {
            "cumprod": "group_cumprod",
            "cumsum": "group_cumsum",
            "cummin": "group_cummin",
            "cummax": "group_cummax",
            "rank": "group_rank",
        },
    }

    _cython_arity = {"ohlc": 4}  # OHLC

    @final
    def _is_builtin_func(self, arg):
        """
        if we define a builtin function for this argument, return it,
        otherwise return the arg
        """
        return SelectionMixin._builtin_table.get(arg, arg)

    @final
    def _get_cython_function(
        self, kind: str, how: str, values: np.ndarray, is_numeric: bool
    ):

        dtype_str = values.dtype.name
        ftype = self._cython_functions[kind][how]

        # see if there is a fused-type version of function
        # only valid for numeric
        f = getattr(libgroupby, ftype, None)
        if f is not None and is_numeric:
            return f

        # otherwise find dtype-specific version, falling back to object
        for dt in [dtype_str, "object"]:
            f2 = getattr(libgroupby, f"{ftype}_{dt}", None)
            if f2 is not None:
                return f2

        if hasattr(f, "__signatures__"):
            # inspect what fused types are implemented
            if dtype_str == "object" and "object" not in f.__signatures__:
                # disallow this function so we get a NotImplementedError below
                #  instead of a TypeError at runtime
                f = None

        func = f

        if func is None:
            raise NotImplementedError(
                f"function is not implemented for this dtype: "
                f"[how->{how},dtype->{dtype_str}]"
            )

        return func

    @final
    def _get_cython_func_and_vals(
        self, kind: str, how: str, values: np.ndarray, is_numeric: bool
    ):
        """
        Find the appropriate cython function, casting if necessary.

        Parameters
        ----------
        kind : str
        how : str
        values : np.ndarray
        is_numeric : bool

        Returns
        -------
        func : callable
        values : np.ndarray
        """
        try:
            func = self._get_cython_function(kind, how, values, is_numeric)
        except NotImplementedError:
            if is_numeric:
                try:
                    values = ensure_float64(values)
                except TypeError:
                    if lib.infer_dtype(values, skipna=False) == "complex":
                        values = values.astype(complex)
                    else:
                        raise
                func = self._get_cython_function(kind, how, values, is_numeric)
            else:
                raise
        return func, values

    @final
    def _disallow_invalid_ops(self, values: ArrayLike, how: str):
        """
        Check if we can do this operation with our cython functions.

        Raises
        ------
        NotImplementedError
            This is either not a valid function for this dtype, or
            valid but not implemented in cython.
        """
        dtype = values.dtype

        if is_categorical_dtype(dtype) or is_sparse(dtype):
            # categoricals are only 1d, so we
            #  are not setup for dim transforming
            raise NotImplementedError(f"{dtype} dtype not supported")
        elif is_datetime64_any_dtype(dtype):
            # we raise NotImplemented if this is an invalid operation
            #  entirely, e.g. adding datetimes
            if how in ["add", "prod", "cumsum", "cumprod"]:
                raise NotImplementedError(
                    f"datetime64 type does not support {how} operations"
                )
        elif is_timedelta64_dtype(dtype):
            if how in ["prod", "cumprod"]:
                raise NotImplementedError(
                    f"timedelta64 type does not support {how} operations"
                )

    @final
    def _ea_wrap_cython_operation(
        self, kind: str, values, how: str, axis: int, min_count: int = -1, **kwargs
    ) -> Tuple[np.ndarray, Optional[List[str]]]:
        """
        If we have an ExtensionArray, unwrap, call _cython_operation, and
        re-wrap if appropriate.
        """
        # TODO: general case implementation overridable by EAs.
        orig_values = values

        if is_datetime64tz_dtype(values.dtype) or is_period_dtype(values.dtype):
            # All of the functions implemented here are ordinal, so we can
            #  operate on the tz-naive equivalents
            values = values.view("M8[ns]")
            res_values = self._cython_operation(
                kind, values, how, axis, min_count, **kwargs
            )
            if how in ["rank"]:
                # preserve float64 dtype
                return res_values

            res_values = res_values.astype("i8", copy=False)
            result = type(orig_values)(res_values, dtype=orig_values.dtype)
            return result

        elif is_integer_dtype(values.dtype) or is_bool_dtype(values.dtype):
            # IntegerArray or BooleanArray
            values = ensure_int_or_float(values)
            res_values = self._cython_operation(
                kind, values, how, axis, min_count, **kwargs
            )
            dtype = maybe_cast_result_dtype(orig_values.dtype, how)
            if is_extension_array_dtype(dtype):
                cls = dtype.construct_array_type()
                return cls._from_sequence(res_values, dtype=dtype)
            return res_values

        elif is_float_dtype(values.dtype):
            # FloatingArray
            values = values.to_numpy(values.dtype.numpy_dtype, na_value=np.nan)
            res_values = self._cython_operation(
                kind, values, how, axis, min_count, **kwargs
            )
            result = type(orig_values)._from_sequence(res_values)
            return result

        raise NotImplementedError(
            f"function is not implemented for this dtype: {values.dtype}"
        )

    @final
    def _cython_operation(
        self, kind: str, values, how: str, axis: int, min_count: int = -1, **kwargs
    ) -> np.ndarray:
        """
        Returns the values of a cython operation.
        """
        orig_values = values
        assert kind in ["transform", "aggregate"]

        if values.ndim > 2:
            raise NotImplementedError("number of dimensions is currently limited to 2")
        elif values.ndim == 2:
            # Note: it is *not* the case that axis is always 0 for 1-dim values,
            #  as we can have 1D ExtensionArrays that we need to treat as 2D
            assert axis == 1, axis

        # can we do this operation with our cython functions
        # if not raise NotImplementedError
        self._disallow_invalid_ops(values, how)

        if is_extension_array_dtype(values.dtype):
            return self._ea_wrap_cython_operation(
                kind, values, how, axis, min_count, **kwargs
            )

        is_datetimelike = needs_i8_conversion(values.dtype)
        is_numeric = is_numeric_dtype(values.dtype)

        if is_datetimelike:
            values = values.view("int64")
            is_numeric = True
        elif is_bool_dtype(values.dtype):
            values = ensure_int_or_float(values)
        elif is_integer_dtype(values):
            # we use iNaT for the missing value on ints
            # so pre-convert to guard this condition
            if (values == iNaT).any():
                values = ensure_float64(values)
            else:
                values = ensure_int_or_float(values)
        elif is_numeric and not is_complex_dtype(values):
            values = ensure_float64(ensure_float(values))
        else:
            values = values.astype(object)

        arity = self._cython_arity.get(how, 1)

        vdim = values.ndim
        swapped = False
        if vdim == 1:
            values = values[:, None]
            out_shape = (self.ngroups, arity)
        else:
            if axis > 0:
                swapped = True
                assert axis == 1, axis
                values = values.T
            if arity > 1:
                raise NotImplementedError(
                    "arity of more than 1 is not supported for the 'how' argument"
                )
            out_shape = (self.ngroups,) + values.shape[1:]

        func, values = self._get_cython_func_and_vals(kind, how, values, is_numeric)

        if how == "rank":
            out_dtype = "float"
        else:
            if is_numeric:
                out_dtype = f"{values.dtype.kind}{values.dtype.itemsize}"
            else:
                out_dtype = "object"

        codes, _, _ = self.group_info

        if kind == "aggregate":
            result = maybe_fill(np.empty(out_shape, dtype=out_dtype), fill_value=np.nan)
            counts = np.zeros(self.ngroups, dtype=np.int64)
            result = self._aggregate(result, counts, values, codes, func, min_count)
        elif kind == "transform":
            result = maybe_fill(
                np.empty_like(values, dtype=out_dtype), fill_value=np.nan
            )

            # TODO: min_count
            result = self._transform(
                result, values, codes, func, is_datetimelike, **kwargs
            )

        if is_integer_dtype(result) and not is_datetimelike:
            mask = result == iNaT
            if mask.any():
                result = result.astype("float64")
                result[mask] = np.nan

        if kind == "aggregate" and self._filter_empty_groups and not counts.all():
            assert result.ndim != 2
            result = result[counts > 0]

        if vdim == 1 and arity == 1:
            result = result[:, 0]

        if swapped:
            result = result.swapaxes(0, axis)

        if how not in base.cython_cast_blocklist:
            # e.g. if we are int64 and need to restore to datetime64/timedelta64
            # "rank" is the only member of cython_cast_blocklist we get here
            dtype = maybe_cast_result_dtype(orig_values.dtype, how)
            result = maybe_downcast_to_dtype(result, dtype)

        return result

    @final
    def _aggregate(
        self, result, counts, values, comp_ids, agg_func, min_count: int = -1
    ):
        if agg_func is libgroupby.group_nth:
            # different signature from the others
            agg_func(result, counts, values, comp_ids, min_count, rank=1)
        else:
            agg_func(result, counts, values, comp_ids, min_count)

        return result

    @final
    def _transform(
        self, result, values, comp_ids, transform_func, is_datetimelike: bool, **kwargs
    ):

        comp_ids, _, ngroups = self.group_info
        transform_func(result, values, comp_ids, ngroups, is_datetimelike, **kwargs)

        return result

    def agg_series(self, obj: Series, func: F):
        # Caller is responsible for checking ngroups != 0
        assert self.ngroups != 0

        if len(obj) == 0:
            # SeriesGrouper would raise if we were to call _aggregate_series_fast
            return self._aggregate_series_pure_python(obj, func)

        elif is_extension_array_dtype(obj.dtype):
            # _aggregate_series_fast would raise TypeError when
            #  calling libreduction.Slider
            # In the datetime64tz case it would incorrectly cast to tz-naive
            # TODO: can we get a performant workaround for EAs backed by ndarray?
            return self._aggregate_series_pure_python(obj, func)

        elif obj.index._has_complex_internals:
            # Preempt TypeError in _aggregate_series_fast
            return self._aggregate_series_pure_python(obj, func)

        try:
            return self._aggregate_series_fast(obj, func)
        except ValueError as err:
            if "Must produce aggregated value" in str(err):
                # raised in libreduction
                pass
            else:
                raise
        return self._aggregate_series_pure_python(obj, func)

    @final
    def _aggregate_series_fast(self, obj: Series, func: F):
        # At this point we have already checked that
        #  - obj.index is not a MultiIndex
        #  - obj is backed by an ndarray, not ExtensionArray
        #  - len(obj) > 0
        #  - ngroups != 0
        func = self._is_builtin_func(func)

        group_index, _, ngroups = self.group_info

        # avoids object / Series creation overhead
        indexer = get_group_index_sorter(group_index, ngroups)
        obj = obj.take(indexer)
        group_index = algorithms.take_nd(group_index, indexer, allow_fill=False)
        grouper = libreduction.SeriesGrouper(obj, func, group_index, ngroups)
        result, counts = grouper.get_result()
        return result, counts

    @final
    def _aggregate_series_pure_python(self, obj: Series, func: F):
        group_index, _, ngroups = self.group_info

        counts = np.zeros(ngroups, dtype=int)
        result = np.empty(ngroups, dtype="O")
        initialized = False

        splitter = get_splitter(obj, group_index, ngroups, axis=0)

        for label, group in splitter:

            # Each step of this loop corresponds to
            #  libreduction._BaseGrouper._apply_to_group
            res = func(group)
            res = libreduction.extract_result(res)

            if not initialized:
                # We only do this validation on the first iteration
                libreduction.check_result_array(res, 0)
                initialized = True

            counts[label] = group.shape[0]
            result[label] = res

        result = lib.maybe_convert_objects(result, try_float=False)
        result = maybe_cast_result(result, obj, numeric_only=True)

        return result, counts


class BinGrouper(BaseGrouper):
    """
    This is an internal Grouper class

    Parameters
    ----------
    bins : the split index of binlabels to group the item of axis
    binlabels : the label list
    filter_empty : boolean, default False
    mutated : boolean, default False
    indexer : a intp array

    Examples
    --------
    bins: [2, 4, 6, 8, 10]
    binlabels: DatetimeIndex(['2005-01-01', '2005-01-03',
        '2005-01-05', '2005-01-07', '2005-01-09'],
        dtype='datetime64[ns]', freq='2D')

    the group_info, which contains the label of each item in grouped
    axis, the index of label in label list, group number, is

    (array([0, 0, 1, 1, 2, 2, 3, 3, 4, 4]), array([0, 1, 2, 3, 4]), 5)

    means that, the grouped axis has 10 items, can be grouped into 5
    labels, the first and second items belong to the first label, the
    third and forth items belong to the second label, and so on

    """

    def __init__(
        self,
        bins,
        binlabels,
        filter_empty: bool = False,
        mutated: bool = False,
        indexer=None,
    ):
        self.bins = ensure_int64(bins)
        self.binlabels = ensure_index(binlabels)
        self._filter_empty_groups = filter_empty
        self.mutated = mutated
        self.indexer = indexer

        # These lengths must match, otherwise we could call agg_series
        #  with empty self.bins, which would raise in libreduction.
        assert len(self.binlabels) == len(self.bins)

    @cache_readonly
    def groups(self):
        """ dict {group name -> group labels} """
        # this is mainly for compat
        # GH 3881
        result = {
            key: value
            for key, value in zip(self.binlabels, self.bins)
            if key is not NaT
        }
        return result

    @property
    def nkeys(self) -> int:
        return 1

    def _get_grouper(self):
        """
        We are a grouper as part of another's groupings.

        We have a specific method of grouping, so cannot
        convert to a Index for our grouper.
        """
        return self

    def get_iterator(self, data: FrameOrSeries, axis: int = 0):
        """
        Groupby iterator

        Returns
        -------
        Generator yielding sequence of (name, subsetted object)
        for each group
        """
        if axis == 0:
            slicer = lambda start, edge: data.iloc[start:edge]
        else:
            slicer = lambda start, edge: data.iloc[:, start:edge]

        length = len(data.axes[axis])

        start = 0
        for edge, label in zip(self.bins, self.binlabels):
            if label is not NaT:
                yield label, slicer(start, edge)
            start = edge

        if start < length:
            yield self.binlabels[-1], slicer(start, None)

    @cache_readonly
    def indices(self):
        indices = collections.defaultdict(list)

        i = 0
        for label, bin in zip(self.binlabels, self.bins):
            if i < bin:
                if label is not NaT:
                    indices[label] = list(range(i, bin))
                i = bin
        return indices

    @cache_readonly
    def group_info(self):
        ngroups = self.ngroups
        obs_group_ids = np.arange(ngroups)
        rep = np.diff(np.r_[0, self.bins])

        rep = ensure_platform_int(rep)
        if ngroups == len(self.bins):
            comp_ids = np.repeat(np.arange(ngroups), rep)
        else:
            comp_ids = np.repeat(np.r_[-1, np.arange(ngroups)], rep)

        return (
            comp_ids.astype("int64", copy=False),
            obs_group_ids.astype("int64", copy=False),
            ngroups,
        )

    @cache_readonly
    def reconstructed_codes(self) -> List[np.ndarray]:
        # get unique result indices, and prepend 0 as groupby starts from the first
        return [np.r_[0, np.flatnonzero(self.bins[1:] != self.bins[:-1]) + 1]]

    @cache_readonly
    def result_index(self):
        if len(self.binlabels) != 0 and isna(self.binlabels[0]):
            return self.binlabels[1:]

        return self.binlabels

    @property
    def levels(self) -> List[Index]:
        return [self.binlabels]

    @property
    def names(self) -> List[Hashable]:
        return [self.binlabels.name]

    @property
    def groupings(self) -> List[grouper.Grouping]:
        return [
            grouper.Grouping(lvl, lvl, in_axis=False, level=None, name=name)
            for lvl, name in zip(self.levels, self.names)
        ]

    def agg_series(self, obj: Series, func: F):
        # Caller is responsible for checking ngroups != 0
        assert self.ngroups != 0
        assert len(self.bins) > 0  # otherwise we'd get IndexError in get_result

        if is_extension_array_dtype(obj.dtype):
            # preempt SeriesBinGrouper from raising TypeError
            return self._aggregate_series_pure_python(obj, func)

        grouper = libreduction.SeriesBinGrouper(obj, func, self.bins)
        return grouper.get_result()


def _is_indexed_like(obj, axes, axis: int) -> bool:
    if isinstance(obj, Series):
        if len(axes) > 1:
            return False
        return obj.axes[axis].equals(axes[axis])
    elif isinstance(obj, DataFrame):
        return obj.axes[axis].equals(axes[axis])

    return False


# ----------------------------------------------------------------------
# Splitting / application


class DataSplitter(Generic[FrameOrSeries]):
    def __init__(self, data: FrameOrSeries, labels, ngroups: int, axis: int = 0):
        self.data = data
        self.labels = ensure_int64(labels)
        self.ngroups = ngroups

        self.axis = axis
        assert isinstance(axis, int), axis

    @cache_readonly
    def slabels(self):
        # Sorted labels
        return algorithms.take_nd(self.labels, self.sort_idx, allow_fill=False)

    @cache_readonly
    def sort_idx(self):
        # Counting sort indexer
        return get_group_index_sorter(self.labels, self.ngroups)

    def __iter__(self):
        sdata = self.sorted_data

        if self.ngroups == 0:
            # we are inside a generator, rather than raise StopIteration
            # we merely return signal the end
            return

        starts, ends = lib.generate_slices(self.slabels, self.ngroups)

        for i, (start, end) in enumerate(zip(starts, ends)):
            yield i, self._chop(sdata, slice(start, end))

    @cache_readonly
    def sorted_data(self) -> FrameOrSeries:
        return self.data.take(self.sort_idx, axis=self.axis)

    def _chop(self, sdata, slice_obj: slice) -> NDFrame:
        raise AbstractMethodError(self)


class SeriesSplitter(DataSplitter):
    def _chop(self, sdata: Series, slice_obj: slice) -> Series:
        # fastpath equivalent to `sdata.iloc[slice_obj]`
        mgr = sdata._mgr.get_slice(slice_obj)
        # __finalize__ not called here, must be applied by caller if applicable
        return sdata._constructor(mgr, name=sdata.name, fastpath=True)


class FrameSplitter(DataSplitter):
    def fast_apply(self, f: F, sdata: FrameOrSeries, names):
        # must return keys::list, values::list, mutated::bool
        starts, ends = lib.generate_slices(self.slabels, self.ngroups)
        return libreduction.apply_frame_axis0(sdata, f, names, starts, ends)

    def _chop(self, sdata: DataFrame, slice_obj: slice) -> DataFrame:
        # Fastpath equivalent to:
        # if self.axis == 0:
        #     return sdata.iloc[slice_obj]
        # else:
        #     return sdata.iloc[:, slice_obj]
        mgr = sdata._mgr.get_slice(slice_obj, axis=1 - self.axis)
        # __finalize__ not called here, must be applied by caller if applicable
        return sdata._constructor(mgr)


def get_splitter(
    data: FrameOrSeries, labels: np.ndarray, ngroups: int, axis: int = 0
) -> DataSplitter:
    if isinstance(data, Series):
        klass: Type[DataSplitter] = SeriesSplitter
    else:
        # i.e. DataFrame
        klass = FrameSplitter

    return klass(data, labels, ngroups, axis)<|MERGE_RESOLUTION|>--- conflicted
+++ resolved
@@ -209,14 +209,9 @@
         group_keys = self._get_group_keys()
         result_values = None
 
-<<<<<<< HEAD
-        sdata: FrameOrSeries = splitter._get_sorted_data()
-        if sdata.ndim == 2 and any(
-            isinstance(x, ExtensionArray) for x in sdata._iter_column_arrays()
+        if data.ndim == 2 and any(
+            isinstance(x, ExtensionArray) for x in data._iter_column_arrays()
         ):
-=======
-        if data.ndim == 2 and np.any(data.dtypes.apply(is_extension_array_dtype)):
->>>>>>> 9fdb8f69
             # calling splitter.fast_apply will raise TypeError via apply_frame_axis0
             #  if we pass EA instead of ndarray
             #  TODO: can we have a workaround for EAs backed by ndarray?
