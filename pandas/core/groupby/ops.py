--- conflicted
+++ resolved
@@ -938,13 +938,9 @@
             return sdata.iloc[:, slice_obj]
 
 
-<<<<<<< HEAD
-def get_splitter(data: FrameOrSeries, *args, **kwargs) -> "DataSplitter[FrameOrSeries]":
-=======
 def get_splitter(
     data: FrameOrSeries, labels: np.ndarray, ngroups: int, axis: int = 0
 ) -> "DataSplitter[FrameOrSeries]":
->>>>>>> 3e2007ea
     klass: Type[DataSplitter]
     if isinstance(data, Series):
         klass = SeriesSplitter
