"""
Provide classes to perform the groupby aggregate operations.

These are not exposed to the user and provide implementations of the grouping
operations, primarily in cython. These classes (BaseGrouper and BinGrouper)
are contained *in* the SeriesGroupBy and DataFrameGroupBy objects.
"""
from __future__ import annotations

import collections
import functools
from typing import (
    TYPE_CHECKING,
    Callable,
    Generic,
    Hashable,
    Iterator,
    NoReturn,
    Sequence,
    final,
)

import numpy as np

from pandas._libs import (
    NaT,
    lib,
)
import pandas._libs.groupby as libgroupby
import pandas._libs.reduction as libreduction
from pandas._typing import (
    ArrayLike,
    DtypeObj,
    NDFrameT,
    Shape,
    npt,
)
from pandas.errors import AbstractMethodError
from pandas.util._decorators import cache_readonly

from pandas.core.dtypes.cast import (
    maybe_cast_pointwise_result,
    maybe_downcast_to_dtype,
)
from pandas.core.dtypes.common import (
    ensure_float64,
    ensure_int64,
    ensure_platform_int,
    ensure_uint64,
    is_1d_only_ea_dtype,
    is_bool_dtype,
    is_complex_dtype,
    is_datetime64_any_dtype,
    is_float_dtype,
    is_integer_dtype,
    is_numeric_dtype,
    is_sparse,
    is_timedelta64_dtype,
    needs_i8_conversion,
)
from pandas.core.dtypes.dtypes import CategoricalDtype
from pandas.core.dtypes.missing import (
    isna,
    maybe_fill,
)

from pandas.core.arrays import (
    Categorical,
    DatetimeArray,
    ExtensionArray,
    PeriodArray,
    TimedeltaArray,
)
from pandas.core.arrays.boolean import BooleanDtype
from pandas.core.arrays.floating import FloatingDtype
from pandas.core.arrays.integer import IntegerDtype
from pandas.core.arrays.masked import (
    BaseMaskedArray,
    BaseMaskedDtype,
)
from pandas.core.arrays.string_ import StringDtype
from pandas.core.frame import DataFrame
from pandas.core.groupby import grouper
from pandas.core.indexes.api import (
    CategoricalIndex,
    Index,
    MultiIndex,
    ensure_index,
)
from pandas.core.series import Series
from pandas.core.sorting import (
    compress_group_index,
    decons_obs_group_ids,
    get_flattened_list,
    get_group_index,
    get_group_index_sorter,
    get_indexer_dict,
)

if TYPE_CHECKING:
    from pandas.core.generic import NDFrame


class WrappedCythonOp:
    """
    Dispatch logic for functions defined in _libs.groupby

    Parameters
    ----------
    kind: str
        Whether the operation is an aggregate or transform.
    how: str
        Operation name, e.g. "mean".
    has_dropped_na: bool
        True precisely when dropna=True and the grouper contains a null value.
    """

    # Functions for which we do _not_ attempt to cast the cython result
    #  back to the original dtype.
    cast_blocklist = frozenset(["rank", "count", "size", "idxmin", "idxmax"])

    def __init__(self, kind: str, how: str, has_dropped_na: bool) -> None:
        self.kind = kind
        self.how = how
        self.has_dropped_na = has_dropped_na

    _CYTHON_FUNCTIONS = {
        "aggregate": {
            "sum": "group_sum",
            "prod": "group_prod",
            "min": "group_min",
            "max": "group_max",
            "mean": "group_mean",
            "median": "group_median_float64",
            "var": "group_var",
            "first": "group_nth",
            "last": "group_last",
            "ohlc": "group_ohlc",
        },
        "transform": {
            "cumprod": "group_cumprod",
            "cumsum": "group_cumsum",
            "cummin": "group_cummin",
            "cummax": "group_cummax",
            "rank": "group_rank",
        },
    }

    # "group_any" and "group_all" are also support masks, but don't go
    #  through WrappedCythonOp
    _MASKED_CYTHON_FUNCTIONS = {
        "cummin",
        "cummax",
        "min",
        "max",
        "last",
        "first",
        "rank",
        "sum",
        "ohlc",
        "cumprod",
        "cumsum",
        "prod",
    }

    _cython_arity = {"ohlc": 4}  # OHLC

    # Note: we make this a classmethod and pass kind+how so that caching
    #  works at the class level and not the instance level
    @classmethod
    @functools.lru_cache(maxsize=None)
    def _get_cython_function(
        cls, kind: str, how: str, dtype: np.dtype, is_numeric: bool
    ):

        dtype_str = dtype.name
        ftype = cls._CYTHON_FUNCTIONS[kind][how]

        # see if there is a fused-type version of function
        # only valid for numeric
        f = getattr(libgroupby, ftype)
        if is_numeric:
            return f
        elif dtype == np.dtype(object):
            if how in ["median", "cumprod"]:
                # no fused types -> no __signatures__
                raise NotImplementedError(
                    f"function is not implemented for this dtype: "
                    f"[how->{how},dtype->{dtype_str}]"
                )
            elif "object" not in f.__signatures__:
                # raise NotImplementedError here rather than TypeError later
                raise NotImplementedError(
                    f"function is not implemented for this dtype: "
                    f"[how->{how},dtype->{dtype_str}]"
                )
            return f
        else:
            raise NotImplementedError(
                "This should not be reached. Please report a bug at "
                "github.com/pandas-dev/pandas/",
                dtype,
            )

    def _get_cython_vals(self, values: np.ndarray) -> np.ndarray:
        """
        Cast numeric dtypes to float64 for functions that only support that.

        Parameters
        ----------
        values : np.ndarray

        Returns
        -------
        values : np.ndarray
        """
        how = self.how

        if how in ["median"]:
            # these two only have float64 implementations
            # We should only get here with is_numeric, as non-numeric cases
            #  should raise in _get_cython_function
            values = ensure_float64(values)

        elif values.dtype.kind in ["i", "u"]:
            if how in ["var", "mean"] or (
                self.kind == "transform" and self.has_dropped_na
            ):
                # result may still include NaN, so we have to cast
                values = ensure_float64(values)

<<<<<<< HEAD
            elif how in ["sum", "ohlc", "cumsum", "cumprod"]:
=======
            elif how in ["sum", "ohlc", "prod", "cumsum"]:
>>>>>>> 707039ad
                # Avoid overflow during group op
                if values.dtype.kind == "i":
                    values = ensure_int64(values)
                else:
                    values = ensure_uint64(values)

        return values

    # TODO: general case implementation overridable by EAs.
    def _disallow_invalid_ops(self, dtype: DtypeObj, is_numeric: bool = False):
        """
        Check if we can do this operation with our cython functions.

        Raises
        ------
        NotImplementedError
            This is either not a valid function for this dtype, or
            valid but not implemented in cython.
        """
        how = self.how

        if is_numeric:
            # never an invalid op for those dtypes, so return early as fastpath
            return

        if isinstance(dtype, CategoricalDtype):
            # NotImplementedError for methods that can fall back to a
            #  non-cython implementation.
            if how in ["sum", "prod", "cumsum", "cumprod"]:
                raise TypeError(f"{dtype} type does not support {how} operations")
            elif how not in ["rank"]:
                # only "rank" is implemented in cython
                raise NotImplementedError(f"{dtype} dtype not supported")
            elif not dtype.ordered:
                # TODO: TypeError?
                raise NotImplementedError(f"{dtype} dtype not supported")

        elif is_sparse(dtype):
            # categoricals are only 1d, so we
            #  are not setup for dim transforming
            raise NotImplementedError(f"{dtype} dtype not supported")
        elif is_datetime64_any_dtype(dtype):
            # TODO: same for period_dtype?  no for these methods with Period
            # we raise NotImplemented if this is an invalid operation
            #  entirely, e.g. adding datetimes
            if how in ["sum", "prod", "cumsum", "cumprod"]:
                raise TypeError(f"datetime64 type does not support {how} operations")
        elif is_timedelta64_dtype(dtype):
            if how in ["prod", "cumprod"]:
                raise TypeError(f"timedelta64 type does not support {how} operations")

    def _get_output_shape(self, ngroups: int, values: np.ndarray) -> Shape:
        how = self.how
        kind = self.kind

        arity = self._cython_arity.get(how, 1)

        out_shape: Shape
        if how == "ohlc":
            out_shape = (ngroups, 4)
        elif arity > 1:
            raise NotImplementedError(
                "arity of more than 1 is not supported for the 'how' argument"
            )
        elif kind == "transform":
            out_shape = values.shape
        else:
            out_shape = (ngroups,) + values.shape[1:]
        return out_shape

    def _get_out_dtype(self, dtype: np.dtype) -> np.dtype:
        how = self.how

        if how == "rank":
            out_dtype = "float64"
        else:
            if is_numeric_dtype(dtype):
                out_dtype = f"{dtype.kind}{dtype.itemsize}"
            else:
                out_dtype = "object"
        return np.dtype(out_dtype)

    def _get_result_dtype(self, dtype: np.dtype) -> np.dtype:
        """
        Get the desired dtype of a result based on the
        input dtype and how it was computed.

        Parameters
        ----------
        dtype : np.dtype

        Returns
        -------
        np.dtype
            The desired dtype of the result.
        """
        how = self.how

        if how in ["sum", "cumsum", "sum", "prod", "cumprod"]:
            if dtype == np.dtype(bool):
                return np.dtype(np.int64)
        elif how in ["mean", "median", "var"]:
            if is_float_dtype(dtype) or is_complex_dtype(dtype):
                return dtype
            elif is_numeric_dtype(dtype):
                return np.dtype(np.float64)
        return dtype

    def uses_mask(self) -> bool:
        return self.how in self._MASKED_CYTHON_FUNCTIONS

    @final
    def _ea_wrap_cython_operation(
        self,
        values: ExtensionArray,
        min_count: int,
        ngroups: int,
        comp_ids: np.ndarray,
        **kwargs,
    ) -> ArrayLike:
        """
        If we have an ExtensionArray, unwrap, call _cython_operation, and
        re-wrap if appropriate.
        """
        if isinstance(values, BaseMaskedArray) and self.uses_mask():
            return self._masked_ea_wrap_cython_operation(
                values,
                min_count=min_count,
                ngroups=ngroups,
                comp_ids=comp_ids,
                **kwargs,
            )

        elif isinstance(values, Categorical) and self.uses_mask():
            assert self.how == "rank"  # the only one implemented ATM
            assert values.ordered  # checked earlier
            mask = values.isna()
            npvalues = values._ndarray

            res_values = self._cython_op_ndim_compat(
                npvalues,
                min_count=min_count,
                ngroups=ngroups,
                comp_ids=comp_ids,
                mask=mask,
                **kwargs,
            )

            # If we ever have more than just "rank" here, we'll need to do
            #  `if self.how in self.cast_blocklist` like we do for other dtypes.
            return res_values

        npvalues = self._ea_to_cython_values(values)

        res_values = self._cython_op_ndim_compat(
            npvalues,
            min_count=min_count,
            ngroups=ngroups,
            comp_ids=comp_ids,
            mask=None,
            **kwargs,
        )

        if self.how in self.cast_blocklist:
            # i.e. how in ["rank"], since other cast_blocklist methods dont go
            #  through cython_operation
            return res_values

        return self._reconstruct_ea_result(values, res_values)

    # TODO: general case implementation overridable by EAs.
    def _ea_to_cython_values(self, values: ExtensionArray) -> np.ndarray:
        # GH#43682
        if isinstance(values, (DatetimeArray, PeriodArray, TimedeltaArray)):
            # All of the functions implemented here are ordinal, so we can
            #  operate on the tz-naive equivalents
            npvalues = values._ndarray.view("M8[ns]")
        elif isinstance(values.dtype, (BooleanDtype, IntegerDtype)):
            # IntegerArray or BooleanArray
            npvalues = values.to_numpy("float64", na_value=np.nan)
        elif isinstance(values.dtype, FloatingDtype):
            # FloatingArray
            npvalues = values.to_numpy(values.dtype.numpy_dtype, na_value=np.nan)
        elif isinstance(values.dtype, StringDtype):
            # StringArray
            npvalues = values.to_numpy(object, na_value=np.nan)
        else:
            raise NotImplementedError(
                f"function is not implemented for this dtype: {values.dtype}"
            )
        return npvalues

    # TODO: general case implementation overridable by EAs.
    def _reconstruct_ea_result(
        self, values: ExtensionArray, res_values: np.ndarray
    ) -> ExtensionArray:
        """
        Construct an ExtensionArray result from an ndarray result.
        """
        dtype: BaseMaskedDtype | StringDtype

        if isinstance(values.dtype, StringDtype):
            dtype = values.dtype
            string_array_cls = dtype.construct_array_type()
            return string_array_cls._from_sequence(res_values, dtype=dtype)

        elif isinstance(values.dtype, BaseMaskedDtype):
            new_dtype = self._get_result_dtype(values.dtype.numpy_dtype)
            dtype = BaseMaskedDtype.from_numpy_dtype(new_dtype)
            masked_array_cls = dtype.construct_array_type()
            return masked_array_cls._from_sequence(res_values, dtype=dtype)

        elif isinstance(values, (DatetimeArray, TimedeltaArray, PeriodArray)):
            # In to_cython_values we took a view as M8[ns]
            assert res_values.dtype == "M8[ns]"
            res_values = res_values.view(values._ndarray.dtype)
            return values._from_backing_data(res_values)

        raise NotImplementedError

    @final
    def _masked_ea_wrap_cython_operation(
        self,
        values: BaseMaskedArray,
        min_count: int,
        ngroups: int,
        comp_ids: np.ndarray,
        **kwargs,
    ) -> BaseMaskedArray:
        """
        Equivalent of `_ea_wrap_cython_operation`, but optimized for masked EA's
        and cython algorithms which accept a mask.
        """
        orig_values = values

        # libgroupby functions are responsible for NOT altering mask
        mask = values._mask
        if self.kind != "aggregate":
            result_mask = mask.copy()
        else:
            result_mask = np.zeros(ngroups, dtype=bool)

        arr = values._data

        res_values = self._cython_op_ndim_compat(
            arr,
            min_count=min_count,
            ngroups=ngroups,
            comp_ids=comp_ids,
            mask=mask,
            result_mask=result_mask,
            **kwargs,
        )

        if self.how == "ohlc":
            result_mask = np.tile(result_mask, (4, 1)).T

        # res_values should already have the correct dtype, we just need to
        #  wrap in a MaskedArray
        return orig_values._maybe_mask_result(res_values, result_mask)

    @final
    def _cython_op_ndim_compat(
        self,
        values: np.ndarray,
        *,
        min_count: int,
        ngroups: int,
        comp_ids: np.ndarray,
        mask: npt.NDArray[np.bool_] | None = None,
        result_mask: npt.NDArray[np.bool_] | None = None,
        **kwargs,
    ) -> np.ndarray:
        if values.ndim == 1:
            # expand to 2d, dispatch, then squeeze if appropriate
            values2d = values[None, :]
            if mask is not None:
                mask = mask[None, :]
            if result_mask is not None:
                result_mask = result_mask[None, :]
            res = self._call_cython_op(
                values2d,
                min_count=min_count,
                ngroups=ngroups,
                comp_ids=comp_ids,
                mask=mask,
                result_mask=result_mask,
                **kwargs,
            )
            if res.shape[0] == 1:
                return res[0]

            # otherwise we have OHLC
            return res.T

        return self._call_cython_op(
            values,
            min_count=min_count,
            ngroups=ngroups,
            comp_ids=comp_ids,
            mask=mask,
            result_mask=result_mask,
            **kwargs,
        )

    @final
    def _call_cython_op(
        self,
        values: np.ndarray,  # np.ndarray[ndim=2]
        *,
        min_count: int,
        ngroups: int,
        comp_ids: np.ndarray,
        mask: npt.NDArray[np.bool_] | None,
        result_mask: npt.NDArray[np.bool_] | None,
        **kwargs,
    ) -> np.ndarray:  # np.ndarray[ndim=2]
        orig_values = values

        dtype = values.dtype
        is_numeric = is_numeric_dtype(dtype)

        is_datetimelike = needs_i8_conversion(dtype)

        if is_datetimelike:
            values = values.view("int64")
            is_numeric = True
        elif is_bool_dtype(dtype):
            values = values.view("uint8")
        if values.dtype == "float16":
            values = values.astype(np.float32)

        values = values.T
        if mask is not None:
            mask = mask.T
            if result_mask is not None:
                result_mask = result_mask.T

        out_shape = self._get_output_shape(ngroups, values)
        func = self._get_cython_function(self.kind, self.how, values.dtype, is_numeric)
        values = self._get_cython_vals(values)
        out_dtype = self._get_out_dtype(values.dtype)

        result = maybe_fill(np.empty(out_shape, dtype=out_dtype))
        if self.kind == "aggregate":
            counts = np.zeros(ngroups, dtype=np.int64)
            if self.how in ["min", "max", "mean", "last", "first"]:
                func(
                    out=result,
                    counts=counts,
                    values=values,
                    labels=comp_ids,
                    min_count=min_count,
                    mask=mask,
                    result_mask=result_mask,
                    is_datetimelike=is_datetimelike,
                )
            elif self.how in ["sum"]:
                # We support datetimelike
                func(
                    out=result,
                    counts=counts,
                    values=values,
                    labels=comp_ids,
                    mask=mask,
                    result_mask=result_mask,
                    min_count=min_count,
                    is_datetimelike=is_datetimelike,
                )
            elif self.how in ["ohlc", "prod"]:
                func(
                    result,
                    counts,
                    values,
                    comp_ids,
                    min_count=min_count,
                    mask=mask,
                    result_mask=result_mask,
                )
            else:
                func(result, counts, values, comp_ids, min_count, **kwargs)
        else:
            # TODO: min_count
            if self.uses_mask():
                if self.how != "rank":
                    # TODO: should rank take result_mask?
                    kwargs["result_mask"] = result_mask
                func(
                    out=result,
                    values=values,
                    labels=comp_ids,
                    ngroups=ngroups,
                    is_datetimelike=is_datetimelike,
                    mask=mask,
                    **kwargs,
                )
            else:
                func(
                    out=result,
                    values=values,
                    labels=comp_ids,
                    ngroups=ngroups,
                    is_datetimelike=is_datetimelike,
                    **kwargs,
                )

        if self.kind == "aggregate":
            # i.e. counts is defined.  Locations where count<min_count
            # need to have the result set to np.nan, which may require casting,
            # see GH#40767
            if is_integer_dtype(result.dtype) and not is_datetimelike:
                # if the op keeps the int dtypes, we have to use 0
                cutoff = max(0 if self.how in ["sum", "prod"] else 1, min_count)
                empty_groups = counts < cutoff
                if empty_groups.any():
                    if result_mask is not None and self.uses_mask():
                        assert result_mask[empty_groups].all()
                    else:
                        # Note: this conversion could be lossy, see GH#40767
                        result = result.astype("float64")
                        result[empty_groups] = np.nan

        result = result.T

        if self.how not in self.cast_blocklist:
            # e.g. if we are int64 and need to restore to datetime64/timedelta64
            # "rank" is the only member of cast_blocklist we get here
            # Casting only needed for float16, bool, datetimelike,
            #  and self.how in ["sum", "prod", "ohlc", "cumprod"]
            res_dtype = self._get_result_dtype(orig_values.dtype)
            op_result = maybe_downcast_to_dtype(result, res_dtype)
        else:
            op_result = result

        return op_result

    @final
    def cython_operation(
        self,
        *,
        values: ArrayLike,
        axis: int,
        min_count: int = -1,
        comp_ids: np.ndarray,
        ngroups: int,
        **kwargs,
    ) -> ArrayLike:
        """
        Call our cython function, with appropriate pre- and post- processing.
        """
        if values.ndim > 2:
            raise NotImplementedError("number of dimensions is currently limited to 2")
        elif values.ndim == 2:
            assert axis == 1, axis
        elif not is_1d_only_ea_dtype(values.dtype):
            # Note: it is *not* the case that axis is always 0 for 1-dim values,
            #  as we can have 1D ExtensionArrays that we need to treat as 2D
            assert axis == 0

        dtype = values.dtype
        is_numeric = is_numeric_dtype(dtype)

        # can we do this operation with our cython functions
        # if not raise NotImplementedError
        self._disallow_invalid_ops(dtype, is_numeric)

        if not isinstance(values, np.ndarray):
            # i.e. ExtensionArray
            return self._ea_wrap_cython_operation(
                values,
                min_count=min_count,
                ngroups=ngroups,
                comp_ids=comp_ids,
                **kwargs,
            )

        return self._cython_op_ndim_compat(
            values,
            min_count=min_count,
            ngroups=ngroups,
            comp_ids=comp_ids,
            mask=None,
            **kwargs,
        )


class BaseGrouper:
    """
    This is an internal Grouper class, which actually holds
    the generated groups

    Parameters
    ----------
    axis : Index
    groupings : Sequence[Grouping]
        all the grouping instances to handle in this grouper
        for example for grouper list to groupby, need to pass the list
    sort : bool, default True
        whether this grouper will give sorted result or not
    group_keys : bool, default True
    mutated : bool, default False
    indexer : np.ndarray[np.intp], optional
        the indexer created by Grouper
        some groupers (TimeGrouper) will sort its axis and its
        group_info is also sorted, so need the indexer to reorder

    """

    axis: Index

    def __init__(
        self,
        axis: Index,
        groupings: Sequence[grouper.Grouping],
        sort: bool = True,
        group_keys: bool = True,
        mutated: bool = False,
        indexer: npt.NDArray[np.intp] | None = None,
        dropna: bool = True,
    ) -> None:
        assert isinstance(axis, Index), axis

        self.axis = axis
        self._groupings: list[grouper.Grouping] = list(groupings)
        self._sort = sort
        self.group_keys = group_keys
        self.mutated = mutated
        self.indexer = indexer
        self.dropna = dropna

    @property
    def groupings(self) -> list[grouper.Grouping]:
        return self._groupings

    @property
    def shape(self) -> Shape:
        return tuple(ping.ngroups for ping in self.groupings)

    def __iter__(self) -> Iterator[Hashable]:
        return iter(self.indices)

    @property
    def nkeys(self) -> int:
        return len(self.groupings)

    def get_iterator(
        self, data: NDFrameT, axis: int = 0
    ) -> Iterator[tuple[Hashable, NDFrameT]]:
        """
        Groupby iterator

        Returns
        -------
        Generator yielding sequence of (name, subsetted object)
        for each group
        """
        splitter = self._get_splitter(data, axis=axis)
        keys = self.group_keys_seq
        yield from zip(keys, splitter)

    @final
    def _get_splitter(self, data: NDFrame, axis: int = 0) -> DataSplitter:
        """
        Returns
        -------
        Generator yielding subsetted objects
        """
        ids, _, ngroups = self.group_info
        return get_splitter(data, ids, ngroups, axis=axis)

    def _get_grouper(self):
        """
        We are a grouper as part of another's groupings.

        We have a specific method of grouping, so cannot
        convert to a Index for our grouper.
        """
        return self.groupings[0].grouping_vector

    @final
    @cache_readonly
    def group_keys_seq(self):
        if len(self.groupings) == 1:
            return self.levels[0]
        else:
            ids, _, ngroups = self.group_info

            # provide "flattened" iterator for multi-group setting
            return get_flattened_list(ids, ngroups, self.levels, self.codes)

    @final
    def apply(
        self, f: Callable, data: DataFrame | Series, axis: int = 0
    ) -> tuple[list, bool]:
        mutated = self.mutated
        splitter = self._get_splitter(data, axis=axis)
        group_keys = self.group_keys_seq
        result_values = []

        # This calls DataSplitter.__iter__
        zipped = zip(group_keys, splitter)

        for key, group in zipped:
            object.__setattr__(group, "name", key)

            # group might be modified
            group_axes = group.axes
            res = f(group)
            if not mutated and not _is_indexed_like(res, group_axes, axis):
                mutated = True
            result_values.append(res)

        # getattr pattern for __name__ is needed for functools.partial objects
        if len(group_keys) == 0 and getattr(f, "__name__", None) not in [
            "idxmin",
            "idxmax",
            "nanargmin",
            "nanargmax",
        ]:
            # If group_keys is empty, then no function calls have been made,
            #  so we will not have raised even if this is an invalid dtype.
            #  So do one dummy call here to raise appropriate TypeError.
            f(data.iloc[:0])

        return result_values, mutated

    @cache_readonly
    def indices(self) -> dict[Hashable, npt.NDArray[np.intp]]:
        """dict {group name -> group indices}"""
        if len(self.groupings) == 1 and isinstance(self.result_index, CategoricalIndex):
            # This shows unused categories in indices GH#38642
            return self.groupings[0].indices
        codes_list = [ping.codes for ping in self.groupings]
        keys = [ping.group_index for ping in self.groupings]
        return get_indexer_dict(codes_list, keys)

    @final
    def result_ilocs(self) -> npt.NDArray[np.intp]:
        """
        Get the original integer locations of result_index in the input.
        """
        # Original indices are where group_index would go via sorting.
        # But when dropna is true, we need to remove null values while accounting for
        # any gaps that then occur because of them.
        group_index = get_group_index(
            self.codes, self.shape, sort=self._sort, xnull=True
        )
        group_index, _ = compress_group_index(group_index, sort=self._sort)

        if self.has_dropped_na:
            mask = np.where(group_index >= 0)
            # Count how many gaps are caused by previous null values for each position
            null_gaps = np.cumsum(group_index == -1)[mask]
            group_index = group_index[mask]

        result = get_group_index_sorter(group_index, self.ngroups)

        if self.has_dropped_na:
            # Shift by the number of prior null gaps
            result += np.take(null_gaps, result)

        return result

    @final
    @property
    def codes(self) -> list[npt.NDArray[np.signedinteger]]:
        return [ping.codes for ping in self.groupings]

    @property
    def levels(self) -> list[Index]:
        return [ping.group_index for ping in self.groupings]

    @property
    def names(self) -> list[Hashable]:
        return [ping.name for ping in self.groupings]

    @final
    def size(self) -> Series:
        """
        Compute group sizes.
        """
        ids, _, ngroups = self.group_info
        out: np.ndarray | list
        if ngroups:
            out = np.bincount(ids[ids != -1], minlength=ngroups)
        else:
            out = []
        return Series(out, index=self.result_index, dtype="int64")

    @cache_readonly
    def groups(self) -> dict[Hashable, np.ndarray]:
        """dict {group name -> group labels}"""
        if len(self.groupings) == 1:
            return self.groupings[0].groups
        else:
            to_groupby = zip(*(ping.grouping_vector for ping in self.groupings))
            index = Index(to_groupby)
            return self.axis.groupby(index)

    @final
    @cache_readonly
    def is_monotonic(self) -> bool:
        # return if my group orderings are monotonic
        return Index(self.group_info[0]).is_monotonic_increasing

    @final
    @cache_readonly
    def has_dropped_na(self) -> bool:
        """
        Whether grouper has null value(s) that are dropped.
        """
        return bool((self.group_info[0] < 0).any())

    @cache_readonly
    def group_info(self) -> tuple[npt.NDArray[np.intp], npt.NDArray[np.intp], int]:
        comp_ids, obs_group_ids = self._get_compressed_codes()

        ngroups = len(obs_group_ids)
        comp_ids = ensure_platform_int(comp_ids)

        return comp_ids, obs_group_ids, ngroups

    @final
    @cache_readonly
    def codes_info(self) -> npt.NDArray[np.intp]:
        # return the codes of items in original grouped axis
        ids, _, _ = self.group_info
        if self.indexer is not None:
            sorter = np.lexsort((ids, self.indexer))
            ids = ids[sorter]
            ids = ensure_platform_int(ids)
            # TODO: if numpy annotates np.lexsort, this ensure_platform_int
            #  may become unnecessary
        return ids

    @final
    def _get_compressed_codes(
        self,
    ) -> tuple[npt.NDArray[np.signedinteger], npt.NDArray[np.intp]]:
        # The first returned ndarray may have any signed integer dtype
        if len(self.groupings) > 1:
            group_index = get_group_index(self.codes, self.shape, sort=True, xnull=True)
            return compress_group_index(group_index, sort=self._sort)
            # FIXME: compress_group_index's second return value is int64, not intp

        ping = self.groupings[0]
        return ping.codes, np.arange(len(ping.group_index), dtype=np.intp)

    @final
    @cache_readonly
    def ngroups(self) -> int:
        return len(self.result_index)

    @property
    def reconstructed_codes(self) -> list[npt.NDArray[np.intp]]:
        codes = self.codes
        ids, obs_ids, _ = self.group_info
        return decons_obs_group_ids(ids, obs_ids, self.shape, codes, xnull=True)

    @cache_readonly
    def result_index(self) -> Index:
        if len(self.groupings) == 1:
            return self.groupings[0].result_index.rename(self.names[0])

        codes = self.reconstructed_codes
        levels = [ping.result_index for ping in self.groupings]
        return MultiIndex(
            levels=levels, codes=codes, verify_integrity=False, names=self.names
        )

    @final
    def get_group_levels(self) -> list[ArrayLike]:
        # Note: only called from _insert_inaxis_grouper_inplace, which
        #  is only called for BaseGrouper, never for BinGrouper
        if len(self.groupings) == 1:
            return [self.groupings[0].group_arraylike]

        name_list = []
        for ping, codes in zip(self.groupings, self.reconstructed_codes):
            codes = ensure_platform_int(codes)
            levels = ping.group_arraylike.take(codes)

            name_list.append(levels)

        return name_list

    # ------------------------------------------------------------
    # Aggregation functions

    @final
    def _cython_operation(
        self,
        kind: str,
        values,
        how: str,
        axis: int,
        min_count: int = -1,
        **kwargs,
    ) -> ArrayLike:
        """
        Returns the values of a cython operation.
        """
        assert kind in ["transform", "aggregate"]

        cy_op = WrappedCythonOp(kind=kind, how=how, has_dropped_na=self.has_dropped_na)

        ids, _, _ = self.group_info
        ngroups = self.ngroups
        return cy_op.cython_operation(
            values=values,
            axis=axis,
            min_count=min_count,
            comp_ids=ids,
            ngroups=ngroups,
            **kwargs,
        )

    @final
    def agg_series(
        self, obj: Series, func: Callable, preserve_dtype: bool = False
    ) -> ArrayLike:
        """
        Parameters
        ----------
        obj : Series
        func : function taking a Series and returning a scalar-like
        preserve_dtype : bool
            Whether the aggregation is known to be dtype-preserving.

        Returns
        -------
        np.ndarray or ExtensionArray
        """
        # test_groupby_empty_with_category gets here with self.ngroups == 0
        #  and len(obj) > 0

        if len(obj) == 0:
            # SeriesGrouper would raise if we were to call _aggregate_series_fast
            result = self._aggregate_series_pure_python(obj, func)

        elif not isinstance(obj._values, np.ndarray):
            result = self._aggregate_series_pure_python(obj, func)

            # we can preserve a little bit more aggressively with EA dtype
            #  because maybe_cast_pointwise_result will do a try/except
            #  with _from_sequence.  NB we are assuming here that _from_sequence
            #  is sufficiently strict that it casts appropriately.
            preserve_dtype = True

        else:
            result = self._aggregate_series_pure_python(obj, func)

        npvalues = lib.maybe_convert_objects(result, try_float=False)
        if preserve_dtype:
            out = maybe_cast_pointwise_result(npvalues, obj.dtype, numeric_only=True)
        else:
            out = npvalues
        return out

    @final
    def _aggregate_series_pure_python(
        self, obj: Series, func: Callable
    ) -> npt.NDArray[np.object_]:
        ids, _, ngroups = self.group_info

        counts = np.zeros(ngroups, dtype=int)
        result = np.empty(ngroups, dtype="O")
        initialized = False

        # equiv: splitter = self._get_splitter(obj, axis=0)
        splitter = get_splitter(obj, ids, ngroups, axis=0)

        for i, group in enumerate(splitter):
            res = func(group)
            res = libreduction.extract_result(res)

            if not initialized:
                # We only do this validation on the first iteration
                libreduction.check_result_array(res, group.dtype)
                initialized = True

            counts[i] = group.shape[0]
            result[i] = res

        return result


class BinGrouper(BaseGrouper):
    """
    This is an internal Grouper class

    Parameters
    ----------
    bins : the split index of binlabels to group the item of axis
    binlabels : the label list
    mutated : bool, default False
    indexer : np.ndarray[np.intp]

    Examples
    --------
    bins: [2, 4, 6, 8, 10]
    binlabels: DatetimeIndex(['2005-01-01', '2005-01-03',
        '2005-01-05', '2005-01-07', '2005-01-09'],
        dtype='datetime64[ns]', freq='2D')

    the group_info, which contains the label of each item in grouped
    axis, the index of label in label list, group number, is

    (array([0, 0, 1, 1, 2, 2, 3, 3, 4, 4]), array([0, 1, 2, 3, 4]), 5)

    means that, the grouped axis has 10 items, can be grouped into 5
    labels, the first and second items belong to the first label, the
    third and forth items belong to the second label, and so on

    """

    bins: npt.NDArray[np.int64]
    binlabels: Index
    mutated: bool

    def __init__(
        self,
        bins,
        binlabels,
        mutated: bool = False,
        indexer=None,
    ) -> None:
        self.bins = ensure_int64(bins)
        self.binlabels = ensure_index(binlabels)
        self.mutated = mutated
        self.indexer = indexer

        # These lengths must match, otherwise we could call agg_series
        #  with empty self.bins, which would raise in libreduction.
        assert len(self.binlabels) == len(self.bins)

    @cache_readonly
    def groups(self):
        """dict {group name -> group labels}"""
        # this is mainly for compat
        # GH 3881
        result = {
            key: value
            for key, value in zip(self.binlabels, self.bins)
            if key is not NaT
        }
        return result

    @property
    def nkeys(self) -> int:
        # still matches len(self.groupings), but we can hard-code
        return 1

    def _get_grouper(self):
        """
        We are a grouper as part of another's groupings.

        We have a specific method of grouping, so cannot
        convert to a Index for our grouper.
        """
        return self

    def get_iterator(self, data: NDFrame, axis: int = 0):
        """
        Groupby iterator

        Returns
        -------
        Generator yielding sequence of (name, subsetted object)
        for each group
        """
        if axis == 0:
            slicer = lambda start, edge: data.iloc[start:edge]
        else:
            slicer = lambda start, edge: data.iloc[:, start:edge]

        length = len(data.axes[axis])

        start = 0
        for edge, label in zip(self.bins, self.binlabels):
            if label is not NaT:
                yield label, slicer(start, edge)
            start = edge

        if start < length:
            yield self.binlabels[-1], slicer(start, None)

    @cache_readonly
    def indices(self):
        indices = collections.defaultdict(list)

        i = 0
        for label, bin in zip(self.binlabels, self.bins):
            if i < bin:
                if label is not NaT:
                    indices[label] = list(range(i, bin))
                i = bin
        return indices

    @cache_readonly
    def group_info(self) -> tuple[npt.NDArray[np.intp], npt.NDArray[np.intp], int]:
        ngroups = self.ngroups
        obs_group_ids = np.arange(ngroups, dtype=np.intp)
        rep = np.diff(np.r_[0, self.bins])

        rep = ensure_platform_int(rep)
        if ngroups == len(self.bins):
            comp_ids = np.repeat(np.arange(ngroups), rep)
        else:
            comp_ids = np.repeat(np.r_[-1, np.arange(ngroups)], rep)

        return (
            ensure_platform_int(comp_ids),
            obs_group_ids,
            ngroups,
        )

    @cache_readonly
    def reconstructed_codes(self) -> list[np.ndarray]:
        # get unique result indices, and prepend 0 as groupby starts from the first
        return [np.r_[0, np.flatnonzero(self.bins[1:] != self.bins[:-1]) + 1]]

    @cache_readonly
    def result_index(self) -> Index:
        if len(self.binlabels) != 0 and isna(self.binlabels[0]):
            return self.binlabels[1:]

        return self.binlabels

    @property
    def levels(self) -> list[Index]:
        return [self.binlabels]

    @property
    def names(self) -> list[Hashable]:
        return [self.binlabels.name]

    @property
    def groupings(self) -> list[grouper.Grouping]:
        lev = self.binlabels
        ping = grouper.Grouping(lev, lev, in_axis=False, level=None)
        return [ping]

    def _aggregate_series_fast(self, obj: Series, func: Callable) -> NoReturn:
        # -> np.ndarray[object]
        raise NotImplementedError(
            "This should not be reached; use _aggregate_series_pure_python"
        )


def _is_indexed_like(obj, axes, axis: int) -> bool:
    if isinstance(obj, Series):
        if len(axes) > 1:
            return False
        return obj.axes[axis].equals(axes[axis])
    elif isinstance(obj, DataFrame):
        return obj.axes[axis].equals(axes[axis])

    return False


# ----------------------------------------------------------------------
# Splitting / application


class DataSplitter(Generic[NDFrameT]):
    def __init__(
        self,
        data: NDFrameT,
        labels: npt.NDArray[np.intp],
        ngroups: int,
        axis: int = 0,
    ) -> None:
        self.data = data
        self.labels = ensure_platform_int(labels)  # _should_ already be np.intp
        self.ngroups = ngroups

        self.axis = axis
        assert isinstance(axis, int), axis

    @cache_readonly
    def slabels(self) -> npt.NDArray[np.intp]:
        # Sorted labels
        return self.labels.take(self._sort_idx)

    @cache_readonly
    def _sort_idx(self) -> npt.NDArray[np.intp]:
        # Counting sort indexer
        return get_group_index_sorter(self.labels, self.ngroups)

    def __iter__(self):
        sdata = self.sorted_data

        if self.ngroups == 0:
            # we are inside a generator, rather than raise StopIteration
            # we merely return signal the end
            return

        starts, ends = lib.generate_slices(self.slabels, self.ngroups)

        for start, end in zip(starts, ends):
            yield self._chop(sdata, slice(start, end))

    @cache_readonly
    def sorted_data(self) -> NDFrameT:
        return self.data.take(self._sort_idx, axis=self.axis)

    def _chop(self, sdata, slice_obj: slice) -> NDFrame:
        raise AbstractMethodError(self)


class SeriesSplitter(DataSplitter):
    def _chop(self, sdata: Series, slice_obj: slice) -> Series:
        # fastpath equivalent to `sdata.iloc[slice_obj]`
        mgr = sdata._mgr.get_slice(slice_obj)
        ser = sdata._constructor(mgr, name=sdata.name, fastpath=True)
        return ser.__finalize__(sdata, method="groupby")


class FrameSplitter(DataSplitter):
    def _chop(self, sdata: DataFrame, slice_obj: slice) -> DataFrame:
        # Fastpath equivalent to:
        # if self.axis == 0:
        #     return sdata.iloc[slice_obj]
        # else:
        #     return sdata.iloc[:, slice_obj]
        mgr = sdata._mgr.get_slice(slice_obj, axis=1 - self.axis)
        df = sdata._constructor(mgr)
        return df.__finalize__(sdata, method="groupby")


def get_splitter(
    data: NDFrame, labels: np.ndarray, ngroups: int, axis: int = 0
) -> DataSplitter:
    if isinstance(data, Series):
        klass: type[DataSplitter] = SeriesSplitter
    else:
        # i.e. DataFrame
        klass = FrameSplitter

    return klass(data, labels, ngroups, axis)<|MERGE_RESOLUTION|>--- conflicted
+++ resolved
@@ -229,11 +229,7 @@
                 # result may still include NaN, so we have to cast
                 values = ensure_float64(values)
 
-<<<<<<< HEAD
-            elif how in ["sum", "ohlc", "cumsum", "cumprod"]:
-=======
-            elif how in ["sum", "ohlc", "prod", "cumsum"]:
->>>>>>> 707039ad
+            elif how in ["sum", "ohlc", "prod", "cumsum", "cumprod"]:
                 # Avoid overflow during group op
                 if values.dtype.kind == "i":
                     values = ensure_int64(values)
