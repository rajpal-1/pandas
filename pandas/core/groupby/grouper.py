"""
Provide user facing operators for doing the split part of the
split-apply-combine paradigm.
"""
from typing import Dict, Hashable, List, Optional, Set, Tuple
import warnings

import numpy as np

from pandas._typing import FrameOrSeries, Label, final
from pandas.errors import InvalidIndexError
from pandas.util._decorators import cache_readonly

from pandas.core.dtypes.common import (
    is_categorical_dtype,
    is_datetime64_dtype,
    is_list_like,
    is_scalar,
    is_timedelta64_dtype,
)

import pandas.core.algorithms as algorithms
from pandas.core.arrays import Categorical, ExtensionArray
import pandas.core.common as com
from pandas.core.frame import DataFrame
from pandas.core.groupby import ops
from pandas.core.groupby.categorical import recode_for_groupby, recode_from_groupby
from pandas.core.indexes.api import CategoricalIndex, Index, MultiIndex
from pandas.core.series import Series

from pandas.io.formats.printing import pprint_thing


class Grouper:
    """
    A Grouper allows the user to specify a groupby instruction for an object.

    This specification will select a column via the key parameter, or if the
    level and/or axis parameters are given, a level of the index of the target
    object.

    If `axis` and/or `level` are passed as keywords to both `Grouper` and
    `groupby`, the values passed to `Grouper` take precedence.

    Parameters
    ----------
    key : str, defaults to None
        Groupby key, which selects the grouping column of the target.
    level : name/number, defaults to None
        The level for the target index.
    freq : str / frequency object, defaults to None
        This will groupby the specified frequency if the target selection
        (via key or level) is a datetime-like object. For full specification
        of available frequencies, please see `here
        <https://pandas.pydata.org/pandas-docs/stable/user_guide/timeseries.html#offset-aliases>`_.
    axis : str, int, defaults to 0
        Number/name of the axis.
    sort : bool, default to False
        Whether to sort the resulting labels.
    closed : {'left' or 'right'}
        Closed end of interval. Only when `freq` parameter is passed.
    label : {'left' or 'right'}
        Interval boundary to use for labeling.
        Only when `freq` parameter is passed.
    convention : {'start', 'end', 'e', 's'}
        If grouper is PeriodIndex and `freq` parameter is passed.
    base : int, default 0
        Only when `freq` parameter is passed.
        For frequencies that evenly subdivide 1 day, the "origin" of the
        aggregated intervals. For example, for '5min' frequency, base could
        range from 0 through 4. Defaults to 0.

        .. deprecated:: 1.1.0
            The new arguments that you should use are 'offset' or 'origin'.

    loffset : str, DateOffset, timedelta object
        Only when `freq` parameter is passed.

        .. deprecated:: 1.1.0
            loffset is only working for ``.resample(...)`` and not for
            Grouper (:issue:`28302`).
            However, loffset is also deprecated for ``.resample(...)``
            See: :class:`DataFrame.resample`

    origin : {'epoch', 'start', 'start_day'}, Timestamp or str, default 'start_day'
        The timestamp on which to adjust the grouping. The timezone of origin must
        match the timezone of the index.
        If a timestamp is not used, these values are also supported:

        - 'epoch': `origin` is 1970-01-01
        - 'start': `origin` is the first value of the timeseries
        - 'start_day': `origin` is the first day at midnight of the timeseries

        .. versionadded:: 1.1.0

    offset : Timedelta or str, default is None
        An offset timedelta added to the origin.

        .. versionadded:: 1.1.0

    dropna : bool, default True
        If True, and if group keys contain NA values, NA values together with
        row/column will be dropped. If False, NA values will also be treated as
        the key in groups.

        .. versionadded:: 1.2.0

    Returns
    -------
    A specification for a groupby instruction

    Examples
    --------
    Syntactic sugar for ``df.groupby('A')``

    >>> df = pd.DataFrame(
    ...     {
    ...         "Animal": ["Falcon", "Parrot", "Falcon", "Falcon", "Parrot"],
    ...         "Speed": [100, 5, 200, 300, 15],
    ...     }
    ... )
    >>> df
       Animal  Speed
    0  Falcon    100
    1  Parrot      5
    2  Falcon    200
    3  Falcon    300
    4  Parrot     15
    >>> df.groupby(pd.Grouper(key="Animal")).mean()
            Speed
    Animal
    Falcon    200
    Parrot     10

    Specify a resample operation on the column 'Publish date'

    >>> df = pd.DataFrame(
    ...    {
    ...        "Publish date": [
    ...             pd.Timestamp("2000-01-02"),
    ...             pd.Timestamp("2000-01-02"),
    ...             pd.Timestamp("2000-01-09"),
    ...             pd.Timestamp("2000-01-16")
    ...         ],
    ...         "ID": [0, 1, 2, 3],
    ...         "Price": [10, 20, 30, 40]
    ...     }
    ... )
    >>> df
      Publish date  ID  Price
    0   2000-01-02   0     10
    1   2000-01-02   1     20
    2   2000-01-09   2     30
    3   2000-01-16   3     40
    >>> df.groupby(pd.Grouper(key="Publish date", freq="1W")).mean()
                   ID  Price
    Publish date
    2000-01-02    0.5   15.0
    2000-01-09    2.0   30.0
    2000-01-16    3.0   40.0

    If you want to adjust the start of the bins based on a fixed timestamp:

    >>> start, end = '2000-10-01 23:30:00', '2000-10-02 00:30:00'
    >>> rng = pd.date_range(start, end, freq='7min')
    >>> ts = pd.Series(np.arange(len(rng)) * 3, index=rng)
    >>> ts
    2000-10-01 23:30:00     0
    2000-10-01 23:37:00     3
    2000-10-01 23:44:00     6
    2000-10-01 23:51:00     9
    2000-10-01 23:58:00    12
    2000-10-02 00:05:00    15
    2000-10-02 00:12:00    18
    2000-10-02 00:19:00    21
    2000-10-02 00:26:00    24
    Freq: 7T, dtype: int64

    >>> ts.groupby(pd.Grouper(freq='17min')).sum()
    2000-10-01 23:14:00     0
    2000-10-01 23:31:00     9
    2000-10-01 23:48:00    21
    2000-10-02 00:05:00    54
    2000-10-02 00:22:00    24
    Freq: 17T, dtype: int64

    >>> ts.groupby(pd.Grouper(freq='17min', origin='epoch')).sum()
    2000-10-01 23:18:00     0
    2000-10-01 23:35:00    18
    2000-10-01 23:52:00    27
    2000-10-02 00:09:00    39
    2000-10-02 00:26:00    24
    Freq: 17T, dtype: int64

    >>> ts.groupby(pd.Grouper(freq='17min', origin='2000-01-01')).sum()
    2000-10-01 23:24:00     3
    2000-10-01 23:41:00    15
    2000-10-01 23:58:00    45
    2000-10-02 00:15:00    45
    Freq: 17T, dtype: int64

    If you want to adjust the start of the bins with an `offset` Timedelta, the two
    following lines are equivalent:

    >>> ts.groupby(pd.Grouper(freq='17min', origin='start')).sum()
    2000-10-01 23:30:00     9
    2000-10-01 23:47:00    21
    2000-10-02 00:04:00    54
    2000-10-02 00:21:00    24
    Freq: 17T, dtype: int64

    >>> ts.groupby(pd.Grouper(freq='17min', offset='23h30min')).sum()
    2000-10-01 23:30:00     9
    2000-10-01 23:47:00    21
    2000-10-02 00:04:00    54
    2000-10-02 00:21:00    24
    Freq: 17T, dtype: int64

    To replace the use of the deprecated `base` argument, you can now use `offset`,
    in this example it is equivalent to have `base=2`:

    >>> ts.groupby(pd.Grouper(freq='17min', offset='2min')).sum()
    2000-10-01 23:16:00     0
    2000-10-01 23:33:00     9
    2000-10-01 23:50:00    36
    2000-10-02 00:07:00    39
    2000-10-02 00:24:00    24
    Freq: 17T, dtype: int64
    """

    _attributes: Tuple[str, ...] = ("key", "level", "freq", "axis", "sort")

    def __new__(cls, *args, **kwargs):
        if kwargs.get("freq") is not None:
            from pandas.core.resample import TimeGrouper

            # Deprecation warning of `base` and `loffset` since v1.1.0:
            # we are raising the warning here to be able to set the `stacklevel`
            # properly since we need to raise the `base` and `loffset` deprecation
            # warning from three different cases:
            #   core/generic.py::NDFrame.resample
            #   core/groupby/groupby.py::GroupBy.resample
            #   core/groupby/grouper.py::Grouper
            # raising these warnings from TimeGrouper directly would fail the test:
            #   tests/resample/test_deprecated.py::test_deprecating_on_loffset_and_base
            # hacky way to set the stacklevel: if cls is TimeGrouper it means
            # that the call comes from a pandas internal call of resample,
            # otherwise it comes from pd.Grouper
            stacklevel = 4 if cls is TimeGrouper else 2
            if kwargs.get("base", None) is not None:
                warnings.warn(
                    "'base' in .resample() and in Grouper() is deprecated.\n"
                    "The new arguments that you should use are 'offset' or 'origin'.\n"
                    '\n>>> df.resample(freq="3s", base=2)\n'
                    "\nbecomes:\n"
                    '\n>>> df.resample(freq="3s", offset="2s")\n',
                    FutureWarning,
                    stacklevel=stacklevel,
                )

            if kwargs.get("loffset", None) is not None:
                warnings.warn(
                    "'loffset' in .resample() and in Grouper() is deprecated.\n"
                    '\n>>> df.resample(freq="3s", loffset="8H")\n'
                    "\nbecomes:\n"
                    "\n>>> from pandas.tseries.frequencies import to_offset"
                    '\n>>> df = df.resample(freq="3s").mean()'
                    '\n>>> df.index = df.index.to_timestamp() + to_offset("8H")\n',
                    FutureWarning,
                    stacklevel=stacklevel,
                )

            cls = TimeGrouper
        return super().__new__(cls)

    def __init__(
        self, key=None, level=None, freq=None, axis=0, sort=False, dropna=True
    ):
        self.key = key
        self.level = level
        self.freq = freq
        self.axis = axis
        self.sort = sort

        self.grouper = None
        self.obj = None
        self.indexer = None
        self.binner = None
        self._grouper = None
        self._indexer = None
        self.dropna = dropna

    @final
    @property
    def ax(self):
        return self.grouper

    def _get_grouper(self, obj, validate: bool = True):
        """
        Parameters
        ----------
        obj : the subject object
        validate : boolean, default True
            if True, validate the grouper

        Returns
        -------
        a tuple of binner, grouper, obj (possibly sorted)
        """
        self._set_grouper(obj)
        # pandas\core\groupby\grouper.py:310: error: Value of type variable
        # "FrameOrSeries" of "get_grouper" cannot be "Optional[Any]"
        # [type-var]
        self.grouper, _, self.obj = get_grouper(  # type: ignore[type-var]
            self.obj,
            [self.key],
            axis=self.axis,
            level=self.level,
            sort=self.sort,
            validate=validate,
            dropna=self.dropna,
        )
        return self.binner, self.grouper, self.obj

    @final
    def _set_grouper(self, obj: FrameOrSeries, sort: bool = False):
        """
        given an object and the specifications, setup the internal grouper
        for this particular specification

        Parameters
        ----------
        obj : Series or DataFrame
        sort : bool, default False
            whether the resulting grouper should be sorted
        """
        assert obj is not None

        if self.key is not None and self.level is not None:
            raise ValueError("The Grouper cannot specify both a key and a level!")

        # Keep self.grouper value before overriding
        if self._grouper is None:
            self._grouper = self.grouper
            self._indexer = self.indexer

        # the key must be a valid info item
        if self.key is not None:
            key = self.key
            # The 'on' is already defined
<<<<<<< HEAD
            if getattr(self.grouper, "name", None) == key and isinstance(
                obj, ABCSeries
            ):
                # Sometimes self._grouper will have been resorted while
                # obj has not. In this case there is a mismatch when we
                # call self._grouper.take(obj.index) so we need to undo the sorting
                # before we call _grouper.take.
                if self._indexer is not None:
                    assert self._grouper is not None
                    reverse_indexer = self._indexer.argsort()
                    unsorted_ax = self._grouper.take(reverse_indexer)
                    ax = unsorted_ax.take(obj.index)
                else:
                    assert self._grouper is not None
                    ax = self._grouper.take(obj.index)
=======
            if getattr(self.grouper, "name", None) == key and isinstance(obj, Series):
                # pandas\core\groupby\grouper.py:348: error: Item "None" of
                # "Optional[Any]" has no attribute "take"  [union-attr]
                ax = self._grouper.take(obj.index)  # type: ignore[union-attr]
>>>>>>> 22dbef1c
            else:
                if key not in obj._info_axis:
                    raise KeyError(f"The grouper name {key} is not found")
                ax = Index(obj[key], name=key)

        else:
            ax = obj._get_axis(self.axis)
            if self.level is not None:
                level = self.level

                # if a level is given it must be a mi level or
                # equivalent to the axis name
                if isinstance(ax, MultiIndex):
                    level = ax._get_level_number(level)
                    ax = Index(ax._get_level_values(level), name=ax.names[level])

                else:
                    if level not in (0, ax.name):
                        raise ValueError(f"The level {level} is not valid")

        # possibly sort
        if (self.sort or sort) and not ax.is_monotonic:
            # use stable sort to support first, last, nth
            indexer = self.indexer = ax.argsort(kind="mergesort")
            ax = ax.take(indexer)
            obj = obj.take(indexer, axis=self.axis)

        self.obj = obj
        self.grouper = ax
        return self.grouper

    @final
    @property
    def groups(self):
        # pandas\core\groupby\grouper.py:382: error: Item "None" of
        # "Optional[Any]" has no attribute "groups"  [union-attr]
        return self.grouper.groups  # type: ignore[union-attr]

    @final
    def __repr__(self) -> str:
        attrs_list = (
            f"{attr_name}={repr(getattr(self, attr_name))}"
            for attr_name in self._attributes
            if getattr(self, attr_name) is not None
        )
        attrs = ", ".join(attrs_list)
        cls_name = type(self).__name__
        return f"{cls_name}({attrs})"


@final
class Grouping:
    """
    Holds the grouping information for a single key

    Parameters
    ----------
    index : Index
    grouper :
    obj : DataFrame or Series
    name : Label
    level :
    observed : bool, default False
        If we are a Categorical, use the observed values
    in_axis : if the Grouping is a column in self.obj and hence among
        Groupby.exclusions list

    Returns
    -------
    **Attributes**:
      * indices : dict of {group -> index_list}
      * codes : ndarray, group codes
      * group_index : unique groups
      * groups : dict of {group -> label_list}
    """

    def __init__(
        self,
        index: Index,
        grouper=None,
        obj: Optional[FrameOrSeries] = None,
        name=None,
        level=None,
        sort: bool = True,
        observed: bool = False,
        in_axis: bool = False,
        dropna: bool = True,
    ):
        self.name = name
        self.level = level
        self.grouper = _convert_grouper(index, grouper)
        self.all_grouper = None
        self.index = index
        self.sort = sort
        self.obj = obj
        self.observed = observed
        self.in_axis = in_axis
        self.dropna = dropna

        # right place for this?
        if isinstance(grouper, (Series, Index)) and name is None:
            self.name = grouper.name

        if isinstance(grouper, MultiIndex):
            self.grouper = grouper._values

        # we have a single grouper which may be a myriad of things,
        # some of which are dependent on the passing in level

        if level is not None:
            if not isinstance(level, int):
                if level not in index.names:
                    raise AssertionError(f"Level {level} not in index")
                level = index.names.index(level)

            if self.name is None:
                self.name = index.names[level]

            (
                self.grouper,
                self._codes,
                self._group_index,
            ) = index._get_grouper_for_level(self.grouper, level)

        # a passed Grouper like, directly get the grouper in the same way
        # as single grouper groupby, use the group_info to get codes
        elif isinstance(self.grouper, Grouper):
            # get the new grouper; we already have disambiguated
            # what key/level refer to exactly, don't need to
            # check again as we have by this point converted these
            # to an actual value (rather than a pd.Grouper)
            _, grouper, _ = self.grouper._get_grouper(self.obj, validate=False)
            if self.name is None:
                self.name = grouper.result_index.name
            self.obj = self.grouper.obj
            self.grouper = grouper._get_grouper()

        else:
            if self.grouper is None and self.name is not None and self.obj is not None:
                self.grouper = self.obj[self.name]

            elif isinstance(self.grouper, (list, tuple)):
                self.grouper = com.asarray_tuplesafe(self.grouper)

            # a passed Categorical
            elif is_categorical_dtype(self.grouper):

                self.grouper, self.all_grouper = recode_for_groupby(
                    self.grouper, self.sort, observed
                )
                categories = self.grouper.categories

                # we make a CategoricalIndex out of the cat grouper
                # preserving the categories / ordered attributes
                self._codes = self.grouper.codes
                if observed:
                    codes = algorithms.unique1d(self.grouper.codes)
                    codes = codes[codes != -1]
                    if sort or self.grouper.ordered:
                        codes = np.sort(codes)
                else:
                    codes = np.arange(len(categories))

                self._group_index = CategoricalIndex(
                    Categorical.from_codes(
                        codes=codes, categories=categories, ordered=self.grouper.ordered
                    ),
                    name=self.name,
                )

            # we are done
            if isinstance(self.grouper, Grouping):
                self.grouper = self.grouper.grouper

            # no level passed
            elif not isinstance(
                self.grouper, (Series, Index, ExtensionArray, np.ndarray)
            ):
                if getattr(self.grouper, "ndim", 1) != 1:
                    t = self.name or str(type(self.grouper))
                    raise ValueError(f"Grouper for '{t}' not 1-dimensional")
                self.grouper = self.index.map(self.grouper)
                if not (
                    hasattr(self.grouper, "__len__")
                    and len(self.grouper) == len(self.index)
                ):
                    grper = pprint_thing(self.grouper)
                    errmsg = (
                        "Grouper result violates len(labels) == "
                        f"len(data)\nresult: {grper}"
                    )
                    self.grouper = None  # Try for sanity
                    raise AssertionError(errmsg)

        # if we have a date/time-like grouper, make sure that we have
        # Timestamps like
        if getattr(self.grouper, "dtype", None) is not None:
            if is_datetime64_dtype(self.grouper):
                self.grouper = self.grouper.astype("datetime64[ns]")
            elif is_timedelta64_dtype(self.grouper):

                self.grouper = self.grouper.astype("timedelta64[ns]")

    def __repr__(self) -> str:
        return f"Grouping({self.name})"

    def __iter__(self):
        return iter(self.indices)

    _codes: Optional[np.ndarray] = None
    _group_index: Optional[Index] = None

    @property
    def ngroups(self) -> int:
        return len(self.group_index)

    @cache_readonly
    def indices(self):
        # we have a list of groupers
        if isinstance(self.grouper, ops.BaseGrouper):
            return self.grouper.indices

        # Return a dictionary of {group label: [indices belonging to the group label]}
        # respecting whether sort was specified
        codes, uniques = algorithms.factorize(self.grouper, sort=self.sort)
        return {
            category: np.flatnonzero(codes == i)
            for i, category in enumerate(Index(uniques))
        }

    @property
    def codes(self) -> np.ndarray:
        if self._codes is None:
            self._make_codes()
        return self._codes

    @cache_readonly
    def result_index(self) -> Index:
        if self.all_grouper is not None:
            group_idx = self.group_index
            assert isinstance(group_idx, CategoricalIndex)  # set in __init__
            return recode_from_groupby(self.all_grouper, self.sort, group_idx)
        return self.group_index

    @property
    def group_index(self) -> Index:
        if self._group_index is None:
            self._make_codes()
        assert self._group_index is not None
        return self._group_index

    def _make_codes(self) -> None:
        if self._codes is not None and self._group_index is not None:
            return

        # we have a list of groupers
        if isinstance(self.grouper, ops.BaseGrouper):
            codes = self.grouper.codes_info
            uniques = self.grouper.result_index
        else:
            # GH35667, replace dropna=False with na_sentinel=None
            if not self.dropna:
                na_sentinel = None
            else:
                na_sentinel = -1
            codes, uniques = algorithms.factorize(
                self.grouper, sort=self.sort, na_sentinel=na_sentinel
            )
            uniques = Index(uniques, name=self.name)
        self._codes = codes
        self._group_index = uniques

    @cache_readonly
    def groups(self) -> Dict[Hashable, np.ndarray]:
        return self.index.groupby(Categorical.from_codes(self.codes, self.group_index))


def get_grouper(
    obj: FrameOrSeries,
    key=None,
    axis: int = 0,
    level=None,
    sort: bool = True,
    observed: bool = False,
    mutated: bool = False,
    validate: bool = True,
    dropna: bool = True,
) -> Tuple["ops.BaseGrouper", Set[Label], FrameOrSeries]:
    """
    Create and return a BaseGrouper, which is an internal
    mapping of how to create the grouper indexers.
    This may be composed of multiple Grouping objects, indicating
    multiple groupers

    Groupers are ultimately index mappings. They can originate as:
    index mappings, keys to columns, functions, or Groupers

    Groupers enable local references to axis,level,sort, while
    the passed in axis, level, and sort are 'global'.

    This routine tries to figure out what the passing in references
    are and then creates a Grouping for each one, combined into
    a BaseGrouper.

    If observed & we have a categorical grouper, only show the observed
    values.

    If validate, then check for key/level overlaps.

    """
    group_axis = obj._get_axis(axis)

    # validate that the passed single level is compatible with the passed
    # axis of the object
    if level is not None:
        # TODO: These if-block and else-block are almost same.
        # MultiIndex instance check is removable, but it seems that there are
        # some processes only for non-MultiIndex in else-block,
        # eg. `obj.index.name != level`. We have to consider carefully whether
        # these are applicable for MultiIndex. Even if these are applicable,
        # we need to check if it makes no side effect to subsequent processes
        # on the outside of this condition.
        # (GH 17621)
        if isinstance(group_axis, MultiIndex):
            if is_list_like(level) and len(level) == 1:
                level = level[0]

            if key is None and is_scalar(level):
                # Get the level values from group_axis
                key = group_axis.get_level_values(level)
                level = None

        else:
            # allow level to be a length-one list-like object
            # (e.g., level=[0])
            # GH 13901
            if is_list_like(level):
                nlevels = len(level)
                if nlevels == 1:
                    level = level[0]
                elif nlevels == 0:
                    raise ValueError("No group keys passed!")
                else:
                    raise ValueError("multiple levels only valid with MultiIndex")

            if isinstance(level, str):
                if obj._get_axis(axis).name != level:
                    raise ValueError(
                        f"level name {level} is not the name "
                        f"of the {obj._get_axis_name(axis)}"
                    )
            elif level > 0 or level < -1:
                raise ValueError("level > 0 or level < -1 only valid with MultiIndex")

            # NOTE: `group_axis` and `group_axis.get_level_values(level)`
            # are same in this section.
            level = None
            key = group_axis

    # a passed-in Grouper, directly convert
    if isinstance(key, Grouper):
        binner, grouper, obj = key._get_grouper(obj, validate=False)
        if key.key is None:
            return grouper, set(), obj
        else:
            return grouper, {key.key}, obj

    # already have a BaseGrouper, just return it
    elif isinstance(key, ops.BaseGrouper):
        return key, set(), obj

    if not isinstance(key, list):
        keys = [key]
        match_axis_length = False
    else:
        keys = key
        match_axis_length = len(keys) == len(group_axis)

    # what are we after, exactly?
    any_callable = any(callable(g) or isinstance(g, dict) for g in keys)
    any_groupers = any(isinstance(g, Grouper) for g in keys)
    any_arraylike = any(
        isinstance(g, (list, tuple, Series, Index, np.ndarray)) for g in keys
    )

    # is this an index replacement?
    if (
        not any_callable
        and not any_arraylike
        and not any_groupers
        and match_axis_length
        and level is None
    ):
        if isinstance(obj, DataFrame):
            all_in_columns_index = all(
                g in obj.columns or g in obj.index.names for g in keys
            )
        else:
            assert isinstance(obj, Series)
            all_in_columns_index = all(g in obj.index.names for g in keys)

        if not all_in_columns_index:
            keys = [com.asarray_tuplesafe(keys)]

    if isinstance(level, (tuple, list)):
        if key is None:
            keys = [None] * len(level)
        levels = level
    else:
        levels = [level] * len(keys)

    groupings: List[Grouping] = []
    exclusions: Set[Label] = set()

    # if the actual grouper should be obj[key]
    def is_in_axis(key) -> bool:
        if not _is_label_like(key):
            # items -> .columns for DataFrame, .index for Series
            items = obj.axes[-1]
            try:
                items.get_loc(key)
            except (KeyError, TypeError, InvalidIndexError):
                # TypeError shows up here if we pass e.g. Int64Index
                return False

        return True

    # if the grouper is obj[name]
    def is_in_obj(gpr) -> bool:
        if not hasattr(gpr, "name"):
            return False
        try:
            return gpr is obj[gpr.name]
        except (KeyError, IndexError):
            # IndexError reached in e.g. test_skip_group_keys when we pass
            #  lambda here
            return False

    for i, (gpr, level) in enumerate(zip(keys, levels)):

        if is_in_obj(gpr):  # df.groupby(df['name'])
            in_axis, name = True, gpr.name
            exclusions.add(name)

        elif is_in_axis(gpr):  # df.groupby('name')
            if gpr in obj:
                if validate:
                    obj._check_label_or_level_ambiguity(gpr, axis=axis)
                in_axis, name, gpr = True, gpr, obj[gpr]
                exclusions.add(name)
            elif obj._is_level_reference(gpr, axis=axis):
                in_axis, name, level, gpr = False, None, gpr, None
            else:
                raise KeyError(gpr)
        elif isinstance(gpr, Grouper) and gpr.key is not None:
            # Add key to exclusions
            exclusions.add(gpr.key)
            in_axis, name = False, None
        else:
            in_axis, name = False, None

        if is_categorical_dtype(gpr) and len(gpr) != obj.shape[axis]:
            raise ValueError(
                f"Length of grouper ({len(gpr)}) and axis ({obj.shape[axis]}) "
                "must be same length"
            )

        # create the Grouping
        # allow us to passing the actual Grouping as the gpr
        ping = (
            Grouping(
                group_axis,
                gpr,
                obj=obj,
                name=name,
                level=level,
                sort=sort,
                observed=observed,
                in_axis=in_axis,
                dropna=dropna,
            )
            if not isinstance(gpr, Grouping)
            else gpr
        )

        groupings.append(ping)

    if len(groupings) == 0 and len(obj):
        raise ValueError("No group keys passed!")
    elif len(groupings) == 0:
        groupings.append(Grouping(Index([], dtype="int"), np.array([], dtype=np.intp)))

    # create the internals grouper
    grouper = ops.BaseGrouper(
        group_axis, groupings, sort=sort, mutated=mutated, dropna=dropna
    )
    return grouper, exclusions, obj


def _is_label_like(val) -> bool:
    return isinstance(val, (str, tuple)) or (val is not None and is_scalar(val))


def _convert_grouper(axis: Index, grouper):
    if isinstance(grouper, dict):
        return grouper.get
    elif isinstance(grouper, Series):
        if grouper.index.equals(axis):
            return grouper._values
        else:
            return grouper.reindex(axis)._values
    elif isinstance(grouper, (list, Series, Index, np.ndarray)):
        if len(grouper) != len(axis):
            raise ValueError("Grouper and axis must be same length")
        return grouper
    else:
        return grouper<|MERGE_RESOLUTION|>--- conflicted
+++ resolved
@@ -348,28 +348,18 @@
         if self.key is not None:
             key = self.key
             # The 'on' is already defined
-<<<<<<< HEAD
-            if getattr(self.grouper, "name", None) == key and isinstance(
-                obj, ABCSeries
-            ):
+            if getattr(self.grouper, "name", None) == key and isinstance(obj, Series):
                 # Sometimes self._grouper will have been resorted while
                 # obj has not. In this case there is a mismatch when we
                 # call self._grouper.take(obj.index) so we need to undo the sorting
                 # before we call _grouper.take.
+                assert self._grouper is not None
                 if self._indexer is not None:
-                    assert self._grouper is not None
                     reverse_indexer = self._indexer.argsort()
                     unsorted_ax = self._grouper.take(reverse_indexer)
                     ax = unsorted_ax.take(obj.index)
                 else:
-                    assert self._grouper is not None
                     ax = self._grouper.take(obj.index)
-=======
-            if getattr(self.grouper, "name", None) == key and isinstance(obj, Series):
-                # pandas\core\groupby\grouper.py:348: error: Item "None" of
-                # "Optional[Any]" has no attribute "take"  [union-attr]
-                ax = self._grouper.take(obj.index)  # type: ignore[union-attr]
->>>>>>> 22dbef1c
             else:
                 if key not in obj._info_axis:
                     raise KeyError(f"The grouper name {key} is not found")
