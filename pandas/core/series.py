--- conflicted
+++ resolved
@@ -2031,21 +2031,6 @@
     ) -> SeriesGroupBy:
         from pandas.core.groupby.generic import SeriesGroupBy
 
-<<<<<<< HEAD
-        if squeeze is not no_default:
-            warnings.warn(
-                (
-                    "The `squeeze` parameter is deprecated and "
-                    "will be removed in a future version."
-                ),
-                FutureWarning,
-                stacklevel=find_stack_level(),
-            )
-        else:
-            squeeze = False
-
-=======
->>>>>>> 796b8703
         if level is None and by is None:
             raise TypeError("You have to supply one of 'by' and 'level'")
         axis = self._get_axis_number(axis)
