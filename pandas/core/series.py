"""
Data structure for 1-dimensional cross-sectional and time series data
"""
from __future__ import division

# pylint: disable=E1101,E1103
# pylint: disable=W0703,W0622,W0613,W0201

import types
import warnings
from textwrap import dedent

from numpy import nan, ndarray
import numpy as np
import numpy.ma as ma

from pandas import compat
from pandas.compat import zip, u, OrderedDict, StringIO
from pandas.compat.numpy import function as nv

from pandas.core.dtypes.common import (
    is_categorical_dtype,
    is_bool,
    is_integer, is_integer_dtype,
    is_float_dtype,
    is_extension_type, is_datetimetz,
    is_datetimelike,
    is_datetime64tz_dtype,
    is_timedelta64_dtype,
    is_list_like,
    is_hashable,
    is_iterator,
    is_dict_like,
    is_scalar,
    _is_unorderable_exception,
    _ensure_platform_int,
    pandas_dtype)
from pandas.core.dtypes.generic import ABCSparseArray, ABCDataFrame
from pandas.core.dtypes.cast import (
    maybe_upcast, infer_dtype_from_scalar,
    maybe_convert_platform,
    maybe_cast_to_datetime, maybe_castable)
<<<<<<< HEAD
from pandas.core.dtypes.missing import isnull, notnull, remove_na_arraylike

from pandas.core import (generic, base, accessors, strings,
                         algorithms, ops, nanops)

import pandas.core.common as com
=======
from pandas.core.dtypes.missing import isna, notna, remove_na_arraylike

>>>>>>> 920a5778
from pandas.core.common import (is_bool_indexer,
                                _default_index,
                                _asarray_tuplesafe,
                                _values_from_object,
                                _try_sort,
                                _maybe_match_name,
                                SettingWithCopyError,
                                _maybe_box_datetimelike,
                                _dict_compat,
                                standardize_mapping)
from pandas.core.index import (Index, MultiIndex, InvalidIndexError,
                               Float64Index, _ensure_index)
from pandas.core.indexing import check_bool_indexer, maybe_convert_indices

from pandas.core.internals import SingleBlockManager
from pandas.core.categorical import Categorical, CategoricalDelegate

from pandas.core.indexes.accessors import CombinedDatetimelikeDelegate
from pandas.core.indexes.datetimes import DatetimeIndex
from pandas.core.indexes.timedeltas import TimedeltaIndex
from pandas.core.indexes.period import PeriodIndex

from pandas.io.formats.terminal import get_terminal_size
import pandas.io.formats.format as fmt
from pandas.util._decorators import Appender, deprecate_kwarg, Substitution
from pandas.util._validators import validate_bool_kwarg

from pandas._libs import index as libindex, tslib as libts, lib, iNaT
from pandas.core.config import get_option

__all__ = ['Series']

_shared_doc_kwargs = dict(
    axes='index', klass='Series', axes_single_arg="{0, 'index'}",
    inplace="""inplace : boolean, default False
        If True, performs operation inplace and returns None.""",
    unique='np.ndarray', duplicated='Series',
    optional_by='',
    versionadded_to_excel='\n    .. versionadded:: 0.20.0\n')


# see gh-16971
def remove_na(arr):
    """
    DEPRECATED : this function will be removed in a future version.
    """

    warnings.warn("remove_na is deprecated and is a private "
                  "function. Do not use.", FutureWarning, stacklevel=2)
    return remove_na_arraylike(arr)


def _coerce_method(converter):
    """ install the scalar coercion methods """

    def wrapper(self):
        if len(self) == 1:
            return converter(self.iloc[0])
        raise TypeError("cannot convert the series to "
                        "{0}".format(str(converter)))

    return wrapper

# ----------------------------------------------------------------------
# Series class


class Series(base.IndexOpsMixin, generic.NDFrame):
    """
    One-dimensional ndarray with axis labels (including time series).

    Labels need not be unique but must be a hashable type. The object
    supports both integer- and label-based indexing and provides a host of
    methods for performing operations involving the index. Statistical
    methods from ndarray have been overridden to automatically exclude
    missing data (currently represented as NaN).

    Operations between Series (+, -, /, *, **) align values based on their
    associated index values-- they need not be the same length. The result
    index will be the sorted union of the two indexes.

    Parameters
    ----------
    data : array-like, dict, or scalar value
        Contains data stored in Series
    index : array-like or Index (1d)
        Values must be hashable and have the same length as `data`.
        Non-unique index values are allowed. Will default to
        RangeIndex(len(data)) if not provided. If both a dict and index
        sequence are used, the index will override the keys found in the
        dict.
    dtype : numpy.dtype or None
        If None, dtype will be inferred
    copy : boolean, default False
        Copy input data
    """
    _metadata = ['name']
    _allow_index_ops = True

    _accessors = frozenset(['dt', 'cat', 'str'])

    # Datetimelike delegation methods
    dt = accessors.AccessorProperty(CombinedDatetimelikeDelegate)

    # Categorical methods
    cat = accessors.AccessorProperty(CategoricalDelegate)

    # string methods
    str = accessors.AccessorProperty(strings.StringDelegate)

    def __init__(self, data=None, index=None, dtype=None, name=None,
                 copy=False, fastpath=False):

        # we are called internally, so short-circuit
        if fastpath:

            # data is an ndarray, index is defined
            if not isinstance(data, SingleBlockManager):
                data = SingleBlockManager(data, index, fastpath=True)
            if copy:
                data = data.copy()
            if index is None:
                index = data.index

        else:

            if index is not None:
                index = _ensure_index(index)

            if data is None:
                data = {}
            if dtype is not None:
                dtype = self._validate_dtype(dtype)

            if isinstance(data, MultiIndex):
                raise NotImplementedError("initializing a Series from a "
                                          "MultiIndex is not supported")
            elif isinstance(data, Index):
                # need to copy to avoid aliasing issues
                if name is None:
                    name = data.name

                data = data._to_embed(keep_tz=True)
                copy = True
            elif isinstance(data, np.ndarray):
                pass
            elif isinstance(data, Series):
                if name is None:
                    name = data.name
                if index is None:
                    index = data.index
                else:
                    data = data.reindex(index, copy=copy)
                data = data._data
            elif isinstance(data, dict):
                if index is None:
                    if isinstance(data, OrderedDict):
                        index = Index(data)
                    else:
                        index = Index(_try_sort(data))
                try:
                    if isinstance(index, DatetimeIndex):
                        if len(data):
                            # coerce back to datetime objects for lookup
                            data = _dict_compat(data)
                            data = lib.fast_multiget(data,
                                                     index.asobject.values,
                                                     default=np.nan)
                        else:
                            data = np.nan
                    # GH #12169
                    elif isinstance(index, (PeriodIndex, TimedeltaIndex)):
                        data = ([data.get(i, nan) for i in index]
                                if data else np.nan)
                    else:
                        data = lib.fast_multiget(data, index.values,
                                                 default=np.nan)
                except TypeError:
                    data = ([data.get(i, nan) for i in index]
                            if data else np.nan)

            elif isinstance(data, SingleBlockManager):
                if index is None:
                    index = data.index
                else:
                    data = data.reindex(index, copy=copy)
            elif isinstance(data, Categorical):
                # GH12574: Allow dtype=category only, otherwise error
                if ((dtype is not None) and
                        not is_categorical_dtype(dtype)):
                    raise ValueError("cannot specify a dtype with a "
                                     "Categorical unless "
                                     "dtype='category'")
            elif (isinstance(data, types.GeneratorType) or
                  (compat.PY3 and isinstance(data, map))):
                data = list(data)
            elif isinstance(data, (set, frozenset)):
                raise TypeError("{0!r} type is unordered"
                                "".format(data.__class__.__name__))
            else:

                # handle sparse passed here (and force conversion)
                if isinstance(data, ABCSparseArray):
                    data = data.to_dense()

            if index is None:
                if not is_list_like(data):
                    data = [data]
                index = _default_index(len(data))

            # create/copy the manager
            if isinstance(data, SingleBlockManager):
                if dtype is not None:
                    data = data.astype(dtype=dtype, raise_on_error=False,
                                       copy=copy)
                elif copy:
                    data = data.copy()
            else:
                data = _sanitize_array(data, index, dtype, copy,
                                       raise_cast_failure=True)

                data = SingleBlockManager(data, index, fastpath=True)

        generic.NDFrame.__init__(self, data, fastpath=True)

        self.name = name
        self._set_axis(0, index, fastpath=True)

    @classmethod
    def from_array(cls, arr, index=None, name=None, dtype=None, copy=False,
                   fastpath=False):
        # return a sparse series here
        if isinstance(arr, ABCSparseArray):
            from pandas.core.sparse.series import SparseSeries
            cls = SparseSeries

        return cls(arr, index=index, name=name, dtype=dtype, copy=copy,
                   fastpath=fastpath)

    @property
    def _constructor(self):
        return Series

    @property
    def _constructor_expanddim(self):
        from pandas.core.frame import DataFrame
        return DataFrame

    # types
    @property
    def _can_hold_na(self):
        return self._data._can_hold_na

    _index = None

    def _set_axis(self, axis, labels, fastpath=False):
        """ override generic, we want to set the _typ here """

        if not fastpath:
            labels = _ensure_index(labels)

        is_all_dates = labels.is_all_dates
        if is_all_dates:
            if not isinstance(labels,
                              (DatetimeIndex, PeriodIndex, TimedeltaIndex)):
                try:
                    labels = DatetimeIndex(labels)
                    # need to set here becuase we changed the index
                    if fastpath:
                        self._data.set_axis(axis, labels)
                except (libts.OutOfBoundsDatetime, ValueError):
                    # labels may exceeds datetime bounds,
                    # or not be a DatetimeIndex
                    pass

        self._set_subtyp(is_all_dates)

        object.__setattr__(self, '_index', labels)
        if not fastpath:
            self._data.set_axis(axis, labels)

    def _set_subtyp(self, is_all_dates):
        if is_all_dates:
            object.__setattr__(self, '_subtyp', 'time_series')
        else:
            object.__setattr__(self, '_subtyp', 'series')

    def _update_inplace(self, result, **kwargs):
        # we want to call the generic version and not the IndexOpsMixin
        return generic.NDFrame._update_inplace(self, result, **kwargs)

    @property
    def name(self):
        return self._name

    @name.setter
    def name(self, value):
        if value is not None and not is_hashable(value):
            raise TypeError('Series.name must be a hashable type')
        object.__setattr__(self, '_name', value)

    # ndarray compatibility
    @property
    def dtype(self):
        """ return the dtype object of the underlying data """
        return self._data.dtype

    @property
    def dtypes(self):
        """ return the dtype object of the underlying data """
        return self._data.dtype

    @property
    def ftype(self):
        """ return if the data is sparse|dense """
        return self._data.ftype

    @property
    def ftypes(self):
        """ return if the data is sparse|dense """
        return self._data.ftype

    @property
    def values(self):
        """
        Return Series as ndarray or ndarray-like
        depending on the dtype

        Returns
        -------
        arr : numpy.ndarray or ndarray-like

        Examples
        --------
        >>> pd.Series([1, 2, 3]).values
        array([1, 2, 3])

        >>> pd.Series(list('aabc')).values
        array(['a', 'a', 'b', 'c'], dtype=object)

        >>> pd.Series(list('aabc')).astype('category').values
        [a, a, b, c]
        Categories (3, object): [a, b, c]

        Timezone aware datetime data is converted to UTC:

        >>> pd.Series(pd.date_range('20130101', periods=3,
        ...                         tz='US/Eastern')).values
        array(['2013-01-01T05:00:00.000000000',
               '2013-01-02T05:00:00.000000000',
               '2013-01-03T05:00:00.000000000'], dtype='datetime64[ns]')

        """
        return self._data.external_values()

    @property
    def _values(self):
        """ return the internal repr of this data """
        return self._data.internal_values()

    def get_values(self):
        """ same as values (but handles sparseness conversions); is a view """
        return self._data.get_values()

    @property
    def asobject(self):
        """
        return object Series which contains boxed values

        *this is an internal non-public method*
        """
        return self._data.asobject

    # ops
    def ravel(self, order='C'):
        """
        Return the flattened underlying data as an ndarray

        See also
        --------
        numpy.ndarray.ravel
        """
        return self._values.ravel(order=order)

    def compress(self, condition, *args, **kwargs):
        """
        Return selected slices of an array along given axis as a Series

        See also
        --------
        numpy.ndarray.compress
        """
        nv.validate_compress(args, kwargs)
        return self[condition]

    def nonzero(self):
        """
        Return the indices of the elements that are non-zero

        This method is equivalent to calling `numpy.nonzero` on the
        series data. For compatability with NumPy, the return value is
        the same (a tuple with an array of indices for each dimension),
        but it will always be a one-item tuple because series only have
        one dimension.

        Examples
        --------
        >>> s = pd.Series([0, 3, 0, 4])
        >>> s.nonzero()
        (array([1, 3]),)
        >>> s.iloc[s.nonzero()[0]]
        1    3
        3    4
        dtype: int64

        See Also
        --------
        numpy.nonzero
        """
        return self._values.nonzero()

    def put(self, *args, **kwargs):
        """
        Applies the `put` method to its `values` attribute
        if it has one.

        See also
        --------
        numpy.ndarray.put
        """
        self._values.put(*args, **kwargs)

    def __len__(self):
        """
        return the length of the Series
        """
        return len(self._data)

    def view(self, dtype=None):
        return self._constructor(self._values.view(dtype),
                                 index=self.index).__finalize__(self)

    def __array__(self, result=None):
        """
        the array interface, return my values
        """
        return self.get_values()

    def __array_wrap__(self, result, context=None):
        """
        Gets called after a ufunc
        """
        return self._constructor(result, index=self.index,
                                 copy=False).__finalize__(self)

    def __array_prepare__(self, result, context=None):
        """
        Gets called prior to a ufunc
        """

        # nice error message for non-ufunc types
        if context is not None and not isinstance(self._values, np.ndarray):
            obj = context[1][0]
            raise TypeError("{obj} with dtype {dtype} cannot perform "
                            "the numpy op {op}".format(
                                obj=type(obj).__name__,
                                dtype=getattr(obj, 'dtype', None),
                                op=context[0].__name__))
        return result

    # complex
    @property
    def real(self):
        return self.values.real

    @real.setter
    def real(self, v):
        self.values.real = v

    @property
    def imag(self):
        return self.values.imag

    @imag.setter
    def imag(self, v):
        self.values.imag = v

    # coercion
    __float__ = _coerce_method(float)
    __long__ = _coerce_method(int)
    __int__ = _coerce_method(int)

    def _unpickle_series_compat(self, state):
        if isinstance(state, dict):
            self._data = state['_data']
            self.name = state['name']
            self.index = self._data.index

        elif isinstance(state, tuple):

            # < 0.12 series pickle

            nd_state, own_state = state

            # recreate the ndarray
            data = np.empty(nd_state[1], dtype=nd_state[2])
            np.ndarray.__setstate__(data, nd_state)

            # backwards compat
            index, name = own_state[0], None
            if len(own_state) > 1:
                name = own_state[1]

            # recreate
            self._data = SingleBlockManager(data, index, fastpath=True)
            self._index = index
            self.name = name

        else:
            raise Exception("cannot unpickle legacy formats -> [%s]" % state)

    # indexers
    @property
    def axes(self):
        """Return a list of the row axis labels"""
        return [self.index]

    def _ixs(self, i, axis=0):
        """
        Return the i-th value or values in the Series by location

        Parameters
        ----------
        i : int, slice, or sequence of integers

        Returns
        -------
        value : scalar (int) or Series (slice, sequence)
        """
        try:

            # dispatch to the values if we need
            values = self._values
            if isinstance(values, np.ndarray):
                return libindex.get_value_at(values, i)
            else:
                return values[i]
        except IndexError:
            raise
        except:
            if isinstance(i, slice):
                indexer = self.index._convert_slice_indexer(i, kind='iloc')
                return self._get_values(indexer)
            else:
                label = self.index[i]
                if isinstance(label, Index):
                    return self.take(i, axis=axis, convert=True)
                else:
                    return libindex.get_value_at(self, i)

    @property
    def _is_mixed_type(self):
        return False

    def _slice(self, slobj, axis=0, kind=None):
        slobj = self.index._convert_slice_indexer(slobj,
                                                  kind=kind or 'getitem')
        return self._get_values(slobj)

    def __getitem__(self, key):
        key = com._apply_if_callable(key, self)
        try:
            result = self.index.get_value(self, key)

            if not is_scalar(result):
                if is_list_like(result) and not isinstance(result, Series):

                    # we need to box if we have a non-unique index here
                    # otherwise have inline ndarray/lists
                    if not self.index.is_unique:
                        result = self._constructor(
                            result, index=[key] * len(result),
                            dtype=self.dtype).__finalize__(self)

            return result
        except InvalidIndexError:
            pass
        except (KeyError, ValueError):
            if isinstance(key, tuple) and isinstance(self.index, MultiIndex):
                # kludge
                pass
            elif key is Ellipsis:
                return self
            elif is_bool_indexer(key):
                pass
            else:

                # we can try to coerce the indexer (or this will raise)
                new_key = self.index._convert_scalar_indexer(key,
                                                             kind='getitem')
                if type(new_key) != type(key):
                    return self.__getitem__(new_key)
                raise

        except Exception:
            raise

        if is_iterator(key):
            key = list(key)

        if com.is_bool_indexer(key):
            key = check_bool_indexer(self.index, key)

        return self._get_with(key)

    def _get_with(self, key):
        # other: fancy integer or otherwise
        if isinstance(key, slice):
            indexer = self.index._convert_slice_indexer(key, kind='getitem')
            return self._get_values(indexer)
        elif isinstance(key, ABCDataFrame):
            raise TypeError('Indexing a Series with DataFrame is not '
                            'supported, use the appropriate DataFrame column')
        else:
            if isinstance(key, tuple):
                try:
                    return self._get_values_tuple(key)
                except:
                    if len(key) == 1:
                        key = key[0]
                        if isinstance(key, slice):
                            return self._get_values(key)
                    raise

            # pragma: no cover
            if not isinstance(key, (list, np.ndarray, Series, Index)):
                key = list(key)

            if isinstance(key, Index):
                key_type = key.inferred_type
            else:
                key_type = lib.infer_dtype(key)

            if key_type == 'integer':
                if self.index.is_integer() or self.index.is_floating():
                    return self.reindex(key)
                else:
                    return self._get_values(key)
            elif key_type == 'boolean':
                return self._get_values(key)
            else:
                try:
                    # handle the dup indexing case (GH 4246)
                    if isinstance(key, (list, tuple)):
                        return self.loc[key]

                    return self.reindex(key)
                except Exception:
                    # [slice(0, 5, None)] will break if you convert to ndarray,
                    # e.g. as requested by np.median
                    # hack
                    if isinstance(key[0], slice):
                        return self._get_values(key)
                    raise

    def _get_values_tuple(self, key):
        # mpl hackaround
        if any(k is None for k in key):
            return self._get_values(key)

        if not isinstance(self.index, MultiIndex):
            raise ValueError('Can only tuple-index with a MultiIndex')

        # If key is contained, would have returned by now
        indexer, new_index = self.index.get_loc_level(key)
        return self._constructor(self._values[indexer],
                                 index=new_index).__finalize__(self)

    def _get_values(self, indexer):
        try:
            return self._constructor(self._data.get_slice(indexer),
                                     fastpath=True).__finalize__(self)
        except Exception:
            return self._values[indexer]

    def __setitem__(self, key, value):
        key = com._apply_if_callable(key, self)

        def setitem(key, value):
            try:
                self._set_with_engine(key, value)
                return
            except (SettingWithCopyError):
                raise
            except (KeyError, ValueError):
                values = self._values
                if (is_integer(key) and
                        not self.index.inferred_type == 'integer'):

                    values[key] = value
                    return
                elif key is Ellipsis:
                    self[:] = value
                    return
                elif com.is_bool_indexer(key):
                    pass
                elif is_timedelta64_dtype(self.dtype):
                    # reassign a null value to iNaT
                    if isna(value):
                        value = iNaT

                        try:
                            self.index._engine.set_value(self._values, key,
                                                         value)
                            return
                        except TypeError:
                            pass

                self.loc[key] = value
                return

            except TypeError as e:
                if (isinstance(key, tuple) and
                        not isinstance(self.index, MultiIndex)):
                    raise ValueError("Can only tuple-index with a MultiIndex")

                # python 3 type errors should be raised
                if _is_unorderable_exception(e):
                    raise IndexError(key)

            if com.is_bool_indexer(key):
                key = check_bool_indexer(self.index, key)
                try:
                    self._where(~key, value, inplace=True)
                    return
                except InvalidIndexError:
                    pass

            self._set_with(key, value)

        # do the setitem
        cacher_needs_updating = self._check_is_chained_assignment_possible()
        setitem(key, value)
        if cacher_needs_updating:
            self._maybe_update_cacher()

    def _set_with_engine(self, key, value):
        values = self._values
        try:
            self.index._engine.set_value(values, key, value)
            return
        except KeyError:
            values[self.index.get_loc(key)] = value
            return

    def _set_with(self, key, value):
        # other: fancy integer or otherwise
        if isinstance(key, slice):
            indexer = self.index._convert_slice_indexer(key, kind='getitem')
            return self._set_values(indexer, value)
        else:
            if isinstance(key, tuple):
                try:
                    self._set_values(key, value)
                except Exception:
                    pass

            if not isinstance(key, (list, Series, np.ndarray, Series)):
                try:
                    key = list(key)
                except:
                    key = [key]

            if isinstance(key, Index):
                key_type = key.inferred_type
            else:
                key_type = lib.infer_dtype(key)

            if key_type == 'integer':
                if self.index.inferred_type == 'integer':
                    self._set_labels(key, value)
                else:
                    return self._set_values(key, value)
            elif key_type == 'boolean':
                self._set_values(key.astype(np.bool_), value)
            else:
                self._set_labels(key, value)

    def _set_labels(self, key, value):
        if isinstance(key, Index):
            key = key.values
        else:
            key = _asarray_tuplesafe(key)
        indexer = self.index.get_indexer(key)
        mask = indexer == -1
        if mask.any():
            raise ValueError('%s not contained in the index' % str(key[mask]))
        self._set_values(indexer, value)

    def _set_values(self, key, value):
        if isinstance(key, Series):
            key = key._values
        self._data = self._data.setitem(indexer=key, value=value)
        self._maybe_update_cacher()

    @deprecate_kwarg(old_arg_name='reps', new_arg_name='repeats')
    def repeat(self, repeats, *args, **kwargs):
        """
        Repeat elements of an Series. Refer to `numpy.ndarray.repeat`
        for more information about the `repeats` argument.

        See also
        --------
        numpy.ndarray.repeat
        """
        nv.validate_repeat(args, kwargs)
        new_index = self.index.repeat(repeats)
        new_values = self._values.repeat(repeats)
        return self._constructor(new_values,
                                 index=new_index).__finalize__(self)

    def reshape(self, *args, **kwargs):
        """
        .. deprecated:: 0.19.0
           Calling this method will raise an error. Please call
           ``.values.reshape(...)`` instead.

        return an ndarray with the values shape
        if the specified shape matches exactly the current shape, then
        return self (for compat)

        See also
        --------
        numpy.ndarray.reshape
        """
        warnings.warn("reshape is deprecated and will raise "
                      "in a subsequent release. Please use "
                      ".values.reshape(...) instead", FutureWarning,
                      stacklevel=2)

        if len(args) == 1 and hasattr(args[0], '__iter__'):
            shape = args[0]
        else:
            shape = args

        if tuple(shape) == self.shape:
            # XXX ignoring the "order" keyword.
            nv.validate_reshape(tuple(), kwargs)
            return self

        return self._values.reshape(shape, **kwargs)

    def get_value(self, label, takeable=False):
        """
        Quickly retrieve single value at passed index label

        Parameters
        ----------
        index : label
        takeable : interpret the index as indexers, default False

        Returns
        -------
        value : scalar value
        """
        if takeable is True:
            return _maybe_box_datetimelike(self._values[label])
        return self.index.get_value(self._values, label)

    def set_value(self, label, value, takeable=False):
        """
        Quickly set single value at passed label. If label is not contained, a
        new object is created with the label placed at the end of the result
        index

        Parameters
        ----------
        label : object
            Partial indexing with MultiIndex not allowed
        value : object
            Scalar value
        takeable : interpret the index as indexers, default False

        Returns
        -------
        series : Series
            If label is contained, will be reference to calling Series,
            otherwise a new object
        """
        try:
            if takeable:
                self._values[label] = value
            else:
                self.index._engine.set_value(self._values, label, value)
            return self
        except KeyError:

            # set using a non-recursive method
            self.loc[label] = value
            return self

    def reset_index(self, level=None, drop=False, name=None, inplace=False):
        """
        Analogous to the :meth:`pandas.DataFrame.reset_index` function, see
        docstring there.

        Parameters
        ----------
        level : int, str, tuple, or list, default None
            Only remove the given levels from the index. Removes all levels by
            default
        drop : boolean, default False
            Do not try to insert index into dataframe columns
        name : object, default None
            The name of the column corresponding to the Series values
        inplace : boolean, default False
            Modify the Series in place (do not create a new object)

        Returns
        ----------
        resetted : DataFrame, or Series if drop == True

        Examples
        --------
        >>> s = pd.Series([1, 2, 3, 4], index=pd.Index(['a', 'b', 'c', 'd'],
        ...                                            name = 'idx'))
        >>> s.reset_index()
           index  0
        0      0  1
        1      1  2
        2      2  3
        3      3  4

        >>> arrays = [np.array(['bar', 'bar', 'baz', 'baz', 'foo',
        ...                     'foo', 'qux', 'qux']),
        ...           np.array(['one', 'two', 'one', 'two', 'one', 'two',
        ...                     'one', 'two'])]
        >>> s2 = pd.Series(
        ...     np.random.randn(8),
        ...     index=pd.MultiIndex.from_arrays(arrays,
        ...                                     names=['a', 'b']))
        >>> s2.reset_index(level='a')
               a         0
        b
        one  bar -0.286320
        two  bar -0.587934
        one  baz  0.710491
        two  baz -1.429006
        one  foo  0.790700
        two  foo  0.824863
        one  qux -0.718963
        two  qux -0.055028
        """
        inplace = validate_bool_kwarg(inplace, 'inplace')
        if drop:
            new_index = _default_index(len(self))
            if level is not None and isinstance(self.index, MultiIndex):
                if not isinstance(level, (tuple, list)):
                    level = [level]
                level = [self.index._get_level_number(lev) for lev in level]
                if len(level) < len(self.index.levels):
                    new_index = self.index.droplevel(level)

            if inplace:
                self.index = new_index
                # set name if it was passed, otherwise, keep the previous name
                self.name = name or self.name
            else:
                return self._constructor(self._values.copy(),
                                         index=new_index).__finalize__(self)
        elif inplace:
            raise TypeError('Cannot reset_index inplace on a Series '
                            'to create a DataFrame')
        else:
            df = self.to_frame(name)
            return df.reset_index(level=level, drop=drop)

    def __unicode__(self):
        """
        Return a string representation for a particular DataFrame

        Invoked by unicode(df) in py2 only. Yields a Unicode String in both
        py2/py3.
        """
        buf = StringIO(u(""))
        width, height = get_terminal_size()
        max_rows = (height if get_option("display.max_rows") == 0 else
                    get_option("display.max_rows"))
        show_dimensions = get_option("display.show_dimensions")

        self.to_string(buf=buf, name=self.name, dtype=self.dtype,
                       max_rows=max_rows, length=show_dimensions)
        result = buf.getvalue()

        return result

    def to_string(self, buf=None, na_rep='NaN', float_format=None, header=True,
                  index=True, length=False, dtype=False, name=False,
                  max_rows=None):
        """
        Render a string representation of the Series

        Parameters
        ----------
        buf : StringIO-like, optional
            buffer to write to
        na_rep : string, optional
            string representation of NAN to use, default 'NaN'
        float_format : one-parameter function, optional
            formatter function to apply to columns' elements if they are floats
            default None
        header: boolean, default True
            Add the Series header (index name)
        index : bool, optional
            Add index (row) labels, default True
        length : boolean, default False
            Add the Series length
        dtype : boolean, default False
            Add the Series dtype
        name : boolean, default False
            Add the Series name if not None
        max_rows : int, optional
            Maximum number of rows to show before truncating. If None, show
            all.

        Returns
        -------
        formatted : string (if not buffer passed)
        """

        formatter = fmt.SeriesFormatter(self, name=name, length=length,
                                        header=header, index=index,
                                        dtype=dtype, na_rep=na_rep,
                                        float_format=float_format,
                                        max_rows=max_rows)
        result = formatter.to_string()

        # catch contract violations
        if not isinstance(result, compat.text_type):
            raise AssertionError("result must be of type unicode, type"
                                 " of result is {0!r}"
                                 "".format(result.__class__.__name__))

        if buf is None:
            return result
        else:
            try:
                buf.write(result)
            except AttributeError:
                with open(buf, 'w') as f:
                    f.write(result)

    def __iter__(self):
        """ provide iteration over the values of the Series
        box values if necessary """
        if is_datetimelike(self):
            return (_maybe_box_datetimelike(x) for x in self._values)
        else:
            return iter(self._values)

    def iteritems(self):
        """
        Lazily iterate over (index, value) tuples
        """
        return zip(iter(self.index), iter(self))

    if compat.PY3:  # pragma: no cover
        items = iteritems

    # ----------------------------------------------------------------------
    # Misc public methods

    def keys(self):
        """Alias for index"""
        return self.index

    def tolist(self):
        """ Convert Series to a nested list """
        return list(self.asobject)

    def to_dict(self, into=dict):
        """
        Convert Series to {label -> value} dict or dict-like object.

        Parameters
        ----------
        into : class, default dict
            The collections.Mapping subclass to use as the return
            object. Can be the actual class or an empty
            instance of the mapping type you want.  If you want a
            collections.defaultdict, you must pass it initialized.

            .. versionadded:: 0.21.0

        Returns
        -------
        value_dict : collections.Mapping

        Examples
        --------
        >>> s = pd.Series([1, 2, 3, 4])
        >>> s.to_dict()
        {0: 1, 1: 2, 2: 3, 3: 4}
        >>> from collections import OrderedDict, defaultdict
        >>> s.to_dict(OrderedDict)
        OrderedDict([(0, 1), (1, 2), (2, 3), (3, 4)])
        >>> dd = defaultdict(list)
        >>> s.to_dict(dd)
        defaultdict(<type 'list'>, {0: 1, 1: 2, 2: 3, 3: 4})
        """
        # GH16122
        into_c = standardize_mapping(into)
        return into_c(compat.iteritems(self))

    def to_frame(self, name=None):
        """
        Convert Series to DataFrame

        Parameters
        ----------
        name : object, default None
            The passed name should substitute for the series name (if it has
            one).

        Returns
        -------
        data_frame : DataFrame
        """
        if name is None:
            df = self._constructor_expanddim(self)
        else:
            df = self._constructor_expanddim({name: self})

        return df

    def to_sparse(self, kind='block', fill_value=None):
        """
        Convert Series to SparseSeries

        Parameters
        ----------
        kind : {'block', 'integer'}
        fill_value : float, defaults to NaN (missing)

        Returns
        -------
        sp : SparseSeries
        """
        from pandas.core.sparse.series import SparseSeries
        return SparseSeries(self, kind=kind,
                            fill_value=fill_value).__finalize__(self)

    def _set_name(self, name, inplace=False):
        """
        Set the Series name.

        Parameters
        ----------
        name : str
        inplace : bool
            whether to modify `self` directly or return a copy
        """
        inplace = validate_bool_kwarg(inplace, 'inplace')
        ser = self if inplace else self.copy()
        ser.name = name
        return ser

    # ----------------------------------------------------------------------
    # Statistics, overridden ndarray methods

    # TODO: integrate bottleneck

    def count(self, level=None):
        """
        Return number of non-NA/null observations in the Series

        Parameters
        ----------
        level : int or level name, default None
            If the axis is a MultiIndex (hierarchical), count along a
            particular level, collapsing into a smaller Series

        Returns
        -------
        nobs : int or Series (if level specified)
        """
        from pandas.core.index import _get_na_value

        if level is None:
            return notna(_values_from_object(self)).sum()

        if isinstance(level, compat.string_types):
            level = self.index._get_level_number(level)

        lev = self.index.levels[level]
        lab = np.array(self.index.labels[level], subok=False, copy=True)

        mask = lab == -1
        if mask.any():
            lab[mask] = cnt = len(lev)
            lev = lev.insert(cnt, _get_na_value(lev.dtype.type))

        obs = lab[notna(self.values)]
        out = np.bincount(obs, minlength=len(lev) or None)
        return self._constructor(out, index=lev,
                                 dtype='int64').__finalize__(self)

    def mode(self):
        """Return the mode(s) of the dataset.

        Always returns Series even if only one value is returned.

        Returns
        -------
        modes : Series (sorted)
        """
        # TODO: Add option for bins like value_counts()
        return algorithms.mode(self)

    @Appender(base._shared_docs['unique'] % _shared_doc_kwargs)
    def unique(self):
        result = super(Series, self).unique()

        if is_datetime64tz_dtype(self.dtype):
            # we are special casing datetime64tz_dtype
            # to return an object array of tz-aware Timestamps

            # TODO: it must return DatetimeArray with tz in pandas 2.0
            result = result.asobject.values

        return result

    @Appender(base._shared_docs['drop_duplicates'] % _shared_doc_kwargs)
    def drop_duplicates(self, keep='first', inplace=False):
        return super(Series, self).drop_duplicates(keep=keep, inplace=inplace)

    @Appender(base._shared_docs['duplicated'] % _shared_doc_kwargs)
    def duplicated(self, keep='first'):
        return super(Series, self).duplicated(keep=keep)

    def idxmin(self, axis=None, skipna=True, *args, **kwargs):
        """
        Index of first occurrence of minimum of values.

        Parameters
        ----------
        skipna : boolean, default True
            Exclude NA/null values

        Returns
        -------
        idxmin : Index of minimum of values

        Notes
        -----
        This method is the Series version of ``ndarray.argmin``.

        See Also
        --------
        DataFrame.idxmin
        numpy.ndarray.argmin
        """
        skipna = nv.validate_argmin_with_skipna(skipna, args, kwargs)
        i = nanops.nanargmin(_values_from_object(self), skipna=skipna)
        if i == -1:
            return np.nan
        return self.index[i]

    def idxmax(self, axis=None, skipna=True, *args, **kwargs):
        """
        Index of first occurrence of maximum of values.

        Parameters
        ----------
        skipna : boolean, default True
            Exclude NA/null values

        Returns
        -------
        idxmax : Index of maximum of values

        Notes
        -----
        This method is the Series version of ``ndarray.argmax``.

        See Also
        --------
        DataFrame.idxmax
        numpy.ndarray.argmax
        """
        skipna = nv.validate_argmax_with_skipna(skipna, args, kwargs)
        i = nanops.nanargmax(_values_from_object(self), skipna=skipna)
        if i == -1:
            return np.nan
        return self.index[i]

    # ndarray compat
    argmin = idxmin
    argmax = idxmax

    def round(self, decimals=0, *args, **kwargs):
        """
        Round each value in a Series to the given number of decimals.

        Parameters
        ----------
        decimals : int
            Number of decimal places to round to (default: 0).
            If decimals is negative, it specifies the number of
            positions to the left of the decimal point.

        Returns
        -------
        Series object

        See Also
        --------
        numpy.around
        DataFrame.round

        """
        nv.validate_round(args, kwargs)
        result = _values_from_object(self).round(decimals)
        result = self._constructor(result, index=self.index).__finalize__(self)

        return result

    def quantile(self, q=0.5, interpolation='linear'):
        """
        Return value at the given quantile, a la numpy.percentile.

        Parameters
        ----------
        q : float or array-like, default 0.5 (50% quantile)
            0 <= q <= 1, the quantile(s) to compute
        interpolation : {'linear', 'lower', 'higher', 'midpoint', 'nearest'}
            .. versionadded:: 0.18.0

            This optional parameter specifies the interpolation method to use,
            when the desired quantile lies between two data points `i` and `j`:

                * linear: `i + (j - i) * fraction`, where `fraction` is the
                  fractional part of the index surrounded by `i` and `j`.
                * lower: `i`.
                * higher: `j`.
                * nearest: `i` or `j` whichever is nearest.
                * midpoint: (`i` + `j`) / 2.

        Returns
        -------
        quantile : float or Series
            if ``q`` is an array, a Series will be returned where the
            index is ``q`` and the values are the quantiles.

        Examples
        --------
        >>> s = Series([1, 2, 3, 4])
        >>> s.quantile(.5)
        2.5
        >>> s.quantile([.25, .5, .75])
        0.25    1.75
        0.50    2.50
        0.75    3.25
        dtype: float64

        """

        self._check_percentile(q)

        result = self._data.quantile(qs=q, interpolation=interpolation)

        if is_list_like(q):
            return self._constructor(result,
                                     index=Float64Index(q),
                                     name=self.name)
        else:
            # scalar
            return result

    def corr(self, other, method='pearson', min_periods=None):
        """
        Compute correlation with `other` Series, excluding missing values

        Parameters
        ----------
        other : Series
        method : {'pearson', 'kendall', 'spearman'}
            * pearson : standard correlation coefficient
            * kendall : Kendall Tau correlation coefficient
            * spearman : Spearman rank correlation
        min_periods : int, optional
            Minimum number of observations needed to have a valid result


        Returns
        -------
        correlation : float
        """
        this, other = self.align(other, join='inner', copy=False)
        if len(this) == 0:
            return np.nan
        return nanops.nancorr(this.values, other.values, method=method,
                              min_periods=min_periods)

    def cov(self, other, min_periods=None):
        """
        Compute covariance with Series, excluding missing values

        Parameters
        ----------
        other : Series
        min_periods : int, optional
            Minimum number of observations needed to have a valid result

        Returns
        -------
        covariance : float

        Normalized by N-1 (unbiased estimator).
        """
        this, other = self.align(other, join='inner', copy=False)
        if len(this) == 0:
            return np.nan
        return nanops.nancov(this.values, other.values,
                             min_periods=min_periods)

    def diff(self, periods=1):
        """
        1st discrete difference of object

        Parameters
        ----------
        periods : int, default 1
            Periods to shift for forming difference

        Returns
        -------
        diffed : Series
        """
        result = algorithms.diff(_values_from_object(self), periods)
        return self._constructor(result, index=self.index).__finalize__(self)

    def autocorr(self, lag=1):
        """
        Lag-N autocorrelation

        Parameters
        ----------
        lag : int, default 1
            Number of lags to apply before performing autocorrelation.

        Returns
        -------
        autocorr : float
        """
        return self.corr(self.shift(lag))

    def dot(self, other):
        """
        Matrix multiplication with DataFrame or inner-product with Series
        objects

        Parameters
        ----------
        other : Series or DataFrame

        Returns
        -------
        dot_product : scalar or Series
        """
        from pandas.core.frame import DataFrame
        if isinstance(other, (Series, DataFrame)):
            common = self.index.union(other.index)
            if (len(common) > len(self.index) or
                    len(common) > len(other.index)):
                raise ValueError('matrices are not aligned')

            left = self.reindex(index=common, copy=False)
            right = other.reindex(index=common, copy=False)
            lvals = left.values
            rvals = right.values
        else:
            left = self
            lvals = self.values
            rvals = np.asarray(other)
            if lvals.shape[0] != rvals.shape[0]:
                raise Exception('Dot product shape mismatch, %s vs %s' %
                                (lvals.shape, rvals.shape))

        if isinstance(other, DataFrame):
            return self._constructor(np.dot(lvals, rvals),
                                     index=other.columns).__finalize__(self)
        elif isinstance(other, Series):
            return np.dot(lvals, rvals)
        elif isinstance(rvals, np.ndarray):
            return np.dot(lvals, rvals)
        else:  # pragma: no cover
            raise TypeError('unsupported type: %s' % type(other))

    @Substitution(klass='Series')
    @Appender(base._shared_docs['searchsorted'])
    @deprecate_kwarg(old_arg_name='v', new_arg_name='value')
    def searchsorted(self, value, side='left', sorter=None):
        if sorter is not None:
            sorter = _ensure_platform_int(sorter)
        return self._values.searchsorted(Series(value)._values,
                                         side=side, sorter=sorter)

    # -------------------------------------------------------------------
    # Combination

    def append(self, to_append, ignore_index=False, verify_integrity=False):
        """
        Concatenate two or more Series.

        Parameters
        ----------
        to_append : Series or list/tuple of Series
        ignore_index : boolean, default False
            If True, do not use the index labels.

            .. versionadded: 0.19.0

        verify_integrity : boolean, default False
            If True, raise Exception on creating index with duplicates

        Notes
        -----
        Iteratively appending to a Series can be more computationally intensive
        than a single concatenate. A better solution is to append values to a
        list and then concatenate the list with the original Series all at
        once.

        See also
        --------
        pandas.concat : General function to concatenate DataFrame, Series
            or Panel objects

        Returns
        -------
        appended : Series

        Examples
        --------
        >>> s1 = pd.Series([1, 2, 3])
        >>> s2 = pd.Series([4, 5, 6])
        >>> s3 = pd.Series([4, 5, 6], index=[3,4,5])
        >>> s1.append(s2)
        0    1
        1    2
        2    3
        0    4
        1    5
        2    6
        dtype: int64

        >>> s1.append(s3)
        0    1
        1    2
        2    3
        3    4
        4    5
        5    6
        dtype: int64

        With `ignore_index` set to True:

        >>> s1.append(s2, ignore_index=True)
        0    1
        1    2
        2    3
        3    4
        4    5
        5    6
        dtype: int64

        With `verify_integrity` set to True:

        >>> s1.append(s2, verify_integrity=True)
        Traceback (most recent call last):
        ...
        ValueError: Indexes have overlapping values: [0, 1, 2]


        """
        from pandas.core.reshape.concat import concat

        if isinstance(to_append, (list, tuple)):
            to_concat = [self] + to_append
        else:
            to_concat = [self, to_append]
        return concat(to_concat, ignore_index=ignore_index,
                      verify_integrity=verify_integrity)

    def _binop(self, other, func, level=None, fill_value=None):
        """
        Perform generic binary operation with optional fill value

        Parameters
        ----------
        other : Series
        func : binary operator
        fill_value : float or object
            Value to substitute for NA/null values. If both Series are NA in a
            location, the result will be NA regardless of the passed fill value
        level : int or level name, default None
            Broadcast across a level, matching Index values on the
            passed MultiIndex level

        Returns
        -------
        combined : Series
        """
        if not isinstance(other, Series):
            raise AssertionError('Other operand must be Series')

        new_index = self.index
        this = self

        if not self.index.equals(other.index):
            this, other = self.align(other, level=level, join='outer',
                                     copy=False)
            new_index = this.index

        this_vals = this.values
        other_vals = other.values

        if fill_value is not None:
            this_mask = isna(this_vals)
            other_mask = isna(other_vals)
            this_vals = this_vals.copy()
            other_vals = other_vals.copy()

            # one but not both
            mask = this_mask ^ other_mask
            this_vals[this_mask & mask] = fill_value
            other_vals[other_mask & mask] = fill_value

        with np.errstate(all='ignore'):
            result = func(this_vals, other_vals)
        name = _maybe_match_name(self, other)
        result = self._constructor(result, index=new_index, name=name)
        result = result.__finalize__(self)
        if name is None:
            # When name is None, __finalize__ overwrites current name
            result.name = None
        return result

    def combine(self, other, func, fill_value=nan):
        """
        Perform elementwise binary operation on two Series using given function
        with optional fill value when an index is missing from one Series or
        the other

        Parameters
        ----------
        other : Series or scalar value
        func : function
        fill_value : scalar value

        Returns
        -------
        result : Series
        """
        if isinstance(other, Series):
            new_index = self.index.union(other.index)
            new_name = _maybe_match_name(self, other)
            new_values = np.empty(len(new_index), dtype=self.dtype)
            for i, idx in enumerate(new_index):
                lv = self.get(idx, fill_value)
                rv = other.get(idx, fill_value)
                with np.errstate(all='ignore'):
                    new_values[i] = func(lv, rv)
        else:
            new_index = self.index
            with np.errstate(all='ignore'):
                new_values = func(self._values, other)
            new_name = self.name
        return self._constructor(new_values, index=new_index, name=new_name)

    def combine_first(self, other):
        """
        Combine Series values, choosing the calling Series's values
        first. Result index will be the union of the two indexes

        Parameters
        ----------
        other : Series

        Returns
        -------
        y : Series
        """
        new_index = self.index.union(other.index)
        this = self.reindex(new_index, copy=False)
        other = other.reindex(new_index, copy=False)
        # TODO: do we need name?
        name = _maybe_match_name(self, other)  # noqa
        rs_vals = com._where_compat(isna(this), other._values, this._values)
        return self._constructor(rs_vals, index=new_index).__finalize__(self)

    def update(self, other):
        """
        Modify Series in place using non-NA values from passed
        Series. Aligns on index

        Parameters
        ----------
        other : Series
        """
        other = other.reindex_like(self)
        mask = notna(other)

        self._data = self._data.putmask(mask=mask, new=other, inplace=True)
        self._maybe_update_cacher()

    # ----------------------------------------------------------------------
    # Reindexing, sorting

    @Appender(generic._shared_docs['sort_values'] % _shared_doc_kwargs)
    def sort_values(self, axis=0, ascending=True, inplace=False,
                    kind='quicksort', na_position='last'):

        inplace = validate_bool_kwarg(inplace, 'inplace')
        axis = self._get_axis_number(axis)

        # GH 5856/5853
        if inplace and self._is_cached:
            raise ValueError("This Series is a view of some other array, to "
                             "sort in-place you must create a copy")

        def _try_kind_sort(arr):
            # easier to ask forgiveness than permission
            try:
                # if kind==mergesort, it can fail for object dtype
                return arr.argsort(kind=kind)
            except TypeError:
                # stable sort not available for object dtype
                # uses the argsort default quicksort
                return arr.argsort(kind='quicksort')

        arr = self._values
        sortedIdx = np.empty(len(self), dtype=np.int32)

        bad = isna(arr)

        good = ~bad
        idx = _default_index(len(self))

        argsorted = _try_kind_sort(arr[good])

        if is_list_like(ascending):
            if len(ascending) != 1:
                raise ValueError('Length of ascending (%d) must be 1 '
                                 'for Series' % (len(ascending)))
            ascending = ascending[0]

        if not is_bool(ascending):
            raise ValueError('ascending must be boolean')

        if not ascending:
            argsorted = argsorted[::-1]

        if na_position == 'last':
            n = good.sum()
            sortedIdx[:n] = idx[good][argsorted]
            sortedIdx[n:] = idx[bad]
        elif na_position == 'first':
            n = bad.sum()
            sortedIdx[n:] = idx[good][argsorted]
            sortedIdx[:n] = idx[bad]
        else:
            raise ValueError('invalid na_position: {!r}'.format(na_position))

        result = self._constructor(arr[sortedIdx], index=self.index[sortedIdx])

        if inplace:
            self._update_inplace(result)
        else:
            return result.__finalize__(self)

    @Appender(generic._shared_docs['sort_index'] % _shared_doc_kwargs)
    def sort_index(self, axis=0, level=None, ascending=True, inplace=False,
                   kind='quicksort', na_position='last', sort_remaining=True):

        # TODO: this can be combined with DataFrame.sort_index impl as
        # almost identical
        inplace = validate_bool_kwarg(inplace, 'inplace')
        axis = self._get_axis_number(axis)
        index = self.index

        if level:
            new_index, indexer = index.sortlevel(level, ascending=ascending,
                                                 sort_remaining=sort_remaining)
        elif isinstance(index, MultiIndex):
            from pandas.core.sorting import lexsort_indexer
            labels = index._sort_levels_monotonic()
            indexer = lexsort_indexer(labels._get_labels_for_sorting(),
                                      orders=ascending,
                                      na_position=na_position)
        else:
            from pandas.core.sorting import nargsort

            # Check monotonic-ness before sort an index
            # GH11080
            if ((ascending and index.is_monotonic_increasing) or
                    (not ascending and index.is_monotonic_decreasing)):
                if inplace:
                    return
                else:
                    return self.copy()

            indexer = nargsort(index, kind=kind, ascending=ascending,
                               na_position=na_position)

        indexer = _ensure_platform_int(indexer)
        new_index = index.take(indexer)
        new_index = new_index._sort_levels_monotonic()

        new_values = self._values.take(indexer)
        result = self._constructor(new_values, index=new_index)

        if inplace:
            self._update_inplace(result)
        else:
            return result.__finalize__(self)

    def argsort(self, axis=0, kind='quicksort', order=None):
        """
        Overrides ndarray.argsort. Argsorts the value, omitting NA/null values,
        and places the result in the same locations as the non-NA values

        Parameters
        ----------
        axis : int (can only be zero)
        kind : {'mergesort', 'quicksort', 'heapsort'}, default 'quicksort'
            Choice of sorting algorithm. See np.sort for more
            information. 'mergesort' is the only stable algorithm
        order : ignored

        Returns
        -------
        argsorted : Series, with -1 indicated where nan values are present

        See also
        --------
        numpy.ndarray.argsort
        """
        values = self._values
        mask = isna(values)

        if mask.any():
            result = Series(-1, index=self.index, name=self.name,
                            dtype='int64')
            notmask = ~mask
            result[notmask] = np.argsort(values[notmask], kind=kind)
            return self._constructor(result,
                                     index=self.index).__finalize__(self)
        else:
            return self._constructor(
                np.argsort(values, kind=kind), index=self.index,
                dtype='int64').__finalize__(self)

    def nlargest(self, n=5, keep='first'):
        """
        Return the largest `n` elements.

        Parameters
        ----------
        n : int
            Return this many descending sorted values
        keep : {'first', 'last', False}, default 'first'
            Where there are duplicate values:
            - ``first`` : take the first occurrence.
            - ``last`` : take the last occurrence.

        Returns
        -------
        top_n : Series
            The n largest values in the Series, in sorted order

        Notes
        -----
        Faster than ``.sort_values(ascending=False).head(n)`` for small `n`
        relative to the size of the ``Series`` object.

        See Also
        --------
        Series.nsmallest

        Examples
        --------
        >>> import pandas as pd
        >>> import numpy as np
        >>> s = pd.Series(np.random.randn(10**6))
        >>> s.nlargest(10)  # only sorts up to the N requested
        219921    4.644710
        82124     4.608745
        421689    4.564644
        425277    4.447014
        718691    4.414137
        43154     4.403520
        283187    4.313922
        595519    4.273635
        503969    4.250236
        121637    4.240952
        dtype: float64
        """
        return algorithms.SelectNSeries(self, n=n, keep=keep).nlargest()

    def nsmallest(self, n=5, keep='first'):
        """
        Return the smallest `n` elements.

        Parameters
        ----------
        n : int
            Return this many ascending sorted values
        keep : {'first', 'last', False}, default 'first'
            Where there are duplicate values:
            - ``first`` : take the first occurrence.
            - ``last`` : take the last occurrence.

        Returns
        -------
        bottom_n : Series
            The n smallest values in the Series, in sorted order

        Notes
        -----
        Faster than ``.sort_values().head(n)`` for small `n` relative to
        the size of the ``Series`` object.

        See Also
        --------
        Series.nlargest

        Examples
        --------
        >>> import pandas as pd
        >>> import numpy as np
        >>> s = pd.Series(np.random.randn(10**6))
        >>> s.nsmallest(10)  # only sorts up to the N requested
        288532   -4.954580
        732345   -4.835960
        64803    -4.812550
        446457   -4.609998
        501225   -4.483945
        669476   -4.472935
        973615   -4.401699
        621279   -4.355126
        773916   -4.347355
        359919   -4.331927
        dtype: float64
        """
        return algorithms.SelectNSeries(self, n=n, keep=keep).nsmallest()

    def sortlevel(self, level=0, ascending=True, sort_remaining=True):
        """
        DEPRECATED: use :meth:`Series.sort_index`

        Sort Series with MultiIndex by chosen level. Data will be
        lexicographically sorted by the chosen level followed by the other
        levels (in order)

        Parameters
        ----------
        level : int or level name, default None
        ascending : bool, default True

        Returns
        -------
        sorted : Series

        See Also
        --------
        Series.sort_index(level=...)

        """
        warnings.warn("sortlevel is deprecated, use sort_index(level=...)",
                      FutureWarning, stacklevel=2)
        return self.sort_index(level=level, ascending=ascending,
                               sort_remaining=sort_remaining)

    def swaplevel(self, i=-2, j=-1, copy=True):
        """
        Swap levels i and j in a MultiIndex

        Parameters
        ----------
        i, j : int, string (can be mixed)
            Level of index to be swapped. Can pass level name as string.

        Returns
        -------
        swapped : Series

        .. versionchanged:: 0.18.1

           The indexes ``i`` and ``j`` are now optional, and default to
           the two innermost levels of the index.

        """
        new_index = self.index.swaplevel(i, j)
        return self._constructor(self._values, index=new_index,
                                 copy=copy).__finalize__(self)

    def reorder_levels(self, order):
        """
        Rearrange index levels using input order. May not drop or duplicate
        levels

        Parameters
        ----------
        order : list of int representing new level order.
               (reference level by number or key)
        axis : where to reorder levels

        Returns
        -------
        type of caller (new object)
        """
        if not isinstance(self.index, MultiIndex):  # pragma: no cover
            raise Exception('Can only reorder levels on a hierarchical axis.')

        result = self.copy()
        result.index = result.index.reorder_levels(order)
        return result

    def unstack(self, level=-1, fill_value=None):
        """
        Unstack, a.k.a. pivot, Series with MultiIndex to produce DataFrame.
        The level involved will automatically get sorted.

        Parameters
        ----------
        level : int, string, or list of these, default last level
            Level(s) to unstack, can pass level name
        fill_value : replace NaN with this value if the unstack produces
            missing values

            .. versionadded: 0.18.0

        Examples
        --------
        >>> s = pd.Series([1, 2, 3, 4],
        ...     index=pd.MultiIndex.from_product([['one', 'two'], ['a', 'b']]))
        >>> s
        one  a    1
             b    2
        two  a    3
             b    4
        dtype: int64

        >>> s.unstack(level=-1)
             a  b
        one  1  2
        two  3  4

        >>> s.unstack(level=0)
           one  two
        a    1    3
        b    2    4

        Returns
        -------
        unstacked : DataFrame
        """
        from pandas.core.reshape.reshape import unstack
        return unstack(self, level, fill_value)

    # ----------------------------------------------------------------------
    # function application

    def map(self, arg, na_action=None):
        """
        Map values of Series using input correspondence (which can be
        a dict, Series, or function)

        Parameters
        ----------
        arg : function, dict, or Series
        na_action : {None, 'ignore'}
            If 'ignore', propagate NA values, without passing them to the
            mapping function

        Returns
        -------
        y : Series
            same index as caller

        Examples
        --------

        Map inputs to outputs (both of type `Series`)

        >>> x = pd.Series([1,2,3], index=['one', 'two', 'three'])
        >>> x
        one      1
        two      2
        three    3
        dtype: int64

        >>> y = pd.Series(['foo', 'bar', 'baz'], index=[1,2,3])
        >>> y
        1    foo
        2    bar
        3    baz

        >>> x.map(y)
        one   foo
        two   bar
        three baz

        If `arg` is a dictionary, return a new Series with values converted
        according to the dictionary's mapping:

        >>> z = {1: 'A', 2: 'B', 3: 'C'}

        >>> x.map(z)
        one   A
        two   B
        three C

        Use na_action to control whether NA values are affected by the mapping
        function.

        >>> s = pd.Series([1, 2, 3, np.nan])

        >>> s2 = s.map('this is a string {}'.format, na_action=None)
        0    this is a string 1.0
        1    this is a string 2.0
        2    this is a string 3.0
        3    this is a string nan
        dtype: object

        >>> s3 = s.map('this is a string {}'.format, na_action='ignore')
        0    this is a string 1.0
        1    this is a string 2.0
        2    this is a string 3.0
        3                     NaN
        dtype: object

        See Also
        --------
        Series.apply: For applying more complex functions on a Series
        DataFrame.apply: Apply a function row-/column-wise
        DataFrame.applymap: Apply a function elementwise on a whole DataFrame

        Notes
        -----
        When `arg` is a dictionary, values in Series that are not in the
        dictionary (as keys) are converted to ``NaN``. However, if the
        dictionary is a ``dict`` subclass that defines ``__missing__`` (i.e.
        provides a method for default values), then this default is used
        rather than ``NaN``:

        >>> from collections import Counter
        >>> counter = Counter()
        >>> counter['bar'] += 1
        >>> y.map(counter)
        1    0
        2    1
        3    0
        dtype: int64
        """

        if is_extension_type(self.dtype):
            values = self._values
            if na_action is not None:
                raise NotImplementedError
            map_f = lambda values, f: values.map(f)
        else:
            values = self.asobject

            if na_action == 'ignore':
                def map_f(values, f):
                    return lib.map_infer_mask(values, f,
                                              isna(values).view(np.uint8))
            else:
                map_f = lib.map_infer

        if isinstance(arg, dict):
            if hasattr(arg, '__missing__'):
                # If a dictionary subclass defines a default value method,
                # convert arg to a lookup function (GH #15999).
                dict_with_default = arg
                arg = lambda x: dict_with_default[x]
            else:
                # Dictionary does not have a default. Thus it's safe to
                # convert to an indexed series for efficiency.
                arg = self._constructor(arg, index=arg.keys())

        if isinstance(arg, Series):
            # arg is a Series
            indexer = arg.index.get_indexer(values)
            new_values = algorithms.take_1d(arg._values, indexer)
        else:
            # arg is a function
            new_values = map_f(values, arg)

        return self._constructor(new_values,
                                 index=self.index).__finalize__(self)

    def _gotitem(self, key, ndim, subset=None):
        """
        sub-classes to define
        return a sliced object

        Parameters
        ----------
        key : string / list of selections
        ndim : 1,2
            requested ndim of result
        subset : object, default None
            subset to act on
        """
        return self

    _agg_doc = dedent("""
    Examples
    --------

    >>> s = Series(np.random.randn(10))

    >>> s.agg('min')
    -1.3018049988556679

    >>> s.agg(['min', 'max'])
    min   -1.301805
    max    1.127688
    dtype: float64

    See also
    --------
    pandas.Series.apply
    pandas.Series.transform

    """)

    @Appender(_agg_doc)
    @Appender(generic._shared_docs['aggregate'] % dict(
        versionadded='.. versionadded:: 0.20.0',
        **_shared_doc_kwargs))
    def aggregate(self, func, axis=0, *args, **kwargs):
        axis = self._get_axis_number(axis)
        result, how = self._aggregate(func, *args, **kwargs)
        if result is None:

            # we can be called from an inner function which
            # passes this meta-data
            kwargs.pop('_axis', None)
            kwargs.pop('_level', None)

            # try a regular apply, this evaluates lambdas
            # row-by-row; however if the lambda is expected a Series
            # expression, e.g.: lambda x: x-x.quantile(0.25)
            # this will fail, so we can try a vectorized evaluation

            # we cannot FIRST try the vectorized evaluation, becuase
            # then .agg and .apply would have different semantics if the
            # operation is actually defined on the Series, e.g. str
            try:
                result = self.apply(func, *args, **kwargs)
            except (ValueError, AttributeError, TypeError):
                result = func(self, *args, **kwargs)

        return result

    agg = aggregate

    def apply(self, func, convert_dtype=True, args=(), **kwds):
        """
        Invoke function on values of Series. Can be ufunc (a NumPy function
        that applies to the entire Series) or a Python function that only works
        on single values

        Parameters
        ----------
        func : function
        convert_dtype : boolean, default True
            Try to find better dtype for elementwise function results. If
            False, leave as dtype=object
        args : tuple
            Positional arguments to pass to function in addition to the value
        Additional keyword arguments will be passed as keywords to the function

        Returns
        -------
        y : Series or DataFrame if func returns a Series

        See also
        --------
        Series.map: For element-wise operations
        Series.agg: only perform aggregating type operations
        Series.transform: only perform transformating type operations

        Examples
        --------

        Create a series with typical summer temperatures for each city.

        >>> import pandas as pd
        >>> import numpy as np
        >>> series = pd.Series([20, 21, 12], index=['London',
        ... 'New York','Helsinki'])
        >>> series
        London      20
        New York    21
        Helsinki    12
        dtype: int64

        Square the values by defining a function and passing it as an
        argument to ``apply()``.

        >>> def square(x):
        ...     return x**2
        >>> series.apply(square)
        London      400
        New York    441
        Helsinki    144
        dtype: int64

        Square the values by passing an anonymous function as an
        argument to ``apply()``.

        >>> series.apply(lambda x: x**2)
        London      400
        New York    441
        Helsinki    144
        dtype: int64

        Define a custom function that needs additional positional
        arguments and pass these additional arguments using the
        ``args`` keyword.

        >>> def subtract_custom_value(x, custom_value):
        ...     return x-custom_value

        >>> series.apply(subtract_custom_value, args=(5,))
        London      15
        New York    16
        Helsinki     7
        dtype: int64

        Define a custom function that takes keyword arguments
        and pass these arguments to ``apply``.

        >>> def add_custom_values(x, **kwargs):
        ...     for month in kwargs:
        ...         x+=kwargs[month]
        ...         return x

        >>> series.apply(add_custom_values, june=30, july=20, august=25)
        London      95
        New York    96
        Helsinki    87
        dtype: int64

        Use a function from the Numpy library.

        >>> series.apply(np.log)
        London      2.995732
        New York    3.044522
        Helsinki    2.484907
        dtype: float64


        """
        if len(self) == 0:
            return self._constructor(dtype=self.dtype,
                                     index=self.index).__finalize__(self)

        # dispatch to agg
        if isinstance(func, (list, dict)):
            return self.aggregate(func, *args, **kwds)

        # if we are a string, try to dispatch
        if isinstance(func, compat.string_types):
            return self._try_aggregate_string_function(func, *args, **kwds)

        # handle ufuncs and lambdas
        if kwds or args and not isinstance(func, np.ufunc):
            f = lambda x: func(x, *args, **kwds)
        else:
            f = func

        with np.errstate(all='ignore'):
            if isinstance(f, np.ufunc):
                return f(self)

            # row-wise access
            if is_extension_type(self.dtype):
                mapped = self._values.map(f)
            else:
                values = self.asobject
                mapped = lib.map_infer(values, f, convert=convert_dtype)

        if len(mapped) and isinstance(mapped[0], Series):
            from pandas.core.frame import DataFrame
            return DataFrame(mapped.tolist(), index=self.index)
        else:
            return self._constructor(mapped,
                                     index=self.index).__finalize__(self)

    def _reduce(self, op, name, axis=0, skipna=True, numeric_only=None,
                filter_type=None, **kwds):
        """
        perform a reduction operation

        if we have an ndarray as a value, then simply perform the operation,
        otherwise delegate to the object

        """
        delegate = self._values
        if isinstance(delegate, np.ndarray):
            # Validate that 'axis' is consistent with Series's single axis.
            self._get_axis_number(axis)
            if numeric_only:
                raise NotImplementedError('Series.{0} does not implement '
                                          'numeric_only.'.format(name))
            with np.errstate(all='ignore'):
                return op(delegate, skipna=skipna, **kwds)

        return delegate._reduce(op=op, name=name, axis=axis, skipna=skipna,
                                numeric_only=numeric_only,
                                filter_type=filter_type, **kwds)

    def _reindex_indexer(self, new_index, indexer, copy):
        if indexer is None:
            if copy:
                return self.copy()
            return self

        # be subclass-friendly
        new_values = algorithms.take_1d(self.get_values(), indexer)
        return self._constructor(new_values, index=new_index)

    def _needs_reindex_multi(self, axes, method, level):
        """ check if we do need a multi reindex; this is for compat with
        higher dims
        """
        return False

    @Appender(generic._shared_docs['align'] % _shared_doc_kwargs)
    def align(self, other, join='outer', axis=None, level=None, copy=True,
              fill_value=None, method=None, limit=None, fill_axis=0,
              broadcast_axis=None):
        return super(Series, self).align(other, join=join, axis=axis,
                                         level=level, copy=copy,
                                         fill_value=fill_value, method=method,
                                         limit=limit, fill_axis=fill_axis,
                                         broadcast_axis=broadcast_axis)

    @Appender(generic._shared_docs['rename'] % _shared_doc_kwargs)
    def rename(self, index=None, **kwargs):
        kwargs['inplace'] = validate_bool_kwarg(kwargs.get('inplace', False),
                                                'inplace')

        non_mapping = is_scalar(index) or (is_list_like(index) and
                                           not is_dict_like(index))
        if non_mapping:
            return self._set_name(index, inplace=kwargs.get('inplace'))
        return super(Series, self).rename(index=index, **kwargs)

    @Appender(generic._shared_docs['reindex'] % _shared_doc_kwargs)
    def reindex(self, index=None, **kwargs):
        return super(Series, self).reindex(index=index, **kwargs)

    @Appender(generic._shared_docs['fillna'] % _shared_doc_kwargs)
    def fillna(self, value=None, method=None, axis=None, inplace=False,
               limit=None, downcast=None, **kwargs):
        return super(Series, self).fillna(value=value, method=method,
                                          axis=axis, inplace=inplace,
                                          limit=limit, downcast=downcast,
                                          **kwargs)

    @Appender(generic._shared_docs['shift'] % _shared_doc_kwargs)
    def shift(self, periods=1, freq=None, axis=0):
        return super(Series, self).shift(periods=periods, freq=freq, axis=axis)

    def reindex_axis(self, labels, axis=0, **kwargs):
        """ for compatibility with higher dims """
        if axis != 0:
            raise ValueError("cannot reindex series on non-zero axis!")
        return self.reindex(index=labels, **kwargs)

    def memory_usage(self, index=True, deep=False):
        """Memory usage of the Series

        Parameters
        ----------
        index : bool
            Specifies whether to include memory usage of Series index
        deep : bool
            Introspect the data deeply, interrogate
            `object` dtypes for system-level memory consumption

        Returns
        -------
        scalar bytes of memory consumed

        Notes
        -----
        Memory usage does not include memory consumed by elements that
        are not components of the array if deep=False

        See Also
        --------
        numpy.ndarray.nbytes
        """
        v = super(Series, self).memory_usage(deep=deep)
        if index:
            v += self.index.memory_usage(deep=deep)
        return v

    def take(self, indices, axis=0, convert=True, is_copy=False, **kwargs):
        """
        return Series corresponding to requested indices

        Parameters
        ----------
        indices : list / array of ints
        convert : translate negative to positive indices (default)

        Returns
        -------
        taken : Series

        See also
        --------
        numpy.ndarray.take
        """
        if kwargs:
            nv.validate_take(tuple(), kwargs)

        # check/convert indicies here
        if convert:
            indices = maybe_convert_indices(indices, len(self._get_axis(axis)))

        indices = _ensure_platform_int(indices)
        new_index = self.index.take(indices)
        new_values = self._values.take(indices)
        return (self._constructor(new_values, index=new_index, fastpath=True)
                    .__finalize__(self))

    def isin(self, values):
        """
        Return a boolean :class:`~pandas.Series` showing whether each element
        in the :class:`~pandas.Series` is exactly contained in the passed
        sequence of ``values``.

        Parameters
        ----------
        values : set or list-like
            The sequence of values to test. Passing in a single string will
            raise a ``TypeError``. Instead, turn a single string into a
            ``list`` of one element.

            .. versionadded:: 0.18.1

            Support for values as a set

        Returns
        -------
        isin : Series (bool dtype)

        Raises
        ------
        TypeError
          * If ``values`` is a string

        See Also
        --------
        pandas.DataFrame.isin

        Examples
        --------

        >>> s = pd.Series(list('abc'))
        >>> s.isin(['a', 'c', 'e'])
        0     True
        1    False
        2     True
        dtype: bool

        Passing a single string as ``s.isin('a')`` will raise an error. Use
        a list of one element instead:

        >>> s.isin(['a'])
        0     True
        1    False
        2    False
        dtype: bool

        """
        result = algorithms.isin(_values_from_object(self), values)
        return self._constructor(result, index=self.index).__finalize__(self)

    def between(self, left, right, inclusive=True):
        """
        Return boolean Series equivalent to left <= series <= right. NA values
        will be treated as False

        Parameters
        ----------
        left : scalar
            Left boundary
        right : scalar
            Right boundary

        Returns
        -------
        is_between : Series
        """
        if inclusive:
            lmask = self >= left
            rmask = self <= right
        else:
            lmask = self > left
            rmask = self < right

        return lmask & rmask

    @classmethod
    def from_csv(cls, path, sep=',', parse_dates=True, header=None,
                 index_col=0, encoding=None, infer_datetime_format=False):
        """
        Read CSV file (DISCOURAGED, please use :func:`pandas.read_csv`
        instead).

        It is preferable to use the more powerful :func:`pandas.read_csv`
        for most general purposes, but ``from_csv`` makes for an easy
        roundtrip to and from a file (the exact counterpart of
        ``to_csv``), especially with a time Series.

        This method only differs from :func:`pandas.read_csv` in some defaults:

        - `index_col` is ``0`` instead of ``None`` (take first column as index
          by default)
        - `header` is ``None`` instead of ``0`` (the first row is not used as
          the column names)
        - `parse_dates` is ``True`` instead of ``False`` (try parsing the index
          as datetime by default)

        With :func:`pandas.read_csv`, the option ``squeeze=True`` can be used
        to return a Series like ``from_csv``.

        Parameters
        ----------
        path : string file path or file handle / StringIO
        sep : string, default ','
            Field delimiter
        parse_dates : boolean, default True
            Parse dates. Different default from read_table
        header : int, default None
            Row to use as header (skip prior rows)
        index_col : int or sequence, default 0
            Column to use for index. If a sequence is given, a MultiIndex
            is used. Different default from read_table
        encoding : string, optional
            a string representing the encoding to use if the contents are
            non-ascii, for python versions prior to 3
        infer_datetime_format: boolean, default False
            If True and `parse_dates` is True for a column, try to infer the
            datetime format based on the first datetime string. If the format
            can be inferred, there often will be a large parsing speed-up.

        See also
        --------
        pandas.read_csv

        Returns
        -------
        y : Series
        """
        from pandas.core.frame import DataFrame
        df = DataFrame.from_csv(path, header=header, index_col=index_col,
                                sep=sep, parse_dates=parse_dates,
                                encoding=encoding,
                                infer_datetime_format=infer_datetime_format)
        result = df.iloc[:, 0]
        if header is None:
            result.index.name = result.name = None

        return result

    def to_csv(self, path=None, index=True, sep=",", na_rep='',
               float_format=None, header=False, index_label=None,
               mode='w', encoding=None, date_format=None, decimal='.'):
        """
        Write Series to a comma-separated values (csv) file

        Parameters
        ----------
        path : string or file handle, default None
            File path or object, if None is provided the result is returned as
            a string.
        na_rep : string, default ''
            Missing data representation
        float_format : string, default None
            Format string for floating point numbers
        header : boolean, default False
            Write out series name
        index : boolean, default True
            Write row names (index)
        index_label : string or sequence, default None
            Column label for index column(s) if desired. If None is given, and
            `header` and `index` are True, then the index names are used. A
            sequence should be given if the DataFrame uses MultiIndex.
        mode : Python write mode, default 'w'
        sep : character, default ","
            Field delimiter for the output file.
        encoding : string, optional
            a string representing the encoding to use if the contents are
            non-ascii, for python versions prior to 3
        date_format: string, default None
            Format string for datetime objects.
        decimal: string, default '.'
            Character recognized as decimal separator. E.g. use ',' for
            European data
        """
        from pandas.core.frame import DataFrame
        df = DataFrame(self)
        # result is only a string if no path provided, otherwise None
        result = df.to_csv(path, index=index, sep=sep, na_rep=na_rep,
                           float_format=float_format, header=header,
                           index_label=index_label, mode=mode,
                           encoding=encoding, date_format=date_format,
                           decimal=decimal)
        if path is None:
            return result

    @Appender(generic._shared_docs['to_excel'] % _shared_doc_kwargs)
    def to_excel(self, excel_writer, sheet_name='Sheet1', na_rep='',
                 float_format=None, columns=None, header=True, index=True,
                 index_label=None, startrow=0, startcol=0, engine=None,
                 merge_cells=True, encoding=None, inf_rep='inf', verbose=True):
        df = self.to_frame()
        df.to_excel(excel_writer=excel_writer, sheet_name=sheet_name,
                    na_rep=na_rep, float_format=float_format, columns=columns,
                    header=header, index=index, index_label=index_label,
                    startrow=startrow, startcol=startcol, engine=engine,
                    merge_cells=merge_cells, encoding=encoding,
                    inf_rep=inf_rep, verbose=verbose)

    @Appender(generic._shared_docs['isna'] % _shared_doc_kwargs)
    def isna(self):
        return super(Series, self).isna()

    @Appender(generic._shared_docs['isna'] % _shared_doc_kwargs)
    def isnull(self):
        return super(Series, self).isnull()

    @Appender(generic._shared_docs['isna'] % _shared_doc_kwargs)
    def notna(self):
        return super(Series, self).notna()

    @Appender(generic._shared_docs['notna'] % _shared_doc_kwargs)
    def notnull(self):
        return super(Series, self).notnull()

    def dropna(self, axis=0, inplace=False, **kwargs):
        """
        Return Series without null values

        Returns
        -------
        valid : Series
        inplace : boolean, default False
            Do operation in place.
        """
        inplace = validate_bool_kwarg(inplace, 'inplace')
        kwargs.pop('how', None)
        if kwargs:
            raise TypeError('dropna() got an unexpected keyword '
                            'argument "{0}"'.format(list(kwargs.keys())[0]))

        axis = self._get_axis_number(axis or 0)

        if self._can_hold_na:
            result = remove_na_arraylike(self)
            if inplace:
                self._update_inplace(result)
            else:
                return result
        else:
            if inplace:
                # do nothing
                pass
            else:
                return self.copy()

    valid = lambda self, inplace=False, **kwargs: self.dropna(inplace=inplace,
                                                              **kwargs)

    def first_valid_index(self):
        """
        Return label for first non-NA/null value
        """
        if len(self) == 0:
            return None

        mask = isna(self._values)
        i = mask.argmin()
        if mask[i]:
            return None
        else:
            return self.index[i]

    def last_valid_index(self):
        """
        Return label for last non-NA/null value
        """
        if len(self) == 0:
            return None

        mask = isna(self._values[::-1])
        i = mask.argmin()
        if mask[i]:
            return None
        else:
            return self.index[len(self) - i - 1]

    # ----------------------------------------------------------------------
    # Time series-oriented methods

    def to_timestamp(self, freq=None, how='start', copy=True):
        """
        Cast to datetimeindex of timestamps, at *beginning* of period

        Parameters
        ----------
        freq : string, default frequency of PeriodIndex
            Desired frequency
        how : {'s', 'e', 'start', 'end'}
            Convention for converting period to timestamp; start of period
            vs. end

        Returns
        -------
        ts : Series with DatetimeIndex
        """
        new_values = self._values
        if copy:
            new_values = new_values.copy()

        new_index = self.index.to_timestamp(freq=freq, how=how)
        return self._constructor(new_values,
                                 index=new_index).__finalize__(self)

    def to_period(self, freq=None, copy=True):
        """
        Convert Series from DatetimeIndex to PeriodIndex with desired
        frequency (inferred from index if not passed)

        Parameters
        ----------
        freq : string, default

        Returns
        -------
        ts : Series with PeriodIndex
        """
        new_values = self._values
        if copy:
            new_values = new_values.copy()

        new_index = self.index.to_period(freq=freq)
        return self._constructor(new_values,
                                 index=new_index).__finalize__(self)

    def _dir_deletions(self):
        return self._accessors

    def _dir_additions(self):
        rv = set()
        for accessor in self._accessors:
            try:
                getattr(self, accessor)
                rv.add(accessor)
            except AttributeError:
                pass
        return rv


Series._setup_axes(['index'], info_axis=0, stat_axis=0, aliases={'rows': 0})
Series._add_numeric_operations()
Series._add_series_only_operations()
Series._add_series_or_dataframe_operations()
_INDEX_TYPES = ndarray, Index, list, tuple

# -----------------------------------------------------------------------------
# Supplementary functions


def _sanitize_index(data, index, copy=False):
    """ sanitize an index type to return an ndarray of the underlying, pass
    thru a non-Index
    """

    if index is None:
        return data

    if len(data) != len(index):
        raise ValueError('Length of values does not match length of ' 'index')

    if isinstance(data, PeriodIndex):
        data = data.asobject
    elif isinstance(data, DatetimeIndex):
        data = data._to_embed(keep_tz=True)
    elif isinstance(data, np.ndarray):

        # coerce datetimelike types
        if data.dtype.kind in ['M', 'm']:
            data = _sanitize_array(data, index, copy=copy)

    return data


def _sanitize_array(data, index, dtype=None, copy=False,
                    raise_cast_failure=False):
    """ sanitize input data to an ndarray, copy if specified, coerce to the
    dtype if specified
    """

    if dtype is not None:
        dtype = pandas_dtype(dtype)

    if isinstance(data, ma.MaskedArray):
        mask = ma.getmaskarray(data)
        if mask.any():
            data, fill_value = maybe_upcast(data, copy=True)
            data[mask] = fill_value
        else:
            data = data.copy()

    def _try_cast(arr, take_fast_path):

        # perf shortcut as this is the most common case
        if take_fast_path:
            if maybe_castable(arr) and not copy and dtype is None:
                return arr

        try:
            subarr = maybe_cast_to_datetime(arr, dtype)
            if not is_extension_type(subarr):
                subarr = np.array(subarr, dtype=dtype, copy=copy)
        except (ValueError, TypeError):
            if is_categorical_dtype(dtype):
                subarr = Categorical(arr)
            elif dtype is not None and raise_cast_failure:
                raise
            else:
                subarr = np.array(arr, dtype=object, copy=copy)
        return subarr

    # GH #846
    if isinstance(data, (np.ndarray, Index, Series)):

        if dtype is not None:
            subarr = np.array(data, copy=False)

            # possibility of nan -> garbage
            if is_float_dtype(data.dtype) and is_integer_dtype(dtype):
                if not isna(data).any():
                    subarr = _try_cast(data, True)
                elif copy:
                    subarr = data.copy()
            else:
                subarr = _try_cast(data, True)
        elif isinstance(data, Index):
            # don't coerce Index types
            # e.g. indexes can have different conversions (so don't fast path
            # them)
            # GH 6140
            subarr = _sanitize_index(data, index, copy=True)
        else:
            subarr = _try_cast(data, True)

        if copy:
            subarr = data.copy()

    elif isinstance(data, Categorical):
        subarr = data

        if copy:
            subarr = data.copy()
        return subarr

    elif isinstance(data, (list, tuple)) and len(data) > 0:
        if dtype is not None:
            try:
                subarr = _try_cast(data, False)
            except Exception:
                if raise_cast_failure:  # pragma: no cover
                    raise
                subarr = np.array(data, dtype=object, copy=copy)
                subarr = lib.maybe_convert_objects(subarr)

        else:
            subarr = maybe_convert_platform(data)

        subarr = maybe_cast_to_datetime(subarr, dtype)

    else:
        subarr = _try_cast(data, False)

    def create_from_value(value, index, dtype):
        # return a new empty value suitable for the dtype

        if is_datetimetz(dtype):
            subarr = DatetimeIndex([value] * len(index), dtype=dtype)
        elif is_categorical_dtype(dtype):
            subarr = Categorical([value] * len(index))
        else:
            if not isinstance(dtype, (np.dtype, type(np.dtype))):
                dtype = dtype.dtype
            subarr = np.empty(len(index), dtype=dtype)
            subarr.fill(value)

        return subarr

    # scalar like, GH
    if getattr(subarr, 'ndim', 0) == 0:
        if isinstance(data, list):  # pragma: no cover
            subarr = np.array(data, dtype=object)
        elif index is not None:
            value = data

            # figure out the dtype from the value (upcast if necessary)
            if dtype is None:
                dtype, value = infer_dtype_from_scalar(value)
            else:
                # need to possibly convert the value here
                value = maybe_cast_to_datetime(value, dtype)

            subarr = create_from_value(value, index, dtype)

        else:
            return subarr.item()

    # the result that we want
    elif subarr.ndim == 1:
        if index is not None:

            # a 1-element ndarray
            if len(subarr) != len(index) and len(subarr) == 1:
                subarr = create_from_value(subarr[0], index,
                                           subarr.dtype)

    elif subarr.ndim > 1:
        if isinstance(data, np.ndarray):
            raise Exception('Data must be 1-dimensional')
        else:
            subarr = _asarray_tuplesafe(data, dtype=dtype)

    # This is to prevent mixed-type Series getting all casted to
    # NumPy string type, e.g. NaN --> '-1#IND'.
    if issubclass(subarr.dtype.type, compat.string_types):
        subarr = np.array(data, dtype=object, copy=copy)

    return subarr


# ----------------------------------------------------------------------
# Add plotting methods to Series

import pandas.plotting._core as _gfx  # noqa

Series.plot = accessors.AccessorProperty(_gfx.SeriesPlotMethods,
                                         _gfx.SeriesPlotMethods)
Series.hist = _gfx.hist_series

# Add arithmetic!
ops.add_flex_arithmetic_methods(Series, **ops.series_flex_funcs)
ops.add_special_arithmetic_methods(Series, **ops.series_special_funcs)<|MERGE_RESOLUTION|>--- conflicted
+++ resolved
@@ -40,17 +40,11 @@
     maybe_upcast, infer_dtype_from_scalar,
     maybe_convert_platform,
     maybe_cast_to_datetime, maybe_castable)
-<<<<<<< HEAD
-from pandas.core.dtypes.missing import isnull, notnull, remove_na_arraylike
+from pandas.core.dtypes.missing import isna, notna, remove_na_arraylike
 
 from pandas.core import (generic, base, accessors, strings,
                          algorithms, ops, nanops)
-
 import pandas.core.common as com
-=======
-from pandas.core.dtypes.missing import isna, notna, remove_na_arraylike
-
->>>>>>> 920a5778
 from pandas.core.common import (is_bool_indexer,
                                 _default_index,
                                 _asarray_tuplesafe,
