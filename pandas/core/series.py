"""
Data structure for 1-dimensional cross-sectional and time series data
"""

from __future__ import annotations

from collections.abc import (
    Hashable,
    Iterable,
    Mapping,
    Sequence,
    Sized,
)
import operator
import sys
from textwrap import dedent
from typing import (
    IO,
    TYPE_CHECKING,
    Any,
    Callable,
    Literal,
    cast,
    overload,
)
import warnings

import numpy as np

from pandas._libs import (
    lib,
    properties,
    reshape,
)
from pandas._libs.lib import is_range_indexer
from pandas.compat import PYPY
from pandas.compat._constants import REF_COUNT
from pandas.compat.numpy import function as nv
from pandas.errors import (
    ChainedAssignmentError,
    InvalidIndexError,
)
from pandas.errors.cow import (
    _chained_assignment_method_msg,
    _chained_assignment_msg,
)
from pandas.util._decorators import (
    Appender,
    Substitution,
    deprecate_nonkeyword_arguments,
    doc,
)
from pandas.util._exceptions import find_stack_level
from pandas.util._validators import (
    validate_ascending,
    validate_bool_kwarg,
    validate_percentile,
)

from pandas.core.dtypes.astype import astype_is_view
from pandas.core.dtypes.cast import (
    LossySetitemError,
    construct_1d_arraylike_from_scalar,
    find_common_type,
    infer_dtype_from,
    maybe_box_native,
    maybe_cast_pointwise_result,
)
from pandas.core.dtypes.common import (
    is_dict_like,
    is_float,
    is_integer,
    is_iterator,
    is_list_like,
    is_object_dtype,
    is_scalar,
    pandas_dtype,
    validate_all_hashable,
)
from pandas.core.dtypes.dtypes import (
    CategoricalDtype,
    ExtensionDtype,
    SparseDtype,
)
from pandas.core.dtypes.generic import (
    ABCDataFrame,
    ABCSeries,
)
from pandas.core.dtypes.inference import is_hashable
from pandas.core.dtypes.missing import (
    isna,
    na_value_for_dtype,
    notna,
    remove_na_arraylike,
)

from pandas.core import (
    algorithms,
    base,
    common as com,
    missing,
    nanops,
    ops,
    roperator,
)
from pandas.core.accessor import CachedAccessor
from pandas.core.apply import SeriesApply
from pandas.core.arrays import ExtensionArray
from pandas.core.arrays.arrow import (
    ListAccessor,
    StructAccessor,
)
from pandas.core.arrays.categorical import CategoricalAccessor
from pandas.core.arrays.sparse import SparseAccessor
from pandas.core.arrays.string_ import StringDtype
from pandas.core.construction import (
    array as pd_array,
    extract_array,
    sanitize_array,
)
from pandas.core.generic import (
    NDFrame,
    make_doc,
)
from pandas.core.indexers import (
    disallow_ndim_indexing,
    unpack_1tuple,
)
from pandas.core.indexes.accessors import CombinedDatetimelikeProperties
from pandas.core.indexes.api import (
    DatetimeIndex,
    Index,
    MultiIndex,
    PeriodIndex,
    default_index,
    ensure_index,
)
import pandas.core.indexes.base as ibase
from pandas.core.indexes.multi import maybe_droplevels
from pandas.core.indexing import (
    check_bool_indexer,
    check_dict_or_set_indexers,
)
from pandas.core.internals import SingleBlockManager
from pandas.core.methods import selectn
from pandas.core.shared_docs import _shared_docs
from pandas.core.sorting import (
    ensure_key_mapped,
    nargsort,
)
from pandas.core.strings.accessor import StringMethods
from pandas.core.tools.datetimes import to_datetime

import pandas.io.formats.format as fmt
from pandas.io.formats.info import (
    INFO_DOCSTRING,
    SeriesInfo,
    series_sub_kwargs,
)
import pandas.plotting

if TYPE_CHECKING:
    from pandas._libs.internals import BlockValuesRefs
    from pandas._typing import (
        AggFuncType,
        AnyAll,
        AnyArrayLike,
        ArrayLike,
        Axis,
        AxisInt,
        CorrelationMethod,
        DropKeep,
        Dtype,
        DtypeObj,
        FilePath,
        Frequency,
        IgnoreRaise,
        IndexKeyFunc,
        IndexLabel,
        Level,
        ListLike,
        MutableMappingT,
        NaPosition,
        NumpySorter,
        NumpyValueArrayLike,
        QuantileInterpolation,
        ReindexMethod,
        Renamer,
        Scalar,
        Self,
        SortKind,
        StorageOptions,
        Suffixes,
        ValueKeyFunc,
        WriteBuffer,
        npt,
    )

    from pandas.core.frame import DataFrame
    from pandas.core.groupby.generic import SeriesGroupBy

__all__ = ["Series"]

_shared_doc_kwargs = {
    "axes": "index",
    "klass": "Series",
    "axes_single_arg": "{0 or 'index'}",
    "axis": """axis : {0 or 'index'}
        Unused. Parameter needed for compatibility with DataFrame.""",
    "inplace": """inplace : bool, default False
        If True, performs operation inplace and returns None.""",
    "unique": "np.ndarray",
    "duplicated": "Series",
    "optional_by": "",
    "optional_reindex": """
index : array-like, optional
    New labels for the index. Preferably an Index object to avoid
    duplicating data.
axis : int or str, optional
    Unused.""",
}

# ----------------------------------------------------------------------
# Series class


# error: Cannot override final attribute "ndim" (previously declared in base
# class "NDFrame")
# error: Cannot override final attribute "size" (previously declared in base
# class "NDFrame")
# definition in base class "NDFrame"
class Series(base.IndexOpsMixin, NDFrame):  # type: ignore[misc]
    """
    One-dimensional ndarray with axis labels (including time series).

    Labels need not be unique but must be a hashable type. The object
    supports both integer- and label-based indexing and provides a host of
    methods for performing operations involving the index. Statistical
    methods from ndarray have been overridden to automatically exclude
    missing data (currently represented as NaN).

    Operations between Series (+, -, /, \\*, \\*\\*) align values based on their
    associated index values-- they need not be the same length. The result
    index will be the sorted union of the two indexes.

    Parameters
    ----------
    data : array-like, Iterable, dict, or scalar value
        Contains data stored in Series. If data is a dict, argument order is
        maintained.
    index : array-like or Index (1d)
        Values must be hashable and have the same length as `data`.
        Non-unique index values are allowed. Will default to
        RangeIndex (0, 1, 2, ..., n) if not provided. If data is dict-like
        and index is None, then the keys in the data are used as the index. If the
        index is not None, the resulting Series is reindexed with the index values.
    dtype : str, numpy.dtype, or ExtensionDtype, optional
        Data type for the output Series. If not specified, this will be
        inferred from `data`.
        See the :ref:`user guide <basics.dtypes>` for more usages.
    name : Hashable, default None
        The name to give to the Series.
    copy : bool, default False
        Copy input data. Only affects Series or 1d ndarray input. See examples.

    Notes
    -----
    Please reference the :ref:`User Guide <basics.series>` for more information.

    Examples
    --------
    Constructing Series from a dictionary with an Index specified

    >>> d = {"a": 1, "b": 2, "c": 3}
    >>> ser = pd.Series(data=d, index=["a", "b", "c"])
    >>> ser
    a   1
    b   2
    c   3
    dtype: int64

    The keys of the dictionary match with the Index values, hence the Index
    values have no effect.

    >>> d = {"a": 1, "b": 2, "c": 3}
    >>> ser = pd.Series(data=d, index=["x", "y", "z"])
    >>> ser
    x   NaN
    y   NaN
    z   NaN
    dtype: float64

    Note that the Index is first build with the keys from the dictionary.
    After this the Series is reindexed with the given Index values, hence we
    get all NaN as a result.

    Constructing Series from a list with `copy=False`.

    >>> r = [1, 2]
    >>> ser = pd.Series(r, copy=False)
    >>> ser.iloc[0] = 999
    >>> r
    [1, 2]
    >>> ser
    0    999
    1      2
    dtype: int64

    Due to input data type the Series has a `copy` of
    the original data even though `copy=False`, so
    the data is unchanged.

    Constructing Series from a 1d ndarray with `copy=False`.

    >>> r = np.array([1, 2])
    >>> ser = pd.Series(r, copy=False)
    >>> ser.iloc[0] = 999
    >>> r
    array([999,   2])
    >>> ser
    0    999
    1      2
    dtype: int64

    Due to input data type the Series has a `view` on
    the original data, so
    the data is changed as well.
    """

    _typ = "series"
    _HANDLED_TYPES = (Index, ExtensionArray, np.ndarray)

    _name: Hashable
    _metadata: list[str] = ["_name"]
    _internal_names_set = {"index", "name"} | NDFrame._internal_names_set
    _accessors = {"dt", "cat", "str", "sparse"}
    _hidden_attrs = (
        base.IndexOpsMixin._hidden_attrs | NDFrame._hidden_attrs | frozenset([])
    )

    # similar to __array_priority__, positions Series after DataFrame
    #  but before Index and ExtensionArray.  Should NOT be overridden by subclasses.
    __pandas_priority__ = 3000

    # Override cache_readonly bc Series is mutable
    # error: Incompatible types in assignment (expression has type "property",
    # base class "IndexOpsMixin" defined the type as "Callable[[IndexOpsMixin], bool]")
    hasnans = property(  # type: ignore[assignment]
        # error: "Callable[[IndexOpsMixin], bool]" has no attribute "fget"
        base.IndexOpsMixin.hasnans.fget,  # type: ignore[attr-defined]
        doc=base.IndexOpsMixin.hasnans.__doc__,
    )
    _mgr: SingleBlockManager

    # ----------------------------------------------------------------------
    # Constructors

    def __init__(
        self,
        data=None,
        index=None,
        dtype: Dtype | None = None,
        name=None,
        copy: bool | None = None,
    ) -> None:
        allow_mgr = False
        deep = True  # deep copy

        # Series TASK 1: VALIDATE BASIC TYPES.
        if dtype is not None:
            dtype = self._validate_dtype(dtype)

        copy_arrays = copy is True or copy is None  # Arrays and ExtendedArrays
        copy = copy is True  # Series and Manager

        # Series TASK 2: RAISE ERRORS ON KNOWN UNACEPPTED CASES.
        if isinstance(data, MultiIndex):
            raise NotImplementedError(
                "initializing a Series from a MultiIndex is not supported"
            )

        if isinstance(data, SingleBlockManager):
            if not (data.index.equals(index) or index is None) or copy:
                # GH #19275 SingleBlockManager input should only be called internally
                raise AssertionError(
                    "Cannot pass both SingleBlockManager "
                    "`data` argument and a different "
                    "`index` argument. `copy` must be False."
                )

        if isinstance(data, np.ndarray):
            if len(data.dtype):
                # GH#13296 we are dealing with a compound dtype,
                # which should be treated as 2D.
                raise ValueError(
                    "Cannot construct a Series from an ndarray with "
                    "compound dtype. Use DataFrame instead."
                )

        # Series TASK 3: CAPTURE INPUT SIGNATURE.
        is_array = isinstance(data, (np.ndarray, ExtensionArray))
        is_pandas_object = isinstance(data, (Series, Index, ExtensionArray))
        original_dtype = dtype
        original_data_type = type(data)
        original_data_dtype = getattr(data, "dtype", None)
        refs = None
        name = ibase.maybe_extract_name(name, data, type(self))
        na_value = na_value_for_dtype(pandas_dtype(dtype), compat=False)

        is_scalar = (
            not is_pandas_object
            and not is_array
            and not is_list_like(data)
            and not isinstance(data, SingleBlockManager)
            and not (is_list_like(data) and not isinstance(data, Sized))  #
            and data is not None
        )

        # Series TASK 4: DATA TRANSFORMATIONS.
        if is_dict_like(data) and not is_pandas_object and data is not None:
            # Dict is SPECIAL case, since it's data has data values and index keys.

            # Looking for NaN in dict doesn't work ({np.nan : 1}[float('nan')]
            # raises KeyError). Send it to Series for "standard" construction:

            # index = tuple(data.keys()) consumes more memory (up to 25%).
            if data:
                data = Series(
                    data=list(data.values()),
                    index=data.keys(),
                    dtype=dtype,
                )
            else:
                data = None

        if is_scalar and index is None:
            data = [data]

        # TODO: Investigate. This is an unknown type that must be converted to list.
        if is_list_like(data) and not isinstance(data, Sized):
            data = list(data)

        # Series TASK 5: TRANSFORMATION ON INDEX. There is always an index after this.
        original_index = index
        if index is None:
            if data is None:
                index = default_index(0)
            else:
                if isinstance(data, (SingleBlockManager, Series)):
                    index = data.index
                else:
                    index = default_index(len(data))
        else:
            index = ensure_index(index)

        # Series TASK 6: TRANSFORMATIONS ON DATA.
        # REQUIREMENTS FOR COPYING AND MANAGER CREATION (WHEN NEEDED).
        list_like_input = False
        require_manager = True
        fast_path_manager = False
        if data is None and len(index):
            data = na_value

        elif isinstance(data, Series):
            require_manager = False
            copy = True if original_index is None else False
            deep = not copy

            if original_index is not None:
                data = data.reindex(index)  # copy
                index = data.index

            data = data._mgr

        elif isinstance(data, SingleBlockManager):
            require_manager = False
            fast_path_manager = original_index is None and not copy and dtype is None

        elif isinstance(data, Index):
            if dtype is not None:
                data = data.astype(dtype)

            refs = data._references
            data = data._values
            copy = False

<<<<<<< HEAD
        elif is_array:
            pass
=======
        elif isinstance(data, np.ndarray):
            if len(data.dtype):
                # GH#13296 we are dealing with a compound dtype, which
                #  should be treated as 2D
                raise ValueError(
                    "Cannot construct a Series from an ndarray with "
                    "compound dtype.  Use DataFrame instead."
                )
        elif isinstance(data, Series):
            if index is None:
                index = data.index
                data = data._mgr.copy(deep=False)
            else:
                data = data.reindex(index)
                copy = False
                data = data._mgr
        elif isinstance(data, Mapping):
            data, index = self._init_dict(data, index, dtype)
            dtype = None
            copy = False
        elif isinstance(data, SingleBlockManager):
            if index is None:
                index = data.index
            elif not data.index.equals(index) or copy:
                # GH#19275 SingleBlockManager input should only be called
                # internally
                raise AssertionError(
                    "Cannot pass both SingleBlockManager "
                    "`data` argument and a different "
                    "`index` argument. `copy` must be False."
                )
>>>>>>> 710720e6

        elif is_list_like(data):
            list_like_input = True

        # Series TASK 7: COPYING THE MANAGER.
        if require_manager:
            # GH 29405: Pre-2.0, this defaulted to float.
            default_empty_series = list_like_input and not len(data) and dtype is None
            if default_empty_series:
                dtype = np.dtype(object)

            # Final requirements
            if is_list_like(data):
                com.require_length_match(data, index)

            if is_array and copy_arrays:
                if copy_arrays:
                    if dtype is None or astype_is_view(data.dtype, pandas_dtype(dtype)):
                        data = data.copy()  # not np.ndarray.copy(deep=...)

            data = sanitize_array(data, index, dtype, copy)
            data = SingleBlockManager.from_array(data, index, refs=refs)

        else:
            deep = deep if not fast_path_manager else False
            if dtype is not None:
                data = data.astype(dtype=dtype, errors="ignore")  # Copy the manager
                copy = False

            if copy or fast_path_manager:
                data = data.copy(deep)

        # Series TASK 8: CREATE THE DATAFRAME
        NDFrame.__init__(self, data)
        self.name = name
        if not fast_path_manager:
            self._set_axis(0, index)

        # Series TASK 9: RAISE WARNINGS
        if (
            original_dtype is None
            and is_pandas_object
            and original_data_dtype == np.object_
            and self.dtype != original_data_dtype
        ):
            warnings.warn(
                "Dtype inference on a pandas object "
                "(Series, Index, ExtensionArray) is deprecated. The Series "
                "constructor will keep the original dtype in the future. "
                "Call `infer_objects` on the result to get the old behavior.",
                FutureWarning,
                stacklevel=find_stack_level(),
            )

        if original_data_type is SingleBlockManager:
            if not allow_mgr:
                warnings.warn(
                    f"Passing a {type(data).__name__} to {type(self).__name__} "
                    "is deprecated and will raise in a future version. "
                    "Use public APIs instead.",
                    DeprecationWarning,
                    stacklevel=2,
                )

<<<<<<< HEAD
=======
    def _init_dict(
        self, data: Mapping, index: Index | None = None, dtype: DtypeObj | None = None
    ):
        """
        Derive the "_mgr" and "index" attributes of a new Series from a
        dictionary input.

        Parameters
        ----------
        data : dict or dict-like
            Data used to populate the new Series.
        index : Index or None, default None
            Index for the new Series: if None, use dict keys.
        dtype : np.dtype, ExtensionDtype, or None, default None
            The dtype for the new Series: if None, infer from data.

        Returns
        -------
        _data : BlockManager for the new Series
        index : index for the new Series
        """
        keys: Index | tuple

        # Looking for NaN in dict doesn't work ({np.nan : 1}[float('nan')]
        # raises KeyError), so we iterate the entire dict, and align
        if data:
            # GH:34717, issue was using zip to extract key and values from data.
            # using generators in effects the performance.
            # Below is the new way of extracting the keys and values

            keys = tuple(data.keys())
            values = list(data.values())  # Generating list of values- faster way
        elif index is not None:
            # fastpath for Series(data=None). Just use broadcasting a scalar
            # instead of reindexing.
            if len(index) or dtype is not None:
                values = na_value_for_dtype(pandas_dtype(dtype), compat=False)
            else:
                values = []
            keys = index
        else:
            keys, values = default_index(0), []

        # Input is now list-like, so rely on "standard" construction:
        s = Series(values, index=keys, dtype=dtype)

        # Now we just make sure the order is respected, if any
        if data and index is not None:
            s = s.reindex(index)
        return s._mgr, s.index

>>>>>>> 710720e6
    # ----------------------------------------------------------------------

    @property
    def _constructor(self) -> type[Series]:
        return Series

    def _constructor_from_mgr(self, mgr, axes):
        if self._constructor is Series:
            # we are pandas.Series (or a subclass that doesn't override _constructor)
            ser = Series._from_mgr(mgr, axes=axes)
            ser._name = None  # caller is responsible for setting real name
            return ser
        else:
            assert axes is mgr.axes
            return self._constructor(mgr)

    @property
    def _constructor_expanddim(self) -> Callable[..., DataFrame]:
        """
        Used when a manipulation result has one higher dimension as the
        original, such as Series.to_frame()
        """
        from pandas.core.frame import DataFrame

        return DataFrame

    def _expanddim_from_mgr(self, mgr, axes) -> DataFrame:
        from pandas.core.frame import DataFrame

        return DataFrame._from_mgr(mgr, axes=mgr.axes)

    def _constructor_expanddim_from_mgr(self, mgr, axes):
        from pandas.core.frame import DataFrame

        if self._constructor_expanddim is DataFrame:
            return self._expanddim_from_mgr(mgr, axes)
        assert axes is mgr.axes
        return self._constructor_expanddim(mgr)

    # types
    @property
    def _can_hold_na(self) -> bool:
        return self._mgr._can_hold_na

    # ndarray compatibility
    @property
    def dtype(self) -> DtypeObj:
        """
        Return the dtype object of the underlying data.

        Examples
        --------
        >>> s = pd.Series([1, 2, 3])
        >>> s.dtype
        dtype('int64')
        """
        return self._mgr.dtype

    @property
    def dtypes(self) -> DtypeObj:
        """
        Return the dtype object of the underlying data.

        Examples
        --------
        >>> s = pd.Series([1, 2, 3])
        >>> s.dtypes
        dtype('int64')
        """
        # DataFrame compatibility
        return self.dtype

    @property
    def name(self) -> Hashable:
        """
        Return the name of the Series.

        The name of a Series becomes its index or column name if it is used
        to form a DataFrame. It is also used whenever displaying the Series
        using the interpreter.

        Returns
        -------
        label (hashable object)
            The name of the Series, also the column name if part of a DataFrame.

        See Also
        --------
        Series.rename : Sets the Series name when given a scalar input.
        Index.name : Corresponding Index property.

        Examples
        --------
        The Series name can be set initially when calling the constructor.

        >>> s = pd.Series([1, 2, 3], dtype=np.int64, name="Numbers")
        >>> s
        0    1
        1    2
        2    3
        Name: Numbers, dtype: int64
        >>> s.name = "Integers"
        >>> s
        0    1
        1    2
        2    3
        Name: Integers, dtype: int64

        The name of a Series within a DataFrame is its column name.

        >>> df = pd.DataFrame(
        ...     [[1, 2], [3, 4], [5, 6]], columns=["Odd Numbers", "Even Numbers"]
        ... )
        >>> df
           Odd Numbers  Even Numbers
        0            1             2
        1            3             4
        2            5             6
        >>> df["Even Numbers"].name
        'Even Numbers'
        """
        return self._name

    @name.setter
    def name(self, value: Hashable) -> None:
        validate_all_hashable(value, error_name=f"{type(self).__name__}.name")
        object.__setattr__(self, "_name", value)

    @property
    def values(self):
        """
        Return Series as ndarray or ndarray-like depending on the dtype.

        .. warning::

           We recommend using :attr:`Series.array` or
           :meth:`Series.to_numpy`, depending on whether you need
           a reference to the underlying data or a NumPy array.

        Returns
        -------
        numpy.ndarray or ndarray-like

        See Also
        --------
        Series.array : Reference to the underlying data.
        Series.to_numpy : A NumPy array representing the underlying data.

        Examples
        --------
        >>> pd.Series([1, 2, 3]).values
        array([1, 2, 3])

        >>> pd.Series(list("aabc")).values
        array(['a', 'a', 'b', 'c'], dtype=object)

        >>> pd.Series(list("aabc")).astype("category").values
        ['a', 'a', 'b', 'c']
        Categories (3, object): ['a', 'b', 'c']

        Timezone aware datetime data is converted to UTC:

        >>> pd.Series(pd.date_range("20130101", periods=3, tz="US/Eastern")).values
        array(['2013-01-01T05:00:00.000000000',
               '2013-01-02T05:00:00.000000000',
               '2013-01-03T05:00:00.000000000'], dtype='datetime64[ns]')
        """
        return self._mgr.external_values()

    @property
    def _values(self):
        """
        Return the internal repr of this data (defined by Block.interval_values).
        This are the values as stored in the Block (ndarray or ExtensionArray
        depending on the Block class), with datetime64[ns] and timedelta64[ns]
        wrapped in ExtensionArrays to match Index._values behavior.

        Differs from the public ``.values`` for certain data types, because of
        historical backwards compatibility of the public attribute (e.g. period
        returns object ndarray and datetimetz a datetime64[ns] ndarray for
        ``.values`` while it returns an ExtensionArray for ``._values`` in those
        cases).

        Differs from ``.array`` in that this still returns the numpy array if
        the Block is backed by a numpy array (except for datetime64 and
        timedelta64 dtypes), while ``.array`` ensures to always return an
        ExtensionArray.

        Overview:

        dtype       | values        | _values       | array                 |
        ----------- | ------------- | ------------- | --------------------- |
        Numeric     | ndarray       | ndarray       | NumpyExtensionArray   |
        Category    | Categorical   | Categorical   | Categorical           |
        dt64[ns]    | ndarray[M8ns] | DatetimeArray | DatetimeArray         |
        dt64[ns tz] | ndarray[M8ns] | DatetimeArray | DatetimeArray         |
        td64[ns]    | ndarray[m8ns] | TimedeltaArray| TimedeltaArray        |
        Period      | ndarray[obj]  | PeriodArray   | PeriodArray           |
        Nullable    | EA            | EA            | EA                    |

        """
        return self._mgr.internal_values()

    @property
    def _references(self) -> BlockValuesRefs:
        return self._mgr._block.refs

    # error: Decorated property not supported
    @Appender(base.IndexOpsMixin.array.__doc__)  # type: ignore[misc]
    @property
    def array(self) -> ExtensionArray:
        return self._mgr.array_values()

    def __len__(self) -> int:
        """
        Return the length of the Series.
        """
        return len(self._mgr)

    # ----------------------------------------------------------------------
    # NDArray Compat
    def __array__(
        self, dtype: npt.DTypeLike | None = None, copy: bool | None = None
    ) -> np.ndarray:
        """
        Return the values as a NumPy array.

        Users should not call this directly. Rather, it is invoked by
        :func:`numpy.array` and :func:`numpy.asarray`.

        Parameters
        ----------
        dtype : str or numpy.dtype, optional
            The dtype to use for the resulting NumPy array. By default,
            the dtype is inferred from the data.

        copy : bool or None, optional
            Unused.

        Returns
        -------
        numpy.ndarray
            The values in the series converted to a :class:`numpy.ndarray`
            with the specified `dtype`.

        See Also
        --------
        array : Create a new array from data.
        Series.array : Zero-copy view to the array backing the Series.
        Series.to_numpy : Series method for similar behavior.

        Examples
        --------
        >>> ser = pd.Series([1, 2, 3])
        >>> np.asarray(ser)
        array([1, 2, 3])

        For timezone-aware data, the timezones may be retained with
        ``dtype='object'``

        >>> tzser = pd.Series(pd.date_range("2000", periods=2, tz="CET"))
        >>> np.asarray(tzser, dtype="object")
        array([Timestamp('2000-01-01 00:00:00+0100', tz='CET'),
               Timestamp('2000-01-02 00:00:00+0100', tz='CET')],
              dtype=object)

        Or the values may be localized to UTC and the tzinfo discarded with
        ``dtype='datetime64[ns]'``

        >>> np.asarray(tzser, dtype="datetime64[ns]")  # doctest: +ELLIPSIS
        array(['1999-12-31T23:00:00.000000000', ...],
              dtype='datetime64[ns]')
        """
        values = self._values
        arr = np.asarray(values, dtype=dtype)
        if astype_is_view(values.dtype, arr.dtype):
            arr = arr.view()
            arr.flags.writeable = False
        return arr

    # ----------------------------------------------------------------------

    # indexers
    @property
    def axes(self) -> list[Index]:
        """
        Return a list of the row axis labels.
        """
        return [self.index]

    # ----------------------------------------------------------------------
    # Indexing Methods

    def _ixs(self, i: int, axis: AxisInt = 0) -> Any:
        """
        Return the i-th value or values in the Series by location.

        Parameters
        ----------
        i : int

        Returns
        -------
        scalar
        """
        return self._values[i]

    def _slice(self, slobj: slice, axis: AxisInt = 0) -> Series:
        # axis kwarg is retained for compat with NDFrame method
        #  _slice is *always* positional
        mgr = self._mgr.get_slice(slobj, axis=axis)
        out = self._constructor_from_mgr(mgr, axes=mgr.axes)
        out._name = self._name
        return out.__finalize__(self)

    def __getitem__(self, key):
        check_dict_or_set_indexers(key)
        key = com.apply_if_callable(key, self)

        if key is Ellipsis:
            return self.copy(deep=False)

        key_is_scalar = is_scalar(key)
        if isinstance(key, (list, tuple)):
            key = unpack_1tuple(key)

        if is_integer(key) and self.index._should_fallback_to_positional:
            warnings.warn(
                # GH#50617
                "Series.__getitem__ treating keys as positions is deprecated. "
                "In a future version, integer keys will always be treated "
                "as labels (consistent with DataFrame behavior). To access "
                "a value by position, use `ser.iloc[pos]`",
                FutureWarning,
                stacklevel=find_stack_level(),
            )
            return self._values[key]

        elif key_is_scalar:
            return self._get_value(key)

        # Convert generator to list before going through hashable part
        # (We will iterate through the generator there to check for slices)
        if is_iterator(key):
            key = list(key)

        if is_hashable(key) and not isinstance(key, slice):
            # Otherwise index.get_value will raise InvalidIndexError
            try:
                # For labels that don't resolve as scalars like tuples and frozensets
                result = self._get_value(key)

                return result

            except (KeyError, TypeError, InvalidIndexError):
                # InvalidIndexError for e.g. generator
                #  see test_series_getitem_corner_generator
                if isinstance(key, tuple) and isinstance(self.index, MultiIndex):
                    # We still have the corner case where a tuple is a key
                    # in the first level of our MultiIndex
                    return self._get_values_tuple(key)

        if isinstance(key, slice):
            # Do slice check before somewhat-costly is_bool_indexer
            return self._getitem_slice(key)

        if com.is_bool_indexer(key):
            key = check_bool_indexer(self.index, key)
            key = np.asarray(key, dtype=bool)
            return self._get_rows_with_mask(key)

        return self._get_with(key)

    def _get_with(self, key):
        # other: fancy integer or otherwise
        if isinstance(key, ABCDataFrame):
            raise TypeError(
                "Indexing a Series with DataFrame is not "
                "supported, use the appropriate DataFrame column"
            )
        elif isinstance(key, tuple):
            return self._get_values_tuple(key)

        elif not is_list_like(key):
            # e.g. scalars that aren't recognized by lib.is_scalar, GH#32684
            return self.loc[key]

        if not isinstance(key, (list, np.ndarray, ExtensionArray, Series, Index)):
            key = list(key)

        key_type = lib.infer_dtype(key, skipna=False)

        # Note: The key_type == "boolean" case should be caught by the
        #  com.is_bool_indexer check in __getitem__
        if key_type == "integer":
            # We need to decide whether to treat this as a positional indexer
            #  (i.e. self.iloc) or label-based (i.e. self.loc)
            if not self.index._should_fallback_to_positional:
                return self.loc[key]
            else:
                warnings.warn(
                    # GH#50617
                    "Series.__getitem__ treating keys as positions is deprecated. "
                    "In a future version, integer keys will always be treated "
                    "as labels (consistent with DataFrame behavior). To access "
                    "a value by position, use `ser.iloc[pos]`",
                    FutureWarning,
                    stacklevel=find_stack_level(),
                )
                return self.iloc[key]

        # handle the dup indexing case GH#4246
        return self.loc[key]

    def _get_values_tuple(self, key: tuple):
        # mpl hackaround
        if com.any_none(*key):
            # mpl compat if we look up e.g. ser[:, np.newaxis];
            #  see tests.series.timeseries.test_mpl_compat_hack
            # the asarray is needed to avoid returning a 2D DatetimeArray
            result = np.asarray(self._values[key])
            disallow_ndim_indexing(result)
            return result

        if not isinstance(self.index, MultiIndex):
            raise KeyError("key of type tuple not found and not a MultiIndex")

        # If key is contained, would have returned by now
        indexer, new_index = self.index.get_loc_level(key)
        new_ser = self._constructor(self._values[indexer], index=new_index, copy=False)
        if isinstance(indexer, slice):
            new_ser._mgr.add_references(self._mgr)
        return new_ser.__finalize__(self)

    def _get_rows_with_mask(self, indexer: npt.NDArray[np.bool_]) -> Series:
        new_mgr = self._mgr.get_rows_with_mask(indexer)
        return self._constructor_from_mgr(new_mgr, axes=new_mgr.axes).__finalize__(self)

    def _get_value(self, label, takeable: bool = False):
        """
        Quickly retrieve single value at passed index label.

        Parameters
        ----------
        label : object
        takeable : interpret the index as indexers, default False

        Returns
        -------
        scalar value
        """
        if takeable:
            return self._values[label]

        # Similar to Index.get_value, but we do not fall back to positional
        loc = self.index.get_loc(label)

        if is_integer(loc):
            return self._values[loc]

        if isinstance(self.index, MultiIndex):
            mi = self.index
            new_values = self._values[loc]
            if len(new_values) == 1 and mi.nlevels == 1:
                # If more than one level left, we can not return a scalar
                return new_values[0]

            new_index = mi[loc]
            new_index = maybe_droplevels(new_index, label)
            new_ser = self._constructor(
                new_values, index=new_index, name=self.name, copy=False
            )
            if isinstance(loc, slice):
                new_ser._mgr.add_references(self._mgr)
            return new_ser.__finalize__(self)

        else:
            return self.iloc[loc]

    def __setitem__(self, key, value) -> None:
        if not PYPY:
            if sys.getrefcount(self) <= 3:
                warnings.warn(
                    _chained_assignment_msg, ChainedAssignmentError, stacklevel=2
                )

        check_dict_or_set_indexers(key)
        key = com.apply_if_callable(key, self)

        if key is Ellipsis:
            key = slice(None)

        if isinstance(key, slice):
            indexer = self.index._convert_slice_indexer(key, kind="getitem")
            return self._set_values(indexer, value)

        try:
            self._set_with_engine(key, value)
        except KeyError:
            # We have a scalar (or for MultiIndex or object-dtype, scalar-like)
            #  key that is not present in self.index.
            if is_integer(key):
                if not self.index._should_fallback_to_positional:
                    # GH#33469
                    self.loc[key] = value
                else:
                    # positional setter
                    # can't use _mgr.setitem_inplace yet bc could have *both*
                    #  KeyError and then ValueError, xref GH#45070
                    warnings.warn(
                        # GH#50617
                        "Series.__setitem__ treating keys as positions is deprecated. "
                        "In a future version, integer keys will always be treated "
                        "as labels (consistent with DataFrame behavior). To set "
                        "a value by position, use `ser.iloc[pos] = value`",
                        FutureWarning,
                        stacklevel=find_stack_level(),
                    )
                    self._set_values(key, value)
            else:
                # GH#12862 adding a new key to the Series
                self.loc[key] = value

        except (TypeError, ValueError, LossySetitemError):
            # The key was OK, but we cannot set the value losslessly
            indexer = self.index.get_loc(key)
            self._set_values(indexer, value)

        except InvalidIndexError as err:
            if isinstance(key, tuple) and not isinstance(self.index, MultiIndex):
                # cases with MultiIndex don't get here bc they raise KeyError
                # e.g. test_basic_getitem_setitem_corner
                raise KeyError(
                    "key of type tuple not found and not a MultiIndex"
                ) from err

            if com.is_bool_indexer(key):
                key = check_bool_indexer(self.index, key)
                key = np.asarray(key, dtype=bool)

                if (
                    is_list_like(value)
                    and len(value) != len(self)
                    and not isinstance(value, Series)
                    and not is_object_dtype(self.dtype)
                ):
                    # Series will be reindexed to have matching length inside
                    #  _where call below
                    # GH#44265
                    indexer = key.nonzero()[0]
                    self._set_values(indexer, value)
                    return

                # otherwise with listlike other we interpret series[mask] = other
                #  as series[mask] = other[mask]
                try:
                    self._where(~key, value, inplace=True)
                except InvalidIndexError:
                    # test_where_dups
                    self.iloc[key] = value
                return

            else:
                self._set_with(key, value)

    def _set_with_engine(self, key, value) -> None:
        loc = self.index.get_loc(key)

        # this is equivalent to self._values[key] = value
        self._mgr.setitem_inplace(loc, value)

    def _set_with(self, key, value) -> None:
        # We got here via exception-handling off of InvalidIndexError, so
        #  key should always be listlike at this point.
        assert not isinstance(key, tuple)

        if is_iterator(key):
            # Without this, the call to infer_dtype will consume the generator
            key = list(key)

        if not self.index._should_fallback_to_positional:
            # Regardless of the key type, we're treating it as labels
            self._set_labels(key, value)

        else:
            # Note: key_type == "boolean" should not occur because that
            #  should be caught by the is_bool_indexer check in __setitem__
            key_type = lib.infer_dtype(key, skipna=False)

            if key_type == "integer":
                warnings.warn(
                    # GH#50617
                    "Series.__setitem__ treating keys as positions is deprecated. "
                    "In a future version, integer keys will always be treated "
                    "as labels (consistent with DataFrame behavior). To set "
                    "a value by position, use `ser.iloc[pos] = value`",
                    FutureWarning,
                    stacklevel=find_stack_level(),
                )
                self._set_values(key, value)
            else:
                self._set_labels(key, value)

    def _set_labels(self, key, value) -> None:
        key = com.asarray_tuplesafe(key)
        indexer: np.ndarray = self.index.get_indexer(key)
        mask = indexer == -1
        if mask.any():
            raise KeyError(f"{key[mask]} not in index")
        self._set_values(indexer, value)

    def _set_values(self, key, value) -> None:
        if isinstance(key, (Index, Series)):
            key = key._values

        self._mgr = self._mgr.setitem(indexer=key, value=value)

    def _set_value(self, label, value, takeable: bool = False) -> None:
        """
        Quickly set single value at passed label.

        If label is not contained, a new object is created with the label
        placed at the end of the result index.

        Parameters
        ----------
        label : object
            Partial indexing with MultiIndex not allowed.
        value : object
            Scalar value.
        takeable : interpret the index as indexers, default False
        """
        if not takeable:
            try:
                loc = self.index.get_loc(label)
            except KeyError:
                # set using a non-recursive method
                self.loc[label] = value
                return
        else:
            loc = label

        self._set_values(loc, value)

    # ----------------------------------------------------------------------
    # Unsorted

    def repeat(self, repeats: int | Sequence[int], axis: None = None) -> Series:
        """
        Repeat elements of a Series.

        Returns a new Series where each element of the current Series
        is repeated consecutively a given number of times.

        Parameters
        ----------
        repeats : int or array of ints
            The number of repetitions for each element. This should be a
            non-negative integer. Repeating 0 times will return an empty
            Series.
        axis : None
            Unused. Parameter needed for compatibility with DataFrame.

        Returns
        -------
        Series
            Newly created Series with repeated elements.

        See Also
        --------
        Index.repeat : Equivalent function for Index.
        numpy.repeat : Similar method for :class:`numpy.ndarray`.

        Examples
        --------
        >>> s = pd.Series(["a", "b", "c"])
        >>> s
        0    a
        1    b
        2    c
        dtype: object
        >>> s.repeat(2)
        0    a
        0    a
        1    b
        1    b
        2    c
        2    c
        dtype: object
        >>> s.repeat([1, 2, 3])
        0    a
        1    b
        1    b
        2    c
        2    c
        2    c
        dtype: object
        """
        nv.validate_repeat((), {"axis": axis})
        new_index = self.index.repeat(repeats)
        new_values = self._values.repeat(repeats)
        return self._constructor(new_values, index=new_index, copy=False).__finalize__(
            self, method="repeat"
        )

    @overload
    def reset_index(
        self,
        level: IndexLabel = ...,
        *,
        drop: Literal[False] = ...,
        name: Level = ...,
        inplace: Literal[False] = ...,
        allow_duplicates: bool = ...,
    ) -> DataFrame: ...

    @overload
    def reset_index(
        self,
        level: IndexLabel = ...,
        *,
        drop: Literal[True],
        name: Level = ...,
        inplace: Literal[False] = ...,
        allow_duplicates: bool = ...,
    ) -> Series: ...

    @overload
    def reset_index(
        self,
        level: IndexLabel = ...,
        *,
        drop: bool = ...,
        name: Level = ...,
        inplace: Literal[True],
        allow_duplicates: bool = ...,
    ) -> None: ...

    def reset_index(
        self,
        level: IndexLabel | None = None,
        *,
        drop: bool = False,
        name: Level = lib.no_default,
        inplace: bool = False,
        allow_duplicates: bool = False,
    ) -> DataFrame | Series | None:
        """
        Generate a new DataFrame or Series with the index reset.

        This is useful when the index needs to be treated as a column, or
        when the index is meaningless and needs to be reset to the default
        before another operation.

        Parameters
        ----------
        level : int, str, tuple, or list, default optional
            For a Series with a MultiIndex, only remove the specified levels
            from the index. Removes all levels by default.
        drop : bool, default False
            Just reset the index, without inserting it as a column in
            the new DataFrame.
        name : object, optional
            The name to use for the column containing the original Series
            values. Uses ``self.name`` by default. This argument is ignored
            when `drop` is True.
        inplace : bool, default False
            Modify the Series in place (do not create a new object).
        allow_duplicates : bool, default False
            Allow duplicate column labels to be created.

            .. versionadded:: 1.5.0

        Returns
        -------
        Series or DataFrame or None
            When `drop` is False (the default), a DataFrame is returned.
            The newly created columns will come first in the DataFrame,
            followed by the original Series values.
            When `drop` is True, a `Series` is returned.
            In either case, if ``inplace=True``, no value is returned.

        See Also
        --------
        DataFrame.reset_index: Analogous function for DataFrame.

        Examples
        --------
        >>> s = pd.Series(
        ...     [1, 2, 3, 4],
        ...     name="foo",
        ...     index=pd.Index(["a", "b", "c", "d"], name="idx"),
        ... )

        Generate a DataFrame with default index.

        >>> s.reset_index()
          idx  foo
        0   a    1
        1   b    2
        2   c    3
        3   d    4

        To specify the name of the new column use `name`.

        >>> s.reset_index(name="values")
          idx  values
        0   a       1
        1   b       2
        2   c       3
        3   d       4

        To generate a new Series with the default set `drop` to True.

        >>> s.reset_index(drop=True)
        0    1
        1    2
        2    3
        3    4
        Name: foo, dtype: int64

        The `level` parameter is interesting for Series with a multi-level
        index.

        >>> arrays = [
        ...     np.array(["bar", "bar", "baz", "baz"]),
        ...     np.array(["one", "two", "one", "two"]),
        ... ]
        >>> s2 = pd.Series(
        ...     range(4),
        ...     name="foo",
        ...     index=pd.MultiIndex.from_arrays(arrays, names=["a", "b"]),
        ... )

        To remove a specific level from the Index, use `level`.

        >>> s2.reset_index(level="a")
               a  foo
        b
        one  bar    0
        two  bar    1
        one  baz    2
        two  baz    3

        If `level` is not set, all levels are removed from the Index.

        >>> s2.reset_index()
             a    b  foo
        0  bar  one    0
        1  bar  two    1
        2  baz  one    2
        3  baz  two    3
        """
        inplace = validate_bool_kwarg(inplace, "inplace")
        if drop:
            new_index = default_index(len(self))
            if level is not None:
                level_list: Sequence[Hashable]
                if not isinstance(level, (tuple, list)):
                    level_list = [level]
                else:
                    level_list = level
                level_list = [self.index._get_level_number(lev) for lev in level_list]
                if len(level_list) < self.index.nlevels:
                    new_index = self.index.droplevel(level_list)

            if inplace:
                self.index = new_index
            else:
                new_ser = self.copy(deep=False)
                new_ser.index = new_index
                return new_ser.__finalize__(self, method="reset_index")
        elif inplace:
            raise TypeError(
                "Cannot reset_index inplace on a Series to create a DataFrame"
            )
        else:
            if name is lib.no_default:
                # For backwards compatibility, keep columns as [0] instead of
                #  [None] when self.name is None
                if self.name is None:
                    name = 0
                else:
                    name = self.name

            df = self.to_frame(name)
            return df.reset_index(
                level=level, drop=drop, allow_duplicates=allow_duplicates
            )
        return None

    # ----------------------------------------------------------------------
    # Rendering Methods

    def __repr__(self) -> str:
        """
        Return a string representation for a particular Series.
        """
        # pylint: disable=invalid-repr-returned
        repr_params = fmt.get_series_repr_params()
        return self.to_string(**repr_params)

    @overload
    def to_string(
        self,
        buf: None = ...,
        *,
        na_rep: str = ...,
        float_format: str | None = ...,
        header: bool = ...,
        index: bool = ...,
        length: bool = ...,
        dtype=...,
        name=...,
        max_rows: int | None = ...,
        min_rows: int | None = ...,
    ) -> str: ...

    @overload
    def to_string(
        self,
        buf: FilePath | WriteBuffer[str],
        *,
        na_rep: str = ...,
        float_format: str | None = ...,
        header: bool = ...,
        index: bool = ...,
        length: bool = ...,
        dtype=...,
        name=...,
        max_rows: int | None = ...,
        min_rows: int | None = ...,
    ) -> None: ...

    @deprecate_nonkeyword_arguments(
        version="3.0.0", allowed_args=["self", "buf"], name="to_string"
    )
    def to_string(
        self,
        buf: FilePath | WriteBuffer[str] | None = None,
        na_rep: str = "NaN",
        float_format: str | None = None,
        header: bool = True,
        index: bool = True,
        length: bool = False,
        dtype: bool = False,
        name: bool = False,
        max_rows: int | None = None,
        min_rows: int | None = None,
    ) -> str | None:
        """
        Render a string representation of the Series.

        Parameters
        ----------
        buf : StringIO-like, optional
            Buffer to write to.
        na_rep : str, optional
            String representation of NaN to use, default 'NaN'.
        float_format : one-parameter function, optional
            Formatter function to apply to columns' elements if they are
            floats, default None.
        header : bool, default True
            Add the Series header (index name).
        index : bool, optional
            Add index (row) labels, default True.
        length : bool, default False
            Add the Series length.
        dtype : bool, default False
            Add the Series dtype.
        name : bool, default False
            Add the Series name if not None.
        max_rows : int, optional
            Maximum number of rows to show before truncating. If None, show
            all.
        min_rows : int, optional
            The number of rows to display in a truncated repr (when number
            of rows is above `max_rows`).

        Returns
        -------
        str or None
            String representation of Series if ``buf=None``, otherwise None.

        Examples
        --------
        >>> ser = pd.Series([1, 2, 3]).to_string()
        >>> ser
        '0    1\\n1    2\\n2    3'
        """
        formatter = fmt.SeriesFormatter(
            self,
            name=name,
            length=length,
            header=header,
            index=index,
            dtype=dtype,
            na_rep=na_rep,
            float_format=float_format,
            min_rows=min_rows,
            max_rows=max_rows,
        )
        result = formatter.to_string()

        # catch contract violations
        if not isinstance(result, str):
            raise AssertionError(
                "result must be of type str, type "
                f"of result is {type(result).__name__!r}"
            )

        if buf is None:
            return result
        else:
            if hasattr(buf, "write"):
                buf.write(result)
            else:
                with open(buf, "w", encoding="utf-8") as f:
                    f.write(result)
        return None

    @overload
    def to_markdown(
        self,
        buf: None = ...,
        *,
        mode: str = ...,
        index: bool = ...,
        storage_options: StorageOptions | None = ...,
        **kwargs,
    ) -> str: ...

    @overload
    def to_markdown(
        self,
        buf: IO[str],
        *,
        mode: str = ...,
        index: bool = ...,
        storage_options: StorageOptions | None = ...,
        **kwargs,
    ) -> None: ...

    @overload
    def to_markdown(
        self,
        buf: IO[str] | None,
        *,
        mode: str = ...,
        index: bool = ...,
        storage_options: StorageOptions | None = ...,
        **kwargs,
    ) -> str | None: ...

    @doc(
        klass=_shared_doc_kwargs["klass"],
        storage_options=_shared_docs["storage_options"],
        examples=dedent(
            """Examples
            --------
            >>> s = pd.Series(["elk", "pig", "dog", "quetzal"], name="animal")
            >>> print(s.to_markdown())
            |    | animal   |
            |---:|:---------|
            |  0 | elk      |
            |  1 | pig      |
            |  2 | dog      |
            |  3 | quetzal  |

            Output markdown with a tabulate option.

            >>> print(s.to_markdown(tablefmt="grid"))
            +----+----------+
            |    | animal   |
            +====+==========+
            |  0 | elk      |
            +----+----------+
            |  1 | pig      |
            +----+----------+
            |  2 | dog      |
            +----+----------+
            |  3 | quetzal  |
            +----+----------+"""
        ),
    )
    @deprecate_nonkeyword_arguments(
        version="3.0.0", allowed_args=["self", "buf"], name="to_markdown"
    )
    def to_markdown(
        self,
        buf: IO[str] | None = None,
        mode: str = "wt",
        index: bool = True,
        storage_options: StorageOptions | None = None,
        **kwargs,
    ) -> str | None:
        """
        Print {klass} in Markdown-friendly format.

        Parameters
        ----------
        buf : str, Path or StringIO-like, optional, default None
            Buffer to write to. If None, the output is returned as a string.
        mode : str, optional
            Mode in which file is opened, "wt" by default.
        index : bool, optional, default True
            Add index (row) labels.

        {storage_options}

        **kwargs
            These parameters will be passed to `tabulate \
                <https://pypi.org/project/tabulate>`_.

        Returns
        -------
        str
            {klass} in Markdown-friendly format.

        Notes
        -----
        Requires the `tabulate <https://pypi.org/project/tabulate>`_ package.

        {examples}
        """
        return self.to_frame().to_markdown(
            buf, mode=mode, index=index, storage_options=storage_options, **kwargs
        )

    # ----------------------------------------------------------------------

    def items(self) -> Iterable[tuple[Hashable, Any]]:
        """
        Lazily iterate over (index, value) tuples.

        This method returns an iterable tuple (index, value). This is
        convenient if you want to create a lazy iterator.

        Returns
        -------
        iterable
            Iterable of tuples containing the (index, value) pairs from a
            Series.

        See Also
        --------
        DataFrame.items : Iterate over (column name, Series) pairs.
        DataFrame.iterrows : Iterate over DataFrame rows as (index, Series) pairs.

        Examples
        --------
        >>> s = pd.Series(["A", "B", "C"])
        >>> for index, value in s.items():
        ...     print(f"Index : {index}, Value : {value}")
        Index : 0, Value : A
        Index : 1, Value : B
        Index : 2, Value : C
        """
        return zip(iter(self.index), iter(self))

    # ----------------------------------------------------------------------
    # Misc public methods

    def keys(self) -> Index:
        """
        Return alias for index.

        Returns
        -------
        Index
            Index of the Series.

        Examples
        --------
        >>> s = pd.Series([1, 2, 3], index=[0, 1, 2])
        >>> s.keys()
        Index([0, 1, 2], dtype='int64')
        """
        return self.index

    @overload
    def to_dict(
        self, *, into: type[MutableMappingT] | MutableMappingT
    ) -> MutableMappingT: ...

    @overload
    def to_dict(self, *, into: type[dict] = ...) -> dict: ...

    # error: Incompatible default for argument "into" (default has type "type[
    # dict[Any, Any]]", argument has type "type[MutableMappingT] | MutableMappingT")
    def to_dict(
        self,
        *,
        into: type[MutableMappingT] | MutableMappingT = dict,  # type: ignore[assignment]
    ) -> MutableMappingT:
        """
        Convert Series to {label -> value} dict or dict-like object.

        Parameters
        ----------
        into : class, default dict
            The collections.abc.MutableMapping subclass to use as the return
            object. Can be the actual class or an empty instance of the mapping
            type you want.  If you want a collections.defaultdict, you must
            pass it initialized.

        Returns
        -------
        collections.abc.MutableMapping
            Key-value representation of Series.

        Examples
        --------
        >>> s = pd.Series([1, 2, 3, 4])
        >>> s.to_dict()
        {0: 1, 1: 2, 2: 3, 3: 4}
        >>> from collections import OrderedDict, defaultdict
        >>> s.to_dict(into=OrderedDict)
        OrderedDict([(0, 1), (1, 2), (2, 3), (3, 4)])
        >>> dd = defaultdict(list)
        >>> s.to_dict(into=dd)
        defaultdict(<class 'list'>, {0: 1, 1: 2, 2: 3, 3: 4})
        """
        # GH16122
        into_c = com.standardize_mapping(into)

        if is_object_dtype(self.dtype) or isinstance(self.dtype, ExtensionDtype):
            return into_c((k, maybe_box_native(v)) for k, v in self.items())
        else:
            # Not an object dtype => all types will be the same so let the default
            # indexer return native python type
            return into_c(self.items())

    def to_frame(self, name: Hashable = lib.no_default) -> DataFrame:
        """
        Convert Series to DataFrame.

        Parameters
        ----------
        name : object, optional
            The passed name should substitute for the series name (if it has
            one).

        Returns
        -------
        DataFrame
            DataFrame representation of Series.

        Examples
        --------
        >>> s = pd.Series(["a", "b", "c"], name="vals")
        >>> s.to_frame()
          vals
        0    a
        1    b
        2    c
        """
        columns: Index
        if name is lib.no_default:
            name = self.name
            if name is None:
                # default to [0], same as we would get with DataFrame(self)
                columns = default_index(1)
            else:
                columns = Index([name])
        else:
            columns = Index([name])

        mgr = self._mgr.to_2d_mgr(columns)
        df = self._constructor_expanddim_from_mgr(mgr, axes=mgr.axes)
        return df.__finalize__(self, method="to_frame")

    def _set_name(
        self, name, inplace: bool = False, deep: bool | None = None
    ) -> Series:
        """
        Set the Series name.

        Parameters
        ----------
        name : str
        inplace : bool
            Whether to modify `self` directly or return a copy.
        """
        inplace = validate_bool_kwarg(inplace, "inplace")
        ser = self if inplace else self.copy(deep=False)
        ser.name = name
        return ser

    @Appender(
        dedent(
            """
        Examples
        --------
        >>> ser = pd.Series([390., 350., 30., 20.],
        ...                 index=['Falcon', 'Falcon', 'Parrot', 'Parrot'],
        ...                 name="Max Speed")
        >>> ser
        Falcon    390.0
        Falcon    350.0
        Parrot     30.0
        Parrot     20.0
        Name: Max Speed, dtype: float64
        >>> ser.groupby(["a", "b", "a", "b"]).mean()
        a    210.0
        b    185.0
        Name: Max Speed, dtype: float64
        >>> ser.groupby(level=0).mean()
        Falcon    370.0
        Parrot     25.0
        Name: Max Speed, dtype: float64
        >>> ser.groupby(ser > 100).mean()
        Max Speed
        False     25.0
        True     370.0
        Name: Max Speed, dtype: float64

        **Grouping by Indexes**

        We can groupby different levels of a hierarchical index
        using the `level` parameter:

        >>> arrays = [['Falcon', 'Falcon', 'Parrot', 'Parrot'],
        ...           ['Captive', 'Wild', 'Captive', 'Wild']]
        >>> index = pd.MultiIndex.from_arrays(arrays, names=('Animal', 'Type'))
        >>> ser = pd.Series([390., 350., 30., 20.], index=index, name="Max Speed")
        >>> ser
        Animal  Type
        Falcon  Captive    390.0
                Wild       350.0
        Parrot  Captive     30.0
                Wild        20.0
        Name: Max Speed, dtype: float64
        >>> ser.groupby(level=0).mean()
        Animal
        Falcon    370.0
        Parrot     25.0
        Name: Max Speed, dtype: float64
        >>> ser.groupby(level="Type").mean()
        Type
        Captive    210.0
        Wild       185.0
        Name: Max Speed, dtype: float64

        We can also choose to include `NA` in group keys or not by defining
        `dropna` parameter, the default setting is `True`.

        >>> ser = pd.Series([1, 2, 3, 3], index=["a", 'a', 'b', np.nan])
        >>> ser.groupby(level=0).sum()
        a    3
        b    3
        dtype: int64

        >>> ser.groupby(level=0, dropna=False).sum()
        a    3
        b    3
        NaN  3
        dtype: int64

        >>> arrays = ['Falcon', 'Falcon', 'Parrot', 'Parrot']
        >>> ser = pd.Series([390., 350., 30., 20.], index=arrays, name="Max Speed")
        >>> ser.groupby(["a", "b", "a", np.nan]).mean()
        a    210.0
        b    350.0
        Name: Max Speed, dtype: float64

        >>> ser.groupby(["a", "b", "a", np.nan], dropna=False).mean()
        a    210.0
        b    350.0
        NaN   20.0
        Name: Max Speed, dtype: float64
        """
        )
    )
    @Appender(_shared_docs["groupby"] % _shared_doc_kwargs)
    def groupby(
        self,
        by=None,
        level: IndexLabel | None = None,
        as_index: bool = True,
        sort: bool = True,
        group_keys: bool = True,
        observed: bool = False,
        dropna: bool = True,
    ) -> SeriesGroupBy:
        from pandas.core.groupby.generic import SeriesGroupBy

        if level is None and by is None:
            raise TypeError("You have to supply one of 'by' and 'level'")
        if not as_index:
            raise TypeError("as_index=False only valid with DataFrame")

        return SeriesGroupBy(
            obj=self,
            keys=by,
            level=level,
            as_index=as_index,
            sort=sort,
            group_keys=group_keys,
            observed=observed,
            dropna=dropna,
        )

    # ----------------------------------------------------------------------
    # Statistics, overridden ndarray methods

    # TODO: integrate bottleneck
    def count(self) -> int:
        """
        Return number of non-NA/null observations in the Series.

        Returns
        -------
        int
            Number of non-null values in the Series.

        See Also
        --------
        DataFrame.count : Count non-NA cells for each column or row.

        Examples
        --------
        >>> s = pd.Series([0.0, 1.0, np.nan])
        >>> s.count()
        2
        """
        return notna(self._values).sum().astype("int64")

    def mode(self, dropna: bool = True) -> Series:
        """
        Return the mode(s) of the Series.

        The mode is the value that appears most often. There can be multiple modes.

        Always returns Series even if only one value is returned.

        Parameters
        ----------
        dropna : bool, default True
            Don't consider counts of NaN/NaT.

        Returns
        -------
        Series
            Modes of the Series in sorted order.

        Examples
        --------
        >>> s = pd.Series([2, 4, 2, 2, 4, None])
        >>> s.mode()
        0    2.0
        dtype: float64

        More than one mode:

        >>> s = pd.Series([2, 4, 8, 2, 4, None])
        >>> s.mode()
        0    2.0
        1    4.0
        dtype: float64

        With and without considering null value:

        >>> s = pd.Series([2, 4, None, None, 4, None])
        >>> s.mode(dropna=False)
        0   NaN
        dtype: float64
        >>> s = pd.Series([2, 4, None, None, 4, None])
        >>> s.mode()
        0    4.0
        dtype: float64
        """
        # TODO: Add option for bins like value_counts()
        values = self._values
        if isinstance(values, np.ndarray):
            res_values = algorithms.mode(values, dropna=dropna)
        else:
            res_values = values._mode(dropna=dropna)

        # Ensure index is type stable (should always use int index)
        return self._constructor(
            res_values,
            index=range(len(res_values)),
            name=self.name,
            copy=False,
            dtype=self.dtype,
        ).__finalize__(self, method="mode")

    def unique(self) -> ArrayLike:  # pylint: disable=useless-parent-delegation
        """
        Return unique values of Series object.

        Uniques are returned in order of appearance. Hash table-based unique,
        therefore does NOT sort.

        Returns
        -------
        ndarray or ExtensionArray
            The unique values returned as a NumPy array. See Notes.

        See Also
        --------
        Series.drop_duplicates : Return Series with duplicate values removed.
        unique : Top-level unique method for any 1-d array-like object.
        Index.unique : Return Index with unique values from an Index object.

        Notes
        -----
        Returns the unique values as a NumPy array. In case of an
        extension-array backed Series, a new
        :class:`~api.extensions.ExtensionArray` of that type with just
        the unique values is returned. This includes

            * Categorical
            * Period
            * Datetime with Timezone
            * Datetime without Timezone
            * Timedelta
            * Interval
            * Sparse
            * IntegerNA

        See Examples section.

        Examples
        --------
        >>> pd.Series([2, 1, 3, 3], name="A").unique()
        array([2, 1, 3])

        >>> pd.Series([pd.Timestamp("2016-01-01") for _ in range(3)]).unique()
        <DatetimeArray>
        ['2016-01-01 00:00:00']
        Length: 1, dtype: datetime64[ns]

        >>> pd.Series(
        ...     [pd.Timestamp("2016-01-01", tz="US/Eastern") for _ in range(3)]
        ... ).unique()
        <DatetimeArray>
        ['2016-01-01 00:00:00-05:00']
        Length: 1, dtype: datetime64[ns, US/Eastern]

        An Categorical will return categories in the order of
        appearance and with the same dtype.

        >>> pd.Series(pd.Categorical(list("baabc"))).unique()
        ['b', 'a', 'c']
        Categories (3, object): ['a', 'b', 'c']
        >>> pd.Series(
        ...     pd.Categorical(list("baabc"), categories=list("abc"), ordered=True)
        ... ).unique()
        ['b', 'a', 'c']
        Categories (3, object): ['a' < 'b' < 'c']
        """
        return super().unique()

    @overload
    def drop_duplicates(
        self,
        *,
        keep: DropKeep = ...,
        inplace: Literal[False] = ...,
        ignore_index: bool = ...,
    ) -> Series: ...

    @overload
    def drop_duplicates(
        self, *, keep: DropKeep = ..., inplace: Literal[True], ignore_index: bool = ...
    ) -> None: ...

    @overload
    def drop_duplicates(
        self, *, keep: DropKeep = ..., inplace: bool = ..., ignore_index: bool = ...
    ) -> Series | None: ...

    def drop_duplicates(
        self,
        *,
        keep: DropKeep = "first",
        inplace: bool = False,
        ignore_index: bool = False,
    ) -> Series | None:
        """
        Return Series with duplicate values removed.

        Parameters
        ----------
        keep : {'first', 'last', ``False``}, default 'first'
            Method to handle dropping duplicates:

            - 'first' : Drop duplicates except for the first occurrence.
            - 'last' : Drop duplicates except for the last occurrence.
            - ``False`` : Drop all duplicates.

        inplace : bool, default ``False``
            If ``True``, performs operation inplace and returns None.

        ignore_index : bool, default ``False``
            If ``True``, the resulting axis will be labeled 0, 1, …, n - 1.

            .. versionadded:: 2.0.0

        Returns
        -------
        Series or None
            Series with duplicates dropped or None if ``inplace=True``.

        See Also
        --------
        Index.drop_duplicates : Equivalent method on Index.
        DataFrame.drop_duplicates : Equivalent method on DataFrame.
        Series.duplicated : Related method on Series, indicating duplicate
            Series values.
        Series.unique : Return unique values as an array.

        Examples
        --------
        Generate a Series with duplicated entries.

        >>> s = pd.Series(
        ...     ["llama", "cow", "llama", "beetle", "llama", "hippo"], name="animal"
        ... )
        >>> s
        0     llama
        1       cow
        2     llama
        3    beetle
        4     llama
        5     hippo
        Name: animal, dtype: object

        With the 'keep' parameter, the selection behaviour of duplicated values
        can be changed. The value 'first' keeps the first occurrence for each
        set of duplicated entries. The default value of keep is 'first'.

        >>> s.drop_duplicates()
        0     llama
        1       cow
        3    beetle
        5     hippo
        Name: animal, dtype: object

        The value 'last' for parameter 'keep' keeps the last occurrence for
        each set of duplicated entries.

        >>> s.drop_duplicates(keep="last")
        1       cow
        3    beetle
        4     llama
        5     hippo
        Name: animal, dtype: object

        The value ``False`` for parameter 'keep' discards all sets of
        duplicated entries.

        >>> s.drop_duplicates(keep=False)
        1       cow
        3    beetle
        5     hippo
        Name: animal, dtype: object
        """
        inplace = validate_bool_kwarg(inplace, "inplace")
        result = super().drop_duplicates(keep=keep)

        if ignore_index:
            result.index = default_index(len(result))

        if inplace:
            self._update_inplace(result)
            return None
        else:
            return result

    def duplicated(self, keep: DropKeep = "first") -> Series:
        """
        Indicate duplicate Series values.

        Duplicated values are indicated as ``True`` values in the resulting
        Series. Either all duplicates, all except the first or all except the
        last occurrence of duplicates can be indicated.

        Parameters
        ----------
        keep : {'first', 'last', False}, default 'first'
            Method to handle dropping duplicates:

            - 'first' : Mark duplicates as ``True`` except for the first
              occurrence.
            - 'last' : Mark duplicates as ``True`` except for the last
              occurrence.
            - ``False`` : Mark all duplicates as ``True``.

        Returns
        -------
        Series[bool]
            Series indicating whether each value has occurred in the
            preceding values.

        See Also
        --------
        Index.duplicated : Equivalent method on pandas.Index.
        DataFrame.duplicated : Equivalent method on pandas.DataFrame.
        Series.drop_duplicates : Remove duplicate values from Series.

        Examples
        --------
        By default, for each set of duplicated values, the first occurrence is
        set on False and all others on True:

        >>> animals = pd.Series(["llama", "cow", "llama", "beetle", "llama"])
        >>> animals.duplicated()
        0    False
        1    False
        2     True
        3    False
        4     True
        dtype: bool

        which is equivalent to

        >>> animals.duplicated(keep="first")
        0    False
        1    False
        2     True
        3    False
        4     True
        dtype: bool

        By using 'last', the last occurrence of each set of duplicated values
        is set on False and all others on True:

        >>> animals.duplicated(keep="last")
        0     True
        1    False
        2     True
        3    False
        4    False
        dtype: bool

        By setting keep on ``False``, all duplicates are True:

        >>> animals.duplicated(keep=False)
        0     True
        1    False
        2     True
        3    False
        4     True
        dtype: bool
        """
        res = self._duplicated(keep=keep)
        result = self._constructor(res, index=self.index, copy=False)
        return result.__finalize__(self, method="duplicated")

    def idxmin(self, axis: Axis = 0, skipna: bool = True, *args, **kwargs) -> Hashable:
        """
        Return the row label of the minimum value.

        If multiple values equal the minimum, the first row label with that
        value is returned.

        Parameters
        ----------
        axis : {0 or 'index'}
            Unused. Parameter needed for compatibility with DataFrame.
        skipna : bool, default True
            Exclude NA/null values. If the entire Series is NA, the result
            will be NA.
        *args, **kwargs
            Additional arguments and keywords have no effect but might be
            accepted for compatibility with NumPy.

        Returns
        -------
        Index
            Label of the minimum value.

        Raises
        ------
        ValueError
            If the Series is empty.

        See Also
        --------
        numpy.argmin : Return indices of the minimum values
            along the given axis.
        DataFrame.idxmin : Return index of first occurrence of minimum
            over requested axis.
        Series.idxmax : Return index *label* of the first occurrence
            of maximum of values.

        Notes
        -----
        This method is the Series version of ``ndarray.argmin``. This method
        returns the label of the minimum, while ``ndarray.argmin`` returns
        the position. To get the position, use ``series.values.argmin()``.

        Examples
        --------
        >>> s = pd.Series(data=[1, None, 4, 1], index=["A", "B", "C", "D"])
        >>> s
        A    1.0
        B    NaN
        C    4.0
        D    1.0
        dtype: float64

        >>> s.idxmin()
        'A'

        If `skipna` is False and there is an NA value in the data,
        the function returns ``nan``.

        >>> s.idxmin(skipna=False)
        nan
        """
        axis = self._get_axis_number(axis)
        with warnings.catch_warnings():
            # TODO(3.0): this catching/filtering can be removed
            # ignore warning produced by argmin since we will issue a different
            #  warning for idxmin
            warnings.simplefilter("ignore")
            i = self.argmin(axis, skipna, *args, **kwargs)

        if i == -1:
            # GH#43587 give correct NA value for Index.
            warnings.warn(
                f"The behavior of {type(self).__name__}.idxmin with all-NA "
                "values, or any-NA and skipna=False, is deprecated. In a future "
                "version this will raise ValueError",
                FutureWarning,
                stacklevel=find_stack_level(),
            )
            return self.index._na_value
        return self.index[i]

    def idxmax(self, axis: Axis = 0, skipna: bool = True, *args, **kwargs) -> Hashable:
        """
        Return the row label of the maximum value.

        If multiple values equal the maximum, the first row label with that
        value is returned.

        Parameters
        ----------
        axis : {0 or 'index'}
            Unused. Parameter needed for compatibility with DataFrame.
        skipna : bool, default True
            Exclude NA/null values. If the entire Series is NA, the result
            will be NA.
        *args, **kwargs
            Additional arguments and keywords have no effect but might be
            accepted for compatibility with NumPy.

        Returns
        -------
        Index
            Label of the maximum value.

        Raises
        ------
        ValueError
            If the Series is empty.

        See Also
        --------
        numpy.argmax : Return indices of the maximum values
            along the given axis.
        DataFrame.idxmax : Return index of first occurrence of maximum
            over requested axis.
        Series.idxmin : Return index *label* of the first occurrence
            of minimum of values.

        Notes
        -----
        This method is the Series version of ``ndarray.argmax``. This method
        returns the label of the maximum, while ``ndarray.argmax`` returns
        the position. To get the position, use ``series.values.argmax()``.

        Examples
        --------
        >>> s = pd.Series(data=[1, None, 4, 3, 4], index=["A", "B", "C", "D", "E"])
        >>> s
        A    1.0
        B    NaN
        C    4.0
        D    3.0
        E    4.0
        dtype: float64

        >>> s.idxmax()
        'C'

        If `skipna` is False and there is an NA value in the data,
        the function returns ``nan``.

        >>> s.idxmax(skipna=False)
        nan
        """
        axis = self._get_axis_number(axis)
        with warnings.catch_warnings():
            # TODO(3.0): this catching/filtering can be removed
            # ignore warning produced by argmax since we will issue a different
            #  warning for argmax
            warnings.simplefilter("ignore")
            i = self.argmax(axis, skipna, *args, **kwargs)

        if i == -1:
            # GH#43587 give correct NA value for Index.
            warnings.warn(
                f"The behavior of {type(self).__name__}.idxmax with all-NA "
                "values, or any-NA and skipna=False, is deprecated. In a future "
                "version this will raise ValueError",
                FutureWarning,
                stacklevel=find_stack_level(),
            )
            return self.index._na_value
        return self.index[i]

    def round(self, decimals: int = 0, *args, **kwargs) -> Series:
        """
        Round each value in a Series to the given number of decimals.

        Parameters
        ----------
        decimals : int, default 0
            Number of decimal places to round to. If decimals is negative,
            it specifies the number of positions to the left of the decimal point.
        *args, **kwargs
            Additional arguments and keywords have no effect but might be
            accepted for compatibility with NumPy.

        Returns
        -------
        Series
            Rounded values of the Series.

        See Also
        --------
        numpy.around : Round values of an np.array.
        DataFrame.round : Round values of a DataFrame.

        Examples
        --------
        >>> s = pd.Series([0.1, 1.3, 2.7])
        >>> s.round()
        0    0.0
        1    1.0
        2    3.0
        dtype: float64
        """
        nv.validate_round(args, kwargs)
        new_mgr = self._mgr.round(decimals=decimals)
        return self._constructor_from_mgr(new_mgr, axes=new_mgr.axes).__finalize__(
            self, method="round"
        )

    @overload
    def quantile(
        self, q: float = ..., interpolation: QuantileInterpolation = ...
    ) -> float: ...

    @overload
    def quantile(
        self,
        q: Sequence[float] | AnyArrayLike,
        interpolation: QuantileInterpolation = ...,
    ) -> Series: ...

    @overload
    def quantile(
        self,
        q: float | Sequence[float] | AnyArrayLike = ...,
        interpolation: QuantileInterpolation = ...,
    ) -> float | Series: ...

    def quantile(
        self,
        q: float | Sequence[float] | AnyArrayLike = 0.5,
        interpolation: QuantileInterpolation = "linear",
    ) -> float | Series:
        """
        Return value at the given quantile.

        Parameters
        ----------
        q : float or array-like, default 0.5 (50% quantile)
            The quantile(s) to compute, which can lie in range: 0 <= q <= 1.
        interpolation : {'linear', 'lower', 'higher', 'midpoint', 'nearest'}
            This optional parameter specifies the interpolation method to use,
            when the desired quantile lies between two data points `i` and `j`:

                * linear: `i + (j - i) * (x-i)/(j-i)`, where `(x-i)/(j-i)` is
                  the fractional part of the index surrounded by `i > j`.
                * lower: `i`.
                * higher: `j`.
                * nearest: `i` or `j` whichever is nearest.
                * midpoint: (`i` + `j`) / 2.

        Returns
        -------
        float or Series
            If ``q`` is an array, a Series will be returned where the
            index is ``q`` and the values are the quantiles, otherwise
            a float will be returned.

        See Also
        --------
        core.window.Rolling.quantile : Calculate the rolling quantile.
        numpy.percentile : Returns the q-th percentile(s) of the array elements.

        Examples
        --------
        >>> s = pd.Series([1, 2, 3, 4])
        >>> s.quantile(0.5)
        2.5
        >>> s.quantile([0.25, 0.5, 0.75])
        0.25    1.75
        0.50    2.50
        0.75    3.25
        dtype: float64
        """
        validate_percentile(q)

        # We dispatch to DataFrame so that core.internals only has to worry
        #  about 2D cases.
        df = self.to_frame()

        result = df.quantile(q=q, interpolation=interpolation, numeric_only=False)
        if result.ndim == 2:
            result = result.iloc[:, 0]

        if is_list_like(q):
            result.name = self.name
            idx = Index(q, dtype=np.float64)
            return self._constructor(result, index=idx, name=self.name)
        else:
            # scalar
            return result.iloc[0]

    def corr(
        self,
        other: Series,
        method: CorrelationMethod = "pearson",
        min_periods: int | None = None,
    ) -> float:
        """
        Compute correlation with `other` Series, excluding missing values.

        The two `Series` objects are not required to be the same length and will be
        aligned internally before the correlation function is applied.

        Parameters
        ----------
        other : Series
            Series with which to compute the correlation.
        method : {'pearson', 'kendall', 'spearman'} or callable
            Method used to compute correlation:

            - pearson : Standard correlation coefficient
            - kendall : Kendall Tau correlation coefficient
            - spearman : Spearman rank correlation
            - callable: Callable with input two 1d ndarrays and returning a float.

            .. warning::
                Note that the returned matrix from corr will have 1 along the
                diagonals and will be symmetric regardless of the callable's
                behavior.
        min_periods : int, optional
            Minimum number of observations needed to have a valid result.

        Returns
        -------
        float
            Correlation with other.

        See Also
        --------
        DataFrame.corr : Compute pairwise correlation between columns.
        DataFrame.corrwith : Compute pairwise correlation with another
            DataFrame or Series.

        Notes
        -----
        Pearson, Kendall and Spearman correlation are currently computed using pairwise complete observations.

        * `Pearson correlation coefficient <https://en.wikipedia.org/wiki/Pearson_correlation_coefficient>`_
        * `Kendall rank correlation coefficient <https://en.wikipedia.org/wiki/Kendall_rank_correlation_coefficient>`_
        * `Spearman's rank correlation coefficient <https://en.wikipedia.org/wiki/Spearman%27s_rank_correlation_coefficient>`_

        Automatic data alignment: as with all pandas operations, automatic data alignment is performed for this method.
        ``corr()`` automatically considers values with matching indices.

        Examples
        --------
        >>> def histogram_intersection(a, b):
        ...     v = np.minimum(a, b).sum().round(decimals=1)
        ...     return v
        >>> s1 = pd.Series([0.2, 0.0, 0.6, 0.2])
        >>> s2 = pd.Series([0.3, 0.6, 0.0, 0.1])
        >>> s1.corr(s2, method=histogram_intersection)
        0.3

        Pandas auto-aligns the values with matching indices

        >>> s1 = pd.Series([1, 2, 3], index=[0, 1, 2])
        >>> s2 = pd.Series([1, 2, 3], index=[2, 1, 0])
        >>> s1.corr(s2)
        -1.0
        """  # noqa: E501
        this, other = self.align(other, join="inner")
        if len(this) == 0:
            return np.nan

        this_values = this.to_numpy(dtype=float, na_value=np.nan, copy=False)
        other_values = other.to_numpy(dtype=float, na_value=np.nan, copy=False)

        if method in ["pearson", "spearman", "kendall"] or callable(method):
            return nanops.nancorr(
                this_values, other_values, method=method, min_periods=min_periods
            )

        raise ValueError(
            "method must be either 'pearson', "
            "'spearman', 'kendall', or a callable, "
            f"'{method}' was supplied"
        )

    def cov(
        self,
        other: Series,
        min_periods: int | None = None,
        ddof: int | None = 1,
    ) -> float:
        """
        Compute covariance with Series, excluding missing values.

        The two `Series` objects are not required to be the same length and
        will be aligned internally before the covariance is calculated.

        Parameters
        ----------
        other : Series
            Series with which to compute the covariance.
        min_periods : int, optional
            Minimum number of observations needed to have a valid result.
        ddof : int, default 1
            Delta degrees of freedom.  The divisor used in calculations
            is ``N - ddof``, where ``N`` represents the number of elements.

        Returns
        -------
        float
            Covariance between Series and other normalized by N-1
            (unbiased estimator).

        See Also
        --------
        DataFrame.cov : Compute pairwise covariance of columns.

        Examples
        --------
        >>> s1 = pd.Series([0.90010907, 0.13484424, 0.62036035])
        >>> s2 = pd.Series([0.12528585, 0.26962463, 0.51111198])
        >>> s1.cov(s2)
        -0.01685762652715874
        """
        this, other = self.align(other, join="inner")
        if len(this) == 0:
            return np.nan
        this_values = this.to_numpy(dtype=float, na_value=np.nan, copy=False)
        other_values = other.to_numpy(dtype=float, na_value=np.nan, copy=False)
        return nanops.nancov(
            this_values, other_values, min_periods=min_periods, ddof=ddof
        )

    @doc(
        klass="Series",
        extra_params="",
        other_klass="DataFrame",
        examples=dedent(
            """
        Difference with previous row

        >>> s = pd.Series([1, 1, 2, 3, 5, 8])
        >>> s.diff()
        0    NaN
        1    0.0
        2    1.0
        3    1.0
        4    2.0
        5    3.0
        dtype: float64

        Difference with 3rd previous row

        >>> s.diff(periods=3)
        0    NaN
        1    NaN
        2    NaN
        3    2.0
        4    4.0
        5    6.0
        dtype: float64

        Difference with following row

        >>> s.diff(periods=-1)
        0    0.0
        1   -1.0
        2   -1.0
        3   -2.0
        4   -3.0
        5    NaN
        dtype: float64

        Overflow in input dtype

        >>> s = pd.Series([1, 0], dtype=np.uint8)
        >>> s.diff()
        0      NaN
        1    255.0
        dtype: float64"""
        ),
    )
    def diff(self, periods: int = 1) -> Series:
        """
        First discrete difference of element.

        Calculates the difference of a {klass} element compared with another
        element in the {klass} (default is element in previous row).

        Parameters
        ----------
        periods : int, default 1
            Periods to shift for calculating difference, accepts negative
            values.
        {extra_params}
        Returns
        -------
        {klass}
            First differences of the Series.

        See Also
        --------
        {klass}.pct_change: Percent change over given number of periods.
        {klass}.shift: Shift index by desired number of periods with an
            optional time freq.
        {other_klass}.diff: First discrete difference of object.

        Notes
        -----
        For boolean dtypes, this uses :meth:`operator.xor` rather than
        :meth:`operator.sub`.
        The result is calculated according to current dtype in {klass},
        however dtype of the result is always float64.

        Examples
        --------
        {examples}
        """
        if not lib.is_integer(periods):
            if not (is_float(periods) and periods.is_integer()):
                raise ValueError("periods must be an integer")
        result = algorithms.diff(self._values, periods)
        return self._constructor(result, index=self.index, copy=False).__finalize__(
            self, method="diff"
        )

    def autocorr(self, lag: int = 1) -> float:
        """
        Compute the lag-N autocorrelation.

        This method computes the Pearson correlation between
        the Series and its shifted self.

        Parameters
        ----------
        lag : int, default 1
            Number of lags to apply before performing autocorrelation.

        Returns
        -------
        float
            The Pearson correlation between self and self.shift(lag).

        See Also
        --------
        Series.corr : Compute the correlation between two Series.
        Series.shift : Shift index by desired number of periods.
        DataFrame.corr : Compute pairwise correlation of columns.
        DataFrame.corrwith : Compute pairwise correlation between rows or
            columns of two DataFrame objects.

        Notes
        -----
        If the Pearson correlation is not well defined return 'NaN'.

        Examples
        --------
        >>> s = pd.Series([0.25, 0.5, 0.2, -0.05])
        >>> s.autocorr()  # doctest: +ELLIPSIS
        0.10355...
        >>> s.autocorr(lag=2)  # doctest: +ELLIPSIS
        -0.99999...

        If the Pearson correlation is not well defined, then 'NaN' is returned.

        >>> s = pd.Series([1, 0, 0, 0])
        >>> s.autocorr()
        nan
        """
        return self.corr(cast(Series, self.shift(lag)))

    def dot(self, other: AnyArrayLike | DataFrame) -> Series | np.ndarray:
        """
        Compute the dot product between the Series and the columns of other.

        This method computes the dot product between the Series and another
        one, or the Series and each columns of a DataFrame, or the Series and
        each columns of an array.

        It can also be called using `self @ other`.

        Parameters
        ----------
        other : Series, DataFrame or array-like
            The other object to compute the dot product with its columns.

        Returns
        -------
        scalar, Series or numpy.ndarray
            Return the dot product of the Series and other if other is a
            Series, the Series of the dot product of Series and each rows of
            other if other is a DataFrame or a numpy.ndarray between the Series
            and each columns of the numpy array.

        See Also
        --------
        DataFrame.dot: Compute the matrix product with the DataFrame.
        Series.mul: Multiplication of series and other, element-wise.

        Notes
        -----
        The Series and other has to share the same index if other is a Series
        or a DataFrame.

        Examples
        --------
        >>> s = pd.Series([0, 1, 2, 3])
        >>> other = pd.Series([-1, 2, -3, 4])
        >>> s.dot(other)
        8
        >>> s @ other
        8
        >>> df = pd.DataFrame([[0, 1], [-2, 3], [4, -5], [6, 7]])
        >>> s.dot(df)
        0    24
        1    14
        dtype: int64
        >>> arr = np.array([[0, 1], [-2, 3], [4, -5], [6, 7]])
        >>> s.dot(arr)
        array([24, 14])
        """
        if isinstance(other, (Series, ABCDataFrame)):
            common = self.index.union(other.index)
            if len(common) > len(self.index) or len(common) > len(other.index):
                raise ValueError("matrices are not aligned")

            left = self.reindex(index=common)
            right = other.reindex(index=common)
            lvals = left.values
            rvals = right.values
        else:
            lvals = self.values
            rvals = np.asarray(other)
            if lvals.shape[0] != rvals.shape[0]:
                raise Exception(
                    f"Dot product shape mismatch, {lvals.shape} vs {rvals.shape}"
                )

        if isinstance(other, ABCDataFrame):
            return self._constructor(
                np.dot(lvals, rvals), index=other.columns, copy=False
            ).__finalize__(self, method="dot")
        elif isinstance(other, Series):
            return np.dot(lvals, rvals)
        elif isinstance(rvals, np.ndarray):
            return np.dot(lvals, rvals)
        else:  # pragma: no cover
            raise TypeError(f"unsupported type: {type(other)}")

    def __matmul__(self, other):
        """
        Matrix multiplication using binary `@` operator.
        """
        return self.dot(other)

    def __rmatmul__(self, other):
        """
        Matrix multiplication using binary `@` operator.
        """
        return self.dot(np.transpose(other))

    @doc(base.IndexOpsMixin.searchsorted, klass="Series")
    # Signature of "searchsorted" incompatible with supertype "IndexOpsMixin"
    def searchsorted(  # type: ignore[override]
        self,
        value: NumpyValueArrayLike | ExtensionArray,
        side: Literal["left", "right"] = "left",
        sorter: NumpySorter | None = None,
    ) -> npt.NDArray[np.intp] | np.intp:
        return base.IndexOpsMixin.searchsorted(self, value, side=side, sorter=sorter)

    # -------------------------------------------------------------------
    # Combination

    def _append(
        self, to_append, ignore_index: bool = False, verify_integrity: bool = False
    ):
        from pandas.core.reshape.concat import concat

        if isinstance(to_append, (list, tuple)):
            to_concat = [self]
            to_concat.extend(to_append)
        else:
            to_concat = [self, to_append]
        if any(isinstance(x, (ABCDataFrame,)) for x in to_concat[1:]):
            msg = "to_append should be a Series or list/tuple of Series, got DataFrame"
            raise TypeError(msg)
        return concat(
            to_concat, ignore_index=ignore_index, verify_integrity=verify_integrity
        )

    @doc(
        _shared_docs["compare"],
        dedent(
            """
        Returns
        -------
        Series or DataFrame
            If axis is 0 or 'index' the result will be a Series.
            The resulting index will be a MultiIndex with 'self' and 'other'
            stacked alternately at the inner level.

            If axis is 1 or 'columns' the result will be a DataFrame.
            It will have two columns namely 'self' and 'other'.

        See Also
        --------
        DataFrame.compare : Compare with another DataFrame and show differences.

        Notes
        -----
        Matching NaNs will not appear as a difference.

        Examples
        --------
        >>> s1 = pd.Series(["a", "b", "c", "d", "e"])
        >>> s2 = pd.Series(["a", "a", "c", "b", "e"])

        Align the differences on columns

        >>> s1.compare(s2)
          self other
        1    b     a
        3    d     b

        Stack the differences on indices

        >>> s1.compare(s2, align_axis=0)
        1  self     b
           other    a
        3  self     d
           other    b
        dtype: object

        Keep all original rows

        >>> s1.compare(s2, keep_shape=True)
          self other
        0  NaN   NaN
        1    b     a
        2  NaN   NaN
        3    d     b
        4  NaN   NaN

        Keep all original rows and also all original values

        >>> s1.compare(s2, keep_shape=True, keep_equal=True)
          self other
        0    a     a
        1    b     a
        2    c     c
        3    d     b
        4    e     e
        """
        ),
        klass=_shared_doc_kwargs["klass"],
    )
    def compare(
        self,
        other: Series,
        align_axis: Axis = 1,
        keep_shape: bool = False,
        keep_equal: bool = False,
        result_names: Suffixes = ("self", "other"),
    ) -> DataFrame | Series:
        return super().compare(
            other=other,
            align_axis=align_axis,
            keep_shape=keep_shape,
            keep_equal=keep_equal,
            result_names=result_names,
        )

    def combine(
        self,
        other: Series | Hashable,
        func: Callable[[Hashable, Hashable], Hashable],
        fill_value: Hashable | None = None,
    ) -> Series:
        """
        Combine the Series with a Series or scalar according to `func`.

        Combine the Series and `other` using `func` to perform elementwise
        selection for combined Series.
        `fill_value` is assumed when value is missing at some index
        from one of the two objects being combined.

        Parameters
        ----------
        other : Series or scalar
            The value(s) to be combined with the `Series`.
        func : function
            Function that takes two scalars as inputs and returns an element.
        fill_value : scalar, optional
            The value to assume when an index is missing from
            one Series or the other. The default specifies to use the
            appropriate NaN value for the underlying dtype of the Series.

        Returns
        -------
        Series
            The result of combining the Series with the other object.

        See Also
        --------
        Series.combine_first : Combine Series values, choosing the calling
            Series' values first.

        Examples
        --------
        Consider 2 Datasets ``s1`` and ``s2`` containing
        highest clocked speeds of different birds.

        >>> s1 = pd.Series({"falcon": 330.0, "eagle": 160.0})
        >>> s1
        falcon    330.0
        eagle     160.0
        dtype: float64
        >>> s2 = pd.Series({"falcon": 345.0, "eagle": 200.0, "duck": 30.0})
        >>> s2
        falcon    345.0
        eagle     200.0
        duck       30.0
        dtype: float64

        Now, to combine the two datasets and view the highest speeds
        of the birds across the two datasets

        >>> s1.combine(s2, max)
        duck        NaN
        eagle     200.0
        falcon    345.0
        dtype: float64

        In the previous example, the resulting value for duck is missing,
        because the maximum of a NaN and a float is a NaN.
        So, in the example, we set ``fill_value=0``,
        so the maximum value returned will be the value from some dataset.

        >>> s1.combine(s2, max, fill_value=0)
        duck       30.0
        eagle     200.0
        falcon    345.0
        dtype: float64
        """
        if fill_value is None:
            fill_value = na_value_for_dtype(self.dtype, compat=False)

        if isinstance(other, Series):
            # If other is a Series, result is based on union of Series,
            # so do this element by element
            new_index = self.index.union(other.index)
            new_name = ops.get_op_result_name(self, other)
            new_values = np.empty(len(new_index), dtype=object)
            with np.errstate(all="ignore"):
                for i, idx in enumerate(new_index):
                    lv = self.get(idx, fill_value)
                    rv = other.get(idx, fill_value)
                    new_values[i] = func(lv, rv)
        else:
            # Assume that other is a scalar, so apply the function for
            # each element in the Series
            new_index = self.index
            new_values = np.empty(len(new_index), dtype=object)
            with np.errstate(all="ignore"):
                new_values[:] = [func(lv, other) for lv in self._values]
            new_name = self.name

        # try_float=False is to match agg_series
        npvalues = lib.maybe_convert_objects(new_values, try_float=False)
        # same_dtype here is a kludge to avoid casting e.g. [True, False] to
        #  ["True", "False"]
        same_dtype = isinstance(self.dtype, (StringDtype, CategoricalDtype))
        res_values = maybe_cast_pointwise_result(
            npvalues, self.dtype, same_dtype=same_dtype
        )
        return self._constructor(res_values, index=new_index, name=new_name, copy=False)

    def combine_first(self, other) -> Series:
        """
        Update null elements with value in the same location in 'other'.

        Combine two Series objects by filling null values in one Series with
        non-null values from the other Series. Result index will be the union
        of the two indexes.

        Parameters
        ----------
        other : Series
            The value(s) to be used for filling null values.

        Returns
        -------
        Series
            The result of combining the provided Series with the other object.

        See Also
        --------
        Series.combine : Perform element-wise operation on two Series
            using a given function.

        Examples
        --------
        >>> s1 = pd.Series([1, np.nan])
        >>> s2 = pd.Series([3, 4, 5])
        >>> s1.combine_first(s2)
        0    1.0
        1    4.0
        2    5.0
        dtype: float64

        Null values still persist if the location of that null value
        does not exist in `other`

        >>> s1 = pd.Series({"falcon": np.nan, "eagle": 160.0})
        >>> s2 = pd.Series({"eagle": 200.0, "duck": 30.0})
        >>> s1.combine_first(s2)
        duck       30.0
        eagle     160.0
        falcon      NaN
        dtype: float64
        """
        from pandas.core.reshape.concat import concat

        if self.dtype == other.dtype:
            if self.index.equals(other.index):
                return self.mask(self.isna(), other)
            elif self._can_hold_na and not isinstance(self.dtype, SparseDtype):
                this, other = self.align(other, join="outer")
                return this.mask(this.isna(), other)

        new_index = self.index.union(other.index)

        this = self
        # identify the index subset to keep for each series
        keep_other = other.index.difference(this.index[notna(this)])
        keep_this = this.index.difference(keep_other)

        this = this.reindex(keep_this)
        other = other.reindex(keep_other)

        if this.dtype.kind == "M" and other.dtype.kind != "M":
            other = to_datetime(other)
        combined = concat([this, other])
        combined = combined.reindex(new_index)
        return combined.__finalize__(self, method="combine_first")

    def update(self, other: Series | Sequence | Mapping) -> None:
        """
        Modify Series in place using values from passed Series.

        Uses non-NA values from passed Series to make updates. Aligns
        on index.

        Parameters
        ----------
        other : Series, or object coercible into Series

        Examples
        --------
        >>> s = pd.Series([1, 2, 3])
        >>> s.update(pd.Series([4, 5, 6]))
        >>> s
        0    4
        1    5
        2    6
        dtype: int64

        >>> s = pd.Series(["a", "b", "c"])
        >>> s.update(pd.Series(["d", "e"], index=[0, 2]))
        >>> s
        0    d
        1    b
        2    e
        dtype: object

        >>> s = pd.Series([1, 2, 3])
        >>> s.update(pd.Series([4, 5, 6, 7, 8]))
        >>> s
        0    4
        1    5
        2    6
        dtype: int64

        If ``other`` contains NaNs the corresponding values are not updated
        in the original Series.

        >>> s = pd.Series([1, 2, 3])
        >>> s.update(pd.Series([4, np.nan, 6]))
        >>> s
        0    4
        1    2
        2    6
        dtype: int64

        ``other`` can also be a non-Series object type
        that is coercible into a Series

        >>> s = pd.Series([1, 2, 3])
        >>> s.update([4, np.nan, 6])
        >>> s
        0    4
        1    2
        2    6
        dtype: int64

        >>> s = pd.Series([1, 2, 3])
        >>> s.update({1: 9})
        >>> s
        0    1
        1    9
        2    3
        dtype: int64
        """
        if not PYPY:
            if sys.getrefcount(self) <= REF_COUNT:
                warnings.warn(
                    _chained_assignment_method_msg,
                    ChainedAssignmentError,
                    stacklevel=2,
                )

        if not isinstance(other, Series):
            other = Series(other)

        other = other.reindex_like(self)
        mask = notna(other)

        self._mgr = self._mgr.putmask(mask=mask, new=other)

    # ----------------------------------------------------------------------
    # Reindexing, sorting

    @overload
    def sort_values(
        self,
        *,
        axis: Axis = ...,
        ascending: bool | Sequence[bool] = ...,
        inplace: Literal[False] = ...,
        kind: SortKind = ...,
        na_position: NaPosition = ...,
        ignore_index: bool = ...,
        key: ValueKeyFunc = ...,
    ) -> Series: ...

    @overload
    def sort_values(
        self,
        *,
        axis: Axis = ...,
        ascending: bool | Sequence[bool] = ...,
        inplace: Literal[True],
        kind: SortKind = ...,
        na_position: NaPosition = ...,
        ignore_index: bool = ...,
        key: ValueKeyFunc = ...,
    ) -> None: ...

    @overload
    def sort_values(
        self,
        *,
        axis: Axis = ...,
        ascending: bool | Sequence[bool] = ...,
        inplace: bool = ...,
        kind: SortKind = ...,
        na_position: NaPosition = ...,
        ignore_index: bool = ...,
        key: ValueKeyFunc = ...,
    ) -> Series | None: ...

    def sort_values(
        self,
        *,
        axis: Axis = 0,
        ascending: bool | Sequence[bool] = True,
        inplace: bool = False,
        kind: SortKind = "quicksort",
        na_position: NaPosition = "last",
        ignore_index: bool = False,
        key: ValueKeyFunc | None = None,
    ) -> Series | None:
        """
        Sort by the values.

        Sort a Series in ascending or descending order by some
        criterion.

        Parameters
        ----------
        axis : {0 or 'index'}
            Unused. Parameter needed for compatibility with DataFrame.
        ascending : bool or list of bools, default True
            If True, sort values in ascending order, otherwise descending.
        inplace : bool, default False
            If True, perform operation in-place.
        kind : {'quicksort', 'mergesort', 'heapsort', 'stable'}, default 'quicksort'
            Choice of sorting algorithm. See also :func:`numpy.sort` for more
            information. 'mergesort' and 'stable' are the only stable  algorithms.
        na_position : {'first' or 'last'}, default 'last'
            Argument 'first' puts NaNs at the beginning, 'last' puts NaNs at
            the end.
        ignore_index : bool, default False
            If True, the resulting axis will be labeled 0, 1, …, n - 1.
        key : callable, optional
            If not None, apply the key function to the series values
            before sorting. This is similar to the `key` argument in the
            builtin :meth:`sorted` function, with the notable difference that
            this `key` function should be *vectorized*. It should expect a
            ``Series`` and return an array-like.

        Returns
        -------
        Series or None
            Series ordered by values or None if ``inplace=True``.

        See Also
        --------
        Series.sort_index : Sort by the Series indices.
        DataFrame.sort_values : Sort DataFrame by the values along either axis.
        DataFrame.sort_index : Sort DataFrame by indices.

        Examples
        --------
        >>> s = pd.Series([np.nan, 1, 3, 10, 5])
        >>> s
        0     NaN
        1     1.0
        2     3.0
        3     10.0
        4     5.0
        dtype: float64

        Sort values ascending order (default behaviour)

        >>> s.sort_values(ascending=True)
        1     1.0
        2     3.0
        4     5.0
        3    10.0
        0     NaN
        dtype: float64

        Sort values descending order

        >>> s.sort_values(ascending=False)
        3    10.0
        4     5.0
        2     3.0
        1     1.0
        0     NaN
        dtype: float64

        Sort values putting NAs first

        >>> s.sort_values(na_position="first")
        0     NaN
        1     1.0
        2     3.0
        4     5.0
        3    10.0
        dtype: float64

        Sort a series of strings

        >>> s = pd.Series(["z", "b", "d", "a", "c"])
        >>> s
        0    z
        1    b
        2    d
        3    a
        4    c
        dtype: object

        >>> s.sort_values()
        3    a
        1    b
        4    c
        2    d
        0    z
        dtype: object

        Sort using a key function. Your `key` function will be
        given the ``Series`` of values and should return an array-like.

        >>> s = pd.Series(["a", "B", "c", "D", "e"])
        >>> s.sort_values()
        1    B
        3    D
        0    a
        2    c
        4    e
        dtype: object
        >>> s.sort_values(key=lambda x: x.str.lower())
        0    a
        1    B
        2    c
        3    D
        4    e
        dtype: object

        NumPy ufuncs work well here. For example, we can
        sort by the ``sin`` of the value

        >>> s = pd.Series([-4, -2, 0, 2, 4])
        >>> s.sort_values(key=np.sin)
        1   -2
        4    4
        2    0
        0   -4
        3    2
        dtype: int64

        More complicated user-defined functions can be used,
        as long as they expect a Series and return an array-like

        >>> s.sort_values(key=lambda x: (np.tan(x.cumsum())))
        0   -4
        3    2
        4    4
        1   -2
        2    0
        dtype: int64
        """
        inplace = validate_bool_kwarg(inplace, "inplace")
        # Validate the axis parameter
        self._get_axis_number(axis)

        if is_list_like(ascending):
            ascending = cast(Sequence[bool], ascending)
            if len(ascending) != 1:
                raise ValueError(
                    f"Length of ascending ({len(ascending)}) must be 1 for Series"
                )
            ascending = ascending[0]

        ascending = validate_ascending(ascending)

        if na_position not in ["first", "last"]:
            raise ValueError(f"invalid na_position: {na_position}")

        # GH 35922. Make sorting stable by leveraging nargsort
        if key:
            values_to_sort = cast(Series, ensure_key_mapped(self, key))._values
        else:
            values_to_sort = self._values
        sorted_index = nargsort(values_to_sort, kind, bool(ascending), na_position)

        if is_range_indexer(sorted_index, len(sorted_index)):
            if inplace:
                return self._update_inplace(self)
            return self.copy(deep=False)

        result = self._constructor(
            self._values[sorted_index], index=self.index[sorted_index], copy=False
        )

        if ignore_index:
            result.index = default_index(len(sorted_index))

        if not inplace:
            return result.__finalize__(self, method="sort_values")
        self._update_inplace(result)
        return None

    @overload
    def sort_index(
        self,
        *,
        axis: Axis = ...,
        level: IndexLabel = ...,
        ascending: bool | Sequence[bool] = ...,
        inplace: Literal[True],
        kind: SortKind = ...,
        na_position: NaPosition = ...,
        sort_remaining: bool = ...,
        ignore_index: bool = ...,
        key: IndexKeyFunc = ...,
    ) -> None: ...

    @overload
    def sort_index(
        self,
        *,
        axis: Axis = ...,
        level: IndexLabel = ...,
        ascending: bool | Sequence[bool] = ...,
        inplace: Literal[False] = ...,
        kind: SortKind = ...,
        na_position: NaPosition = ...,
        sort_remaining: bool = ...,
        ignore_index: bool = ...,
        key: IndexKeyFunc = ...,
    ) -> Series: ...

    @overload
    def sort_index(
        self,
        *,
        axis: Axis = ...,
        level: IndexLabel = ...,
        ascending: bool | Sequence[bool] = ...,
        inplace: bool = ...,
        kind: SortKind = ...,
        na_position: NaPosition = ...,
        sort_remaining: bool = ...,
        ignore_index: bool = ...,
        key: IndexKeyFunc = ...,
    ) -> Series | None: ...

    def sort_index(
        self,
        *,
        axis: Axis = 0,
        level: IndexLabel | None = None,
        ascending: bool | Sequence[bool] = True,
        inplace: bool = False,
        kind: SortKind = "quicksort",
        na_position: NaPosition = "last",
        sort_remaining: bool = True,
        ignore_index: bool = False,
        key: IndexKeyFunc | None = None,
    ) -> Series | None:
        """
        Sort Series by index labels.

        Returns a new Series sorted by label if `inplace` argument is
        ``False``, otherwise updates the original series and returns None.

        Parameters
        ----------
        axis : {0 or 'index'}
            Unused. Parameter needed for compatibility with DataFrame.
        level : int, optional
            If not None, sort on values in specified index level(s).
        ascending : bool or list-like of bools, default True
            Sort ascending vs. descending. When the index is a MultiIndex the
            sort direction can be controlled for each level individually.
        inplace : bool, default False
            If True, perform operation in-place.
        kind : {'quicksort', 'mergesort', 'heapsort', 'stable'}, default 'quicksort'
            Choice of sorting algorithm. See also :func:`numpy.sort` for more
            information. 'mergesort' and 'stable' are the only stable algorithms. For
            DataFrames, this option is only applied when sorting on a single
            column or label.
        na_position : {'first', 'last'}, default 'last'
            If 'first' puts NaNs at the beginning, 'last' puts NaNs at the end.
            Not implemented for MultiIndex.
        sort_remaining : bool, default True
            If True and sorting by level and index is multilevel, sort by other
            levels too (in order) after sorting by specified level.
        ignore_index : bool, default False
            If True, the resulting axis will be labeled 0, 1, …, n - 1.
        key : callable, optional
            If not None, apply the key function to the index values
            before sorting. This is similar to the `key` argument in the
            builtin :meth:`sorted` function, with the notable difference that
            this `key` function should be *vectorized*. It should expect an
            ``Index`` and return an ``Index`` of the same shape.

        Returns
        -------
        Series or None
            The original Series sorted by the labels or None if ``inplace=True``.

        See Also
        --------
        DataFrame.sort_index: Sort DataFrame by the index.
        DataFrame.sort_values: Sort DataFrame by the value.
        Series.sort_values : Sort Series by the value.

        Examples
        --------
        >>> s = pd.Series(["a", "b", "c", "d"], index=[3, 2, 1, 4])
        >>> s.sort_index()
        1    c
        2    b
        3    a
        4    d
        dtype: object

        Sort Descending

        >>> s.sort_index(ascending=False)
        4    d
        3    a
        2    b
        1    c
        dtype: object

        By default NaNs are put at the end, but use `na_position` to place
        them at the beginning

        >>> s = pd.Series(["a", "b", "c", "d"], index=[3, 2, 1, np.nan])
        >>> s.sort_index(na_position="first")
        NaN     d
         1.0    c
         2.0    b
         3.0    a
        dtype: object

        Specify index level to sort

        >>> arrays = [
        ...     np.array(["qux", "qux", "foo", "foo", "baz", "baz", "bar", "bar"]),
        ...     np.array(["two", "one", "two", "one", "two", "one", "two", "one"]),
        ... ]
        >>> s = pd.Series([1, 2, 3, 4, 5, 6, 7, 8], index=arrays)
        >>> s.sort_index(level=1)
        bar  one    8
        baz  one    6
        foo  one    4
        qux  one    2
        bar  two    7
        baz  two    5
        foo  two    3
        qux  two    1
        dtype: int64

        Does not sort by remaining levels when sorting by levels

        >>> s.sort_index(level=1, sort_remaining=False)
        qux  one    2
        foo  one    4
        baz  one    6
        bar  one    8
        qux  two    1
        foo  two    3
        baz  two    5
        bar  two    7
        dtype: int64

        Apply a key function before sorting

        >>> s = pd.Series([1, 2, 3, 4], index=["A", "b", "C", "d"])
        >>> s.sort_index(key=lambda x: x.str.lower())
        A    1
        b    2
        C    3
        d    4
        dtype: int64
        """

        return super().sort_index(
            axis=axis,
            level=level,
            ascending=ascending,
            inplace=inplace,
            kind=kind,
            na_position=na_position,
            sort_remaining=sort_remaining,
            ignore_index=ignore_index,
            key=key,
        )

    def argsort(
        self,
        axis: Axis = 0,
        kind: SortKind = "quicksort",
        order: None = None,
        stable: None = None,
    ) -> Series:
        """
        Return the integer indices that would sort the Series values.

        Override ndarray.argsort. Argsorts the value, omitting NA/null values,
        and places the result in the same locations as the non-NA values.

        Parameters
        ----------
        axis : {0 or 'index'}
            Unused. Parameter needed for compatibility with DataFrame.
        kind : {'mergesort', 'quicksort', 'heapsort', 'stable'}, default 'quicksort'
            Choice of sorting algorithm. See :func:`numpy.sort` for more
            information. 'mergesort' and 'stable' are the only stable algorithms.
        order : None
            Has no effect but is accepted for compatibility with numpy.
        stable : None
            Has no effect but is accepted for compatibility with numpy.

        Returns
        -------
        Series[np.intp]
            Positions of values within the sort order with -1 indicating
            nan values.

        See Also
        --------
        numpy.ndarray.argsort : Returns the indices that would sort this array.

        Examples
        --------
        >>> s = pd.Series([3, 2, 1])
        >>> s.argsort()
        0    2
        1    1
        2    0
        dtype: int64
        """
        if axis != -1:
            # GH#54257 We allow -1 here so that np.argsort(series) works
            self._get_axis_number(axis)

        values = self._values
        mask = isna(values)

        if mask.any():
            # TODO(3.0): once this deprecation is enforced we can call
            #  self.array.argsort directly, which will close GH#43840 and
            #  GH#12694
            warnings.warn(
                "The behavior of Series.argsort in the presence of NA values is "
                "deprecated. In a future version, NA values will be ordered "
                "last instead of set to -1.",
                FutureWarning,
                stacklevel=find_stack_level(),
            )
            result = np.full(len(self), -1, dtype=np.intp)
            notmask = ~mask
            result[notmask] = np.argsort(values[notmask], kind=kind)
        else:
            result = np.argsort(values, kind=kind)

        res = self._constructor(
            result, index=self.index, name=self.name, dtype=np.intp, copy=False
        )
        return res.__finalize__(self, method="argsort")

    def nlargest(
        self, n: int = 5, keep: Literal["first", "last", "all"] = "first"
    ) -> Series:
        """
        Return the largest `n` elements.

        Parameters
        ----------
        n : int, default 5
            Return this many descending sorted values.
        keep : {'first', 'last', 'all'}, default 'first'
            When there are duplicate values that cannot all fit in a
            Series of `n` elements:

            - ``first`` : return the first `n` occurrences in order
              of appearance.
            - ``last`` : return the last `n` occurrences in reverse
              order of appearance.
            - ``all`` : keep all occurrences. This can result in a Series of
              size larger than `n`.

        Returns
        -------
        Series
            The `n` largest values in the Series, sorted in decreasing order.

        See Also
        --------
        Series.nsmallest: Get the `n` smallest elements.
        Series.sort_values: Sort Series by values.
        Series.head: Return the first `n` rows.

        Notes
        -----
        Faster than ``.sort_values(ascending=False).head(n)`` for small `n`
        relative to the size of the ``Series`` object.

        Examples
        --------
        >>> countries_population = {
        ...     "Italy": 59000000,
        ...     "France": 65000000,
        ...     "Malta": 434000,
        ...     "Maldives": 434000,
        ...     "Brunei": 434000,
        ...     "Iceland": 337000,
        ...     "Nauru": 11300,
        ...     "Tuvalu": 11300,
        ...     "Anguilla": 11300,
        ...     "Montserrat": 5200,
        ... }
        >>> s = pd.Series(countries_population)
        >>> s
        Italy       59000000
        France      65000000
        Malta         434000
        Maldives      434000
        Brunei        434000
        Iceland       337000
        Nauru          11300
        Tuvalu         11300
        Anguilla       11300
        Montserrat      5200
        dtype: int64

        The `n` largest elements where ``n=5`` by default.

        >>> s.nlargest()
        France      65000000
        Italy       59000000
        Malta         434000
        Maldives      434000
        Brunei        434000
        dtype: int64

        The `n` largest elements where ``n=3``. Default `keep` value is 'first'
        so Malta will be kept.

        >>> s.nlargest(3)
        France    65000000
        Italy     59000000
        Malta       434000
        dtype: int64

        The `n` largest elements where ``n=3`` and keeping the last duplicates.
        Brunei will be kept since it is the last with value 434000 based on
        the index order.

        >>> s.nlargest(3, keep="last")
        France      65000000
        Italy       59000000
        Brunei        434000
        dtype: int64

        The `n` largest elements where ``n=3`` with all duplicates kept. Note
        that the returned Series has five elements due to the three duplicates.

        >>> s.nlargest(3, keep="all")
        France      65000000
        Italy       59000000
        Malta         434000
        Maldives      434000
        Brunei        434000
        dtype: int64
        """
        return selectn.SelectNSeries(self, n=n, keep=keep).nlargest()

    def nsmallest(
        self, n: int = 5, keep: Literal["first", "last", "all"] = "first"
    ) -> Series:
        """
        Return the smallest `n` elements.

        Parameters
        ----------
        n : int, default 5
            Return this many ascending sorted values.
        keep : {'first', 'last', 'all'}, default 'first'
            When there are duplicate values that cannot all fit in a
            Series of `n` elements:

            - ``first`` : return the first `n` occurrences in order
              of appearance.
            - ``last`` : return the last `n` occurrences in reverse
              order of appearance.
            - ``all`` : keep all occurrences. This can result in a Series of
              size larger than `n`.

        Returns
        -------
        Series
            The `n` smallest values in the Series, sorted in increasing order.

        See Also
        --------
        Series.nlargest: Get the `n` largest elements.
        Series.sort_values: Sort Series by values.
        Series.head: Return the first `n` rows.

        Notes
        -----
        Faster than ``.sort_values().head(n)`` for small `n` relative to
        the size of the ``Series`` object.

        Examples
        --------
        >>> countries_population = {
        ...     "Italy": 59000000,
        ...     "France": 65000000,
        ...     "Brunei": 434000,
        ...     "Malta": 434000,
        ...     "Maldives": 434000,
        ...     "Iceland": 337000,
        ...     "Nauru": 11300,
        ...     "Tuvalu": 11300,
        ...     "Anguilla": 11300,
        ...     "Montserrat": 5200,
        ... }
        >>> s = pd.Series(countries_population)
        >>> s
        Italy       59000000
        France      65000000
        Brunei        434000
        Malta         434000
        Maldives      434000
        Iceland       337000
        Nauru          11300
        Tuvalu         11300
        Anguilla       11300
        Montserrat      5200
        dtype: int64

        The `n` smallest elements where ``n=5`` by default.

        >>> s.nsmallest()
        Montserrat    5200
        Nauru        11300
        Tuvalu       11300
        Anguilla     11300
        Iceland     337000
        dtype: int64

        The `n` smallest elements where ``n=3``. Default `keep` value is
        'first' so Nauru and Tuvalu will be kept.

        >>> s.nsmallest(3)
        Montserrat   5200
        Nauru       11300
        Tuvalu      11300
        dtype: int64

        The `n` smallest elements where ``n=3`` and keeping the last
        duplicates. Anguilla and Tuvalu will be kept since they are the last
        with value 11300 based on the index order.

        >>> s.nsmallest(3, keep="last")
        Montserrat   5200
        Anguilla    11300
        Tuvalu      11300
        dtype: int64

        The `n` smallest elements where ``n=3`` with all duplicates kept. Note
        that the returned Series has four elements due to the three duplicates.

        >>> s.nsmallest(3, keep="all")
        Montserrat   5200
        Nauru       11300
        Tuvalu      11300
        Anguilla    11300
        dtype: int64
        """
        return selectn.SelectNSeries(self, n=n, keep=keep).nsmallest()

    @doc(
        klass=_shared_doc_kwargs["klass"],
        extra_params=dedent(
            """copy : bool, default True
            Whether to copy underlying data.

            .. note::
                The `copy` keyword will change behavior in pandas 3.0.
                `Copy-on-Write
                <https://pandas.pydata.org/docs/dev/user_guide/copy_on_write.html>`__
                will be enabled by default, which means that all methods with a
                `copy` keyword will use a lazy copy mechanism to defer the copy and
                ignore the `copy` keyword. The `copy` keyword will be removed in a
                future version of pandas.

                You can already get the future behavior and improvements through
                enabling copy on write ``pd.options.mode.copy_on_write = True``"""
        ),
        examples=dedent(
            """\
        Examples
        --------
        >>> s = pd.Series(
        ...     ["A", "B", "A", "C"],
        ...     index=[
        ...         ["Final exam", "Final exam", "Coursework", "Coursework"],
        ...         ["History", "Geography", "History", "Geography"],
        ...         ["January", "February", "March", "April"],
        ...     ],
        ... )
        >>> s
        Final exam  History     January      A
                    Geography   February     B
        Coursework  History     March        A
                    Geography   April        C
        dtype: object

        In the following example, we will swap the levels of the indices.
        Here, we will swap the levels column-wise, but levels can be swapped row-wise
        in a similar manner. Note that column-wise is the default behaviour.
        By not supplying any arguments for i and j, we swap the last and second to
        last indices.

        >>> s.swaplevel()
        Final exam  January     History         A
                    February    Geography       B
        Coursework  March       History         A
                    April       Geography       C
        dtype: object

        By supplying one argument, we can choose which index to swap the last
        index with. We can for example swap the first index with the last one as
        follows.

        >>> s.swaplevel(0)
        January     History     Final exam      A
        February    Geography   Final exam      B
        March       History     Coursework      A
        April       Geography   Coursework      C
        dtype: object

        We can also define explicitly which indices we want to swap by supplying values
        for both i and j. Here, we for example swap the first and second indices.

        >>> s.swaplevel(0, 1)
        History     Final exam  January         A
        Geography   Final exam  February        B
        History     Coursework  March           A
        Geography   Coursework  April           C
        dtype: object"""
        ),
    )
    def swaplevel(
        self, i: Level = -2, j: Level = -1, copy: bool | None = None
    ) -> Series:
        """
        Swap levels i and j in a :class:`MultiIndex`.

        Default is to swap the two innermost levels of the index.

        Parameters
        ----------
        i, j : int or str
            Levels of the indices to be swapped. Can pass level name as string.
        {extra_params}

        Returns
        -------
        {klass}
            {klass} with levels swapped in MultiIndex.

        {examples}
        """
        assert isinstance(self.index, MultiIndex)
        result = self.copy(deep=False)
        result.index = self.index.swaplevel(i, j)
        return result

    def reorder_levels(self, order: Sequence[Level]) -> Series:
        """
        Rearrange index levels using input order.

        May not drop or duplicate levels.

        Parameters
        ----------
        order : list of int representing new level order
            Reference level by number or key.

        Returns
        -------
        type of caller (new object)

        Examples
        --------
        >>> arrays = [
        ...     np.array(["dog", "dog", "cat", "cat", "bird", "bird"]),
        ...     np.array(["white", "black", "white", "black", "white", "black"]),
        ... ]
        >>> s = pd.Series([1, 2, 3, 3, 5, 2], index=arrays)
        >>> s
        dog   white    1
              black    2
        cat   white    3
              black    3
        bird  white    5
              black    2
        dtype: int64
        >>> s.reorder_levels([1, 0])
        white  dog     1
        black  dog     2
        white  cat     3
        black  cat     3
        white  bird    5
        black  bird    2
        dtype: int64
        """
        if not isinstance(self.index, MultiIndex):  # pragma: no cover
            raise Exception("Can only reorder levels on a hierarchical axis.")

        result = self.copy(deep=False)
        assert isinstance(result.index, MultiIndex)
        result.index = result.index.reorder_levels(order)
        return result

    def explode(self, ignore_index: bool = False) -> Series:
        """
        Transform each element of a list-like to a row.

        Parameters
        ----------
        ignore_index : bool, default False
            If True, the resulting index will be labeled 0, 1, …, n - 1.

        Returns
        -------
        Series
            Exploded lists to rows; index will be duplicated for these rows.

        See Also
        --------
        Series.str.split : Split string values on specified separator.
        Series.unstack : Unstack, a.k.a. pivot, Series with MultiIndex
            to produce DataFrame.
        DataFrame.melt : Unpivot a DataFrame from wide format to long format.
        DataFrame.explode : Explode a DataFrame from list-like
            columns to long format.

        Notes
        -----
        This routine will explode list-likes including lists, tuples, sets,
        Series, and np.ndarray. The result dtype of the subset rows will
        be object. Scalars will be returned unchanged, and empty list-likes will
        result in a np.nan for that row. In addition, the ordering of elements in
        the output will be non-deterministic when exploding sets.

        Reference :ref:`the user guide <reshaping.explode>` for more examples.

        Examples
        --------
        >>> s = pd.Series([[1, 2, 3], "foo", [], [3, 4]])
        >>> s
        0    [1, 2, 3]
        1          foo
        2           []
        3       [3, 4]
        dtype: object

        >>> s.explode()
        0      1
        0      2
        0      3
        1    foo
        2    NaN
        3      3
        3      4
        dtype: object
        """
        if isinstance(self.dtype, ExtensionDtype):
            values, counts = self._values._explode()
        elif len(self) and is_object_dtype(self.dtype):
            values, counts = reshape.explode(np.asarray(self._values))
        else:
            result = self.copy()
            return result.reset_index(drop=True) if ignore_index else result

        if ignore_index:
            index: Index = default_index(len(values))
        else:
            index = self.index.repeat(counts)

        return self._constructor(values, index=index, name=self.name, copy=False)

    def unstack(
        self,
        level: IndexLabel = -1,
        fill_value: Hashable | None = None,
        sort: bool = True,
    ) -> DataFrame:
        """
        Unstack, also known as pivot, Series with MultiIndex to produce DataFrame.

        Parameters
        ----------
        level : int, str, or list of these, default last level
            Level(s) to unstack, can pass level name.
        fill_value : scalar value, default None
            Value to use when replacing NaN values.
        sort : bool, default True
            Sort the level(s) in the resulting MultiIndex columns.

        Returns
        -------
        DataFrame
            Unstacked Series.

        Notes
        -----
        Reference :ref:`the user guide <reshaping.stacking>` for more examples.

        Examples
        --------
        >>> s = pd.Series(
        ...     [1, 2, 3, 4],
        ...     index=pd.MultiIndex.from_product([["one", "two"], ["a", "b"]]),
        ... )
        >>> s
        one  a    1
             b    2
        two  a    3
             b    4
        dtype: int64

        >>> s.unstack(level=-1)
             a  b
        one  1  2
        two  3  4

        >>> s.unstack(level=0)
           one  two
        a    1    3
        b    2    4
        """
        from pandas.core.reshape.reshape import unstack

        return unstack(self, level, fill_value, sort)

    # ----------------------------------------------------------------------
    # function application

    def map(
        self,
        arg: Callable | Mapping | Series,
        na_action: Literal["ignore"] | None = None,
    ) -> Series:
        """
        Map values of Series according to an input mapping or function.

        Used for substituting each value in a Series with another value,
        that may be derived from a function, a ``dict`` or
        a :class:`Series`.

        Parameters
        ----------
        arg : function, collections.abc.Mapping subclass or Series
            Mapping correspondence.
        na_action : {None, 'ignore'}, default None
            If 'ignore', propagate NaN values, without passing them to the
            mapping correspondence.

        Returns
        -------
        Series
            Same index as caller.

        See Also
        --------
        Series.apply : For applying more complex functions on a Series.
        Series.replace: Replace values given in `to_replace` with `value`.
        DataFrame.apply : Apply a function row-/column-wise.
        DataFrame.map : Apply a function elementwise on a whole DataFrame.

        Notes
        -----
        When ``arg`` is a dictionary, values in Series that are not in the
        dictionary (as keys) are converted to ``NaN``. However, if the
        dictionary is a ``dict`` subclass that defines ``__missing__`` (i.e.
        provides a method for default values), then this default is used
        rather than ``NaN``.

        Examples
        --------
        >>> s = pd.Series(["cat", "dog", np.nan, "rabbit"])
        >>> s
        0      cat
        1      dog
        2      NaN
        3   rabbit
        dtype: object

        ``map`` accepts a ``dict`` or a ``Series``. Values that are not found
        in the ``dict`` are converted to ``NaN``, unless the dict has a default
        value (e.g. ``defaultdict``):

        >>> s.map({"cat": "kitten", "dog": "puppy"})
        0   kitten
        1    puppy
        2      NaN
        3      NaN
        dtype: object

        It also accepts a function:

        >>> s.map("I am a {}".format)
        0       I am a cat
        1       I am a dog
        2       I am a nan
        3    I am a rabbit
        dtype: object

        To avoid applying the function to missing values (and keep them as
        ``NaN``) ``na_action='ignore'`` can be used:

        >>> s.map("I am a {}".format, na_action="ignore")
        0     I am a cat
        1     I am a dog
        2            NaN
        3  I am a rabbit
        dtype: object
        """
        new_values = self._map_values(arg, na_action=na_action)
        return self._constructor(new_values, index=self.index, copy=False).__finalize__(
            self, method="map"
        )

    def _gotitem(self, key, ndim, subset=None) -> Self:
        """
        Sub-classes to define. Return a sliced object.

        Parameters
        ----------
        key : string / list of selections
        ndim : {1, 2}
            Requested ndim of result.
        subset : object, default None
            Subset to act on.
        """
        return self

    _agg_see_also_doc = dedent(
        """
    See Also
    --------
    Series.apply : Invoke function on a Series.
    Series.transform : Transform function producing a Series with like indexes.
    """
    )

    _agg_examples_doc = dedent(
        """
    Examples
    --------
    >>> s = pd.Series([1, 2, 3, 4])
    >>> s
    0    1
    1    2
    2    3
    3    4
    dtype: int64

    >>> s.agg('min')
    1

    >>> s.agg(['min', 'max'])
    min   1
    max   4
    dtype: int64
    """
    )

    @doc(
        _shared_docs["aggregate"],
        klass=_shared_doc_kwargs["klass"],
        axis=_shared_doc_kwargs["axis"],
        see_also=_agg_see_also_doc,
        examples=_agg_examples_doc,
    )
    def aggregate(self, func=None, axis: Axis = 0, *args, **kwargs):
        # Validate the axis parameter
        self._get_axis_number(axis)

        # if func is None, will switch to user-provided "named aggregation" kwargs
        if func is None:
            func = dict(kwargs.items())

        op = SeriesApply(self, func, args=args, kwargs=kwargs)
        result = op.agg()
        return result

    agg = aggregate

    @doc(
        _shared_docs["transform"],
        klass=_shared_doc_kwargs["klass"],
        axis=_shared_doc_kwargs["axis"],
    )
    def transform(
        self, func: AggFuncType, axis: Axis = 0, *args, **kwargs
    ) -> DataFrame | Series:
        # Validate axis argument
        self._get_axis_number(axis)
        ser = self.copy(deep=False)
        result = SeriesApply(ser, func=func, args=args, kwargs=kwargs).transform()
        return result

    def apply(
        self,
        func: AggFuncType,
        args: tuple[Any, ...] = (),
        *,
        by_row: Literal[False, "compat"] = "compat",
        **kwargs,
    ) -> DataFrame | Series:
        """
        Invoke function on values of Series.

        Can be ufunc (a NumPy function that applies to the entire Series)
        or a Python function that only works on single values.

        Parameters
        ----------
        func : function
            Python function or NumPy ufunc to apply.
        args : tuple
            Positional arguments passed to func after the series value.
        by_row : False or "compat", default "compat"
            If ``"compat"`` and func is a callable, func will be passed each element of
            the Series, like ``Series.map``. If func is a list or dict of
            callables, will first try to translate each func into pandas methods. If
            that doesn't work, will try call to apply again with ``by_row="compat"``
            and if that fails, will call apply again with ``by_row=False``
            (backward compatible).
            If False, the func will be passed the whole Series at once.

            ``by_row`` has no effect when ``func`` is a string.

            .. versionadded:: 2.1.0
        **kwargs
            Additional keyword arguments passed to func.

        Returns
        -------
        Series or DataFrame
            If func returns a Series object the result will be a DataFrame.

        See Also
        --------
        Series.map: For element-wise operations.
        Series.agg: Only perform aggregating type operations.
        Series.transform: Only perform transforming type operations.

        Notes
        -----
        Functions that mutate the passed object can produce unexpected
        behavior or errors and are not supported. See :ref:`gotchas.udf-mutation`
        for more details.

        Examples
        --------
        Create a series with typical summer temperatures for each city.

        >>> s = pd.Series([20, 21, 12], index=["London", "New York", "Helsinki"])
        >>> s
        London      20
        New York    21
        Helsinki    12
        dtype: int64

        Square the values by defining a function and passing it as an
        argument to ``apply()``.

        >>> def square(x):
        ...     return x**2
        >>> s.apply(square)
        London      400
        New York    441
        Helsinki    144
        dtype: int64

        Square the values by passing an anonymous function as an
        argument to ``apply()``.

        >>> s.apply(lambda x: x**2)
        London      400
        New York    441
        Helsinki    144
        dtype: int64

        Define a custom function that needs additional positional
        arguments and pass these additional arguments using the
        ``args`` keyword.

        >>> def subtract_custom_value(x, custom_value):
        ...     return x - custom_value

        >>> s.apply(subtract_custom_value, args=(5,))
        London      15
        New York    16
        Helsinki     7
        dtype: int64

        Define a custom function that takes keyword arguments
        and pass these arguments to ``apply``.

        >>> def add_custom_values(x, **kwargs):
        ...     for month in kwargs:
        ...         x += kwargs[month]
        ...     return x

        >>> s.apply(add_custom_values, june=30, july=20, august=25)
        London      95
        New York    96
        Helsinki    87
        dtype: int64

        Use a function from the Numpy library.

        >>> s.apply(np.log)
        London      2.995732
        New York    3.044522
        Helsinki    2.484907
        dtype: float64
        """
        return SeriesApply(
            self,
            func,
            by_row=by_row,
            args=args,
            kwargs=kwargs,
        ).apply()

    def _reindex_indexer(
        self,
        new_index: Index | None,
        indexer: npt.NDArray[np.intp] | None,
    ) -> Series:
        # Note: new_index is None iff indexer is None
        # if not None, indexer is np.intp
        if indexer is None and (
            new_index is None or new_index.names == self.index.names
        ):
            return self.copy(deep=False)

        new_values = algorithms.take_nd(
            self._values, indexer, allow_fill=True, fill_value=None
        )
        return self._constructor(new_values, index=new_index, copy=False)

    def _needs_reindex_multi(self, axes, method, level) -> bool:
        """
        Check if we do need a multi reindex; this is for compat with
        higher dims.
        """
        return False

    @overload
    def rename(
        self,
        index: Renamer | Hashable | None = ...,
        *,
        axis: Axis | None = ...,
        copy: bool = ...,
        inplace: Literal[True],
        level: Level | None = ...,
        errors: IgnoreRaise = ...,
    ) -> None: ...

    @overload
    def rename(
        self,
        index: Renamer | Hashable | None = ...,
        *,
        axis: Axis | None = ...,
        copy: bool = ...,
        inplace: Literal[False] = ...,
        level: Level | None = ...,
        errors: IgnoreRaise = ...,
    ) -> Series: ...

    @overload
    def rename(
        self,
        index: Renamer | Hashable | None = ...,
        *,
        axis: Axis | None = ...,
        copy: bool = ...,
        inplace: bool = ...,
        level: Level | None = ...,
        errors: IgnoreRaise = ...,
    ) -> Series | None: ...

    def rename(
        self,
        index: Renamer | Hashable | None = None,
        *,
        axis: Axis | None = None,
        copy: bool | None = None,
        inplace: bool = False,
        level: Level | None = None,
        errors: IgnoreRaise = "ignore",
    ) -> Series | None:
        """
        Alter Series index labels or name.

        Function / dict values must be unique (1-to-1). Labels not contained in
        a dict / Series will be left as-is. Extra labels listed don't throw an
        error.

        Alternatively, change ``Series.name`` with a scalar value.

        See the :ref:`user guide <basics.rename>` for more.

        Parameters
        ----------
        index : scalar, hashable sequence, dict-like or function optional
            Functions or dict-like are transformations to apply to
            the index.
            Scalar or hashable sequence-like will alter the ``Series.name``
            attribute.
        axis : {0 or 'index'}
            Unused. Parameter needed for compatibility with DataFrame.
        copy : bool, default True
            Also copy underlying data.

            .. note::
                The `copy` keyword will change behavior in pandas 3.0.
                `Copy-on-Write
                <https://pandas.pydata.org/docs/dev/user_guide/copy_on_write.html>`__
                will be enabled by default, which means that all methods with a
                `copy` keyword will use a lazy copy mechanism to defer the copy and
                ignore the `copy` keyword. The `copy` keyword will be removed in a
                future version of pandas.

                You can already get the future behavior and improvements through
                enabling copy on write ``pd.options.mode.copy_on_write = True``
        inplace : bool, default False
            Whether to return a new Series. If True the value of copy is ignored.
        level : int or level name, default None
            In case of MultiIndex, only rename labels in the specified level.
        errors : {'ignore', 'raise'}, default 'ignore'
            If 'raise', raise `KeyError` when a `dict-like mapper` or
            `index` contains labels that are not present in the index being transformed.
            If 'ignore', existing keys will be renamed and extra keys will be ignored.

        Returns
        -------
        Series or None
            Series with index labels or name altered or None if ``inplace=True``.

        See Also
        --------
        DataFrame.rename : Corresponding DataFrame method.
        Series.rename_axis : Set the name of the axis.

        Examples
        --------
        >>> s = pd.Series([1, 2, 3])
        >>> s
        0    1
        1    2
        2    3
        dtype: int64
        >>> s.rename("my_name")  # scalar, changes Series.name
        0    1
        1    2
        2    3
        Name: my_name, dtype: int64
        >>> s.rename(lambda x: x**2)  # function, changes labels
        0    1
        1    2
        4    3
        dtype: int64
        >>> s.rename({1: 3, 2: 5})  # mapping, changes labels
        0    1
        3    2
        5    3
        dtype: int64
        """
        if axis is not None:
            # Make sure we raise if an invalid 'axis' is passed.
            axis = self._get_axis_number(axis)

        if callable(index) or is_dict_like(index):
            # error: Argument 1 to "_rename" of "NDFrame" has incompatible
            # type "Union[Union[Mapping[Any, Hashable], Callable[[Any],
            # Hashable]], Hashable, None]"; expected "Union[Mapping[Any,
            # Hashable], Callable[[Any], Hashable], None]"
            return super()._rename(
                index,  # type: ignore[arg-type]
                inplace=inplace,
                level=level,
                errors=errors,
            )
        else:
            return self._set_name(index, inplace=inplace)

    @Appender(
        """
        Examples
        --------
        >>> s = pd.Series([1, 2, 3])
        >>> s
        0    1
        1    2
        2    3
        dtype: int64

        >>> s.set_axis(['a', 'b', 'c'], axis=0)
        a    1
        b    2
        c    3
        dtype: int64
    """
    )
    @Substitution(
        klass=_shared_doc_kwargs["klass"],
        axes_single_arg=_shared_doc_kwargs["axes_single_arg"],
        extended_summary_sub="",
        axis_description_sub="",
        see_also_sub="",
    )
    @Appender(NDFrame.set_axis.__doc__)
    def set_axis(
        self,
        labels,
        *,
        axis: Axis = 0,
        copy: bool | None = None,
    ) -> Series:
        return super().set_axis(labels, axis=axis)

    # error: Cannot determine type of 'reindex'
    @doc(
        NDFrame.reindex,  # type: ignore[has-type]
        klass=_shared_doc_kwargs["klass"],
        optional_reindex=_shared_doc_kwargs["optional_reindex"],
    )
    def reindex(  # type: ignore[override]
        self,
        index=None,
        *,
        axis: Axis | None = None,
        method: ReindexMethod | None = None,
        copy: bool | lib.NoDefault = lib.no_default,
        level: Level | None = None,
        fill_value: Scalar | None = None,
        limit: int | None = None,
        tolerance=None,
    ) -> Series:
        return super().reindex(
            index=index,
            method=method,
            level=level,
            fill_value=fill_value,
            limit=limit,
            tolerance=tolerance,
            copy=copy,
        )

    @overload  # type: ignore[override]
    def rename_axis(
        self,
        mapper: IndexLabel | lib.NoDefault = ...,
        *,
        index=...,
        axis: Axis = ...,
        copy: bool = ...,
        inplace: Literal[True],
    ) -> None: ...

    @overload
    def rename_axis(
        self,
        mapper: IndexLabel | lib.NoDefault = ...,
        *,
        index=...,
        axis: Axis = ...,
        copy: bool = ...,
        inplace: Literal[False] = ...,
    ) -> Self: ...

    @overload
    def rename_axis(
        self,
        mapper: IndexLabel | lib.NoDefault = ...,
        *,
        index=...,
        axis: Axis = ...,
        copy: bool = ...,
        inplace: bool = ...,
    ) -> Self | None: ...

    def rename_axis(
        self,
        mapper: IndexLabel | lib.NoDefault = lib.no_default,
        *,
        index=lib.no_default,
        axis: Axis = 0,
        copy: bool = True,
        inplace: bool = False,
    ) -> Self | None:
        """
        Set the name of the axis for the index.

        Parameters
        ----------
        mapper : scalar, list-like, optional
            Value to set the axis name attribute.

            Use either ``mapper`` and ``axis`` to
            specify the axis to target with ``mapper``, or ``index``.

        index : scalar, list-like, dict-like or function, optional
            A scalar, list-like, dict-like or functions transformations to
            apply to that axis' values.
        axis : {0 or 'index'}, default 0
            The axis to rename. For `Series` this parameter is unused and defaults to 0.
        copy : bool, default None
            Also copy underlying data.

            .. note::
                The `copy` keyword will change behavior in pandas 3.0.
                `Copy-on-Write
                <https://pandas.pydata.org/docs/dev/user_guide/copy_on_write.html>`__
                will be enabled by default, which means that all methods with a
                `copy` keyword will use a lazy copy mechanism to defer the copy and
                ignore the `copy` keyword. The `copy` keyword will be removed in a
                future version of pandas.

                You can already get the future behavior and improvements through
                enabling copy on write ``pd.options.mode.copy_on_write = True``
        inplace : bool, default False
            Modifies the object directly, instead of creating a new Series
            or DataFrame.

        Returns
        -------
        Series, or None
            The same type as the caller or None if ``inplace=True``.

        See Also
        --------
        Series.rename : Alter Series index labels or name.
        DataFrame.rename : Alter DataFrame index labels or name.
        Index.rename : Set new names on index.

        Examples
        --------

        >>> s = pd.Series(["dog", "cat", "monkey"])
        >>> s
        0       dog
        1       cat
        2    monkey
        dtype: object
        >>> s.rename_axis("animal")
        animal
        0    dog
        1    cat
        2    monkey
        dtype: object
        """
        return super().rename_axis(
            mapper=mapper,
            index=index,
            axis=axis,
            inplace=inplace,
        )

    @overload
    def drop(
        self,
        labels: IndexLabel | ListLike = ...,
        *,
        axis: Axis = ...,
        index: IndexLabel | ListLike = ...,
        columns: IndexLabel | ListLike = ...,
        level: Level | None = ...,
        inplace: Literal[True],
        errors: IgnoreRaise = ...,
    ) -> None: ...

    @overload
    def drop(
        self,
        labels: IndexLabel | ListLike = ...,
        *,
        axis: Axis = ...,
        index: IndexLabel | ListLike = ...,
        columns: IndexLabel | ListLike = ...,
        level: Level | None = ...,
        inplace: Literal[False] = ...,
        errors: IgnoreRaise = ...,
    ) -> Series: ...

    @overload
    def drop(
        self,
        labels: IndexLabel | ListLike = ...,
        *,
        axis: Axis = ...,
        index: IndexLabel | ListLike = ...,
        columns: IndexLabel | ListLike = ...,
        level: Level | None = ...,
        inplace: bool = ...,
        errors: IgnoreRaise = ...,
    ) -> Series | None: ...

    def drop(
        self,
        labels: IndexLabel | ListLike = None,
        *,
        axis: Axis = 0,
        index: IndexLabel | ListLike = None,
        columns: IndexLabel | ListLike = None,
        level: Level | None = None,
        inplace: bool = False,
        errors: IgnoreRaise = "raise",
    ) -> Series | None:
        """
        Return Series with specified index labels removed.

        Remove elements of a Series based on specifying the index labels.
        When using a multi-index, labels on different levels can be removed
        by specifying the level.

        Parameters
        ----------
        labels : single label or list-like
            Index labels to drop.
        axis : {0 or 'index'}
            Unused. Parameter needed for compatibility with DataFrame.
        index : single label or list-like
            Redundant for application on Series, but 'index' can be used instead
            of 'labels'.
        columns : single label or list-like
            No change is made to the Series; use 'index' or 'labels' instead.
        level : int or level name, optional
            For MultiIndex, level for which the labels will be removed.
        inplace : bool, default False
            If True, do operation inplace and return None.
        errors : {'ignore', 'raise'}, default 'raise'
            If 'ignore', suppress error and only existing labels are dropped.

        Returns
        -------
        Series or None
            Series with specified index labels removed or None if ``inplace=True``.

        Raises
        ------
        KeyError
            If none of the labels are found in the index.

        See Also
        --------
        Series.reindex : Return only specified index labels of Series.
        Series.dropna : Return series without null values.
        Series.drop_duplicates : Return Series with duplicate values removed.
        DataFrame.drop : Drop specified labels from rows or columns.

        Examples
        --------
        >>> s = pd.Series(data=np.arange(3), index=["A", "B", "C"])
        >>> s
        A  0
        B  1
        C  2
        dtype: int64

        Drop labels B en C

        >>> s.drop(labels=["B", "C"])
        A  0
        dtype: int64

        Drop 2nd level label in MultiIndex Series

        >>> midx = pd.MultiIndex(
        ...     levels=[["llama", "cow", "falcon"], ["speed", "weight", "length"]],
        ...     codes=[[0, 0, 0, 1, 1, 1, 2, 2, 2], [0, 1, 2, 0, 1, 2, 0, 1, 2]],
        ... )
        >>> s = pd.Series([45, 200, 1.2, 30, 250, 1.5, 320, 1, 0.3], index=midx)
        >>> s
        llama   speed      45.0
                weight    200.0
                length      1.2
        cow     speed      30.0
                weight    250.0
                length      1.5
        falcon  speed     320.0
                weight      1.0
                length      0.3
        dtype: float64

        >>> s.drop(labels="weight", level=1)
        llama   speed      45.0
                length      1.2
        cow     speed      30.0
                length      1.5
        falcon  speed     320.0
                length      0.3
        dtype: float64
        """
        return super().drop(
            labels=labels,
            axis=axis,
            index=index,
            columns=columns,
            level=level,
            inplace=inplace,
            errors=errors,
        )

    def pop(self, item: Hashable) -> Any:
        """
        Return item and drops from series. Raise KeyError if not found.

        Parameters
        ----------
        item : label
            Index of the element that needs to be removed.

        Returns
        -------
        Value that is popped from series.

        Examples
        --------
        >>> ser = pd.Series([1, 2, 3])

        >>> ser.pop(0)
        1

        >>> ser
        1    2
        2    3
        dtype: int64
        """
        return super().pop(item=item)

    @doc(INFO_DOCSTRING, **series_sub_kwargs)
    def info(
        self,
        verbose: bool | None = None,
        buf: IO[str] | None = None,
        max_cols: int | None = None,
        memory_usage: bool | str | None = None,
        show_counts: bool = True,
    ) -> None:
        return SeriesInfo(self, memory_usage).render(
            buf=buf,
            max_cols=max_cols,
            verbose=verbose,
            show_counts=show_counts,
        )

    @overload
    def _replace_single(
        self, to_replace, method: str, inplace: Literal[False], limit
    ) -> Self: ...

    @overload
    def _replace_single(
        self, to_replace, method: str, inplace: Literal[True], limit
    ) -> None: ...

    @overload
    def _replace_single(
        self, to_replace, method: str, inplace: bool, limit
    ) -> Self | None: ...

    # TODO(3.0): this can be removed once GH#33302 deprecation is enforced
    def _replace_single(
        self, to_replace, method: str, inplace: bool, limit
    ) -> Self | None:
        """
        Replaces values in a Series using the fill method specified when no
        replacement value is given in the replace method
        """

        result = self if inplace else self.copy()

        values = result._values
        mask = missing.mask_missing(values, to_replace)

        if isinstance(values, ExtensionArray):
            # dispatch to the EA's _pad_mask_inplace method
            values._fill_mask_inplace(method, limit, mask)
        else:
            fill_f = missing.get_fill_func(method)
            fill_f(values, limit=limit, mask=mask)

        if inplace:
            return None
        return result

    def memory_usage(self, index: bool = True, deep: bool = False) -> int:
        """
        Return the memory usage of the Series.

        The memory usage can optionally include the contribution of
        the index and of elements of `object` dtype.

        Parameters
        ----------
        index : bool, default True
            Specifies whether to include the memory usage of the Series index.
        deep : bool, default False
            If True, introspect the data deeply by interrogating
            `object` dtypes for system-level memory consumption, and include
            it in the returned value.

        Returns
        -------
        int
            Bytes of memory consumed.

        See Also
        --------
        numpy.ndarray.nbytes : Total bytes consumed by the elements of the
            array.
        DataFrame.memory_usage : Bytes consumed by a DataFrame.

        Examples
        --------
        >>> s = pd.Series(range(3))
        >>> s.memory_usage()
        152

        Not including the index gives the size of the rest of the data, which
        is necessarily smaller:

        >>> s.memory_usage(index=False)
        24

        The memory footprint of `object` values is ignored by default:

        >>> s = pd.Series(["a", "b"])
        >>> s.values
        array(['a', 'b'], dtype=object)
        >>> s.memory_usage()
        144
        >>> s.memory_usage(deep=True)
        244
        """
        v = self._memory_usage(deep=deep)
        if index:
            v += self.index.memory_usage(deep=deep)
        return v

    def isin(self, values) -> Series:
        """
        Whether elements in Series are contained in `values`.

        Return a boolean Series showing whether each element in the Series
        matches an element in the passed sequence of `values` exactly.

        Parameters
        ----------
        values : set or list-like
            The sequence of values to test. Passing in a single string will
            raise a ``TypeError``. Instead, turn a single string into a
            list of one element.

        Returns
        -------
        Series
            Series of booleans indicating if each element is in values.

        Raises
        ------
        TypeError
          * If `values` is a string

        See Also
        --------
        DataFrame.isin : Equivalent method on DataFrame.

        Examples
        --------
        >>> s = pd.Series(
        ...     ["llama", "cow", "llama", "beetle", "llama", "hippo"], name="animal"
        ... )
        >>> s.isin(["cow", "llama"])
        0     True
        1     True
        2     True
        3    False
        4     True
        5    False
        Name: animal, dtype: bool

        To invert the boolean values, use the ``~`` operator:

        >>> ~s.isin(["cow", "llama"])
        0    False
        1    False
        2    False
        3     True
        4    False
        5     True
        Name: animal, dtype: bool

        Passing a single string as ``s.isin('llama')`` will raise an error. Use
        a list of one element instead:

        >>> s.isin(["llama"])
        0     True
        1    False
        2     True
        3    False
        4     True
        5    False
        Name: animal, dtype: bool

        Strings and integers are distinct and are therefore not comparable:

        >>> pd.Series([1]).isin(["1"])
        0    False
        dtype: bool
        >>> pd.Series([1.1]).isin(["1.1"])
        0    False
        dtype: bool
        """
        result = algorithms.isin(self._values, values)
        return self._constructor(result, index=self.index, copy=False).__finalize__(
            self, method="isin"
        )

    def between(
        self,
        left,
        right,
        inclusive: Literal["both", "neither", "left", "right"] = "both",
    ) -> Series:
        """
        Return boolean Series equivalent to left <= series <= right.

        This function returns a boolean vector containing `True` wherever the
        corresponding Series element is between the boundary values `left` and
        `right`. NA values are treated as `False`.

        Parameters
        ----------
        left : scalar or list-like
            Left boundary.
        right : scalar or list-like
            Right boundary.
        inclusive : {"both", "neither", "left", "right"}
            Include boundaries. Whether to set each bound as closed or open.

            .. versionchanged:: 1.3.0

        Returns
        -------
        Series
            Series representing whether each element is between left and
            right (inclusive).

        See Also
        --------
        Series.gt : Greater than of series and other.
        Series.lt : Less than of series and other.

        Notes
        -----
        This function is equivalent to ``(left <= ser) & (ser <= right)``

        Examples
        --------
        >>> s = pd.Series([2, 0, 4, 8, np.nan])

        Boundary values are included by default:

        >>> s.between(1, 4)
        0     True
        1    False
        2     True
        3    False
        4    False
        dtype: bool

        With `inclusive` set to ``"neither"`` boundary values are excluded:

        >>> s.between(1, 4, inclusive="neither")
        0     True
        1    False
        2    False
        3    False
        4    False
        dtype: bool

        `left` and `right` can be any scalar value:

        >>> s = pd.Series(["Alice", "Bob", "Carol", "Eve"])
        >>> s.between("Anna", "Daniel")
        0    False
        1     True
        2     True
        3    False
        dtype: bool
        """
        if inclusive == "both":
            lmask = self >= left
            rmask = self <= right
        elif inclusive == "left":
            lmask = self >= left
            rmask = self < right
        elif inclusive == "right":
            lmask = self > left
            rmask = self <= right
        elif inclusive == "neither":
            lmask = self > left
            rmask = self < right
        else:
            raise ValueError(
                "Inclusive has to be either string of 'both',"
                "'left', 'right', or 'neither'."
            )

        return lmask & rmask

    def case_when(
        self,
        caselist: list[
            tuple[
                ArrayLike | Callable[[Series], Series | np.ndarray | Sequence[bool]],
                ArrayLike | Scalar | Callable[[Series], Series | np.ndarray],
            ],
        ],
    ) -> Series:
        """
        Replace values where the conditions are True.

        Parameters
        ----------
        caselist : A list of tuples of conditions and expected replacements
            Takes the form:  ``(condition0, replacement0)``,
            ``(condition1, replacement1)``, ... .
            ``condition`` should be a 1-D boolean array-like object
            or a callable. If ``condition`` is a callable,
            it is computed on the Series
            and should return a boolean Series or array.
            The callable must not change the input Series
            (though pandas doesn`t check it). ``replacement`` should be a
            1-D array-like object, a scalar or a callable.
            If ``replacement`` is a callable, it is computed on the Series
            and should return a scalar or Series. The callable
            must not change the input Series
            (though pandas doesn`t check it).

            .. versionadded:: 2.2.0

        Returns
        -------
        Series

        See Also
        --------
        Series.mask : Replace values where the condition is True.

        Examples
        --------
        >>> c = pd.Series([6, 7, 8, 9], name="c")
        >>> a = pd.Series([0, 0, 1, 2])
        >>> b = pd.Series([0, 3, 4, 5])

        >>> c.case_when(
        ...     caselist=[
        ...         (a.gt(0), a),  # condition, replacement
        ...         (b.gt(0), b),
        ...     ]
        ... )
        0    6
        1    3
        2    1
        3    2
        Name: c, dtype: int64
        """
        if not isinstance(caselist, list):
            raise TypeError(
                f"The caselist argument should be a list; instead got {type(caselist)}"
            )

        if not caselist:
            raise ValueError(
                "provide at least one boolean condition, "
                "with a corresponding replacement."
            )

        for num, entry in enumerate(caselist):
            if not isinstance(entry, tuple):
                raise TypeError(
                    f"Argument {num} must be a tuple; instead got {type(entry)}."
                )
            if len(entry) != 2:
                raise ValueError(
                    f"Argument {num} must have length 2; "
                    "a condition and replacement; "
                    f"instead got length {len(entry)}."
                )
        caselist = [
            (
                com.apply_if_callable(condition, self),
                com.apply_if_callable(replacement, self),
            )
            for condition, replacement in caselist
        ]
        default = self.copy(deep=False)
        conditions, replacements = zip(*caselist)
        common_dtypes = [infer_dtype_from(arg)[0] for arg in [*replacements, default]]
        if len(set(common_dtypes)) > 1:
            common_dtype = find_common_type(common_dtypes)
            updated_replacements = []
            for condition, replacement in zip(conditions, replacements):
                if is_scalar(replacement):
                    replacement = construct_1d_arraylike_from_scalar(
                        value=replacement, length=len(condition), dtype=common_dtype
                    )
                elif isinstance(replacement, ABCSeries):
                    replacement = replacement.astype(common_dtype)
                else:
                    replacement = pd_array(replacement, dtype=common_dtype)
                updated_replacements.append(replacement)
            replacements = updated_replacements
            default = default.astype(common_dtype)

        counter = range(len(conditions) - 1, -1, -1)
        for position, condition, replacement in zip(
            counter, reversed(conditions), reversed(replacements)
        ):
            try:
                default = default.mask(
                    condition, other=replacement, axis=0, inplace=False, level=None
                )
            except Exception as error:
                raise ValueError(
                    f"Failed to apply condition{position} and replacement{position}."
                ) from error
        return default

    # error: Cannot determine type of 'isna'
    @doc(NDFrame.isna, klass=_shared_doc_kwargs["klass"])  # type: ignore[has-type]
    def isna(self) -> Series:
        return NDFrame.isna(self)

    # error: Cannot determine type of 'isna'
    @doc(NDFrame.isna, klass=_shared_doc_kwargs["klass"])  # type: ignore[has-type]
    def isnull(self) -> Series:
        """
        Series.isnull is an alias for Series.isna.
        """
        return super().isnull()

    # error: Cannot determine type of 'notna'
    @doc(NDFrame.notna, klass=_shared_doc_kwargs["klass"])  # type: ignore[has-type]
    def notna(self) -> Series:
        return super().notna()

    # error: Cannot determine type of 'notna'
    @doc(NDFrame.notna, klass=_shared_doc_kwargs["klass"])  # type: ignore[has-type]
    def notnull(self) -> Series:
        """
        Series.notnull is an alias for Series.notna.
        """
        return super().notnull()

    @overload
    def dropna(
        self,
        *,
        axis: Axis = ...,
        inplace: Literal[False] = ...,
        how: AnyAll | None = ...,
        ignore_index: bool = ...,
    ) -> Series: ...

    @overload
    def dropna(
        self,
        *,
        axis: Axis = ...,
        inplace: Literal[True],
        how: AnyAll | None = ...,
        ignore_index: bool = ...,
    ) -> None: ...

    def dropna(
        self,
        *,
        axis: Axis = 0,
        inplace: bool = False,
        how: AnyAll | None = None,
        ignore_index: bool = False,
    ) -> Series | None:
        """
        Return a new Series with missing values removed.

        See the :ref:`User Guide <missing_data>` for more on which values are
        considered missing, and how to work with missing data.

        Parameters
        ----------
        axis : {0 or 'index'}
            Unused. Parameter needed for compatibility with DataFrame.
        inplace : bool, default False
            If True, do operation inplace and return None.
        how : str, optional
            Not in use. Kept for compatibility.
        ignore_index : bool, default ``False``
            If ``True``, the resulting axis will be labeled 0, 1, …, n - 1.

            .. versionadded:: 2.0.0

        Returns
        -------
        Series or None
            Series with NA entries dropped from it or None if ``inplace=True``.

        See Also
        --------
        Series.isna: Indicate missing values.
        Series.notna : Indicate existing (non-missing) values.
        Series.fillna : Replace missing values.
        DataFrame.dropna : Drop rows or columns which contain NA values.
        Index.dropna : Drop missing indices.

        Examples
        --------
        >>> ser = pd.Series([1.0, 2.0, np.nan])
        >>> ser
        0    1.0
        1    2.0
        2    NaN
        dtype: float64

        Drop NA values from a Series.

        >>> ser.dropna()
        0    1.0
        1    2.0
        dtype: float64

        Empty strings are not considered NA values. ``None`` is considered an
        NA value.

        >>> ser = pd.Series([np.nan, 2, pd.NaT, "", None, "I stay"])
        >>> ser
        0       NaN
        1         2
        2       NaT
        3
        4      None
        5    I stay
        dtype: object
        >>> ser.dropna()
        1         2
        3
        5    I stay
        dtype: object
        """
        inplace = validate_bool_kwarg(inplace, "inplace")
        ignore_index = validate_bool_kwarg(ignore_index, "ignore_index")
        # Validate the axis parameter
        self._get_axis_number(axis or 0)

        if self._can_hold_na:
            result = remove_na_arraylike(self)
        else:
            if not inplace:
                result = self.copy(deep=False)
            else:
                result = self

        if ignore_index:
            result.index = default_index(len(result))

        if inplace:
            return self._update_inplace(result)
        else:
            return result

    # ----------------------------------------------------------------------
    # Time series-oriented methods

    def to_timestamp(
        self,
        freq: Frequency | None = None,
        how: Literal["s", "e", "start", "end"] = "start",
        copy: bool | None = None,
    ) -> Series:
        """
        Cast to DatetimeIndex of Timestamps, at *beginning* of period.

        Parameters
        ----------
        freq : str, default frequency of PeriodIndex
            Desired frequency.
        how : {'s', 'e', 'start', 'end'}
            Convention for converting period to timestamp; start of period
            vs. end.
        copy : bool, default True
            Whether or not to return a copy.

            .. note::
                The `copy` keyword will change behavior in pandas 3.0.
                `Copy-on-Write
                <https://pandas.pydata.org/docs/dev/user_guide/copy_on_write.html>`__
                will be enabled by default, which means that all methods with a
                `copy` keyword will use a lazy copy mechanism to defer the copy and
                ignore the `copy` keyword. The `copy` keyword will be removed in a
                future version of pandas.

                You can already get the future behavior and improvements through
                enabling copy on write ``pd.options.mode.copy_on_write = True``

        Returns
        -------
        Series with DatetimeIndex

        Examples
        --------
        >>> idx = pd.PeriodIndex(["2023", "2024", "2025"], freq="Y")
        >>> s1 = pd.Series([1, 2, 3], index=idx)
        >>> s1
        2023    1
        2024    2
        2025    3
        Freq: Y-DEC, dtype: int64

        The resulting frequency of the Timestamps is `YearBegin`

        >>> s1 = s1.to_timestamp()
        >>> s1
        2023-01-01    1
        2024-01-01    2
        2025-01-01    3
        Freq: YS-JAN, dtype: int64

        Using `freq` which is the offset that the Timestamps will have

        >>> s2 = pd.Series([1, 2, 3], index=idx)
        >>> s2 = s2.to_timestamp(freq="M")
        >>> s2
        2023-01-31    1
        2024-01-31    2
        2025-01-31    3
        Freq: YE-JAN, dtype: int64
        """
        if not isinstance(self.index, PeriodIndex):
            raise TypeError(f"unsupported Type {type(self.index).__name__}")

        new_obj = self.copy(deep=False)
        new_index = self.index.to_timestamp(freq=freq, how=how)
        setattr(new_obj, "index", new_index)
        return new_obj

    def to_period(self, freq: str | None = None, copy: bool | None = None) -> Series:
        """
        Convert Series from DatetimeIndex to PeriodIndex.

        Parameters
        ----------
        freq : str, default None
            Frequency associated with the PeriodIndex.
        copy : bool, default True
            Whether or not to return a copy.

            .. note::
                The `copy` keyword will change behavior in pandas 3.0.
                `Copy-on-Write
                <https://pandas.pydata.org/docs/dev/user_guide/copy_on_write.html>`__
                will be enabled by default, which means that all methods with a
                `copy` keyword will use a lazy copy mechanism to defer the copy and
                ignore the `copy` keyword. The `copy` keyword will be removed in a
                future version of pandas.

                You can already get the future behavior and improvements through
                enabling copy on write ``pd.options.mode.copy_on_write = True``

        Returns
        -------
        Series
            Series with index converted to PeriodIndex.

        Examples
        --------
        >>> idx = pd.DatetimeIndex(["2023", "2024", "2025"])
        >>> s = pd.Series([1, 2, 3], index=idx)
        >>> s = s.to_period()
        >>> s
        2023    1
        2024    2
        2025    3
        Freq: Y-DEC, dtype: int64

        Viewing the index

        >>> s.index
        PeriodIndex(['2023', '2024', '2025'], dtype='period[Y-DEC]')
        """
        if not isinstance(self.index, DatetimeIndex):
            raise TypeError(f"unsupported Type {type(self.index).__name__}")

        new_obj = self.copy(deep=False)
        new_index = self.index.to_period(freq=freq)
        setattr(new_obj, "index", new_index)
        return new_obj

    # ----------------------------------------------------------------------
    # Add index
    _AXIS_ORDERS: list[Literal["index", "columns"]] = ["index"]
    _AXIS_LEN = len(_AXIS_ORDERS)
    _info_axis_number: Literal[0] = 0
    _info_axis_name: Literal["index"] = "index"

    index = properties.AxisProperty(
        axis=0,
        doc="""
        The index (axis labels) of the Series.

        The index of a Series is used to label and identify each element of the
        underlying data. The index can be thought of as an immutable ordered set
        (technically a multi-set, as it may contain duplicate labels), and is
        used to index and align data in pandas.

        Returns
        -------
        Index
            The index labels of the Series.

        See Also
        --------
        Series.reindex : Conform Series to new index.
        Index : The base pandas index type.

        Notes
        -----
        For more information on pandas indexing, see the `indexing user guide
        <https://pandas.pydata.org/docs/user_guide/indexing.html>`__.

        Examples
        --------
        To create a Series with a custom index and view the index labels:

        >>> cities = ['Kolkata', 'Chicago', 'Toronto', 'Lisbon']
        >>> populations = [14.85, 2.71, 2.93, 0.51]
        >>> city_series = pd.Series(populations, index=cities)
        >>> city_series.index
        Index(['Kolkata', 'Chicago', 'Toronto', 'Lisbon'], dtype='object')

        To change the index labels of an existing Series:

        >>> city_series.index = ['KOL', 'CHI', 'TOR', 'LIS']
        >>> city_series.index
        Index(['KOL', 'CHI', 'TOR', 'LIS'], dtype='object')
        """,
    )

    # ----------------------------------------------------------------------
    # Accessor Methods
    # ----------------------------------------------------------------------
    str = CachedAccessor("str", StringMethods)
    dt = CachedAccessor("dt", CombinedDatetimelikeProperties)
    cat = CachedAccessor("cat", CategoricalAccessor)
    plot = CachedAccessor("plot", pandas.plotting.PlotAccessor)
    sparse = CachedAccessor("sparse", SparseAccessor)
    struct = CachedAccessor("struct", StructAccessor)
    list = CachedAccessor("list", ListAccessor)

    # ----------------------------------------------------------------------
    # Add plotting methods to Series
    hist = pandas.plotting.hist_series

    # ----------------------------------------------------------------------
    # Template-Based Arithmetic/Comparison Methods

    def _cmp_method(self, other, op):
        res_name = ops.get_op_result_name(self, other)

        if isinstance(other, Series) and not self._indexed_same(other):
            raise ValueError("Can only compare identically-labeled Series objects")

        lvalues = self._values
        rvalues = extract_array(other, extract_numpy=True, extract_range=True)

        res_values = ops.comparison_op(lvalues, rvalues, op)

        return self._construct_result(res_values, name=res_name)

    def _logical_method(self, other, op):
        res_name = ops.get_op_result_name(self, other)
        self, other = self._align_for_op(other, align_asobject=True)

        lvalues = self._values
        rvalues = extract_array(other, extract_numpy=True, extract_range=True)

        res_values = ops.logical_op(lvalues, rvalues, op)
        return self._construct_result(res_values, name=res_name)

    def _arith_method(self, other, op):
        self, other = self._align_for_op(other)
        return base.IndexOpsMixin._arith_method(self, other, op)

    def _align_for_op(self, right, align_asobject: bool = False):
        """align lhs and rhs Series"""
        # TODO: Different from DataFrame._align_for_op, list, tuple and ndarray
        # are not coerced here
        # because Series has inconsistencies described in GH#13637
        left = self

        if isinstance(right, Series):
            # avoid repeated alignment
            if not left.index.equals(right.index):
                if align_asobject:
                    if left.dtype not in (object, np.bool_) or right.dtype not in (
                        object,
                        np.bool_,
                    ):
                        warnings.warn(
                            "Operation between non boolean Series with different "
                            "indexes will no longer return a boolean result in "
                            "a future version. Cast both Series to object type "
                            "to maintain the prior behavior.",
                            FutureWarning,
                            stacklevel=find_stack_level(),
                        )
                    # to keep original value's dtype for bool ops
                    left = left.astype(object)
                    right = right.astype(object)

                left, right = left.align(right)

        return left, right

    def _binop(self, other: Series, func, level=None, fill_value=None) -> Series:
        """
        Perform generic binary operation with optional fill value.

        Parameters
        ----------
        other : Series
        func : binary operator
        fill_value : float or object
            Value to substitute for NA/null values. If both Series are NA in a
            location, the result will be NA regardless of the passed fill value.
        level : int or level name, default None
            Broadcast across a level, matching Index values on the
            passed MultiIndex level.

        Returns
        -------
        Series
        """
        this = self

        if not self.index.equals(other.index):
            this, other = self.align(other, level=level, join="outer")

        this_vals, other_vals = ops.fill_binop(this._values, other._values, fill_value)

        with np.errstate(all="ignore"):
            result = func(this_vals, other_vals)

        name = ops.get_op_result_name(self, other)
        out = this._construct_result(result, name)
        return cast(Series, out)

    def _construct_result(
        self, result: ArrayLike | tuple[ArrayLike, ArrayLike], name: Hashable
    ) -> Series | tuple[Series, Series]:
        """
        Construct an appropriately-labelled Series from the result of an op.

        Parameters
        ----------
        result : ndarray or ExtensionArray
        name : Label

        Returns
        -------
        Series
            In the case of __divmod__ or __rdivmod__, a 2-tuple of Series.
        """
        if isinstance(result, tuple):
            # produced by divmod or rdivmod

            res1 = self._construct_result(result[0], name=name)
            res2 = self._construct_result(result[1], name=name)

            # GH#33427 assertions to keep mypy happy
            assert isinstance(res1, Series)
            assert isinstance(res2, Series)
            return (res1, res2)

        # TODO: result should always be ArrayLike, but this fails for some
        #  JSONArray tests
        dtype = getattr(result, "dtype", None)
        out = self._constructor(result, index=self.index, dtype=dtype, copy=False)
        out = out.__finalize__(self)

        # Set the result's name after __finalize__ is called because __finalize__
        #  would set it back to self.name
        out.name = name
        return out

    def _flex_method(self, other, op, *, level=None, fill_value=None, axis: Axis = 0):
        if axis is not None:
            self._get_axis_number(axis)

        res_name = ops.get_op_result_name(self, other)

        if isinstance(other, Series):
            return self._binop(other, op, level=level, fill_value=fill_value)
        elif isinstance(other, (np.ndarray, list, tuple)):
            if len(other) != len(self):
                raise ValueError("Lengths must be equal")
            other = self._constructor(other, self.index, copy=False)
            result = self._binop(other, op, level=level, fill_value=fill_value)
            result._name = res_name
            return result
        else:
            if fill_value is not None:
                if isna(other):
                    return op(self, fill_value)
                self = self.fillna(fill_value)

            return op(self, other)

    @Appender(ops.make_flex_doc("eq", "series"))
    def eq(
        self,
        other,
        level: Level | None = None,
        fill_value: float | None = None,
        axis: Axis = 0,
    ) -> Series:
        return self._flex_method(
            other, operator.eq, level=level, fill_value=fill_value, axis=axis
        )

    @Appender(ops.make_flex_doc("ne", "series"))
    def ne(self, other, level=None, fill_value=None, axis: Axis = 0) -> Series:
        return self._flex_method(
            other, operator.ne, level=level, fill_value=fill_value, axis=axis
        )

    @Appender(ops.make_flex_doc("le", "series"))
    def le(self, other, level=None, fill_value=None, axis: Axis = 0) -> Series:
        return self._flex_method(
            other, operator.le, level=level, fill_value=fill_value, axis=axis
        )

    @Appender(ops.make_flex_doc("lt", "series"))
    def lt(self, other, level=None, fill_value=None, axis: Axis = 0) -> Series:
        return self._flex_method(
            other, operator.lt, level=level, fill_value=fill_value, axis=axis
        )

    @Appender(ops.make_flex_doc("ge", "series"))
    def ge(self, other, level=None, fill_value=None, axis: Axis = 0) -> Series:
        return self._flex_method(
            other, operator.ge, level=level, fill_value=fill_value, axis=axis
        )

    @Appender(ops.make_flex_doc("gt", "series"))
    def gt(self, other, level=None, fill_value=None, axis: Axis = 0) -> Series:
        return self._flex_method(
            other, operator.gt, level=level, fill_value=fill_value, axis=axis
        )

    @Appender(ops.make_flex_doc("add", "series"))
    def add(self, other, level=None, fill_value=None, axis: Axis = 0) -> Series:
        return self._flex_method(
            other, operator.add, level=level, fill_value=fill_value, axis=axis
        )

    @Appender(ops.make_flex_doc("radd", "series"))
    def radd(self, other, level=None, fill_value=None, axis: Axis = 0) -> Series:
        return self._flex_method(
            other, roperator.radd, level=level, fill_value=fill_value, axis=axis
        )

    @Appender(ops.make_flex_doc("sub", "series"))
    def sub(self, other, level=None, fill_value=None, axis: Axis = 0) -> Series:
        return self._flex_method(
            other, operator.sub, level=level, fill_value=fill_value, axis=axis
        )

    subtract = sub

    @Appender(ops.make_flex_doc("rsub", "series"))
    def rsub(self, other, level=None, fill_value=None, axis: Axis = 0) -> Series:
        return self._flex_method(
            other, roperator.rsub, level=level, fill_value=fill_value, axis=axis
        )

    @Appender(ops.make_flex_doc("mul", "series"))
    def mul(
        self,
        other,
        level: Level | None = None,
        fill_value: float | None = None,
        axis: Axis = 0,
    ) -> Series:
        return self._flex_method(
            other, operator.mul, level=level, fill_value=fill_value, axis=axis
        )

    multiply = mul

    @Appender(ops.make_flex_doc("rmul", "series"))
    def rmul(self, other, level=None, fill_value=None, axis: Axis = 0) -> Series:
        return self._flex_method(
            other, roperator.rmul, level=level, fill_value=fill_value, axis=axis
        )

    @Appender(ops.make_flex_doc("truediv", "series"))
    def truediv(self, other, level=None, fill_value=None, axis: Axis = 0) -> Series:
        return self._flex_method(
            other, operator.truediv, level=level, fill_value=fill_value, axis=axis
        )

    div = truediv
    divide = truediv

    @Appender(ops.make_flex_doc("rtruediv", "series"))
    def rtruediv(self, other, level=None, fill_value=None, axis: Axis = 0) -> Series:
        return self._flex_method(
            other, roperator.rtruediv, level=level, fill_value=fill_value, axis=axis
        )

    rdiv = rtruediv

    @Appender(ops.make_flex_doc("floordiv", "series"))
    def floordiv(self, other, level=None, fill_value=None, axis: Axis = 0) -> Series:
        return self._flex_method(
            other, operator.floordiv, level=level, fill_value=fill_value, axis=axis
        )

    @Appender(ops.make_flex_doc("rfloordiv", "series"))
    def rfloordiv(self, other, level=None, fill_value=None, axis: Axis = 0) -> Series:
        return self._flex_method(
            other, roperator.rfloordiv, level=level, fill_value=fill_value, axis=axis
        )

    @Appender(ops.make_flex_doc("mod", "series"))
    def mod(self, other, level=None, fill_value=None, axis: Axis = 0) -> Series:
        return self._flex_method(
            other, operator.mod, level=level, fill_value=fill_value, axis=axis
        )

    @Appender(ops.make_flex_doc("rmod", "series"))
    def rmod(self, other, level=None, fill_value=None, axis: Axis = 0) -> Series:
        return self._flex_method(
            other, roperator.rmod, level=level, fill_value=fill_value, axis=axis
        )

    @Appender(ops.make_flex_doc("pow", "series"))
    def pow(self, other, level=None, fill_value=None, axis: Axis = 0) -> Series:
        return self._flex_method(
            other, operator.pow, level=level, fill_value=fill_value, axis=axis
        )

    @Appender(ops.make_flex_doc("rpow", "series"))
    def rpow(self, other, level=None, fill_value=None, axis: Axis = 0) -> Series:
        return self._flex_method(
            other, roperator.rpow, level=level, fill_value=fill_value, axis=axis
        )

    @Appender(ops.make_flex_doc("divmod", "series"))
    def divmod(self, other, level=None, fill_value=None, axis: Axis = 0) -> Series:
        return self._flex_method(
            other, divmod, level=level, fill_value=fill_value, axis=axis
        )

    @Appender(ops.make_flex_doc("rdivmod", "series"))
    def rdivmod(self, other, level=None, fill_value=None, axis: Axis = 0) -> Series:
        return self._flex_method(
            other, roperator.rdivmod, level=level, fill_value=fill_value, axis=axis
        )

    # ----------------------------------------------------------------------
    # Reductions

    def _reduce(
        self,
        op,
        # error: Variable "pandas.core.series.Series.str" is not valid as a type
        name: str,  # type: ignore[valid-type]
        *,
        axis: Axis = 0,
        skipna: bool = True,
        numeric_only: bool = False,
        filter_type=None,
        **kwds,
    ):
        """
        Perform a reduction operation.

        If we have an ndarray as a value, then simply perform the operation,
        otherwise delegate to the object.
        """
        delegate = self._values

        if axis is not None:
            self._get_axis_number(axis)

        if isinstance(delegate, ExtensionArray):
            # dispatch to ExtensionArray interface
            return delegate._reduce(name, skipna=skipna, **kwds)

        else:
            # dispatch to numpy arrays
            if numeric_only and self.dtype.kind not in "iufcb":
                # i.e. not is_numeric_dtype(self.dtype)
                kwd_name = "numeric_only"
                if name in ["any", "all"]:
                    kwd_name = "bool_only"
                # GH#47500 - change to TypeError to match other methods
                raise TypeError(
                    f"Series.{name} does not allow {kwd_name}={numeric_only} "
                    "with non-numeric dtypes."
                )
            return op(delegate, skipna=skipna, **kwds)

    @Appender(make_doc("any", ndim=1))
    # error: Signature of "any" incompatible with supertype "NDFrame"
    def any(  # type: ignore[override]
        self,
        *,
        axis: Axis = 0,
        bool_only: bool = False,
        skipna: bool = True,
        **kwargs,
    ) -> bool:
        nv.validate_logical_func((), kwargs, fname="any")
        validate_bool_kwarg(skipna, "skipna", none_allowed=False)
        return self._reduce(
            nanops.nanany,
            name="any",
            axis=axis,
            numeric_only=bool_only,
            skipna=skipna,
            filter_type="bool",
        )

    @Appender(make_doc("all", ndim=1))
    def all(
        self,
        axis: Axis = 0,
        bool_only: bool = False,
        skipna: bool = True,
        **kwargs,
    ) -> bool:
        nv.validate_logical_func((), kwargs, fname="all")
        validate_bool_kwarg(skipna, "skipna", none_allowed=False)
        return self._reduce(
            nanops.nanall,
            name="all",
            axis=axis,
            numeric_only=bool_only,
            skipna=skipna,
            filter_type="bool",
        )

    @doc(make_doc("min", ndim=1))
    def min(
        self,
        axis: Axis | None = 0,
        skipna: bool = True,
        numeric_only: bool = False,
        **kwargs,
    ):
        return NDFrame.min(
            self, axis=axis, skipna=skipna, numeric_only=numeric_only, **kwargs
        )

    @doc(make_doc("max", ndim=1))
    def max(
        self,
        axis: Axis | None = 0,
        skipna: bool = True,
        numeric_only: bool = False,
        **kwargs,
    ):
        return NDFrame.max(
            self, axis=axis, skipna=skipna, numeric_only=numeric_only, **kwargs
        )

    @doc(make_doc("sum", ndim=1))
    def sum(
        self,
        axis: Axis | None = None,
        skipna: bool = True,
        numeric_only: bool = False,
        min_count: int = 0,
        **kwargs,
    ):
        return NDFrame.sum(
            self,
            axis=axis,
            skipna=skipna,
            numeric_only=numeric_only,
            min_count=min_count,
            **kwargs,
        )

    @doc(make_doc("prod", ndim=1))
    def prod(
        self,
        axis: Axis | None = None,
        skipna: bool = True,
        numeric_only: bool = False,
        min_count: int = 0,
        **kwargs,
    ):
        return NDFrame.prod(
            self,
            axis=axis,
            skipna=skipna,
            numeric_only=numeric_only,
            min_count=min_count,
            **kwargs,
        )

    @doc(make_doc("mean", ndim=1))
    def mean(
        self,
        axis: Axis | None = 0,
        skipna: bool = True,
        numeric_only: bool = False,
        **kwargs,
    ) -> Any:
        return NDFrame.mean(
            self, axis=axis, skipna=skipna, numeric_only=numeric_only, **kwargs
        )

    @doc(make_doc("median", ndim=1))
    def median(
        self,
        axis: Axis | None = 0,
        skipna: bool = True,
        numeric_only: bool = False,
        **kwargs,
    ) -> Any:
        return NDFrame.median(
            self, axis=axis, skipna=skipna, numeric_only=numeric_only, **kwargs
        )

    @doc(make_doc("sem", ndim=1))
    def sem(
        self,
        axis: Axis | None = None,
        skipna: bool = True,
        ddof: int = 1,
        numeric_only: bool = False,
        **kwargs,
    ):
        return NDFrame.sem(
            self,
            axis=axis,
            skipna=skipna,
            ddof=ddof,
            numeric_only=numeric_only,
            **kwargs,
        )

    @doc(make_doc("var", ndim=1))
    def var(
        self,
        axis: Axis | None = None,
        skipna: bool = True,
        ddof: int = 1,
        numeric_only: bool = False,
        **kwargs,
    ):
        return NDFrame.var(
            self,
            axis=axis,
            skipna=skipna,
            ddof=ddof,
            numeric_only=numeric_only,
            **kwargs,
        )

    @doc(make_doc("std", ndim=1))
    def std(
        self,
        axis: Axis | None = None,
        skipna: bool = True,
        ddof: int = 1,
        numeric_only: bool = False,
        **kwargs,
    ):
        return NDFrame.std(
            self,
            axis=axis,
            skipna=skipna,
            ddof=ddof,
            numeric_only=numeric_only,
            **kwargs,
        )

    @doc(make_doc("skew", ndim=1))
    def skew(
        self,
        axis: Axis | None = 0,
        skipna: bool = True,
        numeric_only: bool = False,
        **kwargs,
    ):
        return NDFrame.skew(
            self, axis=axis, skipna=skipna, numeric_only=numeric_only, **kwargs
        )

    @doc(make_doc("kurt", ndim=1))
    def kurt(
        self,
        axis: Axis | None = 0,
        skipna: bool = True,
        numeric_only: bool = False,
        **kwargs,
    ):
        return NDFrame.kurt(
            self, axis=axis, skipna=skipna, numeric_only=numeric_only, **kwargs
        )

    kurtosis = kurt
    product = prod

    @doc(make_doc("cummin", ndim=1))
    def cummin(self, axis: Axis = 0, skipna: bool = True, *args, **kwargs) -> Self:
        return NDFrame.cummin(self, axis, skipna, *args, **kwargs)

    @doc(make_doc("cummax", ndim=1))
    def cummax(self, axis: Axis = 0, skipna: bool = True, *args, **kwargs) -> Self:
        return NDFrame.cummax(self, axis, skipna, *args, **kwargs)

    @doc(make_doc("cumsum", ndim=1))
    def cumsum(self, axis: Axis = 0, skipna: bool = True, *args, **kwargs) -> Self:
        return NDFrame.cumsum(self, axis, skipna, *args, **kwargs)

    @doc(make_doc("cumprod", 1))
    def cumprod(self, axis: Axis = 0, skipna: bool = True, *args, **kwargs) -> Self:
        return NDFrame.cumprod(self, axis, skipna, *args, **kwargs)<|MERGE_RESOLUTION|>--- conflicted
+++ resolved
@@ -484,42 +484,8 @@
             data = data._values
             copy = False
 
-<<<<<<< HEAD
         elif is_array:
             pass
-=======
-        elif isinstance(data, np.ndarray):
-            if len(data.dtype):
-                # GH#13296 we are dealing with a compound dtype, which
-                #  should be treated as 2D
-                raise ValueError(
-                    "Cannot construct a Series from an ndarray with "
-                    "compound dtype.  Use DataFrame instead."
-                )
-        elif isinstance(data, Series):
-            if index is None:
-                index = data.index
-                data = data._mgr.copy(deep=False)
-            else:
-                data = data.reindex(index)
-                copy = False
-                data = data._mgr
-        elif isinstance(data, Mapping):
-            data, index = self._init_dict(data, index, dtype)
-            dtype = None
-            copy = False
-        elif isinstance(data, SingleBlockManager):
-            if index is None:
-                index = data.index
-            elif not data.index.equals(index) or copy:
-                # GH#19275 SingleBlockManager input should only be called
-                # internally
-                raise AssertionError(
-                    "Cannot pass both SingleBlockManager "
-                    "`data` argument and a different "
-                    "`index` argument. `copy` must be False."
-                )
->>>>>>> 710720e6
 
         elif is_list_like(data):
             list_like_input = True
@@ -584,60 +550,6 @@
                     stacklevel=2,
                 )
 
-<<<<<<< HEAD
-=======
-    def _init_dict(
-        self, data: Mapping, index: Index | None = None, dtype: DtypeObj | None = None
-    ):
-        """
-        Derive the "_mgr" and "index" attributes of a new Series from a
-        dictionary input.
-
-        Parameters
-        ----------
-        data : dict or dict-like
-            Data used to populate the new Series.
-        index : Index or None, default None
-            Index for the new Series: if None, use dict keys.
-        dtype : np.dtype, ExtensionDtype, or None, default None
-            The dtype for the new Series: if None, infer from data.
-
-        Returns
-        -------
-        _data : BlockManager for the new Series
-        index : index for the new Series
-        """
-        keys: Index | tuple
-
-        # Looking for NaN in dict doesn't work ({np.nan : 1}[float('nan')]
-        # raises KeyError), so we iterate the entire dict, and align
-        if data:
-            # GH:34717, issue was using zip to extract key and values from data.
-            # using generators in effects the performance.
-            # Below is the new way of extracting the keys and values
-
-            keys = tuple(data.keys())
-            values = list(data.values())  # Generating list of values- faster way
-        elif index is not None:
-            # fastpath for Series(data=None). Just use broadcasting a scalar
-            # instead of reindexing.
-            if len(index) or dtype is not None:
-                values = na_value_for_dtype(pandas_dtype(dtype), compat=False)
-            else:
-                values = []
-            keys = index
-        else:
-            keys, values = default_index(0), []
-
-        # Input is now list-like, so rely on "standard" construction:
-        s = Series(values, index=keys, dtype=dtype)
-
-        # Now we just make sure the order is respected, if any
-        if data and index is not None:
-            s = s.reindex(index)
-        return s._mgr, s.index
-
->>>>>>> 710720e6
     # ----------------------------------------------------------------------
 
     @property
