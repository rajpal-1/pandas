"""
Data structure for 1-dimensional cross-sectional and time series data
"""
from io import StringIO
from shutil import get_terminal_size
from textwrap import dedent
from typing import (
    IO,
    TYPE_CHECKING,
    Any,
    Callable,
    Iterable,
    List,
    Optional,
    Tuple,
    Type,
    Union,
)
import warnings

import numpy as np

from pandas._config import get_option

from pandas._libs import lib, properties, reshape, tslibs
from pandas._libs.lib import no_default
from pandas._typing import (
    AggFuncType,
    ArrayLike,
    Axis,
    DtypeObj,
    FrameOrSeriesUnion,
    IndexKeyFunc,
    Label,
    StorageOptions,
    ValueKeyFunc,
)
from pandas.compat.numpy import function as nv
from pandas.errors import InvalidIndexError
from pandas.util._decorators import Appender, Substitution, doc
from pandas.util._validators import validate_bool_kwarg, validate_percentile

from pandas.core.dtypes.cast import (
    convert_dtypes,
    maybe_cast_to_extension_array,
    validate_numeric_casting,
)
from pandas.core.dtypes.common import (
    ensure_platform_int,
    is_bool,
    is_categorical_dtype,
    is_dict_like,
    is_extension_array_dtype,
    is_integer,
    is_iterator,
    is_list_like,
    is_object_dtype,
    is_scalar,
    validate_all_hashable,
)
from pandas.core.dtypes.generic import ABCDataFrame
from pandas.core.dtypes.inference import is_hashable
from pandas.core.dtypes.missing import (
    isna,
    na_value_for_dtype,
    notna,
    remove_na_arraylike,
)

from pandas.core import algorithms, base, generic, missing, nanops, ops
from pandas.core.accessor import CachedAccessor
from pandas.core.aggregation import aggregate, transform
from pandas.core.arrays import ExtensionArray
from pandas.core.arrays.categorical import CategoricalAccessor
from pandas.core.arrays.sparse import SparseAccessor
import pandas.core.common as com
from pandas.core.construction import (
    array as pd_array,
    create_series_with_explicit_dtype,
    extract_array,
    is_empty_data,
    sanitize_array,
)
from pandas.core.generic import NDFrame
from pandas.core.indexers import deprecate_ndim_indexing, unpack_1tuple
from pandas.core.indexes.accessors import CombinedDatetimelikeProperties
from pandas.core.indexes.api import Float64Index, Index, MultiIndex, ensure_index
import pandas.core.indexes.base as ibase
from pandas.core.indexes.datetimes import DatetimeIndex
from pandas.core.indexes.period import PeriodIndex
from pandas.core.indexes.timedeltas import TimedeltaIndex
from pandas.core.indexing import check_bool_indexer
from pandas.core.internals import SingleBlockManager
<<<<<<< HEAD
from pandas.core.shared_docs import _shared_doc_kwargs
from pandas.core.sorting import ensure_key_mapped
=======
from pandas.core.shared_docs import _shared_docs
from pandas.core.sorting import ensure_key_mapped, nargsort
>>>>>>> 50b34a4a
from pandas.core.strings import StringMethods
from pandas.core.tools.datetimes import to_datetime

import pandas.io.formats.format as fmt
import pandas.plotting

if TYPE_CHECKING:
    from pandas.core.frame import DataFrame
    from pandas.core.groupby.generic import SeriesGroupBy

__all__ = ["Series"]

<<<<<<< HEAD
_shared_doc_kwargs.update(
    dict(
        axes="index",
        klass="Series",
        axes_single_arg="{0 or 'index'}",
        axis="""axis : {0 or 'index'}
            Parameter needed for compatibility with DataFrame.""",
        unique="np.ndarray",
        duplicated="Series",
        optional_by="",
        optional_mapper="",
        optional_labels="",
        optional_axis="",
        versionadded_to_excel="\n    .. versionadded:: 0.20.0\n",
    )
=======
_shared_doc_kwargs = dict(
    axes="index",
    klass="Series",
    axes_single_arg="{0 or 'index'}",
    axis="""axis : {0 or 'index'}
        Parameter needed for compatibility with DataFrame.""",
    inplace="""inplace : boolean, default False
        If True, performs operation inplace and returns None.""",
    unique="np.ndarray",
    duplicated="Series",
    optional_by="",
    optional_mapper="",
    optional_labels="",
    optional_axis="",
>>>>>>> 50b34a4a
)


def _coerce_method(converter):
    """
    Install the scalar coercion methods.
    """

    def wrapper(self):
        if len(self) == 1:
            return converter(self.iloc[0])
        raise TypeError(f"cannot convert the series to {converter}")

    wrapper.__name__ = f"__{converter.__name__}__"
    return wrapper


# ----------------------------------------------------------------------
# Series class


class Series(base.IndexOpsMixin, generic.NDFrame):
    """
    One-dimensional ndarray with axis labels (including time series).

    Labels need not be unique but must be a hashable type. The object
    supports both integer- and label-based indexing and provides a host of
    methods for performing operations involving the index. Statistical
    methods from ndarray have been overridden to automatically exclude
    missing data (currently represented as NaN).

    Operations between Series (+, -, /, *, **) align values based on their
    associated index values-- they need not be the same length. The result
    index will be the sorted union of the two indexes.

    Parameters
    ----------
    data : array-like, Iterable, dict, or scalar value
        Contains data stored in Series. If data is a dict, argument order is
        maintained.
    index : array-like or Index (1d)
        Values must be hashable and have the same length as `data`.
        Non-unique index values are allowed. Will default to
        RangeIndex (0, 1, 2, ..., n) if not provided. If data is dict-like
        and index is None, then the values in the index are used to
        reindex the Series after it is created using the keys in the data.
    dtype : str, numpy.dtype, or ExtensionDtype, optional
        Data type for the output Series. If not specified, this will be
        inferred from `data`.
        See the :ref:`user guide <basics.dtypes>` for more usages.
    name : str, optional
        The name to give to the Series.
    copy : bool, default False
        Copy input data.
    """

    _typ = "series"

    _name: Label
    _metadata: List[str] = ["name"]
    _internal_names_set = {"index"} | generic.NDFrame._internal_names_set
    _accessors = {"dt", "cat", "str", "sparse"}
    _hidden_attrs = (
        base.IndexOpsMixin._hidden_attrs
        | generic.NDFrame._hidden_attrs
        | frozenset(["compress", "ptp"])
    )

    # Override cache_readonly bc Series is mutable
    hasnans = property(
        base.IndexOpsMixin.hasnans.func, doc=base.IndexOpsMixin.hasnans.__doc__
    )
    __hash__ = generic.NDFrame.__hash__
    _mgr: SingleBlockManager
    div: Callable[["Series", Any], "Series"]
    rdiv: Callable[["Series", Any], "Series"]

    # ----------------------------------------------------------------------
    # Constructors

    def __init__(
        self, data=None, index=None, dtype=None, name=None, copy=False, fastpath=False
    ):

        if (
            isinstance(data, SingleBlockManager)
            and index is None
            and dtype is None
            and copy is False
        ):
            # GH#33357 called with just the SingleBlockManager
            NDFrame.__init__(self, data)
            self.name = name
            return

        # we are called internally, so short-circuit
        if fastpath:

            # data is an ndarray, index is defined
            if not isinstance(data, SingleBlockManager):
                data = SingleBlockManager.from_array(data, index)
            if copy:
                data = data.copy()
            if index is None:
                index = data.index

        else:

            name = ibase.maybe_extract_name(name, data, type(self))

            if is_empty_data(data) and dtype is None:
                # gh-17261
                warnings.warn(
                    "The default dtype for empty Series will be 'object' instead "
                    "of 'float64' in a future version. Specify a dtype explicitly "
                    "to silence this warning.",
                    DeprecationWarning,
                    stacklevel=2,
                )
                # uncomment the line below when removing the DeprecationWarning
                # dtype = np.dtype(object)

            if index is not None:
                index = ensure_index(index)

            if data is None:
                data = {}
            if dtype is not None:
                dtype = self._validate_dtype(dtype)

            if isinstance(data, MultiIndex):
                raise NotImplementedError(
                    "initializing a Series from a MultiIndex is not supported"
                )
            elif isinstance(data, Index):

                if dtype is not None:
                    # astype copies
                    data = data.astype(dtype)
                else:
                    # GH#24096 we need to ensure the index remains immutable
                    data = data._values.copy()
                copy = False

            elif isinstance(data, np.ndarray):
                if len(data.dtype):
                    # GH#13296 we are dealing with a compound dtype, which
                    #  should be treated as 2D
                    raise ValueError(
                        "Cannot construct a Series from an ndarray with "
                        "compound dtype.  Use DataFrame instead."
                    )
            elif isinstance(data, Series):
                if index is None:
                    index = data.index
                else:
                    data = data.reindex(index, copy=copy)
                    copy = False
                data = data._mgr
            elif is_dict_like(data):
                data, index = self._init_dict(data, index, dtype)
                dtype = None
                copy = False
            elif isinstance(data, SingleBlockManager):
                if index is None:
                    index = data.index
                elif not data.index.equals(index) or copy:
                    # GH#19275 SingleBlockManager input should only be called
                    # internally
                    raise AssertionError(
                        "Cannot pass both SingleBlockManager "
                        "`data` argument and a different "
                        "`index` argument. `copy` must be False."
                    )

            elif is_extension_array_dtype(data):
                pass
            elif isinstance(data, (set, frozenset)):
                raise TypeError(f"'{type(data).__name__}' type is unordered")
            else:
                data = com.maybe_iterable_to_list(data)

            if index is None:
                if not is_list_like(data):
                    data = [data]
                index = ibase.default_index(len(data))
            elif is_list_like(data):

                # a scalar numpy array is list-like but doesn't
                # have a proper length
                try:
                    if len(index) != len(data):
                        raise ValueError(
                            f"Length of passed values is {len(data)}, "
                            f"index implies {len(index)}."
                        )
                except TypeError:
                    pass

            # create/copy the manager
            if isinstance(data, SingleBlockManager):
                if dtype is not None:
                    data = data.astype(dtype=dtype, errors="ignore", copy=copy)
                elif copy:
                    data = data.copy()
            else:
                data = sanitize_array(data, index, dtype, copy, raise_cast_failure=True)

                data = SingleBlockManager.from_array(data, index)

        generic.NDFrame.__init__(self, data)
        self.name = name
        self._set_axis(0, index, fastpath=True)

    def _init_dict(self, data, index=None, dtype=None):
        """
        Derive the "_mgr" and "index" attributes of a new Series from a
        dictionary input.

        Parameters
        ----------
        data : dict or dict-like
            Data used to populate the new Series.
        index : Index or index-like, default None
            Index for the new Series: if None, use dict keys.
        dtype : dtype, default None
            The dtype for the new Series: if None, infer from data.

        Returns
        -------
        _data : BlockManager for the new Series
        index : index for the new Series
        """
        # Looking for NaN in dict doesn't work ({np.nan : 1}[float('nan')]
        # raises KeyError), so we iterate the entire dict, and align
        if data:
            # GH:34717, issue was using zip to extract key and values from data.
            # using generators in effects the performance.
            # Below is the new way of extracting the keys and values

            keys = tuple(data.keys())
            values = list(data.values())  # Generating list of values- faster way
        elif index is not None:
            # fastpath for Series(data=None). Just use broadcasting a scalar
            # instead of reindexing.
            values = na_value_for_dtype(dtype)
            keys = index
        else:
            keys, values = tuple([]), []

        # Input is now list-like, so rely on "standard" construction:

        # TODO: passing np.float64 to not break anything yet. See GH-17261
        s = create_series_with_explicit_dtype(
            values, index=keys, dtype=dtype, dtype_if_empty=np.float64
        )

        # Now we just make sure the order is respected, if any
        if data and index is not None:
            s = s.reindex(index, copy=False)
        return s._mgr, s.index

    # ----------------------------------------------------------------------

    @property
    def _constructor(self) -> Type["Series"]:
        return Series

    @property
    def _constructor_expanddim(self) -> Type["DataFrame"]:
        from pandas.core.frame import DataFrame

        return DataFrame

    # types
    @property
    def _can_hold_na(self) -> bool:
        return self._mgr._can_hold_na

    _index = None

    def _set_axis(self, axis: int, labels, fastpath: bool = False) -> None:
        """
        Override generic, we want to set the _typ here.

        This is called from the cython code when we set the `index` attribute
        directly, e.g. `series.index = [1, 2, 3]`.
        """
        if not fastpath:
            labels = ensure_index(labels)

        if labels._is_all_dates:
            if not isinstance(labels, (DatetimeIndex, PeriodIndex, TimedeltaIndex)):
                try:
                    labels = DatetimeIndex(labels)
                    # need to set here because we changed the index
                    if fastpath:
                        self._mgr.set_axis(axis, labels)
                    warnings.warn(
                        "Automatically casting object-dtype Index of datetimes to "
                        "DatetimeIndex is deprecated and will be removed in a "
                        "future version.  Explicitly cast to DatetimeIndex instead.",
                        FutureWarning,
                        stacklevel=3,
                    )
                except (tslibs.OutOfBoundsDatetime, ValueError):
                    # labels may exceeds datetime bounds,
                    # or not be a DatetimeIndex
                    pass

        object.__setattr__(self, "_index", labels)
        if not fastpath:
            # The ensure_index call above ensures we have an Index object
            self._mgr.set_axis(axis, labels)

    # ndarray compatibility
    @property
    def dtype(self) -> DtypeObj:
        """
        Return the dtype object of the underlying data.
        """
        return self._mgr.dtype

    @property
    def dtypes(self) -> DtypeObj:
        """
        Return the dtype object of the underlying data.
        """
        # DataFrame compatibility
        return self.dtype

    @property
    def name(self) -> Label:
        """
        Return the name of the Series.

        The name of a Series becomes its index or column name if it is used
        to form a DataFrame. It is also used whenever displaying the Series
        using the interpreter.

        Returns
        -------
        label (hashable object)
            The name of the Series, also the column name if part of a DataFrame.

        See Also
        --------
        Series.rename : Sets the Series name when given a scalar input.
        Index.name : Corresponding Index property.

        Examples
        --------
        The Series name can be set initially when calling the constructor.

        >>> s = pd.Series([1, 2, 3], dtype=np.int64, name='Numbers')
        >>> s
        0    1
        1    2
        2    3
        Name: Numbers, dtype: int64
        >>> s.name = "Integers"
        >>> s
        0    1
        1    2
        2    3
        Name: Integers, dtype: int64

        The name of a Series within a DataFrame is its column name.

        >>> df = pd.DataFrame([[1, 2], [3, 4], [5, 6]],
        ...                   columns=["Odd Numbers", "Even Numbers"])
        >>> df
           Odd Numbers  Even Numbers
        0            1             2
        1            3             4
        2            5             6
        >>> df["Even Numbers"].name
        'Even Numbers'
        """
        return self._name

    @name.setter
    def name(self, value: Label) -> None:
        validate_all_hashable(value, error_name=f"{type(self).__name__}.name")
        object.__setattr__(self, "_name", value)

    @property
    def values(self):
        """
        Return Series as ndarray or ndarray-like depending on the dtype.

        .. warning::

           We recommend using :attr:`Series.array` or
           :meth:`Series.to_numpy`, depending on whether you need
           a reference to the underlying data or a NumPy array.

        Returns
        -------
        numpy.ndarray or ndarray-like

        See Also
        --------
        Series.array : Reference to the underlying data.
        Series.to_numpy : A NumPy array representing the underlying data.

        Examples
        --------
        >>> pd.Series([1, 2, 3]).values
        array([1, 2, 3])

        >>> pd.Series(list('aabc')).values
        array(['a', 'a', 'b', 'c'], dtype=object)

        >>> pd.Series(list('aabc')).astype('category').values
        ['a', 'a', 'b', 'c']
        Categories (3, object): ['a', 'b', 'c']

        Timezone aware datetime data is converted to UTC:

        >>> pd.Series(pd.date_range('20130101', periods=3,
        ...                         tz='US/Eastern')).values
        array(['2013-01-01T05:00:00.000000000',
               '2013-01-02T05:00:00.000000000',
               '2013-01-03T05:00:00.000000000'], dtype='datetime64[ns]')
        """
        return self._mgr.external_values()

    @property
    def _values(self):
        """
        Return the internal repr of this data (defined by Block.interval_values).
        This are the values as stored in the Block (ndarray or ExtensionArray
        depending on the Block class), with datetime64[ns] and timedelta64[ns]
        wrapped in ExtensionArrays to match Index._values behavior.

        Differs from the public ``.values`` for certain data types, because of
        historical backwards compatibility of the public attribute (e.g. period
        returns object ndarray and datetimetz a datetime64[ns] ndarray for
        ``.values`` while it returns an ExtensionArray for ``._values`` in those
        cases).

        Differs from ``.array`` in that this still returns the numpy array if
        the Block is backed by a numpy array (except for datetime64 and
        timedelta64 dtypes), while ``.array`` ensures to always return an
        ExtensionArray.

        Overview:

        dtype       | values        | _values       | array         |
        ----------- | ------------- | ------------- | ------------- |
        Numeric     | ndarray       | ndarray       | PandasArray   |
        Category    | Categorical   | Categorical   | Categorical   |
        dt64[ns]    | ndarray[M8ns] | DatetimeArray | DatetimeArray |
        dt64[ns tz] | ndarray[M8ns] | DatetimeArray | DatetimeArray |
        td64[ns]    | ndarray[m8ns] | TimedeltaArray| ndarray[m8ns] |
        Period      | ndarray[obj]  | PeriodArray   | PeriodArray   |
        Nullable    | EA            | EA            | EA            |

        """
        return self._mgr.internal_values()

    # error: Decorated property not supported
    @Appender(base.IndexOpsMixin.array.__doc__)  # type: ignore[misc]
    @property
    def array(self) -> ExtensionArray:
        return self._mgr._block.array_values()

    # ops
    def ravel(self, order="C"):
        """
        Return the flattened underlying data as an ndarray.

        Returns
        -------
        numpy.ndarray or ndarray-like
            Flattened data of the Series.

        See Also
        --------
        numpy.ndarray.ravel : Return a flattened array.
        """
        return self._values.ravel(order=order)

    def __len__(self) -> int:
        """
        Return the length of the Series.
        """
        return len(self._mgr)

    def view(self, dtype=None) -> "Series":
        """
        Create a new view of the Series.

        This function will return a new Series with a view of the same
        underlying values in memory, optionally reinterpreted with a new data
        type. The new data type must preserve the same size in bytes as to not
        cause index misalignment.

        Parameters
        ----------
        dtype : data type
            Data type object or one of their string representations.

        Returns
        -------
        Series
            A new Series object as a view of the same data in memory.

        See Also
        --------
        numpy.ndarray.view : Equivalent numpy function to create a new view of
            the same data in memory.

        Notes
        -----
        Series are instantiated with ``dtype=float64`` by default. While
        ``numpy.ndarray.view()`` will return a view with the same data type as
        the original array, ``Series.view()`` (without specified dtype)
        will try using ``float64`` and may fail if the original data type size
        in bytes is not the same.

        Examples
        --------
        >>> s = pd.Series([-2, -1, 0, 1, 2], dtype='int8')
        >>> s
        0   -2
        1   -1
        2    0
        3    1
        4    2
        dtype: int8

        The 8 bit signed integer representation of `-1` is `0b11111111`, but
        the same bytes represent 255 if read as an 8 bit unsigned integer:

        >>> us = s.view('uint8')
        >>> us
        0    254
        1    255
        2      0
        3      1
        4      2
        dtype: uint8

        The views share the same underlying values:

        >>> us[0] = 128
        >>> s
        0   -128
        1     -1
        2      0
        3      1
        4      2
        dtype: int8
        """
        return self._constructor(
            self._values.view(dtype), index=self.index
        ).__finalize__(self, method="view")

    # ----------------------------------------------------------------------
    # NDArray Compat
    _HANDLED_TYPES = (Index, ExtensionArray, np.ndarray)

    def __array_ufunc__(
        self, ufunc: Callable, method: str, *inputs: Any, **kwargs: Any
    ):
        # TODO: handle DataFrame
        cls = type(self)

        # for binary ops, use our custom dunder methods
        result = ops.maybe_dispatch_ufunc_to_dunder_op(
            self, ufunc, method, *inputs, **kwargs
        )
        if result is not NotImplemented:
            return result

        # Determine if we should defer.
        no_defer = (np.ndarray.__array_ufunc__, cls.__array_ufunc__)

        for item in inputs:
            higher_priority = (
                hasattr(item, "__array_priority__")
                and item.__array_priority__ > self.__array_priority__
            )
            has_array_ufunc = (
                hasattr(item, "__array_ufunc__")
                and type(item).__array_ufunc__ not in no_defer
                and not isinstance(item, self._HANDLED_TYPES)
            )
            if higher_priority or has_array_ufunc:
                return NotImplemented

        # align all the inputs.
        names = [getattr(x, "name") for x in inputs if hasattr(x, "name")]
        types = tuple(type(x) for x in inputs)
        # TODO: dataframe
        alignable = [x for x, t in zip(inputs, types) if issubclass(t, Series)]

        if len(alignable) > 1:
            # This triggers alignment.
            # At the moment, there aren't any ufuncs with more than two inputs
            # so this ends up just being x1.index | x2.index, but we write
            # it to handle *args.
            index = alignable[0].index
            for s in alignable[1:]:
                index = index.union(s.index)
            inputs = tuple(
                x.reindex(index) if issubclass(t, Series) else x
                for x, t in zip(inputs, types)
            )
        else:
            index = self.index

        inputs = tuple(extract_array(x, extract_numpy=True) for x in inputs)
        result = getattr(ufunc, method)(*inputs, **kwargs)

        name = names[0] if len(set(names)) == 1 else None

        def construct_return(result):
            if lib.is_scalar(result):
                return result
            elif result.ndim > 1:
                # e.g. np.subtract.outer
                if method == "outer":
                    # GH#27198
                    raise NotImplementedError
                return result
            return self._constructor(result, index=index, name=name, copy=False)

        if type(result) is tuple:
            # multiple return values
            return tuple(construct_return(x) for x in result)
        elif method == "at":
            # no return value
            return None
        else:
            return construct_return(result)

    def __array__(self, dtype=None) -> np.ndarray:
        """
        Return the values as a NumPy array.

        Users should not call this directly. Rather, it is invoked by
        :func:`numpy.array` and :func:`numpy.asarray`.

        Parameters
        ----------
        dtype : str or numpy.dtype, optional
            The dtype to use for the resulting NumPy array. By default,
            the dtype is inferred from the data.

        Returns
        -------
        numpy.ndarray
            The values in the series converted to a :class:`numpy.ndarray`
            with the specified `dtype`.

        See Also
        --------
        array : Create a new array from data.
        Series.array : Zero-copy view to the array backing the Series.
        Series.to_numpy : Series method for similar behavior.

        Examples
        --------
        >>> ser = pd.Series([1, 2, 3])
        >>> np.asarray(ser)
        array([1, 2, 3])

        For timezone-aware data, the timezones may be retained with
        ``dtype='object'``

        >>> tzser = pd.Series(pd.date_range('2000', periods=2, tz="CET"))
        >>> np.asarray(tzser, dtype="object")
        array([Timestamp('2000-01-01 00:00:00+0100', tz='CET', freq='D'),
               Timestamp('2000-01-02 00:00:00+0100', tz='CET', freq='D')],
              dtype=object)

        Or the values may be localized to UTC and the tzinfo discarded with
        ``dtype='datetime64[ns]'``

        >>> np.asarray(tzser, dtype="datetime64[ns]")  # doctest: +ELLIPSIS
        array(['1999-12-31T23:00:00.000000000', ...],
              dtype='datetime64[ns]')
        """
        return np.asarray(self.array, dtype)

    # ----------------------------------------------------------------------
    # Unary Methods

    # coercion
    __float__ = _coerce_method(float)
    __long__ = _coerce_method(int)
    __int__ = _coerce_method(int)

    # ----------------------------------------------------------------------

    # indexers
    @property
    def axes(self) -> List[Index]:
        """
        Return a list of the row axis labels.
        """
        return [self.index]

    # ----------------------------------------------------------------------
    # Indexing Methods

    @Appender(generic.NDFrame.take.__doc__)
    def take(self, indices, axis=0, is_copy=None, **kwargs) -> "Series":
        if is_copy is not None:
            warnings.warn(
                "is_copy is deprecated and will be removed in a future version. "
                "'take' always returns a copy, so there is no need to specify this.",
                FutureWarning,
                stacklevel=2,
            )
        nv.validate_take(tuple(), kwargs)

        indices = ensure_platform_int(indices)
        new_index = self.index.take(indices)
        new_values = self._values.take(indices)

        result = self._constructor(new_values, index=new_index, fastpath=True)
        return result.__finalize__(self, method="take")

    def _take_with_is_copy(self, indices, axis=0):
        """
        Internal version of the `take` method that sets the `_is_copy`
        attribute to keep track of the parent dataframe (using in indexing
        for the SettingWithCopyWarning). For Series this does the same
        as the public take (it never sets `_is_copy`).

        See the docstring of `take` for full explanation of the parameters.
        """
        return self.take(indices=indices, axis=axis)

    def _ixs(self, i: int, axis: int = 0):
        """
        Return the i-th value or values in the Series by location.

        Parameters
        ----------
        i : int

        Returns
        -------
        scalar (int) or Series (slice, sequence)
        """
        return self._values[i]

    def _slice(self, slobj: slice, axis: int = 0) -> "Series":
        # axis kwarg is retained for compat with NDFrame method
        #  _slice is *always* positional
        return self._get_values(slobj)

    def __getitem__(self, key):
        key = com.apply_if_callable(key, self)

        if key is Ellipsis:
            return self

        key_is_scalar = is_scalar(key)
        if isinstance(key, (list, tuple)):
            key = unpack_1tuple(key)

        if is_integer(key) and self.index._should_fallback_to_positional():
            return self._values[key]

        elif key_is_scalar:
            return self._get_value(key)

        if is_hashable(key):
            # Otherwise index.get_value will raise InvalidIndexError
            try:
                # For labels that don't resolve as scalars like tuples and frozensets
                result = self._get_value(key)

                return result

            except KeyError:
                if isinstance(key, tuple) and isinstance(self.index, MultiIndex):
                    # We still have the corner case where a tuple is a key
                    # in the first level of our MultiIndex
                    return self._get_values_tuple(key)

        if is_iterator(key):
            key = list(key)

        if com.is_bool_indexer(key):
            key = check_bool_indexer(self.index, key)
            key = np.asarray(key, dtype=bool)
            return self._get_values(key)

        return self._get_with(key)

    def _get_with(self, key):
        # other: fancy integer or otherwise
        if isinstance(key, slice):
            # _convert_slice_indexer to determine if this slice is positional
            #  or label based, and if the latter, convert to positional
            slobj = self.index._convert_slice_indexer(key, kind="getitem")
            return self._slice(slobj)
        elif isinstance(key, ABCDataFrame):
            raise TypeError(
                "Indexing a Series with DataFrame is not "
                "supported, use the appropriate DataFrame column"
            )
        elif isinstance(key, tuple):
            return self._get_values_tuple(key)

        elif not is_list_like(key):
            # e.g. scalars that aren't recognized by lib.is_scalar, GH#32684
            return self.loc[key]

        if not isinstance(key, (list, np.ndarray, ExtensionArray, Series, Index)):
            key = list(key)

        if isinstance(key, Index):
            key_type = key.inferred_type
        else:
            key_type = lib.infer_dtype(key, skipna=False)

        # Note: The key_type == "boolean" case should be caught by the
        #  com.is_bool_indexer check in __getitem__
        if key_type == "integer":
            # We need to decide whether to treat this as a positional indexer
            #  (i.e. self.iloc) or label-based (i.e. self.loc)
            if not self.index._should_fallback_to_positional():
                return self.loc[key]
            else:
                return self.iloc[key]

        # handle the dup indexing case GH#4246
        return self.loc[key]

    def _get_values_tuple(self, key):
        # mpl hackaround
        if com.any_none(*key):
            result = self._get_values(key)
            deprecate_ndim_indexing(result, stacklevel=5)
            return result

        if not isinstance(self.index, MultiIndex):
            raise ValueError("key of type tuple not found and not a MultiIndex")

        # If key is contained, would have returned by now
        indexer, new_index = self.index.get_loc_level(key)
        return self._constructor(self._values[indexer], index=new_index).__finalize__(
            self
        )

    def _get_values(self, indexer):
        try:
            return self._constructor(self._mgr.get_slice(indexer)).__finalize__(self)
        except ValueError:
            # mpl compat if we look up e.g. ser[:, np.newaxis];
            #  see tests.series.timeseries.test_mpl_compat_hack
            return self._values[indexer]

    def _get_value(self, label, takeable: bool = False):
        """
        Quickly retrieve single value at passed index label.

        Parameters
        ----------
        label : object
        takeable : interpret the index as indexers, default False

        Returns
        -------
        scalar value
        """
        if takeable:
            return self._values[label]

        # Similar to Index.get_value, but we do not fall back to positional
        loc = self.index.get_loc(label)
        return self.index._get_values_for_loc(self, loc, label)

    def __setitem__(self, key, value):
        key = com.apply_if_callable(key, self)
        cacher_needs_updating = self._check_is_chained_assignment_possible()

        if key is Ellipsis:
            key = slice(None)

        try:
            self._set_with_engine(key, value)
        except (KeyError, ValueError):
            values = self._values
            if is_integer(key) and not self.index.inferred_type == "integer":
                # positional setter
                values[key] = value
            else:
                # GH#12862 adding an new key to the Series
                self.loc[key] = value

        except TypeError as err:
            if isinstance(key, tuple) and not isinstance(self.index, MultiIndex):
                raise ValueError(
                    "key of type tuple not found and not a MultiIndex"
                ) from err

            if com.is_bool_indexer(key):
                key = check_bool_indexer(self.index, key)
                key = np.asarray(key, dtype=bool)
                try:
                    self._where(~key, value, inplace=True)
                except InvalidIndexError:
                    self.iloc[key] = value
                return

            else:
                self._set_with(key, value)

        if cacher_needs_updating:
            self._maybe_update_cacher()

    def _set_with_engine(self, key, value):
        # fails with AttributeError for IntervalIndex
        loc = self.index._engine.get_loc(key)
        validate_numeric_casting(self.dtype, value)
        self._values[loc] = value

    def _set_with(self, key, value):
        # other: fancy integer or otherwise
        if isinstance(key, slice):
            indexer = self.index._convert_slice_indexer(key, kind="getitem")
            return self._set_values(indexer, value)

        else:
            assert not isinstance(key, tuple)

            if is_scalar(key):
                key = [key]

            if isinstance(key, Index):
                key_type = key.inferred_type
                key = key._values
            else:
                key_type = lib.infer_dtype(key, skipna=False)

            # Note: key_type == "boolean" should not occur because that
            #  should be caught by the is_bool_indexer check in __setitem__
            if key_type == "integer":
                if not self.index._should_fallback_to_positional():
                    self._set_labels(key, value)
                else:
                    self._set_values(key, value)
            else:
                self.loc[key] = value

    def _set_labels(self, key, value):
        key = com.asarray_tuplesafe(key)
        indexer: np.ndarray = self.index.get_indexer(key)
        mask = indexer == -1
        if mask.any():
            raise KeyError(f"{key[mask]} not in index")
        self._set_values(indexer, value)

    def _set_values(self, key, value):
        if isinstance(key, Series):
            key = key._values
        self._mgr = self._mgr.setitem(  # type: ignore[assignment]
            indexer=key, value=value
        )
        self._maybe_update_cacher()

    def _set_value(self, label, value, takeable: bool = False):
        """
        Quickly set single value at passed label.

        If label is not contained, a new object is created with the label
        placed at the end of the result index.

        Parameters
        ----------
        label : object
            Partial indexing with MultiIndex not allowed.
        value : object
            Scalar value.
        takeable : interpret the index as indexers, default False
        """
        try:
            if takeable:
                self._values[label] = value
            else:
                loc = self.index.get_loc(label)
                validate_numeric_casting(self.dtype, value)
                self._values[loc] = value
        except KeyError:

            # set using a non-recursive method
            self.loc[label] = value

    # ----------------------------------------------------------------------
    # Unsorted

    @property
    def _is_mixed_type(self):
        return False

    def repeat(self, repeats, axis=None) -> "Series":
        """
        Repeat elements of a Series.

        Returns a new Series where each element of the current Series
        is repeated consecutively a given number of times.

        Parameters
        ----------
        repeats : int or array of ints
            The number of repetitions for each element. This should be a
            non-negative integer. Repeating 0 times will return an empty
            Series.
        axis : None
            Must be ``None``. Has no effect but is accepted for compatibility
            with numpy.

        Returns
        -------
        Series
            Newly created Series with repeated elements.

        See Also
        --------
        Index.repeat : Equivalent function for Index.
        numpy.repeat : Similar method for :class:`numpy.ndarray`.

        Examples
        --------
        >>> s = pd.Series(['a', 'b', 'c'])
        >>> s
        0    a
        1    b
        2    c
        dtype: object
        >>> s.repeat(2)
        0    a
        0    a
        1    b
        1    b
        2    c
        2    c
        dtype: object
        >>> s.repeat([1, 2, 3])
        0    a
        1    b
        1    b
        2    c
        2    c
        2    c
        dtype: object
        """
        nv.validate_repeat(tuple(), dict(axis=axis))
        new_index = self.index.repeat(repeats)
        new_values = self._values.repeat(repeats)
        return self._constructor(new_values, index=new_index).__finalize__(
            self, method="repeat"
        )

    def reset_index(self, level=None, drop=False, name=None, inplace=False):
        """
        Generate a new DataFrame or Series with the index reset.

        This is useful when the index needs to be treated as a column, or
        when the index is meaningless and needs to be reset to the default
        before another operation.

        Parameters
        ----------
        level : int, str, tuple, or list, default optional
            For a Series with a MultiIndex, only remove the specified levels
            from the index. Removes all levels by default.
        drop : bool, default False
            Just reset the index, without inserting it as a column in
            the new DataFrame.
        name : object, optional
            The name to use for the column containing the original Series
            values. Uses ``self.name`` by default. This argument is ignored
            when `drop` is True.
        inplace : bool, default False
            Modify the Series in place (do not create a new object).

        Returns
        -------
        Series or DataFrame or None
            When `drop` is False (the default), a DataFrame is returned.
            The newly created columns will come first in the DataFrame,
            followed by the original Series values.
            When `drop` is True, a `Series` is returned.
            In either case, if ``inplace=True``, no value is returned.

        See Also
        --------
        DataFrame.reset_index: Analogous function for DataFrame.

        Examples
        --------
        >>> s = pd.Series([1, 2, 3, 4], name='foo',
        ...               index=pd.Index(['a', 'b', 'c', 'd'], name='idx'))

        Generate a DataFrame with default index.

        >>> s.reset_index()
          idx  foo
        0   a    1
        1   b    2
        2   c    3
        3   d    4

        To specify the name of the new column use `name`.

        >>> s.reset_index(name='values')
          idx  values
        0   a       1
        1   b       2
        2   c       3
        3   d       4

        To generate a new Series with the default set `drop` to True.

        >>> s.reset_index(drop=True)
        0    1
        1    2
        2    3
        3    4
        Name: foo, dtype: int64

        To update the Series in place, without generating a new one
        set `inplace` to True. Note that it also requires ``drop=True``.

        >>> s.reset_index(inplace=True, drop=True)
        >>> s
        0    1
        1    2
        2    3
        3    4
        Name: foo, dtype: int64

        The `level` parameter is interesting for Series with a multi-level
        index.

        >>> arrays = [np.array(['bar', 'bar', 'baz', 'baz']),
        ...           np.array(['one', 'two', 'one', 'two'])]
        >>> s2 = pd.Series(
        ...     range(4), name='foo',
        ...     index=pd.MultiIndex.from_arrays(arrays,
        ...                                     names=['a', 'b']))

        To remove a specific level from the Index, use `level`.

        >>> s2.reset_index(level='a')
               a  foo
        b
        one  bar    0
        two  bar    1
        one  baz    2
        two  baz    3

        If `level` is not set, all levels are removed from the Index.

        >>> s2.reset_index()
             a    b  foo
        0  bar  one    0
        1  bar  two    1
        2  baz  one    2
        3  baz  two    3
        """
        inplace = validate_bool_kwarg(inplace, "inplace")
        if drop:
            new_index = ibase.default_index(len(self))
            if level is not None:
                if not isinstance(level, (tuple, list)):
                    level = [level]
                level = [self.index._get_level_number(lev) for lev in level]
                if len(level) < self.index.nlevels:
                    new_index = self.index.droplevel(level)

            if inplace:
                self.index = new_index
                # set name if it was passed, otherwise, keep the previous name
                self.name = name or self.name
            else:
                return self._constructor(
                    self._values.copy(), index=new_index
                ).__finalize__(self, method="reset_index")
        elif inplace:
            raise TypeError(
                "Cannot reset_index inplace on a Series to create a DataFrame"
            )
        else:
            df = self.to_frame(name)
            return df.reset_index(level=level, drop=drop)

    # ----------------------------------------------------------------------
    # Rendering Methods

    def __repr__(self) -> str:
        """
        Return a string representation for a particular Series.
        """
        buf = StringIO("")
        width, height = get_terminal_size()
        max_rows = (
            height
            if get_option("display.max_rows") == 0
            else get_option("display.max_rows")
        )
        min_rows = (
            height
            if get_option("display.max_rows") == 0
            else get_option("display.min_rows")
        )
        show_dimensions = get_option("display.show_dimensions")

        self.to_string(
            buf=buf,
            name=self.name,
            dtype=self.dtype,
            min_rows=min_rows,
            max_rows=max_rows,
            length=show_dimensions,
        )
        result = buf.getvalue()

        return result

    def to_string(
        self,
        buf=None,
        na_rep="NaN",
        float_format=None,
        header=True,
        index=True,
        length=False,
        dtype=False,
        name=False,
        max_rows=None,
        min_rows=None,
    ):
        """
        Render a string representation of the Series.

        Parameters
        ----------
        buf : StringIO-like, optional
            Buffer to write to.
        na_rep : str, optional
            String representation of NaN to use, default 'NaN'.
        float_format : one-parameter function, optional
            Formatter function to apply to columns' elements if they are
            floats, default None.
        header : bool, default True
            Add the Series header (index name).
        index : bool, optional
            Add index (row) labels, default True.
        length : bool, default False
            Add the Series length.
        dtype : bool, default False
            Add the Series dtype.
        name : bool, default False
            Add the Series name if not None.
        max_rows : int, optional
            Maximum number of rows to show before truncating. If None, show
            all.
        min_rows : int, optional
            The number of rows to display in a truncated repr (when number
            of rows is above `max_rows`).

        Returns
        -------
        str or None
            String representation of Series if ``buf=None``, otherwise None.
        """
        formatter = fmt.SeriesFormatter(
            self,
            name=name,
            length=length,
            header=header,
            index=index,
            dtype=dtype,
            na_rep=na_rep,
            float_format=float_format,
            min_rows=min_rows,
            max_rows=max_rows,
        )
        result = formatter.to_string()

        # catch contract violations
        if not isinstance(result, str):
            raise AssertionError(
                "result must be of type str, type "
                f"of result is {repr(type(result).__name__)}"
            )

        if buf is None:
            return result
        else:
            try:
                buf.write(result)
            except AttributeError:
                with open(buf, "w") as f:
                    f.write(result)

    @doc(
        klass=_shared_doc_kwargs["klass"],
        examples=dedent(
            """
            Examples
            --------
            >>> s = pd.Series(["elk", "pig", "dog", "quetzal"], name="animal")
            >>> print(s.to_markdown())
            |    | animal   |
            |---:|:---------|
            |  0 | elk      |
            |  1 | pig      |
            |  2 | dog      |
            |  3 | quetzal  |
            """
        ),
    )
    def to_markdown(
        self,
        buf: Optional[IO[str]] = None,
        mode: str = "wt",
        index: bool = True,
        storage_options: StorageOptions = None,
        **kwargs,
    ) -> Optional[str]:
        """
        Print {klass} in Markdown-friendly format.

        .. versionadded:: 1.0.0

        Parameters
        ----------
        buf : str, Path or StringIO-like, optional, default None
            Buffer to write to. If None, the output is returned as a string.
        mode : str, optional
            Mode in which file is opened, "wt" by default.
        index : bool, optional, default True
            Add index (row) labels.

            .. versionadded:: 1.1.0

        storage_options : dict, optional
            Extra options that make sense for a particular storage connection, e.g.
            host, port, username, password, etc., if using a URL that will
            be parsed by ``fsspec``, e.g., starting "s3://", "gcs://". An error
            will be raised if providing this argument with a local path or
            a file-like buffer. See the fsspec and backend storage implementation
            docs for the set of allowed keys and values.

            .. versionadded:: 1.2.0

        **kwargs
            These parameters will be passed to `tabulate \
                <https://pypi.org/project/tabulate>`_.

        Returns
        -------
        str
            {klass} in Markdown-friendly format.

        Notes
        -----
        Requires the `tabulate <https://pypi.org/project/tabulate>`_ package.

        Examples
        --------
        >>> s = pd.Series(["elk", "pig", "dog", "quetzal"], name="animal")
        >>> print(s.to_markdown())
        |    | animal   |
        |---:|:---------|
        |  0 | elk      |
        |  1 | pig      |
        |  2 | dog      |
        |  3 | quetzal  |

        Output markdown with a tabulate option.

        >>> print(s.to_markdown(tablefmt="grid"))
        +----+----------+
        |    | animal   |
        +====+==========+
        |  0 | elk      |
        +----+----------+
        |  1 | pig      |
        +----+----------+
        |  2 | dog      |
        +----+----------+
        |  3 | quetzal  |
        +----+----------+
        """
        return self.to_frame().to_markdown(
            buf, mode, index, storage_options=storage_options, **kwargs
        )

    # ----------------------------------------------------------------------

    def items(self) -> Iterable[Tuple[Label, Any]]:
        """
        Lazily iterate over (index, value) tuples.

        This method returns an iterable tuple (index, value). This is
        convenient if you want to create a lazy iterator.

        Returns
        -------
        iterable
            Iterable of tuples containing the (index, value) pairs from a
            Series.

        See Also
        --------
        DataFrame.items : Iterate over (column name, Series) pairs.
        DataFrame.iterrows : Iterate over DataFrame rows as (index, Series) pairs.

        Examples
        --------
        >>> s = pd.Series(['A', 'B', 'C'])
        >>> for index, value in s.items():
        ...     print(f"Index : {index}, Value : {value}")
        Index : 0, Value : A
        Index : 1, Value : B
        Index : 2, Value : C
        """
        return zip(iter(self.index), iter(self))

    @Appender(items.__doc__)
    def iteritems(self) -> Iterable[Tuple[Label, Any]]:
        return self.items()

    # ----------------------------------------------------------------------
    # Misc public methods

    def keys(self) -> Index:
        """
        Return alias for index.

        Returns
        -------
        Index
            Index of the Series.
        """
        return self.index

    def to_dict(self, into=dict):
        """
        Convert Series to {label -> value} dict or dict-like object.

        Parameters
        ----------
        into : class, default dict
            The collections.abc.Mapping subclass to use as the return
            object. Can be the actual class or an empty
            instance of the mapping type you want.  If you want a
            collections.defaultdict, you must pass it initialized.

        Returns
        -------
        collections.abc.Mapping
            Key-value representation of Series.

        Examples
        --------
        >>> s = pd.Series([1, 2, 3, 4])
        >>> s.to_dict()
        {0: 1, 1: 2, 2: 3, 3: 4}
        >>> from collections import OrderedDict, defaultdict
        >>> s.to_dict(OrderedDict)
        OrderedDict([(0, 1), (1, 2), (2, 3), (3, 4)])
        >>> dd = defaultdict(list)
        >>> s.to_dict(dd)
        defaultdict(<class 'list'>, {0: 1, 1: 2, 2: 3, 3: 4})
        """
        # GH16122
        into_c = com.standardize_mapping(into)
        return into_c(self.items())

    def to_frame(self, name=None) -> "DataFrame":
        """
        Convert Series to DataFrame.

        Parameters
        ----------
        name : object, default None
            The passed name should substitute for the series name (if it has
            one).

        Returns
        -------
        DataFrame
            DataFrame representation of Series.

        Examples
        --------
        >>> s = pd.Series(["a", "b", "c"],
        ...               name="vals")
        >>> s.to_frame()
          vals
        0    a
        1    b
        2    c
        """
        if name is None:
            df = self._constructor_expanddim(self)
        else:
            df = self._constructor_expanddim({name: self})

        return df

    def _set_name(self, name, inplace=False) -> "Series":
        """
        Set the Series name.

        Parameters
        ----------
        name : str
        inplace : bool
            Whether to modify `self` directly or return a copy.
        """
        inplace = validate_bool_kwarg(inplace, "inplace")
        ser = self if inplace else self.copy()
        ser.name = name
        return ser

    @Appender(
        """
Examples
--------
>>> ser = pd.Series([390., 350., 30., 20.],
...                 index=['Falcon', 'Falcon', 'Parrot', 'Parrot'], name="Max Speed")
>>> ser
Falcon    390.0
Falcon    350.0
Parrot     30.0
Parrot     20.0
Name: Max Speed, dtype: float64
>>> ser.groupby(["a", "b", "a", "b"]).mean()
a    210.0
b    185.0
Name: Max Speed, dtype: float64
>>> ser.groupby(level=0).mean()
Falcon    370.0
Parrot     25.0
Name: Max Speed, dtype: float64
>>> ser.groupby(ser > 100).mean()
Max Speed
False     25.0
True     370.0
Name: Max Speed, dtype: float64

**Grouping by Indexes**

We can groupby different levels of a hierarchical index
using the `level` parameter:

>>> arrays = [['Falcon', 'Falcon', 'Parrot', 'Parrot'],
...           ['Captive', 'Wild', 'Captive', 'Wild']]
>>> index = pd.MultiIndex.from_arrays(arrays, names=('Animal', 'Type'))
>>> ser = pd.Series([390., 350., 30., 20.], index=index, name="Max Speed")
>>> ser
Animal  Type
Falcon  Captive    390.0
        Wild       350.0
Parrot  Captive     30.0
        Wild        20.0
Name: Max Speed, dtype: float64
>>> ser.groupby(level=0).mean()
Animal
Falcon    370.0
Parrot     25.0
Name: Max Speed, dtype: float64
>>> ser.groupby(level="Type").mean()
Type
Captive    210.0
Wild       185.0
Name: Max Speed, dtype: float64

We can also choose to include `NA` in group keys or not by defining
`dropna` parameter, the default setting is `True`:

>>> ser = pd.Series([1, 2, 3, 3], index=["a", 'a', 'b', np.nan])
>>> ser.groupby(level=0).sum()
a    3
b    3
dtype: int64

>>> ser.groupby(level=0, dropna=False).sum()
a    3
b    3
NaN  3
dtype: int64

>>> arrays = ['Falcon', 'Falcon', 'Parrot', 'Parrot']
>>> ser = pd.Series([390., 350., 30., 20.], index=arrays, name="Max Speed")
>>> ser.groupby(["a", "b", "a", np.nan]).mean()
a    210.0
b    350.0
Name: Max Speed, dtype: float64

>>> ser.groupby(["a", "b", "a", np.nan], dropna=False).mean()
a    210.0
b    350.0
NaN   20.0
Name: Max Speed, dtype: float64
"""
    )
    @Appender(generic._shared_docs["groupby"] % _shared_doc_kwargs)
    def groupby(
        self,
        by=None,
        axis=0,
        level=None,
        as_index: bool = True,
        sort: bool = True,
        group_keys: bool = True,
        squeeze: bool = no_default,
        observed: bool = False,
        dropna: bool = True,
    ) -> "SeriesGroupBy":
        from pandas.core.groupby.generic import SeriesGroupBy

        if squeeze is not no_default:
            warnings.warn(
                (
                    "The `squeeze` parameter is deprecated and "
                    "will be removed in a future version."
                ),
                FutureWarning,
                stacklevel=2,
            )
        else:
            squeeze = False

        if level is None and by is None:
            raise TypeError("You have to supply one of 'by' and 'level'")
        axis = self._get_axis_number(axis)

        return SeriesGroupBy(
            obj=self,
            keys=by,
            axis=axis,
            level=level,
            as_index=as_index,
            sort=sort,
            group_keys=group_keys,
            squeeze=squeeze,
            observed=observed,
            dropna=dropna,
        )

    # ----------------------------------------------------------------------
    # Statistics, overridden ndarray methods

    # TODO: integrate bottleneck

    def count(self, level=None):
        """
        Return number of non-NA/null observations in the Series.

        Parameters
        ----------
        level : int or level name, default None
            If the axis is a MultiIndex (hierarchical), count along a
            particular level, collapsing into a smaller Series.

        Returns
        -------
        int or Series (if level specified)
            Number of non-null values in the Series.

        See Also
        --------
        DataFrame.count : Count non-NA cells for each column or row.

        Examples
        --------
        >>> s = pd.Series([0.0, 1.0, np.nan])
        >>> s.count()
        2
        """
        if level is None:
            return notna(self.array).sum()
        elif not isinstance(self.index, MultiIndex):
            raise ValueError("Series.count level is only valid with a MultiIndex")

        index = self.index
        assert isinstance(index, MultiIndex)  # for mypy

        if isinstance(level, str):
            level = index._get_level_number(level)

        lev = index.levels[level]
        level_codes = np.array(index.codes[level], subok=False, copy=True)

        mask = level_codes == -1
        if mask.any():
            level_codes[mask] = cnt = len(lev)
            lev = lev.insert(cnt, lev._na_value)

        obs = level_codes[notna(self._values)]
        out = np.bincount(obs, minlength=len(lev) or None)
        return self._constructor(out, index=lev, dtype="int64").__finalize__(
            self, method="count"
        )

    def mode(self, dropna=True) -> "Series":
        """
        Return the mode(s) of the Series.

        The mode is the value that appears most often. There can be multiple modes.

        Always returns Series even if only one value is returned.

        Parameters
        ----------
        dropna : bool, default True
            Don't consider counts of NaN/NaT.

            .. versionadded:: 0.24.0

        Returns
        -------
        Series
            Modes of the Series in sorted order.
        """
        # TODO: Add option for bins like value_counts()
        return algorithms.mode(self, dropna=dropna)

    def unique(self):
        """
        Return unique values of Series object.

        Uniques are returned in order of appearance. Hash table-based unique,
        therefore does NOT sort.

        Returns
        -------
        ndarray or ExtensionArray
            The unique values returned as a NumPy array. See Notes.

        See Also
        --------
        unique : Top-level unique method for any 1-d array-like object.
        Index.unique : Return Index with unique values from an Index object.

        Notes
        -----
        Returns the unique values as a NumPy array. In case of an
        extension-array backed Series, a new
        :class:`~api.extensions.ExtensionArray` of that type with just
        the unique values is returned. This includes

            * Categorical
            * Period
            * Datetime with Timezone
            * Interval
            * Sparse
            * IntegerNA

        See Examples section.

        Examples
        --------
        >>> pd.Series([2, 1, 3, 3], name='A').unique()
        array([2, 1, 3])

        >>> pd.Series([pd.Timestamp('2016-01-01') for _ in range(3)]).unique()
        array(['2016-01-01T00:00:00.000000000'], dtype='datetime64[ns]')

        >>> pd.Series([pd.Timestamp('2016-01-01', tz='US/Eastern')
        ...            for _ in range(3)]).unique()
        <DatetimeArray>
        ['2016-01-01 00:00:00-05:00']
        Length: 1, dtype: datetime64[ns, US/Eastern]

        An unordered Categorical will return categories in the order of
        appearance.

        >>> pd.Series(pd.Categorical(list('baabc'))).unique()
        ['b', 'a', 'c']
        Categories (3, object): ['b', 'a', 'c']

        An ordered Categorical preserves the category ordering.

        >>> pd.Series(pd.Categorical(list('baabc'), categories=list('abc'),
        ...                          ordered=True)).unique()
        ['b', 'a', 'c']
        Categories (3, object): ['a' < 'b' < 'c']
        """
        result = super().unique()
        return result

    def drop_duplicates(self, keep="first", inplace=False) -> Optional["Series"]:
        """
        Return Series with duplicate values removed.

        Parameters
        ----------
        keep : {'first', 'last', ``False``}, default 'first'
            Method to handle dropping duplicates:

            - 'first' : Drop duplicates except for the first occurrence.
            - 'last' : Drop duplicates except for the last occurrence.
            - ``False`` : Drop all duplicates.

        inplace : bool, default ``False``
            If ``True``, performs operation inplace and returns None.

        Returns
        -------
        Series or None
            Series with duplicates dropped or None if ``inplace=True``.

        See Also
        --------
        Index.drop_duplicates : Equivalent method on Index.
        DataFrame.drop_duplicates : Equivalent method on DataFrame.
        Series.duplicated : Related method on Series, indicating duplicate
            Series values.

        Examples
        --------
        Generate a Series with duplicated entries.

        >>> s = pd.Series(['lama', 'cow', 'lama', 'beetle', 'lama', 'hippo'],
        ...               name='animal')
        >>> s
        0      lama
        1       cow
        2      lama
        3    beetle
        4      lama
        5     hippo
        Name: animal, dtype: object

        With the 'keep' parameter, the selection behaviour of duplicated values
        can be changed. The value 'first' keeps the first occurrence for each
        set of duplicated entries. The default value of keep is 'first'.

        >>> s.drop_duplicates()
        0      lama
        1       cow
        3    beetle
        5     hippo
        Name: animal, dtype: object

        The value 'last' for parameter 'keep' keeps the last occurrence for
        each set of duplicated entries.

        >>> s.drop_duplicates(keep='last')
        1       cow
        3    beetle
        4      lama
        5     hippo
        Name: animal, dtype: object

        The value ``False`` for parameter 'keep' discards all sets of
        duplicated entries. Setting the value of 'inplace' to ``True`` performs
        the operation inplace and returns ``None``.

        >>> s.drop_duplicates(keep=False, inplace=True)
        >>> s
        1       cow
        3    beetle
        5     hippo
        Name: animal, dtype: object
        """
        inplace = validate_bool_kwarg(inplace, "inplace")
        result = super().drop_duplicates(keep=keep)
        if inplace:
            self._update_inplace(result)
            return None
        else:
            return result

    def duplicated(self, keep="first") -> "Series":
        """
        Indicate duplicate Series values.

        Duplicated values are indicated as ``True`` values in the resulting
        Series. Either all duplicates, all except the first or all except the
        last occurrence of duplicates can be indicated.

        Parameters
        ----------
        keep : {'first', 'last', False}, default 'first'
            Method to handle dropping duplicates:

            - 'first' : Mark duplicates as ``True`` except for the first
              occurrence.
            - 'last' : Mark duplicates as ``True`` except for the last
              occurrence.
            - ``False`` : Mark all duplicates as ``True``.

        Returns
        -------
        Series
            Series indicating whether each value has occurred in the
            preceding values.

        See Also
        --------
        Index.duplicated : Equivalent method on pandas.Index.
        DataFrame.duplicated : Equivalent method on pandas.DataFrame.
        Series.drop_duplicates : Remove duplicate values from Series.

        Examples
        --------
        By default, for each set of duplicated values, the first occurrence is
        set on False and all others on True:

        >>> animals = pd.Series(['lama', 'cow', 'lama', 'beetle', 'lama'])
        >>> animals.duplicated()
        0    False
        1    False
        2     True
        3    False
        4     True
        dtype: bool

        which is equivalent to

        >>> animals.duplicated(keep='first')
        0    False
        1    False
        2     True
        3    False
        4     True
        dtype: bool

        By using 'last', the last occurrence of each set of duplicated values
        is set on False and all others on True:

        >>> animals.duplicated(keep='last')
        0     True
        1    False
        2     True
        3    False
        4    False
        dtype: bool

        By setting keep on ``False``, all duplicates are True:

        >>> animals.duplicated(keep=False)
        0     True
        1    False
        2     True
        3    False
        4     True
        dtype: bool
        """
        res = base.IndexOpsMixin.duplicated(self, keep=keep)
        result = self._constructor(res, index=self.index)
        return result.__finalize__(self, method="duplicated")

    def idxmin(self, axis=0, skipna=True, *args, **kwargs):
        """
        Return the row label of the minimum value.

        If multiple values equal the minimum, the first row label with that
        value is returned.

        Parameters
        ----------
        axis : int, default 0
            For compatibility with DataFrame.idxmin. Redundant for application
            on Series.
        skipna : bool, default True
            Exclude NA/null values. If the entire Series is NA, the result
            will be NA.
        *args, **kwargs
            Additional arguments and keywords have no effect but might be
            accepted for compatibility with NumPy.

        Returns
        -------
        Index
            Label of the minimum value.

        Raises
        ------
        ValueError
            If the Series is empty.

        See Also
        --------
        numpy.argmin : Return indices of the minimum values
            along the given axis.
        DataFrame.idxmin : Return index of first occurrence of minimum
            over requested axis.
        Series.idxmax : Return index *label* of the first occurrence
            of maximum of values.

        Notes
        -----
        This method is the Series version of ``ndarray.argmin``. This method
        returns the label of the minimum, while ``ndarray.argmin`` returns
        the position. To get the position, use ``series.values.argmin()``.

        Examples
        --------
        >>> s = pd.Series(data=[1, None, 4, 1],
        ...               index=['A', 'B', 'C', 'D'])
        >>> s
        A    1.0
        B    NaN
        C    4.0
        D    1.0
        dtype: float64

        >>> s.idxmin()
        'A'

        If `skipna` is False and there is an NA value in the data,
        the function returns ``nan``.

        >>> s.idxmin(skipna=False)
        nan
        """
        skipna = nv.validate_argmin_with_skipna(skipna, args, kwargs)
        i = nanops.nanargmin(self._values, skipna=skipna)
        if i == -1:
            return np.nan
        return self.index[i]

    def idxmax(self, axis=0, skipna=True, *args, **kwargs):
        """
        Return the row label of the maximum value.

        If multiple values equal the maximum, the first row label with that
        value is returned.

        Parameters
        ----------
        axis : int, default 0
            For compatibility with DataFrame.idxmax. Redundant for application
            on Series.
        skipna : bool, default True
            Exclude NA/null values. If the entire Series is NA, the result
            will be NA.
        *args, **kwargs
            Additional arguments and keywords have no effect but might be
            accepted for compatibility with NumPy.

        Returns
        -------
        Index
            Label of the maximum value.

        Raises
        ------
        ValueError
            If the Series is empty.

        See Also
        --------
        numpy.argmax : Return indices of the maximum values
            along the given axis.
        DataFrame.idxmax : Return index of first occurrence of maximum
            over requested axis.
        Series.idxmin : Return index *label* of the first occurrence
            of minimum of values.

        Notes
        -----
        This method is the Series version of ``ndarray.argmax``. This method
        returns the label of the maximum, while ``ndarray.argmax`` returns
        the position. To get the position, use ``series.values.argmax()``.

        Examples
        --------
        >>> s = pd.Series(data=[1, None, 4, 3, 4],
        ...               index=['A', 'B', 'C', 'D', 'E'])
        >>> s
        A    1.0
        B    NaN
        C    4.0
        D    3.0
        E    4.0
        dtype: float64

        >>> s.idxmax()
        'C'

        If `skipna` is False and there is an NA value in the data,
        the function returns ``nan``.

        >>> s.idxmax(skipna=False)
        nan
        """
        skipna = nv.validate_argmax_with_skipna(skipna, args, kwargs)
        i = nanops.nanargmax(self._values, skipna=skipna)
        if i == -1:
            return np.nan
        return self.index[i]

    def round(self, decimals=0, *args, **kwargs) -> "Series":
        """
        Round each value in a Series to the given number of decimals.

        Parameters
        ----------
        decimals : int, default 0
            Number of decimal places to round to. If decimals is negative,
            it specifies the number of positions to the left of the decimal point.
        *args, **kwargs
            Additional arguments and keywords have no effect but might be
            accepted for compatibility with NumPy.

        Returns
        -------
        Series
            Rounded values of the Series.

        See Also
        --------
        numpy.around : Round values of an np.array.
        DataFrame.round : Round values of a DataFrame.

        Examples
        --------
        >>> s = pd.Series([0.1, 1.3, 2.7])
        >>> s.round()
        0    0.0
        1    1.0
        2    3.0
        dtype: float64
        """
        nv.validate_round(args, kwargs)
        result = self._values.round(decimals)
        result = self._constructor(result, index=self.index).__finalize__(
            self, method="round"
        )

        return result

    def quantile(self, q=0.5, interpolation="linear"):
        """
        Return value at the given quantile.

        Parameters
        ----------
        q : float or array-like, default 0.5 (50% quantile)
            The quantile(s) to compute, which can lie in range: 0 <= q <= 1.
        interpolation : {'linear', 'lower', 'higher', 'midpoint', 'nearest'}
            This optional parameter specifies the interpolation method to use,
            when the desired quantile lies between two data points `i` and `j`:

                * linear: `i + (j - i) * fraction`, where `fraction` is the
                  fractional part of the index surrounded by `i` and `j`.
                * lower: `i`.
                * higher: `j`.
                * nearest: `i` or `j` whichever is nearest.
                * midpoint: (`i` + `j`) / 2.

        Returns
        -------
        float or Series
            If ``q`` is an array, a Series will be returned where the
            index is ``q`` and the values are the quantiles, otherwise
            a float will be returned.

        See Also
        --------
        core.window.Rolling.quantile : Calculate the rolling quantile.
        numpy.percentile : Returns the q-th percentile(s) of the array elements.

        Examples
        --------
        >>> s = pd.Series([1, 2, 3, 4])
        >>> s.quantile(.5)
        2.5
        >>> s.quantile([.25, .5, .75])
        0.25    1.75
        0.50    2.50
        0.75    3.25
        dtype: float64
        """
        validate_percentile(q)

        # We dispatch to DataFrame so that core.internals only has to worry
        #  about 2D cases.
        df = self.to_frame()

        result = df.quantile(q=q, interpolation=interpolation, numeric_only=False)
        if result.ndim == 2:
            result = result.iloc[:, 0]

        if is_list_like(q):
            result.name = self.name
            return self._constructor(result, index=Float64Index(q), name=self.name)
        else:
            # scalar
            return result.iloc[0]

    def corr(self, other, method="pearson", min_periods=None) -> float:
        """
        Compute correlation with `other` Series, excluding missing values.

        Parameters
        ----------
        other : Series
            Series with which to compute the correlation.
        method : {'pearson', 'kendall', 'spearman'} or callable
            Method used to compute correlation:

            - pearson : Standard correlation coefficient
            - kendall : Kendall Tau correlation coefficient
            - spearman : Spearman rank correlation
            - callable: Callable with input two 1d ndarrays and returning a float.

            .. versionadded:: 0.24.0
                Note that the returned matrix from corr will have 1 along the
                diagonals and will be symmetric regardless of the callable's
                behavior.
        min_periods : int, optional
            Minimum number of observations needed to have a valid result.

        Returns
        -------
        float
            Correlation with other.

        See Also
        --------
        DataFrame.corr : Compute pairwise correlation between columns.
        DataFrame.corrwith : Compute pairwise correlation with another
            DataFrame or Series.

        Examples
        --------
        >>> def histogram_intersection(a, b):
        ...     v = np.minimum(a, b).sum().round(decimals=1)
        ...     return v
        >>> s1 = pd.Series([.2, .0, .6, .2])
        >>> s2 = pd.Series([.3, .6, .0, .1])
        >>> s1.corr(s2, method=histogram_intersection)
        0.3
        """
        this, other = self.align(other, join="inner", copy=False)
        if len(this) == 0:
            return np.nan

        if method in ["pearson", "spearman", "kendall"] or callable(method):
            return nanops.nancorr(
                this.values, other.values, method=method, min_periods=min_periods
            )

        raise ValueError(
            "method must be either 'pearson', "
            "'spearman', 'kendall', or a callable, "
            f"'{method}' was supplied"
        )

    def cov(
        self,
        other: "Series",
        min_periods: Optional[int] = None,
        ddof: Optional[int] = 1,
    ) -> float:
        """
        Compute covariance with Series, excluding missing values.

        Parameters
        ----------
        other : Series
            Series with which to compute the covariance.
        min_periods : int, optional
            Minimum number of observations needed to have a valid result.
        ddof : int, default 1
            Delta degrees of freedom.  The divisor used in calculations
            is ``N - ddof``, where ``N`` represents the number of elements.

            .. versionadded:: 1.1.0

        Returns
        -------
        float
            Covariance between Series and other normalized by N-1
            (unbiased estimator).

        See Also
        --------
        DataFrame.cov : Compute pairwise covariance of columns.

        Examples
        --------
        >>> s1 = pd.Series([0.90010907, 0.13484424, 0.62036035])
        >>> s2 = pd.Series([0.12528585, 0.26962463, 0.51111198])
        >>> s1.cov(s2)
        -0.01685762652715874
        """
        this, other = self.align(other, join="inner", copy=False)
        if len(this) == 0:
            return np.nan
        return nanops.nancov(
            this.values, other.values, min_periods=min_periods, ddof=ddof
        )

    @doc(
        klass="Series",
        extra_params="",
        other_klass="DataFrame",
        examples=dedent(
            """
        Difference with previous row

        >>> s = pd.Series([1, 1, 2, 3, 5, 8])
        >>> s.diff()
        0    NaN
        1    0.0
        2    1.0
        3    1.0
        4    2.0
        5    3.0
        dtype: float64

        Difference with 3rd previous row

        >>> s.diff(periods=3)
        0    NaN
        1    NaN
        2    NaN
        3    2.0
        4    4.0
        5    6.0
        dtype: float64

        Difference with following row

        >>> s.diff(periods=-1)
        0    0.0
        1   -1.0
        2   -1.0
        3   -2.0
        4   -3.0
        5    NaN
        dtype: float64

        Overflow in input dtype

        >>> s = pd.Series([1, 0], dtype=np.uint8)
        >>> s.diff()
        0      NaN
        1    255.0
        dtype: float64"""
        ),
    )
    def diff(self, periods: int = 1) -> "Series":
        """
        First discrete difference of element.

        Calculates the difference of a {klass} element compared with another
        element in the {klass} (default is element in previous row).

        Parameters
        ----------
        periods : int, default 1
            Periods to shift for calculating difference, accepts negative
            values.
        {extra_params}
        Returns
        -------
        {klass}
            First differences of the Series.

        See Also
        --------
        {klass}.pct_change: Percent change over given number of periods.
        {klass}.shift: Shift index by desired number of periods with an
            optional time freq.
        {other_klass}.diff: First discrete difference of object.

        Notes
        -----
        For boolean dtypes, this uses :meth:`operator.xor` rather than
        :meth:`operator.sub`.
        The result is calculated according to current dtype in {klass},
        however dtype of the result is always float64.

        Examples
        --------
        {examples}
        """
        result = algorithms.diff(self.array, periods)
        return self._constructor(result, index=self.index).__finalize__(
            self, method="diff"
        )

    def autocorr(self, lag=1) -> float:
        """
        Compute the lag-N autocorrelation.

        This method computes the Pearson correlation between
        the Series and its shifted self.

        Parameters
        ----------
        lag : int, default 1
            Number of lags to apply before performing autocorrelation.

        Returns
        -------
        float
            The Pearson correlation between self and self.shift(lag).

        See Also
        --------
        Series.corr : Compute the correlation between two Series.
        Series.shift : Shift index by desired number of periods.
        DataFrame.corr : Compute pairwise correlation of columns.
        DataFrame.corrwith : Compute pairwise correlation between rows or
            columns of two DataFrame objects.

        Notes
        -----
        If the Pearson correlation is not well defined return 'NaN'.

        Examples
        --------
        >>> s = pd.Series([0.25, 0.5, 0.2, -0.05])
        >>> s.autocorr()  # doctest: +ELLIPSIS
        0.10355...
        >>> s.autocorr(lag=2)  # doctest: +ELLIPSIS
        -0.99999...

        If the Pearson correlation is not well defined, then 'NaN' is returned.

        >>> s = pd.Series([1, 0, 0, 0])
        >>> s.autocorr()
        nan
        """
        return self.corr(self.shift(lag))

    def dot(self, other):
        """
        Compute the dot product between the Series and the columns of other.

        This method computes the dot product between the Series and another
        one, or the Series and each columns of a DataFrame, or the Series and
        each columns of an array.

        It can also be called using `self @ other` in Python >= 3.5.

        Parameters
        ----------
        other : Series, DataFrame or array-like
            The other object to compute the dot product with its columns.

        Returns
        -------
        scalar, Series or numpy.ndarray
            Return the dot product of the Series and other if other is a
            Series, the Series of the dot product of Series and each rows of
            other if other is a DataFrame or a numpy.ndarray between the Series
            and each columns of the numpy array.

        See Also
        --------
        DataFrame.dot: Compute the matrix product with the DataFrame.
        Series.mul: Multiplication of series and other, element-wise.

        Notes
        -----
        The Series and other has to share the same index if other is a Series
        or a DataFrame.

        Examples
        --------
        >>> s = pd.Series([0, 1, 2, 3])
        >>> other = pd.Series([-1, 2, -3, 4])
        >>> s.dot(other)
        8
        >>> s @ other
        8
        >>> df = pd.DataFrame([[0, 1], [-2, 3], [4, -5], [6, 7]])
        >>> s.dot(df)
        0    24
        1    14
        dtype: int64
        >>> arr = np.array([[0, 1], [-2, 3], [4, -5], [6, 7]])
        >>> s.dot(arr)
        array([24, 14])
        """
        if isinstance(other, (Series, ABCDataFrame)):
            common = self.index.union(other.index)
            if len(common) > len(self.index) or len(common) > len(other.index):
                raise ValueError("matrices are not aligned")

            left = self.reindex(index=common, copy=False)
            right = other.reindex(index=common, copy=False)
            lvals = left.values
            rvals = right.values
        else:
            lvals = self.values
            rvals = np.asarray(other)
            if lvals.shape[0] != rvals.shape[0]:
                raise Exception(
                    f"Dot product shape mismatch, {lvals.shape} vs {rvals.shape}"
                )

        if isinstance(other, ABCDataFrame):
            return self._constructor(
                np.dot(lvals, rvals), index=other.columns
            ).__finalize__(self, method="dot")
        elif isinstance(other, Series):
            return np.dot(lvals, rvals)
        elif isinstance(rvals, np.ndarray):
            return np.dot(lvals, rvals)
        else:  # pragma: no cover
            raise TypeError(f"unsupported type: {type(other)}")

    def __matmul__(self, other):
        """
        Matrix multiplication using binary `@` operator in Python>=3.5.
        """
        return self.dot(other)

    def __rmatmul__(self, other):
        """
        Matrix multiplication using binary `@` operator in Python>=3.5.
        """
        return self.dot(np.transpose(other))

    @doc(base.IndexOpsMixin.searchsorted, klass="Series")
    def searchsorted(self, value, side="left", sorter=None):
        return algorithms.searchsorted(self._values, value, side=side, sorter=sorter)

    # -------------------------------------------------------------------
    # Combination

    def append(self, to_append, ignore_index=False, verify_integrity=False):
        """
        Concatenate two or more Series.

        Parameters
        ----------
        to_append : Series or list/tuple of Series
            Series to append with self.
        ignore_index : bool, default False
            If True, the resulting axis will be labeled 0, 1, …, n - 1.
        verify_integrity : bool, default False
            If True, raise Exception on creating index with duplicates.

        Returns
        -------
        Series
            Concatenated Series.

        See Also
        --------
        concat : General function to concatenate DataFrame or Series objects.

        Notes
        -----
        Iteratively appending to a Series can be more computationally intensive
        than a single concatenate. A better solution is to append values to a
        list and then concatenate the list with the original Series all at
        once.

        Examples
        --------
        >>> s1 = pd.Series([1, 2, 3])
        >>> s2 = pd.Series([4, 5, 6])
        >>> s3 = pd.Series([4, 5, 6], index=[3, 4, 5])
        >>> s1.append(s2)
        0    1
        1    2
        2    3
        0    4
        1    5
        2    6
        dtype: int64

        >>> s1.append(s3)
        0    1
        1    2
        2    3
        3    4
        4    5
        5    6
        dtype: int64

        With `ignore_index` set to True:

        >>> s1.append(s2, ignore_index=True)
        0    1
        1    2
        2    3
        3    4
        4    5
        5    6
        dtype: int64

        With `verify_integrity` set to True:

        >>> s1.append(s2, verify_integrity=True)
        Traceback (most recent call last):
        ...
        ValueError: Indexes have overlapping values: [0, 1, 2]
        """
        from pandas.core.reshape.concat import concat

        if isinstance(to_append, (list, tuple)):
            to_concat = [self]
            to_concat.extend(to_append)
        else:
            to_concat = [self, to_append]
        if any(isinstance(x, (ABCDataFrame,)) for x in to_concat[1:]):
            msg = "to_append should be a Series or list/tuple of Series, got DataFrame"
            raise TypeError(msg)
        return concat(
            to_concat, ignore_index=ignore_index, verify_integrity=verify_integrity
        )

    def _binop(self, other, func, level=None, fill_value=None):
        """
        Perform generic binary operation with optional fill value.

        Parameters
        ----------
        other : Series
        func : binary operator
        fill_value : float or object
            Value to substitute for NA/null values. If both Series are NA in a
            location, the result will be NA regardless of the passed fill value.
        level : int or level name, default None
            Broadcast across a level, matching Index values on the
            passed MultiIndex level.

        Returns
        -------
        Series
        """
        if not isinstance(other, Series):
            raise AssertionError("Other operand must be Series")

        this = self

        if not self.index.equals(other.index):
            this, other = self.align(other, level=level, join="outer", copy=False)

        this_vals, other_vals = ops.fill_binop(this.values, other.values, fill_value)

        with np.errstate(all="ignore"):
            result = func(this_vals, other_vals)

        name = ops.get_op_result_name(self, other)
        ret = this._construct_result(result, name)
        return ret

    def _construct_result(
        self, result: Union[ArrayLike, Tuple[ArrayLike, ArrayLike]], name: Label
    ) -> Union["Series", Tuple["Series", "Series"]]:
        """
        Construct an appropriately-labelled Series from the result of an op.

        Parameters
        ----------
        result : ndarray or ExtensionArray
        name : Label

        Returns
        -------
        Series
            In the case of __divmod__ or __rdivmod__, a 2-tuple of Series.
        """
        if isinstance(result, tuple):
            # produced by divmod or rdivmod

            res1 = self._construct_result(result[0], name=name)
            res2 = self._construct_result(result[1], name=name)

            # GH#33427 assertions to keep mypy happy
            assert isinstance(res1, Series)
            assert isinstance(res2, Series)
            return (res1, res2)

        # We do not pass dtype to ensure that the Series constructor
        #  does inference in the case where `result` has object-dtype.
        out = self._constructor(result, index=self.index)
        out = out.__finalize__(self)

        # Set the result's name after __finalize__ is called because __finalize__
        #  would set it back to self.name
        out.name = name
        return out

    @doc(
        generic._shared_docs["compare"],
        """
Returns
-------
Series or DataFrame
    If axis is 0 or 'index' the result will be a Series.
    The resulting index will be a MultiIndex with 'self' and 'other'
    stacked alternately at the inner level.

    If axis is 1 or 'columns' the result will be a DataFrame.
    It will have two columns namely 'self' and 'other'.

See Also
--------
DataFrame.compare : Compare with another DataFrame and show differences.

Notes
-----
Matching NaNs will not appear as a difference.

Examples
--------
>>> s1 = pd.Series(["a", "b", "c", "d", "e"])
>>> s2 = pd.Series(["a", "a", "c", "b", "e"])

Align the differences on columns

>>> s1.compare(s2)
  self other
1    b     a
3    d     b

Stack the differences on indices

>>> s1.compare(s2, align_axis=0)
1  self     b
   other    a
3  self     d
   other    b
dtype: object

Keep all original rows

>>> s1.compare(s2, keep_shape=True)
  self other
0  NaN   NaN
1    b     a
2  NaN   NaN
3    d     b
4  NaN   NaN

Keep all original rows and also all original values

>>> s1.compare(s2, keep_shape=True, keep_equal=True)
  self other
0    a     a
1    b     a
2    c     c
3    d     b
4    e     e
""",
        klass=_shared_doc_kwargs["klass"],
    )
    def compare(
        self,
        other: "Series",
        align_axis: Axis = 1,
        keep_shape: bool = False,
        keep_equal: bool = False,
    ) -> FrameOrSeriesUnion:
        return super().compare(
            other=other,
            align_axis=align_axis,
            keep_shape=keep_shape,
            keep_equal=keep_equal,
        )

    def combine(self, other, func, fill_value=None) -> "Series":
        """
        Combine the Series with a Series or scalar according to `func`.

        Combine the Series and `other` using `func` to perform elementwise
        selection for combined Series.
        `fill_value` is assumed when value is missing at some index
        from one of the two objects being combined.

        Parameters
        ----------
        other : Series or scalar
            The value(s) to be combined with the `Series`.
        func : function
            Function that takes two scalars as inputs and returns an element.
        fill_value : scalar, optional
            The value to assume when an index is missing from
            one Series or the other. The default specifies to use the
            appropriate NaN value for the underlying dtype of the Series.

        Returns
        -------
        Series
            The result of combining the Series with the other object.

        See Also
        --------
        Series.combine_first : Combine Series values, choosing the calling
            Series' values first.

        Examples
        --------
        Consider 2 Datasets ``s1`` and ``s2`` containing
        highest clocked speeds of different birds.

        >>> s1 = pd.Series({'falcon': 330.0, 'eagle': 160.0})
        >>> s1
        falcon    330.0
        eagle     160.0
        dtype: float64
        >>> s2 = pd.Series({'falcon': 345.0, 'eagle': 200.0, 'duck': 30.0})
        >>> s2
        falcon    345.0
        eagle     200.0
        duck       30.0
        dtype: float64

        Now, to combine the two datasets and view the highest speeds
        of the birds across the two datasets

        >>> s1.combine(s2, max)
        duck        NaN
        eagle     200.0
        falcon    345.0
        dtype: float64

        In the previous example, the resulting value for duck is missing,
        because the maximum of a NaN and a float is a NaN.
        So, in the example, we set ``fill_value=0``,
        so the maximum value returned will be the value from some dataset.

        >>> s1.combine(s2, max, fill_value=0)
        duck       30.0
        eagle     200.0
        falcon    345.0
        dtype: float64
        """
        if fill_value is None:
            fill_value = na_value_for_dtype(self.dtype, compat=False)

        if isinstance(other, Series):
            # If other is a Series, result is based on union of Series,
            # so do this element by element
            new_index = self.index.union(other.index)
            new_name = ops.get_op_result_name(self, other)
            new_values = []
            for idx in new_index:
                lv = self.get(idx, fill_value)
                rv = other.get(idx, fill_value)
                with np.errstate(all="ignore"):
                    new_values.append(func(lv, rv))
        else:
            # Assume that other is a scalar, so apply the function for
            # each element in the Series
            new_index = self.index
            with np.errstate(all="ignore"):
                new_values = [func(lv, other) for lv in self._values]
            new_name = self.name

        if is_categorical_dtype(self.dtype):
            pass
        elif is_extension_array_dtype(self.dtype):
            # TODO: can we do this for only SparseDtype?
            # The function can return something of any type, so check
            # if the type is compatible with the calling EA.
            new_values = maybe_cast_to_extension_array(type(self._values), new_values)
        return self._constructor(new_values, index=new_index, name=new_name)

    def combine_first(self, other) -> "Series":
        """
        Combine Series values, choosing the calling Series's values first.

        Parameters
        ----------
        other : Series
            The value(s) to be combined with the `Series`.

        Returns
        -------
        Series
            The result of combining the Series with the other object.

        See Also
        --------
        Series.combine : Perform elementwise operation on two Series
            using a given function.

        Notes
        -----
        Result index will be the union of the two indexes.

        Examples
        --------
        >>> s1 = pd.Series([1, np.nan])
        >>> s2 = pd.Series([3, 4])
        >>> s1.combine_first(s2)
        0    1.0
        1    4.0
        dtype: float64
        """
        new_index = self.index.union(other.index)
        this = self.reindex(new_index, copy=False)
        other = other.reindex(new_index, copy=False)
        if this.dtype.kind == "M" and other.dtype.kind != "M":
            other = to_datetime(other)

        return this.where(notna(this), other)

    def update(self, other) -> None:
        """
        Modify Series in place using values from passed Series.

        Uses non-NA values from passed Series to make updates. Aligns
        on index.

        Parameters
        ----------
        other : Series, or object coercible into Series

        Examples
        --------
        >>> s = pd.Series([1, 2, 3])
        >>> s.update(pd.Series([4, 5, 6]))
        >>> s
        0    4
        1    5
        2    6
        dtype: int64

        >>> s = pd.Series(['a', 'b', 'c'])
        >>> s.update(pd.Series(['d', 'e'], index=[0, 2]))
        >>> s
        0    d
        1    b
        2    e
        dtype: object

        >>> s = pd.Series([1, 2, 3])
        >>> s.update(pd.Series([4, 5, 6, 7, 8]))
        >>> s
        0    4
        1    5
        2    6
        dtype: int64

        If ``other`` contains NaNs the corresponding values are not updated
        in the original Series.

        >>> s = pd.Series([1, 2, 3])
        >>> s.update(pd.Series([4, np.nan, 6]))
        >>> s
        0    4
        1    2
        2    6
        dtype: int64

        ``other`` can also be a non-Series object type
        that is coercible into a Series

        >>> s = pd.Series([1, 2, 3])
        >>> s.update([4, np.nan, 6])
        >>> s
        0    4
        1    2
        2    6
        dtype: int64

        >>> s = pd.Series([1, 2, 3])
        >>> s.update({1: 9})
        >>> s
        0    1
        1    9
        2    3
        dtype: int64
        """

        if not isinstance(other, Series):
            other = Series(other)

        other = other.reindex_like(self)
        mask = notna(other)

        self._mgr = self._mgr.putmask(mask=mask, new=other)
        self._maybe_update_cacher()

    # ----------------------------------------------------------------------
    # Reindexing, sorting

    def sort_values(
        self,
        axis=0,
        ascending=True,
        inplace: bool = False,
        kind: str = "quicksort",
        na_position: str = "last",
        ignore_index: bool = False,
        key: ValueKeyFunc = None,
    ):
        """
        Sort by the values.

        Sort a Series in ascending or descending order by some
        criterion.

        Parameters
        ----------
        axis : {0 or 'index'}, default 0
            Axis to direct sorting. The value 'index' is accepted for
            compatibility with DataFrame.sort_values.
        ascending : bool, default True
            If True, sort values in ascending order, otherwise descending.
        inplace : bool, default False
            If True, perform operation in-place.
        kind : {'quicksort', 'mergesort' or 'heapsort'}, default 'quicksort'
            Choice of sorting algorithm. See also :func:`numpy.sort` for more
            information. 'mergesort' is the only stable  algorithm.
        na_position : {'first' or 'last'}, default 'last'
            Argument 'first' puts NaNs at the beginning, 'last' puts NaNs at
            the end.
        ignore_index : bool, default False
            If True, the resulting axis will be labeled 0, 1, …, n - 1.

            .. versionadded:: 1.0.0

        key : callable, optional
            If not None, apply the key function to the series values
            before sorting. This is similar to the `key` argument in the
            builtin :meth:`sorted` function, with the notable difference that
            this `key` function should be *vectorized*. It should expect a
            ``Series`` and return an array-like.

            .. versionadded:: 1.1.0

        Returns
        -------
        Series or None
            Series ordered by values or None if ``inplace=True``.

        See Also
        --------
        Series.sort_index : Sort by the Series indices.
        DataFrame.sort_values : Sort DataFrame by the values along either axis.
        DataFrame.sort_index : Sort DataFrame by indices.

        Examples
        --------
        >>> s = pd.Series([np.nan, 1, 3, 10, 5])
        >>> s
        0     NaN
        1     1.0
        2     3.0
        3     10.0
        4     5.0
        dtype: float64

        Sort values ascending order (default behaviour)

        >>> s.sort_values(ascending=True)
        1     1.0
        2     3.0
        4     5.0
        3    10.0
        0     NaN
        dtype: float64

        Sort values descending order

        >>> s.sort_values(ascending=False)
        3    10.0
        4     5.0
        2     3.0
        1     1.0
        0     NaN
        dtype: float64

        Sort values inplace

        >>> s.sort_values(ascending=False, inplace=True)
        >>> s
        3    10.0
        4     5.0
        2     3.0
        1     1.0
        0     NaN
        dtype: float64

        Sort values putting NAs first

        >>> s.sort_values(na_position='first')
        0     NaN
        1     1.0
        2     3.0
        4     5.0
        3    10.0
        dtype: float64

        Sort a series of strings

        >>> s = pd.Series(['z', 'b', 'd', 'a', 'c'])
        >>> s
        0    z
        1    b
        2    d
        3    a
        4    c
        dtype: object

        >>> s.sort_values()
        3    a
        1    b
        4    c
        2    d
        0    z
        dtype: object

        Sort using a key function. Your `key` function will be
        given the ``Series`` of values and should return an array-like.

        >>> s = pd.Series(['a', 'B', 'c', 'D', 'e'])
        >>> s.sort_values()
        1    B
        3    D
        0    a
        2    c
        4    e
        dtype: object
        >>> s.sort_values(key=lambda x: x.str.lower())
        0    a
        1    B
        2    c
        3    D
        4    e
        dtype: object

        NumPy ufuncs work well here. For example, we can
        sort by the ``sin`` of the value

        >>> s = pd.Series([-4, -2, 0, 2, 4])
        >>> s.sort_values(key=np.sin)
        1   -2
        4    4
        2    0
        0   -4
        3    2
        dtype: int64

        More complicated user-defined functions can be used,
        as long as they expect a Series and return an array-like

        >>> s.sort_values(key=lambda x: (np.tan(x.cumsum())))
        0   -4
        3    2
        4    4
        1   -2
        2    0
        dtype: int64
        """
        inplace = validate_bool_kwarg(inplace, "inplace")
        # Validate the axis parameter
        self._get_axis_number(axis)

        # GH 5856/5853
        if inplace and self._is_cached:
            raise ValueError(
                "This Series is a view of some other array, to "
                "sort in-place you must create a copy"
            )

        if is_list_like(ascending):
            if len(ascending) != 1:
                raise ValueError(
                    f"Length of ascending ({len(ascending)}) must be 1 for Series"
                )
            ascending = ascending[0]

        if not is_bool(ascending):
            raise ValueError("ascending must be boolean")

        if na_position not in ["first", "last"]:
            raise ValueError(f"invalid na_position: {na_position}")

        # GH 35922. Make sorting stable by leveraging nargsort
        values_to_sort = ensure_key_mapped(self, key)._values if key else self._values
        sorted_index = nargsort(values_to_sort, kind, ascending, na_position)

        result = self._constructor(
            self._values[sorted_index], index=self.index[sorted_index]
        )

        if ignore_index:
            result.index = ibase.default_index(len(sorted_index))

        if inplace:
            self._update_inplace(result)
        else:
            return result.__finalize__(self, method="sort_values")

    def sort_index(
        self,
        axis=0,
        level=None,
        ascending: bool = True,
        inplace: bool = False,
        kind: str = "quicksort",
        na_position: str = "last",
        sort_remaining: bool = True,
        ignore_index: bool = False,
        key: IndexKeyFunc = None,
    ):
        """
        Sort Series by index labels.

        Returns a new Series sorted by label if `inplace` argument is
        ``False``, otherwise updates the original series and returns None.

        Parameters
        ----------
        axis : int, default 0
            Axis to direct sorting. This can only be 0 for Series.
        level : int, optional
            If not None, sort on values in specified index level(s).
        ascending : bool or list of bools, default True
            Sort ascending vs. descending. When the index is a MultiIndex the
            sort direction can be controlled for each level individually.
        inplace : bool, default False
            If True, perform operation in-place.
        kind : {'quicksort', 'mergesort', 'heapsort'}, default 'quicksort'
            Choice of sorting algorithm. See also :func:`numpy.sort` for more
            information.  'mergesort' is the only stable algorithm. For
            DataFrames, this option is only applied when sorting on a single
            column or label.
        na_position : {'first', 'last'}, default 'last'
            If 'first' puts NaNs at the beginning, 'last' puts NaNs at the end.
            Not implemented for MultiIndex.
        sort_remaining : bool, default True
            If True and sorting by level and index is multilevel, sort by other
            levels too (in order) after sorting by specified level.
        ignore_index : bool, default False
            If True, the resulting axis will be labeled 0, 1, …, n - 1.

            .. versionadded:: 1.0.0

        key : callable, optional
            If not None, apply the key function to the index values
            before sorting. This is similar to the `key` argument in the
            builtin :meth:`sorted` function, with the notable difference that
            this `key` function should be *vectorized*. It should expect an
            ``Index`` and return an ``Index`` of the same shape.

            .. versionadded:: 1.1.0

        Returns
        -------
        Series or None
            The original Series sorted by the labels or None if ``inplace=True``.

        See Also
        --------
        DataFrame.sort_index: Sort DataFrame by the index.
        DataFrame.sort_values: Sort DataFrame by the value.
        Series.sort_values : Sort Series by the value.

        Examples
        --------
        >>> s = pd.Series(['a', 'b', 'c', 'd'], index=[3, 2, 1, 4])
        >>> s.sort_index()
        1    c
        2    b
        3    a
        4    d
        dtype: object

        Sort Descending

        >>> s.sort_index(ascending=False)
        4    d
        3    a
        2    b
        1    c
        dtype: object

        Sort Inplace

        >>> s.sort_index(inplace=True)
        >>> s
        1    c
        2    b
        3    a
        4    d
        dtype: object

        By default NaNs are put at the end, but use `na_position` to place
        them at the beginning

        >>> s = pd.Series(['a', 'b', 'c', 'd'], index=[3, 2, 1, np.nan])
        >>> s.sort_index(na_position='first')
        NaN     d
         1.0    c
         2.0    b
         3.0    a
        dtype: object

        Specify index level to sort

        >>> arrays = [np.array(['qux', 'qux', 'foo', 'foo',
        ...                     'baz', 'baz', 'bar', 'bar']),
        ...           np.array(['two', 'one', 'two', 'one',
        ...                     'two', 'one', 'two', 'one'])]
        >>> s = pd.Series([1, 2, 3, 4, 5, 6, 7, 8], index=arrays)
        >>> s.sort_index(level=1)
        bar  one    8
        baz  one    6
        foo  one    4
        qux  one    2
        bar  two    7
        baz  two    5
        foo  two    3
        qux  two    1
        dtype: int64

        Does not sort by remaining levels when sorting by levels

        >>> s.sort_index(level=1, sort_remaining=False)
        qux  one    2
        foo  one    4
        baz  one    6
        bar  one    8
        qux  two    1
        foo  two    3
        baz  two    5
        bar  two    7
        dtype: int64

        Apply a key function before sorting

        >>> s = pd.Series([1, 2, 3, 4], index=['A', 'b', 'C', 'd'])
        >>> s.sort_index(key=lambda x : x.str.lower())
        A    1
        b    2
        C    3
        d    4
        dtype: int64
        """

        return super().sort_index(
            axis,
            level,
            ascending,
            inplace,
            kind,
            na_position,
            sort_remaining,
            ignore_index,
            key,
        )

    def argsort(self, axis=0, kind="quicksort", order=None) -> "Series":
        """
        Return the integer indices that would sort the Series values.

        Override ndarray.argsort. Argsorts the value, omitting NA/null values,
        and places the result in the same locations as the non-NA values.

        Parameters
        ----------
        axis : {0 or "index"}
            Has no effect but is accepted for compatibility with numpy.
        kind : {'mergesort', 'quicksort', 'heapsort'}, default 'quicksort'
            Choice of sorting algorithm. See np.sort for more
            information. 'mergesort' is the only stable algorithm.
        order : None
            Has no effect but is accepted for compatibility with numpy.

        Returns
        -------
        Series
            Positions of values within the sort order with -1 indicating
            nan values.

        See Also
        --------
        numpy.ndarray.argsort : Returns the indices that would sort this array.
        """
        values = self._values
        mask = isna(values)

        if mask.any():
            result = Series(-1, index=self.index, name=self.name, dtype="int64")
            notmask = ~mask
            result[notmask] = np.argsort(values[notmask], kind=kind)
            return self._constructor(result, index=self.index).__finalize__(
                self, method="argsort"
            )
        else:
            return self._constructor(
                np.argsort(values, kind=kind), index=self.index, dtype="int64"
            ).__finalize__(self, method="argsort")

    def nlargest(self, n=5, keep="first") -> "Series":
        """
        Return the largest `n` elements.

        Parameters
        ----------
        n : int, default 5
            Return this many descending sorted values.
        keep : {'first', 'last', 'all'}, default 'first'
            When there are duplicate values that cannot all fit in a
            Series of `n` elements:

            - ``first`` : return the first `n` occurrences in order
                of appearance.
            - ``last`` : return the last `n` occurrences in reverse
                order of appearance.
            - ``all`` : keep all occurrences. This can result in a Series of
                size larger than `n`.

        Returns
        -------
        Series
            The `n` largest values in the Series, sorted in decreasing order.

        See Also
        --------
        Series.nsmallest: Get the `n` smallest elements.
        Series.sort_values: Sort Series by values.
        Series.head: Return the first `n` rows.

        Notes
        -----
        Faster than ``.sort_values(ascending=False).head(n)`` for small `n`
        relative to the size of the ``Series`` object.

        Examples
        --------
        >>> countries_population = {"Italy": 59000000, "France": 65000000,
        ...                         "Malta": 434000, "Maldives": 434000,
        ...                         "Brunei": 434000, "Iceland": 337000,
        ...                         "Nauru": 11300, "Tuvalu": 11300,
        ...                         "Anguilla": 11300, "Montserrat": 5200}
        >>> s = pd.Series(countries_population)
        >>> s
        Italy       59000000
        France      65000000
        Malta         434000
        Maldives      434000
        Brunei        434000
        Iceland       337000
        Nauru          11300
        Tuvalu         11300
        Anguilla       11300
        Montserrat      5200
        dtype: int64

        The `n` largest elements where ``n=5`` by default.

        >>> s.nlargest()
        France      65000000
        Italy       59000000
        Malta         434000
        Maldives      434000
        Brunei        434000
        dtype: int64

        The `n` largest elements where ``n=3``. Default `keep` value is 'first'
        so Malta will be kept.

        >>> s.nlargest(3)
        France    65000000
        Italy     59000000
        Malta       434000
        dtype: int64

        The `n` largest elements where ``n=3`` and keeping the last duplicates.
        Brunei will be kept since it is the last with value 434000 based on
        the index order.

        >>> s.nlargest(3, keep='last')
        France      65000000
        Italy       59000000
        Brunei        434000
        dtype: int64

        The `n` largest elements where ``n=3`` with all duplicates kept. Note
        that the returned Series has five elements due to the three duplicates.

        >>> s.nlargest(3, keep='all')
        France      65000000
        Italy       59000000
        Malta         434000
        Maldives      434000
        Brunei        434000
        dtype: int64
        """
        return algorithms.SelectNSeries(self, n=n, keep=keep).nlargest()

    def nsmallest(self, n=5, keep="first") -> "Series":
        """
        Return the smallest `n` elements.

        Parameters
        ----------
        n : int, default 5
            Return this many ascending sorted values.
        keep : {'first', 'last', 'all'}, default 'first'
            When there are duplicate values that cannot all fit in a
            Series of `n` elements:

            - ``first`` : return the first `n` occurrences in order
                of appearance.
            - ``last`` : return the last `n` occurrences in reverse
                order of appearance.
            - ``all`` : keep all occurrences. This can result in a Series of
                size larger than `n`.

        Returns
        -------
        Series
            The `n` smallest values in the Series, sorted in increasing order.

        See Also
        --------
        Series.nlargest: Get the `n` largest elements.
        Series.sort_values: Sort Series by values.
        Series.head: Return the first `n` rows.

        Notes
        -----
        Faster than ``.sort_values().head(n)`` for small `n` relative to
        the size of the ``Series`` object.

        Examples
        --------
        >>> countries_population = {"Italy": 59000000, "France": 65000000,
        ...                         "Brunei": 434000, "Malta": 434000,
        ...                         "Maldives": 434000, "Iceland": 337000,
        ...                         "Nauru": 11300, "Tuvalu": 11300,
        ...                         "Anguilla": 11300, "Montserrat": 5200}
        >>> s = pd.Series(countries_population)
        >>> s
        Italy       59000000
        France      65000000
        Brunei        434000
        Malta         434000
        Maldives      434000
        Iceland       337000
        Nauru          11300
        Tuvalu         11300
        Anguilla       11300
        Montserrat      5200
        dtype: int64

        The `n` smallest elements where ``n=5`` by default.

        >>> s.nsmallest()
        Montserrat    5200
        Nauru        11300
        Tuvalu       11300
        Anguilla     11300
        Iceland     337000
        dtype: int64

        The `n` smallest elements where ``n=3``. Default `keep` value is
        'first' so Nauru and Tuvalu will be kept.

        >>> s.nsmallest(3)
        Montserrat   5200
        Nauru       11300
        Tuvalu      11300
        dtype: int64

        The `n` smallest elements where ``n=3`` and keeping the last
        duplicates. Anguilla and Tuvalu will be kept since they are the last
        with value 11300 based on the index order.

        >>> s.nsmallest(3, keep='last')
        Montserrat   5200
        Anguilla    11300
        Tuvalu      11300
        dtype: int64

        The `n` smallest elements where ``n=3`` with all duplicates kept. Note
        that the returned Series has four elements due to the three duplicates.

        >>> s.nsmallest(3, keep='all')
        Montserrat   5200
        Nauru       11300
        Tuvalu      11300
        Anguilla    11300
        dtype: int64
        """
        return algorithms.SelectNSeries(self, n=n, keep=keep).nsmallest()

    def swaplevel(self, i=-2, j=-1, copy=True) -> "Series":
        """
        Swap levels i and j in a :class:`MultiIndex`.

        Default is to swap the two innermost levels of the index.

        Parameters
        ----------
        i, j : int, str
            Level of the indices to be swapped. Can pass level name as string.
        copy : bool, default True
            Whether to copy underlying data.

        Returns
        -------
        Series
            Series with levels swapped in MultiIndex.
        """
        assert isinstance(self.index, MultiIndex)
        new_index = self.index.swaplevel(i, j)
        return self._constructor(self._values, index=new_index, copy=copy).__finalize__(
            self, method="swaplevel"
        )

    def reorder_levels(self, order) -> "Series":
        """
        Rearrange index levels using input order.

        May not drop or duplicate levels.

        Parameters
        ----------
        order : list of int representing new level order
            Reference level by number or key.

        Returns
        -------
        type of caller (new object)
        """
        if not isinstance(self.index, MultiIndex):  # pragma: no cover
            raise Exception("Can only reorder levels on a hierarchical axis.")

        result = self.copy()
        assert isinstance(result.index, MultiIndex)
        result.index = result.index.reorder_levels(order)
        return result

    def explode(self, ignore_index: bool = False) -> "Series":
        """
        Transform each element of a list-like to a row.

        .. versionadded:: 0.25.0

        Parameters
        ----------
        ignore_index : bool, default False
            If True, the resulting index will be labeled 0, 1, …, n - 1.

            .. versionadded:: 1.1.0

        Returns
        -------
        Series
            Exploded lists to rows; index will be duplicated for these rows.

        See Also
        --------
        Series.str.split : Split string values on specified separator.
        Series.unstack : Unstack, a.k.a. pivot, Series with MultiIndex
            to produce DataFrame.
        DataFrame.melt : Unpivot a DataFrame from wide format to long format.
        DataFrame.explode : Explode a DataFrame from list-like
            columns to long format.

        Notes
        -----
        This routine will explode list-likes including lists, tuples, sets,
        Series, and np.ndarray. The result dtype of the subset rows will
        be object. Scalars will be returned unchanged, and empty list-likes will
        result in a np.nan for that row. In addition, the ordering of elements in
        the output will be non-deterministic when exploding sets.

        Examples
        --------
        >>> s = pd.Series([[1, 2, 3], 'foo', [], [3, 4]])
        >>> s
        0    [1, 2, 3]
        1          foo
        2           []
        3       [3, 4]
        dtype: object

        >>> s.explode()
        0      1
        0      2
        0      3
        1    foo
        2    NaN
        3      3
        3      4
        dtype: object
        """
        if not len(self) or not is_object_dtype(self):
            return self.copy()

        values, counts = reshape.explode(np.asarray(self.array))

        if ignore_index:
            index = ibase.default_index(len(values))
        else:
            index = self.index.repeat(counts)

        result = self._constructor(values, index=index, name=self.name)

        return result

    def unstack(self, level=-1, fill_value=None):
        """
        Unstack, also known as pivot, Series with MultiIndex to produce DataFrame.

        Parameters
        ----------
        level : int, str, or list of these, default last level
            Level(s) to unstack, can pass level name.
        fill_value : scalar value, default None
            Value to use when replacing NaN values.

        Returns
        -------
        DataFrame
            Unstacked Series.

        Examples
        --------
        >>> s = pd.Series([1, 2, 3, 4],
        ...               index=pd.MultiIndex.from_product([['one', 'two'],
        ...                                                 ['a', 'b']]))
        >>> s
        one  a    1
             b    2
        two  a    3
             b    4
        dtype: int64

        >>> s.unstack(level=-1)
             a  b
        one  1  2
        two  3  4

        >>> s.unstack(level=0)
           one  two
        a    1    3
        b    2    4
        """
        from pandas.core.reshape.reshape import unstack

        return unstack(self, level, fill_value)

    # ----------------------------------------------------------------------
    # function application

    def map(self, arg, na_action=None) -> "Series":
        """
        Map values of Series according to input correspondence.

        Used for substituting each value in a Series with another value,
        that may be derived from a function, a ``dict`` or
        a :class:`Series`.

        Parameters
        ----------
        arg : function, collections.abc.Mapping subclass or Series
            Mapping correspondence.
        na_action : {None, 'ignore'}, default None
            If 'ignore', propagate NaN values, without passing them to the
            mapping correspondence.

        Returns
        -------
        Series
            Same index as caller.

        See Also
        --------
        Series.apply : For applying more complex functions on a Series.
        DataFrame.apply : Apply a function row-/column-wise.
        DataFrame.applymap : Apply a function elementwise on a whole DataFrame.

        Notes
        -----
        When ``arg`` is a dictionary, values in Series that are not in the
        dictionary (as keys) are converted to ``NaN``. However, if the
        dictionary is a ``dict`` subclass that defines ``__missing__`` (i.e.
        provides a method for default values), then this default is used
        rather than ``NaN``.

        Examples
        --------
        >>> s = pd.Series(['cat', 'dog', np.nan, 'rabbit'])
        >>> s
        0      cat
        1      dog
        2      NaN
        3   rabbit
        dtype: object

        ``map`` accepts a ``dict`` or a ``Series``. Values that are not found
        in the ``dict`` are converted to ``NaN``, unless the dict has a default
        value (e.g. ``defaultdict``):

        >>> s.map({'cat': 'kitten', 'dog': 'puppy'})
        0   kitten
        1    puppy
        2      NaN
        3      NaN
        dtype: object

        It also accepts a function:

        >>> s.map('I am a {}'.format)
        0       I am a cat
        1       I am a dog
        2       I am a nan
        3    I am a rabbit
        dtype: object

        To avoid applying the function to missing values (and keep them as
        ``NaN``) ``na_action='ignore'`` can be used:

        >>> s.map('I am a {}'.format, na_action='ignore')
        0     I am a cat
        1     I am a dog
        2            NaN
        3  I am a rabbit
        dtype: object
        """
        new_values = super()._map_values(arg, na_action=na_action)
        return self._constructor(new_values, index=self.index).__finalize__(
            self, method="map"
        )

    def _gotitem(self, key, ndim, subset=None) -> "Series":
        """
        Sub-classes to define. Return a sliced object.

        Parameters
        ----------
        key : string / list of selections
        ndim : 1,2
            Requested ndim of result.
        subset : object, default None
            Subset to act on.
        """
        return self

    _agg_see_also_doc = dedent(
        """
    See Also
    --------
    Series.apply : Invoke function on a Series.
    Series.transform : Transform function producing a Series with like indexes.
    """
    )

    _agg_examples_doc = dedent(
        """
    Examples
    --------
    >>> s = pd.Series([1, 2, 3, 4])
    >>> s
    0    1
    1    2
    2    3
    3    4
    dtype: int64

    >>> s.agg('min')
    1

    >>> s.agg(['min', 'max'])
    min   1
    max   4
    dtype: int64
    """
    )

    @doc(
        generic._shared_docs["aggregate"],
        klass=_shared_doc_kwargs["klass"],
        axis=_shared_doc_kwargs["axis"],
        see_also=_agg_see_also_doc,
        examples=_agg_examples_doc,
    )
    def aggregate(self, func=None, axis=0, *args, **kwargs):
        # Validate the axis parameter
        self._get_axis_number(axis)

        # if func is None, will switch to user-provided "named aggregation" kwargs
        if func is None:
            func = dict(kwargs.items())

        result, how = aggregate(self, func, *args, **kwargs)
        if result is None:

            # we can be called from an inner function which
            # passes this meta-data
            kwargs.pop("_axis", None)
            kwargs.pop("_level", None)

            # try a regular apply, this evaluates lambdas
            # row-by-row; however if the lambda is expected a Series
            # expression, e.g.: lambda x: x-x.quantile(0.25)
            # this will fail, so we can try a vectorized evaluation

            # we cannot FIRST try the vectorized evaluation, because
            # then .agg and .apply would have different semantics if the
            # operation is actually defined on the Series, e.g. str
            try:
                result = self.apply(func, *args, **kwargs)
            except (ValueError, AttributeError, TypeError):
                result = func(self, *args, **kwargs)

        return result

    agg = aggregate

    @doc(
        _shared_docs["transform"],
        klass=_shared_doc_kwargs["klass"],
        axis=_shared_doc_kwargs["axis"],
    )
    def transform(
        self, func: AggFuncType, axis: Axis = 0, *args, **kwargs
    ) -> FrameOrSeriesUnion:
        return transform(self, func, axis, *args, **kwargs)

    def apply(self, func, convert_dtype=True, args=(), **kwds):
        """
        Invoke function on values of Series.

        Can be ufunc (a NumPy function that applies to the entire Series)
        or a Python function that only works on single values.

        Parameters
        ----------
        func : function
            Python function or NumPy ufunc to apply.
        convert_dtype : bool, default True
            Try to find better dtype for elementwise function results. If
            False, leave as dtype=object.
        args : tuple
            Positional arguments passed to func after the series value.
        **kwds
            Additional keyword arguments passed to func.

        Returns
        -------
        Series or DataFrame
            If func returns a Series object the result will be a DataFrame.

        See Also
        --------
        Series.map: For element-wise operations.
        Series.agg: Only perform aggregating type operations.
        Series.transform: Only perform transforming type operations.

        Examples
        --------
        Create a series with typical summer temperatures for each city.

        >>> s = pd.Series([20, 21, 12],
        ...               index=['London', 'New York', 'Helsinki'])
        >>> s
        London      20
        New York    21
        Helsinki    12
        dtype: int64

        Square the values by defining a function and passing it as an
        argument to ``apply()``.

        >>> def square(x):
        ...     return x ** 2
        >>> s.apply(square)
        London      400
        New York    441
        Helsinki    144
        dtype: int64

        Square the values by passing an anonymous function as an
        argument to ``apply()``.

        >>> s.apply(lambda x: x ** 2)
        London      400
        New York    441
        Helsinki    144
        dtype: int64

        Define a custom function that needs additional positional
        arguments and pass these additional arguments using the
        ``args`` keyword.

        >>> def subtract_custom_value(x, custom_value):
        ...     return x - custom_value

        >>> s.apply(subtract_custom_value, args=(5,))
        London      15
        New York    16
        Helsinki     7
        dtype: int64

        Define a custom function that takes keyword arguments
        and pass these arguments to ``apply``.

        >>> def add_custom_values(x, **kwargs):
        ...     for month in kwargs:
        ...         x += kwargs[month]
        ...     return x

        >>> s.apply(add_custom_values, june=30, july=20, august=25)
        London      95
        New York    96
        Helsinki    87
        dtype: int64

        Use a function from the Numpy library.

        >>> s.apply(np.log)
        London      2.995732
        New York    3.044522
        Helsinki    2.484907
        dtype: float64
        """
        if len(self) == 0:
            return self._constructor(dtype=self.dtype, index=self.index).__finalize__(
                self, method="apply"
            )

        # dispatch to agg
        if isinstance(func, (list, dict)):
            return self.aggregate(func, *args, **kwds)

        # if we are a string, try to dispatch
        if isinstance(func, str):
            return self._try_aggregate_string_function(func, *args, **kwds)

        # handle ufuncs and lambdas
        if kwds or args and not isinstance(func, np.ufunc):

            def f(x):
                return func(x, *args, **kwds)

        else:
            f = func

        with np.errstate(all="ignore"):
            if isinstance(f, np.ufunc):
                return f(self)

            # row-wise access
            if is_extension_array_dtype(self.dtype) and hasattr(self._values, "map"):
                # GH#23179 some EAs do not have `map`
                mapped = self._values.map(f)
            else:
                values = self.astype(object)._values
                mapped = lib.map_infer(values, f, convert=convert_dtype)

        if len(mapped) and isinstance(mapped[0], Series):
            # GH 25959 use pd.array instead of tolist
            # so extension arrays can be used
            return self._constructor_expanddim(pd_array(mapped), index=self.index)
        else:
            return self._constructor(mapped, index=self.index).__finalize__(
                self, method="apply"
            )

    def _reduce(
        self,
        op,
        name: str,
        *,
        axis=0,
        skipna=True,
        numeric_only=None,
        filter_type=None,
        **kwds,
    ):
        """
        Perform a reduction operation.

        If we have an ndarray as a value, then simply perform the operation,
        otherwise delegate to the object.
        """
        delegate = self._values

        if axis is not None:
            self._get_axis_number(axis)

        if isinstance(delegate, ExtensionArray):
            # dispatch to ExtensionArray interface
            return delegate._reduce(name, skipna=skipna, **kwds)

        else:
            # dispatch to numpy arrays
            if numeric_only:
                raise NotImplementedError(
                    f"Series.{name} does not implement numeric_only."
                )
            with np.errstate(all="ignore"):
                return op(delegate, skipna=skipna, **kwds)

    def _reindex_indexer(self, new_index, indexer, copy):
        if indexer is None:
            if copy:
                return self.copy()
            return self

        new_values = algorithms.take_1d(
            self._values, indexer, allow_fill=True, fill_value=None
        )
        return self._constructor(new_values, index=new_index)

    def _needs_reindex_multi(self, axes, method, level):
        """
        Check if we do need a multi reindex; this is for compat with
        higher dims.
        """
        return False

    @doc(
        NDFrame.align,
        klass=_shared_doc_kwargs["klass"],
        axes_single_arg=_shared_doc_kwargs["axes_single_arg"],
    )
    def align(
        self,
        other,
        join="outer",
        axis=None,
        level=None,
        copy=True,
        fill_value=None,
        method=None,
        limit=None,
        fill_axis=0,
        broadcast_axis=None,
    ):
        return super().align(
            other,
            join=join,
            axis=axis,
            level=level,
            copy=copy,
            fill_value=fill_value,
            method=method,
            limit=limit,
            fill_axis=fill_axis,
            broadcast_axis=broadcast_axis,
        )

    def rename(
        self,
        index=None,
        *,
        axis=None,
        copy=True,
        inplace=False,
        level=None,
        errors="ignore",
    ):
        """
        Alter Series index labels or name.

        Function / dict values must be unique (1-to-1). Labels not contained in
        a dict / Series will be left as-is. Extra labels listed don't throw an
        error.

        Alternatively, change ``Series.name`` with a scalar value.

        See the :ref:`user guide <basics.rename>` for more.

        Parameters
        ----------
        axis : {0 or "index"}
            Unused. Accepted for compatibility with DataFrame method only.
        index : scalar, hashable sequence, dict-like or function, optional
            Functions or dict-like are transformations to apply to
            the index.
            Scalar or hashable sequence-like will alter the ``Series.name``
            attribute.

        **kwargs
            Additional keyword arguments passed to the function. Only the
            "inplace" keyword is used.

        Returns
        -------
        Series or None
            Series with index labels or name altered or None if ``inplace=True``.

        See Also
        --------
        DataFrame.rename : Corresponding DataFrame method.
        Series.rename_axis : Set the name of the axis.

        Examples
        --------
        >>> s = pd.Series([1, 2, 3])
        >>> s
        0    1
        1    2
        2    3
        dtype: int64
        >>> s.rename("my_name")  # scalar, changes Series.name
        0    1
        1    2
        2    3
        Name: my_name, dtype: int64
        >>> s.rename(lambda x: x ** 2)  # function, changes labels
        0    1
        1    2
        4    3
        dtype: int64
        >>> s.rename({1: 3, 2: 5})  # mapping, changes labels
        0    1
        3    2
        5    3
        dtype: int64
        """
        if callable(index) or is_dict_like(index):
            return super().rename(
                index, copy=copy, inplace=inplace, level=level, errors=errors
            )
        else:
            return self._set_name(index, inplace=inplace)

    @Appender(
        """
        Examples
        --------
        >>> s = pd.Series([1, 2, 3])
        >>> s
        0    1
        1    2
        2    3
        dtype: int64

        >>> s.set_axis(['a', 'b', 'c'], axis=0)
        a    1
        b    2
        c    3
        dtype: int64
    """
    )
    @Substitution(
        **_shared_doc_kwargs,
        extended_summary_sub="",
        axis_description_sub="",
        see_also_sub="",
    )
    @Appender(generic.NDFrame.set_axis.__doc__)
    def set_axis(self, labels, axis: Axis = 0, inplace: bool = False):
        return super().set_axis(labels, axis=axis, inplace=inplace)

    @doc(
        NDFrame.reindex,
        klass=_shared_doc_kwargs["klass"],
        axes=_shared_doc_kwargs["axes"],
        optional_labels=_shared_doc_kwargs["optional_labels"],
        optional_axis=_shared_doc_kwargs["optional_axis"],
    )
    def reindex(self, index=None, **kwargs):
        return super().reindex(index=index, **kwargs)

    def drop(
        self,
        labels=None,
        axis=0,
        index=None,
        columns=None,
        level=None,
        inplace=False,
        errors="raise",
    ) -> "Series":
        """
        Return Series with specified index labels removed.

        Remove elements of a Series based on specifying the index labels.
        When using a multi-index, labels on different levels can be removed
        by specifying the level.

        Parameters
        ----------
        labels : single label or list-like
            Index labels to drop.
        axis : 0, default 0
            Redundant for application on Series.
        index : single label or list-like
            Redundant for application on Series, but 'index' can be used instead
            of 'labels'.
        columns : single label or list-like
            No change is made to the Series; use 'index' or 'labels' instead.
        level : int or level name, optional
            For MultiIndex, level for which the labels will be removed.
        inplace : bool, default False
            If True, do operation inplace and return None.
        errors : {'ignore', 'raise'}, default 'raise'
            If 'ignore', suppress error and only existing labels are dropped.

        Returns
        -------
        Series or None
            Series with specified index labels removed or None if ``inplace=True``.

        Raises
        ------
        KeyError
            If none of the labels are found in the index.

        See Also
        --------
        Series.reindex : Return only specified index labels of Series.
        Series.dropna : Return series without null values.
        Series.drop_duplicates : Return Series with duplicate values removed.
        DataFrame.drop : Drop specified labels from rows or columns.

        Examples
        --------
        >>> s = pd.Series(data=np.arange(3), index=['A', 'B', 'C'])
        >>> s
        A  0
        B  1
        C  2
        dtype: int64

        Drop labels B en C

        >>> s.drop(labels=['B', 'C'])
        A  0
        dtype: int64

        Drop 2nd level label in MultiIndex Series

        >>> midx = pd.MultiIndex(levels=[['lama', 'cow', 'falcon'],
        ...                              ['speed', 'weight', 'length']],
        ...                      codes=[[0, 0, 0, 1, 1, 1, 2, 2, 2],
        ...                             [0, 1, 2, 0, 1, 2, 0, 1, 2]])
        >>> s = pd.Series([45, 200, 1.2, 30, 250, 1.5, 320, 1, 0.3],
        ...               index=midx)
        >>> s
        lama    speed      45.0
                weight    200.0
                length      1.2
        cow     speed      30.0
                weight    250.0
                length      1.5
        falcon  speed     320.0
                weight      1.0
                length      0.3
        dtype: float64

        >>> s.drop(labels='weight', level=1)
        lama    speed      45.0
                length      1.2
        cow     speed      30.0
                length      1.5
        falcon  speed     320.0
                length      0.3
        dtype: float64
        """
        return super().drop(
            labels=labels,
            axis=axis,
            index=index,
            columns=columns,
            level=level,
            inplace=inplace,
            errors=errors,
        )

    @doc(NDFrame.fillna, **_shared_doc_kwargs)
    def fillna(
        self,
        value=None,
        method=None,
        axis=None,
        inplace=False,
        limit=None,
        downcast=None,
    ) -> Optional["Series"]:
        return super().fillna(
            value=value,
            method=method,
            axis=axis,
            inplace=inplace,
            limit=limit,
            downcast=downcast,
        )

    def pop(self, item: Label) -> Any:
        """
        Return item and drops from series. Raise KeyError if not found.

        Parameters
        ----------
        item : label
            Index of the element that needs to be removed.

        Returns
        -------
        Value that is popped from series.

        Examples
        --------
        >>> ser = pd.Series([1,2,3])

        >>> ser.pop(0)
        1

        >>> ser
        1    2
        2    3
        dtype: int64
        """
        return super().pop(item=item)

    @doc(
        NDFrame.replace,
        klass=_shared_doc_kwargs["klass"],
        inplace=_shared_doc_kwargs["inplace"],
        replace_iloc=_shared_doc_kwargs["replace_iloc"],
    )
    def replace(
        self,
        to_replace=None,
        value=None,
        inplace=False,
        limit=None,
        regex=False,
        method="pad",
    ):
        return super().replace(
            to_replace=to_replace,
            value=value,
            inplace=inplace,
            limit=limit,
            regex=regex,
            method=method,
        )

    def _replace_single(self, to_replace, method, inplace, limit):
        """
        Replaces values in a Series using the fill method specified when no
        replacement value is given in the replace method
        """

        orig_dtype = self.dtype
        result = self if inplace else self.copy()
        fill_f = missing.get_fill_func(method)

        mask = missing.mask_missing(result.values, to_replace)
        values = fill_f(result.values, limit=limit, mask=mask)

        if values.dtype == orig_dtype and inplace:
            return

        result = self._constructor(values, index=self.index, dtype=self.dtype)
        result = result.__finalize__(self)

        if inplace:
            self._update_inplace(result)
            return

        return result

    @doc(NDFrame.shift, klass=_shared_doc_kwargs["klass"])
    def shift(self, periods=1, freq=None, axis=0, fill_value=None) -> "Series":
        return super().shift(
            periods=periods, freq=freq, axis=axis, fill_value=fill_value
        )

    def memory_usage(self, index=True, deep=False):
        """
        Return the memory usage of the Series.

        The memory usage can optionally include the contribution of
        the index and of elements of `object` dtype.

        Parameters
        ----------
        index : bool, default True
            Specifies whether to include the memory usage of the Series index.
        deep : bool, default False
            If True, introspect the data deeply by interrogating
            `object` dtypes for system-level memory consumption, and include
            it in the returned value.

        Returns
        -------
        int
            Bytes of memory consumed.

        See Also
        --------
        numpy.ndarray.nbytes : Total bytes consumed by the elements of the
            array.
        DataFrame.memory_usage : Bytes consumed by a DataFrame.

        Examples
        --------
        >>> s = pd.Series(range(3))
        >>> s.memory_usage()
        152

        Not including the index gives the size of the rest of the data, which
        is necessarily smaller:

        >>> s.memory_usage(index=False)
        24

        The memory footprint of `object` values is ignored by default:

        >>> s = pd.Series(["a", "b"])
        >>> s.values
        array(['a', 'b'], dtype=object)
        >>> s.memory_usage()
        144
        >>> s.memory_usage(deep=True)
        244
        """
        v = super().memory_usage(deep=deep)
        if index:
            v += self.index.memory_usage(deep=deep)
        return v

    def isin(self, values) -> "Series":
        """
        Whether elements in Series are contained in `values`.

        Return a boolean Series showing whether each element in the Series
        matches an element in the passed sequence of `values` exactly.

        Parameters
        ----------
        values : set or list-like
            The sequence of values to test. Passing in a single string will
            raise a ``TypeError``. Instead, turn a single string into a
            list of one element.

        Returns
        -------
        Series
            Series of booleans indicating if each element is in values.

        Raises
        ------
        TypeError
          * If `values` is a string

        See Also
        --------
        DataFrame.isin : Equivalent method on DataFrame.

        Examples
        --------
        >>> s = pd.Series(['lama', 'cow', 'lama', 'beetle', 'lama',
        ...                'hippo'], name='animal')
        >>> s.isin(['cow', 'lama'])
        0     True
        1     True
        2     True
        3    False
        4     True
        5    False
        Name: animal, dtype: bool

        Passing a single string as ``s.isin('lama')`` will raise an error. Use
        a list of one element instead:

        >>> s.isin(['lama'])
        0     True
        1    False
        2     True
        3    False
        4     True
        5    False
        Name: animal, dtype: bool
        """
        result = algorithms.isin(self, values)
        return self._constructor(result, index=self.index).__finalize__(
            self, method="isin"
        )

    def between(self, left, right, inclusive=True) -> "Series":
        """
        Return boolean Series equivalent to left <= series <= right.

        This function returns a boolean vector containing `True` wherever the
        corresponding Series element is between the boundary values `left` and
        `right`. NA values are treated as `False`.

        Parameters
        ----------
        left : scalar or list-like
            Left boundary.
        right : scalar or list-like
            Right boundary.
        inclusive : bool, default True
            Include boundaries.

        Returns
        -------
        Series
            Series representing whether each element is between left and
            right (inclusive).

        See Also
        --------
        Series.gt : Greater than of series and other.
        Series.lt : Less than of series and other.

        Notes
        -----
        This function is equivalent to ``(left <= ser) & (ser <= right)``

        Examples
        --------
        >>> s = pd.Series([2, 0, 4, 8, np.nan])

        Boundary values are included by default:

        >>> s.between(1, 4)
        0     True
        1    False
        2     True
        3    False
        4    False
        dtype: bool

        With `inclusive` set to ``False`` boundary values are excluded:

        >>> s.between(1, 4, inclusive=False)
        0     True
        1    False
        2    False
        3    False
        4    False
        dtype: bool

        `left` and `right` can be any scalar value:

        >>> s = pd.Series(['Alice', 'Bob', 'Carol', 'Eve'])
        >>> s.between('Anna', 'Daniel')
        0    False
        1     True
        2     True
        3    False
        dtype: bool
        """
        if inclusive:
            lmask = self >= left
            rmask = self <= right
        else:
            lmask = self > left
            rmask = self < right

        return lmask & rmask

    # ----------------------------------------------------------------------
    # Convert to types that support pd.NA

    def _convert_dtypes(
        self,
        infer_objects: bool = True,
        convert_string: bool = True,
        convert_integer: bool = True,
        convert_boolean: bool = True,
    ) -> "Series":
        input_series = self
        if infer_objects:
            input_series = input_series.infer_objects()
            if is_object_dtype(input_series):
                input_series = input_series.copy()

        if convert_string or convert_integer or convert_boolean:
            inferred_dtype = convert_dtypes(
                input_series._values, convert_string, convert_integer, convert_boolean
            )
            try:
                result = input_series.astype(inferred_dtype)
            except TypeError:
                result = input_series.copy()
        else:
            result = input_series.copy()
        return result

    @doc(NDFrame.isna, klass=_shared_doc_kwargs["klass"])
    def isna(self) -> "Series":
        return generic.NDFrame.isna(self)

    @doc(NDFrame.isna, klass=_shared_doc_kwargs["klass"])
    def isnull(self) -> "Series":
        return super().isnull()

    @doc(NDFrame.notna, klass=_shared_doc_kwargs["klass"])
    def notna(self) -> "Series":
        return super().notna()

    @doc(NDFrame.notna, klass=_shared_doc_kwargs["klass"])
    def notnull(self) -> "Series":
        return super().notnull()

    def dropna(self, axis=0, inplace=False, how=None):
        """
        Return a new Series with missing values removed.

        See the :ref:`User Guide <missing_data>` for more on which values are
        considered missing, and how to work with missing data.

        Parameters
        ----------
        axis : {0 or 'index'}, default 0
            There is only one axis to drop values from.
        inplace : bool, default False
            If True, do operation inplace and return None.
        how : str, optional
            Not in use. Kept for compatibility.

        Returns
        -------
        Series or None
            Series with NA entries dropped from it or None if ``inplace=True``.

        See Also
        --------
        Series.isna: Indicate missing values.
        Series.notna : Indicate existing (non-missing) values.
        Series.fillna : Replace missing values.
        DataFrame.dropna : Drop rows or columns which contain NA values.
        Index.dropna : Drop missing indices.

        Examples
        --------
        >>> ser = pd.Series([1., 2., np.nan])
        >>> ser
        0    1.0
        1    2.0
        2    NaN
        dtype: float64

        Drop NA values from a Series.

        >>> ser.dropna()
        0    1.0
        1    2.0
        dtype: float64

        Keep the Series with valid entries in the same variable.

        >>> ser.dropna(inplace=True)
        >>> ser
        0    1.0
        1    2.0
        dtype: float64

        Empty strings are not considered NA values. ``None`` is considered an
        NA value.

        >>> ser = pd.Series([np.NaN, 2, pd.NaT, '', None, 'I stay'])
        >>> ser
        0       NaN
        1         2
        2       NaT
        3
        4      None
        5    I stay
        dtype: object
        >>> ser.dropna()
        1         2
        3
        5    I stay
        dtype: object
        """
        inplace = validate_bool_kwarg(inplace, "inplace")
        # Validate the axis parameter
        self._get_axis_number(axis or 0)

        if self._can_hold_na:
            result = remove_na_arraylike(self)
            if inplace:
                self._update_inplace(result)
            else:
                return result
        else:
            if inplace:
                # do nothing
                pass
            else:
                return self.copy()

    # ----------------------------------------------------------------------
    # Time series-oriented methods

    def to_timestamp(self, freq=None, how="start", copy=True) -> "Series":
        """
        Cast to DatetimeIndex of Timestamps, at *beginning* of period.

        Parameters
        ----------
        freq : str, default frequency of PeriodIndex
            Desired frequency.
        how : {'s', 'e', 'start', 'end'}
            Convention for converting period to timestamp; start of period
            vs. end.
        copy : bool, default True
            Whether or not to return a copy.

        Returns
        -------
        Series with DatetimeIndex
        """
        new_values = self._values
        if copy:
            new_values = new_values.copy()

        if not isinstance(self.index, PeriodIndex):
            raise TypeError(f"unsupported Type {type(self.index).__name__}")
        new_index = self.index.to_timestamp(freq=freq, how=how)
        return self._constructor(new_values, index=new_index).__finalize__(
            self, method="to_timestamp"
        )

    def to_period(self, freq=None, copy=True) -> "Series":
        """
        Convert Series from DatetimeIndex to PeriodIndex.

        Parameters
        ----------
        freq : str, default None
            Frequency associated with the PeriodIndex.
        copy : bool, default True
            Whether or not to return a copy.

        Returns
        -------
        Series
            Series with index converted to PeriodIndex.
        """
        new_values = self._values
        if copy:
            new_values = new_values.copy()

        if not isinstance(self.index, DatetimeIndex):
            raise TypeError(f"unsupported Type {type(self.index).__name__}")
        new_index = self.index.to_period(freq=freq)
        return self._constructor(new_values, index=new_index).__finalize__(
            self, method="to_period"
        )

    # ----------------------------------------------------------------------
    # Add index
    _AXIS_ORDERS = ["index"]
    _AXIS_REVERSED = False
    _AXIS_LEN = len(_AXIS_ORDERS)
    _info_axis_number = 0
    _info_axis_name = "index"

    index: "Index" = properties.AxisProperty(
        axis=0, doc="The index (axis labels) of the Series."
    )

    # ----------------------------------------------------------------------
    # Accessor Methods
    # ----------------------------------------------------------------------
    str = CachedAccessor("str", StringMethods)
    dt = CachedAccessor("dt", CombinedDatetimelikeProperties)
    cat = CachedAccessor("cat", CategoricalAccessor)
    plot = CachedAccessor("plot", pandas.plotting.PlotAccessor)
    sparse = CachedAccessor("sparse", SparseAccessor)

    # ----------------------------------------------------------------------
    # Add plotting methods to Series
    hist = pandas.plotting.hist_series

    # ----------------------------------------------------------------------
    # Template-Based Arithmetic/Comparison Methods

    def _cmp_method(self, other, op):
        res_name = ops.get_op_result_name(self, other)

        if isinstance(other, Series) and not self._indexed_same(other):
            raise ValueError("Can only compare identically-labeled Series objects")

        lvalues = extract_array(self, extract_numpy=True)
        rvalues = extract_array(other, extract_numpy=True)

        res_values = ops.comparison_op(lvalues, rvalues, op)

        return self._construct_result(res_values, name=res_name)

    def _logical_method(self, other, op):
        res_name = ops.get_op_result_name(self, other)
        self, other = ops.align_method_SERIES(self, other, align_asobject=True)

        lvalues = extract_array(self, extract_numpy=True)
        rvalues = extract_array(other, extract_numpy=True)

        res_values = ops.logical_op(lvalues, rvalues, op)
        return self._construct_result(res_values, name=res_name)

    def _arith_method(self, other, op):
        res_name = ops.get_op_result_name(self, other)
        self, other = ops.align_method_SERIES(self, other)

        lvalues = extract_array(self, extract_numpy=True)
        rvalues = extract_array(other, extract_numpy=True)
        result = ops.arithmetic_op(lvalues, rvalues, op)

        return self._construct_result(result, name=res_name)


Series._add_numeric_operations()

# Add arithmetic!
ops.add_flex_arithmetic_methods(Series)<|MERGE_RESOLUTION|>--- conflicted
+++ resolved
@@ -91,13 +91,8 @@
 from pandas.core.indexes.timedeltas import TimedeltaIndex
 from pandas.core.indexing import check_bool_indexer
 from pandas.core.internals import SingleBlockManager
-<<<<<<< HEAD
-from pandas.core.shared_docs import _shared_doc_kwargs
-from pandas.core.sorting import ensure_key_mapped
-=======
-from pandas.core.shared_docs import _shared_docs
+from pandas.core.shared_docs import _shared_doc_kwargs, _shared_docs
 from pandas.core.sorting import ensure_key_mapped, nargsort
->>>>>>> 50b34a4a
 from pandas.core.strings import StringMethods
 from pandas.core.tools.datetimes import to_datetime
 
@@ -110,7 +105,6 @@
 
 __all__ = ["Series"]
 
-<<<<<<< HEAD
 _shared_doc_kwargs.update(
     dict(
         axes="index",
@@ -124,24 +118,7 @@
         optional_mapper="",
         optional_labels="",
         optional_axis="",
-        versionadded_to_excel="\n    .. versionadded:: 0.20.0\n",
     )
-=======
-_shared_doc_kwargs = dict(
-    axes="index",
-    klass="Series",
-    axes_single_arg="{0 or 'index'}",
-    axis="""axis : {0 or 'index'}
-        Parameter needed for compatibility with DataFrame.""",
-    inplace="""inplace : boolean, default False
-        If True, performs operation inplace and returns None.""",
-    unique="np.ndarray",
-    duplicated="Series",
-    optional_by="",
-    optional_mapper="",
-    optional_labels="",
-    optional_axis="",
->>>>>>> 50b34a4a
 )
 
 
