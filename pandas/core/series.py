--- conflicted
+++ resolved
@@ -2422,10 +2422,6 @@
     # ----------------------------------------------------------------------
     # Reindexing, sorting
 
-<<<<<<< HEAD
-    @Appender(generic.NDFrame.sort_values.__doc__ % _shared_doc_kwargs)
-=======
->>>>>>> f4fae353
     def sort_values(self, axis=0, ascending=True, inplace=False,
                     kind='quicksort', na_position='last'):
         """
@@ -2591,10 +2587,6 @@
         else:
             return result.__finalize__(self)
 
-<<<<<<< HEAD
-    @Appender(generic.NDFrame.sort_index.__doc__ % _shared_doc_kwargs)
-=======
->>>>>>> f4fae353
     def sort_index(self, axis=0, level=None, ascending=True, inplace=False,
                    kind='quicksort', na_position='last', sort_remaining=True):
         """
@@ -3688,15 +3680,8 @@
             v += self.index.memory_usage(deep=deep)
         return v
 
-<<<<<<< HEAD
     @Appender(generic.NDFrame._take.__doc__)
-    def _take(self, indices, axis=0, convert=True, is_copy=False):
-        if convert:
-            indices = maybe_convert_indices(indices, len(self._get_axis(axis)))
-=======
-    @Appender(generic._shared_docs['_take'])
     def _take(self, indices, axis=0, is_copy=False):
->>>>>>> f4fae353
 
         indices = ensure_platform_int(indices)
         new_index = self.index.take(indices)
