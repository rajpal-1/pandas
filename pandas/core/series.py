--- conflicted
+++ resolved
@@ -4539,18 +4539,14 @@
         5    3
         dtype: int64
         """
-<<<<<<< HEAD
+        if axis is not None:
+            axis = self._get_axis_number(axis)
+
         if index is not None and mapper is not None:
             raise TypeError("Cannot specify both 'mapper' and 'index'")
         if mapper is None:
             mapper = index
         if callable(mapper) or is_dict_like(mapper):
-=======
-        if axis is not None:
-            axis = self._get_axis_number(axis)
-
-        if callable(index) or is_dict_like(index):
->>>>>>> 0ecc2c78
             return super().rename(
                 mapper, copy=copy, inplace=inplace, level=level, errors=errors
             )
