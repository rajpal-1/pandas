--- conflicted
+++ resolved
@@ -22,11 +22,7 @@
 from pandas._config import get_option
 
 from pandas._libs import lib, properties, reshape, tslibs
-<<<<<<< HEAD
-from pandas._typing import IndexKeyFunc, Label, ValueKeyFunc
-=======
-from pandas._typing import Axis, DtypeObj, Label
->>>>>>> 44de8dc1
+from pandas._typing import Axis, DtypeObj, IndexKeyFunc, Label, ValueKeyFunc
 from pandas.compat.numpy import function as nv
 from pandas.util._decorators import Appender, Substitution, doc
 from pandas.util._validators import validate_bool_kwarg, validate_percentile
