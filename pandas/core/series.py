"""
Data structure for 1-dimensional cross-sectional and time series data
"""
from __future__ import annotations

from io import StringIO
from shutil import get_terminal_size
from textwrap import dedent
from typing import (
    IO,
    TYPE_CHECKING,
    Any,
    Callable,
    Hashable,
    Iterable,
    Sequence,
    Union,
    cast,
    overload,
)
import warnings
import weakref

import numpy as np

from pandas._config import get_option

from pandas._libs import (
    lib,
    properties,
    reshape,
    tslibs,
)
from pandas._libs.lib import no_default
from pandas._typing import (
    AggFuncType,
    ArrayLike,
    Axis,
    Dtype,
    DtypeObj,
    FrameOrSeriesUnion,
    IndexKeyFunc,
    NpDtype,
    SingleManager,
    StorageOptions,
    ValueKeyFunc,
)
from pandas.compat.numpy import function as nv
from pandas.errors import InvalidIndexError
from pandas.util._decorators import (
    Appender,
    Substitution,
    doc,
)
from pandas.util._validators import (
    validate_bool_kwarg,
    validate_percentile,
)

from pandas.core.dtypes.cast import (
    convert_dtypes,
    maybe_box_native,
    maybe_cast_result,
    validate_numeric_casting,
)
from pandas.core.dtypes.common import (
    ensure_platform_int,
    is_bool,
    is_dict_like,
    is_integer,
    is_iterator,
    is_list_like,
    is_object_dtype,
    is_scalar,
    pandas_dtype,
    validate_all_hashable,
)
from pandas.core.dtypes.generic import ABCDataFrame
from pandas.core.dtypes.inference import is_hashable
from pandas.core.dtypes.missing import (
    isna,
    na_value_for_dtype,
    notna,
    remove_na_arraylike,
)

from pandas.core import (
    algorithms,
    base,
    generic,
    missing,
    nanops,
    ops,
)
from pandas.core.accessor import CachedAccessor
from pandas.core.apply import SeriesApply
from pandas.core.arrays import ExtensionArray
from pandas.core.arrays.categorical import CategoricalAccessor
from pandas.core.arrays.sparse import SparseAccessor
import pandas.core.common as com
from pandas.core.construction import (
    create_series_with_explicit_dtype,
    extract_array,
    is_empty_data,
    sanitize_array,
)
from pandas.core.generic import NDFrame
from pandas.core.indexers import (
    deprecate_ndim_indexing,
    unpack_1tuple,
)
from pandas.core.indexes.accessors import CombinedDatetimelikeProperties
from pandas.core.indexes.api import (
    CategoricalIndex,
    Float64Index,
    Index,
    MultiIndex,
    ensure_index,
)
import pandas.core.indexes.base as ibase
from pandas.core.indexes.datetimes import DatetimeIndex
from pandas.core.indexes.period import PeriodIndex
from pandas.core.indexes.timedeltas import TimedeltaIndex
from pandas.core.indexing import check_bool_indexer
from pandas.core.internals import (
    SingleArrayManager,
    SingleBlockManager,
)
from pandas.core.shared_docs import _shared_docs
from pandas.core.sorting import (
    ensure_key_mapped,
    nargsort,
)
from pandas.core.strings import StringMethods
from pandas.core.tools.datetimes import to_datetime

import pandas.io.formats.format as fmt
import pandas.plotting

if TYPE_CHECKING:
    from typing import Literal

    from pandas._typing import (
        TimedeltaConvertibleTypes,
        TimestampConvertibleTypes,
    )

    from pandas.core.frame import DataFrame
    from pandas.core.groupby.generic import SeriesGroupBy
    from pandas.core.resample import Resampler

__all__ = ["Series"]

_shared_doc_kwargs = {
    "axes": "index",
    "klass": "Series",
    "axes_single_arg": "{0 or 'index'}",
    "axis": """axis : {0 or 'index'}
        Parameter needed for compatibility with DataFrame.""",
    "inplace": """inplace : bool, default False
        If True, performs operation inplace and returns None.""",
    "unique": "np.ndarray",
    "duplicated": "Series",
    "optional_by": "",
    "optional_mapper": "",
    "optional_labels": "",
    "optional_axis": "",
    "replace_iloc": """
    This differs from updating with ``.loc`` or ``.iloc``, which require
    you to specify a location to update with some value.""",
}


def _coerce_method(converter):
    """
    Install the scalar coercion methods.
    """

    def wrapper(self):
        if len(self) == 1:
            return converter(self.iloc[0])
        raise TypeError(f"cannot convert the series to {converter}")

    wrapper.__name__ = f"__{converter.__name__}__"
    return wrapper


# ----------------------------------------------------------------------
# Series class


class Series(base.IndexOpsMixin, generic.NDFrame):
    """
    One-dimensional ndarray with axis labels (including time series).

    Labels need not be unique but must be a hashable type. The object
    supports both integer- and label-based indexing and provides a host of
    methods for performing operations involving the index. Statistical
    methods from ndarray have been overridden to automatically exclude
    missing data (currently represented as NaN).

    Operations between Series (+, -, /, *, **) align values based on their
    associated index values-- they need not be the same length. The result
    index will be the sorted union of the two indexes.

    Parameters
    ----------
    data : array-like, Iterable, dict, or scalar value
        Contains data stored in Series. If data is a dict, argument order is
        maintained.
    index : array-like or Index (1d)
        Values must be hashable and have the same length as `data`.
        Non-unique index values are allowed. Will default to
        RangeIndex (0, 1, 2, ..., n) if not provided. If data is dict-like
        and index is None, then the keys in the data are used as the index. If the
        index is not None, the resulting Series is reindexed with the index values.
    dtype : str, numpy.dtype, or ExtensionDtype, optional
        Data type for the output Series. If not specified, this will be
        inferred from `data`.
        See the :ref:`user guide <basics.dtypes>` for more usages.
    name : str, optional
        The name to give to the Series.
    copy : bool, default False
        Copy input data.

    Examples
    --------
    Constructing Series from a dictionary with an Index specified

    >>> d = {'a': 1, 'b': 2, 'c': 3}
    >>> ser = pd.Series(data=d, index=['a', 'b', 'c'])
    >>> ser
    a   1
    b   2
    c   3
    dtype: int64

    The keys of the dictionary match with the Index values, hence the Index
    values have no effect.

    >>> d = {'a': 1, 'b': 2, 'c': 3}
    >>> ser = pd.Series(data=d, index=['x', 'y', 'z'])
    >>> ser
    x   NaN
    y   NaN
    z   NaN
    dtype: float64

    Note that the Index is first build with the keys from the dictionary.
    After this the Series is reindexed with the given Index values, hence we
    get all NaN as a result.
    """

    _typ = "series"
    _HANDLED_TYPES = (Index, ExtensionArray, np.ndarray)

    _name: Hashable
    _metadata: list[str] = ["name"]
    _internal_names_set = {"index"} | generic.NDFrame._internal_names_set
    _accessors = {"dt", "cat", "str", "sparse"}
    _hidden_attrs = (
        base.IndexOpsMixin._hidden_attrs
        | generic.NDFrame._hidden_attrs
        | frozenset(["compress", "ptp"])
    )

    # Override cache_readonly bc Series is mutable
    # error: Incompatible types in assignment (expression has type "property",
    # base class "IndexOpsMixin" defined the type as "Callable[[IndexOpsMixin], bool]")
    hasnans = property(  # type: ignore[assignment]
        base.IndexOpsMixin.hasnans.func, doc=base.IndexOpsMixin.hasnans.__doc__
    )
    __hash__ = generic.NDFrame.__hash__
    _mgr: SingleManager
    div: Callable[[Series, Any], Series]
    rdiv: Callable[[Series, Any], Series]

    # ----------------------------------------------------------------------
    # Constructors

    def __init__(
        self,
        data=None,
        index=None,
        dtype: Dtype | None = None,
        name=None,
        copy: bool = False,
        fastpath: bool = False,
    ):

        if (
            isinstance(data, (SingleBlockManager, SingleArrayManager))
            and index is None
            and dtype is None
            and copy is False
        ):
            # GH#33357 called with just the SingleBlockManager
            NDFrame.__init__(self, data)
            self.name = name
            return

        # we are called internally, so short-circuit
        if fastpath:

            # data is an ndarray, index is defined
            if not isinstance(data, (SingleBlockManager, SingleArrayManager)):
                manager = get_option("mode.data_manager")
                if manager == "block":
                    data = SingleBlockManager.from_array(data, index)
                elif manager == "array":
                    data = SingleArrayManager.from_array(data, index)
            if copy:
                data = data.copy()
            if index is None:
                index = data.index

        else:

            name = ibase.maybe_extract_name(name, data, type(self))

            if is_empty_data(data) and dtype is None:
                # gh-17261
                warnings.warn(
                    "The default dtype for empty Series will be 'object' instead "
                    "of 'float64' in a future version. Specify a dtype explicitly "
                    "to silence this warning.",
                    DeprecationWarning,
                    stacklevel=2,
                )
                # uncomment the line below when removing the DeprecationWarning
                # dtype = np.dtype(object)

            if index is not None:
                index = ensure_index(index)

            if data is None:
                data = {}
            if dtype is not None:
                dtype = self._validate_dtype(dtype)

            if isinstance(data, MultiIndex):
                raise NotImplementedError(
                    "initializing a Series from a MultiIndex is not supported"
                )
            elif isinstance(data, Index):

                if dtype is not None:
                    # astype copies
                    data = data.astype(dtype)
                else:
                    # GH#24096 we need to ensure the index remains immutable
                    data = data._values.copy()
                copy = False

            elif isinstance(data, np.ndarray):
                # error: Argument 1 to "len" has incompatible type "dtype"; expected
                # "Sized"
                if len(data.dtype):  # type: ignore[arg-type]
                    # GH#13296 we are dealing with a compound dtype, which
                    #  should be treated as 2D
                    raise ValueError(
                        "Cannot construct a Series from an ndarray with "
                        "compound dtype.  Use DataFrame instead."
                    )
            elif isinstance(data, Series):
                if index is None:
                    index = data.index
                else:
                    data = data.reindex(index, copy=copy)
                    copy = False
                data = data._mgr
            elif is_dict_like(data):
                data, index = self._init_dict(data, index, dtype)
                dtype = None
                copy = False
            elif isinstance(data, (SingleBlockManager, SingleArrayManager)):
                if index is None:
                    index = data.index
                elif not data.index.equals(index) or copy:
                    # GH#19275 SingleBlockManager input should only be called
                    # internally
                    raise AssertionError(
                        "Cannot pass both SingleBlockManager "
                        "`data` argument and a different "
                        "`index` argument. `copy` must be False."
                    )

            elif isinstance(data, ExtensionArray):
                pass
            else:
                data = com.maybe_iterable_to_list(data)

            if index is None:
                if not is_list_like(data):
                    data = [data]
                index = ibase.default_index(len(data))
            elif is_list_like(data):
                com.require_length_match(data, index)

            # create/copy the manager
            if isinstance(data, (SingleBlockManager, SingleArrayManager)):
                if dtype is not None:
                    data = data.astype(dtype=dtype, errors="ignore", copy=copy)
                elif copy:
                    data = data.copy()
            else:
                data = sanitize_array(data, index, dtype, copy)

                manager = get_option("mode.data_manager")
                if manager == "block":
                    data = SingleBlockManager.from_array(data, index)
                elif manager == "array":
                    data = SingleArrayManager.from_array(data, index)

        generic.NDFrame.__init__(self, data)
        self.name = name
        self._set_axis(0, index, fastpath=True)

    def _init_dict(self, data, index=None, dtype: Dtype | None = None):
        """
        Derive the "_mgr" and "index" attributes of a new Series from a
        dictionary input.

        Parameters
        ----------
        data : dict or dict-like
            Data used to populate the new Series.
        index : Index or index-like, default None
            Index for the new Series: if None, use dict keys.
        dtype : dtype, default None
            The dtype for the new Series: if None, infer from data.

        Returns
        -------
        _data : BlockManager for the new Series
        index : index for the new Series
        """
        # Looking for NaN in dict doesn't work ({np.nan : 1}[float('nan')]
        # raises KeyError), so we iterate the entire dict, and align
        if data:
            # GH:34717, issue was using zip to extract key and values from data.
            # using generators in effects the performance.
            # Below is the new way of extracting the keys and values

            keys = tuple(data.keys())
            values = list(data.values())  # Generating list of values- faster way
        elif index is not None:
            # fastpath for Series(data=None). Just use broadcasting a scalar
            # instead of reindexing.
            values = na_value_for_dtype(pandas_dtype(dtype))
            keys = index
        else:
            keys, values = (), []

        # Input is now list-like, so rely on "standard" construction:

        # TODO: passing np.float64 to not break anything yet. See GH-17261
        s = create_series_with_explicit_dtype(
            # error: Argument "index" to "create_series_with_explicit_dtype" has
            # incompatible type "Tuple[Any, ...]"; expected "Union[ExtensionArray,
            # ndarray, Index, None]"
            values,
            index=keys,  # type: ignore[arg-type]
            dtype=dtype,
            dtype_if_empty=np.float64,
        )

        # Now we just make sure the order is respected, if any
        if data and index is not None:
            s = s.reindex(index, copy=False)
        return s._mgr, s.index

    # ----------------------------------------------------------------------

    @property
    def _constructor(self) -> type[Series]:
        return Series

    @property
    def _constructor_expanddim(self) -> type[DataFrame]:
        """
        Used when a manipulation result has one higher dimension as the
        original, such as Series.to_frame()
        """
        from pandas.core.frame import DataFrame

        return DataFrame

    # types
    @property
    def _can_hold_na(self) -> bool:
        return self._mgr._can_hold_na

    _index: Index | None = None

    def _set_axis(self, axis: int, labels, fastpath: bool = False) -> None:
        """
        Override generic, we want to set the _typ here.

        This is called from the cython code when we set the `index` attribute
        directly, e.g. `series.index = [1, 2, 3]`.
        """
        if not fastpath:
            labels = ensure_index(labels)

        if labels._is_all_dates:
            deep_labels = labels
            if isinstance(labels, CategoricalIndex):
                deep_labels = labels.categories

            if not isinstance(
                deep_labels, (DatetimeIndex, PeriodIndex, TimedeltaIndex)
            ):
                try:
                    labels = DatetimeIndex(labels)
                    # need to set here because we changed the index
                    if fastpath:
                        self._mgr.set_axis(axis, labels)
                except (tslibs.OutOfBoundsDatetime, ValueError):
                    # labels may exceeds datetime bounds,
                    # or not be a DatetimeIndex
                    pass

        object.__setattr__(self, "_index", labels)
        if not fastpath:
            # The ensure_index call above ensures we have an Index object
            self._mgr.set_axis(axis, labels)

    # ndarray compatibility
    @property
    def dtype(self) -> DtypeObj:
        """
        Return the dtype object of the underlying data.
        """
        return self._mgr.dtype

    @property
    def dtypes(self) -> DtypeObj:
        """
        Return the dtype object of the underlying data.
        """
        # DataFrame compatibility
        return self.dtype

    @property
    def name(self) -> Hashable:
        """
        Return the name of the Series.

        The name of a Series becomes its index or column name if it is used
        to form a DataFrame. It is also used whenever displaying the Series
        using the interpreter.

        Returns
        -------
        label (hashable object)
            The name of the Series, also the column name if part of a DataFrame.

        See Also
        --------
        Series.rename : Sets the Series name when given a scalar input.
        Index.name : Corresponding Index property.

        Examples
        --------
        The Series name can be set initially when calling the constructor.

        >>> s = pd.Series([1, 2, 3], dtype=np.int64, name='Numbers')
        >>> s
        0    1
        1    2
        2    3
        Name: Numbers, dtype: int64
        >>> s.name = "Integers"
        >>> s
        0    1
        1    2
        2    3
        Name: Integers, dtype: int64

        The name of a Series within a DataFrame is its column name.

        >>> df = pd.DataFrame([[1, 2], [3, 4], [5, 6]],
        ...                   columns=["Odd Numbers", "Even Numbers"])
        >>> df
           Odd Numbers  Even Numbers
        0            1             2
        1            3             4
        2            5             6
        >>> df["Even Numbers"].name
        'Even Numbers'
        """
        return self._name

    @name.setter
    def name(self, value: Hashable) -> None:
        validate_all_hashable(value, error_name=f"{type(self).__name__}.name")
        object.__setattr__(self, "_name", value)

    @property
    def values(self):
        """
        Return Series as ndarray or ndarray-like depending on the dtype.

        .. warning::

           We recommend using :attr:`Series.array` or
           :meth:`Series.to_numpy`, depending on whether you need
           a reference to the underlying data or a NumPy array.

        Returns
        -------
        numpy.ndarray or ndarray-like

        See Also
        --------
        Series.array : Reference to the underlying data.
        Series.to_numpy : A NumPy array representing the underlying data.

        Examples
        --------
        >>> pd.Series([1, 2, 3]).values
        array([1, 2, 3])

        >>> pd.Series(list('aabc')).values
        array(['a', 'a', 'b', 'c'], dtype=object)

        >>> pd.Series(list('aabc')).astype('category').values
        ['a', 'a', 'b', 'c']
        Categories (3, object): ['a', 'b', 'c']

        Timezone aware datetime data is converted to UTC:

        >>> pd.Series(pd.date_range('20130101', periods=3,
        ...                         tz='US/Eastern')).values
        array(['2013-01-01T05:00:00.000000000',
               '2013-01-02T05:00:00.000000000',
               '2013-01-03T05:00:00.000000000'], dtype='datetime64[ns]')
        """
        return self._mgr.external_values()

    @property
    def _values(self):
        """
        Return the internal repr of this data (defined by Block.interval_values).
        This are the values as stored in the Block (ndarray or ExtensionArray
        depending on the Block class), with datetime64[ns] and timedelta64[ns]
        wrapped in ExtensionArrays to match Index._values behavior.

        Differs from the public ``.values`` for certain data types, because of
        historical backwards compatibility of the public attribute (e.g. period
        returns object ndarray and datetimetz a datetime64[ns] ndarray for
        ``.values`` while it returns an ExtensionArray for ``._values`` in those
        cases).

        Differs from ``.array`` in that this still returns the numpy array if
        the Block is backed by a numpy array (except for datetime64 and
        timedelta64 dtypes), while ``.array`` ensures to always return an
        ExtensionArray.

        Overview:

        dtype       | values        | _values       | array         |
        ----------- | ------------- | ------------- | ------------- |
        Numeric     | ndarray       | ndarray       | PandasArray   |
        Category    | Categorical   | Categorical   | Categorical   |
        dt64[ns]    | ndarray[M8ns] | DatetimeArray | DatetimeArray |
        dt64[ns tz] | ndarray[M8ns] | DatetimeArray | DatetimeArray |
        td64[ns]    | ndarray[m8ns] | TimedeltaArray| ndarray[m8ns] |
        Period      | ndarray[obj]  | PeriodArray   | PeriodArray   |
        Nullable    | EA            | EA            | EA            |

        """
        return self._mgr.internal_values()

    # error: Decorated property not supported
    @Appender(base.IndexOpsMixin.array.__doc__)  # type: ignore[misc]
    @property
    def array(self) -> ExtensionArray:
        return self._mgr.array_values()

    # ops
    def ravel(self, order="C"):
        """
        Return the flattened underlying data as an ndarray.

        Returns
        -------
        numpy.ndarray or ndarray-like
            Flattened data of the Series.

        See Also
        --------
        numpy.ndarray.ravel : Return a flattened array.
        """
        return self._values.ravel(order=order)

    def __len__(self) -> int:
        """
        Return the length of the Series.
        """
        return len(self._mgr)

    def view(self, dtype: Dtype | None = None) -> Series:
        """
        Create a new view of the Series.

        This function will return a new Series with a view of the same
        underlying values in memory, optionally reinterpreted with a new data
        type. The new data type must preserve the same size in bytes as to not
        cause index misalignment.

        Parameters
        ----------
        dtype : data type
            Data type object or one of their string representations.

        Returns
        -------
        Series
            A new Series object as a view of the same data in memory.

        See Also
        --------
        numpy.ndarray.view : Equivalent numpy function to create a new view of
            the same data in memory.

        Notes
        -----
        Series are instantiated with ``dtype=float64`` by default. While
        ``numpy.ndarray.view()`` will return a view with the same data type as
        the original array, ``Series.view()`` (without specified dtype)
        will try using ``float64`` and may fail if the original data type size
        in bytes is not the same.

        Examples
        --------
        >>> s = pd.Series([-2, -1, 0, 1, 2], dtype='int8')
        >>> s
        0   -2
        1   -1
        2    0
        3    1
        4    2
        dtype: int8

        The 8 bit signed integer representation of `-1` is `0b11111111`, but
        the same bytes represent 255 if read as an 8 bit unsigned integer:

        >>> us = s.view('uint8')
        >>> us
        0    254
        1    255
        2      0
        3      1
        4      2
        dtype: uint8

        The views share the same underlying values:

        >>> us[0] = 128
        >>> s
        0   -128
        1     -1
        2      0
        3      1
        4      2
        dtype: int8
        """
        return self._constructor(
            self._values.view(dtype), index=self.index
        ).__finalize__(self, method="view")

    # ----------------------------------------------------------------------
    # NDArray Compat
    _HANDLED_TYPES = (Index, ExtensionArray, np.ndarray)

    def __array__(self, dtype: NpDtype | None = None) -> np.ndarray:
        """
        Return the values as a NumPy array.

        Users should not call this directly. Rather, it is invoked by
        :func:`numpy.array` and :func:`numpy.asarray`.

        Parameters
        ----------
        dtype : str or numpy.dtype, optional
            The dtype to use for the resulting NumPy array. By default,
            the dtype is inferred from the data.

        Returns
        -------
        numpy.ndarray
            The values in the series converted to a :class:`numpy.ndarray`
            with the specified `dtype`.

        See Also
        --------
        array : Create a new array from data.
        Series.array : Zero-copy view to the array backing the Series.
        Series.to_numpy : Series method for similar behavior.

        Examples
        --------
        >>> ser = pd.Series([1, 2, 3])
        >>> np.asarray(ser)
        array([1, 2, 3])

        For timezone-aware data, the timezones may be retained with
        ``dtype='object'``

        >>> tzser = pd.Series(pd.date_range('2000', periods=2, tz="CET"))
        >>> np.asarray(tzser, dtype="object")
        array([Timestamp('2000-01-01 00:00:00+0100', tz='CET', freq='D'),
               Timestamp('2000-01-02 00:00:00+0100', tz='CET', freq='D')],
              dtype=object)

        Or the values may be localized to UTC and the tzinfo discarded with
        ``dtype='datetime64[ns]'``

        >>> np.asarray(tzser, dtype="datetime64[ns]")  # doctest: +ELLIPSIS
        array(['1999-12-31T23:00:00.000000000', ...],
              dtype='datetime64[ns]')
        """
        return np.asarray(self._values, dtype)

    # ----------------------------------------------------------------------
    # Unary Methods

    # coercion
    __float__ = _coerce_method(float)
    __long__ = _coerce_method(int)
    __int__ = _coerce_method(int)

    # ----------------------------------------------------------------------

    # indexers
    @property
    def axes(self) -> list[Index]:
        """
        Return a list of the row axis labels.
        """
        return [self.index]

    # ----------------------------------------------------------------------
    # Indexing Methods

    @Appender(generic.NDFrame.take.__doc__)
    def take(self, indices, axis=0, is_copy=None, **kwargs) -> Series:
        if is_copy is not None:
            warnings.warn(
                "is_copy is deprecated and will be removed in a future version. "
                "'take' always returns a copy, so there is no need to specify this.",
                FutureWarning,
                stacklevel=2,
            )
        nv.validate_take((), kwargs)

        indices = ensure_platform_int(indices)
        new_index = self.index.take(indices)
        new_values = self._values.take(indices)

        result = self._constructor(new_values, index=new_index, fastpath=True)
        return result.__finalize__(self, method="take")

    def _take_with_is_copy(self, indices, axis=0):
        """
        Internal version of the `take` method that sets the `_is_copy`
        attribute to keep track of the parent dataframe (using in indexing
        for the SettingWithCopyWarning). For Series this does the same
        as the public take (it never sets `_is_copy`).

        See the docstring of `take` for full explanation of the parameters.
        """
        return self.take(indices=indices, axis=axis)

    def _ixs(self, i: int, axis: int = 0):
        """
        Return the i-th value or values in the Series by location.

        Parameters
        ----------
        i : int

        Returns
        -------
        scalar (int) or Series (slice, sequence)
        """
        return self._values[i]

    def _slice(self, slobj: slice, axis: int = 0) -> Series:
        # axis kwarg is retained for compat with NDFrame method
        #  _slice is *always* positional
        return self._get_values(slobj)

    def __getitem__(self, key):
        key = com.apply_if_callable(key, self)

        if key is Ellipsis:
            return self

        key_is_scalar = is_scalar(key)
        if isinstance(key, (list, tuple)):
            key = unpack_1tuple(key)

        if is_integer(key) and self.index._should_fallback_to_positional():
            return self._values[key]

        elif key_is_scalar:
            return self._get_value(key)

        if is_hashable(key):
            # Otherwise index.get_value will raise InvalidIndexError
            try:
                # For labels that don't resolve as scalars like tuples and frozensets
                result = self._get_value(key)

                return result

            except (KeyError, TypeError):
                if isinstance(key, tuple) and isinstance(self.index, MultiIndex):
                    # We still have the corner case where a tuple is a key
                    # in the first level of our MultiIndex
                    return self._get_values_tuple(key)

        if is_iterator(key):
            key = list(key)

        if com.is_bool_indexer(key):
            key = check_bool_indexer(self.index, key)
            key = np.asarray(key, dtype=bool)
            return self._get_values(key)

        return self._get_with(key)

    def _get_with(self, key):
        # other: fancy integer or otherwise
        if isinstance(key, slice):
            # _convert_slice_indexer to determine if this slice is positional
            #  or label based, and if the latter, convert to positional
            slobj = self.index._convert_slice_indexer(key, kind="getitem")
            return self._slice(slobj)
        elif isinstance(key, ABCDataFrame):
            raise TypeError(
                "Indexing a Series with DataFrame is not "
                "supported, use the appropriate DataFrame column"
            )
        elif isinstance(key, tuple):
            return self._get_values_tuple(key)

        elif not is_list_like(key):
            # e.g. scalars that aren't recognized by lib.is_scalar, GH#32684
            return self.loc[key]

        if not isinstance(key, (list, np.ndarray, ExtensionArray, Series, Index)):
            key = list(key)

        if isinstance(key, Index):
            key_type = key.inferred_type
        else:
            key_type = lib.infer_dtype(key, skipna=False)

        # Note: The key_type == "boolean" case should be caught by the
        #  com.is_bool_indexer check in __getitem__
        if key_type == "integer":
            # We need to decide whether to treat this as a positional indexer
            #  (i.e. self.iloc) or label-based (i.e. self.loc)
            if not self.index._should_fallback_to_positional():
                return self.loc[key]
            else:
                return self.iloc[key]

        # handle the dup indexing case GH#4246
        return self.loc[key]

    def _get_values_tuple(self, key):
        # mpl hackaround
        if com.any_none(*key):
            result = self._get_values(key)
            deprecate_ndim_indexing(result, stacklevel=5)
            return result

        if not isinstance(self.index, MultiIndex):
            raise KeyError("key of type tuple not found and not a MultiIndex")

        # If key is contained, would have returned by now
        indexer, new_index = self.index.get_loc_level(key)
        return self._constructor(self._values[indexer], index=new_index).__finalize__(
            self
        )

    def _get_values(self, indexer):
        try:
            new_mgr = self._mgr.getitem_mgr(indexer)
            return self._constructor(new_mgr).__finalize__(self)
        except ValueError:
            # mpl compat if we look up e.g. ser[:, np.newaxis];
            #  see tests.series.timeseries.test_mpl_compat_hack
            # the asarray is needed to avoid returning a 2D DatetimeArray
            return np.asarray(self._values[indexer])

    def _get_value(self, label, takeable: bool = False):
        """
        Quickly retrieve single value at passed index label.

        Parameters
        ----------
        label : object
        takeable : interpret the index as indexers, default False

        Returns
        -------
        scalar value
        """
        if takeable:
            return self._values[label]

        # Similar to Index.get_value, but we do not fall back to positional
        loc = self.index.get_loc(label)
        return self.index._get_values_for_loc(self, loc, label)

    def __setitem__(self, key, value):
        key = com.apply_if_callable(key, self)
        cacher_needs_updating = self._check_is_chained_assignment_possible()

        if key is Ellipsis:
            key = slice(None)

        try:
            self._set_with_engine(key, value)
        except (KeyError, ValueError):
            values = self._values
            if is_integer(key) and self.index.inferred_type != "integer":
                # positional setter
                values[key] = value
            else:
                # GH#12862 adding a new key to the Series
                self.loc[key] = value

        except TypeError as err:
            if isinstance(key, tuple) and not isinstance(self.index, MultiIndex):
                raise KeyError(
                    "key of type tuple not found and not a MultiIndex"
                ) from err

            if com.is_bool_indexer(key):
                key = check_bool_indexer(self.index, key)
                key = np.asarray(key, dtype=bool)
                try:
                    self._where(~key, value, inplace=True)
                except InvalidIndexError:
                    self.iloc[key] = value
                return

            else:
                self._set_with(key, value)

        if cacher_needs_updating:
            self._maybe_update_cacher()

    def _set_with_engine(self, key, value):
        # fails with AttributeError for IntervalIndex
        loc = self.index._engine.get_loc(key)
        # error: Argument 1 to "validate_numeric_casting" has incompatible type
        # "Union[dtype, ExtensionDtype]"; expected "dtype"
        validate_numeric_casting(self.dtype, value)  # type: ignore[arg-type]
        self._values[loc] = value

    def _set_with(self, key, value):
        # other: fancy integer or otherwise
        if isinstance(key, slice):
            indexer = self.index._convert_slice_indexer(key, kind="getitem")
            return self._set_values(indexer, value)

        else:
            assert not isinstance(key, tuple)

            if is_scalar(key):
                key = [key]

            if isinstance(key, Index):
                key_type = key.inferred_type
                key = key._values
            else:
                key_type = lib.infer_dtype(key, skipna=False)

            # Note: key_type == "boolean" should not occur because that
            #  should be caught by the is_bool_indexer check in __setitem__
            if key_type == "integer":
                if not self.index._should_fallback_to_positional():
                    self._set_labels(key, value)
                else:
                    self._set_values(key, value)
            else:
                self.loc[key] = value

    def _set_labels(self, key, value):
        key = com.asarray_tuplesafe(key)
        indexer: np.ndarray = self.index.get_indexer(key)
        mask = indexer == -1
        if mask.any():
            raise KeyError(f"{key[mask]} not in index")
        self._set_values(indexer, value)

    def _set_values(self, key, value):
        if isinstance(key, Series):
            key = key._values

        self._mgr = self._mgr.setitem(indexer=key, value=value)
        self._maybe_update_cacher()

    def _set_value(self, label, value, takeable: bool = False):
        """
        Quickly set single value at passed label.

        If label is not contained, a new object is created with the label
        placed at the end of the result index.

        Parameters
        ----------
        label : object
            Partial indexing with MultiIndex not allowed.
        value : object
            Scalar value.
        takeable : interpret the index as indexers, default False
        """
        if not takeable:
            try:
                loc = self.index.get_loc(label)
            except KeyError:
                # set using a non-recursive method
                self.loc[label] = value
                return
        else:
            loc = label

        self._set_values(loc, value)

    # ----------------------------------------------------------------------
    # Lookup Caching

    @property
    def _is_cached(self) -> bool:
        """Return boolean indicating if self is cached or not."""
        return getattr(self, "_cacher", None) is not None

    def _get_cacher(self):
        """return my cacher or None"""
        cacher = getattr(self, "_cacher", None)
        if cacher is not None:
            cacher = cacher[1]()
        return cacher

    def _reset_cacher(self) -> None:
        """
        Reset the cacher.
        """
        if hasattr(self, "_cacher"):
            # should only get here with self.ndim == 1
            del self._cacher

    def _set_as_cached(self, item, cacher) -> None:
        """
        Set the _cacher attribute on the calling object with a weakref to
        cacher.
        """
        self._cacher = (item, weakref.ref(cacher))

    def _clear_item_cache(self) -> None:
        # no-op for Series
        pass

    def _check_is_chained_assignment_possible(self) -> bool:
        """
        See NDFrame._check_is_chained_assignment_possible.__doc__
        """
        if self._is_view and self._is_cached:
            ref = self._get_cacher()
            if ref is not None and ref._is_mixed_type:
                self._check_setitem_copy(stacklevel=4, t="referent", force=True)
            return True
        return super()._check_is_chained_assignment_possible()

    def _maybe_update_cacher(
        self, clear: bool = False, verify_is_copy: bool = True
    ) -> None:
        """
        See NDFrame._maybe_update_cacher.__doc__
        """
        cacher = getattr(self, "_cacher", None)
        if cacher is not None:
            assert self.ndim == 1
            ref: DataFrame = cacher[1]()

            # we are trying to reference a dead referent, hence
            # a copy
            if ref is None:
                del self._cacher
            else:
                if len(self) == len(ref):
                    # otherwise, either self or ref has swapped in new arrays
                    ref._maybe_cache_changed(cacher[0], self)
                else:
                    # GH#33675 we have swapped in a new array, so parent
                    #  reference to self is now invalid
                    ref._item_cache.pop(cacher[0], None)

        super()._maybe_update_cacher(clear=clear, verify_is_copy=verify_is_copy)

    # ----------------------------------------------------------------------
    # Unsorted

    @property
    def _is_mixed_type(self):
        return False

    def repeat(self, repeats, axis=None) -> Series:
        """
        Repeat elements of a Series.

        Returns a new Series where each element of the current Series
        is repeated consecutively a given number of times.

        Parameters
        ----------
        repeats : int or array of ints
            The number of repetitions for each element. This should be a
            non-negative integer. Repeating 0 times will return an empty
            Series.
        axis : None
            Must be ``None``. Has no effect but is accepted for compatibility
            with numpy.

        Returns
        -------
        Series
            Newly created Series with repeated elements.

        See Also
        --------
        Index.repeat : Equivalent function for Index.
        numpy.repeat : Similar method for :class:`numpy.ndarray`.

        Examples
        --------
        >>> s = pd.Series(['a', 'b', 'c'])
        >>> s
        0    a
        1    b
        2    c
        dtype: object
        >>> s.repeat(2)
        0    a
        0    a
        1    b
        1    b
        2    c
        2    c
        dtype: object
        >>> s.repeat([1, 2, 3])
        0    a
        1    b
        1    b
        2    c
        2    c
        2    c
        dtype: object
        """
        nv.validate_repeat((), {"axis": axis})
        new_index = self.index.repeat(repeats)
        new_values = self._values.repeat(repeats)
        return self._constructor(new_values, index=new_index).__finalize__(
            self, method="repeat"
        )

    def reset_index(self, level=None, drop=False, name=None, inplace=False):
        """
        Generate a new DataFrame or Series with the index reset.

        This is useful when the index needs to be treated as a column, or
        when the index is meaningless and needs to be reset to the default
        before another operation.

        Parameters
        ----------
        level : int, str, tuple, or list, default optional
            For a Series with a MultiIndex, only remove the specified levels
            from the index. Removes all levels by default.
        drop : bool, default False
            Just reset the index, without inserting it as a column in
            the new DataFrame.
        name : object, optional
            The name to use for the column containing the original Series
            values. Uses ``self.name`` by default. This argument is ignored
            when `drop` is True.
        inplace : bool, default False
            Modify the Series in place (do not create a new object).

        Returns
        -------
        Series or DataFrame or None
            When `drop` is False (the default), a DataFrame is returned.
            The newly created columns will come first in the DataFrame,
            followed by the original Series values.
            When `drop` is True, a `Series` is returned.
            In either case, if ``inplace=True``, no value is returned.

        See Also
        --------
        DataFrame.reset_index: Analogous function for DataFrame.

        Examples
        --------
        >>> s = pd.Series([1, 2, 3, 4], name='foo',
        ...               index=pd.Index(['a', 'b', 'c', 'd'], name='idx'))

        Generate a DataFrame with default index.

        >>> s.reset_index()
          idx  foo
        0   a    1
        1   b    2
        2   c    3
        3   d    4

        To specify the name of the new column use `name`.

        >>> s.reset_index(name='values')
          idx  values
        0   a       1
        1   b       2
        2   c       3
        3   d       4

        To generate a new Series with the default set `drop` to True.

        >>> s.reset_index(drop=True)
        0    1
        1    2
        2    3
        3    4
        Name: foo, dtype: int64

        To update the Series in place, without generating a new one
        set `inplace` to True. Note that it also requires ``drop=True``.

        >>> s.reset_index(inplace=True, drop=True)
        >>> s
        0    1
        1    2
        2    3
        3    4
        Name: foo, dtype: int64

        The `level` parameter is interesting for Series with a multi-level
        index.

        >>> arrays = [np.array(['bar', 'bar', 'baz', 'baz']),
        ...           np.array(['one', 'two', 'one', 'two'])]
        >>> s2 = pd.Series(
        ...     range(4), name='foo',
        ...     index=pd.MultiIndex.from_arrays(arrays,
        ...                                     names=['a', 'b']))

        To remove a specific level from the Index, use `level`.

        >>> s2.reset_index(level='a')
               a  foo
        b
        one  bar    0
        two  bar    1
        one  baz    2
        two  baz    3

        If `level` is not set, all levels are removed from the Index.

        >>> s2.reset_index()
             a    b  foo
        0  bar  one    0
        1  bar  two    1
        2  baz  one    2
        3  baz  two    3
        """
        inplace = validate_bool_kwarg(inplace, "inplace")
        if drop:
            new_index = ibase.default_index(len(self))
            if level is not None:
                if not isinstance(level, (tuple, list)):
                    level = [level]
                level = [self.index._get_level_number(lev) for lev in level]
                if len(level) < self.index.nlevels:
                    new_index = self.index.droplevel(level)

            if inplace:
                self.index = new_index
                # set name if it was passed, otherwise, keep the previous name
                self.name = name or self.name
            else:
                return self._constructor(
                    self._values.copy(), index=new_index
                ).__finalize__(self, method="reset_index")
        elif inplace:
            raise TypeError(
                "Cannot reset_index inplace on a Series to create a DataFrame"
            )
        else:
            df = self.to_frame(name)
            return df.reset_index(level=level, drop=drop)

    # ----------------------------------------------------------------------
    # Rendering Methods

    def __repr__(self) -> str:
        """
        Return a string representation for a particular Series.
        """
        buf = StringIO("")
        width, height = get_terminal_size()
        max_rows = (
            height
            if get_option("display.max_rows") == 0
            else get_option("display.max_rows")
        )
        min_rows = (
            height
            if get_option("display.max_rows") == 0
            else get_option("display.min_rows")
        )
        show_dimensions = get_option("display.show_dimensions")

        self.to_string(
            buf=buf,
            name=self.name,
            dtype=self.dtype,
            min_rows=min_rows,
            max_rows=max_rows,
            length=show_dimensions,
        )
        return buf.getvalue()

    def to_string(
        self,
        buf=None,
        na_rep="NaN",
        float_format=None,
        header=True,
        index=True,
        length=False,
        dtype=False,
        name=False,
        max_rows=None,
        min_rows=None,
    ):
        """
        Render a string representation of the Series.

        Parameters
        ----------
        buf : StringIO-like, optional
            Buffer to write to.
        na_rep : str, optional
            String representation of NaN to use, default 'NaN'.
        float_format : one-parameter function, optional
            Formatter function to apply to columns' elements if they are
            floats, default None.
        header : bool, default True
            Add the Series header (index name).
        index : bool, optional
            Add index (row) labels, default True.
        length : bool, default False
            Add the Series length.
        dtype : bool, default False
            Add the Series dtype.
        name : bool, default False
            Add the Series name if not None.
        max_rows : int, optional
            Maximum number of rows to show before truncating. If None, show
            all.
        min_rows : int, optional
            The number of rows to display in a truncated repr (when number
            of rows is above `max_rows`).

        Returns
        -------
        str or None
            String representation of Series if ``buf=None``, otherwise None.
        """
        formatter = fmt.SeriesFormatter(
            self,
            name=name,
            length=length,
            header=header,
            index=index,
            dtype=dtype,
            na_rep=na_rep,
            float_format=float_format,
            min_rows=min_rows,
            max_rows=max_rows,
        )
        result = formatter.to_string()

        # catch contract violations
        if not isinstance(result, str):
            raise AssertionError(
                "result must be of type str, type "
                f"of result is {repr(type(result).__name__)}"
            )

        if buf is None:
            return result
        else:
            try:
                buf.write(result)
            except AttributeError:
                with open(buf, "w") as f:
                    f.write(result)

    @doc(
        klass=_shared_doc_kwargs["klass"],
        storage_options=generic._shared_docs["storage_options"],
        examples=dedent(
            """
            Examples
            --------
            >>> s = pd.Series(["elk", "pig", "dog", "quetzal"], name="animal")
            >>> print(s.to_markdown())
            |    | animal   |
            |---:|:---------|
            |  0 | elk      |
            |  1 | pig      |
            |  2 | dog      |
            |  3 | quetzal  |
            """
        ),
    )
    def to_markdown(
        self,
        buf: IO[str] | None = None,
        mode: str = "wt",
        index: bool = True,
        storage_options: StorageOptions = None,
        **kwargs,
    ) -> str | None:
        """
        Print {klass} in Markdown-friendly format.

        .. versionadded:: 1.0.0

        Parameters
        ----------
        buf : str, Path or StringIO-like, optional, default None
            Buffer to write to. If None, the output is returned as a string.
        mode : str, optional
            Mode in which file is opened, "wt" by default.
        index : bool, optional, default True
            Add index (row) labels.

            .. versionadded:: 1.1.0
        {storage_options}

            .. versionadded:: 1.2.0

        **kwargs
            These parameters will be passed to `tabulate \
                <https://pypi.org/project/tabulate>`_.

        Returns
        -------
        str
            {klass} in Markdown-friendly format.

        Notes
        -----
        Requires the `tabulate <https://pypi.org/project/tabulate>`_ package.

        Examples
        --------
        >>> s = pd.Series(["elk", "pig", "dog", "quetzal"], name="animal")
        >>> print(s.to_markdown())
        |    | animal   |
        |---:|:---------|
        |  0 | elk      |
        |  1 | pig      |
        |  2 | dog      |
        |  3 | quetzal  |

        Output markdown with a tabulate option.

        >>> print(s.to_markdown(tablefmt="grid"))
        +----+----------+
        |    | animal   |
        +====+==========+
        |  0 | elk      |
        +----+----------+
        |  1 | pig      |
        +----+----------+
        |  2 | dog      |
        +----+----------+
        |  3 | quetzal  |
        +----+----------+
        """
        return self.to_frame().to_markdown(
            buf, mode, index, storage_options=storage_options, **kwargs
        )

    # ----------------------------------------------------------------------

    def items(self) -> Iterable[tuple[Hashable, Any]]:
        """
        Lazily iterate over (index, value) tuples.

        This method returns an iterable tuple (index, value). This is
        convenient if you want to create a lazy iterator.

        Returns
        -------
        iterable
            Iterable of tuples containing the (index, value) pairs from a
            Series.

        See Also
        --------
        DataFrame.items : Iterate over (column name, Series) pairs.
        DataFrame.iterrows : Iterate over DataFrame rows as (index, Series) pairs.

        Examples
        --------
        >>> s = pd.Series(['A', 'B', 'C'])
        >>> for index, value in s.items():
        ...     print(f"Index : {index}, Value : {value}")
        Index : 0, Value : A
        Index : 1, Value : B
        Index : 2, Value : C
        """
        return zip(iter(self.index), iter(self))

    @Appender(items.__doc__)
    def iteritems(self) -> Iterable[tuple[Hashable, Any]]:
        return self.items()

    # ----------------------------------------------------------------------
    # Misc public methods

    def keys(self) -> Index:
        """
        Return alias for index.

        Returns
        -------
        Index
            Index of the Series.
        """
        return self.index

    def to_dict(self, into=dict):
        """
        Convert Series to {label -> value} dict or dict-like object.

        Parameters
        ----------
        into : class, default dict
            The collections.abc.Mapping subclass to use as the return
            object. Can be the actual class or an empty
            instance of the mapping type you want.  If you want a
            collections.defaultdict, you must pass it initialized.

        Returns
        -------
        collections.abc.Mapping
            Key-value representation of Series.

        Examples
        --------
        >>> s = pd.Series([1, 2, 3, 4])
        >>> s.to_dict()
        {0: 1, 1: 2, 2: 3, 3: 4}
        >>> from collections import OrderedDict, defaultdict
        >>> s.to_dict(OrderedDict)
        OrderedDict([(0, 1), (1, 2), (2, 3), (3, 4)])
        >>> dd = defaultdict(list)
        >>> s.to_dict(dd)
        defaultdict(<class 'list'>, {0: 1, 1: 2, 2: 3, 3: 4})
        """
        # GH16122
        into_c = com.standardize_mapping(into)
        return into_c((k, maybe_box_native(v)) for k, v in self.items())

    def to_frame(self, name=None) -> DataFrame:
        """
        Convert Series to DataFrame.

        Parameters
        ----------
        name : object, default None
            The passed name should substitute for the series name (if it has
            one).

        Returns
        -------
        DataFrame
            DataFrame representation of Series.

        Examples
        --------
        >>> s = pd.Series(["a", "b", "c"],
        ...               name="vals")
        >>> s.to_frame()
          vals
        0    a
        1    b
        2    c
        """
        if name is None:
            df = self._constructor_expanddim(self)
        else:
            df = self._constructor_expanddim({name: self})

        return df

    def _set_name(self, name, inplace=False) -> Series:
        """
        Set the Series name.

        Parameters
        ----------
        name : str
        inplace : bool
            Whether to modify `self` directly or return a copy.
        """
        inplace = validate_bool_kwarg(inplace, "inplace")
        ser = self if inplace else self.copy()
        ser.name = name
        return ser

    @Appender(
        """
Examples
--------
>>> ser = pd.Series([390., 350., 30., 20.],
...                 index=['Falcon', 'Falcon', 'Parrot', 'Parrot'], name="Max Speed")
>>> ser
Falcon    390.0
Falcon    350.0
Parrot     30.0
Parrot     20.0
Name: Max Speed, dtype: float64
>>> ser.groupby(["a", "b", "a", "b"]).mean()
a    210.0
b    185.0
Name: Max Speed, dtype: float64
>>> ser.groupby(level=0).mean()
Falcon    370.0
Parrot     25.0
Name: Max Speed, dtype: float64
>>> ser.groupby(ser > 100).mean()
Max Speed
False     25.0
True     370.0
Name: Max Speed, dtype: float64

**Grouping by Indexes**

We can groupby different levels of a hierarchical index
using the `level` parameter:

>>> arrays = [['Falcon', 'Falcon', 'Parrot', 'Parrot'],
...           ['Captive', 'Wild', 'Captive', 'Wild']]
>>> index = pd.MultiIndex.from_arrays(arrays, names=('Animal', 'Type'))
>>> ser = pd.Series([390., 350., 30., 20.], index=index, name="Max Speed")
>>> ser
Animal  Type
Falcon  Captive    390.0
        Wild       350.0
Parrot  Captive     30.0
        Wild        20.0
Name: Max Speed, dtype: float64
>>> ser.groupby(level=0).mean()
Animal
Falcon    370.0
Parrot     25.0
Name: Max Speed, dtype: float64
>>> ser.groupby(level="Type").mean()
Type
Captive    210.0
Wild       185.0
Name: Max Speed, dtype: float64

We can also choose to include `NA` in group keys or not by defining
`dropna` parameter, the default setting is `True`:

>>> ser = pd.Series([1, 2, 3, 3], index=["a", 'a', 'b', np.nan])
>>> ser.groupby(level=0).sum()
a    3
b    3
dtype: int64

>>> ser.groupby(level=0, dropna=False).sum()
a    3
b    3
NaN  3
dtype: int64

>>> arrays = ['Falcon', 'Falcon', 'Parrot', 'Parrot']
>>> ser = pd.Series([390., 350., 30., 20.], index=arrays, name="Max Speed")
>>> ser.groupby(["a", "b", "a", np.nan]).mean()
a    210.0
b    350.0
Name: Max Speed, dtype: float64

>>> ser.groupby(["a", "b", "a", np.nan], dropna=False).mean()
a    210.0
b    350.0
NaN   20.0
Name: Max Speed, dtype: float64
"""
    )
    @Appender(generic._shared_docs["groupby"] % _shared_doc_kwargs)
    def groupby(
        self,
        by=None,
        axis=0,
        level=None,
        as_index: bool = True,
        sort: bool = True,
        group_keys: bool = True,
        squeeze: bool | lib.NoDefault = no_default,
        observed: bool = False,
        dropna: bool = True,
    ) -> SeriesGroupBy:
        from pandas.core.groupby.generic import SeriesGroupBy

        if squeeze is not no_default:
            warnings.warn(
                (
                    "The `squeeze` parameter is deprecated and "
                    "will be removed in a future version."
                ),
                FutureWarning,
                stacklevel=2,
            )
        else:
            squeeze = False

        if level is None and by is None:
            raise TypeError("You have to supply one of 'by' and 'level'")
        axis = self._get_axis_number(axis)

        # error: Argument "squeeze" to "SeriesGroupBy" has incompatible type
        # "Union[bool, NoDefault]"; expected "bool"
        return SeriesGroupBy(
            obj=self,
            keys=by,
            axis=axis,
            level=level,
            as_index=as_index,
            sort=sort,
            group_keys=group_keys,
            squeeze=squeeze,  # type: ignore[arg-type]
            observed=observed,
            dropna=dropna,
        )

    # ----------------------------------------------------------------------
    # Statistics, overridden ndarray methods

    # TODO: integrate bottleneck

    def count(self, level=None):
        """
        Return number of non-NA/null observations in the Series.

        Parameters
        ----------
        level : int or level name, default None
            If the axis is a MultiIndex (hierarchical), count along a
            particular level, collapsing into a smaller Series.

        Returns
        -------
        int or Series (if level specified)
            Number of non-null values in the Series.

        See Also
        --------
        DataFrame.count : Count non-NA cells for each column or row.

        Examples
        --------
        >>> s = pd.Series([0.0, 1.0, np.nan])
        >>> s.count()
        2
        """
        if level is None:
            return notna(self._values).sum()
        else:
            warnings.warn(
                "Using the level keyword in DataFrame and Series aggregations is "
                "deprecated and will be removed in a future version. Use groupby "
                "instead. ser.count(level=1) should use ser.groupby(level=1).count().",
                FutureWarning,
                stacklevel=2,
            )
            if not isinstance(self.index, MultiIndex):
                raise ValueError("Series.count level is only valid with a MultiIndex")

        index = self.index
        assert isinstance(index, MultiIndex)  # for mypy

        if isinstance(level, str):
            level = index._get_level_number(level)

        lev = index.levels[level]
        level_codes = np.array(index.codes[level], subok=False, copy=True)

        mask = level_codes == -1
        if mask.any():
            level_codes[mask] = cnt = len(lev)
            lev = lev.insert(cnt, lev._na_value)

        obs = level_codes[notna(self._values)]
        out = np.bincount(obs, minlength=len(lev) or None)
        return self._constructor(out, index=lev, dtype="int64").__finalize__(
            self, method="count"
        )

    def mode(self, dropna=True) -> Series:
        """
        Return the mode(s) of the Series.

        The mode is the value that appears most often. There can be multiple modes.

        Always returns Series even if only one value is returned.

        Parameters
        ----------
        dropna : bool, default True
            Don't consider counts of NaN/NaT.

            .. versionadded:: 0.24.0

        Returns
        -------
        Series
            Modes of the Series in sorted order.
        """
        # TODO: Add option for bins like value_counts()
        return algorithms.mode(self, dropna=dropna)

    def unique(self) -> ArrayLike:
        """
        Return unique values of Series object.

        Uniques are returned in order of appearance. Hash table-based unique,
        therefore does NOT sort.

        Returns
        -------
        ndarray or ExtensionArray
            The unique values returned as a NumPy array. See Notes.

        See Also
        --------
        unique : Top-level unique method for any 1-d array-like object.
        Index.unique : Return Index with unique values from an Index object.

        Notes
        -----
        Returns the unique values as a NumPy array. In case of an
        extension-array backed Series, a new
        :class:`~api.extensions.ExtensionArray` of that type with just
        the unique values is returned. This includes

            * Categorical
            * Period
            * Datetime with Timezone
            * Interval
            * Sparse
            * IntegerNA

        See Examples section.

        Examples
        --------
        >>> pd.Series([2, 1, 3, 3], name='A').unique()
        array([2, 1, 3])

        >>> pd.Series([pd.Timestamp('2016-01-01') for _ in range(3)]).unique()
        array(['2016-01-01T00:00:00.000000000'], dtype='datetime64[ns]')

        >>> pd.Series([pd.Timestamp('2016-01-01', tz='US/Eastern')
        ...            for _ in range(3)]).unique()
        <DatetimeArray>
        ['2016-01-01 00:00:00-05:00']
        Length: 1, dtype: datetime64[ns, US/Eastern]

        An unordered Categorical will return categories in the order of
        appearance.

        >>> pd.Series(pd.Categorical(list('baabc'))).unique()
        ['b', 'a', 'c']
        Categories (3, object): ['b', 'a', 'c']

        An ordered Categorical preserves the category ordering.

        >>> pd.Series(pd.Categorical(list('baabc'), categories=list('abc'),
        ...                          ordered=True)).unique()
        ['b', 'a', 'c']
        Categories (3, object): ['a' < 'b' < 'c']
        """
        return super().unique()

    @overload
    def drop_duplicates(self, keep=..., inplace: Literal[False] = ...) -> Series:
        ...

    @overload
    def drop_duplicates(self, keep, inplace: Literal[True]) -> None:
        ...

    @overload
    def drop_duplicates(self, *, inplace: Literal[True]) -> None:
        ...

    @overload
    def drop_duplicates(self, keep=..., inplace: bool = ...) -> Series | None:
        ...

    def drop_duplicates(self, keep="first", inplace=False) -> Series | None:
        """
        Return Series with duplicate values removed.

        Parameters
        ----------
        keep : {'first', 'last', ``False``}, default 'first'
            Method to handle dropping duplicates:

            - 'first' : Drop duplicates except for the first occurrence.
            - 'last' : Drop duplicates except for the last occurrence.
            - ``False`` : Drop all duplicates.

        inplace : bool, default ``False``
            If ``True``, performs operation inplace and returns None.

        Returns
        -------
        Series or None
            Series with duplicates dropped or None if ``inplace=True``.

        See Also
        --------
        Index.drop_duplicates : Equivalent method on Index.
        DataFrame.drop_duplicates : Equivalent method on DataFrame.
        Series.duplicated : Related method on Series, indicating duplicate
            Series values.

        Examples
        --------
        Generate a Series with duplicated entries.

        >>> s = pd.Series(['lama', 'cow', 'lama', 'beetle', 'lama', 'hippo'],
        ...               name='animal')
        >>> s
        0      lama
        1       cow
        2      lama
        3    beetle
        4      lama
        5     hippo
        Name: animal, dtype: object

        With the 'keep' parameter, the selection behaviour of duplicated values
        can be changed. The value 'first' keeps the first occurrence for each
        set of duplicated entries. The default value of keep is 'first'.

        >>> s.drop_duplicates()
        0      lama
        1       cow
        3    beetle
        5     hippo
        Name: animal, dtype: object

        The value 'last' for parameter 'keep' keeps the last occurrence for
        each set of duplicated entries.

        >>> s.drop_duplicates(keep='last')
        1       cow
        3    beetle
        4      lama
        5     hippo
        Name: animal, dtype: object

        The value ``False`` for parameter 'keep' discards all sets of
        duplicated entries. Setting the value of 'inplace' to ``True`` performs
        the operation inplace and returns ``None``.

        >>> s.drop_duplicates(keep=False, inplace=True)
        >>> s
        1       cow
        3    beetle
        5     hippo
        Name: animal, dtype: object
        """
        inplace = validate_bool_kwarg(inplace, "inplace")
        result = super().drop_duplicates(keep=keep)
        if inplace:
            self._update_inplace(result)
            return None
        else:
            return result

    def duplicated(self, keep="first") -> Series:
        """
        Indicate duplicate Series values.

        Duplicated values are indicated as ``True`` values in the resulting
        Series. Either all duplicates, all except the first or all except the
        last occurrence of duplicates can be indicated.

        Parameters
        ----------
        keep : {'first', 'last', False}, default 'first'
            Method to handle dropping duplicates:

            - 'first' : Mark duplicates as ``True`` except for the first
              occurrence.
            - 'last' : Mark duplicates as ``True`` except for the last
              occurrence.
            - ``False`` : Mark all duplicates as ``True``.

        Returns
        -------
        Series[bool]
            Series indicating whether each value has occurred in the
            preceding values.

        See Also
        --------
        Index.duplicated : Equivalent method on pandas.Index.
        DataFrame.duplicated : Equivalent method on pandas.DataFrame.
        Series.drop_duplicates : Remove duplicate values from Series.

        Examples
        --------
        By default, for each set of duplicated values, the first occurrence is
        set on False and all others on True:

        >>> animals = pd.Series(['lama', 'cow', 'lama', 'beetle', 'lama'])
        >>> animals.duplicated()
        0    False
        1    False
        2     True
        3    False
        4     True
        dtype: bool

        which is equivalent to

        >>> animals.duplicated(keep='first')
        0    False
        1    False
        2     True
        3    False
        4     True
        dtype: bool

        By using 'last', the last occurrence of each set of duplicated values
        is set on False and all others on True:

        >>> animals.duplicated(keep='last')
        0     True
        1    False
        2     True
        3    False
        4    False
        dtype: bool

        By setting keep on ``False``, all duplicates are True:

        >>> animals.duplicated(keep=False)
        0     True
        1    False
        2     True
        3    False
        4     True
        dtype: bool
        """
        res = self._duplicated(keep=keep)
        result = self._constructor(res, index=self.index)
        return result.__finalize__(self, method="duplicated")

    def idxmin(self, axis=0, skipna=True, *args, **kwargs):
        """
        Return the row label of the minimum value.

        If multiple values equal the minimum, the first row label with that
        value is returned.

        Parameters
        ----------
        axis : int, default 0
            For compatibility with DataFrame.idxmin. Redundant for application
            on Series.
        skipna : bool, default True
            Exclude NA/null values. If the entire Series is NA, the result
            will be NA.
        *args, **kwargs
            Additional arguments and keywords have no effect but might be
            accepted for compatibility with NumPy.

        Returns
        -------
        Index
            Label of the minimum value.

        Raises
        ------
        ValueError
            If the Series is empty.

        See Also
        --------
        numpy.argmin : Return indices of the minimum values
            along the given axis.
        DataFrame.idxmin : Return index of first occurrence of minimum
            over requested axis.
        Series.idxmax : Return index *label* of the first occurrence
            of maximum of values.

        Notes
        -----
        This method is the Series version of ``ndarray.argmin``. This method
        returns the label of the minimum, while ``ndarray.argmin`` returns
        the position. To get the position, use ``series.values.argmin()``.

        Examples
        --------
        >>> s = pd.Series(data=[1, None, 4, 1],
        ...               index=['A', 'B', 'C', 'D'])
        >>> s
        A    1.0
        B    NaN
        C    4.0
        D    1.0
        dtype: float64

        >>> s.idxmin()
        'A'

        If `skipna` is False and there is an NA value in the data,
        the function returns ``nan``.

        >>> s.idxmin(skipna=False)
        nan
        """
        i = self.argmin(axis, skipna, *args, **kwargs)
        if i == -1:
            return np.nan
        return self.index[i]

    def idxmax(self, axis=0, skipna=True, *args, **kwargs):
        """
        Return the row label of the maximum value.

        If multiple values equal the maximum, the first row label with that
        value is returned.

        Parameters
        ----------
        axis : int, default 0
            For compatibility with DataFrame.idxmax. Redundant for application
            on Series.
        skipna : bool, default True
            Exclude NA/null values. If the entire Series is NA, the result
            will be NA.
        *args, **kwargs
            Additional arguments and keywords have no effect but might be
            accepted for compatibility with NumPy.

        Returns
        -------
        Index
            Label of the maximum value.

        Raises
        ------
        ValueError
            If the Series is empty.

        See Also
        --------
        numpy.argmax : Return indices of the maximum values
            along the given axis.
        DataFrame.idxmax : Return index of first occurrence of maximum
            over requested axis.
        Series.idxmin : Return index *label* of the first occurrence
            of minimum of values.

        Notes
        -----
        This method is the Series version of ``ndarray.argmax``. This method
        returns the label of the maximum, while ``ndarray.argmax`` returns
        the position. To get the position, use ``series.values.argmax()``.

        Examples
        --------
        >>> s = pd.Series(data=[1, None, 4, 3, 4],
        ...               index=['A', 'B', 'C', 'D', 'E'])
        >>> s
        A    1.0
        B    NaN
        C    4.0
        D    3.0
        E    4.0
        dtype: float64

        >>> s.idxmax()
        'C'

        If `skipna` is False and there is an NA value in the data,
        the function returns ``nan``.

        >>> s.idxmax(skipna=False)
        nan
        """
        i = self.argmax(axis, skipna, *args, **kwargs)
        if i == -1:
            return np.nan
        return self.index[i]

    def round(self, decimals=0, *args, **kwargs) -> Series:
        """
        Round each value in a Series to the given number of decimals.

        Parameters
        ----------
        decimals : int, default 0
            Number of decimal places to round to. If decimals is negative,
            it specifies the number of positions to the left of the decimal point.
        *args, **kwargs
            Additional arguments and keywords have no effect but might be
            accepted for compatibility with NumPy.

        Returns
        -------
        Series
            Rounded values of the Series.

        See Also
        --------
        numpy.around : Round values of an np.array.
        DataFrame.round : Round values of a DataFrame.

        Examples
        --------
        >>> s = pd.Series([0.1, 1.3, 2.7])
        >>> s.round()
        0    0.0
        1    1.0
        2    3.0
        dtype: float64
        """
        nv.validate_round(args, kwargs)
        result = self._values.round(decimals)
        result = self._constructor(result, index=self.index).__finalize__(
            self, method="round"
        )

        return result

    def quantile(self, q=0.5, interpolation="linear"):
        """
        Return value at the given quantile.

        Parameters
        ----------
        q : float or array-like, default 0.5 (50% quantile)
            The quantile(s) to compute, which can lie in range: 0 <= q <= 1.
        interpolation : {'linear', 'lower', 'higher', 'midpoint', 'nearest'}
            This optional parameter specifies the interpolation method to use,
            when the desired quantile lies between two data points `i` and `j`:

                * linear: `i + (j - i) * fraction`, where `fraction` is the
                  fractional part of the index surrounded by `i` and `j`.
                * lower: `i`.
                * higher: `j`.
                * nearest: `i` or `j` whichever is nearest.
                * midpoint: (`i` + `j`) / 2.

        Returns
        -------
        float or Series
            If ``q`` is an array, a Series will be returned where the
            index is ``q`` and the values are the quantiles, otherwise
            a float will be returned.

        See Also
        --------
        core.window.Rolling.quantile : Calculate the rolling quantile.
        numpy.percentile : Returns the q-th percentile(s) of the array elements.

        Examples
        --------
        >>> s = pd.Series([1, 2, 3, 4])
        >>> s.quantile(.5)
        2.5
        >>> s.quantile([.25, .5, .75])
        0.25    1.75
        0.50    2.50
        0.75    3.25
        dtype: float64
        """
        validate_percentile(q)

        # We dispatch to DataFrame so that core.internals only has to worry
        #  about 2D cases.
        df = self.to_frame()

        result = df.quantile(q=q, interpolation=interpolation, numeric_only=False)
        if result.ndim == 2:
            result = result.iloc[:, 0]

        if is_list_like(q):
            result.name = self.name
            return self._constructor(result, index=Float64Index(q), name=self.name)
        else:
            # scalar
            return result.iloc[0]

    def corr(self, other, method="pearson", min_periods=None) -> float:
        """
        Compute correlation with `other` Series, excluding missing values.

        Parameters
        ----------
        other : Series
            Series with which to compute the correlation.
        method : {'pearson', 'kendall', 'spearman'} or callable
            Method used to compute correlation:

            - pearson : Standard correlation coefficient
            - kendall : Kendall Tau correlation coefficient
            - spearman : Spearman rank correlation
            - callable: Callable with input two 1d ndarrays and returning a float.

            .. versionadded:: 0.24.0
                Note that the returned matrix from corr will have 1 along the
                diagonals and will be symmetric regardless of the callable's
                behavior.
        min_periods : int, optional
            Minimum number of observations needed to have a valid result.

        Returns
        -------
        float
            Correlation with other.

        See Also
        --------
        DataFrame.corr : Compute pairwise correlation between columns.
        DataFrame.corrwith : Compute pairwise correlation with another
            DataFrame or Series.

        Examples
        --------
        >>> def histogram_intersection(a, b):
        ...     v = np.minimum(a, b).sum().round(decimals=1)
        ...     return v
        >>> s1 = pd.Series([.2, .0, .6, .2])
        >>> s2 = pd.Series([.3, .6, .0, .1])
        >>> s1.corr(s2, method=histogram_intersection)
        0.3
        """
        this, other = self.align(other, join="inner", copy=False)
        if len(this) == 0:
            return np.nan

        if method in ["pearson", "spearman", "kendall"] or callable(method):
            return nanops.nancorr(
                this.values, other.values, method=method, min_periods=min_periods
            )

        raise ValueError(
            "method must be either 'pearson', "
            "'spearman', 'kendall', or a callable, "
            f"'{method}' was supplied"
        )

    def cov(
        self,
        other: Series,
        min_periods: int | None = None,
        ddof: int | None = 1,
    ) -> float:
        """
        Compute covariance with Series, excluding missing values.

        Parameters
        ----------
        other : Series
            Series with which to compute the covariance.
        min_periods : int, optional
            Minimum number of observations needed to have a valid result.
        ddof : int, default 1
            Delta degrees of freedom.  The divisor used in calculations
            is ``N - ddof``, where ``N`` represents the number of elements.

            .. versionadded:: 1.1.0

        Returns
        -------
        float
            Covariance between Series and other normalized by N-1
            (unbiased estimator).

        See Also
        --------
        DataFrame.cov : Compute pairwise covariance of columns.

        Examples
        --------
        >>> s1 = pd.Series([0.90010907, 0.13484424, 0.62036035])
        >>> s2 = pd.Series([0.12528585, 0.26962463, 0.51111198])
        >>> s1.cov(s2)
        -0.01685762652715874
        """
        this, other = self.align(other, join="inner", copy=False)
        if len(this) == 0:
            return np.nan
        return nanops.nancov(
            this.values, other.values, min_periods=min_periods, ddof=ddof
        )

    @doc(
        klass="Series",
        extra_params="",
        other_klass="DataFrame",
        examples=dedent(
            """
        Difference with previous row

        >>> s = pd.Series([1, 1, 2, 3, 5, 8])
        >>> s.diff()
        0    NaN
        1    0.0
        2    1.0
        3    1.0
        4    2.0
        5    3.0
        dtype: float64

        Difference with 3rd previous row

        >>> s.diff(periods=3)
        0    NaN
        1    NaN
        2    NaN
        3    2.0
        4    4.0
        5    6.0
        dtype: float64

        Difference with following row

        >>> s.diff(periods=-1)
        0    0.0
        1   -1.0
        2   -1.0
        3   -2.0
        4   -3.0
        5    NaN
        dtype: float64

        Overflow in input dtype

        >>> s = pd.Series([1, 0], dtype=np.uint8)
        >>> s.diff()
        0      NaN
        1    255.0
        dtype: float64"""
        ),
    )
    def diff(self, periods: int = 1) -> Series:
        """
        First discrete difference of element.

        Calculates the difference of a {klass} element compared with another
        element in the {klass} (default is element in previous row).

        Parameters
        ----------
        periods : int, default 1
            Periods to shift for calculating difference, accepts negative
            values.
        {extra_params}
        Returns
        -------
        {klass}
            First differences of the Series.

        See Also
        --------
        {klass}.pct_change: Percent change over given number of periods.
        {klass}.shift: Shift index by desired number of periods with an
            optional time freq.
        {other_klass}.diff: First discrete difference of object.

        Notes
        -----
        For boolean dtypes, this uses :meth:`operator.xor` rather than
        :meth:`operator.sub`.
        The result is calculated according to current dtype in {klass},
        however dtype of the result is always float64.

        Examples
        --------
        {examples}
        """
        result = algorithms.diff(self._values, periods)
        return self._constructor(result, index=self.index).__finalize__(
            self, method="diff"
        )

    def autocorr(self, lag=1) -> float:
        """
        Compute the lag-N autocorrelation.

        This method computes the Pearson correlation between
        the Series and its shifted self.

        Parameters
        ----------
        lag : int, default 1
            Number of lags to apply before performing autocorrelation.

        Returns
        -------
        float
            The Pearson correlation between self and self.shift(lag).

        See Also
        --------
        Series.corr : Compute the correlation between two Series.
        Series.shift : Shift index by desired number of periods.
        DataFrame.corr : Compute pairwise correlation of columns.
        DataFrame.corrwith : Compute pairwise correlation between rows or
            columns of two DataFrame objects.

        Notes
        -----
        If the Pearson correlation is not well defined return 'NaN'.

        Examples
        --------
        >>> s = pd.Series([0.25, 0.5, 0.2, -0.05])
        >>> s.autocorr()  # doctest: +ELLIPSIS
        0.10355...
        >>> s.autocorr(lag=2)  # doctest: +ELLIPSIS
        -0.99999...

        If the Pearson correlation is not well defined, then 'NaN' is returned.

        >>> s = pd.Series([1, 0, 0, 0])
        >>> s.autocorr()
        nan
        """
        return self.corr(self.shift(lag))

    def dot(self, other):
        """
        Compute the dot product between the Series and the columns of other.

        This method computes the dot product between the Series and another
        one, or the Series and each columns of a DataFrame, or the Series and
        each columns of an array.

        It can also be called using `self @ other` in Python >= 3.5.

        Parameters
        ----------
        other : Series, DataFrame or array-like
            The other object to compute the dot product with its columns.

        Returns
        -------
        scalar, Series or numpy.ndarray
            Return the dot product of the Series and other if other is a
            Series, the Series of the dot product of Series and each rows of
            other if other is a DataFrame or a numpy.ndarray between the Series
            and each columns of the numpy array.

        See Also
        --------
        DataFrame.dot: Compute the matrix product with the DataFrame.
        Series.mul: Multiplication of series and other, element-wise.

        Notes
        -----
        The Series and other has to share the same index if other is a Series
        or a DataFrame.

        Examples
        --------
        >>> s = pd.Series([0, 1, 2, 3])
        >>> other = pd.Series([-1, 2, -3, 4])
        >>> s.dot(other)
        8
        >>> s @ other
        8
        >>> df = pd.DataFrame([[0, 1], [-2, 3], [4, -5], [6, 7]])
        >>> s.dot(df)
        0    24
        1    14
        dtype: int64
        >>> arr = np.array([[0, 1], [-2, 3], [4, -5], [6, 7]])
        >>> s.dot(arr)
        array([24, 14])
        """
        if isinstance(other, (Series, ABCDataFrame)):
            common = self.index.union(other.index)
            if len(common) > len(self.index) or len(common) > len(other.index):
                raise ValueError("matrices are not aligned")

            left = self.reindex(index=common, copy=False)
            right = other.reindex(index=common, copy=False)
            lvals = left.values
            rvals = right.values
        else:
            lvals = self.values
            rvals = np.asarray(other)
            if lvals.shape[0] != rvals.shape[0]:
                raise Exception(
                    f"Dot product shape mismatch, {lvals.shape} vs {rvals.shape}"
                )

        if isinstance(other, ABCDataFrame):
            return self._constructor(
                np.dot(lvals, rvals), index=other.columns
            ).__finalize__(self, method="dot")
        elif isinstance(other, Series):
            return np.dot(lvals, rvals)
        elif isinstance(rvals, np.ndarray):
            return np.dot(lvals, rvals)
        else:  # pragma: no cover
            raise TypeError(f"unsupported type: {type(other)}")

    def __matmul__(self, other):
        """
        Matrix multiplication using binary `@` operator in Python>=3.5.
        """
        return self.dot(other)

    def __rmatmul__(self, other):
        """
        Matrix multiplication using binary `@` operator in Python>=3.5.
        """
        return self.dot(np.transpose(other))

    @doc(base.IndexOpsMixin.searchsorted, klass="Series")
    def searchsorted(self, value, side="left", sorter=None):
        return algorithms.searchsorted(self._values, value, side=side, sorter=sorter)

    # -------------------------------------------------------------------
    # Combination

    def append(self, to_append, ignore_index=False, verify_integrity=False):
        """
        Concatenate two or more Series.

        Parameters
        ----------
        to_append : Series or list/tuple of Series
            Series to append with self.
        ignore_index : bool, default False
            If True, the resulting axis will be labeled 0, 1, …, n - 1.
        verify_integrity : bool, default False
            If True, raise Exception on creating index with duplicates.

        Returns
        -------
        Series
            Concatenated Series.

        See Also
        --------
        concat : General function to concatenate DataFrame or Series objects.

        Notes
        -----
        Iteratively appending to a Series can be more computationally intensive
        than a single concatenate. A better solution is to append values to a
        list and then concatenate the list with the original Series all at
        once.

        Examples
        --------
        >>> s1 = pd.Series([1, 2, 3])
        >>> s2 = pd.Series([4, 5, 6])
        >>> s3 = pd.Series([4, 5, 6], index=[3, 4, 5])
        >>> s1.append(s2)
        0    1
        1    2
        2    3
        0    4
        1    5
        2    6
        dtype: int64

        >>> s1.append(s3)
        0    1
        1    2
        2    3
        3    4
        4    5
        5    6
        dtype: int64

        With `ignore_index` set to True:

        >>> s1.append(s2, ignore_index=True)
        0    1
        1    2
        2    3
        3    4
        4    5
        5    6
        dtype: int64

        With `verify_integrity` set to True:

        >>> s1.append(s2, verify_integrity=True)
        Traceback (most recent call last):
        ...
        ValueError: Indexes have overlapping values: [0, 1, 2]
        """
        from pandas.core.reshape.concat import concat

        if isinstance(to_append, (list, tuple)):
            to_concat = [self]
            to_concat.extend(to_append)
        else:
            to_concat = [self, to_append]
        if any(isinstance(x, (ABCDataFrame,)) for x in to_concat[1:]):
            msg = "to_append should be a Series or list/tuple of Series, got DataFrame"
            raise TypeError(msg)
        return concat(
            to_concat, ignore_index=ignore_index, verify_integrity=verify_integrity
        )

    def _binop(self, other, func, level=None, fill_value=None):
        """
        Perform generic binary operation with optional fill value.

        Parameters
        ----------
        other : Series
        func : binary operator
        fill_value : float or object
            Value to substitute for NA/null values. If both Series are NA in a
            location, the result will be NA regardless of the passed fill value.
        level : int or level name, default None
            Broadcast across a level, matching Index values on the
            passed MultiIndex level.

        Returns
        -------
        Series
        """
        if not isinstance(other, Series):
            raise AssertionError("Other operand must be Series")

        this = self

        if not self.index.equals(other.index):
            this, other = self.align(other, level=level, join="outer", copy=False)

        this_vals, other_vals = ops.fill_binop(this.values, other.values, fill_value)

        with np.errstate(all="ignore"):
            result = func(this_vals, other_vals)

        name = ops.get_op_result_name(self, other)
        return this._construct_result(result, name)

    def _construct_result(
        self, result: ArrayLike | tuple[ArrayLike, ArrayLike], name: Hashable
    ) -> Series | tuple[Series, Series]:
        """
        Construct an appropriately-labelled Series from the result of an op.

        Parameters
        ----------
        result : ndarray or ExtensionArray
        name : Label

        Returns
        -------
        Series
            In the case of __divmod__ or __rdivmod__, a 2-tuple of Series.
        """
        if isinstance(result, tuple):
            # produced by divmod or rdivmod

            res1 = self._construct_result(result[0], name=name)
            res2 = self._construct_result(result[1], name=name)

            # GH#33427 assertions to keep mypy happy
            assert isinstance(res1, Series)
            assert isinstance(res2, Series)
            return (res1, res2)

        # We do not pass dtype to ensure that the Series constructor
        #  does inference in the case where `result` has object-dtype.
        out = self._constructor(result, index=self.index)
        out = out.__finalize__(self)

        # Set the result's name after __finalize__ is called because __finalize__
        #  would set it back to self.name
        out.name = name
        return out

    @doc(
        generic._shared_docs["compare"],
        """
Returns
-------
Series or DataFrame
    If axis is 0 or 'index' the result will be a Series.
    The resulting index will be a MultiIndex with 'self' and 'other'
    stacked alternately at the inner level.

    If axis is 1 or 'columns' the result will be a DataFrame.
    It will have two columns namely 'self' and 'other'.

See Also
--------
DataFrame.compare : Compare with another DataFrame and show differences.

Notes
-----
Matching NaNs will not appear as a difference.

Examples
--------
>>> s1 = pd.Series(["a", "b", "c", "d", "e"])
>>> s2 = pd.Series(["a", "a", "c", "b", "e"])

Align the differences on columns

>>> s1.compare(s2)
  self other
1    b     a
3    d     b

Stack the differences on indices

>>> s1.compare(s2, align_axis=0)
1  self     b
   other    a
3  self     d
   other    b
dtype: object

Keep all original rows

>>> s1.compare(s2, keep_shape=True)
  self other
0  NaN   NaN
1    b     a
2  NaN   NaN
3    d     b
4  NaN   NaN

Keep all original rows and also all original values

>>> s1.compare(s2, keep_shape=True, keep_equal=True)
  self other
0    a     a
1    b     a
2    c     c
3    d     b
4    e     e
""",
        klass=_shared_doc_kwargs["klass"],
    )
    def compare(
        self,
        other: Series,
        align_axis: Axis = 1,
        keep_shape: bool = False,
        keep_equal: bool = False,
    ) -> FrameOrSeriesUnion:
        return super().compare(
            other=other,
            align_axis=align_axis,
            keep_shape=keep_shape,
            keep_equal=keep_equal,
        )

    def combine(self, other, func, fill_value=None) -> Series:
        """
        Combine the Series with a Series or scalar according to `func`.

        Combine the Series and `other` using `func` to perform elementwise
        selection for combined Series.
        `fill_value` is assumed when value is missing at some index
        from one of the two objects being combined.

        Parameters
        ----------
        other : Series or scalar
            The value(s) to be combined with the `Series`.
        func : function
            Function that takes two scalars as inputs and returns an element.
        fill_value : scalar, optional
            The value to assume when an index is missing from
            one Series or the other. The default specifies to use the
            appropriate NaN value for the underlying dtype of the Series.

        Returns
        -------
        Series
            The result of combining the Series with the other object.

        See Also
        --------
        Series.combine_first : Combine Series values, choosing the calling
            Series' values first.

        Examples
        --------
        Consider 2 Datasets ``s1`` and ``s2`` containing
        highest clocked speeds of different birds.

        >>> s1 = pd.Series({'falcon': 330.0, 'eagle': 160.0})
        >>> s1
        falcon    330.0
        eagle     160.0
        dtype: float64
        >>> s2 = pd.Series({'falcon': 345.0, 'eagle': 200.0, 'duck': 30.0})
        >>> s2
        falcon    345.0
        eagle     200.0
        duck       30.0
        dtype: float64

        Now, to combine the two datasets and view the highest speeds
        of the birds across the two datasets

        >>> s1.combine(s2, max)
        duck        NaN
        eagle     200.0
        falcon    345.0
        dtype: float64

        In the previous example, the resulting value for duck is missing,
        because the maximum of a NaN and a float is a NaN.
        So, in the example, we set ``fill_value=0``,
        so the maximum value returned will be the value from some dataset.

        >>> s1.combine(s2, max, fill_value=0)
        duck       30.0
        eagle     200.0
        falcon    345.0
        dtype: float64
        """
        if fill_value is None:
            fill_value = na_value_for_dtype(self.dtype, compat=False)

        if isinstance(other, Series):
            # If other is a Series, result is based on union of Series,
            # so do this element by element
            new_index = self.index.union(other.index)
            new_name = ops.get_op_result_name(self, other)
            new_values = []
            for idx in new_index:
                lv = self.get(idx, fill_value)
                rv = other.get(idx, fill_value)
                with np.errstate(all="ignore"):
                    new_values.append(func(lv, rv))
        else:
            # Assume that other is a scalar, so apply the function for
            # each element in the Series
            new_index = self.index
            with np.errstate(all="ignore"):
                new_values = [func(lv, other) for lv in self._values]
            new_name = self.name

        res_values = sanitize_array(new_values, None)
        res_values = maybe_cast_result(res_values, self.dtype, same_dtype=False)
        return self._constructor(res_values, index=new_index, name=new_name)

    def combine_first(self, other) -> Series:
        """
        Update null elements with value in the same location in 'other'.

        Combine two Series objects by filling null values in one Series with
        non-null values from the other Series. Result index will be the union
        of the two indexes.

        Parameters
        ----------
        other : Series
            The value(s) to be used for filling null values.

        Returns
        -------
        Series
            The result of combining the provided Series with the other object.

        See Also
        --------
        Series.combine : Perform element-wise operation on two Series
            using a given function.

        Examples
        --------
        >>> s1 = pd.Series([1, np.nan])
        >>> s2 = pd.Series([3, 4, 5])
        >>> s1.combine_first(s2)
        0    1.0
        1    4.0
        2    5.0
        dtype: float64

        Null values still persist if the location of that null value
        does not exist in `other`

        >>> s1 = pd.Series({'falcon': np.nan, 'eagle': 160.0})
        >>> s2 = pd.Series({'eagle': 200.0, 'duck': 30.0})
        >>> s1.combine_first(s2)
        duck       30.0
        eagle     160.0
        falcon      NaN
        dtype: float64
        """
        new_index = self.index.union(other.index)
        this = self.reindex(new_index, copy=False)
        other = other.reindex(new_index, copy=False)
        if this.dtype.kind == "M" and other.dtype.kind != "M":
            other = to_datetime(other)

        return this.where(notna(this), other)

    def update(self, other) -> None:
        """
        Modify Series in place using values from passed Series.

        Uses non-NA values from passed Series to make updates. Aligns
        on index.

        Parameters
        ----------
        other : Series, or object coercible into Series

        Examples
        --------
        >>> s = pd.Series([1, 2, 3])
        >>> s.update(pd.Series([4, 5, 6]))
        >>> s
        0    4
        1    5
        2    6
        dtype: int64

        >>> s = pd.Series(['a', 'b', 'c'])
        >>> s.update(pd.Series(['d', 'e'], index=[0, 2]))
        >>> s
        0    d
        1    b
        2    e
        dtype: object

        >>> s = pd.Series([1, 2, 3])
        >>> s.update(pd.Series([4, 5, 6, 7, 8]))
        >>> s
        0    4
        1    5
        2    6
        dtype: int64

        If ``other`` contains NaNs the corresponding values are not updated
        in the original Series.

        >>> s = pd.Series([1, 2, 3])
        >>> s.update(pd.Series([4, np.nan, 6]))
        >>> s
        0    4
        1    2
        2    6
        dtype: int64

        ``other`` can also be a non-Series object type
        that is coercible into a Series

        >>> s = pd.Series([1, 2, 3])
        >>> s.update([4, np.nan, 6])
        >>> s
        0    4
        1    2
        2    6
        dtype: int64

        >>> s = pd.Series([1, 2, 3])
        >>> s.update({1: 9})
        >>> s
        0    1
        1    9
        2    3
        dtype: int64
        """

        if not isinstance(other, Series):
            other = Series(other)

        other = other.reindex_like(self)
        mask = notna(other)

        self._mgr = self._mgr.putmask(mask=mask, new=other)
        self._maybe_update_cacher()

    # ----------------------------------------------------------------------
    # Reindexing, sorting

    def sort_values(
        self,
        axis=0,
        ascending: bool | int | Sequence[bool | int] = True,
        inplace: bool = False,
        kind: str = "quicksort",
        na_position: str = "last",
        ignore_index: bool = False,
        key: ValueKeyFunc = None,
    ):
        """
        Sort by the values.

        Sort a Series in ascending or descending order by some
        criterion.

        Parameters
        ----------
        axis : {0 or 'index'}, default 0
            Axis to direct sorting. The value 'index' is accepted for
            compatibility with DataFrame.sort_values.
        ascending : bool or list of bools, default True
            If True, sort values in ascending order, otherwise descending.
        inplace : bool, default False
            If True, perform operation in-place.
        kind : {'quicksort', 'mergesort', 'heapsort', 'stable'}, default 'quicksort'
            Choice of sorting algorithm. See also :func:`numpy.sort` for more
            information. 'mergesort' and 'stable' are the only stable  algorithms.
        na_position : {'first' or 'last'}, default 'last'
            Argument 'first' puts NaNs at the beginning, 'last' puts NaNs at
            the end.
        ignore_index : bool, default False
            If True, the resulting axis will be labeled 0, 1, …, n - 1.

            .. versionadded:: 1.0.0

        key : callable, optional
            If not None, apply the key function to the series values
            before sorting. This is similar to the `key` argument in the
            builtin :meth:`sorted` function, with the notable difference that
            this `key` function should be *vectorized*. It should expect a
            ``Series`` and return an array-like.

            .. versionadded:: 1.1.0

        Returns
        -------
        Series or None
            Series ordered by values or None if ``inplace=True``.

        See Also
        --------
        Series.sort_index : Sort by the Series indices.
        DataFrame.sort_values : Sort DataFrame by the values along either axis.
        DataFrame.sort_index : Sort DataFrame by indices.

        Examples
        --------
        >>> s = pd.Series([np.nan, 1, 3, 10, 5])
        >>> s
        0     NaN
        1     1.0
        2     3.0
        3     10.0
        4     5.0
        dtype: float64

        Sort values ascending order (default behaviour)

        >>> s.sort_values(ascending=True)
        1     1.0
        2     3.0
        4     5.0
        3    10.0
        0     NaN
        dtype: float64

        Sort values descending order

        >>> s.sort_values(ascending=False)
        3    10.0
        4     5.0
        2     3.0
        1     1.0
        0     NaN
        dtype: float64

        Sort values inplace

        >>> s.sort_values(ascending=False, inplace=True)
        >>> s
        3    10.0
        4     5.0
        2     3.0
        1     1.0
        0     NaN
        dtype: float64

        Sort values putting NAs first

        >>> s.sort_values(na_position='first')
        0     NaN
        1     1.0
        2     3.0
        4     5.0
        3    10.0
        dtype: float64

        Sort a series of strings

        >>> s = pd.Series(['z', 'b', 'd', 'a', 'c'])
        >>> s
        0    z
        1    b
        2    d
        3    a
        4    c
        dtype: object

        >>> s.sort_values()
        3    a
        1    b
        4    c
        2    d
        0    z
        dtype: object

        Sort using a key function. Your `key` function will be
        given the ``Series`` of values and should return an array-like.

        >>> s = pd.Series(['a', 'B', 'c', 'D', 'e'])
        >>> s.sort_values()
        1    B
        3    D
        0    a
        2    c
        4    e
        dtype: object
        >>> s.sort_values(key=lambda x: x.str.lower())
        0    a
        1    B
        2    c
        3    D
        4    e
        dtype: object

        NumPy ufuncs work well here. For example, we can
        sort by the ``sin`` of the value

        >>> s = pd.Series([-4, -2, 0, 2, 4])
        >>> s.sort_values(key=np.sin)
        1   -2
        4    4
        2    0
        0   -4
        3    2
        dtype: int64

        More complicated user-defined functions can be used,
        as long as they expect a Series and return an array-like

        >>> s.sort_values(key=lambda x: (np.tan(x.cumsum())))
        0   -4
        3    2
        4    4
        1   -2
        2    0
        dtype: int64
        """
        inplace = validate_bool_kwarg(inplace, "inplace")
        # Validate the axis parameter
        self._get_axis_number(axis)

        # GH 5856/5853
        if inplace and self._is_cached:
            raise ValueError(
                "This Series is a view of some other array, to "
                "sort in-place you must create a copy"
            )

        if is_list_like(ascending):
            ascending = cast(Sequence[Union[bool, int]], ascending)
            if len(ascending) != 1:
                raise ValueError(
                    f"Length of ascending ({len(ascending)}) must be 1 for Series"
                )
            ascending = ascending[0]

        if not is_bool(ascending):
            raise ValueError("ascending must be boolean")

        if na_position not in ["first", "last"]:
            raise ValueError(f"invalid na_position: {na_position}")

        # GH 35922. Make sorting stable by leveraging nargsort
        values_to_sort = ensure_key_mapped(self, key)._values if key else self._values
        sorted_index = nargsort(values_to_sort, kind, bool(ascending), na_position)

        result = self._constructor(
            self._values[sorted_index], index=self.index[sorted_index]
        )

        if ignore_index:
            result.index = ibase.default_index(len(sorted_index))

        if inplace:
            self._update_inplace(result)
        else:
            return result.__finalize__(self, method="sort_values")

    def sort_index(
        self,
        axis=0,
        level=None,
        ascending: bool | int | Sequence[bool | int] = True,
        inplace: bool = False,
        kind: str = "quicksort",
        na_position: str = "last",
        sort_remaining: bool = True,
        ignore_index: bool = False,
        key: IndexKeyFunc = None,
    ):
        """
        Sort Series by index labels.

        Returns a new Series sorted by label if `inplace` argument is
        ``False``, otherwise updates the original series and returns None.

        Parameters
        ----------
        axis : int, default 0
            Axis to direct sorting. This can only be 0 for Series.
        level : int, optional
            If not None, sort on values in specified index level(s).
        ascending : bool or list-like of bools, default True
            Sort ascending vs. descending. When the index is a MultiIndex the
            sort direction can be controlled for each level individually.
        inplace : bool, default False
            If True, perform operation in-place.
        kind : {'quicksort', 'mergesort', 'heapsort', 'stable'}, default 'quicksort'
            Choice of sorting algorithm. See also :func:`numpy.sort` for more
            information. 'mergesort' and 'stable' are the only stable algorithms. For
            DataFrames, this option is only applied when sorting on a single
            column or label.
        na_position : {'first', 'last'}, default 'last'
            If 'first' puts NaNs at the beginning, 'last' puts NaNs at the end.
            Not implemented for MultiIndex.
        sort_remaining : bool, default True
            If True and sorting by level and index is multilevel, sort by other
            levels too (in order) after sorting by specified level.
        ignore_index : bool, default False
            If True, the resulting axis will be labeled 0, 1, …, n - 1.

            .. versionadded:: 1.0.0

        key : callable, optional
            If not None, apply the key function to the index values
            before sorting. This is similar to the `key` argument in the
            builtin :meth:`sorted` function, with the notable difference that
            this `key` function should be *vectorized*. It should expect an
            ``Index`` and return an ``Index`` of the same shape.

            .. versionadded:: 1.1.0

        Returns
        -------
        Series or None
            The original Series sorted by the labels or None if ``inplace=True``.

        See Also
        --------
        DataFrame.sort_index: Sort DataFrame by the index.
        DataFrame.sort_values: Sort DataFrame by the value.
        Series.sort_values : Sort Series by the value.

        Examples
        --------
        >>> s = pd.Series(['a', 'b', 'c', 'd'], index=[3, 2, 1, 4])
        >>> s.sort_index()
        1    c
        2    b
        3    a
        4    d
        dtype: object

        Sort Descending

        >>> s.sort_index(ascending=False)
        4    d
        3    a
        2    b
        1    c
        dtype: object

        Sort Inplace

        >>> s.sort_index(inplace=True)
        >>> s
        1    c
        2    b
        3    a
        4    d
        dtype: object

        By default NaNs are put at the end, but use `na_position` to place
        them at the beginning

        >>> s = pd.Series(['a', 'b', 'c', 'd'], index=[3, 2, 1, np.nan])
        >>> s.sort_index(na_position='first')
        NaN     d
         1.0    c
         2.0    b
         3.0    a
        dtype: object

        Specify index level to sort

        >>> arrays = [np.array(['qux', 'qux', 'foo', 'foo',
        ...                     'baz', 'baz', 'bar', 'bar']),
        ...           np.array(['two', 'one', 'two', 'one',
        ...                     'two', 'one', 'two', 'one'])]
        >>> s = pd.Series([1, 2, 3, 4, 5, 6, 7, 8], index=arrays)
        >>> s.sort_index(level=1)
        bar  one    8
        baz  one    6
        foo  one    4
        qux  one    2
        bar  two    7
        baz  two    5
        foo  two    3
        qux  two    1
        dtype: int64

        Does not sort by remaining levels when sorting by levels

        >>> s.sort_index(level=1, sort_remaining=False)
        qux  one    2
        foo  one    4
        baz  one    6
        bar  one    8
        qux  two    1
        foo  two    3
        baz  two    5
        bar  two    7
        dtype: int64

        Apply a key function before sorting

        >>> s = pd.Series([1, 2, 3, 4], index=['A', 'b', 'C', 'd'])
        >>> s.sort_index(key=lambda x : x.str.lower())
        A    1
        b    2
        C    3
        d    4
        dtype: int64
        """

        return super().sort_index(
            axis,
            level,
            ascending,
            inplace,
            kind,
            na_position,
            sort_remaining,
            ignore_index,
            key,
        )

    def argsort(self, axis=0, kind="quicksort", order=None) -> Series:
        """
        Return the integer indices that would sort the Series values.

        Override ndarray.argsort. Argsorts the value, omitting NA/null values,
        and places the result in the same locations as the non-NA values.

        Parameters
        ----------
        axis : {0 or "index"}
            Has no effect but is accepted for compatibility with numpy.
        kind : {'mergesort', 'quicksort', 'heapsort', 'stable'}, default 'quicksort'
            Choice of sorting algorithm. See :func:`numpy.sort` for more
            information. 'mergesort' and 'stable' are the only stable algorithms.
        order : None
            Has no effect but is accepted for compatibility with numpy.

        Returns
        -------
        Series
            Positions of values within the sort order with -1 indicating
            nan values.

        See Also
        --------
        numpy.ndarray.argsort : Returns the indices that would sort this array.
        """
        values = self._values
        mask = isna(values)

        if mask.any():
            result = Series(-1, index=self.index, name=self.name, dtype="int64")
            notmask = ~mask
            result[notmask] = np.argsort(values[notmask], kind=kind)
            return self._constructor(result, index=self.index).__finalize__(
                self, method="argsort"
            )
        else:
            return self._constructor(
                np.argsort(values, kind=kind), index=self.index, dtype="int64"
            ).__finalize__(self, method="argsort")

    def nlargest(self, n=5, keep="first") -> Series:
        """
        Return the largest `n` elements.

        Parameters
        ----------
        n : int, default 5
            Return this many descending sorted values.
        keep : {'first', 'last', 'all'}, default 'first'
            When there are duplicate values that cannot all fit in a
            Series of `n` elements:

            - ``first`` : return the first `n` occurrences in order
                of appearance.
            - ``last`` : return the last `n` occurrences in reverse
                order of appearance.
            - ``all`` : keep all occurrences. This can result in a Series of
                size larger than `n`.

        Returns
        -------
        Series
            The `n` largest values in the Series, sorted in decreasing order.

        See Also
        --------
        Series.nsmallest: Get the `n` smallest elements.
        Series.sort_values: Sort Series by values.
        Series.head: Return the first `n` rows.

        Notes
        -----
        Faster than ``.sort_values(ascending=False).head(n)`` for small `n`
        relative to the size of the ``Series`` object.

        Examples
        --------
        >>> countries_population = {"Italy": 59000000, "France": 65000000,
        ...                         "Malta": 434000, "Maldives": 434000,
        ...                         "Brunei": 434000, "Iceland": 337000,
        ...                         "Nauru": 11300, "Tuvalu": 11300,
        ...                         "Anguilla": 11300, "Montserrat": 5200}
        >>> s = pd.Series(countries_population)
        >>> s
        Italy       59000000
        France      65000000
        Malta         434000
        Maldives      434000
        Brunei        434000
        Iceland       337000
        Nauru          11300
        Tuvalu         11300
        Anguilla       11300
        Montserrat      5200
        dtype: int64

        The `n` largest elements where ``n=5`` by default.

        >>> s.nlargest()
        France      65000000
        Italy       59000000
        Malta         434000
        Maldives      434000
        Brunei        434000
        dtype: int64

        The `n` largest elements where ``n=3``. Default `keep` value is 'first'
        so Malta will be kept.

        >>> s.nlargest(3)
        France    65000000
        Italy     59000000
        Malta       434000
        dtype: int64

        The `n` largest elements where ``n=3`` and keeping the last duplicates.
        Brunei will be kept since it is the last with value 434000 based on
        the index order.

        >>> s.nlargest(3, keep='last')
        France      65000000
        Italy       59000000
        Brunei        434000
        dtype: int64

        The `n` largest elements where ``n=3`` with all duplicates kept. Note
        that the returned Series has five elements due to the three duplicates.

        >>> s.nlargest(3, keep='all')
        France      65000000
        Italy       59000000
        Malta         434000
        Maldives      434000
        Brunei        434000
        dtype: int64
        """
        return algorithms.SelectNSeries(self, n=n, keep=keep).nlargest()

    def nsmallest(self, n=5, keep="first") -> Series:
        """
        Return the smallest `n` elements.

        Parameters
        ----------
        n : int, default 5
            Return this many ascending sorted values.
        keep : {'first', 'last', 'all'}, default 'first'
            When there are duplicate values that cannot all fit in a
            Series of `n` elements:

            - ``first`` : return the first `n` occurrences in order
                of appearance.
            - ``last`` : return the last `n` occurrences in reverse
                order of appearance.
            - ``all`` : keep all occurrences. This can result in a Series of
                size larger than `n`.

        Returns
        -------
        Series
            The `n` smallest values in the Series, sorted in increasing order.

        See Also
        --------
        Series.nlargest: Get the `n` largest elements.
        Series.sort_values: Sort Series by values.
        Series.head: Return the first `n` rows.

        Notes
        -----
        Faster than ``.sort_values().head(n)`` for small `n` relative to
        the size of the ``Series`` object.

        Examples
        --------
        >>> countries_population = {"Italy": 59000000, "France": 65000000,
        ...                         "Brunei": 434000, "Malta": 434000,
        ...                         "Maldives": 434000, "Iceland": 337000,
        ...                         "Nauru": 11300, "Tuvalu": 11300,
        ...                         "Anguilla": 11300, "Montserrat": 5200}
        >>> s = pd.Series(countries_population)
        >>> s
        Italy       59000000
        France      65000000
        Brunei        434000
        Malta         434000
        Maldives      434000
        Iceland       337000
        Nauru          11300
        Tuvalu         11300
        Anguilla       11300
        Montserrat      5200
        dtype: int64

        The `n` smallest elements where ``n=5`` by default.

        >>> s.nsmallest()
        Montserrat    5200
        Nauru        11300
        Tuvalu       11300
        Anguilla     11300
        Iceland     337000
        dtype: int64

        The `n` smallest elements where ``n=3``. Default `keep` value is
        'first' so Nauru and Tuvalu will be kept.

        >>> s.nsmallest(3)
        Montserrat   5200
        Nauru       11300
        Tuvalu      11300
        dtype: int64

        The `n` smallest elements where ``n=3`` and keeping the last
        duplicates. Anguilla and Tuvalu will be kept since they are the last
        with value 11300 based on the index order.

        >>> s.nsmallest(3, keep='last')
        Montserrat   5200
        Anguilla    11300
        Tuvalu      11300
        dtype: int64

        The `n` smallest elements where ``n=3`` with all duplicates kept. Note
        that the returned Series has four elements due to the three duplicates.

        >>> s.nsmallest(3, keep='all')
        Montserrat   5200
        Nauru       11300
        Tuvalu      11300
        Anguilla    11300
        dtype: int64
        """
        return algorithms.SelectNSeries(self, n=n, keep=keep).nsmallest()

    def swaplevel(self, i=-2, j=-1, copy=True) -> Series:
        """
        Swap levels i and j in a :class:`MultiIndex`.

        Default is to swap the two innermost levels of the index.

        Parameters
        ----------
        i, j : int, str
            Level of the indices to be swapped. Can pass level name as string.
        copy : bool, default True
            Whether to copy underlying data.

        Returns
        -------
        Series
            Series with levels swapped in MultiIndex.
        """
        assert isinstance(self.index, MultiIndex)
        new_index = self.index.swaplevel(i, j)
        return self._constructor(self._values, index=new_index, copy=copy).__finalize__(
            self, method="swaplevel"
        )

    def reorder_levels(self, order) -> Series:
        """
        Rearrange index levels using input order.

        May not drop or duplicate levels.

        Parameters
        ----------
        order : list of int representing new level order
            Reference level by number or key.

        Returns
        -------
        type of caller (new object)
        """
        if not isinstance(self.index, MultiIndex):  # pragma: no cover
            raise Exception("Can only reorder levels on a hierarchical axis.")

        result = self.copy()
        assert isinstance(result.index, MultiIndex)
        result.index = result.index.reorder_levels(order)
        return result

    def explode(self, ignore_index: bool = False) -> Series:
        """
        Transform each element of a list-like to a row.

        .. versionadded:: 0.25.0

        Parameters
        ----------
        ignore_index : bool, default False
            If True, the resulting index will be labeled 0, 1, …, n - 1.

            .. versionadded:: 1.1.0

        Returns
        -------
        Series
            Exploded lists to rows; index will be duplicated for these rows.

        See Also
        --------
        Series.str.split : Split string values on specified separator.
        Series.unstack : Unstack, a.k.a. pivot, Series with MultiIndex
            to produce DataFrame.
        DataFrame.melt : Unpivot a DataFrame from wide format to long format.
        DataFrame.explode : Explode a DataFrame from list-like
            columns to long format.

        Notes
        -----
        This routine will explode list-likes including lists, tuples, sets,
        Series, and np.ndarray. The result dtype of the subset rows will
        be object. Scalars will be returned unchanged, and empty list-likes will
        result in a np.nan for that row. In addition, the ordering of elements in
        the output will be non-deterministic when exploding sets.

        Examples
        --------
        >>> s = pd.Series([[1, 2, 3], 'foo', [], [3, 4]])
        >>> s
        0    [1, 2, 3]
        1          foo
        2           []
        3       [3, 4]
        dtype: object

        >>> s.explode()
        0      1
        0      2
        0      3
        1    foo
        2    NaN
        3      3
        3      4
        dtype: object
        """
        if not len(self) or not is_object_dtype(self):
            result = self.copy()
            return result.reset_index(drop=True) if ignore_index else result

        values, counts = reshape.explode(np.asarray(self._values))

        if ignore_index:
            index = ibase.default_index(len(values))
        else:
            index = self.index.repeat(counts)

        return self._constructor(values, index=index, name=self.name)

    def unstack(self, level=-1, fill_value=None):
        """
        Unstack, also known as pivot, Series with MultiIndex to produce DataFrame.

        Parameters
        ----------
        level : int, str, or list of these, default last level
            Level(s) to unstack, can pass level name.
        fill_value : scalar value, default None
            Value to use when replacing NaN values.

        Returns
        -------
        DataFrame
            Unstacked Series.

        Examples
        --------
        >>> s = pd.Series([1, 2, 3, 4],
        ...               index=pd.MultiIndex.from_product([['one', 'two'],
        ...                                                 ['a', 'b']]))
        >>> s
        one  a    1
             b    2
        two  a    3
             b    4
        dtype: int64

        >>> s.unstack(level=-1)
             a  b
        one  1  2
        two  3  4

        >>> s.unstack(level=0)
           one  two
        a    1    3
        b    2    4
        """
        from pandas.core.reshape.reshape import unstack

        return unstack(self, level, fill_value)

    # ----------------------------------------------------------------------
    # function application

    def map(self, arg, na_action=None) -> Series:
        """
        Map values of Series according to input correspondence.

        Used for substituting each value in a Series with another value,
        that may be derived from a function, a ``dict`` or
        a :class:`Series`.

        Parameters
        ----------
        arg : function, collections.abc.Mapping subclass or Series
            Mapping correspondence.
        na_action : {None, 'ignore'}, default None
            If 'ignore', propagate NaN values, without passing them to the
            mapping correspondence.

        Returns
        -------
        Series
            Same index as caller.

        See Also
        --------
        Series.apply : For applying more complex functions on a Series.
        DataFrame.apply : Apply a function row-/column-wise.
        DataFrame.applymap : Apply a function elementwise on a whole DataFrame.

        Notes
        -----
        When ``arg`` is a dictionary, values in Series that are not in the
        dictionary (as keys) are converted to ``NaN``. However, if the
        dictionary is a ``dict`` subclass that defines ``__missing__`` (i.e.
        provides a method for default values), then this default is used
        rather than ``NaN``.

        Examples
        --------
        >>> s = pd.Series(['cat', 'dog', np.nan, 'rabbit'])
        >>> s
        0      cat
        1      dog
        2      NaN
        3   rabbit
        dtype: object

        ``map`` accepts a ``dict`` or a ``Series``. Values that are not found
        in the ``dict`` are converted to ``NaN``, unless the dict has a default
        value (e.g. ``defaultdict``):

        >>> s.map({'cat': 'kitten', 'dog': 'puppy'})
        0   kitten
        1    puppy
        2      NaN
        3      NaN
        dtype: object

        It also accepts a function:

        >>> s.map('I am a {}'.format)
        0       I am a cat
        1       I am a dog
        2       I am a nan
        3    I am a rabbit
        dtype: object

        To avoid applying the function to missing values (and keep them as
        ``NaN``) ``na_action='ignore'`` can be used:

        >>> s.map('I am a {}'.format, na_action='ignore')
        0     I am a cat
        1     I am a dog
        2            NaN
        3  I am a rabbit
        dtype: object
        """
        new_values = super()._map_values(arg, na_action=na_action)
        return self._constructor(new_values, index=self.index).__finalize__(
            self, method="map"
        )

    def _gotitem(self, key, ndim, subset=None) -> Series:
        """
        Sub-classes to define. Return a sliced object.

        Parameters
        ----------
        key : string / list of selections
        ndim : {1, 2}
            Requested ndim of result.
        subset : object, default None
            Subset to act on.
        """
        return self

    _agg_see_also_doc = dedent(
        """
    See Also
    --------
    Series.apply : Invoke function on a Series.
    Series.transform : Transform function producing a Series with like indexes.
    """
    )

    _agg_examples_doc = dedent(
        """
    Examples
    --------
    >>> s = pd.Series([1, 2, 3, 4])
    >>> s
    0    1
    1    2
    2    3
    3    4
    dtype: int64

    >>> s.agg('min')
    1

    >>> s.agg(['min', 'max'])
    min   1
    max   4
    dtype: int64
    """
    )

    @doc(
        generic._shared_docs["aggregate"],
        klass=_shared_doc_kwargs["klass"],
        axis=_shared_doc_kwargs["axis"],
        see_also=_agg_see_also_doc,
        examples=_agg_examples_doc,
    )
    def aggregate(self, func=None, axis=0, *args, **kwargs):
        # Validate the axis parameter
        self._get_axis_number(axis)

        # if func is None, will switch to user-provided "named aggregation" kwargs
        if func is None:
            func = dict(kwargs.items())

        op = SeriesApply(self, func, convert_dtype=False, args=args, kwargs=kwargs)
        result = op.agg()
        return result

    agg = aggregate

    @doc(
        _shared_docs["transform"],
        klass=_shared_doc_kwargs["klass"],
        axis=_shared_doc_kwargs["axis"],
    )
    def transform(
        self, func: AggFuncType, axis: Axis = 0, *args, **kwargs
    ) -> FrameOrSeriesUnion:
        # Validate axis argument
        self._get_axis_number(axis)
        result = SeriesApply(
            self, func=func, convert_dtype=True, args=args, kwargs=kwargs
        ).transform()
        return result

    def apply(
        self,
        func: AggFuncType,
        convert_dtype: bool = True,
        args: tuple[Any, ...] = (),
        **kwargs,
    ) -> FrameOrSeriesUnion:
        """
        Invoke function on values of Series.

        Can be ufunc (a NumPy function that applies to the entire Series)
        or a Python function that only works on single values.

        Parameters
        ----------
        func : function
            Python function or NumPy ufunc to apply.
        convert_dtype : bool, default True
            Try to find better dtype for elementwise function results. If
            False, leave as dtype=object.
        args : tuple
            Positional arguments passed to func after the series value.
        **kwargs
            Additional keyword arguments passed to func.

        Returns
        -------
        Series or DataFrame
            If func returns a Series object the result will be a DataFrame.

        See Also
        --------
        Series.map: For element-wise operations.
        Series.agg: Only perform aggregating type operations.
        Series.transform: Only perform transforming type operations.

        Notes
        -----
        Functions that mutate the passed object can produce unexpected
        behavior or errors and are not supported. See :ref:`udf-mutation`
        for more details.

        Examples
        --------
        Create a series with typical summer temperatures for each city.

        >>> s = pd.Series([20, 21, 12],
        ...               index=['London', 'New York', 'Helsinki'])
        >>> s
        London      20
        New York    21
        Helsinki    12
        dtype: int64

        Square the values by defining a function and passing it as an
        argument to ``apply()``.

        >>> def square(x):
        ...     return x ** 2
        >>> s.apply(square)
        London      400
        New York    441
        Helsinki    144
        dtype: int64

        Square the values by passing an anonymous function as an
        argument to ``apply()``.

        >>> s.apply(lambda x: x ** 2)
        London      400
        New York    441
        Helsinki    144
        dtype: int64

        Define a custom function that needs additional positional
        arguments and pass these additional arguments using the
        ``args`` keyword.

        >>> def subtract_custom_value(x, custom_value):
        ...     return x - custom_value

        >>> s.apply(subtract_custom_value, args=(5,))
        London      15
        New York    16
        Helsinki     7
        dtype: int64

        Define a custom function that takes keyword arguments
        and pass these arguments to ``apply``.

        >>> def add_custom_values(x, **kwargs):
        ...     for month in kwargs:
        ...         x += kwargs[month]
        ...     return x

        >>> s.apply(add_custom_values, june=30, july=20, august=25)
        London      95
        New York    96
        Helsinki    87
        dtype: int64

        Use a function from the Numpy library.

        >>> s.apply(np.log)
        London      2.995732
        New York    3.044522
        Helsinki    2.484907
        dtype: float64
        """
        return SeriesApply(self, func, convert_dtype, args, kwargs).apply()

    def _reduce(
        self,
        op,
        name: str,
        *,
        axis=0,
        skipna=True,
        numeric_only=None,
        filter_type=None,
        **kwds,
    ):
        """
        Perform a reduction operation.

        If we have an ndarray as a value, then simply perform the operation,
        otherwise delegate to the object.
        """
        delegate = self._values

        if axis is not None:
            self._get_axis_number(axis)

        if isinstance(delegate, ExtensionArray):
            # dispatch to ExtensionArray interface
            return delegate._reduce(name, skipna=skipna, **kwds)

        else:
            # dispatch to numpy arrays
            if numeric_only:
                raise NotImplementedError(
                    f"Series.{name} does not implement numeric_only."
                )
            with np.errstate(all="ignore"):
                return op(delegate, skipna=skipna, **kwds)

    def _reindex_indexer(self, new_index, indexer, copy):
        if indexer is None:
            if copy:
                return self.copy()
            return self

        new_values = algorithms.take_nd(
            self._values, indexer, allow_fill=True, fill_value=None
        )
        return self._constructor(new_values, index=new_index)

    def _needs_reindex_multi(self, axes, method, level) -> bool:
        """
        Check if we do need a multi reindex; this is for compat with
        higher dims.
        """
        return False

    # error: Cannot determine type of 'align'
    @doc(
        NDFrame.align,  # type: ignore[has-type]
        klass=_shared_doc_kwargs["klass"],
        axes_single_arg=_shared_doc_kwargs["axes_single_arg"],
    )
    def align(
        self,
        other,
        join="outer",
        axis=None,
        level=None,
        copy=True,
        fill_value=None,
        method=None,
        limit=None,
        fill_axis=0,
        broadcast_axis=None,
    ):
        return super().align(
            other,
            join=join,
            axis=axis,
            level=level,
            copy=copy,
            fill_value=fill_value,
            method=method,
            limit=limit,
            fill_axis=fill_axis,
            broadcast_axis=broadcast_axis,
        )

    def rename(
        self,
        index=None,
        *,
        axis=None,
        copy=True,
        inplace=False,
        level=None,
        errors="ignore",
    ):
        """
        Alter Series index labels or name.

        Function / dict values must be unique (1-to-1). Labels not contained in
        a dict / Series will be left as-is. Extra labels listed don't throw an
        error.

        Alternatively, change ``Series.name`` with a scalar value.

        See the :ref:`user guide <basics.rename>` for more.

        Parameters
        ----------
        axis : {0 or "index"}
            Unused. Accepted for compatibility with DataFrame method only.
        index : scalar, hashable sequence, dict-like or function, optional
            Functions or dict-like are transformations to apply to
            the index.
            Scalar or hashable sequence-like will alter the ``Series.name``
            attribute.

        **kwargs
            Additional keyword arguments passed to the function. Only the
            "inplace" keyword is used.

        Returns
        -------
        Series or None
            Series with index labels or name altered or None if ``inplace=True``.

        See Also
        --------
        DataFrame.rename : Corresponding DataFrame method.
        Series.rename_axis : Set the name of the axis.

        Examples
        --------
        >>> s = pd.Series([1, 2, 3])
        >>> s
        0    1
        1    2
        2    3
        dtype: int64
        >>> s.rename("my_name")  # scalar, changes Series.name
        0    1
        1    2
        2    3
        Name: my_name, dtype: int64
        >>> s.rename(lambda x: x ** 2)  # function, changes labels
        0    1
        1    2
        4    3
        dtype: int64
        >>> s.rename({1: 3, 2: 5})  # mapping, changes labels
        0    1
        3    2
        5    3
        dtype: int64
        """
        if callable(index) or is_dict_like(index):
            return super().rename(
                index, copy=copy, inplace=inplace, level=level, errors=errors
            )
        else:
            return self._set_name(index, inplace=inplace)

    @overload
    def set_axis(
        self, labels, axis: Axis = ..., inplace: Literal[False] = ...
    ) -> Series:
        ...

    @overload
    def set_axis(self, labels, axis: Axis, inplace: Literal[True]) -> None:
        ...

    @overload
    def set_axis(self, labels, *, inplace: Literal[True]) -> None:
        ...

    @overload
    def set_axis(self, labels, axis: Axis = ..., inplace: bool = ...) -> Series | None:
        ...

    @Appender(
        """
        Examples
        --------
        >>> s = pd.Series([1, 2, 3])
        >>> s
        0    1
        1    2
        2    3
        dtype: int64

        >>> s.set_axis(['a', 'b', 'c'], axis=0)
        a    1
        b    2
        c    3
        dtype: int64
    """
    )
    @Substitution(
        **_shared_doc_kwargs,
        extended_summary_sub="",
        axis_description_sub="",
        see_also_sub="",
    )
    @Appender(generic.NDFrame.set_axis.__doc__)
    def set_axis(self, labels, axis: Axis = 0, inplace: bool = False):
        return super().set_axis(labels, axis=axis, inplace=inplace)

    # error: Cannot determine type of 'reindex'
    @doc(
        NDFrame.reindex,  # type: ignore[has-type]
        klass=_shared_doc_kwargs["klass"],
        axes=_shared_doc_kwargs["axes"],
        optional_labels=_shared_doc_kwargs["optional_labels"],
        optional_axis=_shared_doc_kwargs["optional_axis"],
    )
    def reindex(self, index=None, **kwargs):
        return super().reindex(index=index, **kwargs)

    def drop(
        self,
        labels=None,
        axis=0,
        index=None,
        columns=None,
        level=None,
        inplace=False,
        errors="raise",
    ) -> Series:
        """
        Return Series with specified index labels removed.

        Remove elements of a Series based on specifying the index labels.
        When using a multi-index, labels on different levels can be removed
        by specifying the level.

        Parameters
        ----------
        labels : single label or list-like
            Index labels to drop.
        axis : 0, default 0
            Redundant for application on Series.
        index : single label or list-like
            Redundant for application on Series, but 'index' can be used instead
            of 'labels'.
        columns : single label or list-like
            No change is made to the Series; use 'index' or 'labels' instead.
        level : int or level name, optional
            For MultiIndex, level for which the labels will be removed.
        inplace : bool, default False
            If True, do operation inplace and return None.
        errors : {'ignore', 'raise'}, default 'raise'
            If 'ignore', suppress error and only existing labels are dropped.

        Returns
        -------
        Series or None
            Series with specified index labels removed or None if ``inplace=True``.

        Raises
        ------
        KeyError
            If none of the labels are found in the index.

        See Also
        --------
        Series.reindex : Return only specified index labels of Series.
        Series.dropna : Return series without null values.
        Series.drop_duplicates : Return Series with duplicate values removed.
        DataFrame.drop : Drop specified labels from rows or columns.

        Examples
        --------
        >>> s = pd.Series(data=np.arange(3), index=['A', 'B', 'C'])
        >>> s
        A  0
        B  1
        C  2
        dtype: int64

        Drop labels B en C

        >>> s.drop(labels=['B', 'C'])
        A  0
        dtype: int64

        Drop 2nd level label in MultiIndex Series

        >>> midx = pd.MultiIndex(levels=[['lama', 'cow', 'falcon'],
        ...                              ['speed', 'weight', 'length']],
        ...                      codes=[[0, 0, 0, 1, 1, 1, 2, 2, 2],
        ...                             [0, 1, 2, 0, 1, 2, 0, 1, 2]])
        >>> s = pd.Series([45, 200, 1.2, 30, 250, 1.5, 320, 1, 0.3],
        ...               index=midx)
        >>> s
        lama    speed      45.0
                weight    200.0
                length      1.2
        cow     speed      30.0
                weight    250.0
                length      1.5
        falcon  speed     320.0
                weight      1.0
                length      0.3
        dtype: float64

        >>> s.drop(labels='weight', level=1)
        lama    speed      45.0
                length      1.2
        cow     speed      30.0
                length      1.5
        falcon  speed     320.0
                length      0.3
        dtype: float64
        """
        return super().drop(
            labels=labels,
            axis=axis,
            index=index,
            columns=columns,
            level=level,
            inplace=inplace,
            errors=errors,
        )

<<<<<<< HEAD
    # error: Cannot determine type of 'fillna'
    @doc(NDFrame.fillna, **_shared_doc_kwargs)  # type: ignore[has-type]
=======
    @overload
    def fillna(
        self,
        value=...,
        method: str | None = ...,
        axis: Axis | None = ...,
        inplace: Literal[False] = ...,
        limit=...,
        downcast=...,
    ) -> Series:
        ...

    @overload
    def fillna(
        self,
        value,
        method: str | None,
        axis: Axis | None,
        inplace: Literal[True],
        limit=...,
        downcast=...,
    ) -> None:
        ...

    @overload
    def fillna(
        self,
        *,
        inplace: Literal[True],
        limit=...,
        downcast=...,
    ) -> None:
        ...

    @overload
    def fillna(
        self,
        value,
        *,
        inplace: Literal[True],
        limit=...,
        downcast=...,
    ) -> None:
        ...

    @overload
    def fillna(
        self,
        *,
        method: str | None,
        inplace: Literal[True],
        limit=...,
        downcast=...,
    ) -> None:
        ...

    @overload
    def fillna(
        self,
        *,
        axis: Axis | None,
        inplace: Literal[True],
        limit=...,
        downcast=...,
    ) -> None:
        ...

    @overload
    def fillna(
        self,
        *,
        method: str | None,
        axis: Axis | None,
        inplace: Literal[True],
        limit=...,
        downcast=...,
    ) -> None:
        ...

    @overload
    def fillna(
        self,
        value,
        *,
        axis: Axis | None,
        inplace: Literal[True],
        limit=...,
        downcast=...,
    ) -> None:
        ...

    @overload
    def fillna(
        self,
        value,
        method: str | None,
        *,
        inplace: Literal[True],
        limit=...,
        downcast=...,
    ) -> None:
        ...

    @overload
    def fillna(
        self,
        value=...,
        method: str | None = ...,
        axis: Axis | None = ...,
        inplace: bool = ...,
        limit=...,
        downcast=...,
    ) -> Series | None:
        ...

    @doc(NDFrame.fillna, **_shared_doc_kwargs)
>>>>>>> 8fd8c8bc
    def fillna(
        self,
        value=None,
        method=None,
        axis=None,
        inplace=False,
        limit=None,
        downcast=None,
    ) -> Series | None:
        return super().fillna(
            value=value,
            method=method,
            axis=axis,
            inplace=inplace,
            limit=limit,
            downcast=downcast,
        )

    def pop(self, item: Hashable) -> Any:
        """
        Return item and drops from series. Raise KeyError if not found.

        Parameters
        ----------
        item : label
            Index of the element that needs to be removed.

        Returns
        -------
        Value that is popped from series.

        Examples
        --------
        >>> ser = pd.Series([1,2,3])

        >>> ser.pop(0)
        1

        >>> ser
        1    2
        2    3
        dtype: int64
        """
        return super().pop(item=item)

    # error: Cannot determine type of 'replace'
    @doc(
        NDFrame.replace,  # type: ignore[has-type]
        klass=_shared_doc_kwargs["klass"],
        inplace=_shared_doc_kwargs["inplace"],
        replace_iloc=_shared_doc_kwargs["replace_iloc"],
    )
    def replace(
        self,
        to_replace=None,
        value=None,
        inplace=False,
        limit=None,
        regex=False,
        method="pad",
    ):
        return super().replace(
            to_replace=to_replace,
            value=value,
            inplace=inplace,
            limit=limit,
            regex=regex,
            method=method,
        )

    def _replace_single(self, to_replace, method: str, inplace: bool, limit):
        """
        Replaces values in a Series using the fill method specified when no
        replacement value is given in the replace method
        """

        orig_dtype = self.dtype
        result = self if inplace else self.copy()
        fill_f = missing.get_fill_func(method)

        mask = missing.mask_missing(result.values, to_replace)
        values, _ = fill_f(result.values, limit=limit, mask=mask)

        if values.dtype == orig_dtype and inplace:
            return

        result = self._constructor(values, index=self.index, dtype=self.dtype)
        result = result.__finalize__(self)

        if inplace:
            self._update_inplace(result)
            return

        return result

    # error: Cannot determine type of 'shift'
    @doc(NDFrame.shift, klass=_shared_doc_kwargs["klass"])  # type: ignore[has-type]
    def shift(self, periods=1, freq=None, axis=0, fill_value=None) -> Series:
        return super().shift(
            periods=periods, freq=freq, axis=axis, fill_value=fill_value
        )

    def memory_usage(self, index: bool = True, deep: bool = False) -> int:
        """
        Return the memory usage of the Series.

        The memory usage can optionally include the contribution of
        the index and of elements of `object` dtype.

        Parameters
        ----------
        index : bool, default True
            Specifies whether to include the memory usage of the Series index.
        deep : bool, default False
            If True, introspect the data deeply by interrogating
            `object` dtypes for system-level memory consumption, and include
            it in the returned value.

        Returns
        -------
        int
            Bytes of memory consumed.

        See Also
        --------
        numpy.ndarray.nbytes : Total bytes consumed by the elements of the
            array.
        DataFrame.memory_usage : Bytes consumed by a DataFrame.

        Examples
        --------
        >>> s = pd.Series(range(3))
        >>> s.memory_usage()
        152

        Not including the index gives the size of the rest of the data, which
        is necessarily smaller:

        >>> s.memory_usage(index=False)
        24

        The memory footprint of `object` values is ignored by default:

        >>> s = pd.Series(["a", "b"])
        >>> s.values
        array(['a', 'b'], dtype=object)
        >>> s.memory_usage()
        144
        >>> s.memory_usage(deep=True)
        244
        """
        v = self._memory_usage(deep=deep)
        if index:
            v += self.index.memory_usage(deep=deep)
        return v

    def isin(self, values) -> Series:
        """
        Whether elements in Series are contained in `values`.

        Return a boolean Series showing whether each element in the Series
        matches an element in the passed sequence of `values` exactly.

        Parameters
        ----------
        values : set or list-like
            The sequence of values to test. Passing in a single string will
            raise a ``TypeError``. Instead, turn a single string into a
            list of one element.

        Returns
        -------
        Series
            Series of booleans indicating if each element is in values.

        Raises
        ------
        TypeError
          * If `values` is a string

        See Also
        --------
        DataFrame.isin : Equivalent method on DataFrame.

        Examples
        --------
        >>> s = pd.Series(['lama', 'cow', 'lama', 'beetle', 'lama',
        ...                'hippo'], name='animal')
        >>> s.isin(['cow', 'lama'])
        0     True
        1     True
        2     True
        3    False
        4     True
        5    False
        Name: animal, dtype: bool

        Passing a single string as ``s.isin('lama')`` will raise an error. Use
        a list of one element instead:

        >>> s.isin(['lama'])
        0     True
        1    False
        2     True
        3    False
        4     True
        5    False
        Name: animal, dtype: bool

        Strings and integers are distinct and are therefore not comparable:

        >>> pd.Series([1]).isin(['1'])
        0    False
        dtype: bool
        >>> pd.Series([1.1]).isin(['1.1'])
        0    False
        dtype: bool
        """
        result = algorithms.isin(self._values, values)
        return self._constructor(result, index=self.index).__finalize__(
            self, method="isin"
        )

    def between(self, left, right, inclusive=True) -> Series:
        """
        Return boolean Series equivalent to left <= series <= right.

        This function returns a boolean vector containing `True` wherever the
        corresponding Series element is between the boundary values `left` and
        `right`. NA values are treated as `False`.

        Parameters
        ----------
        left : scalar or list-like
            Left boundary.
        right : scalar or list-like
            Right boundary.
        inclusive : bool, default True
            Include boundaries.

        Returns
        -------
        Series
            Series representing whether each element is between left and
            right (inclusive).

        See Also
        --------
        Series.gt : Greater than of series and other.
        Series.lt : Less than of series and other.

        Notes
        -----
        This function is equivalent to ``(left <= ser) & (ser <= right)``

        Examples
        --------
        >>> s = pd.Series([2, 0, 4, 8, np.nan])

        Boundary values are included by default:

        >>> s.between(1, 4)
        0     True
        1    False
        2     True
        3    False
        4    False
        dtype: bool

        With `inclusive` set to ``False`` boundary values are excluded:

        >>> s.between(1, 4, inclusive=False)
        0     True
        1    False
        2    False
        3    False
        4    False
        dtype: bool

        `left` and `right` can be any scalar value:

        >>> s = pd.Series(['Alice', 'Bob', 'Carol', 'Eve'])
        >>> s.between('Anna', 'Daniel')
        0    False
        1     True
        2     True
        3    False
        dtype: bool
        """
        if inclusive:
            lmask = self >= left
            rmask = self <= right
        else:
            lmask = self > left
            rmask = self < right

        return lmask & rmask

    # ----------------------------------------------------------------------
    # Convert to types that support pd.NA

    def _convert_dtypes(
        self,
        infer_objects: bool = True,
        convert_string: bool = True,
        convert_integer: bool = True,
        convert_boolean: bool = True,
        convert_floating: bool = True,
    ) -> Series:
        input_series = self
        if infer_objects:
            input_series = input_series.infer_objects()
            if is_object_dtype(input_series):
                input_series = input_series.copy()

        if convert_string or convert_integer or convert_boolean or convert_floating:
            inferred_dtype = convert_dtypes(
                input_series._values,
                convert_string,
                convert_integer,
                convert_boolean,
                convert_floating,
            )
            try:
                result = input_series.astype(inferred_dtype)
            except TypeError:
                result = input_series.copy()
        else:
            result = input_series.copy()
        return result

    # error: Cannot determine type of 'isna'
    @doc(NDFrame.isna, klass=_shared_doc_kwargs["klass"])  # type: ignore[has-type]
    def isna(self) -> Series:
        return generic.NDFrame.isna(self)

    # error: Cannot determine type of 'isna'
    @doc(NDFrame.isna, klass=_shared_doc_kwargs["klass"])  # type: ignore[has-type]
    def isnull(self) -> Series:
        return super().isnull()

    # error: Cannot determine type of 'notna'
    @doc(NDFrame.notna, klass=_shared_doc_kwargs["klass"])  # type: ignore[has-type]
    def notna(self) -> Series:
        return super().notna()

    # error: Cannot determine type of 'notna'
    @doc(NDFrame.notna, klass=_shared_doc_kwargs["klass"])  # type: ignore[has-type]
    def notnull(self) -> Series:
        return super().notnull()

    def dropna(self, axis=0, inplace=False, how=None):
        """
        Return a new Series with missing values removed.

        See the :ref:`User Guide <missing_data>` for more on which values are
        considered missing, and how to work with missing data.

        Parameters
        ----------
        axis : {0 or 'index'}, default 0
            There is only one axis to drop values from.
        inplace : bool, default False
            If True, do operation inplace and return None.
        how : str, optional
            Not in use. Kept for compatibility.

        Returns
        -------
        Series or None
            Series with NA entries dropped from it or None if ``inplace=True``.

        See Also
        --------
        Series.isna: Indicate missing values.
        Series.notna : Indicate existing (non-missing) values.
        Series.fillna : Replace missing values.
        DataFrame.dropna : Drop rows or columns which contain NA values.
        Index.dropna : Drop missing indices.

        Examples
        --------
        >>> ser = pd.Series([1., 2., np.nan])
        >>> ser
        0    1.0
        1    2.0
        2    NaN
        dtype: float64

        Drop NA values from a Series.

        >>> ser.dropna()
        0    1.0
        1    2.0
        dtype: float64

        Keep the Series with valid entries in the same variable.

        >>> ser.dropna(inplace=True)
        >>> ser
        0    1.0
        1    2.0
        dtype: float64

        Empty strings are not considered NA values. ``None`` is considered an
        NA value.

        >>> ser = pd.Series([np.NaN, 2, pd.NaT, '', None, 'I stay'])
        >>> ser
        0       NaN
        1         2
        2       NaT
        3
        4      None
        5    I stay
        dtype: object
        >>> ser.dropna()
        1         2
        3
        5    I stay
        dtype: object
        """
        inplace = validate_bool_kwarg(inplace, "inplace")
        # Validate the axis parameter
        self._get_axis_number(axis or 0)

        if self._can_hold_na:
            result = remove_na_arraylike(self)
            if inplace:
                self._update_inplace(result)
            else:
                return result
        else:
            if inplace:
                # do nothing
                pass
            else:
                return self.copy()

    # ----------------------------------------------------------------------
    # Time series-oriented methods

    # error: Cannot determine type of 'asfreq'
    @doc(NDFrame.asfreq, **_shared_doc_kwargs)  # type: ignore[has-type]
    def asfreq(
        self,
        freq,
        method=None,
        how: str | None = None,
        normalize: bool = False,
        fill_value=None,
    ) -> Series:
        return super().asfreq(
            freq=freq,
            method=method,
            how=how,
            normalize=normalize,
            fill_value=fill_value,
        )

    # error: Cannot determine type of 'resample'
    @doc(NDFrame.resample, **_shared_doc_kwargs)  # type: ignore[has-type]
    def resample(
        self,
        rule,
        axis=0,
        closed: str | None = None,
        label: str | None = None,
        convention: str = "start",
        kind: str | None = None,
        loffset=None,
        base: int | None = None,
        on=None,
        level=None,
        origin: str | TimestampConvertibleTypes = "start_day",
        offset: TimedeltaConvertibleTypes | None = None,
    ) -> Resampler:
        return super().resample(
            rule=rule,
            axis=axis,
            closed=closed,
            label=label,
            convention=convention,
            kind=kind,
            loffset=loffset,
            base=base,
            on=on,
            level=level,
            origin=origin,
            offset=offset,
        )

    def to_timestamp(self, freq=None, how="start", copy=True) -> Series:
        """
        Cast to DatetimeIndex of Timestamps, at *beginning* of period.

        Parameters
        ----------
        freq : str, default frequency of PeriodIndex
            Desired frequency.
        how : {'s', 'e', 'start', 'end'}
            Convention for converting period to timestamp; start of period
            vs. end.
        copy : bool, default True
            Whether or not to return a copy.

        Returns
        -------
        Series with DatetimeIndex
        """
        new_values = self._values
        if copy:
            new_values = new_values.copy()

        if not isinstance(self.index, PeriodIndex):
            raise TypeError(f"unsupported Type {type(self.index).__name__}")
        new_index = self.index.to_timestamp(freq=freq, how=how)
        return self._constructor(new_values, index=new_index).__finalize__(
            self, method="to_timestamp"
        )

    def to_period(self, freq=None, copy=True) -> Series:
        """
        Convert Series from DatetimeIndex to PeriodIndex.

        Parameters
        ----------
        freq : str, default None
            Frequency associated with the PeriodIndex.
        copy : bool, default True
            Whether or not to return a copy.

        Returns
        -------
        Series
            Series with index converted to PeriodIndex.
        """
        new_values = self._values
        if copy:
            new_values = new_values.copy()

        if not isinstance(self.index, DatetimeIndex):
            raise TypeError(f"unsupported Type {type(self.index).__name__}")
        new_index = self.index.to_period(freq=freq)
        return self._constructor(new_values, index=new_index).__finalize__(
            self, method="to_period"
        )

    # ----------------------------------------------------------------------
    # Add index
    _AXIS_ORDERS = ["index"]
    _AXIS_REVERSED = False
    _AXIS_LEN = len(_AXIS_ORDERS)
    _info_axis_number = 0
    _info_axis_name = "index"

    index: Index = properties.AxisProperty(
        axis=0, doc="The index (axis labels) of the Series."
    )

    # ----------------------------------------------------------------------
    # Accessor Methods
    # ----------------------------------------------------------------------
    str = CachedAccessor("str", StringMethods)
    dt = CachedAccessor("dt", CombinedDatetimelikeProperties)
    cat = CachedAccessor("cat", CategoricalAccessor)
    plot = CachedAccessor("plot", pandas.plotting.PlotAccessor)
    sparse = CachedAccessor("sparse", SparseAccessor)

    # ----------------------------------------------------------------------
    # Add plotting methods to Series
    hist = pandas.plotting.hist_series

    # ----------------------------------------------------------------------
    # Template-Based Arithmetic/Comparison Methods

    def _cmp_method(self, other, op):
        res_name = ops.get_op_result_name(self, other)

        if isinstance(other, Series) and not self._indexed_same(other):
            raise ValueError("Can only compare identically-labeled Series objects")

        lvalues = self._values
        rvalues = extract_array(other, extract_numpy=True, extract_range=True)

        with np.errstate(all="ignore"):
            res_values = ops.comparison_op(lvalues, rvalues, op)

        return self._construct_result(res_values, name=res_name)

    def _logical_method(self, other, op):
        res_name = ops.get_op_result_name(self, other)
        self, other = ops.align_method_SERIES(self, other, align_asobject=True)

        lvalues = self._values
        rvalues = extract_array(other, extract_numpy=True, extract_range=True)

        res_values = ops.logical_op(lvalues, rvalues, op)
        return self._construct_result(res_values, name=res_name)

    def _arith_method(self, other, op):
        res_name = ops.get_op_result_name(self, other)
        self, other = ops.align_method_SERIES(self, other)

        lvalues = self._values
        rvalues = extract_array(other, extract_numpy=True, extract_range=True)

        with np.errstate(all="ignore"):
            result = ops.arithmetic_op(lvalues, rvalues, op)

        return self._construct_result(result, name=res_name)


Series._add_numeric_operations()

# Add arithmetic!
ops.add_flex_arithmetic_methods(Series)<|MERGE_RESOLUTION|>--- conflicted
+++ resolved
@@ -4583,10 +4583,6 @@
             errors=errors,
         )
 
-<<<<<<< HEAD
-    # error: Cannot determine type of 'fillna'
-    @doc(NDFrame.fillna, **_shared_doc_kwargs)  # type: ignore[has-type]
-=======
     @overload
     def fillna(
         self,
@@ -4702,8 +4698,8 @@
     ) -> Series | None:
         ...
 
-    @doc(NDFrame.fillna, **_shared_doc_kwargs)
->>>>>>> 8fd8c8bc
+    # error: Cannot determine type of 'fillna'
+    @doc(NDFrame.fillna, **_shared_doc_kwargs)  # type: ignore[has-type]
     def fillna(
         self,
         value=None,
