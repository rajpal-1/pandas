"""
Data structure for 1-dimensional cross-sectional and time series data
"""
from io import StringIO
from shutil import get_terminal_size
from textwrap import dedent
from typing import (
    IO,
    TYPE_CHECKING,
    Any,
    Callable,
    Iterable,
    List,
    Optional,
    Tuple,
    Type,
)
import warnings

import numpy as np

from pandas._config import get_option

from pandas._libs import lib, properties, reshape, tslibs
from pandas._typing import Axis, DtypeObj, Label
from pandas.compat.numpy import function as nv
from pandas.util._decorators import Appender, Substitution, doc
from pandas.util._validators import validate_bool_kwarg, validate_percentile

from pandas.core.dtypes.cast import (
    convert_dtypes,
    maybe_cast_to_extension_array,
    validate_numeric_casting,
)
from pandas.core.dtypes.common import (
    _is_unorderable_exception,
    ensure_platform_int,
    is_bool,
    is_categorical_dtype,
    is_dict_like,
    is_extension_array_dtype,
    is_integer,
    is_iterator,
    is_list_like,
    is_object_dtype,
    is_scalar,
)
from pandas.core.dtypes.generic import (
    ABCDataFrame,
    ABCDatetimeIndex,
    ABCMultiIndex,
    ABCPeriodIndex,
    ABCSeries,
)
from pandas.core.dtypes.inference import is_hashable
from pandas.core.dtypes.missing import (
    isna,
    na_value_for_dtype,
    notna,
    remove_na_arraylike,
)

import pandas as pd
from pandas.core import algorithms, base, generic, nanops, ops
from pandas.core.accessor import CachedAccessor
from pandas.core.arrays import ExtensionArray
from pandas.core.arrays.categorical import CategoricalAccessor
from pandas.core.arrays.sparse import SparseAccessor
import pandas.core.common as com
from pandas.core.construction import (
    create_series_with_explicit_dtype,
    extract_array,
    is_empty_data,
    sanitize_array,
)
from pandas.core.generic import NDFrame
from pandas.core.indexers import unpack_1tuple
from pandas.core.indexes.accessors import CombinedDatetimelikeProperties
from pandas.core.indexes.api import (
    Float64Index,
    Index,
    IntervalIndex,
    InvalidIndexError,
    MultiIndex,
    ensure_index,
)
import pandas.core.indexes.base as ibase
from pandas.core.indexes.datetimes import DatetimeIndex
from pandas.core.indexes.period import PeriodIndex
from pandas.core.indexes.timedeltas import TimedeltaIndex
from pandas.core.indexing import check_bool_indexer
from pandas.core.internals import SingleBlockManager
from pandas.core.strings import StringMethods
from pandas.core.tools.datetimes import to_datetime

import pandas.io.formats.format as fmt
import pandas.plotting

if TYPE_CHECKING:
    from pandas.core.frame import DataFrame
    from pandas.core.groupby.generic import SeriesGroupBy

__all__ = ["Series"]

_shared_doc_kwargs = dict(
    axes="index",
    klass="Series",
    axes_single_arg="{0 or 'index'}",
    axis="""axis : {0 or 'index'}
        Parameter needed for compatibility with DataFrame.""",
    inplace="""inplace : boolean, default False
        If True, performs operation inplace and returns None.""",
    unique="np.ndarray",
    duplicated="Series",
    optional_by="",
    optional_mapper="",
    optional_labels="",
    optional_axis="",
    versionadded_to_excel="\n    .. versionadded:: 0.20.0\n",
)


def _coerce_method(converter):
    """
    Install the scalar coercion methods.
    """

    def wrapper(self):
        if len(self) == 1:
            return converter(self.iloc[0])
        raise TypeError(f"cannot convert the series to {converter}")

    wrapper.__name__ = f"__{converter.__name__}__"
    return wrapper


# ----------------------------------------------------------------------
# Series class


class Series(base.IndexOpsMixin, generic.NDFrame):
    """
    One-dimensional ndarray with axis labels (including time series).

    Labels need not be unique but must be a hashable type. The object
    supports both integer- and label-based indexing and provides a host of
    methods for performing operations involving the index. Statistical
    methods from ndarray have been overridden to automatically exclude
    missing data (currently represented as NaN).

    Operations between Series (+, -, /, *, **) align values based on their
    associated index values-- they need not be the same length. The result
    index will be the sorted union of the two indexes.

    Parameters
    ----------
    data : array-like, Iterable, dict, or scalar value
        Contains data stored in Series.

        .. versionchanged:: 0.23.0
           If data is a dict, argument order is maintained for Python 3.6
           and later.

    index : array-like or Index (1d)
        Values must be hashable and have the same length as `data`.
        Non-unique index values are allowed. Will default to
        RangeIndex (0, 1, 2, ..., n) if not provided. If both a dict and index
        sequence are used, the index will override the keys found in the
        dict.
    dtype : str, numpy.dtype, or ExtensionDtype, optional
        Data type for the output Series. If not specified, this will be
        inferred from `data`.
        See the :ref:`user guide <basics.dtypes>` for more usages.
    name : str, optional
        The name to give to the Series.
    copy : bool, default False
        Copy input data.
    """

    _typ = "series"

    _name: Label
    _metadata: List[str] = ["name"]
    _internal_names_set = {"index"} | generic.NDFrame._internal_names_set
    _accessors = {"dt", "cat", "str", "sparse"}
    _deprecations = (
        base.IndexOpsMixin._deprecations
        | generic.NDFrame._deprecations
        | frozenset(["compress", "ptp"])
    )

    # Override cache_readonly bc Series is mutable
    hasnans = property(
        base.IndexOpsMixin.hasnans.func, doc=base.IndexOpsMixin.hasnans.__doc__
    )
    _mgr: SingleBlockManager
    div: Callable[["Series", Any], "Series"]
    rdiv: Callable[["Series", Any], "Series"]

    # ----------------------------------------------------------------------
    # Constructors

    def __init__(
        self, data=None, index=None, dtype=None, name=None, copy=False, fastpath=False
    ):

        # we are called internally, so short-circuit
        if fastpath:

            # data is an ndarray, index is defined
            if not isinstance(data, SingleBlockManager):
                data = SingleBlockManager.from_array(data, index)
            if copy:
                data = data.copy()
            if index is None:
                index = data.index

        else:

            name = ibase.maybe_extract_name(name, data, type(self))

            if is_empty_data(data) and dtype is None:
                # gh-17261
                warnings.warn(
                    "The default dtype for empty Series will be 'object' instead "
                    "of 'float64' in a future version. Specify a dtype explicitly "
                    "to silence this warning.",
                    DeprecationWarning,
                    stacklevel=2,
                )
                # uncomment the line below when removing the DeprecationWarning
                # dtype = np.dtype(object)

            if index is not None:
                index = ensure_index(index)

            if data is None:
                data = {}
            if dtype is not None:
                dtype = self._validate_dtype(dtype)

            if isinstance(data, MultiIndex):
                raise NotImplementedError(
                    "initializing a Series from a MultiIndex is not supported"
                )
            elif isinstance(data, Index):

                if dtype is not None:
                    # astype copies
                    data = data.astype(dtype)
                else:
                    # need to copy to avoid aliasing issues
                    data = data._values.copy()
                    if isinstance(data, ABCDatetimeIndex) and data.tz is not None:
                        # GH#24096 need copy to be deep for datetime64tz case
                        # TODO: See if we can avoid these copies
                        data = data._values.copy(deep=True)
                copy = False

            elif isinstance(data, np.ndarray):
                if len(data.dtype):
                    # GH#13296 we are dealing with a compound dtype, which
                    #  should be treated as 2D
                    raise ValueError(
                        "Cannot construct a Series from an ndarray with "
                        "compound dtype.  Use DataFrame instead."
                    )
                pass
            elif isinstance(data, ABCSeries):
                if index is None:
                    index = data.index
                else:
                    data = data.reindex(index, copy=copy)
                data = data._mgr
            elif is_dict_like(data):
                data, index = self._init_dict(data, index, dtype)
                dtype = None
                copy = False
            elif isinstance(data, SingleBlockManager):
                if index is None:
                    index = data.index
                elif not data.index.equals(index) or copy:
                    # GH#19275 SingleBlockManager input should only be called
                    # internally
                    raise AssertionError(
                        "Cannot pass both SingleBlockManager "
                        "`data` argument and a different "
                        "`index` argument. `copy` must be False."
                    )

            elif is_extension_array_dtype(data):
                pass
            elif isinstance(data, (set, frozenset)):
                raise TypeError(f"'{type(data).__name__}' type is unordered")
            else:
                data = com.maybe_iterable_to_list(data)

            if index is None:
                if not is_list_like(data):
                    data = [data]
                index = ibase.default_index(len(data))
            elif is_list_like(data):

                # a scalar numpy array is list-like but doesn't
                # have a proper length
                try:
                    if len(index) != len(data):
                        raise ValueError(
                            f"Length of passed values is {len(data)}, "
                            f"index implies {len(index)}."
                        )
                except TypeError:
                    pass

            # create/copy the manager
            if isinstance(data, SingleBlockManager):
                if dtype is not None:
                    data = data.astype(dtype=dtype, errors="ignore", copy=copy)
                elif copy:
                    data = data.copy()
            else:
                data = sanitize_array(data, index, dtype, copy, raise_cast_failure=True)

                data = SingleBlockManager.from_array(data, index)

        generic.NDFrame.__init__(self, data)
        self.name = name
        self._set_axis(0, index, fastpath=True)

    def _init_dict(self, data, index=None, dtype=None):
        """
        Derive the "_mgr" and "index" attributes of a new Series from a
        dictionary input.

        Parameters
        ----------
        data : dict or dict-like
            Data used to populate the new Series.
        index : Index or index-like, default None
            Index for the new Series: if None, use dict keys.
        dtype : dtype, default None
            The dtype for the new Series: if None, infer from data.

        Returns
        -------
        _data : BlockManager for the new Series
        index : index for the new Series
        """
        # Looking for NaN in dict doesn't work ({np.nan : 1}[float('nan')]
        # raises KeyError), so we iterate the entire dict, and align
        if data:
            keys, values = zip(*data.items())
            values = list(values)
        elif index is not None:
            # fastpath for Series(data=None). Just use broadcasting a scalar
            # instead of reindexing.
            values = na_value_for_dtype(dtype)
            keys = index
        else:
            keys, values = [], []

        # Input is now list-like, so rely on "standard" construction:

        # TODO: passing np.float64 to not break anything yet. See GH-17261
        s = create_series_with_explicit_dtype(
            values, index=keys, dtype=dtype, dtype_if_empty=np.float64
        )

        # Now we just make sure the order is respected, if any
        if data and index is not None:
            s = s.reindex(index, copy=False)
        return s._mgr, s.index

    # ----------------------------------------------------------------------

    @property
    def _constructor(self) -> Type["Series"]:
        return Series

    @property
    def _constructor_expanddim(self) -> Type["DataFrame"]:
        from pandas.core.frame import DataFrame

        return DataFrame

    # types
    @property
    def _can_hold_na(self):
        return self._mgr._can_hold_na

    _index = None

    def _set_axis(self, axis: int, labels, fastpath: bool = False) -> None:
        """
        Override generic, we want to set the _typ here.

        This is called from the cython code when we set the `index` attribute
        directly, e.g. `series.index = [1, 2, 3]`.
        """
        if not fastpath:
            labels = ensure_index(labels)

        is_all_dates = labels.is_all_dates
        if is_all_dates:
            if not isinstance(labels, (DatetimeIndex, PeriodIndex, TimedeltaIndex)):
                try:
                    labels = DatetimeIndex(labels)
                    # need to set here because we changed the index
                    if fastpath:
                        self._mgr.set_axis(axis, labels)
                except (tslibs.OutOfBoundsDatetime, ValueError):
                    # labels may exceeds datetime bounds,
                    # or not be a DatetimeIndex
                    pass

        object.__setattr__(self, "_index", labels)
        if not fastpath:
            # The ensure_index call aabove ensures we have an Index object
            self._mgr.set_axis(axis, labels)

    def _update_inplace(self, result, **kwargs):
        # we want to call the generic version and not the IndexOpsMixin
        return generic.NDFrame._update_inplace(self, result, **kwargs)

    # ndarray compatibility
    @property
    def dtype(self) -> DtypeObj:
        """
        Return the dtype object of the underlying data.
        """
        return self._mgr.dtype

    @property
    def dtypes(self) -> DtypeObj:
        """
        Return the dtype object of the underlying data.
        """
        # DataFrame compatibility
        return self.dtype

    @property
    def name(self) -> Label:
        """
        Return the name of the Series.

        The name of a Series becomes its index or column name if it is used
        to form a DataFrame. It is also used whenever displaying the Series
        using the interpreter.

        Returns
        -------
        label (hashable object)
            The name of the Series, also the column name if part of a DataFrame.

        See Also
        --------
        Series.rename : Sets the Series name when given a scalar input.
        Index.name : Corresponding Index property.

        Examples
        --------
        The Series name can be set initially when calling the constructor.

        >>> s = pd.Series([1, 2, 3], dtype=np.int64, name='Numbers')
        >>> s
        0    1
        1    2
        2    3
        Name: Numbers, dtype: int64
        >>> s.name = "Integers"
        >>> s
        0    1
        1    2
        2    3
        Name: Integers, dtype: int64

        The name of a Series within a DataFrame is its column name.

        >>> df = pd.DataFrame([[1, 2], [3, 4], [5, 6]],
        ...                   columns=["Odd Numbers", "Even Numbers"])
        >>> df
           Odd Numbers  Even Numbers
        0            1             2
        1            3             4
        2            5             6
        >>> df["Even Numbers"].name
        'Even Numbers'
        """
        return self._name

    @name.setter
    def name(self, value: Label) -> None:
        if not is_hashable(value):
            raise TypeError("Series.name must be a hashable type")
        object.__setattr__(self, "_name", value)

    @property
    def values(self):
        """
        Return Series as ndarray or ndarray-like depending on the dtype.

        .. warning::

           We recommend using :attr:`Series.array` or
           :meth:`Series.to_numpy`, depending on whether you need
           a reference to the underlying data or a NumPy array.

        Returns
        -------
        numpy.ndarray or ndarray-like

        See Also
        --------
        Series.array : Reference to the underlying data.
        Series.to_numpy : A NumPy array representing the underlying data.

        Examples
        --------
        >>> pd.Series([1, 2, 3]).values
        array([1, 2, 3])

        >>> pd.Series(list('aabc')).values
        array(['a', 'a', 'b', 'c'], dtype=object)

        >>> pd.Series(list('aabc')).astype('category').values
        [a, a, b, c]
        Categories (3, object): [a, b, c]

        Timezone aware datetime data is converted to UTC:

        >>> pd.Series(pd.date_range('20130101', periods=3,
        ...                         tz='US/Eastern')).values
        array(['2013-01-01T05:00:00.000000000',
               '2013-01-02T05:00:00.000000000',
               '2013-01-03T05:00:00.000000000'], dtype='datetime64[ns]')
        """
        return self._mgr.external_values()

    @property
    def _values(self):
        """
        Return the internal repr of this data (defined by Block.interval_values).
        This are the values as stored in the Block (ndarray or ExtensionArray
        depending on the Block class), with datetime64[ns] and timedelta64[ns]
        wrapped in ExtensionArrays to match Index._values behavior.

        Differs from the public ``.values`` for certain data types, because of
        historical backwards compatibility of the public attribute (e.g. period
        returns object ndarray and datetimetz a datetime64[ns] ndarray for
        ``.values`` while it returns an ExtensionArray for ``._values`` in those
        cases).

        Differs from ``.array`` in that this still returns the numpy array if
        the Block is backed by a numpy array (except for datetime64 and
        timedelta64 dtypes), while ``.array`` ensures to always return an
        ExtensionArray.

        Overview:

        dtype       | values        | _values       | array         |
        ----------- | ------------- | ------------- | ------------- |
        Numeric     | ndarray       | ndarray       | PandasArray   |
        Category    | Categorical   | Categorical   | Categorical   |
        dt64[ns]    | ndarray[M8ns] | DatetimeArray | DatetimeArray |
        dt64[ns tz] | ndarray[M8ns] | DatetimeArray | DatetimeArray |
        td64[ns]    | ndarray[m8ns] | TimedeltaArray| ndarray[m8ns] |
        Period      | ndarray[obj]  | PeriodArray   | PeriodArray   |
        Nullable    | EA            | EA            | EA            |

        """
        return self._mgr.internal_values()

    @Appender(base.IndexOpsMixin.array.__doc__)  # type: ignore
    @property
    def array(self) -> ExtensionArray:
        return self._mgr._block.array_values()

    # ops
    def ravel(self, order="C"):
        """
        Return the flattened underlying data as an ndarray.

        Returns
        -------
        numpy.ndarray or ndarray-like
            Flattened data of the Series.

        See Also
        --------
        numpy.ndarray.ravel : Return a flattened array.
        """
        return self._values.ravel(order=order)

    def __len__(self) -> int:
        """
        Return the length of the Series.
        """
        return len(self._mgr)

    def view(self, dtype=None) -> "Series":
        """
        Create a new view of the Series.

        This function will return a new Series with a view of the same
        underlying values in memory, optionally reinterpreted with a new data
        type. The new data type must preserve the same size in bytes as to not
        cause index misalignment.

        Parameters
        ----------
        dtype : data type
            Data type object or one of their string representations.

        Returns
        -------
        Series
            A new Series object as a view of the same data in memory.

        See Also
        --------
        numpy.ndarray.view : Equivalent numpy function to create a new view of
            the same data in memory.

        Notes
        -----
        Series are instantiated with ``dtype=float64`` by default. While
        ``numpy.ndarray.view()`` will return a view with the same data type as
        the original array, ``Series.view()`` (without specified dtype)
        will try using ``float64`` and may fail if the original data type size
        in bytes is not the same.

        Examples
        --------
        >>> s = pd.Series([-2, -1, 0, 1, 2], dtype='int8')
        >>> s
        0   -2
        1   -1
        2    0
        3    1
        4    2
        dtype: int8

        The 8 bit signed integer representation of `-1` is `0b11111111`, but
        the same bytes represent 255 if read as an 8 bit unsigned integer:

        >>> us = s.view('uint8')
        >>> us
        0    254
        1    255
        2      0
        3      1
        4      2
        dtype: uint8

        The views share the same underlying values:

        >>> us[0] = 128
        >>> s
        0   -128
        1     -1
        2      0
        3      1
        4      2
        dtype: int8
        """
        return self._constructor(
            self._values.view(dtype), index=self.index
        ).__finalize__(self)

    # ----------------------------------------------------------------------
    # NDArray Compat
    _HANDLED_TYPES = (Index, ExtensionArray, np.ndarray)

    def __array_ufunc__(
        self, ufunc: Callable, method: str, *inputs: Any, **kwargs: Any
    ):
        # TODO: handle DataFrame
        cls = type(self)

        # for binary ops, use our custom dunder methods
        result = ops.maybe_dispatch_ufunc_to_dunder_op(
            self, ufunc, method, *inputs, **kwargs
        )
        if result is not NotImplemented:
            return result

        # Determine if we should defer.
        no_defer = (np.ndarray.__array_ufunc__, cls.__array_ufunc__)

        for item in inputs:
            higher_priority = (
                hasattr(item, "__array_priority__")
                and item.__array_priority__ > self.__array_priority__
            )
            has_array_ufunc = (
                hasattr(item, "__array_ufunc__")
                and type(item).__array_ufunc__ not in no_defer
                and not isinstance(item, self._HANDLED_TYPES)
            )
            if higher_priority or has_array_ufunc:
                return NotImplemented

        # align all the inputs.
        names = [getattr(x, "name") for x in inputs if hasattr(x, "name")]
        types = tuple(type(x) for x in inputs)
        # TODO: dataframe
        alignable = [x for x, t in zip(inputs, types) if issubclass(t, Series)]

        if len(alignable) > 1:
            # This triggers alignment.
            # At the moment, there aren't any ufuncs with more than two inputs
            # so this ends up just being x1.index | x2.index, but we write
            # it to handle *args.
            index = alignable[0].index
            for s in alignable[1:]:
                index |= s.index
            inputs = tuple(
                x.reindex(index) if issubclass(t, Series) else x
                for x, t in zip(inputs, types)
            )
        else:
            index = self.index

        inputs = tuple(extract_array(x, extract_numpy=True) for x in inputs)
        result = getattr(ufunc, method)(*inputs, **kwargs)

        name = names[0] if len(set(names)) == 1 else None

        def construct_return(result):
            if lib.is_scalar(result):
                return result
            elif result.ndim > 1:
                # e.g. np.subtract.outer
                if method == "outer":
                    # GH#27198
                    raise NotImplementedError
                return result
            return self._constructor(result, index=index, name=name, copy=False)

        if type(result) is tuple:
            # multiple return values
            return tuple(construct_return(x) for x in result)
        elif method == "at":
            # no return value
            return None
        else:
            return construct_return(result)

    def __array__(self, dtype=None) -> np.ndarray:
        """
        Return the values as a NumPy array.

        Users should not call this directly. Rather, it is invoked by
        :func:`numpy.array` and :func:`numpy.asarray`.

        Parameters
        ----------
        dtype : str or numpy.dtype, optional
            The dtype to use for the resulting NumPy array. By default,
            the dtype is inferred from the data.

        Returns
        -------
        numpy.ndarray
            The values in the series converted to a :class:`numpy.ndarray`
            with the specified `dtype`.

        See Also
        --------
        array : Create a new array from data.
        Series.array : Zero-copy view to the array backing the Series.
        Series.to_numpy : Series method for similar behavior.

        Examples
        --------
        >>> ser = pd.Series([1, 2, 3])
        >>> np.asarray(ser)
        array([1, 2, 3])

        For timezone-aware data, the timezones may be retained with
        ``dtype='object'``

        >>> tzser = pd.Series(pd.date_range('2000', periods=2, tz="CET"))
        >>> np.asarray(tzser, dtype="object")
        array([Timestamp('2000-01-01 00:00:00+0100', tz='CET', freq='D'),
               Timestamp('2000-01-02 00:00:00+0100', tz='CET', freq='D')],
              dtype=object)

        Or the values may be localized to UTC and the tzinfo discarded with
        ``dtype='datetime64[ns]'``

        >>> np.asarray(tzser, dtype="datetime64[ns]")  # doctest: +ELLIPSIS
        array(['1999-12-31T23:00:00.000000000', ...],
              dtype='datetime64[ns]')
        """
        return np.asarray(self.array, dtype)

    # ----------------------------------------------------------------------
    # Unary Methods

    # coercion
    __float__ = _coerce_method(float)
    __long__ = _coerce_method(int)
    __int__ = _coerce_method(int)

    # ----------------------------------------------------------------------

    # indexers
    @property
    def axes(self) -> List[Index]:
        """
        Return a list of the row axis labels.
        """
        return [self.index]

    # ----------------------------------------------------------------------
    # Indexing Methods

    @Appender(generic.NDFrame.take.__doc__)
    def take(self, indices, axis=0, is_copy=None, **kwargs) -> "Series":
        if is_copy is not None:
            warnings.warn(
                "is_copy is deprecated and will be removed in a future version. "
                "'take' always returns a copy, so there is no need to specify this.",
                FutureWarning,
                stacklevel=2,
            )
        nv.validate_take(tuple(), kwargs)

        indices = ensure_platform_int(indices)
        new_index = self.index.take(indices)
        new_values = self._values.take(indices)

        return self._constructor(
            new_values, index=new_index, fastpath=True
        ).__finalize__(self)

    def _take_with_is_copy(self, indices, axis=0):
        """
        Internal version of the `take` method that sets the `_is_copy`
        attribute to keep track of the parent dataframe (using in indexing
        for the SettingWithCopyWarning). For Series this does the same
        as the public take (it never sets `_is_copy`).

        See the docstring of `take` for full explanation of the parameters.
        """
        return self.take(indices=indices, axis=axis)

    def _ixs(self, i: int, axis: int = 0):
        """
        Return the i-th value or values in the Series by location.

        Parameters
        ----------
        i : int

        Returns
        -------
        scalar (int) or Series (slice, sequence)
        """
        return self._values[i]

    def _slice(self, slobj: slice, axis: int = 0) -> "Series":
        # axis kwarg is retained for compat with NDFrame method
        #  _slice is *always* positional
        return self._get_values(slobj)

    def __getitem__(self, key):
        key = com.apply_if_callable(key, self)

        if key is Ellipsis:
            return self

        key_is_scalar = is_scalar(key)
        if isinstance(key, (list, tuple)):
            key = unpack_1tuple(key)

        if key_is_scalar or isinstance(self.index, MultiIndex):
            # Otherwise index.get_value will raise InvalidIndexError
            try:
                result = self.index.get_value(self, key)

                return result
            except InvalidIndexError:
                if not isinstance(self.index, MultiIndex):
                    raise

            except (KeyError, ValueError):
                if isinstance(key, tuple) and isinstance(self.index, MultiIndex):
                    # kludge
                    pass
                else:
                    raise

        if not key_is_scalar:
            # avoid expensive checks if we know we have a scalar
            if is_iterator(key):
                key = list(key)

            if com.is_bool_indexer(key):
                key = check_bool_indexer(self.index, key)
                key = np.asarray(key, dtype=bool)
                return self._get_values(key)

        return self._get_with(key)

    def _get_with(self, key):
        # other: fancy integer or otherwise
        if isinstance(key, slice):
            # _convert_slice_indexer to determin if this slice is positional
            #  or label based, and if the latter, convert to positional
            slobj = self.index._convert_slice_indexer(key, kind="getitem")
            return self._slice(slobj)
        elif isinstance(key, ABCDataFrame):
            raise TypeError(
                "Indexing a Series with DataFrame is not "
                "supported, use the appropriate DataFrame column"
            )
        elif isinstance(key, tuple):
            return self._get_values_tuple(key)

        elif not is_list_like(key):
            # e.g. scalars that aren't recognized by lib.is_scalar, GH#32684
            return self.loc[key]

        if not isinstance(key, (list, np.ndarray, ExtensionArray, Series, Index)):
            key = list(key)

        if isinstance(key, Index):
            key_type = key.inferred_type
        else:
            key_type = lib.infer_dtype(key, skipna=False)

        # Note: The key_type == "boolean" case should be caught by the
        #  com.is_bool_indexer check in __getitem__
        if key_type == "integer":
            # We need to decide whether to treat this as a positional indexer
            #  (i.e. self.iloc) or label-based (i.e. self.loc)
            if self.index.is_integer() or self.index.is_floating():
                return self.loc[key]
            elif isinstance(self.index, IntervalIndex):
                return self.loc[key]
            else:
                return self.iloc[key]

        if isinstance(key, list):
            # handle the dup indexing case GH#4246
            return self.loc[key]

        return self.reindex(key)

    def _get_values_tuple(self, key):
        # mpl hackaround
        if com.any_none(*key):
            # suppress warning from slicing the index with a 2d indexer.
            # eventually we'll want Series itself to warn.
            with warnings.catch_warnings():
                warnings.filterwarnings(
                    "ignore", "Support for multi-dim", DeprecationWarning
                )
                return self._get_values(key)

        if not isinstance(self.index, MultiIndex):
            raise ValueError("Can only tuple-index with a MultiIndex")

        # If key is contained, would have returned by now
        indexer, new_index = self.index.get_loc_level(key)
        return self._constructor(self._values[indexer], index=new_index).__finalize__(
            self
        )

    def _get_values(self, indexer):
        try:
<<<<<<< HEAD
            return self._constructor(
                self._mgr.get_slice(indexer), fastpath=True
            ).__finalize__(self)
=======
            return self._constructor(self._data.get_slice(indexer)).__finalize__(self)
>>>>>>> e835b760
        except ValueError:
            # mpl compat if we look up e.g. ser[:, np.newaxis];
            #  see tests.series.timeseries.test_mpl_compat_hack
            return self._values[indexer]

    def _get_value(self, label, takeable: bool = False):
        """
        Quickly retrieve single value at passed index label.

        Parameters
        ----------
        label : object
        takeable : interpret the index as indexers, default False

        Returns
        -------
        scalar value
        """
        if takeable:
            return self._values[label]

        # Similar to Index.get_value, but we do not fall back to positional
        loc = self.index.get_loc(label)
        return self.index._get_values_for_loc(self, loc, label)

    def __setitem__(self, key, value):
        key = com.apply_if_callable(key, self)
        cacher_needs_updating = self._check_is_chained_assignment_possible()

        if key is Ellipsis:
            key = slice(None)

        try:
            self._set_with_engine(key, value)
        except (KeyError, ValueError):
            values = self._values
            if is_integer(key) and not self.index.inferred_type == "integer":
                values[key] = value
            else:
                self.loc[key] = value

        except TypeError as e:
            if isinstance(key, tuple) and not isinstance(self.index, MultiIndex):
                raise ValueError("Can only tuple-index with a MultiIndex") from e

            # python 3 type errors should be raised
            if _is_unorderable_exception(e):
                raise IndexError(key) from e

            if com.is_bool_indexer(key):
                key = check_bool_indexer(self.index, key)
                key = np.asarray(key, dtype=bool)
                try:
                    self._where(~key, value, inplace=True)
                    return
                except InvalidIndexError:
                    self._set_values(key.astype(np.bool_), value)

            else:
                self._set_with(key, value)

        if cacher_needs_updating:
            self._maybe_update_cacher()

    def _set_with_engine(self, key, value):
        # fails with AttributeError for IntervalIndex
        loc = self.index._engine.get_loc(key)
        validate_numeric_casting(self.dtype, value)
        self._values[loc] = value

    def _set_with(self, key, value):
        # other: fancy integer or otherwise
        if isinstance(key, slice):
            indexer = self.index._convert_slice_indexer(key, kind="getitem")
            return self._set_values(indexer, value)

        elif is_scalar(key) and not is_integer(key) and key not in self.index:
            # GH#12862 adding an new key to the Series
            # Note: have to exclude integers because that is ambiguously
            #  position-based
            self.loc[key] = value
            return

        else:
            if isinstance(key, tuple):
                try:
                    # TODO: no test cases that get here
                    self._set_values(key, value)
                except Exception:
                    pass

            if is_scalar(key):
                key = [key]

            if isinstance(key, Index):
                key_type = key.inferred_type
                key = key._values
            else:
                key_type = lib.infer_dtype(key, skipna=False)

            # Note: key_type == "boolean" should not occur because that
            #  should be caught by the is_bool_indexer check in __setitem__
            if key_type == "integer":
                if self.index.inferred_type == "integer":
                    self._set_labels(key, value)
                else:
                    return self._set_values(key, value)
            else:
                self._set_labels(key, value)

    def _set_labels(self, key, value):
        key = com.asarray_tuplesafe(key)
        indexer: np.ndarray = self.index.get_indexer(key)
        mask = indexer == -1
        if mask.any():
            raise ValueError(f"{key[mask]} not contained in the index")
        self._set_values(indexer, value)

    def _set_values(self, key, value):
        if isinstance(key, Series):
            key = key._values
        self._mgr = self._mgr.setitem(indexer=key, value=value)
        self._maybe_update_cacher()

    def _set_value(self, label, value, takeable: bool = False):
        """
        Quickly set single value at passed label.

        If label is not contained, a new object is created with the label
        placed at the end of the result index.

        Parameters
        ----------
        label : object
            Partial indexing with MultiIndex not allowed.
        value : object
            Scalar value.
        takeable : interpret the index as indexers, default False
        """
        try:
            if takeable:
                self._values[label] = value
            else:
                loc = self.index.get_loc(label)
                validate_numeric_casting(self.dtype, value)
                self._values[loc] = value
        except KeyError:

            # set using a non-recursive method
            self.loc[label] = value

    # ----------------------------------------------------------------------
    # Unsorted

    @property
    def _is_mixed_type(self):
        return False

    def repeat(self, repeats, axis=None) -> "Series":
        """
        Repeat elements of a Series.

        Returns a new Series where each element of the current Series
        is repeated consecutively a given number of times.

        Parameters
        ----------
        repeats : int or array of ints
            The number of repetitions for each element. This should be a
            non-negative integer. Repeating 0 times will return an empty
            Series.
        axis : None
            Must be ``None``. Has no effect but is accepted for compatibility
            with numpy.

        Returns
        -------
        Series
            Newly created Series with repeated elements.

        See Also
        --------
        Index.repeat : Equivalent function for Index.
        numpy.repeat : Similar method for :class:`numpy.ndarray`.

        Examples
        --------
        >>> s = pd.Series(['a', 'b', 'c'])
        >>> s
        0    a
        1    b
        2    c
        dtype: object
        >>> s.repeat(2)
        0    a
        0    a
        1    b
        1    b
        2    c
        2    c
        dtype: object
        >>> s.repeat([1, 2, 3])
        0    a
        1    b
        1    b
        2    c
        2    c
        2    c
        dtype: object
        """
        nv.validate_repeat(tuple(), dict(axis=axis))
        new_index = self.index.repeat(repeats)
        new_values = self._values.repeat(repeats)
        return self._constructor(new_values, index=new_index).__finalize__(self)

    def reset_index(self, level=None, drop=False, name=None, inplace=False):
        """
        Generate a new DataFrame or Series with the index reset.

        This is useful when the index needs to be treated as a column, or
        when the index is meaningless and needs to be reset to the default
        before another operation.

        Parameters
        ----------
        level : int, str, tuple, or list, default optional
            For a Series with a MultiIndex, only remove the specified levels
            from the index. Removes all levels by default.
        drop : bool, default False
            Just reset the index, without inserting it as a column in
            the new DataFrame.
        name : object, optional
            The name to use for the column containing the original Series
            values. Uses ``self.name`` by default. This argument is ignored
            when `drop` is True.
        inplace : bool, default False
            Modify the Series in place (do not create a new object).

        Returns
        -------
        Series or DataFrame
            When `drop` is False (the default), a DataFrame is returned.
            The newly created columns will come first in the DataFrame,
            followed by the original Series values.
            When `drop` is True, a `Series` is returned.
            In either case, if ``inplace=True``, no value is returned.

        See Also
        --------
        DataFrame.reset_index: Analogous function for DataFrame.

        Examples
        --------
        >>> s = pd.Series([1, 2, 3, 4], name='foo',
        ...               index=pd.Index(['a', 'b', 'c', 'd'], name='idx'))

        Generate a DataFrame with default index.

        >>> s.reset_index()
          idx  foo
        0   a    1
        1   b    2
        2   c    3
        3   d    4

        To specify the name of the new column use `name`.

        >>> s.reset_index(name='values')
          idx  values
        0   a       1
        1   b       2
        2   c       3
        3   d       4

        To generate a new Series with the default set `drop` to True.

        >>> s.reset_index(drop=True)
        0    1
        1    2
        2    3
        3    4
        Name: foo, dtype: int64

        To update the Series in place, without generating a new one
        set `inplace` to True. Note that it also requires ``drop=True``.

        >>> s.reset_index(inplace=True, drop=True)
        >>> s
        0    1
        1    2
        2    3
        3    4
        Name: foo, dtype: int64

        The `level` parameter is interesting for Series with a multi-level
        index.

        >>> arrays = [np.array(['bar', 'bar', 'baz', 'baz']),
        ...           np.array(['one', 'two', 'one', 'two'])]
        >>> s2 = pd.Series(
        ...     range(4), name='foo',
        ...     index=pd.MultiIndex.from_arrays(arrays,
        ...                                     names=['a', 'b']))

        To remove a specific level from the Index, use `level`.

        >>> s2.reset_index(level='a')
               a  foo
        b
        one  bar    0
        two  bar    1
        one  baz    2
        two  baz    3

        If `level` is not set, all levels are removed from the Index.

        >>> s2.reset_index()
             a    b  foo
        0  bar  one    0
        1  bar  two    1
        2  baz  one    2
        3  baz  two    3
        """
        inplace = validate_bool_kwarg(inplace, "inplace")
        if drop:
            new_index = ibase.default_index(len(self))
            if level is not None:
                if not isinstance(level, (tuple, list)):
                    level = [level]
                level = [self.index._get_level_number(lev) for lev in level]
                if len(level) < self.index.nlevels:
                    new_index = self.index.droplevel(level)

            if inplace:
                self.index = new_index
                # set name if it was passed, otherwise, keep the previous name
                self.name = name or self.name
            else:
                return self._constructor(
                    self._values.copy(), index=new_index
                ).__finalize__(self)
        elif inplace:
            raise TypeError(
                "Cannot reset_index inplace on a Series to create a DataFrame"
            )
        else:
            df = self.to_frame(name)
            return df.reset_index(level=level, drop=drop)

    # ----------------------------------------------------------------------
    # Rendering Methods

    def __repr__(self) -> str:
        """
        Return a string representation for a particular Series.
        """
        buf = StringIO("")
        width, height = get_terminal_size()
        max_rows = (
            height
            if get_option("display.max_rows") == 0
            else get_option("display.max_rows")
        )
        min_rows = (
            height
            if get_option("display.max_rows") == 0
            else get_option("display.min_rows")
        )
        show_dimensions = get_option("display.show_dimensions")

        self.to_string(
            buf=buf,
            name=self.name,
            dtype=self.dtype,
            min_rows=min_rows,
            max_rows=max_rows,
            length=show_dimensions,
        )
        result = buf.getvalue()

        return result

    def to_string(
        self,
        buf=None,
        na_rep="NaN",
        float_format=None,
        header=True,
        index=True,
        length=False,
        dtype=False,
        name=False,
        max_rows=None,
        min_rows=None,
    ):
        """
        Render a string representation of the Series.

        Parameters
        ----------
        buf : StringIO-like, optional
            Buffer to write to.
        na_rep : str, optional
            String representation of NaN to use, default 'NaN'.
        float_format : one-parameter function, optional
            Formatter function to apply to columns' elements if they are
            floats, default None.
        header : bool, default True
            Add the Series header (index name).
        index : bool, optional
            Add index (row) labels, default True.
        length : bool, default False
            Add the Series length.
        dtype : bool, default False
            Add the Series dtype.
        name : bool, default False
            Add the Series name if not None.
        max_rows : int, optional
            Maximum number of rows to show before truncating. If None, show
            all.
        min_rows : int, optional
            The number of rows to display in a truncated repr (when number
            of rows is above `max_rows`).

        Returns
        -------
        str or None
            String representation of Series if ``buf=None``, otherwise None.
        """
        formatter = fmt.SeriesFormatter(
            self,
            name=name,
            length=length,
            header=header,
            index=index,
            dtype=dtype,
            na_rep=na_rep,
            float_format=float_format,
            min_rows=min_rows,
            max_rows=max_rows,
        )
        result = formatter.to_string()

        # catch contract violations
        if not isinstance(result, str):
            raise AssertionError(
                "result must be of type str, type "
                f"of result is {repr(type(result).__name__)}"
            )

        if buf is None:
            return result
        else:
            try:
                buf.write(result)
            except AttributeError:
                with open(buf, "w") as f:
                    f.write(result)

    @Appender(
        """
        Examples
        --------
        >>> s = pd.Series(["elk", "pig", "dog", "quetzal"], name="animal")
        >>> print(s.to_markdown())
        |    | animal   |
        |---:|:---------|
        |  0 | elk      |
        |  1 | pig      |
        |  2 | dog      |
        |  3 | quetzal  |
        """
    )
    @Substitution(klass="Series")
    @Appender(generic._shared_docs["to_markdown"])
    def to_markdown(
        self, buf: Optional[IO[str]] = None, mode: Optional[str] = None, **kwargs
    ) -> Optional[str]:
        return self.to_frame().to_markdown(buf, mode, **kwargs)

    # ----------------------------------------------------------------------

    def items(self) -> Iterable[Tuple[Label, Any]]:
        """
        Lazily iterate over (index, value) tuples.

        This method returns an iterable tuple (index, value). This is
        convenient if you want to create a lazy iterator.

        Returns
        -------
        iterable
            Iterable of tuples containing the (index, value) pairs from a
            Series.

        See Also
        --------
        DataFrame.items : Iterate over (column name, Series) pairs.
        DataFrame.iterrows : Iterate over DataFrame rows as (index, Series) pairs.

        Examples
        --------
        >>> s = pd.Series(['A', 'B', 'C'])
        >>> for index, value in s.items():
        ...     print(f"Index : {index}, Value : {value}")
        Index : 0, Value : A
        Index : 1, Value : B
        Index : 2, Value : C
        """
        return zip(iter(self.index), iter(self))

    @Appender(items.__doc__)
    def iteritems(self) -> Iterable[Tuple[Label, Any]]:
        return self.items()

    # ----------------------------------------------------------------------
    # Misc public methods

    def keys(self) -> Index:
        """
        Return alias for index.

        Returns
        -------
        Index
            Index of the Series.
        """
        return self.index

    def to_dict(self, into=dict):
        """
        Convert Series to {label -> value} dict or dict-like object.

        Parameters
        ----------
        into : class, default dict
            The collections.abc.Mapping subclass to use as the return
            object. Can be the actual class or an empty
            instance of the mapping type you want.  If you want a
            collections.defaultdict, you must pass it initialized.

            .. versionadded:: 0.21.0

        Returns
        -------
        collections.abc.Mapping
            Key-value representation of Series.

        Examples
        --------
        >>> s = pd.Series([1, 2, 3, 4])
        >>> s.to_dict()
        {0: 1, 1: 2, 2: 3, 3: 4}
        >>> from collections import OrderedDict, defaultdict
        >>> s.to_dict(OrderedDict)
        OrderedDict([(0, 1), (1, 2), (2, 3), (3, 4)])
        >>> dd = defaultdict(list)
        >>> s.to_dict(dd)
        defaultdict(<class 'list'>, {0: 1, 1: 2, 2: 3, 3: 4})
        """
        # GH16122
        into_c = com.standardize_mapping(into)
        return into_c(self.items())

    def to_frame(self, name=None) -> "DataFrame":
        """
        Convert Series to DataFrame.

        Parameters
        ----------
        name : object, default None
            The passed name should substitute for the series name (if it has
            one).

        Returns
        -------
        DataFrame
            DataFrame representation of Series.

        Examples
        --------
        >>> s = pd.Series(["a", "b", "c"],
        ...               name="vals")
        >>> s.to_frame()
          vals
        0    a
        1    b
        2    c
        """
        if name is None:
            df = self._constructor_expanddim(self)
        else:
            df = self._constructor_expanddim({name: self})

        return df

    def _set_name(self, name, inplace=False) -> "Series":
        """
        Set the Series name.

        Parameters
        ----------
        name : str
        inplace : bool
            Whether to modify `self` directly or return a copy.
        """
        inplace = validate_bool_kwarg(inplace, "inplace")
        ser = self if inplace else self.copy()
        ser.name = name
        return ser

    @Appender(
        """
Examples
--------
>>> ser = pd.Series([390., 350., 30., 20.],
...                 index=['Falcon', 'Falcon', 'Parrot', 'Parrot'], name="Max Speed")
>>> ser
Falcon    390.0
Falcon    350.0
Parrot     30.0
Parrot     20.0
Name: Max Speed, dtype: float64
>>> ser.groupby(["a", "b", "a", "b"]).mean()
a    210.0
b    185.0
Name: Max Speed, dtype: float64
>>> ser.groupby(level=0).mean()
Falcon    370.0
Parrot     25.0
Name: Max Speed, dtype: float64
>>> ser.groupby(ser > 100).mean()
Max Speed
False     25.0
True     370.0
Name: Max Speed, dtype: float64

**Grouping by Indexes**

We can groupby different levels of a hierarchical index
using the `level` parameter:

>>> arrays = [['Falcon', 'Falcon', 'Parrot', 'Parrot'],
...           ['Captive', 'Wild', 'Captive', 'Wild']]
>>> index = pd.MultiIndex.from_arrays(arrays, names=('Animal', 'Type'))
>>> ser = pd.Series([390., 350., 30., 20.], index=index, name="Max Speed")
>>> ser
Animal  Type
Falcon  Captive    390.0
        Wild       350.0
Parrot  Captive     30.0
        Wild        20.0
Name: Max Speed, dtype: float64
>>> ser.groupby(level=0).mean()
Animal
Falcon    370.0
Parrot     25.0
Name: Max Speed, dtype: float64
>>> ser.groupby(level="Type").mean()
Type
Captive    210.0
Wild       185.0
Name: Max Speed, dtype: float64
"""
    )
    @Appender(generic._shared_docs["groupby"] % _shared_doc_kwargs)
    def groupby(
        self,
        by=None,
        axis=0,
        level=None,
        as_index: bool = True,
        sort: bool = True,
        group_keys: bool = True,
        squeeze: bool = False,
        observed: bool = False,
    ) -> "SeriesGroupBy":
        from pandas.core.groupby.generic import SeriesGroupBy

        if level is None and by is None:
            raise TypeError("You have to supply one of 'by' and 'level'")
        axis = self._get_axis_number(axis)

        return SeriesGroupBy(
            obj=self,
            keys=by,
            axis=axis,
            level=level,
            as_index=as_index,
            sort=sort,
            group_keys=group_keys,
            squeeze=squeeze,
            observed=observed,
        )

    # ----------------------------------------------------------------------
    # Statistics, overridden ndarray methods

    # TODO: integrate bottleneck

    def count(self, level=None):
        """
        Return number of non-NA/null observations in the Series.

        Parameters
        ----------
        level : int or level name, default None
            If the axis is a MultiIndex (hierarchical), count along a
            particular level, collapsing into a smaller Series.

        Returns
        -------
        int or Series (if level specified)
            Number of non-null values in the Series.

        See Also
        --------
        DataFrame.count : Count non-NA cells for each column or row.

        Examples
        --------
        >>> s = pd.Series([0.0, 1.0, np.nan])
        >>> s.count()
        2
        """
        if level is None:
            return notna(self.array).sum()

        if isinstance(level, str):
            level = self.index._get_level_number(level)

        lev = self.index.levels[level]
        level_codes = np.array(self.index.codes[level], subok=False, copy=True)

        mask = level_codes == -1
        if mask.any():
            level_codes[mask] = cnt = len(lev)
            lev = lev.insert(cnt, lev._na_value)

        obs = level_codes[notna(self._values)]
        out = np.bincount(obs, minlength=len(lev) or None)
        return self._constructor(out, index=lev, dtype="int64").__finalize__(self)

    def mode(self, dropna=True) -> "Series":
        """
        Return the mode(s) of the dataset.

        Always returns Series even if only one value is returned.

        Parameters
        ----------
        dropna : bool, default True
            Don't consider counts of NaN/NaT.

            .. versionadded:: 0.24.0

        Returns
        -------
        Series
            Modes of the Series in sorted order.
        """
        # TODO: Add option for bins like value_counts()
        return algorithms.mode(self, dropna=dropna)

    def unique(self):
        """
        Return unique values of Series object.

        Uniques are returned in order of appearance. Hash table-based unique,
        therefore does NOT sort.

        Returns
        -------
        ndarray or ExtensionArray
            The unique values returned as a NumPy array. See Notes.

        See Also
        --------
        unique : Top-level unique method for any 1-d array-like object.
        Index.unique : Return Index with unique values from an Index object.

        Notes
        -----
        Returns the unique values as a NumPy array. In case of an
        extension-array backed Series, a new
        :class:`~api.extensions.ExtensionArray` of that type with just
        the unique values is returned. This includes

            * Categorical
            * Period
            * Datetime with Timezone
            * Interval
            * Sparse
            * IntegerNA

        See Examples section.

        Examples
        --------
        >>> pd.Series([2, 1, 3, 3], name='A').unique()
        array([2, 1, 3])

        >>> pd.Series([pd.Timestamp('2016-01-01') for _ in range(3)]).unique()
        array(['2016-01-01T00:00:00.000000000'], dtype='datetime64[ns]')

        >>> pd.Series([pd.Timestamp('2016-01-01', tz='US/Eastern')
        ...            for _ in range(3)]).unique()
        <DatetimeArray>
        ['2016-01-01 00:00:00-05:00']
        Length: 1, dtype: datetime64[ns, US/Eastern]

        An unordered Categorical will return categories in the order of
        appearance.

        >>> pd.Series(pd.Categorical(list('baabc'))).unique()
        [b, a, c]
        Categories (3, object): [b, a, c]

        An ordered Categorical preserves the category ordering.

        >>> pd.Series(pd.Categorical(list('baabc'), categories=list('abc'),
        ...                          ordered=True)).unique()
        [b, a, c]
        Categories (3, object): [a < b < c]
        """
        result = super().unique()
        return result

    def drop_duplicates(self, keep="first", inplace=False) -> "Series":
        """
        Return Series with duplicate values removed.

        Parameters
        ----------
        keep : {'first', 'last', ``False``}, default 'first'
            Method to handle dropping duplicates:

            - 'first' : Drop duplicates except for the first occurrence.
            - 'last' : Drop duplicates except for the last occurrence.
            - ``False`` : Drop all duplicates.

        inplace : bool, default ``False``
            If ``True``, performs operation inplace and returns None.

        Returns
        -------
        Series
            Series with duplicates dropped.

        See Also
        --------
        Index.drop_duplicates : Equivalent method on Index.
        DataFrame.drop_duplicates : Equivalent method on DataFrame.
        Series.duplicated : Related method on Series, indicating duplicate
            Series values.

        Examples
        --------
        Generate a Series with duplicated entries.

        >>> s = pd.Series(['lama', 'cow', 'lama', 'beetle', 'lama', 'hippo'],
        ...               name='animal')
        >>> s
        0      lama
        1       cow
        2      lama
        3    beetle
        4      lama
        5     hippo
        Name: animal, dtype: object

        With the 'keep' parameter, the selection behaviour of duplicated values
        can be changed. The value 'first' keeps the first occurrence for each
        set of duplicated entries. The default value of keep is 'first'.

        >>> s.drop_duplicates()
        0      lama
        1       cow
        3    beetle
        5     hippo
        Name: animal, dtype: object

        The value 'last' for parameter 'keep' keeps the last occurrence for
        each set of duplicated entries.

        >>> s.drop_duplicates(keep='last')
        1       cow
        3    beetle
        4      lama
        5     hippo
        Name: animal, dtype: object

        The value ``False`` for parameter 'keep' discards all sets of
        duplicated entries. Setting the value of 'inplace' to ``True`` performs
        the operation inplace and returns ``None``.

        >>> s.drop_duplicates(keep=False, inplace=True)
        >>> s
        1       cow
        3    beetle
        5     hippo
        Name: animal, dtype: object
        """
        return super().drop_duplicates(keep=keep, inplace=inplace)

    def duplicated(self, keep="first") -> "Series":
        """
        Indicate duplicate Series values.

        Duplicated values are indicated as ``True`` values in the resulting
        Series. Either all duplicates, all except the first or all except the
        last occurrence of duplicates can be indicated.

        Parameters
        ----------
        keep : {'first', 'last', False}, default 'first'
            Method to handle dropping duplicates:

            - 'first' : Mark duplicates as ``True`` except for the first
              occurrence.
            - 'last' : Mark duplicates as ``True`` except for the last
              occurrence.
            - ``False`` : Mark all duplicates as ``True``.

        Returns
        -------
        Series
            Series indicating whether each value has occurred in the
            preceding values.

        See Also
        --------
        Index.duplicated : Equivalent method on pandas.Index.
        DataFrame.duplicated : Equivalent method on pandas.DataFrame.
        Series.drop_duplicates : Remove duplicate values from Series.

        Examples
        --------
        By default, for each set of duplicated values, the first occurrence is
        set on False and all others on True:

        >>> animals = pd.Series(['lama', 'cow', 'lama', 'beetle', 'lama'])
        >>> animals.duplicated()
        0    False
        1    False
        2     True
        3    False
        4     True
        dtype: bool

        which is equivalent to

        >>> animals.duplicated(keep='first')
        0    False
        1    False
        2     True
        3    False
        4     True
        dtype: bool

        By using 'last', the last occurrence of each set of duplicated values
        is set on False and all others on True:

        >>> animals.duplicated(keep='last')
        0     True
        1    False
        2     True
        3    False
        4    False
        dtype: bool

        By setting keep on ``False``, all duplicates are True:

        >>> animals.duplicated(keep=False)
        0     True
        1    False
        2     True
        3    False
        4     True
        dtype: bool
        """
        return super().duplicated(keep=keep)

    def idxmin(self, axis=0, skipna=True, *args, **kwargs):
        """
        Return the row label of the minimum value.

        If multiple values equal the minimum, the first row label with that
        value is returned.

        Parameters
        ----------
        axis : int, default 0
            For compatibility with DataFrame.idxmin. Redundant for application
            on Series.
        skipna : bool, default True
            Exclude NA/null values. If the entire Series is NA, the result
            will be NA.
        *args, **kwargs
            Additional arguments and keywords have no effect but might be
            accepted for compatibility with NumPy.

        Returns
        -------
        Index
            Label of the minimum value.

        Raises
        ------
        ValueError
            If the Series is empty.

        See Also
        --------
        numpy.argmin : Return indices of the minimum values
            along the given axis.
        DataFrame.idxmin : Return index of first occurrence of minimum
            over requested axis.
        Series.idxmax : Return index *label* of the first occurrence
            of maximum of values.

        Notes
        -----
        This method is the Series version of ``ndarray.argmin``. This method
        returns the label of the minimum, while ``ndarray.argmin`` returns
        the position. To get the position, use ``series.values.argmin()``.

        Examples
        --------
        >>> s = pd.Series(data=[1, None, 4, 1],
        ...               index=['A', 'B', 'C', 'D'])
        >>> s
        A    1.0
        B    NaN
        C    4.0
        D    1.0
        dtype: float64

        >>> s.idxmin()
        'A'

        If `skipna` is False and there is an NA value in the data,
        the function returns ``nan``.

        >>> s.idxmin(skipna=False)
        nan
        """
        skipna = nv.validate_argmin_with_skipna(skipna, args, kwargs)
        i = nanops.nanargmin(self._values, skipna=skipna)
        if i == -1:
            return np.nan
        return self.index[i]

    def idxmax(self, axis=0, skipna=True, *args, **kwargs):
        """
        Return the row label of the maximum value.

        If multiple values equal the maximum, the first row label with that
        value is returned.

        Parameters
        ----------
        axis : int, default 0
            For compatibility with DataFrame.idxmax. Redundant for application
            on Series.
        skipna : bool, default True
            Exclude NA/null values. If the entire Series is NA, the result
            will be NA.
        *args, **kwargs
            Additional arguments and keywords have no effect but might be
            accepted for compatibility with NumPy.

        Returns
        -------
        Index
            Label of the maximum value.

        Raises
        ------
        ValueError
            If the Series is empty.

        See Also
        --------
        numpy.argmax : Return indices of the maximum values
            along the given axis.
        DataFrame.idxmax : Return index of first occurrence of maximum
            over requested axis.
        Series.idxmin : Return index *label* of the first occurrence
            of minimum of values.

        Notes
        -----
        This method is the Series version of ``ndarray.argmax``. This method
        returns the label of the maximum, while ``ndarray.argmax`` returns
        the position. To get the position, use ``series.values.argmax()``.

        Examples
        --------
        >>> s = pd.Series(data=[1, None, 4, 3, 4],
        ...               index=['A', 'B', 'C', 'D', 'E'])
        >>> s
        A    1.0
        B    NaN
        C    4.0
        D    3.0
        E    4.0
        dtype: float64

        >>> s.idxmax()
        'C'

        If `skipna` is False and there is an NA value in the data,
        the function returns ``nan``.

        >>> s.idxmax(skipna=False)
        nan
        """
        skipna = nv.validate_argmax_with_skipna(skipna, args, kwargs)
        i = nanops.nanargmax(self._values, skipna=skipna)
        if i == -1:
            return np.nan
        return self.index[i]

    def round(self, decimals=0, *args, **kwargs) -> "Series":
        """
        Round each value in a Series to the given number of decimals.

        Parameters
        ----------
        decimals : int, default 0
            Number of decimal places to round to. If decimals is negative,
            it specifies the number of positions to the left of the decimal point.
        *args, **kwargs
            Additional arguments and keywords have no effect but might be
            accepted for compatibility with NumPy.

        Returns
        -------
        Series
            Rounded values of the Series.

        See Also
        --------
        numpy.around : Round values of an np.array.
        DataFrame.round : Round values of a DataFrame.

        Examples
        --------
        >>> s = pd.Series([0.1, 1.3, 2.7])
        >>> s.round()
        0    0.0
        1    1.0
        2    3.0
        dtype: float64
        """
        nv.validate_round(args, kwargs)
        result = self._values.round(decimals)
        result = self._constructor(result, index=self.index).__finalize__(self)

        return result

    def quantile(self, q=0.5, interpolation="linear"):
        """
        Return value at the given quantile.

        Parameters
        ----------
        q : float or array-like, default 0.5 (50% quantile)
            The quantile(s) to compute, which can lie in range: 0 <= q <= 1.
        interpolation : {'linear', 'lower', 'higher', 'midpoint', 'nearest'}
            This optional parameter specifies the interpolation method to use,
            when the desired quantile lies between two data points `i` and `j`:

                * linear: `i + (j - i) * fraction`, where `fraction` is the
                  fractional part of the index surrounded by `i` and `j`.
                * lower: `i`.
                * higher: `j`.
                * nearest: `i` or `j` whichever is nearest.
                * midpoint: (`i` + `j`) / 2.

        Returns
        -------
        float or Series
            If ``q`` is an array, a Series will be returned where the
            index is ``q`` and the values are the quantiles, otherwise
            a float will be returned.

        See Also
        --------
        core.window.Rolling.quantile : Calculate the rolling quantile.
        numpy.percentile : Returns the q-th percentile(s) of the array elements.

        Examples
        --------
        >>> s = pd.Series([1, 2, 3, 4])
        >>> s.quantile(.5)
        2.5
        >>> s.quantile([.25, .5, .75])
        0.25    1.75
        0.50    2.50
        0.75    3.25
        dtype: float64
        """
        validate_percentile(q)

        # We dispatch to DataFrame so that core.internals only has to worry
        #  about 2D cases.
        df = self.to_frame()

        result = df.quantile(q=q, interpolation=interpolation, numeric_only=False)
        if result.ndim == 2:
            result = result.iloc[:, 0]

        if is_list_like(q):
            result.name = self.name
            return self._constructor(result, index=Float64Index(q), name=self.name)
        else:
            # scalar
            return result.iloc[0]

    def corr(self, other, method="pearson", min_periods=None) -> float:
        """
        Compute correlation with `other` Series, excluding missing values.

        Parameters
        ----------
        other : Series
            Series with which to compute the correlation.
        method : {'pearson', 'kendall', 'spearman'} or callable
            Method used to compute correlation:

            - pearson : Standard correlation coefficient
            - kendall : Kendall Tau correlation coefficient
            - spearman : Spearman rank correlation
            - callable: Callable with input two 1d ndarrays and returning a float.

            .. versionadded:: 0.24.0
                Note that the returned matrix from corr will have 1 along the
                diagonals and will be symmetric regardless of the callable's
                behavior.
        min_periods : int, optional
            Minimum number of observations needed to have a valid result.

        Returns
        -------
        float
            Correlation with other.

        See Also
        --------
        DataFrame.corr : Compute pairwise correlation between columns.
        DataFrame.corrwith : Compute pairwise correlation with another
            DataFrame or Series.

        Examples
        --------
        >>> def histogram_intersection(a, b):
        ...     v = np.minimum(a, b).sum().round(decimals=1)
        ...     return v
        >>> s1 = pd.Series([.2, .0, .6, .2])
        >>> s2 = pd.Series([.3, .6, .0, .1])
        >>> s1.corr(s2, method=histogram_intersection)
        0.3
        """
        this, other = self.align(other, join="inner", copy=False)
        if len(this) == 0:
            return np.nan

        if method in ["pearson", "spearman", "kendall"] or callable(method):
            return nanops.nancorr(
                this.values, other.values, method=method, min_periods=min_periods
            )

        raise ValueError(
            "method must be either 'pearson', "
            "'spearman', 'kendall', or a callable, "
            f"'{method}' was supplied"
        )

    def cov(self, other, min_periods=None) -> float:
        """
        Compute covariance with Series, excluding missing values.

        Parameters
        ----------
        other : Series
            Series with which to compute the covariance.
        min_periods : int, optional
            Minimum number of observations needed to have a valid result.

        Returns
        -------
        float
            Covariance between Series and other normalized by N-1
            (unbiased estimator).

        See Also
        --------
        DataFrame.cov : Compute pairwise covariance of columns.

        Examples
        --------
        >>> s1 = pd.Series([0.90010907, 0.13484424, 0.62036035])
        >>> s2 = pd.Series([0.12528585, 0.26962463, 0.51111198])
        >>> s1.cov(s2)
        -0.01685762652715874
        """
        this, other = self.align(other, join="inner", copy=False)
        if len(this) == 0:
            return np.nan
        return nanops.nancov(this.values, other.values, min_periods=min_periods)

    def diff(self, periods: int = 1) -> "Series":
        """
        First discrete difference of element.

        Calculates the difference of a Series element compared with another
        element in the Series (default is element in previous row).

        Parameters
        ----------
        periods : int, default 1
            Periods to shift for calculating difference, accepts negative
            values.

        Returns
        -------
        Series
            First differences of the Series.

        See Also
        --------
        Series.pct_change: Percent change over given number of periods.
        Series.shift: Shift index by desired number of periods with an
            optional time freq.
        DataFrame.diff: First discrete difference of object.

        Notes
        -----
        For boolean dtypes, this uses :meth:`operator.xor` rather than
        :meth:`operator.sub`.

        Examples
        --------
        Difference with previous row

        >>> s = pd.Series([1, 1, 2, 3, 5, 8])
        >>> s.diff()
        0    NaN
        1    0.0
        2    1.0
        3    1.0
        4    2.0
        5    3.0
        dtype: float64

        Difference with 3rd previous row

        >>> s.diff(periods=3)
        0    NaN
        1    NaN
        2    NaN
        3    2.0
        4    4.0
        5    6.0
        dtype: float64

        Difference with following row

        >>> s.diff(periods=-1)
        0    0.0
        1   -1.0
        2   -1.0
        3   -2.0
        4   -3.0
        5    NaN
        dtype: float64
        """
        result = algorithms.diff(self.array, periods)
        return self._constructor(result, index=self.index).__finalize__(self)

    def autocorr(self, lag=1) -> float:
        """
        Compute the lag-N autocorrelation.

        This method computes the Pearson correlation between
        the Series and its shifted self.

        Parameters
        ----------
        lag : int, default 1
            Number of lags to apply before performing autocorrelation.

        Returns
        -------
        float
            The Pearson correlation between self and self.shift(lag).

        See Also
        --------
        Series.corr : Compute the correlation between two Series.
        Series.shift : Shift index by desired number of periods.
        DataFrame.corr : Compute pairwise correlation of columns.
        DataFrame.corrwith : Compute pairwise correlation between rows or
            columns of two DataFrame objects.

        Notes
        -----
        If the Pearson correlation is not well defined return 'NaN'.

        Examples
        --------
        >>> s = pd.Series([0.25, 0.5, 0.2, -0.05])
        >>> s.autocorr()  # doctest: +ELLIPSIS
        0.10355...
        >>> s.autocorr(lag=2)  # doctest: +ELLIPSIS
        -0.99999...

        If the Pearson correlation is not well defined, then 'NaN' is returned.

        >>> s = pd.Series([1, 0, 0, 0])
        >>> s.autocorr()
        nan
        """
        return self.corr(self.shift(lag))

    def dot(self, other):
        """
        Compute the dot product between the Series and the columns of other.

        This method computes the dot product between the Series and another
        one, or the Series and each columns of a DataFrame, or the Series and
        each columns of an array.

        It can also be called using `self @ other` in Python >= 3.5.

        Parameters
        ----------
        other : Series, DataFrame or array-like
            The other object to compute the dot product with its columns.

        Returns
        -------
        scalar, Series or numpy.ndarray
            Return the dot product of the Series and other if other is a
            Series, the Series of the dot product of Series and each rows of
            other if other is a DataFrame or a numpy.ndarray between the Series
            and each columns of the numpy array.

        See Also
        --------
        DataFrame.dot: Compute the matrix product with the DataFrame.
        Series.mul: Multiplication of series and other, element-wise.

        Notes
        -----
        The Series and other has to share the same index if other is a Series
        or a DataFrame.

        Examples
        --------
        >>> s = pd.Series([0, 1, 2, 3])
        >>> other = pd.Series([-1, 2, -3, 4])
        >>> s.dot(other)
        8
        >>> s @ other
        8
        >>> df = pd.DataFrame([[0, 1], [-2, 3], [4, -5], [6, 7]])
        >>> s.dot(df)
        0    24
        1    14
        dtype: int64
        >>> arr = np.array([[0, 1], [-2, 3], [4, -5], [6, 7]])
        >>> s.dot(arr)
        array([24, 14])
        """
        if isinstance(other, (Series, ABCDataFrame)):
            common = self.index.union(other.index)
            if len(common) > len(self.index) or len(common) > len(other.index):
                raise ValueError("matrices are not aligned")

            left = self.reindex(index=common, copy=False)
            right = other.reindex(index=common, copy=False)
            lvals = left.values
            rvals = right.values
        else:
            lvals = self.values
            rvals = np.asarray(other)
            if lvals.shape[0] != rvals.shape[0]:
                raise Exception(
                    f"Dot product shape mismatch, {lvals.shape} vs {rvals.shape}"
                )

        if isinstance(other, ABCDataFrame):
            return self._constructor(
                np.dot(lvals, rvals), index=other.columns
            ).__finalize__(self)
        elif isinstance(other, Series):
            return np.dot(lvals, rvals)
        elif isinstance(rvals, np.ndarray):
            return np.dot(lvals, rvals)
        else:  # pragma: no cover
            raise TypeError(f"unsupported type: {type(other)}")

    def __matmul__(self, other):
        """
        Matrix multiplication using binary `@` operator in Python>=3.5.
        """
        return self.dot(other)

    def __rmatmul__(self, other):
        """
        Matrix multiplication using binary `@` operator in Python>=3.5.
        """
        return self.dot(np.transpose(other))

    @doc(base.IndexOpsMixin.searchsorted, klass="Series")
    def searchsorted(self, value, side="left", sorter=None):
        return algorithms.searchsorted(self._values, value, side=side, sorter=sorter)

    # -------------------------------------------------------------------
    # Combination

    def append(self, to_append, ignore_index=False, verify_integrity=False):
        """
        Concatenate two or more Series.

        Parameters
        ----------
        to_append : Series or list/tuple of Series
            Series to append with self.
        ignore_index : bool, default False
            If True, do not use the index labels.
        verify_integrity : bool, default False
            If True, raise Exception on creating index with duplicates.

        Returns
        -------
        Series
            Concatenated Series.

        See Also
        --------
        concat : General function to concatenate DataFrame or Series objects.

        Notes
        -----
        Iteratively appending to a Series can be more computationally intensive
        than a single concatenate. A better solution is to append values to a
        list and then concatenate the list with the original Series all at
        once.

        Examples
        --------
        >>> s1 = pd.Series([1, 2, 3])
        >>> s2 = pd.Series([4, 5, 6])
        >>> s3 = pd.Series([4, 5, 6], index=[3, 4, 5])
        >>> s1.append(s2)
        0    1
        1    2
        2    3
        0    4
        1    5
        2    6
        dtype: int64

        >>> s1.append(s3)
        0    1
        1    2
        2    3
        3    4
        4    5
        5    6
        dtype: int64

        With `ignore_index` set to True:

        >>> s1.append(s2, ignore_index=True)
        0    1
        1    2
        2    3
        3    4
        4    5
        5    6
        dtype: int64

        With `verify_integrity` set to True:

        >>> s1.append(s2, verify_integrity=True)
        Traceback (most recent call last):
        ...
        ValueError: Indexes have overlapping values: [0, 1, 2]
        """
        from pandas.core.reshape.concat import concat

        if isinstance(to_append, (list, tuple)):
            to_concat = [self]
            to_concat.extend(to_append)
        else:
            to_concat = [self, to_append]
        if any(isinstance(x, (ABCDataFrame,)) for x in to_concat[1:]):
            msg = (
                f"to_append should be a Series or list/tuple of Series, "
                f"got DataFrame"
            )
            raise TypeError(msg)
        return concat(
            to_concat, ignore_index=ignore_index, verify_integrity=verify_integrity
        )

    def _binop(self, other, func, level=None, fill_value=None):
        """
        Perform generic binary operation with optional fill value.

        Parameters
        ----------
        other : Series
        func : binary operator
        fill_value : float or object
            Value to substitute for NA/null values. If both Series are NA in a
            location, the result will be NA regardless of the passed fill value.
        level : int or level name, default None
            Broadcast across a level, matching Index values on the
            passed MultiIndex level.

        Returns
        -------
        Series
        """
        if not isinstance(other, Series):
            raise AssertionError("Other operand must be Series")

        new_index = self.index
        this = self

        if not self.index.equals(other.index):
            this, other = self.align(other, level=level, join="outer", copy=False)
            new_index = this.index

        this_vals, other_vals = ops.fill_binop(this.values, other.values, fill_value)

        with np.errstate(all="ignore"):
            result = func(this_vals, other_vals)

        name = ops.get_op_result_name(self, other)
        ret = ops._construct_result(self, result, new_index, name)
        return ret

    def combine(self, other, func, fill_value=None) -> "Series":
        """
        Combine the Series with a Series or scalar according to `func`.

        Combine the Series and `other` using `func` to perform elementwise
        selection for combined Series.
        `fill_value` is assumed when value is missing at some index
        from one of the two objects being combined.

        Parameters
        ----------
        other : Series or scalar
            The value(s) to be combined with the `Series`.
        func : function
            Function that takes two scalars as inputs and returns an element.
        fill_value : scalar, optional
            The value to assume when an index is missing from
            one Series or the other. The default specifies to use the
            appropriate NaN value for the underlying dtype of the Series.

        Returns
        -------
        Series
            The result of combining the Series with the other object.

        See Also
        --------
        Series.combine_first : Combine Series values, choosing the calling
            Series' values first.

        Examples
        --------
        Consider 2 Datasets ``s1`` and ``s2`` containing
        highest clocked speeds of different birds.

        >>> s1 = pd.Series({'falcon': 330.0, 'eagle': 160.0})
        >>> s1
        falcon    330.0
        eagle     160.0
        dtype: float64
        >>> s2 = pd.Series({'falcon': 345.0, 'eagle': 200.0, 'duck': 30.0})
        >>> s2
        falcon    345.0
        eagle     200.0
        duck       30.0
        dtype: float64

        Now, to combine the two datasets and view the highest speeds
        of the birds across the two datasets

        >>> s1.combine(s2, max)
        duck        NaN
        eagle     200.0
        falcon    345.0
        dtype: float64

        In the previous example, the resulting value for duck is missing,
        because the maximum of a NaN and a float is a NaN.
        So, in the example, we set ``fill_value=0``,
        so the maximum value returned will be the value from some dataset.

        >>> s1.combine(s2, max, fill_value=0)
        duck       30.0
        eagle     200.0
        falcon    345.0
        dtype: float64
        """
        if fill_value is None:
            fill_value = na_value_for_dtype(self.dtype, compat=False)

        if isinstance(other, Series):
            # If other is a Series, result is based on union of Series,
            # so do this element by element
            new_index = self.index.union(other.index)
            new_name = ops.get_op_result_name(self, other)
            new_values = []
            for idx in new_index:
                lv = self.get(idx, fill_value)
                rv = other.get(idx, fill_value)
                with np.errstate(all="ignore"):
                    new_values.append(func(lv, rv))
        else:
            # Assume that other is a scalar, so apply the function for
            # each element in the Series
            new_index = self.index
            with np.errstate(all="ignore"):
                new_values = [func(lv, other) for lv in self._values]
            new_name = self.name

        if is_categorical_dtype(self.dtype):
            pass
        elif is_extension_array_dtype(self.dtype):
            # TODO: can we do this for only SparseDtype?
            # The function can return something of any type, so check
            # if the type is compatible with the calling EA.
            new_values = maybe_cast_to_extension_array(type(self._values), new_values)
        return self._constructor(new_values, index=new_index, name=new_name)

    def combine_first(self, other) -> "Series":
        """
        Combine Series values, choosing the calling Series's values first.

        Parameters
        ----------
        other : Series
            The value(s) to be combined with the `Series`.

        Returns
        -------
        Series
            The result of combining the Series with the other object.

        See Also
        --------
        Series.combine : Perform elementwise operation on two Series
            using a given function.

        Notes
        -----
        Result index will be the union of the two indexes.

        Examples
        --------
        >>> s1 = pd.Series([1, np.nan])
        >>> s2 = pd.Series([3, 4])
        >>> s1.combine_first(s2)
        0    1.0
        1    4.0
        dtype: float64
        """
        new_index = self.index.union(other.index)
        this = self.reindex(new_index, copy=False)
        other = other.reindex(new_index, copy=False)
        if this.dtype.kind == "M" and other.dtype.kind != "M":
            other = to_datetime(other)

        return this.where(notna(this), other)

    def update(self, other) -> None:
        """
        Modify Series in place using non-NA values from passed
        Series. Aligns on index.

        Parameters
        ----------
        other : Series

        Examples
        --------
        >>> s = pd.Series([1, 2, 3])
        >>> s.update(pd.Series([4, 5, 6]))
        >>> s
        0    4
        1    5
        2    6
        dtype: int64

        >>> s = pd.Series(['a', 'b', 'c'])
        >>> s.update(pd.Series(['d', 'e'], index=[0, 2]))
        >>> s
        0    d
        1    b
        2    e
        dtype: object

        >>> s = pd.Series([1, 2, 3])
        >>> s.update(pd.Series([4, 5, 6, 7, 8]))
        >>> s
        0    4
        1    5
        2    6
        dtype: int64

        If ``other`` contains NaNs the corresponding values are not updated
        in the original Series.

        >>> s = pd.Series([1, 2, 3])
        >>> s.update(pd.Series([4, np.nan, 6]))
        >>> s
        0    4
        1    2
        2    6
        dtype: int64
        """
        other = other.reindex_like(self)
        mask = notna(other)

        self._mgr = self._mgr.putmask(mask=mask, new=other)
        self._maybe_update_cacher()

    # ----------------------------------------------------------------------
    # Reindexing, sorting

    def sort_values(
        self,
        axis=0,
        ascending=True,
        inplace: bool = False,
        kind: str = "quicksort",
        na_position: str = "last",
        ignore_index: bool = False,
    ):
        """
        Sort by the values.

        Sort a Series in ascending or descending order by some
        criterion.

        Parameters
        ----------
        axis : {0 or 'index'}, default 0
            Axis to direct sorting. The value 'index' is accepted for
            compatibility with DataFrame.sort_values.
        ascending : bool, default True
            If True, sort values in ascending order, otherwise descending.
        inplace : bool, default False
            If True, perform operation in-place.
        kind : {'quicksort', 'mergesort' or 'heapsort'}, default 'quicksort'
            Choice of sorting algorithm. See also :func:`numpy.sort` for more
            information. 'mergesort' is the only stable  algorithm.
        na_position : {'first' or 'last'}, default 'last'
            Argument 'first' puts NaNs at the beginning, 'last' puts NaNs at
            the end.
        ignore_index : bool, default False
             If True, the resulting axis will be labeled 0, 1, …, n - 1.

             .. versionadded:: 1.0.0

        Returns
        -------
        Series
            Series ordered by values.

        See Also
        --------
        Series.sort_index : Sort by the Series indices.
        DataFrame.sort_values : Sort DataFrame by the values along either axis.
        DataFrame.sort_index : Sort DataFrame by indices.

        Examples
        --------
        >>> s = pd.Series([np.nan, 1, 3, 10, 5])
        >>> s
        0     NaN
        1     1.0
        2     3.0
        3     10.0
        4     5.0
        dtype: float64

        Sort values ascending order (default behaviour)

        >>> s.sort_values(ascending=True)
        1     1.0
        2     3.0
        4     5.0
        3    10.0
        0     NaN
        dtype: float64

        Sort values descending order

        >>> s.sort_values(ascending=False)
        3    10.0
        4     5.0
        2     3.0
        1     1.0
        0     NaN
        dtype: float64

        Sort values inplace

        >>> s.sort_values(ascending=False, inplace=True)
        >>> s
        3    10.0
        4     5.0
        2     3.0
        1     1.0
        0     NaN
        dtype: float64

        Sort values putting NAs first

        >>> s.sort_values(na_position='first')
        0     NaN
        1     1.0
        2     3.0
        4     5.0
        3    10.0
        dtype: float64

        Sort a series of strings

        >>> s = pd.Series(['z', 'b', 'd', 'a', 'c'])
        >>> s
        0    z
        1    b
        2    d
        3    a
        4    c
        dtype: object

        >>> s.sort_values()
        3    a
        1    b
        4    c
        2    d
        0    z
        dtype: object
        """
        inplace = validate_bool_kwarg(inplace, "inplace")
        # Validate the axis parameter
        self._get_axis_number(axis)

        # GH 5856/5853
        if inplace and self._is_cached:
            raise ValueError(
                "This Series is a view of some other array, to "
                "sort in-place you must create a copy"
            )

        def _try_kind_sort(arr):
            # easier to ask forgiveness than permission
            try:
                # if kind==mergesort, it can fail for object dtype
                return arr.argsort(kind=kind)
            except TypeError:
                # stable sort not available for object dtype
                # uses the argsort default quicksort
                return arr.argsort(kind="quicksort")

        arr = self._values
        sorted_index = np.empty(len(self), dtype=np.int32)

        bad = isna(arr)

        good = ~bad
        idx = ibase.default_index(len(self))

        argsorted = _try_kind_sort(arr[good])

        if is_list_like(ascending):
            if len(ascending) != 1:
                raise ValueError(
                    f"Length of ascending ({len(ascending)}) must be 1 for Series"
                )
            ascending = ascending[0]

        if not is_bool(ascending):
            raise ValueError("ascending must be boolean")

        if not ascending:
            argsorted = argsorted[::-1]

        if na_position == "last":
            n = good.sum()
            sorted_index[:n] = idx[good][argsorted]
            sorted_index[n:] = idx[bad]
        elif na_position == "first":
            n = bad.sum()
            sorted_index[n:] = idx[good][argsorted]
            sorted_index[:n] = idx[bad]
        else:
            raise ValueError(f"invalid na_position: {na_position}")

        result = self._constructor(arr[sorted_index], index=self.index[sorted_index])

        if ignore_index:
            result.index = ibase.default_index(len(sorted_index))

        if inplace:
            self._update_inplace(result)
        else:
            return result.__finalize__(self)

    def sort_index(
        self,
        axis=0,
        level=None,
        ascending: bool = True,
        inplace: bool = False,
        kind: str = "quicksort",
        na_position: str = "last",
        sort_remaining: bool = True,
        ignore_index: bool = False,
    ):
        """
        Sort Series by index labels.

        Returns a new Series sorted by label if `inplace` argument is
        ``False``, otherwise updates the original series and returns None.

        Parameters
        ----------
        axis : int, default 0
            Axis to direct sorting. This can only be 0 for Series.
        level : int, optional
            If not None, sort on values in specified index level(s).
        ascending : bool or list of bools, default True
            Sort ascending vs. descending. When the index is a MultiIndex the
            sort direction can be controlled for each level individually.
        inplace : bool, default False
            If True, perform operation in-place.
        kind : {'quicksort', 'mergesort', 'heapsort'}, default 'quicksort'
            Choice of sorting algorithm. See also :func:`numpy.sort` for more
            information.  'mergesort' is the only stable algorithm. For
            DataFrames, this option is only applied when sorting on a single
            column or label.
        na_position : {'first', 'last'}, default 'last'
            If 'first' puts NaNs at the beginning, 'last' puts NaNs at the end.
            Not implemented for MultiIndex.
        sort_remaining : bool, default True
            If True and sorting by level and index is multilevel, sort by other
            levels too (in order) after sorting by specified level.
        ignore_index : bool, default False
            If True, the resulting axis will be labeled 0, 1, …, n - 1.

            .. versionadded:: 1.0.0

        Returns
        -------
        Series
            The original Series sorted by the labels.

        See Also
        --------
        DataFrame.sort_index: Sort DataFrame by the index.
        DataFrame.sort_values: Sort DataFrame by the value.
        Series.sort_values : Sort Series by the value.

        Examples
        --------
        >>> s = pd.Series(['a', 'b', 'c', 'd'], index=[3, 2, 1, 4])
        >>> s.sort_index()
        1    c
        2    b
        3    a
        4    d
        dtype: object

        Sort Descending

        >>> s.sort_index(ascending=False)
        4    d
        3    a
        2    b
        1    c
        dtype: object

        Sort Inplace

        >>> s.sort_index(inplace=True)
        >>> s
        1    c
        2    b
        3    a
        4    d
        dtype: object

        By default NaNs are put at the end, but use `na_position` to place
        them at the beginning

        >>> s = pd.Series(['a', 'b', 'c', 'd'], index=[3, 2, 1, np.nan])
        >>> s.sort_index(na_position='first')
        NaN     d
         1.0    c
         2.0    b
         3.0    a
        dtype: object

        Specify index level to sort

        >>> arrays = [np.array(['qux', 'qux', 'foo', 'foo',
        ...                     'baz', 'baz', 'bar', 'bar']),
        ...           np.array(['two', 'one', 'two', 'one',
        ...                     'two', 'one', 'two', 'one'])]
        >>> s = pd.Series([1, 2, 3, 4, 5, 6, 7, 8], index=arrays)
        >>> s.sort_index(level=1)
        bar  one    8
        baz  one    6
        foo  one    4
        qux  one    2
        bar  two    7
        baz  two    5
        foo  two    3
        qux  two    1
        dtype: int64

        Does not sort by remaining levels when sorting by levels

        >>> s.sort_index(level=1, sort_remaining=False)
        qux  one    2
        foo  one    4
        baz  one    6
        bar  one    8
        qux  two    1
        foo  two    3
        baz  two    5
        bar  two    7
        dtype: int64
        """
        # TODO: this can be combined with DataFrame.sort_index impl as
        # almost identical
        inplace = validate_bool_kwarg(inplace, "inplace")
        # Validate the axis parameter
        self._get_axis_number(axis)
        index = self.index

        if level is not None:
            new_index, indexer = index.sortlevel(
                level, ascending=ascending, sort_remaining=sort_remaining
            )
        elif isinstance(index, MultiIndex):
            from pandas.core.sorting import lexsort_indexer

            labels = index._sort_levels_monotonic()
            indexer = lexsort_indexer(
                labels._get_codes_for_sorting(),
                orders=ascending,
                na_position=na_position,
            )
        else:
            from pandas.core.sorting import nargsort

            # Check monotonic-ness before sort an index
            # GH11080
            if (ascending and index.is_monotonic_increasing) or (
                not ascending and index.is_monotonic_decreasing
            ):
                if inplace:
                    return
                else:
                    return self.copy()

            indexer = nargsort(
                index, kind=kind, ascending=ascending, na_position=na_position
            )

        indexer = ensure_platform_int(indexer)
        new_index = index.take(indexer)
        new_index = new_index._sort_levels_monotonic()

        new_values = self._values.take(indexer)
        result = self._constructor(new_values, index=new_index)

        if ignore_index:
            result.index = ibase.default_index(len(result))

        if inplace:
            self._update_inplace(result)
        else:
            return result.__finalize__(self)

    def argsort(self, axis=0, kind="quicksort", order=None) -> "Series":
        """
        Override ndarray.argsort. Argsorts the value, omitting NA/null values,
        and places the result in the same locations as the non-NA values.

        Parameters
        ----------
        axis : {0 or "index"}
            Has no effect but is accepted for compatibility with numpy.
        kind : {'mergesort', 'quicksort', 'heapsort'}, default 'quicksort'
            Choice of sorting algorithm. See np.sort for more
            information. 'mergesort' is the only stable algorithm.
        order : None
            Has no effect but is accepted for compatibility with numpy.

        Returns
        -------
        Series
            Positions of values within the sort order with -1 indicating
            nan values.

        See Also
        --------
        numpy.ndarray.argsort : Returns the indices that would sort this array.
        """
        values = self._values
        mask = isna(values)

        if mask.any():
            result = Series(-1, index=self.index, name=self.name, dtype="int64")
            notmask = ~mask
            result[notmask] = np.argsort(values[notmask], kind=kind)
            return self._constructor(result, index=self.index).__finalize__(self)
        else:
            return self._constructor(
                np.argsort(values, kind=kind), index=self.index, dtype="int64"
            ).__finalize__(self)

    def nlargest(self, n=5, keep="first") -> "Series":
        """
        Return the largest `n` elements.

        Parameters
        ----------
        n : int, default 5
            Return this many descending sorted values.
        keep : {'first', 'last', 'all'}, default 'first'
            When there are duplicate values that cannot all fit in a
            Series of `n` elements:

            - ``first`` : return the first `n` occurrences in order
                of appearance.
            - ``last`` : return the last `n` occurrences in reverse
                order of appearance.
            - ``all`` : keep all occurrences. This can result in a Series of
                size larger than `n`.

        Returns
        -------
        Series
            The `n` largest values in the Series, sorted in decreasing order.

        See Also
        --------
        Series.nsmallest: Get the `n` smallest elements.
        Series.sort_values: Sort Series by values.
        Series.head: Return the first `n` rows.

        Notes
        -----
        Faster than ``.sort_values(ascending=False).head(n)`` for small `n`
        relative to the size of the ``Series`` object.

        Examples
        --------
        >>> countries_population = {"Italy": 59000000, "France": 65000000,
        ...                         "Malta": 434000, "Maldives": 434000,
        ...                         "Brunei": 434000, "Iceland": 337000,
        ...                         "Nauru": 11300, "Tuvalu": 11300,
        ...                         "Anguilla": 11300, "Monserat": 5200}
        >>> s = pd.Series(countries_population)
        >>> s
        Italy       59000000
        France      65000000
        Malta         434000
        Maldives      434000
        Brunei        434000
        Iceland       337000
        Nauru          11300
        Tuvalu         11300
        Anguilla       11300
        Monserat        5200
        dtype: int64

        The `n` largest elements where ``n=5`` by default.

        >>> s.nlargest()
        France      65000000
        Italy       59000000
        Malta         434000
        Maldives      434000
        Brunei        434000
        dtype: int64

        The `n` largest elements where ``n=3``. Default `keep` value is 'first'
        so Malta will be kept.

        >>> s.nlargest(3)
        France    65000000
        Italy     59000000
        Malta       434000
        dtype: int64

        The `n` largest elements where ``n=3`` and keeping the last duplicates.
        Brunei will be kept since it is the last with value 434000 based on
        the index order.

        >>> s.nlargest(3, keep='last')
        France      65000000
        Italy       59000000
        Brunei        434000
        dtype: int64

        The `n` largest elements where ``n=3`` with all duplicates kept. Note
        that the returned Series has five elements due to the three duplicates.

        >>> s.nlargest(3, keep='all')
        France      65000000
        Italy       59000000
        Malta         434000
        Maldives      434000
        Brunei        434000
        dtype: int64
        """
        return algorithms.SelectNSeries(self, n=n, keep=keep).nlargest()

    def nsmallest(self, n=5, keep="first") -> "Series":
        """
        Return the smallest `n` elements.

        Parameters
        ----------
        n : int, default 5
            Return this many ascending sorted values.
        keep : {'first', 'last', 'all'}, default 'first'
            When there are duplicate values that cannot all fit in a
            Series of `n` elements:

            - ``first`` : return the first `n` occurrences in order
                of appearance.
            - ``last`` : return the last `n` occurrences in reverse
                order of appearance.
            - ``all`` : keep all occurrences. This can result in a Series of
                size larger than `n`.

        Returns
        -------
        Series
            The `n` smallest values in the Series, sorted in increasing order.

        See Also
        --------
        Series.nlargest: Get the `n` largest elements.
        Series.sort_values: Sort Series by values.
        Series.head: Return the first `n` rows.

        Notes
        -----
        Faster than ``.sort_values().head(n)`` for small `n` relative to
        the size of the ``Series`` object.

        Examples
        --------
        >>> countries_population = {"Italy": 59000000, "France": 65000000,
        ...                         "Brunei": 434000, "Malta": 434000,
        ...                         "Maldives": 434000, "Iceland": 337000,
        ...                         "Nauru": 11300, "Tuvalu": 11300,
        ...                         "Anguilla": 11300, "Monserat": 5200}
        >>> s = pd.Series(countries_population)
        >>> s
        Italy       59000000
        France      65000000
        Brunei        434000
        Malta         434000
        Maldives      434000
        Iceland       337000
        Nauru          11300
        Tuvalu         11300
        Anguilla       11300
        Monserat        5200
        dtype: int64

        The `n` smallest elements where ``n=5`` by default.

        >>> s.nsmallest()
        Monserat      5200
        Nauru        11300
        Tuvalu       11300
        Anguilla     11300
        Iceland     337000
        dtype: int64

        The `n` smallest elements where ``n=3``. Default `keep` value is
        'first' so Nauru and Tuvalu will be kept.

        >>> s.nsmallest(3)
        Monserat     5200
        Nauru       11300
        Tuvalu      11300
        dtype: int64

        The `n` smallest elements where ``n=3`` and keeping the last
        duplicates. Anguilla and Tuvalu will be kept since they are the last
        with value 11300 based on the index order.

        >>> s.nsmallest(3, keep='last')
        Monserat     5200
        Anguilla    11300
        Tuvalu      11300
        dtype: int64

        The `n` smallest elements where ``n=3`` with all duplicates kept. Note
        that the returned Series has four elements due to the three duplicates.

        >>> s.nsmallest(3, keep='all')
        Monserat     5200
        Nauru       11300
        Tuvalu      11300
        Anguilla    11300
        dtype: int64
        """
        return algorithms.SelectNSeries(self, n=n, keep=keep).nsmallest()

    def swaplevel(self, i=-2, j=-1, copy=True) -> "Series":
        """
        Swap levels i and j in a :class:`MultiIndex`.

        Default is to swap the two innermost levels of the index.

        Parameters
        ----------
        i, j : int, str
            Level of the indices to be swapped. Can pass level name as string.
        copy : bool, default True
            Whether to copy underlying data.

        Returns
        -------
        Series
            Series with levels swapped in MultiIndex.
        """
        assert isinstance(self.index, ABCMultiIndex)
        new_index = self.index.swaplevel(i, j)
        return self._constructor(self._values, index=new_index, copy=copy).__finalize__(
            self
        )

    def reorder_levels(self, order) -> "Series":
        """
        Rearrange index levels using input order.

        May not drop or duplicate levels.

        Parameters
        ----------
        order : list of int representing new level order
            Reference level by number or key.

        Returns
        -------
        type of caller (new object)
        """
        if not isinstance(self.index, MultiIndex):  # pragma: no cover
            raise Exception("Can only reorder levels on a hierarchical axis.")

        result = self.copy()
        assert isinstance(result.index, ABCMultiIndex)
        result.index = result.index.reorder_levels(order)
        return result

    def explode(self) -> "Series":
        """
        Transform each element of a list-like to a row, replicating the
        index values.

        .. versionadded:: 0.25.0

        Returns
        -------
        Series
            Exploded lists to rows; index will be duplicated for these rows.

        See Also
        --------
        Series.str.split : Split string values on specified separator.
        Series.unstack : Unstack, a.k.a. pivot, Series with MultiIndex
            to produce DataFrame.
        DataFrame.melt : Unpivot a DataFrame from wide format to long format.
        DataFrame.explode : Explode a DataFrame from list-like
            columns to long format.

        Notes
        -----
        This routine will explode list-likes including lists, tuples,
        Series, and np.ndarray. The result dtype of the subset rows will
        be object. Scalars will be returned unchanged. Empty list-likes will
        result in a np.nan for that row.

        Examples
        --------
        >>> s = pd.Series([[1, 2, 3], 'foo', [], [3, 4]])
        >>> s
        0    [1, 2, 3]
        1          foo
        2           []
        3       [3, 4]
        dtype: object

        >>> s.explode()
        0      1
        0      2
        0      3
        1    foo
        2    NaN
        3      3
        3      4
        dtype: object
        """
        if not len(self) or not is_object_dtype(self):
            return self.copy()

        values, counts = reshape.explode(np.asarray(self.array))

        result = Series(values, index=self.index.repeat(counts), name=self.name)
        return result

    def unstack(self, level=-1, fill_value=None):
        """
        Unstack, also known as pivot, Series with MultiIndex to produce DataFrame.
        The level involved will automatically get sorted.

        Parameters
        ----------
        level : int, str, or list of these, default last level
            Level(s) to unstack, can pass level name.
        fill_value : scalar value, default None
            Value to use when replacing NaN values.

        Returns
        -------
        DataFrame
            Unstacked Series.

        Examples
        --------
        >>> s = pd.Series([1, 2, 3, 4],
        ...               index=pd.MultiIndex.from_product([['one', 'two'],
        ...                                                 ['a', 'b']]))
        >>> s
        one  a    1
             b    2
        two  a    3
             b    4
        dtype: int64

        >>> s.unstack(level=-1)
             a  b
        one  1  2
        two  3  4

        >>> s.unstack(level=0)
           one  two
        a    1    3
        b    2    4
        """
        from pandas.core.reshape.reshape import unstack

        return unstack(self, level, fill_value)

    # ----------------------------------------------------------------------
    # function application

    def map(self, arg, na_action=None) -> "Series":
        """
        Map values of Series according to input correspondence.

        Used for substituting each value in a Series with another value,
        that may be derived from a function, a ``dict`` or
        a :class:`Series`.

        Parameters
        ----------
        arg : function, collections.abc.Mapping subclass or Series
            Mapping correspondence.
        na_action : {None, 'ignore'}, default None
            If 'ignore', propagate NaN values, without passing them to the
            mapping correspondence.

        Returns
        -------
        Series
            Same index as caller.

        See Also
        --------
        Series.apply : For applying more complex functions on a Series.
        DataFrame.apply : Apply a function row-/column-wise.
        DataFrame.applymap : Apply a function elementwise on a whole DataFrame.

        Notes
        -----
        When ``arg`` is a dictionary, values in Series that are not in the
        dictionary (as keys) are converted to ``NaN``. However, if the
        dictionary is a ``dict`` subclass that defines ``__missing__`` (i.e.
        provides a method for default values), then this default is used
        rather than ``NaN``.

        Examples
        --------
        >>> s = pd.Series(['cat', 'dog', np.nan, 'rabbit'])
        >>> s
        0      cat
        1      dog
        2      NaN
        3   rabbit
        dtype: object

        ``map`` accepts a ``dict`` or a ``Series``. Values that are not found
        in the ``dict`` are converted to ``NaN``, unless the dict has a default
        value (e.g. ``defaultdict``):

        >>> s.map({'cat': 'kitten', 'dog': 'puppy'})
        0   kitten
        1    puppy
        2      NaN
        3      NaN
        dtype: object

        It also accepts a function:

        >>> s.map('I am a {}'.format)
        0       I am a cat
        1       I am a dog
        2       I am a nan
        3    I am a rabbit
        dtype: object

        To avoid applying the function to missing values (and keep them as
        ``NaN``) ``na_action='ignore'`` can be used:

        >>> s.map('I am a {}'.format, na_action='ignore')
        0     I am a cat
        1     I am a dog
        2            NaN
        3  I am a rabbit
        dtype: object
        """
        new_values = super()._map_values(arg, na_action=na_action)
        return self._constructor(new_values, index=self.index).__finalize__(self)

    def _gotitem(self, key, ndim, subset=None) -> "Series":
        """
        Sub-classes to define. Return a sliced object.

        Parameters
        ----------
        key : string / list of selections
        ndim : 1,2
            Requested ndim of result.
        subset : object, default None
            Subset to act on.
        """
        return self

    _agg_see_also_doc = dedent(
        """
    See Also
    --------
    Series.apply : Invoke function on a Series.
    Series.transform : Transform function producing a Series with like indexes.
    """
    )

    _agg_examples_doc = dedent(
        """
    Examples
    --------
    >>> s = pd.Series([1, 2, 3, 4])
    >>> s
    0    1
    1    2
    2    3
    3    4
    dtype: int64

    >>> s.agg('min')
    1

    >>> s.agg(['min', 'max'])
    min   1
    max   4
    dtype: int64
    """
    )

    @Substitution(
        see_also=_agg_see_also_doc,
        examples=_agg_examples_doc,
        versionadded="\n.. versionadded:: 0.20.0\n",
        **_shared_doc_kwargs,
    )
    @Appender(generic._shared_docs["aggregate"])
    def aggregate(self, func, axis=0, *args, **kwargs):
        # Validate the axis parameter
        self._get_axis_number(axis)
        result, how = self._aggregate(func, *args, **kwargs)
        if result is None:

            # we can be called from an inner function which
            # passes this meta-data
            kwargs.pop("_axis", None)
            kwargs.pop("_level", None)

            # try a regular apply, this evaluates lambdas
            # row-by-row; however if the lambda is expected a Series
            # expression, e.g.: lambda x: x-x.quantile(0.25)
            # this will fail, so we can try a vectorized evaluation

            # we cannot FIRST try the vectorized evaluation, because
            # then .agg and .apply would have different semantics if the
            # operation is actually defined on the Series, e.g. str
            try:
                result = self.apply(func, *args, **kwargs)
            except (ValueError, AttributeError, TypeError):
                result = func(self, *args, **kwargs)

        return result

    agg = aggregate

    @Appender(generic._shared_docs["transform"] % _shared_doc_kwargs)
    def transform(self, func, axis=0, *args, **kwargs):
        # Validate the axis parameter
        self._get_axis_number(axis)
        return super().transform(func, *args, **kwargs)

    def apply(self, func, convert_dtype=True, args=(), **kwds):
        """
        Invoke function on values of Series.

        Can be ufunc (a NumPy function that applies to the entire Series)
        or a Python function that only works on single values.

        Parameters
        ----------
        func : function
            Python function or NumPy ufunc to apply.
        convert_dtype : bool, default True
            Try to find better dtype for elementwise function results. If
            False, leave as dtype=object.
        args : tuple
            Positional arguments passed to func after the series value.
        **kwds
            Additional keyword arguments passed to func.

        Returns
        -------
        Series or DataFrame
            If func returns a Series object the result will be a DataFrame.

        See Also
        --------
        Series.map: For element-wise operations.
        Series.agg: Only perform aggregating type operations.
        Series.transform: Only perform transforming type operations.

        Examples
        --------
        Create a series with typical summer temperatures for each city.

        >>> s = pd.Series([20, 21, 12],
        ...               index=['London', 'New York', 'Helsinki'])
        >>> s
        London      20
        New York    21
        Helsinki    12
        dtype: int64

        Square the values by defining a function and passing it as an
        argument to ``apply()``.

        >>> def square(x):
        ...     return x ** 2
        >>> s.apply(square)
        London      400
        New York    441
        Helsinki    144
        dtype: int64

        Square the values by passing an anonymous function as an
        argument to ``apply()``.

        >>> s.apply(lambda x: x ** 2)
        London      400
        New York    441
        Helsinki    144
        dtype: int64

        Define a custom function that needs additional positional
        arguments and pass these additional arguments using the
        ``args`` keyword.

        >>> def subtract_custom_value(x, custom_value):
        ...     return x - custom_value

        >>> s.apply(subtract_custom_value, args=(5,))
        London      15
        New York    16
        Helsinki     7
        dtype: int64

        Define a custom function that takes keyword arguments
        and pass these arguments to ``apply``.

        >>> def add_custom_values(x, **kwargs):
        ...     for month in kwargs:
        ...         x += kwargs[month]
        ...     return x

        >>> s.apply(add_custom_values, june=30, july=20, august=25)
        London      95
        New York    96
        Helsinki    87
        dtype: int64

        Use a function from the Numpy library.

        >>> s.apply(np.log)
        London      2.995732
        New York    3.044522
        Helsinki    2.484907
        dtype: float64
        """
        if len(self) == 0:
            return self._constructor(dtype=self.dtype, index=self.index).__finalize__(
                self
            )

        # dispatch to agg
        if isinstance(func, (list, dict)):
            return self.aggregate(func, *args, **kwds)

        # if we are a string, try to dispatch
        if isinstance(func, str):
            return self._try_aggregate_string_function(func, *args, **kwds)

        # handle ufuncs and lambdas
        if kwds or args and not isinstance(func, np.ufunc):

            def f(x):
                return func(x, *args, **kwds)

        else:
            f = func

        with np.errstate(all="ignore"):
            if isinstance(f, np.ufunc):
                return f(self)

            # row-wise access
            if is_extension_array_dtype(self.dtype) and hasattr(self._values, "map"):
                # GH#23179 some EAs do not have `map`
                mapped = self._values.map(f)
            else:
                values = self.astype(object)._values
                mapped = lib.map_infer(values, f, convert=convert_dtype)

        if len(mapped) and isinstance(mapped[0], Series):
            # GH 25959 use pd.array instead of tolist
            # so extension arrays can be used
            return self._constructor_expanddim(pd.array(mapped), index=self.index)
        else:
            return self._constructor(mapped, index=self.index).__finalize__(self)

    def _reduce(
        self, op, name, axis=0, skipna=True, numeric_only=None, filter_type=None, **kwds
    ):
        """
        Perform a reduction operation.

        If we have an ndarray as a value, then simply perform the operation,
        otherwise delegate to the object.
        """
        delegate = self._values

        if axis is not None:
            self._get_axis_number(axis)

        if isinstance(delegate, ExtensionArray):
            # dispatch to ExtensionArray interface
            return delegate._reduce(name, skipna=skipna, **kwds)

        else:
            # dispatch to numpy arrays
            if numeric_only:
                raise NotImplementedError(
                    f"Series.{name} does not implement numeric_only."
                )
            with np.errstate(all="ignore"):
                return op(delegate, skipna=skipna, **kwds)

    def _reindex_indexer(self, new_index, indexer, copy):
        if indexer is None:
            if copy:
                return self.copy()
            return self

        new_values = algorithms.take_1d(
            self._values, indexer, allow_fill=True, fill_value=None
        )
        return self._constructor(new_values, index=new_index)

    def _needs_reindex_multi(self, axes, method, level):
        """
        Check if we do need a multi reindex; this is for compat with
        higher dims.
        """
        return False

    @Appender(generic._shared_docs["align"] % _shared_doc_kwargs)
    def align(
        self,
        other,
        join="outer",
        axis=None,
        level=None,
        copy=True,
        fill_value=None,
        method=None,
        limit=None,
        fill_axis=0,
        broadcast_axis=None,
    ):
        return super().align(
            other,
            join=join,
            axis=axis,
            level=level,
            copy=copy,
            fill_value=fill_value,
            method=method,
            limit=limit,
            fill_axis=fill_axis,
            broadcast_axis=broadcast_axis,
        )

    def rename(
        self,
        index=None,
        *,
        axis=None,
        copy=True,
        inplace=False,
        level=None,
        errors="ignore",
    ):
        """
        Alter Series index labels or name.

        Function / dict values must be unique (1-to-1). Labels not contained in
        a dict / Series will be left as-is. Extra labels listed don't throw an
        error.

        Alternatively, change ``Series.name`` with a scalar value.

        See the :ref:`user guide <basics.rename>` for more.

        Parameters
        ----------
        axis : {0 or "index"}
            Unused. Accepted for compatibility with DataFrame method only.
        index : scalar, hashable sequence, dict-like or function, optional
            Functions or dict-like are transformations to apply to
            the index.
            Scalar or hashable sequence-like will alter the ``Series.name``
            attribute.

        **kwargs
            Additional keyword arguments passed to the function. Only the
            "inplace" keyword is used.

        Returns
        -------
        Series
            Series with index labels or name altered.

        See Also
        --------
        DataFrame.rename : Corresponding DataFrame method.
        Series.rename_axis : Set the name of the axis.

        Examples
        --------
        >>> s = pd.Series([1, 2, 3])
        >>> s
        0    1
        1    2
        2    3
        dtype: int64
        >>> s.rename("my_name")  # scalar, changes Series.name
        0    1
        1    2
        2    3
        Name: my_name, dtype: int64
        >>> s.rename(lambda x: x ** 2)  # function, changes labels
        0    1
        1    2
        4    3
        dtype: int64
        >>> s.rename({1: 3, 2: 5})  # mapping, changes labels
        0    1
        3    2
        5    3
        dtype: int64
        """
        if callable(index) or is_dict_like(index):
            return super().rename(
                index, copy=copy, inplace=inplace, level=level, errors=errors
            )
        else:
            return self._set_name(index, inplace=inplace)

    @Appender(
        """
        Examples
        --------
        >>> s = pd.Series([1, 2, 3])
        >>> s
        0    1
        1    2
        2    3
        dtype: int64

        >>> s.set_axis(['a', 'b', 'c'], axis=0)
        a    1
        b    2
        c    3
        dtype: int64
    """
    )
    @Substitution(
        **_shared_doc_kwargs,
        extended_summary_sub="",
        axis_description_sub="",
        see_also_sub="",
    )
    @Appender(generic.NDFrame.set_axis.__doc__)
    def set_axis(self, labels, axis: Axis = 0, inplace: bool = False):
        return super().set_axis(labels, axis=axis, inplace=inplace)

    @Substitution(**_shared_doc_kwargs)
    @Appender(generic.NDFrame.reindex.__doc__)
    def reindex(self, index=None, **kwargs):
        return super().reindex(index=index, **kwargs)

    def drop(
        self,
        labels=None,
        axis=0,
        index=None,
        columns=None,
        level=None,
        inplace=False,
        errors="raise",
    ) -> "Series":
        """
        Return Series with specified index labels removed.

        Remove elements of a Series based on specifying the index labels.
        When using a multi-index, labels on different levels can be removed
        by specifying the level.

        Parameters
        ----------
        labels : single label or list-like
            Index labels to drop.
        axis : 0, default 0
            Redundant for application on Series.
        index : single label or list-like
            Redundant for application on Series, but 'index' can be used instead
            of 'labels'.

            .. versionadded:: 0.21.0
        columns : single label or list-like
            No change is made to the Series; use 'index' or 'labels' instead.

            .. versionadded:: 0.21.0
        level : int or level name, optional
            For MultiIndex, level for which the labels will be removed.
        inplace : bool, default False
            If True, do operation inplace and return None.
        errors : {'ignore', 'raise'}, default 'raise'
            If 'ignore', suppress error and only existing labels are dropped.

        Returns
        -------
        Series
            Series with specified index labels removed.

        Raises
        ------
        KeyError
            If none of the labels are found in the index.

        See Also
        --------
        Series.reindex : Return only specified index labels of Series.
        Series.dropna : Return series without null values.
        Series.drop_duplicates : Return Series with duplicate values removed.
        DataFrame.drop : Drop specified labels from rows or columns.

        Examples
        --------
        >>> s = pd.Series(data=np.arange(3), index=['A', 'B', 'C'])
        >>> s
        A  0
        B  1
        C  2
        dtype: int64

        Drop labels B en C

        >>> s.drop(labels=['B', 'C'])
        A  0
        dtype: int64

        Drop 2nd level label in MultiIndex Series

        >>> midx = pd.MultiIndex(levels=[['lama', 'cow', 'falcon'],
        ...                              ['speed', 'weight', 'length']],
        ...                      codes=[[0, 0, 0, 1, 1, 1, 2, 2, 2],
        ...                             [0, 1, 2, 0, 1, 2, 0, 1, 2]])
        >>> s = pd.Series([45, 200, 1.2, 30, 250, 1.5, 320, 1, 0.3],
        ...               index=midx)
        >>> s
        lama    speed      45.0
                weight    200.0
                length      1.2
        cow     speed      30.0
                weight    250.0
                length      1.5
        falcon  speed     320.0
                weight      1.0
                length      0.3
        dtype: float64

        >>> s.drop(labels='weight', level=1)
        lama    speed      45.0
                length      1.2
        cow     speed      30.0
                length      1.5
        falcon  speed     320.0
                length      0.3
        dtype: float64
        """
        return super().drop(
            labels=labels,
            axis=axis,
            index=index,
            columns=columns,
            level=level,
            inplace=inplace,
            errors=errors,
        )

    @doc(NDFrame.fillna, **_shared_doc_kwargs)
    def fillna(
        self,
        value=None,
        method=None,
        axis=None,
        inplace=False,
        limit=None,
        downcast=None,
    ) -> Optional["Series"]:
        return super().fillna(
            value=value,
            method=method,
            axis=axis,
            inplace=inplace,
            limit=limit,
            downcast=downcast,
        )

    @Appender(generic._shared_docs["replace"] % _shared_doc_kwargs)
    def replace(
        self,
        to_replace=None,
        value=None,
        inplace=False,
        limit=None,
        regex=False,
        method="pad",
    ):
        return super().replace(
            to_replace=to_replace,
            value=value,
            inplace=inplace,
            limit=limit,
            regex=regex,
            method=method,
        )

    @Appender(generic._shared_docs["shift"] % _shared_doc_kwargs)
    def shift(self, periods=1, freq=None, axis=0, fill_value=None) -> "Series":
        return super().shift(
            periods=periods, freq=freq, axis=axis, fill_value=fill_value
        )

    def memory_usage(self, index=True, deep=False):
        """
        Return the memory usage of the Series.

        The memory usage can optionally include the contribution of
        the index and of elements of `object` dtype.

        Parameters
        ----------
        index : bool, default True
            Specifies whether to include the memory usage of the Series index.
        deep : bool, default False
            If True, introspect the data deeply by interrogating
            `object` dtypes for system-level memory consumption, and include
            it in the returned value.

        Returns
        -------
        int
            Bytes of memory consumed.

        See Also
        --------
        numpy.ndarray.nbytes : Total bytes consumed by the elements of the
            array.
        DataFrame.memory_usage : Bytes consumed by a DataFrame.

        Examples
        --------
        >>> s = pd.Series(range(3))
        >>> s.memory_usage()
        152

        Not including the index gives the size of the rest of the data, which
        is necessarily smaller:

        >>> s.memory_usage(index=False)
        24

        The memory footprint of `object` values is ignored by default:

        >>> s = pd.Series(["a", "b"])
        >>> s.values
        array(['a', 'b'], dtype=object)
        >>> s.memory_usage()
        144
        >>> s.memory_usage(deep=True)
        260
        """
        v = super().memory_usage(deep=deep)
        if index:
            v += self.index.memory_usage(deep=deep)
        return v

    def isin(self, values) -> "Series":
        """
        Check whether `values` are contained in Series.

        Return a boolean Series showing whether each element in the Series
        matches an element in the passed sequence of `values` exactly.

        Parameters
        ----------
        values : set or list-like
            The sequence of values to test. Passing in a single string will
            raise a ``TypeError``. Instead, turn a single string into a
            list of one element.

        Returns
        -------
        Series
            Series of booleans indicating if each element is in values.

        Raises
        ------
        TypeError
          * If `values` is a string

        See Also
        --------
        DataFrame.isin : Equivalent method on DataFrame.

        Examples
        --------
        >>> s = pd.Series(['lama', 'cow', 'lama', 'beetle', 'lama',
        ...                'hippo'], name='animal')
        >>> s.isin(['cow', 'lama'])
        0     True
        1     True
        2     True
        3    False
        4     True
        5    False
        Name: animal, dtype: bool

        Passing a single string as ``s.isin('lama')`` will raise an error. Use
        a list of one element instead:

        >>> s.isin(['lama'])
        0     True
        1    False
        2     True
        3    False
        4     True
        5    False
        Name: animal, dtype: bool
        """
        result = algorithms.isin(self, values)
        return self._constructor(result, index=self.index).__finalize__(self)

    def between(self, left, right, inclusive=True) -> "Series":
        """
        Return boolean Series equivalent to left <= series <= right.

        This function returns a boolean vector containing `True` wherever the
        corresponding Series element is between the boundary values `left` and
        `right`. NA values are treated as `False`.

        Parameters
        ----------
        left : scalar or list-like
            Left boundary.
        right : scalar or list-like
            Right boundary.
        inclusive : bool, default True
            Include boundaries.

        Returns
        -------
        Series
            Series representing whether each element is between left and
            right (inclusive).

        See Also
        --------
        Series.gt : Greater than of series and other.
        Series.lt : Less than of series and other.

        Notes
        -----
        This function is equivalent to ``(left <= ser) & (ser <= right)``

        Examples
        --------
        >>> s = pd.Series([2, 0, 4, 8, np.nan])

        Boundary values are included by default:

        >>> s.between(1, 4)
        0     True
        1    False
        2     True
        3    False
        4    False
        dtype: bool

        With `inclusive` set to ``False`` boundary values are excluded:

        >>> s.between(1, 4, inclusive=False)
        0     True
        1    False
        2    False
        3    False
        4    False
        dtype: bool

        `left` and `right` can be any scalar value:

        >>> s = pd.Series(['Alice', 'Bob', 'Carol', 'Eve'])
        >>> s.between('Anna', 'Daniel')
        0    False
        1     True
        2     True
        3    False
        dtype: bool
        """
        if inclusive:
            lmask = self >= left
            rmask = self <= right
        else:
            lmask = self > left
            rmask = self < right

        return lmask & rmask

    # ----------------------------------------------------------------------
    # Convert to types that support pd.NA

    def _convert_dtypes(
        self,
        infer_objects: bool = True,
        convert_string: bool = True,
        convert_integer: bool = True,
        convert_boolean: bool = True,
    ) -> "Series":
        input_series = self
        if infer_objects:
            input_series = input_series.infer_objects()
            if is_object_dtype(input_series):
                input_series = input_series.copy()

        if convert_string or convert_integer or convert_boolean:
            inferred_dtype = convert_dtypes(
                input_series._values, convert_string, convert_integer, convert_boolean
            )
            try:
                result = input_series.astype(inferred_dtype)
            except TypeError:
                result = input_series.copy()
        else:
            result = input_series.copy()
        return result

    @Appender(generic._shared_docs["isna"] % _shared_doc_kwargs)
    def isna(self) -> "Series":
        return super().isna()

    @Appender(generic._shared_docs["isna"] % _shared_doc_kwargs)
    def isnull(self) -> "Series":
        return super().isnull()

    @Appender(generic._shared_docs["notna"] % _shared_doc_kwargs)
    def notna(self) -> "Series":
        return super().notna()

    @Appender(generic._shared_docs["notna"] % _shared_doc_kwargs)
    def notnull(self) -> "Series":
        return super().notnull()

    def dropna(self, axis=0, inplace=False, how=None):
        """
        Return a new Series with missing values removed.

        See the :ref:`User Guide <missing_data>` for more on which values are
        considered missing, and how to work with missing data.

        Parameters
        ----------
        axis : {0 or 'index'}, default 0
            There is only one axis to drop values from.
        inplace : bool, default False
            If True, do operation inplace and return None.
        how : str, optional
            Not in use. Kept for compatibility.

        Returns
        -------
        Series
            Series with NA entries dropped from it.

        See Also
        --------
        Series.isna: Indicate missing values.
        Series.notna : Indicate existing (non-missing) values.
        Series.fillna : Replace missing values.
        DataFrame.dropna : Drop rows or columns which contain NA values.
        Index.dropna : Drop missing indices.

        Examples
        --------
        >>> ser = pd.Series([1., 2., np.nan])
        >>> ser
        0    1.0
        1    2.0
        2    NaN
        dtype: float64

        Drop NA values from a Series.

        >>> ser.dropna()
        0    1.0
        1    2.0
        dtype: float64

        Keep the Series with valid entries in the same variable.

        >>> ser.dropna(inplace=True)
        >>> ser
        0    1.0
        1    2.0
        dtype: float64

        Empty strings are not considered NA values. ``None`` is considered an
        NA value.

        >>> ser = pd.Series([np.NaN, 2, pd.NaT, '', None, 'I stay'])
        >>> ser
        0       NaN
        1         2
        2       NaT
        3
        4      None
        5    I stay
        dtype: object
        >>> ser.dropna()
        1         2
        3
        5    I stay
        dtype: object
        """
        inplace = validate_bool_kwarg(inplace, "inplace")
        # Validate the axis parameter
        self._get_axis_number(axis or 0)

        if self._can_hold_na:
            result = remove_na_arraylike(self)
            if inplace:
                self._update_inplace(result)
            else:
                return result
        else:
            if inplace:
                # do nothing
                pass
            else:
                return self.copy()

    # ----------------------------------------------------------------------
    # Time series-oriented methods

    def to_timestamp(self, freq=None, how="start", copy=True) -> "Series":
        """
        Cast to DatetimeIndex of Timestamps, at *beginning* of period.

        Parameters
        ----------
        freq : str, default frequency of PeriodIndex
            Desired frequency.
        how : {'s', 'e', 'start', 'end'}
            Convention for converting period to timestamp; start of period
            vs. end.
        copy : bool, default True
            Whether or not to return a copy.

        Returns
        -------
        Series with DatetimeIndex
        """
        new_values = self._values
        if copy:
            new_values = new_values.copy()

        assert isinstance(self.index, (ABCDatetimeIndex, ABCPeriodIndex))
        new_index = self.index.to_timestamp(freq=freq, how=how)
        return self._constructor(new_values, index=new_index).__finalize__(self)

    def to_period(self, freq=None, copy=True) -> "Series":
        """
        Convert Series from DatetimeIndex to PeriodIndex with desired
        frequency (inferred from index if not passed).

        Parameters
        ----------
        freq : str, default None
            Frequency associated with the PeriodIndex.
        copy : bool, default True
            Whether or not to return a copy.

        Returns
        -------
        Series
            Series with index converted to PeriodIndex.
        """
        new_values = self._values
        if copy:
            new_values = new_values.copy()

        assert isinstance(self.index, ABCDatetimeIndex)
        new_index = self.index.to_period(freq=freq)
        return self._constructor(new_values, index=new_index).__finalize__(self)

    # ----------------------------------------------------------------------
    # Add index
    _AXIS_ORDERS = ["index"]
    _AXIS_NUMBERS = {"index": 0}
    _AXIS_NAMES = {0: "index"}
    _AXIS_REVERSED = False
    _AXIS_LEN = len(_AXIS_ORDERS)
    _info_axis_number = 0
    _info_axis_name = "index"

    index: "Index" = properties.AxisProperty(
        axis=0, doc="The index (axis labels) of the Series."
    )

    # ----------------------------------------------------------------------
    # Accessor Methods
    # ----------------------------------------------------------------------
    str = CachedAccessor("str", StringMethods)
    dt = CachedAccessor("dt", CombinedDatetimelikeProperties)
    cat = CachedAccessor("cat", CategoricalAccessor)
    plot = CachedAccessor("plot", pandas.plotting.PlotAccessor)
    sparse = CachedAccessor("sparse", SparseAccessor)

    # ----------------------------------------------------------------------
    # Add plotting methods to Series
    hist = pandas.plotting.hist_series


Series._add_numeric_operations()
Series._add_series_or_dataframe_operations()

# Add arithmetic!
ops.add_flex_arithmetic_methods(Series)
ops.add_special_arithmetic_methods(Series)<|MERGE_RESOLUTION|>--- conflicted
+++ resolved
@@ -971,13 +971,7 @@
 
     def _get_values(self, indexer):
         try:
-<<<<<<< HEAD
-            return self._constructor(
-                self._mgr.get_slice(indexer), fastpath=True
-            ).__finalize__(self)
-=======
-            return self._constructor(self._data.get_slice(indexer)).__finalize__(self)
->>>>>>> e835b760
+            return self._constructor(self._mgr.get_slice(indexer)).__finalize__(self)
         except ValueError:
             # mpl compat if we look up e.g. ser[:, np.newaxis];
             #  see tests.series.timeseries.test_mpl_compat_hack
