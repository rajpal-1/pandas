"""
Data structure for 1-dimensional cross-sectional and time series data
"""
from __future__ import annotations

import operator
import sys
from textwrap import dedent
from typing import (
    IO,
    TYPE_CHECKING,
    Any,
    Callable,
    Hashable,
    Iterable,
    Literal,
    Mapping,
    Sequence,
    Union,
    cast,
    overload,
)
import warnings
import weakref

import numpy as np

from pandas._config import (
    get_option,
    using_copy_on_write,
)

from pandas._libs import (
    lib,
    properties,
    reshape,
)
from pandas._libs.lib import (
    is_range_indexer,
    no_default,
)
from pandas.compat import PYPY
from pandas.compat.numpy import function as nv
from pandas.errors import (
    ChainedAssignmentError,
    InvalidIndexError,
    _chained_assignment_msg,
)
from pandas.util._decorators import (
    Appender,
    Substitution,
    doc,
)
from pandas.util._exceptions import find_stack_level
from pandas.util._validators import (
    validate_ascending,
    validate_bool_kwarg,
    validate_percentile,
)

from pandas.core.dtypes.cast import (
    LossySetitemError,
    convert_dtypes,
    maybe_box_native,
    maybe_cast_pointwise_result,
)
from pandas.core.dtypes.common import (
    is_dict_like,
    is_extension_array_dtype,
    is_integer,
    is_iterator,
    is_list_like,
    is_numeric_dtype,
    is_object_dtype,
    is_scalar,
    pandas_dtype,
    validate_all_hashable,
)
from pandas.core.dtypes.generic import ABCDataFrame
from pandas.core.dtypes.inference import is_hashable
from pandas.core.dtypes.missing import (
    isna,
    na_value_for_dtype,
    notna,
    remove_na_arraylike,
)

from pandas.core import (
    algorithms,
    base,
    common as com,
    missing,
    nanops,
    ops,
    roperator,
)
from pandas.core.accessor import CachedAccessor
from pandas.core.apply import SeriesApply
from pandas.core.arrays import ExtensionArray
from pandas.core.arrays.categorical import CategoricalAccessor
from pandas.core.arrays.sparse import SparseAccessor
from pandas.core.construction import (
    extract_array,
    sanitize_array,
)
from pandas.core.generic import NDFrame
from pandas.core.indexers import (
    disallow_ndim_indexing,
    unpack_1tuple,
)
from pandas.core.indexes.accessors import CombinedDatetimelikeProperties
from pandas.core.indexes.api import (
    DatetimeIndex,
    Index,
    MultiIndex,
    PeriodIndex,
    default_index,
    ensure_index,
)
import pandas.core.indexes.base as ibase
from pandas.core.indexes.multi import maybe_droplevels
from pandas.core.indexing import (
    check_bool_indexer,
    check_dict_or_set_indexers,
)
from pandas.core.internals import (
    SingleArrayManager,
    SingleBlockManager,
)
from pandas.core.methods import selectn
from pandas.core.shared_docs import _shared_docs
from pandas.core.sorting import (
    ensure_key_mapped,
    nargsort,
)
from pandas.core.strings.accessor import StringMethods
from pandas.core.tools.datetimes import to_datetime

import pandas.io.formats.format as fmt
from pandas.io.formats.info import (
    INFO_DOCSTRING,
    SeriesInfo,
    series_sub_kwargs,
)
import pandas.plotting

if TYPE_CHECKING:
    from pandas._libs.internals import BlockValuesRefs
    from pandas._typing import (
        AggFuncType,
        AlignJoin,
        AnyAll,
        AnyArrayLike,
        ArrayLike,
        Axis,
        AxisInt,
        CorrelationMethod,
        DropKeep,
        Dtype,
        DtypeBackend,
        DtypeObj,
        FilePath,
        FillnaOptions,
        Frequency,
        IgnoreRaise,
        IndexKeyFunc,
        IndexLabel,
        Level,
        NaPosition,
        NDFrameT,
        NumpySorter,
        NumpyValueArrayLike,
        QuantileInterpolation,
        Renamer,
        Scalar,
        Self,
        SingleManager,
        SortKind,
        StorageOptions,
        Suffixes,
        TimedeltaConvertibleTypes,
        TimestampConvertibleTypes,
        ValueKeyFunc,
        WriteBuffer,
        npt,
    )

    from pandas.core.frame import DataFrame
    from pandas.core.groupby.generic import SeriesGroupBy
    from pandas.core.resample import Resampler

__all__ = ["Series"]

_shared_doc_kwargs = {
    "axes": "index",
    "klass": "Series",
    "axes_single_arg": "{0 or 'index'}",
    "axis": """axis : {0 or 'index'}
        Unused. Parameter needed for compatibility with DataFrame.""",
    "inplace": """inplace : bool, default False
        If True, performs operation inplace and returns None.""",
    "unique": "np.ndarray",
    "duplicated": "Series",
    "optional_by": "",
    "optional_mapper": "",
    "optional_reindex": """
index : array-like, optional
    New labels for the index. Preferably an Index object to avoid
    duplicating data.
axis : int or str, optional
    Unused.""",
    "replace_iloc": """
    This differs from updating with ``.loc`` or ``.iloc``, which require
    you to specify a location to update with some value.""",
}


def _coerce_method(converter):
    """
    Install the scalar coercion methods.
    """

    def wrapper(self):
        if len(self) == 1:
            warnings.warn(
                f"Calling {converter.__name__} on a single element Series is "
                "deprecated and will raise a TypeError in the future. "
                f"Use {converter.__name__}(ser.iloc[0]) instead",
                FutureWarning,
                stacklevel=find_stack_level(),
            )
            return converter(self.iloc[0])
        raise TypeError(f"cannot convert the series to {converter}")

    wrapper.__name__ = f"__{converter.__name__}__"
    return wrapper


# ----------------------------------------------------------------------
# Series class


# error: Definition of "max" in base class "IndexOpsMixin" is incompatible with
# definition in base class "NDFrame"
# error: Definition of "min" in base class "IndexOpsMixin" is incompatible with
# definition in base class "NDFrame"
class Series(base.IndexOpsMixin, NDFrame):  # type: ignore[misc]
    """
    One-dimensional ndarray with axis labels (including time series).

    Labels need not be unique but must be a hashable type. The object
    supports both integer- and label-based indexing and provides a host of
    methods for performing operations involving the index. Statistical
    methods from ndarray have been overridden to automatically exclude
    missing data (currently represented as NaN).

    Operations between Series (+, -, /, \\*, \\*\\*) align values based on their
    associated index values-- they need not be the same length. The result
    index will be the sorted union of the two indexes.

    Parameters
    ----------
    data : array-like, Iterable, dict, or scalar value
        Contains data stored in Series. If data is a dict, argument order is
        maintained.
    index : array-like or Index (1d)
        Values must be hashable and have the same length as `data`.
        Non-unique index values are allowed. Will default to
        RangeIndex (0, 1, 2, ..., n) if not provided. If data is dict-like
        and index is None, then the keys in the data are used as the index. If the
        index is not None, the resulting Series is reindexed with the index values.
    dtype : str, numpy.dtype, or ExtensionDtype, optional
        Data type for the output Series. If not specified, this will be
        inferred from `data`.
        See the :ref:`user guide <basics.dtypes>` for more usages.
    name : Hashable, default None
        The name to give to the Series.
    copy : bool, default False
        Copy input data. Only affects Series or 1d ndarray input. See examples.

    Notes
    -----
    Please reference the :ref:`User Guide <basics.series>` for more information.

    Examples
    --------
    Constructing Series from a dictionary with an Index specified

    >>> d = {'a': 1, 'b': 2, 'c': 3}
    >>> ser = pd.Series(data=d, index=['a', 'b', 'c'])
    >>> ser
    a   1
    b   2
    c   3
    dtype: int64

    The keys of the dictionary match with the Index values, hence the Index
    values have no effect.

    >>> d = {'a': 1, 'b': 2, 'c': 3}
    >>> ser = pd.Series(data=d, index=['x', 'y', 'z'])
    >>> ser
    x   NaN
    y   NaN
    z   NaN
    dtype: float64

    Note that the Index is first build with the keys from the dictionary.
    After this the Series is reindexed with the given Index values, hence we
    get all NaN as a result.

    Constructing Series from a list with `copy=False`.

    >>> r = [1, 2]
    >>> ser = pd.Series(r, copy=False)
    >>> ser.iloc[0] = 999
    >>> r
    [1, 2]
    >>> ser
    0    999
    1      2
    dtype: int64

    Due to input data type the Series has a `copy` of
    the original data even though `copy=False`, so
    the data is unchanged.

    Constructing Series from a 1d ndarray with `copy=False`.

    >>> r = np.array([1, 2])
    >>> ser = pd.Series(r, copy=False)
    >>> ser.iloc[0] = 999
    >>> r
    array([999,   2])
    >>> ser
    0    999
    1      2
    dtype: int64

    Due to input data type the Series has a `view` on
    the original data, so
    the data is changed as well.
    """

    _typ = "series"
    _HANDLED_TYPES = (Index, ExtensionArray, np.ndarray)

    _name: Hashable
    _metadata: list[str] = ["name"]
    _internal_names_set = {"index"} | NDFrame._internal_names_set
    _accessors = {"dt", "cat", "str", "sparse"}
    _hidden_attrs = (
        base.IndexOpsMixin._hidden_attrs | NDFrame._hidden_attrs | frozenset([])
    )

    # similar to __array_priority__, positions Series after DataFrame
    #  but before Index and ExtensionArray.  Should NOT be overridden by subclasses.
    __pandas_priority__ = 3000

    # Override cache_readonly bc Series is mutable
    # error: Incompatible types in assignment (expression has type "property",
    # base class "IndexOpsMixin" defined the type as "Callable[[IndexOpsMixin], bool]")
    hasnans = property(  # type: ignore[assignment]
        # error: "Callable[[IndexOpsMixin], bool]" has no attribute "fget"
        base.IndexOpsMixin.hasnans.fget,  # type: ignore[attr-defined]
        doc=base.IndexOpsMixin.hasnans.__doc__,
    )
    _mgr: SingleManager

    # ----------------------------------------------------------------------
    # Constructors

    def __init__(
        self,
        data=None,
        index=None,
        dtype: Dtype | None = None,
        name=None,
        copy: bool = False,
        fastpath: bool = False,
    ) -> None:
        if (
            isinstance(data, (SingleBlockManager, SingleArrayManager))
            and index is None
            and dtype is None
            and copy is False
        ):
            # GH#33357 called with just the SingleBlockManager
            NDFrame.__init__(self, data)
            if fastpath:
                # e.g. from _box_col_values, skip validation of name
                object.__setattr__(self, "_name", name)
            else:
                self.name = name
            return

        # we are called internally, so short-circuit
        if fastpath:
            # data is a ndarray, index is defined
            if not isinstance(data, (SingleBlockManager, SingleArrayManager)):
                manager = get_option("mode.data_manager")
                if manager == "block":
                    data = SingleBlockManager.from_array(data, index)
                elif manager == "array":
                    data = SingleArrayManager.from_array(data, index)
            if copy:
                data = data.copy()
            # skips validation of the name
            object.__setattr__(self, "_name", name)
            NDFrame.__init__(self, data)
            return

        name = ibase.maybe_extract_name(name, data, type(self))

        if index is not None:
            index = ensure_index(index)

        if dtype is not None:
            dtype = self._validate_dtype(dtype)

        if data is None:
            index = index if index is not None else default_index(0)
            if len(index) or dtype is not None:
                data = na_value_for_dtype(pandas_dtype(dtype), compat=False)
            else:
                data = []

        if isinstance(data, MultiIndex):
            raise NotImplementedError(
                "initializing a Series from a MultiIndex is not supported"
            )
        if isinstance(data, Index):
            if dtype is not None:
                # astype copies
                data = data.astype(dtype)
            else:
                # GH#24096 we need to ensure the index remains immutable
                data = data._values.copy()
            copy = False

        elif isinstance(data, np.ndarray):
            if len(data.dtype):
                # GH#13296 we are dealing with a compound dtype, which
                #  should be treated as 2D
                raise ValueError(
                    "Cannot construct a Series from an ndarray with "
                    "compound dtype.  Use DataFrame instead."
                )
        elif isinstance(data, Series):
            if index is None:
                index = data.index
                data = data._mgr.copy(deep=False)
            else:
                data = data.reindex(index, copy=copy)
                copy = False
                data = data._mgr
        elif is_dict_like(data):
            data, index = self._init_dict(data, index, dtype)
            dtype = None
            copy = False
        elif isinstance(data, (SingleBlockManager, SingleArrayManager)):
            if index is None:
                index = data.index
            elif not data.index.equals(index) or copy:
                # GH#19275 SingleBlockManager input should only be called
                # internally
                raise AssertionError(
                    "Cannot pass both SingleBlockManager "
                    "`data` argument and a different "
                    "`index` argument. `copy` must be False."
                )

        elif isinstance(data, ExtensionArray):
            pass
        else:
            data = com.maybe_iterable_to_list(data)
            if is_list_like(data) and not len(data) and dtype is None:
                # GH 29405: Pre-2.0, this defaulted to float.
                dtype = np.dtype(object)

        if index is None:
            if not is_list_like(data):
                data = [data]
            index = default_index(len(data))
        elif is_list_like(data):
            com.require_length_match(data, index)

        # create/copy the manager
        if isinstance(data, (SingleBlockManager, SingleArrayManager)):
            if dtype is not None:
                data = data.astype(dtype=dtype, errors="ignore", copy=copy)
            elif copy:
                data = data.copy()
        else:
            data = sanitize_array(data, index, dtype, copy)

            manager = get_option("mode.data_manager")
            if manager == "block":
                data = SingleBlockManager.from_array(data, index)
            elif manager == "array":
                data = SingleArrayManager.from_array(data, index)

        NDFrame.__init__(self, data)
        self.name = name
        self._set_axis(0, index)

    def _init_dict(
        self, data, index: Index | None = None, dtype: DtypeObj | None = None
    ):
        """
        Derive the "_mgr" and "index" attributes of a new Series from a
        dictionary input.

        Parameters
        ----------
        data : dict or dict-like
            Data used to populate the new Series.
        index : Index or None, default None
            Index for the new Series: if None, use dict keys.
        dtype : np.dtype, ExtensionDtype, or None, default None
            The dtype for the new Series: if None, infer from data.

        Returns
        -------
        _data : BlockManager for the new Series
        index : index for the new Series
        """
        keys: Index | tuple

        # Looking for NaN in dict doesn't work ({np.nan : 1}[float('nan')]
        # raises KeyError), so we iterate the entire dict, and align
        if data:
            # GH:34717, issue was using zip to extract key and values from data.
            # using generators in effects the performance.
            # Below is the new way of extracting the keys and values

            keys = tuple(data.keys())
            values = list(data.values())  # Generating list of values- faster way
        elif index is not None:
            # fastpath for Series(data=None). Just use broadcasting a scalar
            # instead of reindexing.
            if len(index) or dtype is not None:
                values = na_value_for_dtype(pandas_dtype(dtype), compat=False)
            else:
                values = []
            keys = index
        else:
            keys, values = (), []

        # Input is now list-like, so rely on "standard" construction:

        s = self._constructor(
            values,
            index=keys,
            dtype=dtype,
        )

        # Now we just make sure the order is respected, if any
        if data and index is not None:
            s = s.reindex(index, copy=False)
        return s._mgr, s.index

    # ----------------------------------------------------------------------

    @property
    def _constructor(self) -> Callable[..., Series]:
        return Series

    @property
    def _constructor_expanddim(self) -> Callable[..., DataFrame]:
        """
        Used when a manipulation result has one higher dimension as the
        original, such as Series.to_frame()
        """
        from pandas.core.frame import DataFrame

        return DataFrame

    # types
    @property
    def _can_hold_na(self) -> bool:
        return self._mgr._can_hold_na

    # ndarray compatibility
    @property
    def dtype(self) -> DtypeObj:
        """
        Return the dtype object of the underlying data.

        Examples
        --------
        >>> s = pd.Series([1, 2, 3])
        >>> s.dtype
        dtype('int64')
        """
        return self._mgr.dtype

    @property
    def dtypes(self) -> DtypeObj:
        """
        Return the dtype object of the underlying data.

        Examples
        --------
        >>> s = pd.Series([1, 2, 3])
        >>> s.dtypes
        dtype('int64')
        """
        # DataFrame compatibility
        return self.dtype

    @property
    def name(self) -> Hashable:
        """
        Return the name of the Series.

        The name of a Series becomes its index or column name if it is used
        to form a DataFrame. It is also used whenever displaying the Series
        using the interpreter.

        Returns
        -------
        label (hashable object)
            The name of the Series, also the column name if part of a DataFrame.

        See Also
        --------
        Series.rename : Sets the Series name when given a scalar input.
        Index.name : Corresponding Index property.

        Examples
        --------
        The Series name can be set initially when calling the constructor.

        >>> s = pd.Series([1, 2, 3], dtype=np.int64, name='Numbers')
        >>> s
        0    1
        1    2
        2    3
        Name: Numbers, dtype: int64
        >>> s.name = "Integers"
        >>> s
        0    1
        1    2
        2    3
        Name: Integers, dtype: int64

        The name of a Series within a DataFrame is its column name.

        >>> df = pd.DataFrame([[1, 2], [3, 4], [5, 6]],
        ...                   columns=["Odd Numbers", "Even Numbers"])
        >>> df
           Odd Numbers  Even Numbers
        0            1             2
        1            3             4
        2            5             6
        >>> df["Even Numbers"].name
        'Even Numbers'
        """
        return self._name

    @name.setter
    def name(self, value: Hashable) -> None:
        validate_all_hashable(value, error_name=f"{type(self).__name__}.name")
        object.__setattr__(self, "_name", value)

    @property
    def values(self):
        """
        Return Series as ndarray or ndarray-like depending on the dtype.

        .. warning::

           We recommend using :attr:`Series.array` or
           :meth:`Series.to_numpy`, depending on whether you need
           a reference to the underlying data or a NumPy array.

        Returns
        -------
        numpy.ndarray or ndarray-like

        See Also
        --------
        Series.array : Reference to the underlying data.
        Series.to_numpy : A NumPy array representing the underlying data.

        Examples
        --------
        >>> pd.Series([1, 2, 3]).values
        array([1, 2, 3])

        >>> pd.Series(list('aabc')).values
        array(['a', 'a', 'b', 'c'], dtype=object)

        >>> pd.Series(list('aabc')).astype('category').values
        ['a', 'a', 'b', 'c']
        Categories (3, object): ['a', 'b', 'c']

        Timezone aware datetime data is converted to UTC:

        >>> pd.Series(pd.date_range('20130101', periods=3,
        ...                         tz='US/Eastern')).values
        array(['2013-01-01T05:00:00.000000000',
               '2013-01-02T05:00:00.000000000',
               '2013-01-03T05:00:00.000000000'], dtype='datetime64[ns]')
        """
        return self._mgr.external_values()

    @property
    def _values(self):
        """
        Return the internal repr of this data (defined by Block.interval_values).
        This are the values as stored in the Block (ndarray or ExtensionArray
        depending on the Block class), with datetime64[ns] and timedelta64[ns]
        wrapped in ExtensionArrays to match Index._values behavior.

        Differs from the public ``.values`` for certain data types, because of
        historical backwards compatibility of the public attribute (e.g. period
        returns object ndarray and datetimetz a datetime64[ns] ndarray for
        ``.values`` while it returns an ExtensionArray for ``._values`` in those
        cases).

        Differs from ``.array`` in that this still returns the numpy array if
        the Block is backed by a numpy array (except for datetime64 and
        timedelta64 dtypes), while ``.array`` ensures to always return an
        ExtensionArray.

        Overview:

        dtype       | values        | _values       | array         |
        ----------- | ------------- | ------------- | ------------- |
        Numeric     | ndarray       | ndarray       | PandasArray   |
        Category    | Categorical   | Categorical   | Categorical   |
        dt64[ns]    | ndarray[M8ns] | DatetimeArray | DatetimeArray |
        dt64[ns tz] | ndarray[M8ns] | DatetimeArray | DatetimeArray |
        td64[ns]    | ndarray[m8ns] | TimedeltaArray| ndarray[m8ns] |
        Period      | ndarray[obj]  | PeriodArray   | PeriodArray   |
        Nullable    | EA            | EA            | EA            |

        """
        return self._mgr.internal_values()

    @property
    def _references(self) -> BlockValuesRefs | None:
        if isinstance(self._mgr, SingleArrayManager):
            return None
        return self._mgr._block.refs

    # error: Decorated property not supported
    @Appender(base.IndexOpsMixin.array.__doc__)  # type: ignore[misc]
    @property
    def array(self) -> ExtensionArray:
        return self._mgr.array_values()

    # ops
    def ravel(self, order: str = "C") -> ArrayLike:
        """
        Return the flattened underlying data as an ndarray or ExtensionArray.

        Returns
        -------
        numpy.ndarray or ExtensionArray
            Flattened data of the Series.

        See Also
        --------
        numpy.ndarray.ravel : Return a flattened array.
        """
        return self._values.ravel(order=order)

    def __len__(self) -> int:
        """
        Return the length of the Series.
        """
        return len(self._mgr)

    def view(self, dtype: Dtype | None = None) -> Series:
        """
        Create a new view of the Series.

        This function will return a new Series with a view of the same
        underlying values in memory, optionally reinterpreted with a new data
        type. The new data type must preserve the same size in bytes as to not
        cause index misalignment.

        Parameters
        ----------
        dtype : data type
            Data type object or one of their string representations.

        Returns
        -------
        Series
            A new Series object as a view of the same data in memory.

        See Also
        --------
        numpy.ndarray.view : Equivalent numpy function to create a new view of
            the same data in memory.

        Notes
        -----
        Series are instantiated with ``dtype=float64`` by default. While
        ``numpy.ndarray.view()`` will return a view with the same data type as
        the original array, ``Series.view()`` (without specified dtype)
        will try using ``float64`` and may fail if the original data type size
        in bytes is not the same.

        Examples
        --------
        >>> s = pd.Series([-2, -1, 0, 1, 2], dtype='int8')
        >>> s
        0   -2
        1   -1
        2    0
        3    1
        4    2
        dtype: int8

        The 8 bit signed integer representation of `-1` is `0b11111111`, but
        the same bytes represent 255 if read as an 8 bit unsigned integer:

        >>> us = s.view('uint8')
        >>> us
        0    254
        1    255
        2      0
        3      1
        4      2
        dtype: uint8

        The views share the same underlying values:

        >>> us[0] = 128
        >>> s
        0   -128
        1     -1
        2      0
        3      1
        4      2
        dtype: int8
        """
        # self.array instead of self._values so we piggyback on PandasArray
        #  implementation
        res_values = self.array.view(dtype)
        res_ser = self._constructor(res_values, index=self.index, copy=False)
        if isinstance(res_ser._mgr, SingleBlockManager) and using_copy_on_write():
            blk = res_ser._mgr._block
            blk.refs = cast("BlockValuesRefs", self._references)
            blk.refs.add_reference(blk)  # type: ignore[arg-type]
        return res_ser.__finalize__(self, method="view")

    # ----------------------------------------------------------------------
    # NDArray Compat
    def __array__(self, dtype: npt.DTypeLike | None = None) -> np.ndarray:
        """
        Return the values as a NumPy array.

        Users should not call this directly. Rather, it is invoked by
        :func:`numpy.array` and :func:`numpy.asarray`.

        Parameters
        ----------
        dtype : str or numpy.dtype, optional
            The dtype to use for the resulting NumPy array. By default,
            the dtype is inferred from the data.

        Returns
        -------
        numpy.ndarray
            The values in the series converted to a :class:`numpy.ndarray`
            with the specified `dtype`.

        See Also
        --------
        array : Create a new array from data.
        Series.array : Zero-copy view to the array backing the Series.
        Series.to_numpy : Series method for similar behavior.

        Examples
        --------
        >>> ser = pd.Series([1, 2, 3])
        >>> np.asarray(ser)
        array([1, 2, 3])

        For timezone-aware data, the timezones may be retained with
        ``dtype='object'``

        >>> tzser = pd.Series(pd.date_range('2000', periods=2, tz="CET"))
        >>> np.asarray(tzser, dtype="object")
        array([Timestamp('2000-01-01 00:00:00+0100', tz='CET'),
               Timestamp('2000-01-02 00:00:00+0100', tz='CET')],
              dtype=object)

        Or the values may be localized to UTC and the tzinfo discarded with
        ``dtype='datetime64[ns]'``

        >>> np.asarray(tzser, dtype="datetime64[ns]")  # doctest: +ELLIPSIS
        array(['1999-12-31T23:00:00.000000000', ...],
              dtype='datetime64[ns]')
        """
        values = self._values
        arr = np.asarray(values, dtype=dtype)
        if arr is values and using_copy_on_write():
            # TODO(CoW) also properly handle extension dtypes
            arr = arr.view()
            arr.flags.writeable = False
        return arr

    # ----------------------------------------------------------------------
    # Unary Methods

    # coercion
    __float__ = _coerce_method(float)
    __int__ = _coerce_method(int)

    # ----------------------------------------------------------------------

    # indexers
    @property
    def axes(self) -> list[Index]:
        """
        Return a list of the row axis labels.
        """
        return [self.index]

    # ----------------------------------------------------------------------
    # Indexing Methods

    def _ixs(self, i: int, axis: AxisInt = 0) -> Any:
        """
        Return the i-th value or values in the Series by location.

        Parameters
        ----------
        i : int

        Returns
        -------
        scalar (int) or Series (slice, sequence)
        """
        return self._values[i]

    def _slice(self, slobj: slice | np.ndarray, axis: Axis = 0) -> Series:
        # axis kwarg is retained for compat with NDFrame method
        #  _slice is *always* positional
        return self._get_values(slobj)

    def __getitem__(self, key):
        check_dict_or_set_indexers(key)
        key = com.apply_if_callable(key, self)

        if key is Ellipsis:
            return self

        key_is_scalar = is_scalar(key)
        if isinstance(key, (list, tuple)):
            key = unpack_1tuple(key)

        if is_integer(key) and self.index._should_fallback_to_positional:
            return self._values[key]

        elif key_is_scalar:
            return self._get_value(key)

        if is_hashable(key):
            # Otherwise index.get_value will raise InvalidIndexError
            try:
                # For labels that don't resolve as scalars like tuples and frozensets
                result = self._get_value(key)

                return result

            except (KeyError, TypeError, InvalidIndexError):
                # InvalidIndexError for e.g. generator
                #  see test_series_getitem_corner_generator
                if isinstance(key, tuple) and isinstance(self.index, MultiIndex):
                    # We still have the corner case where a tuple is a key
                    # in the first level of our MultiIndex
                    return self._get_values_tuple(key)

        if is_iterator(key):
            key = list(key)

        if com.is_bool_indexer(key):
            key = check_bool_indexer(self.index, key)
            key = np.asarray(key, dtype=bool)
            return self._get_values(key)

        return self._get_with(key)

    def _get_with(self, key):
        # other: fancy integer or otherwise
        if isinstance(key, slice):
            # _convert_slice_indexer to determine if this slice is positional
            #  or label based, and if the latter, convert to positional
            slobj = self.index._convert_slice_indexer(key, kind="getitem")
            return self._slice(slobj)
        elif isinstance(key, ABCDataFrame):
            raise TypeError(
                "Indexing a Series with DataFrame is not "
                "supported, use the appropriate DataFrame column"
            )
        elif isinstance(key, tuple):
            return self._get_values_tuple(key)

        elif not is_list_like(key):
            # e.g. scalars that aren't recognized by lib.is_scalar, GH#32684
            return self.loc[key]

        if not isinstance(key, (list, np.ndarray, ExtensionArray, Series, Index)):
            key = list(key)

        if isinstance(key, Index):
            key_type = key.inferred_type
        else:
            key_type = lib.infer_dtype(key, skipna=False)

        # Note: The key_type == "boolean" case should be caught by the
        #  com.is_bool_indexer check in __getitem__
        if key_type == "integer":
            # We need to decide whether to treat this as a positional indexer
            #  (i.e. self.iloc) or label-based (i.e. self.loc)
            if not self.index._should_fallback_to_positional:
                return self.loc[key]
            else:
                return self.iloc[key]

        # handle the dup indexing case GH#4246
        return self.loc[key]

    def _get_values_tuple(self, key: tuple):
        # mpl hackaround
        if com.any_none(*key):
            # mpl compat if we look up e.g. ser[:, np.newaxis];
            #  see tests.series.timeseries.test_mpl_compat_hack
            # the asarray is needed to avoid returning a 2D DatetimeArray
            result = np.asarray(self._values[key])
            disallow_ndim_indexing(result)
            return result

        if not isinstance(self.index, MultiIndex):
            raise KeyError("key of type tuple not found and not a MultiIndex")

        # If key is contained, would have returned by now
        indexer, new_index = self.index.get_loc_level(key)
<<<<<<< HEAD
        return self._constructor(
            self._values[indexer], index=new_index, copy=False
        ).__finalize__(self)
=======
        new_ser = self._constructor(self._values[indexer], index=new_index)
        if using_copy_on_write() and isinstance(indexer, slice):
            new_ser._mgr.add_references(self._mgr)  # type: ignore[arg-type]
        return new_ser.__finalize__(self)
>>>>>>> 3fe439b9

    def _get_values(self, indexer: slice | npt.NDArray[np.bool_]) -> Series:
        new_mgr = self._mgr.getitem_mgr(indexer)
        return self._constructor(new_mgr).__finalize__(self)

    def _get_value(self, label, takeable: bool = False):
        """
        Quickly retrieve single value at passed index label.

        Parameters
        ----------
        label : object
        takeable : interpret the index as indexers, default False

        Returns
        -------
        scalar value
        """
        if takeable:
            return self._values[label]

        # Similar to Index.get_value, but we do not fall back to positional
        loc = self.index.get_loc(label)

        if is_integer(loc):
            return self._values[loc]

        if isinstance(self.index, MultiIndex):
            mi = self.index
            new_values = self._values[loc]
            if len(new_values) == 1 and mi.nlevels == 1:
                # If more than one level left, we can not return a scalar
                return new_values[0]

            new_index = mi[loc]
            new_index = maybe_droplevels(new_index, label)
<<<<<<< HEAD
            new_ser = self._constructor(
                new_values, index=new_index, name=self.name, copy=False
            )
=======
            new_ser = self._constructor(new_values, index=new_index, name=self.name)
            if using_copy_on_write() and isinstance(loc, slice):
                new_ser._mgr.add_references(self._mgr)  # type: ignore[arg-type]
>>>>>>> 3fe439b9
            return new_ser.__finalize__(self)

        else:
            return self.iloc[loc]

    def __setitem__(self, key, value) -> None:
        if not PYPY and using_copy_on_write():
            if sys.getrefcount(self) <= 3:
                warnings.warn(
                    _chained_assignment_msg, ChainedAssignmentError, stacklevel=2
                )

        check_dict_or_set_indexers(key)
        key = com.apply_if_callable(key, self)
        cacher_needs_updating = self._check_is_chained_assignment_possible()

        if key is Ellipsis:
            key = slice(None)

        if isinstance(key, slice):
            indexer = self.index._convert_slice_indexer(key, kind="getitem")
            return self._set_values(indexer, value)

        try:
            self._set_with_engine(key, value)
        except KeyError:
            # We have a scalar (or for MultiIndex or object-dtype, scalar-like)
            #  key that is not present in self.index.
            if is_integer(key):
                if not self.index._should_fallback_to_positional:
                    # GH#33469
                    self.loc[key] = value
                else:
                    # positional setter
                    # can't use _mgr.setitem_inplace yet bc could have *both*
                    #  KeyError and then ValueError, xref GH#45070
                    self._set_values(key, value)
            else:
                # GH#12862 adding a new key to the Series
                self.loc[key] = value

        except (TypeError, ValueError, LossySetitemError):
            # The key was OK, but we cannot set the value losslessly
            indexer = self.index.get_loc(key)
            self._set_values(indexer, value)

        except InvalidIndexError as err:
            if isinstance(key, tuple) and not isinstance(self.index, MultiIndex):
                # cases with MultiIndex don't get here bc they raise KeyError
                # e.g. test_basic_getitem_setitem_corner
                raise KeyError(
                    "key of type tuple not found and not a MultiIndex"
                ) from err

            if com.is_bool_indexer(key):
                key = check_bool_indexer(self.index, key)
                key = np.asarray(key, dtype=bool)

                if (
                    is_list_like(value)
                    and len(value) != len(self)
                    and not isinstance(value, Series)
                    and not is_object_dtype(self.dtype)
                ):
                    # Series will be reindexed to have matching length inside
                    #  _where call below
                    # GH#44265
                    indexer = key.nonzero()[0]
                    self._set_values(indexer, value)
                    return

                # otherwise with listlike other we interpret series[mask] = other
                #  as series[mask] = other[mask]
                try:
                    self._where(~key, value, inplace=True)
                except InvalidIndexError:
                    # test_where_dups
                    self.iloc[key] = value
                return

            else:
                self._set_with(key, value)

        if cacher_needs_updating:
            self._maybe_update_cacher(inplace=True)

    def _set_with_engine(self, key, value) -> None:
        loc = self.index.get_loc(key)

        # this is equivalent to self._values[key] = value
        self._mgr.setitem_inplace(loc, value)

    def _set_with(self, key, value) -> None:
        # We got here via exception-handling off of InvalidIndexError, so
        #  key should always be listlike at this point.
        assert not isinstance(key, tuple)

        if is_iterator(key):
            # Without this, the call to infer_dtype will consume the generator
            key = list(key)

        if not self.index._should_fallback_to_positional:
            # Regardless of the key type, we're treating it as labels
            self._set_labels(key, value)

        else:
            # Note: key_type == "boolean" should not occur because that
            #  should be caught by the is_bool_indexer check in __setitem__
            key_type = lib.infer_dtype(key, skipna=False)

            if key_type == "integer":
                self._set_values(key, value)
            else:
                self._set_labels(key, value)

    def _set_labels(self, key, value) -> None:
        key = com.asarray_tuplesafe(key)
        indexer: np.ndarray = self.index.get_indexer(key)
        mask = indexer == -1
        if mask.any():
            raise KeyError(f"{key[mask]} not in index")
        self._set_values(indexer, value)

    def _set_values(self, key, value) -> None:
        if isinstance(key, (Index, Series)):
            key = key._values

        self._mgr = self._mgr.setitem(indexer=key, value=value)
        self._maybe_update_cacher()

    def _set_value(self, label, value, takeable: bool = False) -> None:
        """
        Quickly set single value at passed label.

        If label is not contained, a new object is created with the label
        placed at the end of the result index.

        Parameters
        ----------
        label : object
            Partial indexing with MultiIndex not allowed.
        value : object
            Scalar value.
        takeable : interpret the index as indexers, default False
        """
        if not takeable:
            try:
                loc = self.index.get_loc(label)
            except KeyError:
                # set using a non-recursive method
                self.loc[label] = value
                return
        else:
            loc = label

        self._set_values(loc, value)

    # ----------------------------------------------------------------------
    # Lookup Caching

    @property
    def _is_cached(self) -> bool:
        """Return boolean indicating if self is cached or not."""
        return getattr(self, "_cacher", None) is not None

    def _get_cacher(self):
        """return my cacher or None"""
        cacher = getattr(self, "_cacher", None)
        if cacher is not None:
            cacher = cacher[1]()
        return cacher

    def _reset_cacher(self) -> None:
        """
        Reset the cacher.
        """
        if hasattr(self, "_cacher"):
            del self._cacher

    def _set_as_cached(self, item, cacher) -> None:
        """
        Set the _cacher attribute on the calling object with a weakref to
        cacher.
        """
        if using_copy_on_write():
            return
        self._cacher = (item, weakref.ref(cacher))

    def _clear_item_cache(self) -> None:
        # no-op for Series
        pass

    def _check_is_chained_assignment_possible(self) -> bool:
        """
        See NDFrame._check_is_chained_assignment_possible.__doc__
        """
        if self._is_view and self._is_cached:
            ref = self._get_cacher()
            if ref is not None and ref._is_mixed_type:
                self._check_setitem_copy(t="referent", force=True)
            return True
        return super()._check_is_chained_assignment_possible()

    def _maybe_update_cacher(
        self, clear: bool = False, verify_is_copy: bool = True, inplace: bool = False
    ) -> None:
        """
        See NDFrame._maybe_update_cacher.__doc__
        """
        # for CoW, we never want to update the parent DataFrame cache
        # if the Series changed, but don't keep track of any cacher
        if using_copy_on_write():
            return
        cacher = getattr(self, "_cacher", None)
        if cacher is not None:
            assert self.ndim == 1
            ref: DataFrame = cacher[1]()

            # we are trying to reference a dead referent, hence
            # a copy
            if ref is None:
                del self._cacher
            elif len(self) == len(ref) and self.name in ref.columns:
                # GH#42530 self.name must be in ref.columns
                # to ensure column still in dataframe
                # otherwise, either self or ref has swapped in new arrays
                ref._maybe_cache_changed(cacher[0], self, inplace=inplace)
            else:
                # GH#33675 we have swapped in a new array, so parent
                #  reference to self is now invalid
                ref._item_cache.pop(cacher[0], None)

        super()._maybe_update_cacher(
            clear=clear, verify_is_copy=verify_is_copy, inplace=inplace
        )

    # ----------------------------------------------------------------------
    # Unsorted

    @property
    def _is_mixed_type(self) -> bool:
        return False

    def repeat(self, repeats: int | Sequence[int], axis: None = None) -> Series:
        """
        Repeat elements of a Series.

        Returns a new Series where each element of the current Series
        is repeated consecutively a given number of times.

        Parameters
        ----------
        repeats : int or array of ints
            The number of repetitions for each element. This should be a
            non-negative integer. Repeating 0 times will return an empty
            Series.
        axis : None
            Unused. Parameter needed for compatibility with DataFrame.

        Returns
        -------
        Series
            Newly created Series with repeated elements.

        See Also
        --------
        Index.repeat : Equivalent function for Index.
        numpy.repeat : Similar method for :class:`numpy.ndarray`.

        Examples
        --------
        >>> s = pd.Series(['a', 'b', 'c'])
        >>> s
        0    a
        1    b
        2    c
        dtype: object
        >>> s.repeat(2)
        0    a
        0    a
        1    b
        1    b
        2    c
        2    c
        dtype: object
        >>> s.repeat([1, 2, 3])
        0    a
        1    b
        1    b
        2    c
        2    c
        2    c
        dtype: object
        """
        nv.validate_repeat((), {"axis": axis})
        new_index = self.index.repeat(repeats)
        new_values = self._values.repeat(repeats)
        return self._constructor(new_values, index=new_index, copy=False).__finalize__(
            self, method="repeat"
        )

    @overload
    def reset_index(
        self,
        level: IndexLabel = ...,
        *,
        drop: Literal[False] = ...,
        name: Level = ...,
        inplace: Literal[False] = ...,
        allow_duplicates: bool = ...,
    ) -> DataFrame:
        ...

    @overload
    def reset_index(
        self,
        level: IndexLabel = ...,
        *,
        drop: Literal[True],
        name: Level = ...,
        inplace: Literal[False] = ...,
        allow_duplicates: bool = ...,
    ) -> Series:
        ...

    @overload
    def reset_index(
        self,
        level: IndexLabel = ...,
        *,
        drop: bool = ...,
        name: Level = ...,
        inplace: Literal[True],
        allow_duplicates: bool = ...,
    ) -> None:
        ...

    def reset_index(
        self,
        level: IndexLabel = None,
        *,
        drop: bool = False,
        name: Level = lib.no_default,
        inplace: bool = False,
        allow_duplicates: bool = False,
    ) -> DataFrame | Series | None:
        """
        Generate a new DataFrame or Series with the index reset.

        This is useful when the index needs to be treated as a column, or
        when the index is meaningless and needs to be reset to the default
        before another operation.

        Parameters
        ----------
        level : int, str, tuple, or list, default optional
            For a Series with a MultiIndex, only remove the specified levels
            from the index. Removes all levels by default.
        drop : bool, default False
            Just reset the index, without inserting it as a column in
            the new DataFrame.
        name : object, optional
            The name to use for the column containing the original Series
            values. Uses ``self.name`` by default. This argument is ignored
            when `drop` is True.
        inplace : bool, default False
            Modify the Series in place (do not create a new object).
        allow_duplicates : bool, default False
            Allow duplicate column labels to be created.

            .. versionadded:: 1.5.0

        Returns
        -------
        Series or DataFrame or None
            When `drop` is False (the default), a DataFrame is returned.
            The newly created columns will come first in the DataFrame,
            followed by the original Series values.
            When `drop` is True, a `Series` is returned.
            In either case, if ``inplace=True``, no value is returned.

        See Also
        --------
        DataFrame.reset_index: Analogous function for DataFrame.

        Examples
        --------
        >>> s = pd.Series([1, 2, 3, 4], name='foo',
        ...               index=pd.Index(['a', 'b', 'c', 'd'], name='idx'))

        Generate a DataFrame with default index.

        >>> s.reset_index()
          idx  foo
        0   a    1
        1   b    2
        2   c    3
        3   d    4

        To specify the name of the new column use `name`.

        >>> s.reset_index(name='values')
          idx  values
        0   a       1
        1   b       2
        2   c       3
        3   d       4

        To generate a new Series with the default set `drop` to True.

        >>> s.reset_index(drop=True)
        0    1
        1    2
        2    3
        3    4
        Name: foo, dtype: int64

        The `level` parameter is interesting for Series with a multi-level
        index.

        >>> arrays = [np.array(['bar', 'bar', 'baz', 'baz']),
        ...           np.array(['one', 'two', 'one', 'two'])]
        >>> s2 = pd.Series(
        ...     range(4), name='foo',
        ...     index=pd.MultiIndex.from_arrays(arrays,
        ...                                     names=['a', 'b']))

        To remove a specific level from the Index, use `level`.

        >>> s2.reset_index(level='a')
               a  foo
        b
        one  bar    0
        two  bar    1
        one  baz    2
        two  baz    3

        If `level` is not set, all levels are removed from the Index.

        >>> s2.reset_index()
             a    b  foo
        0  bar  one    0
        1  bar  two    1
        2  baz  one    2
        3  baz  two    3
        """
        inplace = validate_bool_kwarg(inplace, "inplace")
        if drop:
            new_index = default_index(len(self))
            if level is not None:
                level_list: Sequence[Hashable]
                if not isinstance(level, (tuple, list)):
                    level_list = [level]
                else:
                    level_list = level
                level_list = [self.index._get_level_number(lev) for lev in level_list]
                if len(level_list) < self.index.nlevels:
                    new_index = self.index.droplevel(level_list)

            if inplace:
                self.index = new_index
            else:
                return self._constructor(
                    self._values.copy(), index=new_index, copy=False
                ).__finalize__(self, method="reset_index")
        elif inplace:
            raise TypeError(
                "Cannot reset_index inplace on a Series to create a DataFrame"
            )
        else:
            if name is lib.no_default:
                # For backwards compatibility, keep columns as [0] instead of
                #  [None] when self.name is None
                if self.name is None:
                    name = 0
                else:
                    name = self.name

            df = self.to_frame(name)
            return df.reset_index(
                level=level, drop=drop, allow_duplicates=allow_duplicates
            )
        return None

    # ----------------------------------------------------------------------
    # Rendering Methods

    def __repr__(self) -> str:
        """
        Return a string representation for a particular Series.
        """
        # pylint: disable=invalid-repr-returned
        repr_params = fmt.get_series_repr_params()
        return self.to_string(**repr_params)

    @overload
    def to_string(
        self,
        buf: None = ...,
        na_rep: str = ...,
        float_format: str | None = ...,
        header: bool = ...,
        index: bool = ...,
        length=...,
        dtype=...,
        name=...,
        max_rows: int | None = ...,
        min_rows: int | None = ...,
    ) -> str:
        ...

    @overload
    def to_string(
        self,
        buf: FilePath | WriteBuffer[str],
        na_rep: str = ...,
        float_format: str | None = ...,
        header: bool = ...,
        index: bool = ...,
        length=...,
        dtype=...,
        name=...,
        max_rows: int | None = ...,
        min_rows: int | None = ...,
    ) -> None:
        ...

    def to_string(
        self,
        buf: FilePath | WriteBuffer[str] | None = None,
        na_rep: str = "NaN",
        float_format: str | None = None,
        header: bool = True,
        index: bool = True,
        length: bool = False,
        dtype: bool = False,
        name: bool = False,
        max_rows: int | None = None,
        min_rows: int | None = None,
    ) -> str | None:
        """
        Render a string representation of the Series.

        Parameters
        ----------
        buf : StringIO-like, optional
            Buffer to write to.
        na_rep : str, optional
            String representation of NaN to use, default 'NaN'.
        float_format : one-parameter function, optional
            Formatter function to apply to columns' elements if they are
            floats, default None.
        header : bool, default True
            Add the Series header (index name).
        index : bool, optional
            Add index (row) labels, default True.
        length : bool, default False
            Add the Series length.
        dtype : bool, default False
            Add the Series dtype.
        name : bool, default False
            Add the Series name if not None.
        max_rows : int, optional
            Maximum number of rows to show before truncating. If None, show
            all.
        min_rows : int, optional
            The number of rows to display in a truncated repr (when number
            of rows is above `max_rows`).

        Returns
        -------
        str or None
            String representation of Series if ``buf=None``, otherwise None.
        """
        formatter = fmt.SeriesFormatter(
            self,
            name=name,
            length=length,
            header=header,
            index=index,
            dtype=dtype,
            na_rep=na_rep,
            float_format=float_format,
            min_rows=min_rows,
            max_rows=max_rows,
        )
        result = formatter.to_string()

        # catch contract violations
        if not isinstance(result, str):
            raise AssertionError(
                "result must be of type str, type "
                f"of result is {repr(type(result).__name__)}"
            )

        if buf is None:
            return result
        else:
            if hasattr(buf, "write"):
                buf.write(result)
            else:
                with open(buf, "w") as f:
                    f.write(result)
        return None

    @doc(
        klass=_shared_doc_kwargs["klass"],
        storage_options=_shared_docs["storage_options"],
        examples=dedent(
            """Examples
            --------
            >>> s = pd.Series(["elk", "pig", "dog", "quetzal"], name="animal")
            >>> print(s.to_markdown())
            |    | animal   |
            |---:|:---------|
            |  0 | elk      |
            |  1 | pig      |
            |  2 | dog      |
            |  3 | quetzal  |

            Output markdown with a tabulate option.

            >>> print(s.to_markdown(tablefmt="grid"))
            +----+----------+
            |    | animal   |
            +====+==========+
            |  0 | elk      |
            +----+----------+
            |  1 | pig      |
            +----+----------+
            |  2 | dog      |
            +----+----------+
            |  3 | quetzal  |
            +----+----------+"""
        ),
    )
    def to_markdown(
        self,
        buf: IO[str] | None = None,
        mode: str = "wt",
        index: bool = True,
        storage_options: StorageOptions = None,
        **kwargs,
    ) -> str | None:
        """
        Print {klass} in Markdown-friendly format.

        Parameters
        ----------
        buf : str, Path or StringIO-like, optional, default None
            Buffer to write to. If None, the output is returned as a string.
        mode : str, optional
            Mode in which file is opened, "wt" by default.
        index : bool, optional, default True
            Add index (row) labels.

            .. versionadded:: 1.1.0
        {storage_options}

            .. versionadded:: 1.2.0

        **kwargs
            These parameters will be passed to `tabulate \
                <https://pypi.org/project/tabulate>`_.

        Returns
        -------
        str
            {klass} in Markdown-friendly format.

        Notes
        -----
        Requires the `tabulate <https://pypi.org/project/tabulate>`_ package.

        {examples}
        """
        return self.to_frame().to_markdown(
            buf, mode, index, storage_options=storage_options, **kwargs
        )

    # ----------------------------------------------------------------------

    def items(self) -> Iterable[tuple[Hashable, Any]]:
        """
        Lazily iterate over (index, value) tuples.

        This method returns an iterable tuple (index, value). This is
        convenient if you want to create a lazy iterator.

        Returns
        -------
        iterable
            Iterable of tuples containing the (index, value) pairs from a
            Series.

        See Also
        --------
        DataFrame.items : Iterate over (column name, Series) pairs.
        DataFrame.iterrows : Iterate over DataFrame rows as (index, Series) pairs.

        Examples
        --------
        >>> s = pd.Series(['A', 'B', 'C'])
        >>> for index, value in s.items():
        ...     print(f"Index : {index}, Value : {value}")
        Index : 0, Value : A
        Index : 1, Value : B
        Index : 2, Value : C
        """
        return zip(iter(self.index), iter(self))

    # ----------------------------------------------------------------------
    # Misc public methods

    def keys(self) -> Index:
        """
        Return alias for index.

        Returns
        -------
        Index
            Index of the Series.
        """
        return self.index

    def to_dict(self, into: type[dict] = dict) -> dict:
        """
        Convert Series to {label -> value} dict or dict-like object.

        Parameters
        ----------
        into : class, default dict
            The collections.abc.Mapping subclass to use as the return
            object. Can be the actual class or an empty
            instance of the mapping type you want.  If you want a
            collections.defaultdict, you must pass it initialized.

        Returns
        -------
        collections.abc.Mapping
            Key-value representation of Series.

        Examples
        --------
        >>> s = pd.Series([1, 2, 3, 4])
        >>> s.to_dict()
        {0: 1, 1: 2, 2: 3, 3: 4}
        >>> from collections import OrderedDict, defaultdict
        >>> s.to_dict(OrderedDict)
        OrderedDict([(0, 1), (1, 2), (2, 3), (3, 4)])
        >>> dd = defaultdict(list)
        >>> s.to_dict(dd)
        defaultdict(<class 'list'>, {0: 1, 1: 2, 2: 3, 3: 4})
        """
        # GH16122
        into_c = com.standardize_mapping(into)

        if is_object_dtype(self) or is_extension_array_dtype(self):
            return into_c((k, maybe_box_native(v)) for k, v in self.items())
        else:
            # Not an object dtype => all types will be the same so let the default
            # indexer return native python type
            return into_c(self.items())

    def to_frame(self, name: Hashable = lib.no_default) -> DataFrame:
        """
        Convert Series to DataFrame.

        Parameters
        ----------
        name : object, optional
            The passed name should substitute for the series name (if it has
            one).

        Returns
        -------
        DataFrame
            DataFrame representation of Series.

        Examples
        --------
        >>> s = pd.Series(["a", "b", "c"],
        ...               name="vals")
        >>> s.to_frame()
          vals
        0    a
        1    b
        2    c
        """
        columns: Index
        if name is lib.no_default:
            name = self.name
            if name is None:
                # default to [0], same as we would get with DataFrame(self)
                columns = default_index(1)
            else:
                columns = Index([name])
        else:
            columns = Index([name])

        mgr = self._mgr.to_2d_mgr(columns)
        df = self._constructor_expanddim(mgr)
        return df.__finalize__(self, method="to_frame")

    def _set_name(self, name, inplace: bool = False) -> Series:
        """
        Set the Series name.

        Parameters
        ----------
        name : str
        inplace : bool
            Whether to modify `self` directly or return a copy.
        """
        inplace = validate_bool_kwarg(inplace, "inplace")
        ser = self if inplace else self.copy()
        ser.name = name
        return ser

    @Appender(
        """
Examples
--------
>>> ser = pd.Series([390., 350., 30., 20.],
...                 index=['Falcon', 'Falcon', 'Parrot', 'Parrot'], name="Max Speed")
>>> ser
Falcon    390.0
Falcon    350.0
Parrot     30.0
Parrot     20.0
Name: Max Speed, dtype: float64
>>> ser.groupby(["a", "b", "a", "b"]).mean()
a    210.0
b    185.0
Name: Max Speed, dtype: float64
>>> ser.groupby(level=0).mean()
Falcon    370.0
Parrot     25.0
Name: Max Speed, dtype: float64
>>> ser.groupby(ser > 100).mean()
Max Speed
False     25.0
True     370.0
Name: Max Speed, dtype: float64

**Grouping by Indexes**

We can groupby different levels of a hierarchical index
using the `level` parameter:

>>> arrays = [['Falcon', 'Falcon', 'Parrot', 'Parrot'],
...           ['Captive', 'Wild', 'Captive', 'Wild']]
>>> index = pd.MultiIndex.from_arrays(arrays, names=('Animal', 'Type'))
>>> ser = pd.Series([390., 350., 30., 20.], index=index, name="Max Speed")
>>> ser
Animal  Type
Falcon  Captive    390.0
        Wild       350.0
Parrot  Captive     30.0
        Wild        20.0
Name: Max Speed, dtype: float64
>>> ser.groupby(level=0).mean()
Animal
Falcon    370.0
Parrot     25.0
Name: Max Speed, dtype: float64
>>> ser.groupby(level="Type").mean()
Type
Captive    210.0
Wild       185.0
Name: Max Speed, dtype: float64

We can also choose to include `NA` in group keys or not by defining
`dropna` parameter, the default setting is `True`.

>>> ser = pd.Series([1, 2, 3, 3], index=["a", 'a', 'b', np.nan])
>>> ser.groupby(level=0).sum()
a    3
b    3
dtype: int64

>>> ser.groupby(level=0, dropna=False).sum()
a    3
b    3
NaN  3
dtype: int64

>>> arrays = ['Falcon', 'Falcon', 'Parrot', 'Parrot']
>>> ser = pd.Series([390., 350., 30., 20.], index=arrays, name="Max Speed")
>>> ser.groupby(["a", "b", "a", np.nan]).mean()
a    210.0
b    350.0
Name: Max Speed, dtype: float64

>>> ser.groupby(["a", "b", "a", np.nan], dropna=False).mean()
a    210.0
b    350.0
NaN   20.0
Name: Max Speed, dtype: float64
"""
    )
    @Appender(_shared_docs["groupby"] % _shared_doc_kwargs)
    def groupby(
        self,
        by=None,
        axis: Axis = 0,
        level: IndexLabel = None,
        as_index: bool = True,
        sort: bool = True,
        group_keys: bool = True,
        observed: bool = False,
        dropna: bool = True,
    ) -> SeriesGroupBy:
        from pandas.core.groupby.generic import SeriesGroupBy

        if level is None and by is None:
            raise TypeError("You have to supply one of 'by' and 'level'")
        if not as_index:
            raise TypeError("as_index=False only valid with DataFrame")
        axis = self._get_axis_number(axis)

        return SeriesGroupBy(
            obj=self,
            keys=by,
            axis=axis,
            level=level,
            as_index=as_index,
            sort=sort,
            group_keys=group_keys,
            observed=observed,
            dropna=dropna,
        )

    # ----------------------------------------------------------------------
    # Statistics, overridden ndarray methods

    # TODO: integrate bottleneck
    def count(self):
        """
        Return number of non-NA/null observations in the Series.

        Returns
        -------
        int or Series (if level specified)
            Number of non-null values in the Series.

        See Also
        --------
        DataFrame.count : Count non-NA cells for each column or row.

        Examples
        --------
        >>> s = pd.Series([0.0, 1.0, np.nan])
        >>> s.count()
        2
        """
        return notna(self._values).sum().astype("int64")

    def mode(self, dropna: bool = True) -> Series:
        """
        Return the mode(s) of the Series.

        The mode is the value that appears most often. There can be multiple modes.

        Always returns Series even if only one value is returned.

        Parameters
        ----------
        dropna : bool, default True
            Don't consider counts of NaN/NaT.

        Returns
        -------
        Series
            Modes of the Series in sorted order.
        """
        # TODO: Add option for bins like value_counts()
        values = self._values
        if isinstance(values, np.ndarray):
            res_values = algorithms.mode(values, dropna=dropna)
        else:
            res_values = values._mode(dropna=dropna)

        # Ensure index is type stable (should always use int index)
        return self._constructor(
            res_values, index=range(len(res_values)), name=self.name, copy=False
        )

    def unique(self) -> ArrayLike:  # pylint: disable=useless-parent-delegation
        """
        Return unique values of Series object.

        Uniques are returned in order of appearance. Hash table-based unique,
        therefore does NOT sort.

        Returns
        -------
        ndarray or ExtensionArray
            The unique values returned as a NumPy array. See Notes.

        See Also
        --------
        Series.drop_duplicates : Return Series with duplicate values removed.
        unique : Top-level unique method for any 1-d array-like object.
        Index.unique : Return Index with unique values from an Index object.

        Notes
        -----
        Returns the unique values as a NumPy array. In case of an
        extension-array backed Series, a new
        :class:`~api.extensions.ExtensionArray` of that type with just
        the unique values is returned. This includes

            * Categorical
            * Period
            * Datetime with Timezone
            * Datetime without Timezone
            * Timedelta
            * Interval
            * Sparse
            * IntegerNA

        See Examples section.

        Examples
        --------
        >>> pd.Series([2, 1, 3, 3], name='A').unique()
        array([2, 1, 3])

        >>> pd.Series([pd.Timestamp('2016-01-01') for _ in range(3)]).unique()
        <DatetimeArray>
        ['2016-01-01 00:00:00']
        Length: 1, dtype: datetime64[ns]

        >>> pd.Series([pd.Timestamp('2016-01-01', tz='US/Eastern')
        ...            for _ in range(3)]).unique()
        <DatetimeArray>
        ['2016-01-01 00:00:00-05:00']
        Length: 1, dtype: datetime64[ns, US/Eastern]

        An Categorical will return categories in the order of
        appearance and with the same dtype.

        >>> pd.Series(pd.Categorical(list('baabc'))).unique()
        ['b', 'a', 'c']
        Categories (3, object): ['a', 'b', 'c']
        >>> pd.Series(pd.Categorical(list('baabc'), categories=list('abc'),
        ...                          ordered=True)).unique()
        ['b', 'a', 'c']
        Categories (3, object): ['a' < 'b' < 'c']
        """
        return super().unique()

    @overload
    def drop_duplicates(
        self,
        *,
        keep: DropKeep = ...,
        inplace: Literal[False] = ...,
        ignore_index: bool = ...,
    ) -> Series:
        ...

    @overload
    def drop_duplicates(
        self, *, keep: DropKeep = ..., inplace: Literal[True], ignore_index: bool = ...
    ) -> None:
        ...

    @overload
    def drop_duplicates(
        self, *, keep: DropKeep = ..., inplace: bool = ..., ignore_index: bool = ...
    ) -> Series | None:
        ...

    def drop_duplicates(
        self,
        *,
        keep: DropKeep = "first",
        inplace: bool = False,
        ignore_index: bool = False,
    ) -> Series | None:
        """
        Return Series with duplicate values removed.

        Parameters
        ----------
        keep : {'first', 'last', ``False``}, default 'first'
            Method to handle dropping duplicates:

            - 'first' : Drop duplicates except for the first occurrence.
            - 'last' : Drop duplicates except for the last occurrence.
            - ``False`` : Drop all duplicates.

        inplace : bool, default ``False``
            If ``True``, performs operation inplace and returns None.

        ignore_index : bool, default ``False``
            If ``True``, the resulting axis will be labeled 0, 1, …, n - 1.

            .. versionadded:: 2.0.0

        Returns
        -------
        Series or None
            Series with duplicates dropped or None if ``inplace=True``.

        See Also
        --------
        Index.drop_duplicates : Equivalent method on Index.
        DataFrame.drop_duplicates : Equivalent method on DataFrame.
        Series.duplicated : Related method on Series, indicating duplicate
            Series values.
        Series.unique : Return unique values as an array.

        Examples
        --------
        Generate a Series with duplicated entries.

        >>> s = pd.Series(['lama', 'cow', 'lama', 'beetle', 'lama', 'hippo'],
        ...               name='animal')
        >>> s
        0      lama
        1       cow
        2      lama
        3    beetle
        4      lama
        5     hippo
        Name: animal, dtype: object

        With the 'keep' parameter, the selection behaviour of duplicated values
        can be changed. The value 'first' keeps the first occurrence for each
        set of duplicated entries. The default value of keep is 'first'.

        >>> s.drop_duplicates()
        0      lama
        1       cow
        3    beetle
        5     hippo
        Name: animal, dtype: object

        The value 'last' for parameter 'keep' keeps the last occurrence for
        each set of duplicated entries.

        >>> s.drop_duplicates(keep='last')
        1       cow
        3    beetle
        4      lama
        5     hippo
        Name: animal, dtype: object

        The value ``False`` for parameter 'keep' discards all sets of
        duplicated entries.

        >>> s.drop_duplicates(keep=False)
        1       cow
        3    beetle
        5     hippo
        Name: animal, dtype: object
        """
        inplace = validate_bool_kwarg(inplace, "inplace")
        result = super().drop_duplicates(keep=keep)

        if ignore_index:
            result.index = default_index(len(result))

        if inplace:
            self._update_inplace(result)
            return None
        else:
            return result

    def duplicated(self, keep: DropKeep = "first") -> Series:
        """
        Indicate duplicate Series values.

        Duplicated values are indicated as ``True`` values in the resulting
        Series. Either all duplicates, all except the first or all except the
        last occurrence of duplicates can be indicated.

        Parameters
        ----------
        keep : {'first', 'last', False}, default 'first'
            Method to handle dropping duplicates:

            - 'first' : Mark duplicates as ``True`` except for the first
              occurrence.
            - 'last' : Mark duplicates as ``True`` except for the last
              occurrence.
            - ``False`` : Mark all duplicates as ``True``.

        Returns
        -------
        Series[bool]
            Series indicating whether each value has occurred in the
            preceding values.

        See Also
        --------
        Index.duplicated : Equivalent method on pandas.Index.
        DataFrame.duplicated : Equivalent method on pandas.DataFrame.
        Series.drop_duplicates : Remove duplicate values from Series.

        Examples
        --------
        By default, for each set of duplicated values, the first occurrence is
        set on False and all others on True:

        >>> animals = pd.Series(['lama', 'cow', 'lama', 'beetle', 'lama'])
        >>> animals.duplicated()
        0    False
        1    False
        2     True
        3    False
        4     True
        dtype: bool

        which is equivalent to

        >>> animals.duplicated(keep='first')
        0    False
        1    False
        2     True
        3    False
        4     True
        dtype: bool

        By using 'last', the last occurrence of each set of duplicated values
        is set on False and all others on True:

        >>> animals.duplicated(keep='last')
        0     True
        1    False
        2     True
        3    False
        4    False
        dtype: bool

        By setting keep on ``False``, all duplicates are True:

        >>> animals.duplicated(keep=False)
        0     True
        1    False
        2     True
        3    False
        4     True
        dtype: bool
        """
        res = self._duplicated(keep=keep)
        result = self._constructor(res, index=self.index, copy=False)
        return result.__finalize__(self, method="duplicated")

    def idxmin(self, axis: Axis = 0, skipna: bool = True, *args, **kwargs) -> Hashable:
        """
        Return the row label of the minimum value.

        If multiple values equal the minimum, the first row label with that
        value is returned.

        Parameters
        ----------
        axis : {0 or 'index'}
            Unused. Parameter needed for compatibility with DataFrame.
        skipna : bool, default True
            Exclude NA/null values. If the entire Series is NA, the result
            will be NA.
        *args, **kwargs
            Additional arguments and keywords have no effect but might be
            accepted for compatibility with NumPy.

        Returns
        -------
        Index
            Label of the minimum value.

        Raises
        ------
        ValueError
            If the Series is empty.

        See Also
        --------
        numpy.argmin : Return indices of the minimum values
            along the given axis.
        DataFrame.idxmin : Return index of first occurrence of minimum
            over requested axis.
        Series.idxmax : Return index *label* of the first occurrence
            of maximum of values.

        Notes
        -----
        This method is the Series version of ``ndarray.argmin``. This method
        returns the label of the minimum, while ``ndarray.argmin`` returns
        the position. To get the position, use ``series.values.argmin()``.

        Examples
        --------
        >>> s = pd.Series(data=[1, None, 4, 1],
        ...               index=['A', 'B', 'C', 'D'])
        >>> s
        A    1.0
        B    NaN
        C    4.0
        D    1.0
        dtype: float64

        >>> s.idxmin()
        'A'

        If `skipna` is False and there is an NA value in the data,
        the function returns ``nan``.

        >>> s.idxmin(skipna=False)
        nan
        """
        # error: Argument 1 to "argmin" of "IndexOpsMixin" has incompatible type "Union
        # [int, Literal['index', 'columns']]"; expected "Optional[int]"
        i = self.argmin(axis, skipna, *args, **kwargs)  # type: ignore[arg-type]
        if i == -1:
            return np.nan
        return self.index[i]

    def idxmax(self, axis: Axis = 0, skipna: bool = True, *args, **kwargs) -> Hashable:
        """
        Return the row label of the maximum value.

        If multiple values equal the maximum, the first row label with that
        value is returned.

        Parameters
        ----------
        axis : {0 or 'index'}
            Unused. Parameter needed for compatibility with DataFrame.
        skipna : bool, default True
            Exclude NA/null values. If the entire Series is NA, the result
            will be NA.
        *args, **kwargs
            Additional arguments and keywords have no effect but might be
            accepted for compatibility with NumPy.

        Returns
        -------
        Index
            Label of the maximum value.

        Raises
        ------
        ValueError
            If the Series is empty.

        See Also
        --------
        numpy.argmax : Return indices of the maximum values
            along the given axis.
        DataFrame.idxmax : Return index of first occurrence of maximum
            over requested axis.
        Series.idxmin : Return index *label* of the first occurrence
            of minimum of values.

        Notes
        -----
        This method is the Series version of ``ndarray.argmax``. This method
        returns the label of the maximum, while ``ndarray.argmax`` returns
        the position. To get the position, use ``series.values.argmax()``.

        Examples
        --------
        >>> s = pd.Series(data=[1, None, 4, 3, 4],
        ...               index=['A', 'B', 'C', 'D', 'E'])
        >>> s
        A    1.0
        B    NaN
        C    4.0
        D    3.0
        E    4.0
        dtype: float64

        >>> s.idxmax()
        'C'

        If `skipna` is False and there is an NA value in the data,
        the function returns ``nan``.

        >>> s.idxmax(skipna=False)
        nan
        """
        # error: Argument 1 to "argmax" of "IndexOpsMixin" has incompatible type
        # "Union[int, Literal['index', 'columns']]"; expected "Optional[int]"
        i = self.argmax(axis, skipna, *args, **kwargs)  # type: ignore[arg-type]
        if i == -1:
            return np.nan
        return self.index[i]

    def round(self, decimals: int = 0, *args, **kwargs) -> Series:
        """
        Round each value in a Series to the given number of decimals.

        Parameters
        ----------
        decimals : int, default 0
            Number of decimal places to round to. If decimals is negative,
            it specifies the number of positions to the left of the decimal point.
        *args, **kwargs
            Additional arguments and keywords have no effect but might be
            accepted for compatibility with NumPy.

        Returns
        -------
        Series
            Rounded values of the Series.

        See Also
        --------
        numpy.around : Round values of an np.array.
        DataFrame.round : Round values of a DataFrame.

        Examples
        --------
        >>> s = pd.Series([0.1, 1.3, 2.7])
        >>> s.round()
        0    0.0
        1    1.0
        2    3.0
        dtype: float64
        """
        nv.validate_round(args, kwargs)
        result = self._values.round(decimals)
        result = self._constructor(result, index=self.index, copy=False).__finalize__(
            self, method="round"
        )

        return result

    @overload
    def quantile(
        self, q: float = ..., interpolation: QuantileInterpolation = ...
    ) -> float:
        ...

    @overload
    def quantile(
        self,
        q: Sequence[float] | AnyArrayLike,
        interpolation: QuantileInterpolation = ...,
    ) -> Series:
        ...

    @overload
    def quantile(
        self,
        q: float | Sequence[float] | AnyArrayLike = ...,
        interpolation: QuantileInterpolation = ...,
    ) -> float | Series:
        ...

    def quantile(
        self,
        q: float | Sequence[float] | AnyArrayLike = 0.5,
        interpolation: QuantileInterpolation = "linear",
    ) -> float | Series:
        """
        Return value at the given quantile.

        Parameters
        ----------
        q : float or array-like, default 0.5 (50% quantile)
            The quantile(s) to compute, which can lie in range: 0 <= q <= 1.
        interpolation : {'linear', 'lower', 'higher', 'midpoint', 'nearest'}
            This optional parameter specifies the interpolation method to use,
            when the desired quantile lies between two data points `i` and `j`:

                * linear: `i + (j - i) * fraction`, where `fraction` is the
                  fractional part of the index surrounded by `i` and `j`.
                * lower: `i`.
                * higher: `j`.
                * nearest: `i` or `j` whichever is nearest.
                * midpoint: (`i` + `j`) / 2.

        Returns
        -------
        float or Series
            If ``q`` is an array, a Series will be returned where the
            index is ``q`` and the values are the quantiles, otherwise
            a float will be returned.

        See Also
        --------
        core.window.Rolling.quantile : Calculate the rolling quantile.
        numpy.percentile : Returns the q-th percentile(s) of the array elements.

        Examples
        --------
        >>> s = pd.Series([1, 2, 3, 4])
        >>> s.quantile(.5)
        2.5
        >>> s.quantile([.25, .5, .75])
        0.25    1.75
        0.50    2.50
        0.75    3.25
        dtype: float64
        """
        validate_percentile(q)

        # We dispatch to DataFrame so that core.internals only has to worry
        #  about 2D cases.
        df = self.to_frame()

        result = df.quantile(q=q, interpolation=interpolation, numeric_only=False)
        if result.ndim == 2:
            result = result.iloc[:, 0]

        if is_list_like(q):
            result.name = self.name
            idx = Index(q, dtype=np.float64)
            return self._constructor(result, index=idx, name=self.name)
        else:
            # scalar
            return result.iloc[0]

    def corr(
        self,
        other: Series,
        method: CorrelationMethod = "pearson",
        min_periods: int | None = None,
    ) -> float:
        """
        Compute correlation with `other` Series, excluding missing values.

        The two `Series` objects are not required to be the same length and will be
        aligned internally before the correlation function is applied.

        Parameters
        ----------
        other : Series
            Series with which to compute the correlation.
        method : {'pearson', 'kendall', 'spearman'} or callable
            Method used to compute correlation:

            - pearson : Standard correlation coefficient
            - kendall : Kendall Tau correlation coefficient
            - spearman : Spearman rank correlation
            - callable: Callable with input two 1d ndarrays and returning a float.

            .. warning::
                Note that the returned matrix from corr will have 1 along the
                diagonals and will be symmetric regardless of the callable's
                behavior.
        min_periods : int, optional
            Minimum number of observations needed to have a valid result.

        Returns
        -------
        float
            Correlation with other.

        See Also
        --------
        DataFrame.corr : Compute pairwise correlation between columns.
        DataFrame.corrwith : Compute pairwise correlation with another
            DataFrame or Series.

        Notes
        -----
        Pearson, Kendall and Spearman correlation are currently computed using pairwise complete observations.

        * `Pearson correlation coefficient <https://en.wikipedia.org/wiki/Pearson_correlation_coefficient>`_
        * `Kendall rank correlation coefficient <https://en.wikipedia.org/wiki/Kendall_rank_correlation_coefficient>`_
        * `Spearman's rank correlation coefficient <https://en.wikipedia.org/wiki/Spearman%27s_rank_correlation_coefficient>`_

        Examples
        --------
        >>> def histogram_intersection(a, b):
        ...     v = np.minimum(a, b).sum().round(decimals=1)
        ...     return v
        >>> s1 = pd.Series([.2, .0, .6, .2])
        >>> s2 = pd.Series([.3, .6, .0, .1])
        >>> s1.corr(s2, method=histogram_intersection)
        0.3
        """  # noqa:E501
        this, other = self.align(other, join="inner", copy=False)
        if len(this) == 0:
            return np.nan

        this_values = np.asarray(this._values)
        other_values = np.asarray(other._values)

        if method in ["pearson", "spearman", "kendall"] or callable(method):
            return nanops.nancorr(
                this_values, other_values, method=method, min_periods=min_periods
            )

        raise ValueError(
            "method must be either 'pearson', "
            "'spearman', 'kendall', or a callable, "
            f"'{method}' was supplied"
        )

    def cov(
        self,
        other: Series,
        min_periods: int | None = None,
        ddof: int | None = 1,
    ) -> float:
        """
        Compute covariance with Series, excluding missing values.

        The two `Series` objects are not required to be the same length and
        will be aligned internally before the covariance is calculated.

        Parameters
        ----------
        other : Series
            Series with which to compute the covariance.
        min_periods : int, optional
            Minimum number of observations needed to have a valid result.
        ddof : int, default 1
            Delta degrees of freedom.  The divisor used in calculations
            is ``N - ddof``, where ``N`` represents the number of elements.

            .. versionadded:: 1.1.0

        Returns
        -------
        float
            Covariance between Series and other normalized by N-1
            (unbiased estimator).

        See Also
        --------
        DataFrame.cov : Compute pairwise covariance of columns.

        Examples
        --------
        >>> s1 = pd.Series([0.90010907, 0.13484424, 0.62036035])
        >>> s2 = pd.Series([0.12528585, 0.26962463, 0.51111198])
        >>> s1.cov(s2)
        -0.01685762652715874
        """
        this, other = self.align(other, join="inner", copy=False)
        if len(this) == 0:
            return np.nan
        this_values = np.asarray(this._values)
        other_values = np.asarray(other._values)
        return nanops.nancov(
            this_values, other_values, min_periods=min_periods, ddof=ddof
        )

    @doc(
        klass="Series",
        extra_params="",
        other_klass="DataFrame",
        examples=dedent(
            """
        Difference with previous row

        >>> s = pd.Series([1, 1, 2, 3, 5, 8])
        >>> s.diff()
        0    NaN
        1    0.0
        2    1.0
        3    1.0
        4    2.0
        5    3.0
        dtype: float64

        Difference with 3rd previous row

        >>> s.diff(periods=3)
        0    NaN
        1    NaN
        2    NaN
        3    2.0
        4    4.0
        5    6.0
        dtype: float64

        Difference with following row

        >>> s.diff(periods=-1)
        0    0.0
        1   -1.0
        2   -1.0
        3   -2.0
        4   -3.0
        5    NaN
        dtype: float64

        Overflow in input dtype

        >>> s = pd.Series([1, 0], dtype=np.uint8)
        >>> s.diff()
        0      NaN
        1    255.0
        dtype: float64"""
        ),
    )
    def diff(self, periods: int = 1) -> Series:
        """
        First discrete difference of element.

        Calculates the difference of a {klass} element compared with another
        element in the {klass} (default is element in previous row).

        Parameters
        ----------
        periods : int, default 1
            Periods to shift for calculating difference, accepts negative
            values.
        {extra_params}
        Returns
        -------
        {klass}
            First differences of the Series.

        See Also
        --------
        {klass}.pct_change: Percent change over given number of periods.
        {klass}.shift: Shift index by desired number of periods with an
            optional time freq.
        {other_klass}.diff: First discrete difference of object.

        Notes
        -----
        For boolean dtypes, this uses :meth:`operator.xor` rather than
        :meth:`operator.sub`.
        The result is calculated according to current dtype in {klass},
        however dtype of the result is always float64.

        Examples
        --------
        {examples}
        """
        result = algorithms.diff(self._values, periods)
        return self._constructor(result, index=self.index, copy=False).__finalize__(
            self, method="diff"
        )

    def autocorr(self, lag: int = 1) -> float:
        """
        Compute the lag-N autocorrelation.

        This method computes the Pearson correlation between
        the Series and its shifted self.

        Parameters
        ----------
        lag : int, default 1
            Number of lags to apply before performing autocorrelation.

        Returns
        -------
        float
            The Pearson correlation between self and self.shift(lag).

        See Also
        --------
        Series.corr : Compute the correlation between two Series.
        Series.shift : Shift index by desired number of periods.
        DataFrame.corr : Compute pairwise correlation of columns.
        DataFrame.corrwith : Compute pairwise correlation between rows or
            columns of two DataFrame objects.

        Notes
        -----
        If the Pearson correlation is not well defined return 'NaN'.

        Examples
        --------
        >>> s = pd.Series([0.25, 0.5, 0.2, -0.05])
        >>> s.autocorr()  # doctest: +ELLIPSIS
        0.10355...
        >>> s.autocorr(lag=2)  # doctest: +ELLIPSIS
        -0.99999...

        If the Pearson correlation is not well defined, then 'NaN' is returned.

        >>> s = pd.Series([1, 0, 0, 0])
        >>> s.autocorr()
        nan
        """
        return self.corr(self.shift(lag))

    def dot(self, other: AnyArrayLike) -> Series | np.ndarray:
        """
        Compute the dot product between the Series and the columns of other.

        This method computes the dot product between the Series and another
        one, or the Series and each columns of a DataFrame, or the Series and
        each columns of an array.

        It can also be called using `self @ other` in Python >= 3.5.

        Parameters
        ----------
        other : Series, DataFrame or array-like
            The other object to compute the dot product with its columns.

        Returns
        -------
        scalar, Series or numpy.ndarray
            Return the dot product of the Series and other if other is a
            Series, the Series of the dot product of Series and each rows of
            other if other is a DataFrame or a numpy.ndarray between the Series
            and each columns of the numpy array.

        See Also
        --------
        DataFrame.dot: Compute the matrix product with the DataFrame.
        Series.mul: Multiplication of series and other, element-wise.

        Notes
        -----
        The Series and other has to share the same index if other is a Series
        or a DataFrame.

        Examples
        --------
        >>> s = pd.Series([0, 1, 2, 3])
        >>> other = pd.Series([-1, 2, -3, 4])
        >>> s.dot(other)
        8
        >>> s @ other
        8
        >>> df = pd.DataFrame([[0, 1], [-2, 3], [4, -5], [6, 7]])
        >>> s.dot(df)
        0    24
        1    14
        dtype: int64
        >>> arr = np.array([[0, 1], [-2, 3], [4, -5], [6, 7]])
        >>> s.dot(arr)
        array([24, 14])
        """
        if isinstance(other, (Series, ABCDataFrame)):
            common = self.index.union(other.index)
            if len(common) > len(self.index) or len(common) > len(other.index):
                raise ValueError("matrices are not aligned")

            left = self.reindex(index=common, copy=False)
            right = other.reindex(index=common, copy=False)
            lvals = left.values
            rvals = right.values
        else:
            lvals = self.values
            rvals = np.asarray(other)
            if lvals.shape[0] != rvals.shape[0]:
                raise Exception(
                    f"Dot product shape mismatch, {lvals.shape} vs {rvals.shape}"
                )

        if isinstance(other, ABCDataFrame):
            return self._constructor(
                np.dot(lvals, rvals), index=other.columns, copy=False
            ).__finalize__(self, method="dot")
        elif isinstance(other, Series):
            return np.dot(lvals, rvals)
        elif isinstance(rvals, np.ndarray):
            return np.dot(lvals, rvals)
        else:  # pragma: no cover
            raise TypeError(f"unsupported type: {type(other)}")

    def __matmul__(self, other):
        """
        Matrix multiplication using binary `@` operator in Python>=3.5.
        """
        return self.dot(other)

    def __rmatmul__(self, other):
        """
        Matrix multiplication using binary `@` operator in Python>=3.5.
        """
        return self.dot(np.transpose(other))

    @doc(base.IndexOpsMixin.searchsorted, klass="Series")
    # Signature of "searchsorted" incompatible with supertype "IndexOpsMixin"
    def searchsorted(  # type: ignore[override]
        self,
        value: NumpyValueArrayLike | ExtensionArray,
        side: Literal["left", "right"] = "left",
        sorter: NumpySorter = None,
    ) -> npt.NDArray[np.intp] | np.intp:
        return base.IndexOpsMixin.searchsorted(self, value, side=side, sorter=sorter)

    # -------------------------------------------------------------------
    # Combination

    def _append(
        self, to_append, ignore_index: bool = False, verify_integrity: bool = False
    ):
        from pandas.core.reshape.concat import concat

        if isinstance(to_append, (list, tuple)):
            to_concat = [self]
            to_concat.extend(to_append)
        else:
            to_concat = [self, to_append]
        if any(isinstance(x, (ABCDataFrame,)) for x in to_concat[1:]):
            msg = "to_append should be a Series or list/tuple of Series, got DataFrame"
            raise TypeError(msg)
        return concat(
            to_concat, ignore_index=ignore_index, verify_integrity=verify_integrity
        )

    @doc(
        _shared_docs["compare"],
        """
Returns
-------
Series or DataFrame
    If axis is 0 or 'index' the result will be a Series.
    The resulting index will be a MultiIndex with 'self' and 'other'
    stacked alternately at the inner level.

    If axis is 1 or 'columns' the result will be a DataFrame.
    It will have two columns namely 'self' and 'other'.

See Also
--------
DataFrame.compare : Compare with another DataFrame and show differences.

Notes
-----
Matching NaNs will not appear as a difference.

Examples
--------
>>> s1 = pd.Series(["a", "b", "c", "d", "e"])
>>> s2 = pd.Series(["a", "a", "c", "b", "e"])

Align the differences on columns

>>> s1.compare(s2)
  self other
1    b     a
3    d     b

Stack the differences on indices

>>> s1.compare(s2, align_axis=0)
1  self     b
   other    a
3  self     d
   other    b
dtype: object

Keep all original rows

>>> s1.compare(s2, keep_shape=True)
  self other
0  NaN   NaN
1    b     a
2  NaN   NaN
3    d     b
4  NaN   NaN

Keep all original rows and also all original values

>>> s1.compare(s2, keep_shape=True, keep_equal=True)
  self other
0    a     a
1    b     a
2    c     c
3    d     b
4    e     e
""",
        klass=_shared_doc_kwargs["klass"],
    )
    def compare(
        self,
        other: Series,
        align_axis: Axis = 1,
        keep_shape: bool = False,
        keep_equal: bool = False,
        result_names: Suffixes = ("self", "other"),
    ) -> DataFrame | Series:
        return super().compare(
            other=other,
            align_axis=align_axis,
            keep_shape=keep_shape,
            keep_equal=keep_equal,
            result_names=result_names,
        )

    def combine(
        self,
        other: Series | Hashable,
        func: Callable[[Hashable, Hashable], Hashable],
        fill_value: Hashable = None,
    ) -> Series:
        """
        Combine the Series with a Series or scalar according to `func`.

        Combine the Series and `other` using `func` to perform elementwise
        selection for combined Series.
        `fill_value` is assumed when value is missing at some index
        from one of the two objects being combined.

        Parameters
        ----------
        other : Series or scalar
            The value(s) to be combined with the `Series`.
        func : function
            Function that takes two scalars as inputs and returns an element.
        fill_value : scalar, optional
            The value to assume when an index is missing from
            one Series or the other. The default specifies to use the
            appropriate NaN value for the underlying dtype of the Series.

        Returns
        -------
        Series
            The result of combining the Series with the other object.

        See Also
        --------
        Series.combine_first : Combine Series values, choosing the calling
            Series' values first.

        Examples
        --------
        Consider 2 Datasets ``s1`` and ``s2`` containing
        highest clocked speeds of different birds.

        >>> s1 = pd.Series({'falcon': 330.0, 'eagle': 160.0})
        >>> s1
        falcon    330.0
        eagle     160.0
        dtype: float64
        >>> s2 = pd.Series({'falcon': 345.0, 'eagle': 200.0, 'duck': 30.0})
        >>> s2
        falcon    345.0
        eagle     200.0
        duck       30.0
        dtype: float64

        Now, to combine the two datasets and view the highest speeds
        of the birds across the two datasets

        >>> s1.combine(s2, max)
        duck        NaN
        eagle     200.0
        falcon    345.0
        dtype: float64

        In the previous example, the resulting value for duck is missing,
        because the maximum of a NaN and a float is a NaN.
        So, in the example, we set ``fill_value=0``,
        so the maximum value returned will be the value from some dataset.

        >>> s1.combine(s2, max, fill_value=0)
        duck       30.0
        eagle     200.0
        falcon    345.0
        dtype: float64
        """
        if fill_value is None:
            fill_value = na_value_for_dtype(self.dtype, compat=False)

        if isinstance(other, Series):
            # If other is a Series, result is based on union of Series,
            # so do this element by element
            new_index = self.index.union(other.index)
            new_name = ops.get_op_result_name(self, other)
            new_values = np.empty(len(new_index), dtype=object)
            for i, idx in enumerate(new_index):
                lv = self.get(idx, fill_value)
                rv = other.get(idx, fill_value)
                with np.errstate(all="ignore"):
                    new_values[i] = func(lv, rv)
        else:
            # Assume that other is a scalar, so apply the function for
            # each element in the Series
            new_index = self.index
            new_values = np.empty(len(new_index), dtype=object)
            with np.errstate(all="ignore"):
                new_values[:] = [func(lv, other) for lv in self._values]
            new_name = self.name

        # try_float=False is to match agg_series
        npvalues = lib.maybe_convert_objects(new_values, try_float=False)
        res_values = maybe_cast_pointwise_result(npvalues, self.dtype, same_dtype=False)
        return self._constructor(res_values, index=new_index, name=new_name, copy=False)

    def combine_first(self, other) -> Series:
        """
        Update null elements with value in the same location in 'other'.

        Combine two Series objects by filling null values in one Series with
        non-null values from the other Series. Result index will be the union
        of the two indexes.

        Parameters
        ----------
        other : Series
            The value(s) to be used for filling null values.

        Returns
        -------
        Series
            The result of combining the provided Series with the other object.

        See Also
        --------
        Series.combine : Perform element-wise operation on two Series
            using a given function.

        Examples
        --------
        >>> s1 = pd.Series([1, np.nan])
        >>> s2 = pd.Series([3, 4, 5])
        >>> s1.combine_first(s2)
        0    1.0
        1    4.0
        2    5.0
        dtype: float64

        Null values still persist if the location of that null value
        does not exist in `other`

        >>> s1 = pd.Series({'falcon': np.nan, 'eagle': 160.0})
        >>> s2 = pd.Series({'eagle': 200.0, 'duck': 30.0})
        >>> s1.combine_first(s2)
        duck       30.0
        eagle     160.0
        falcon      NaN
        dtype: float64
        """
        from pandas.core.reshape.concat import concat

        new_index = self.index.union(other.index)

        this = self
        # identify the index subset to keep for each series
        keep_other = other.index.difference(this.index[notna(this)])
        keep_this = this.index.difference(keep_other)

        this = this.reindex(keep_this, copy=False)
        other = other.reindex(keep_other, copy=False)

        if this.dtype.kind == "M" and other.dtype.kind != "M":
            other = to_datetime(other)
        combined = concat([this, other])
        combined = combined.reindex(new_index, copy=False)
        return combined.__finalize__(self, method="combine_first")

    def update(self, other: Series | Sequence | Mapping) -> None:
        """
        Modify Series in place using values from passed Series.

        Uses non-NA values from passed Series to make updates. Aligns
        on index.

        Parameters
        ----------
        other : Series, or object coercible into Series

        Examples
        --------
        >>> s = pd.Series([1, 2, 3])
        >>> s.update(pd.Series([4, 5, 6]))
        >>> s
        0    4
        1    5
        2    6
        dtype: int64

        >>> s = pd.Series(['a', 'b', 'c'])
        >>> s.update(pd.Series(['d', 'e'], index=[0, 2]))
        >>> s
        0    d
        1    b
        2    e
        dtype: object

        >>> s = pd.Series([1, 2, 3])
        >>> s.update(pd.Series([4, 5, 6, 7, 8]))
        >>> s
        0    4
        1    5
        2    6
        dtype: int64

        If ``other`` contains NaNs the corresponding values are not updated
        in the original Series.

        >>> s = pd.Series([1, 2, 3])
        >>> s.update(pd.Series([4, np.nan, 6]))
        >>> s
        0    4
        1    2
        2    6
        dtype: int64

        ``other`` can also be a non-Series object type
        that is coercible into a Series

        >>> s = pd.Series([1, 2, 3])
        >>> s.update([4, np.nan, 6])
        >>> s
        0    4
        1    2
        2    6
        dtype: int64

        >>> s = pd.Series([1, 2, 3])
        >>> s.update({1: 9})
        >>> s
        0    1
        1    9
        2    3
        dtype: int64
        """

        if not isinstance(other, Series):
            other = Series(other)

        other = other.reindex_like(self)
        mask = notna(other)

        self._mgr = self._mgr.putmask(mask=mask, new=other)
        self._maybe_update_cacher()

    # ----------------------------------------------------------------------
    # Reindexing, sorting

    @overload
    def sort_values(
        self,
        *,
        axis: Axis = ...,
        ascending: bool | int | Sequence[bool] | Sequence[int] = ...,
        inplace: Literal[False] = ...,
        kind: str = ...,
        na_position: str = ...,
        ignore_index: bool = ...,
        key: ValueKeyFunc = ...,
    ) -> Series:
        ...

    @overload
    def sort_values(
        self,
        *,
        axis: Axis = ...,
        ascending: bool | int | Sequence[bool] | Sequence[int] = ...,
        inplace: Literal[True],
        kind: str = ...,
        na_position: str = ...,
        ignore_index: bool = ...,
        key: ValueKeyFunc = ...,
    ) -> None:
        ...

    def sort_values(
        self,
        *,
        axis: Axis = 0,
        ascending: bool | int | Sequence[bool] | Sequence[int] = True,
        inplace: bool = False,
        kind: str = "quicksort",
        na_position: str = "last",
        ignore_index: bool = False,
        key: ValueKeyFunc = None,
    ) -> Series | None:
        """
        Sort by the values.

        Sort a Series in ascending or descending order by some
        criterion.

        Parameters
        ----------
        axis : {0 or 'index'}
            Unused. Parameter needed for compatibility with DataFrame.
        ascending : bool or list of bools, default True
            If True, sort values in ascending order, otherwise descending.
        inplace : bool, default False
            If True, perform operation in-place.
        kind : {'quicksort', 'mergesort', 'heapsort', 'stable'}, default 'quicksort'
            Choice of sorting algorithm. See also :func:`numpy.sort` for more
            information. 'mergesort' and 'stable' are the only stable  algorithms.
        na_position : {'first' or 'last'}, default 'last'
            Argument 'first' puts NaNs at the beginning, 'last' puts NaNs at
            the end.
        ignore_index : bool, default False
            If True, the resulting axis will be labeled 0, 1, …, n - 1.
        key : callable, optional
            If not None, apply the key function to the series values
            before sorting. This is similar to the `key` argument in the
            builtin :meth:`sorted` function, with the notable difference that
            this `key` function should be *vectorized*. It should expect a
            ``Series`` and return an array-like.

            .. versionadded:: 1.1.0

        Returns
        -------
        Series or None
            Series ordered by values or None if ``inplace=True``.

        See Also
        --------
        Series.sort_index : Sort by the Series indices.
        DataFrame.sort_values : Sort DataFrame by the values along either axis.
        DataFrame.sort_index : Sort DataFrame by indices.

        Examples
        --------
        >>> s = pd.Series([np.nan, 1, 3, 10, 5])
        >>> s
        0     NaN
        1     1.0
        2     3.0
        3     10.0
        4     5.0
        dtype: float64

        Sort values ascending order (default behaviour)

        >>> s.sort_values(ascending=True)
        1     1.0
        2     3.0
        4     5.0
        3    10.0
        0     NaN
        dtype: float64

        Sort values descending order

        >>> s.sort_values(ascending=False)
        3    10.0
        4     5.0
        2     3.0
        1     1.0
        0     NaN
        dtype: float64

        Sort values putting NAs first

        >>> s.sort_values(na_position='first')
        0     NaN
        1     1.0
        2     3.0
        4     5.0
        3    10.0
        dtype: float64

        Sort a series of strings

        >>> s = pd.Series(['z', 'b', 'd', 'a', 'c'])
        >>> s
        0    z
        1    b
        2    d
        3    a
        4    c
        dtype: object

        >>> s.sort_values()
        3    a
        1    b
        4    c
        2    d
        0    z
        dtype: object

        Sort using a key function. Your `key` function will be
        given the ``Series`` of values and should return an array-like.

        >>> s = pd.Series(['a', 'B', 'c', 'D', 'e'])
        >>> s.sort_values()
        1    B
        3    D
        0    a
        2    c
        4    e
        dtype: object
        >>> s.sort_values(key=lambda x: x.str.lower())
        0    a
        1    B
        2    c
        3    D
        4    e
        dtype: object

        NumPy ufuncs work well here. For example, we can
        sort by the ``sin`` of the value

        >>> s = pd.Series([-4, -2, 0, 2, 4])
        >>> s.sort_values(key=np.sin)
        1   -2
        4    4
        2    0
        0   -4
        3    2
        dtype: int64

        More complicated user-defined functions can be used,
        as long as they expect a Series and return an array-like

        >>> s.sort_values(key=lambda x: (np.tan(x.cumsum())))
        0   -4
        3    2
        4    4
        1   -2
        2    0
        dtype: int64
        """
        inplace = validate_bool_kwarg(inplace, "inplace")
        # Validate the axis parameter
        self._get_axis_number(axis)

        # GH 5856/5853
        if inplace and self._is_cached:
            raise ValueError(
                "This Series is a view of some other array, to "
                "sort in-place you must create a copy"
            )

        if is_list_like(ascending):
            ascending = cast(Sequence[Union[bool, int]], ascending)
            if len(ascending) != 1:
                raise ValueError(
                    f"Length of ascending ({len(ascending)}) must be 1 for Series"
                )
            ascending = ascending[0]

        ascending = validate_ascending(ascending)

        if na_position not in ["first", "last"]:
            raise ValueError(f"invalid na_position: {na_position}")

        # GH 35922. Make sorting stable by leveraging nargsort
        values_to_sort = ensure_key_mapped(self, key)._values if key else self._values
        sorted_index = nargsort(values_to_sort, kind, bool(ascending), na_position)

        if is_range_indexer(sorted_index, len(sorted_index)):
            if inplace:
                return self._update_inplace(self)
            return self.copy(deep=None)

        result = self._constructor(
            self._values[sorted_index], index=self.index[sorted_index], copy=False
        )

        if ignore_index:
            result.index = default_index(len(sorted_index))

        if not inplace:
            return result.__finalize__(self, method="sort_values")
        self._update_inplace(result)
        return None

    @overload
    def sort_index(
        self,
        *,
        axis: Axis = ...,
        level: IndexLabel = ...,
        ascending: bool | Sequence[bool] = ...,
        inplace: Literal[True],
        kind: SortKind = ...,
        na_position: NaPosition = ...,
        sort_remaining: bool = ...,
        ignore_index: bool = ...,
        key: IndexKeyFunc = ...,
    ) -> None:
        ...

    @overload
    def sort_index(
        self,
        *,
        axis: Axis = ...,
        level: IndexLabel = ...,
        ascending: bool | Sequence[bool] = ...,
        inplace: Literal[False] = ...,
        kind: SortKind = ...,
        na_position: NaPosition = ...,
        sort_remaining: bool = ...,
        ignore_index: bool = ...,
        key: IndexKeyFunc = ...,
    ) -> Series:
        ...

    @overload
    def sort_index(
        self,
        *,
        axis: Axis = ...,
        level: IndexLabel = ...,
        ascending: bool | Sequence[bool] = ...,
        inplace: bool = ...,
        kind: SortKind = ...,
        na_position: NaPosition = ...,
        sort_remaining: bool = ...,
        ignore_index: bool = ...,
        key: IndexKeyFunc = ...,
    ) -> Series | None:
        ...

    def sort_index(
        self,
        *,
        axis: Axis = 0,
        level: IndexLabel = None,
        ascending: bool | Sequence[bool] = True,
        inplace: bool = False,
        kind: SortKind = "quicksort",
        na_position: NaPosition = "last",
        sort_remaining: bool = True,
        ignore_index: bool = False,
        key: IndexKeyFunc = None,
    ) -> Series | None:
        """
        Sort Series by index labels.

        Returns a new Series sorted by label if `inplace` argument is
        ``False``, otherwise updates the original series and returns None.

        Parameters
        ----------
        axis : {0 or 'index'}
            Unused. Parameter needed for compatibility with DataFrame.
        level : int, optional
            If not None, sort on values in specified index level(s).
        ascending : bool or list-like of bools, default True
            Sort ascending vs. descending. When the index is a MultiIndex the
            sort direction can be controlled for each level individually.
        inplace : bool, default False
            If True, perform operation in-place.
        kind : {'quicksort', 'mergesort', 'heapsort', 'stable'}, default 'quicksort'
            Choice of sorting algorithm. See also :func:`numpy.sort` for more
            information. 'mergesort' and 'stable' are the only stable algorithms. For
            DataFrames, this option is only applied when sorting on a single
            column or label.
        na_position : {'first', 'last'}, default 'last'
            If 'first' puts NaNs at the beginning, 'last' puts NaNs at the end.
            Not implemented for MultiIndex.
        sort_remaining : bool, default True
            If True and sorting by level and index is multilevel, sort by other
            levels too (in order) after sorting by specified level.
        ignore_index : bool, default False
            If True, the resulting axis will be labeled 0, 1, …, n - 1.
        key : callable, optional
            If not None, apply the key function to the index values
            before sorting. This is similar to the `key` argument in the
            builtin :meth:`sorted` function, with the notable difference that
            this `key` function should be *vectorized*. It should expect an
            ``Index`` and return an ``Index`` of the same shape.

            .. versionadded:: 1.1.0

        Returns
        -------
        Series or None
            The original Series sorted by the labels or None if ``inplace=True``.

        See Also
        --------
        DataFrame.sort_index: Sort DataFrame by the index.
        DataFrame.sort_values: Sort DataFrame by the value.
        Series.sort_values : Sort Series by the value.

        Examples
        --------
        >>> s = pd.Series(['a', 'b', 'c', 'd'], index=[3, 2, 1, 4])
        >>> s.sort_index()
        1    c
        2    b
        3    a
        4    d
        dtype: object

        Sort Descending

        >>> s.sort_index(ascending=False)
        4    d
        3    a
        2    b
        1    c
        dtype: object

        By default NaNs are put at the end, but use `na_position` to place
        them at the beginning

        >>> s = pd.Series(['a', 'b', 'c', 'd'], index=[3, 2, 1, np.nan])
        >>> s.sort_index(na_position='first')
        NaN     d
         1.0    c
         2.0    b
         3.0    a
        dtype: object

        Specify index level to sort

        >>> arrays = [np.array(['qux', 'qux', 'foo', 'foo',
        ...                     'baz', 'baz', 'bar', 'bar']),
        ...           np.array(['two', 'one', 'two', 'one',
        ...                     'two', 'one', 'two', 'one'])]
        >>> s = pd.Series([1, 2, 3, 4, 5, 6, 7, 8], index=arrays)
        >>> s.sort_index(level=1)
        bar  one    8
        baz  one    6
        foo  one    4
        qux  one    2
        bar  two    7
        baz  two    5
        foo  two    3
        qux  two    1
        dtype: int64

        Does not sort by remaining levels when sorting by levels

        >>> s.sort_index(level=1, sort_remaining=False)
        qux  one    2
        foo  one    4
        baz  one    6
        bar  one    8
        qux  two    1
        foo  two    3
        baz  two    5
        bar  two    7
        dtype: int64

        Apply a key function before sorting

        >>> s = pd.Series([1, 2, 3, 4], index=['A', 'b', 'C', 'd'])
        >>> s.sort_index(key=lambda x : x.str.lower())
        A    1
        b    2
        C    3
        d    4
        dtype: int64
        """

        return super().sort_index(
            axis=axis,
            level=level,
            ascending=ascending,
            inplace=inplace,
            kind=kind,
            na_position=na_position,
            sort_remaining=sort_remaining,
            ignore_index=ignore_index,
            key=key,
        )

    def argsort(
        self,
        axis: Axis = 0,
        kind: SortKind = "quicksort",
        order: None = None,
    ) -> Series:
        """
        Return the integer indices that would sort the Series values.

        Override ndarray.argsort. Argsorts the value, omitting NA/null values,
        and places the result in the same locations as the non-NA values.

        Parameters
        ----------
        axis : {0 or 'index'}
            Unused. Parameter needed for compatibility with DataFrame.
        kind : {'mergesort', 'quicksort', 'heapsort', 'stable'}, default 'quicksort'
            Choice of sorting algorithm. See :func:`numpy.sort` for more
            information. 'mergesort' and 'stable' are the only stable algorithms.
        order : None
            Has no effect but is accepted for compatibility with numpy.

        Returns
        -------
        Series[np.intp]
            Positions of values within the sort order with -1 indicating
            nan values.

        See Also
        --------
        numpy.ndarray.argsort : Returns the indices that would sort this array.
        """
        values = self._values
        mask = isna(values)

        if mask.any():
            result = np.full(len(self), -1, dtype=np.intp)
            notmask = ~mask
            result[notmask] = np.argsort(values[notmask], kind=kind)
        else:
            result = np.argsort(values, kind=kind)

        res = self._constructor(
            result, index=self.index, name=self.name, dtype=np.intp, copy=False
        )
        return res.__finalize__(self, method="argsort")

    def nlargest(
        self, n: int = 5, keep: Literal["first", "last", "all"] = "first"
    ) -> Series:
        """
        Return the largest `n` elements.

        Parameters
        ----------
        n : int, default 5
            Return this many descending sorted values.
        keep : {'first', 'last', 'all'}, default 'first'
            When there are duplicate values that cannot all fit in a
            Series of `n` elements:

            - ``first`` : return the first `n` occurrences in order
              of appearance.
            - ``last`` : return the last `n` occurrences in reverse
              order of appearance.
            - ``all`` : keep all occurrences. This can result in a Series of
              size larger than `n`.

        Returns
        -------
        Series
            The `n` largest values in the Series, sorted in decreasing order.

        See Also
        --------
        Series.nsmallest: Get the `n` smallest elements.
        Series.sort_values: Sort Series by values.
        Series.head: Return the first `n` rows.

        Notes
        -----
        Faster than ``.sort_values(ascending=False).head(n)`` for small `n`
        relative to the size of the ``Series`` object.

        Examples
        --------
        >>> countries_population = {"Italy": 59000000, "France": 65000000,
        ...                         "Malta": 434000, "Maldives": 434000,
        ...                         "Brunei": 434000, "Iceland": 337000,
        ...                         "Nauru": 11300, "Tuvalu": 11300,
        ...                         "Anguilla": 11300, "Montserrat": 5200}
        >>> s = pd.Series(countries_population)
        >>> s
        Italy       59000000
        France      65000000
        Malta         434000
        Maldives      434000
        Brunei        434000
        Iceland       337000
        Nauru          11300
        Tuvalu         11300
        Anguilla       11300
        Montserrat      5200
        dtype: int64

        The `n` largest elements where ``n=5`` by default.

        >>> s.nlargest()
        France      65000000
        Italy       59000000
        Malta         434000
        Maldives      434000
        Brunei        434000
        dtype: int64

        The `n` largest elements where ``n=3``. Default `keep` value is 'first'
        so Malta will be kept.

        >>> s.nlargest(3)
        France    65000000
        Italy     59000000
        Malta       434000
        dtype: int64

        The `n` largest elements where ``n=3`` and keeping the last duplicates.
        Brunei will be kept since it is the last with value 434000 based on
        the index order.

        >>> s.nlargest(3, keep='last')
        France      65000000
        Italy       59000000
        Brunei        434000
        dtype: int64

        The `n` largest elements where ``n=3`` with all duplicates kept. Note
        that the returned Series has five elements due to the three duplicates.

        >>> s.nlargest(3, keep='all')
        France      65000000
        Italy       59000000
        Malta         434000
        Maldives      434000
        Brunei        434000
        dtype: int64
        """
        return selectn.SelectNSeries(self, n=n, keep=keep).nlargest()

    def nsmallest(self, n: int = 5, keep: str = "first") -> Series:
        """
        Return the smallest `n` elements.

        Parameters
        ----------
        n : int, default 5
            Return this many ascending sorted values.
        keep : {'first', 'last', 'all'}, default 'first'
            When there are duplicate values that cannot all fit in a
            Series of `n` elements:

            - ``first`` : return the first `n` occurrences in order
              of appearance.
            - ``last`` : return the last `n` occurrences in reverse
              order of appearance.
            - ``all`` : keep all occurrences. This can result in a Series of
              size larger than `n`.

        Returns
        -------
        Series
            The `n` smallest values in the Series, sorted in increasing order.

        See Also
        --------
        Series.nlargest: Get the `n` largest elements.
        Series.sort_values: Sort Series by values.
        Series.head: Return the first `n` rows.

        Notes
        -----
        Faster than ``.sort_values().head(n)`` for small `n` relative to
        the size of the ``Series`` object.

        Examples
        --------
        >>> countries_population = {"Italy": 59000000, "France": 65000000,
        ...                         "Brunei": 434000, "Malta": 434000,
        ...                         "Maldives": 434000, "Iceland": 337000,
        ...                         "Nauru": 11300, "Tuvalu": 11300,
        ...                         "Anguilla": 11300, "Montserrat": 5200}
        >>> s = pd.Series(countries_population)
        >>> s
        Italy       59000000
        France      65000000
        Brunei        434000
        Malta         434000
        Maldives      434000
        Iceland       337000
        Nauru          11300
        Tuvalu         11300
        Anguilla       11300
        Montserrat      5200
        dtype: int64

        The `n` smallest elements where ``n=5`` by default.

        >>> s.nsmallest()
        Montserrat    5200
        Nauru        11300
        Tuvalu       11300
        Anguilla     11300
        Iceland     337000
        dtype: int64

        The `n` smallest elements where ``n=3``. Default `keep` value is
        'first' so Nauru and Tuvalu will be kept.

        >>> s.nsmallest(3)
        Montserrat   5200
        Nauru       11300
        Tuvalu      11300
        dtype: int64

        The `n` smallest elements where ``n=3`` and keeping the last
        duplicates. Anguilla and Tuvalu will be kept since they are the last
        with value 11300 based on the index order.

        >>> s.nsmallest(3, keep='last')
        Montserrat   5200
        Anguilla    11300
        Tuvalu      11300
        dtype: int64

        The `n` smallest elements where ``n=3`` with all duplicates kept. Note
        that the returned Series has four elements due to the three duplicates.

        >>> s.nsmallest(3, keep='all')
        Montserrat   5200
        Nauru       11300
        Tuvalu      11300
        Anguilla    11300
        dtype: int64
        """
        return selectn.SelectNSeries(self, n=n, keep=keep).nsmallest()

    @doc(
        klass=_shared_doc_kwargs["klass"],
        extra_params=dedent(
            """copy : bool, default True
            Whether to copy underlying data."""
        ),
        examples=dedent(
            """\
        Examples
        --------
        >>> s = pd.Series(
        ...     ["A", "B", "A", "C"],
        ...     index=[
        ...         ["Final exam", "Final exam", "Coursework", "Coursework"],
        ...         ["History", "Geography", "History", "Geography"],
        ...         ["January", "February", "March", "April"],
        ...     ],
        ... )
        >>> s
        Final exam  History     January      A
                    Geography   February     B
        Coursework  History     March        A
                    Geography   April        C
        dtype: object

        In the following example, we will swap the levels of the indices.
        Here, we will swap the levels column-wise, but levels can be swapped row-wise
        in a similar manner. Note that column-wise is the default behaviour.
        By not supplying any arguments for i and j, we swap the last and second to
        last indices.

        >>> s.swaplevel()
        Final exam  January     History         A
                    February    Geography       B
        Coursework  March       History         A
                    April       Geography       C
        dtype: object

        By supplying one argument, we can choose which index to swap the last
        index with. We can for example swap the first index with the last one as
        follows.

        >>> s.swaplevel(0)
        January     History     Final exam      A
        February    Geography   Final exam      B
        March       History     Coursework      A
        April       Geography   Coursework      C
        dtype: object

        We can also define explicitly which indices we want to swap by supplying values
        for both i and j. Here, we for example swap the first and second indices.

        >>> s.swaplevel(0, 1)
        History     Final exam  January         A
        Geography   Final exam  February        B
        History     Coursework  March           A
        Geography   Coursework  April           C
        dtype: object"""
        ),
    )
    def swaplevel(
        self, i: Level = -2, j: Level = -1, copy: bool | None = None
    ) -> Series:
        """
        Swap levels i and j in a :class:`MultiIndex`.

        Default is to swap the two innermost levels of the index.

        Parameters
        ----------
        i, j : int or str
            Levels of the indices to be swapped. Can pass level name as string.
        {extra_params}

        Returns
        -------
        {klass}
            {klass} with levels swapped in MultiIndex.

        {examples}
        """
        assert isinstance(self.index, MultiIndex)
        result = self.copy(deep=copy and not using_copy_on_write())
        result.index = self.index.swaplevel(i, j)
        return result

    def reorder_levels(self, order: Sequence[Level]) -> Series:
        """
        Rearrange index levels using input order.

        May not drop or duplicate levels.

        Parameters
        ----------
        order : list of int representing new level order
            Reference level by number or key.

        Returns
        -------
        type of caller (new object)
        """
        if not isinstance(self.index, MultiIndex):  # pragma: no cover
            raise Exception("Can only reorder levels on a hierarchical axis.")

        result = self.copy(deep=None)
        assert isinstance(result.index, MultiIndex)
        result.index = result.index.reorder_levels(order)
        return result

    def explode(self, ignore_index: bool = False) -> Series:
        """
        Transform each element of a list-like to a row.

        Parameters
        ----------
        ignore_index : bool, default False
            If True, the resulting index will be labeled 0, 1, …, n - 1.

            .. versionadded:: 1.1.0

        Returns
        -------
        Series
            Exploded lists to rows; index will be duplicated for these rows.

        See Also
        --------
        Series.str.split : Split string values on specified separator.
        Series.unstack : Unstack, a.k.a. pivot, Series with MultiIndex
            to produce DataFrame.
        DataFrame.melt : Unpivot a DataFrame from wide format to long format.
        DataFrame.explode : Explode a DataFrame from list-like
            columns to long format.

        Notes
        -----
        This routine will explode list-likes including lists, tuples, sets,
        Series, and np.ndarray. The result dtype of the subset rows will
        be object. Scalars will be returned unchanged, and empty list-likes will
        result in a np.nan for that row. In addition, the ordering of elements in
        the output will be non-deterministic when exploding sets.

        Reference :ref:`the user guide <reshaping.explode>` for more examples.

        Examples
        --------
        >>> s = pd.Series([[1, 2, 3], 'foo', [], [3, 4]])
        >>> s
        0    [1, 2, 3]
        1          foo
        2           []
        3       [3, 4]
        dtype: object

        >>> s.explode()
        0      1
        0      2
        0      3
        1    foo
        2    NaN
        3      3
        3      4
        dtype: object
        """
        if not len(self) or not is_object_dtype(self):
            result = self.copy()
            return result.reset_index(drop=True) if ignore_index else result

        values, counts = reshape.explode(np.asarray(self._values))

        if ignore_index:
            index = default_index(len(values))
        else:
            index = self.index.repeat(counts)

        return self._constructor(values, index=index, name=self.name, copy=False)

    def unstack(self, level: IndexLabel = -1, fill_value: Hashable = None) -> DataFrame:
        """
        Unstack, also known as pivot, Series with MultiIndex to produce DataFrame.

        Parameters
        ----------
        level : int, str, or list of these, default last level
            Level(s) to unstack, can pass level name.
        fill_value : scalar value, default None
            Value to use when replacing NaN values.

        Returns
        -------
        DataFrame
            Unstacked Series.

        Notes
        -----
        Reference :ref:`the user guide <reshaping.stacking>` for more examples.

        Examples
        --------
        >>> s = pd.Series([1, 2, 3, 4],
        ...               index=pd.MultiIndex.from_product([['one', 'two'],
        ...                                                 ['a', 'b']]))
        >>> s
        one  a    1
             b    2
        two  a    3
             b    4
        dtype: int64

        >>> s.unstack(level=-1)
             a  b
        one  1  2
        two  3  4

        >>> s.unstack(level=0)
           one  two
        a    1    3
        b    2    4
        """
        from pandas.core.reshape.reshape import unstack

        return unstack(self, level, fill_value)

    # ----------------------------------------------------------------------
    # function application

    def map(
        self,
        arg: Callable | Mapping | Series,
        na_action: Literal["ignore"] | None = None,
    ) -> Series:
        """
        Map values of Series according to an input mapping or function.

        Used for substituting each value in a Series with another value,
        that may be derived from a function, a ``dict`` or
        a :class:`Series`.

        Parameters
        ----------
        arg : function, collections.abc.Mapping subclass or Series
            Mapping correspondence.
        na_action : {None, 'ignore'}, default None
            If 'ignore', propagate NaN values, without passing them to the
            mapping correspondence.

        Returns
        -------
        Series
            Same index as caller.

        See Also
        --------
        Series.apply : For applying more complex functions on a Series.
        DataFrame.apply : Apply a function row-/column-wise.
        DataFrame.applymap : Apply a function elementwise on a whole DataFrame.

        Notes
        -----
        When ``arg`` is a dictionary, values in Series that are not in the
        dictionary (as keys) are converted to ``NaN``. However, if the
        dictionary is a ``dict`` subclass that defines ``__missing__`` (i.e.
        provides a method for default values), then this default is used
        rather than ``NaN``.

        Examples
        --------
        >>> s = pd.Series(['cat', 'dog', np.nan, 'rabbit'])
        >>> s
        0      cat
        1      dog
        2      NaN
        3   rabbit
        dtype: object

        ``map`` accepts a ``dict`` or a ``Series``. Values that are not found
        in the ``dict`` are converted to ``NaN``, unless the dict has a default
        value (e.g. ``defaultdict``):

        >>> s.map({'cat': 'kitten', 'dog': 'puppy'})
        0   kitten
        1    puppy
        2      NaN
        3      NaN
        dtype: object

        It also accepts a function:

        >>> s.map('I am a {}'.format)
        0       I am a cat
        1       I am a dog
        2       I am a nan
        3    I am a rabbit
        dtype: object

        To avoid applying the function to missing values (and keep them as
        ``NaN``) ``na_action='ignore'`` can be used:

        >>> s.map('I am a {}'.format, na_action='ignore')
        0     I am a cat
        1     I am a dog
        2            NaN
        3  I am a rabbit
        dtype: object
        """
        new_values = self._map_values(arg, na_action=na_action)
        return self._constructor(new_values, index=self.index, copy=False).__finalize__(
            self, method="map"
        )

    def _gotitem(self, key, ndim, subset=None) -> Self:
        """
        Sub-classes to define. Return a sliced object.

        Parameters
        ----------
        key : string / list of selections
        ndim : {1, 2}
            Requested ndim of result.
        subset : object, default None
            Subset to act on.
        """
        return self

    _agg_see_also_doc = dedent(
        """
    See Also
    --------
    Series.apply : Invoke function on a Series.
    Series.transform : Transform function producing a Series with like indexes.
    """
    )

    _agg_examples_doc = dedent(
        """
    Examples
    --------
    >>> s = pd.Series([1, 2, 3, 4])
    >>> s
    0    1
    1    2
    2    3
    3    4
    dtype: int64

    >>> s.agg('min')
    1

    >>> s.agg(['min', 'max'])
    min   1
    max   4
    dtype: int64
    """
    )

    @doc(
        _shared_docs["aggregate"],
        klass=_shared_doc_kwargs["klass"],
        axis=_shared_doc_kwargs["axis"],
        see_also=_agg_see_also_doc,
        examples=_agg_examples_doc,
    )
    def aggregate(self, func=None, axis: Axis = 0, *args, **kwargs):
        # Validate the axis parameter
        self._get_axis_number(axis)

        # if func is None, will switch to user-provided "named aggregation" kwargs
        if func is None:
            func = dict(kwargs.items())

        op = SeriesApply(self, func, convert_dtype=False, args=args, kwargs=kwargs)
        result = op.agg()
        return result

    agg = aggregate

    # error: Signature of "any" incompatible with supertype "NDFrame"  [override]
    @overload  # type: ignore[override]
    def any(
        self,
        *,
        axis: Axis = ...,
        bool_only: bool | None = ...,
        skipna: bool = ...,
        level: None = ...,
        **kwargs,
    ) -> bool:
        ...

    @overload
    def any(
        self,
        *,
        axis: Axis = ...,
        bool_only: bool | None = ...,
        skipna: bool = ...,
        level: Level,
        **kwargs,
    ) -> Series | bool:
        ...

    # error: Missing return statement
    @doc(NDFrame.any, **_shared_doc_kwargs)
    def any(  # type: ignore[empty-body]
        self,
        axis: Axis = 0,
        bool_only: bool | None = None,
        skipna: bool = True,
        level: Level | None = None,
        **kwargs,
    ) -> Series | bool:
        ...

    @doc(
        _shared_docs["transform"],
        klass=_shared_doc_kwargs["klass"],
        axis=_shared_doc_kwargs["axis"],
    )
    def transform(
        self, func: AggFuncType, axis: Axis = 0, *args, **kwargs
    ) -> DataFrame | Series:
        # Validate axis argument
        self._get_axis_number(axis)
        result = SeriesApply(
            self, func=func, convert_dtype=True, args=args, kwargs=kwargs
        ).transform()
        return result

    def apply(
        self,
        func: AggFuncType,
        convert_dtype: bool = True,
        args: tuple[Any, ...] = (),
        **kwargs,
    ) -> DataFrame | Series:
        """
        Invoke function on values of Series.

        Can be ufunc (a NumPy function that applies to the entire Series)
        or a Python function that only works on single values.

        Parameters
        ----------
        func : function
            Python function or NumPy ufunc to apply.
        convert_dtype : bool, default True
            Try to find better dtype for elementwise function results. If
            False, leave as dtype=object. Note that the dtype is always
            preserved for some extension array dtypes, such as Categorical.
        args : tuple
            Positional arguments passed to func after the series value.
        **kwargs
            Additional keyword arguments passed to func.

        Returns
        -------
        Series or DataFrame
            If func returns a Series object the result will be a DataFrame.

        See Also
        --------
        Series.map: For element-wise operations.
        Series.agg: Only perform aggregating type operations.
        Series.transform: Only perform transforming type operations.

        Notes
        -----
        Functions that mutate the passed object can produce unexpected
        behavior or errors and are not supported. See :ref:`gotchas.udf-mutation`
        for more details.

        Examples
        --------
        Create a series with typical summer temperatures for each city.

        >>> s = pd.Series([20, 21, 12],
        ...               index=['London', 'New York', 'Helsinki'])
        >>> s
        London      20
        New York    21
        Helsinki    12
        dtype: int64

        Square the values by defining a function and passing it as an
        argument to ``apply()``.

        >>> def square(x):
        ...     return x ** 2
        >>> s.apply(square)
        London      400
        New York    441
        Helsinki    144
        dtype: int64

        Square the values by passing an anonymous function as an
        argument to ``apply()``.

        >>> s.apply(lambda x: x ** 2)
        London      400
        New York    441
        Helsinki    144
        dtype: int64

        Define a custom function that needs additional positional
        arguments and pass these additional arguments using the
        ``args`` keyword.

        >>> def subtract_custom_value(x, custom_value):
        ...     return x - custom_value

        >>> s.apply(subtract_custom_value, args=(5,))
        London      15
        New York    16
        Helsinki     7
        dtype: int64

        Define a custom function that takes keyword arguments
        and pass these arguments to ``apply``.

        >>> def add_custom_values(x, **kwargs):
        ...     for month in kwargs:
        ...         x += kwargs[month]
        ...     return x

        >>> s.apply(add_custom_values, june=30, july=20, august=25)
        London      95
        New York    96
        Helsinki    87
        dtype: int64

        Use a function from the Numpy library.

        >>> s.apply(np.log)
        London      2.995732
        New York    3.044522
        Helsinki    2.484907
        dtype: float64
        """
        return SeriesApply(self, func, convert_dtype, args, kwargs).apply()

    def _reduce(
        self,
        op,
        name: str,
        *,
        axis: Axis = 0,
        skipna: bool = True,
        numeric_only: bool = False,
        filter_type=None,
        **kwds,
    ):
        """
        Perform a reduction operation.

        If we have an ndarray as a value, then simply perform the operation,
        otherwise delegate to the object.
        """
        delegate = self._values

        if axis is not None:
            self._get_axis_number(axis)

        if isinstance(delegate, ExtensionArray):
            # dispatch to ExtensionArray interface
            return delegate._reduce(name, skipna=skipna, **kwds)

        else:
            # dispatch to numpy arrays
            if numeric_only and not is_numeric_dtype(self.dtype):
                kwd_name = "numeric_only"
                if name in ["any", "all"]:
                    kwd_name = "bool_only"
                # GH#47500 - change to TypeError to match other methods
                raise TypeError(
                    f"Series.{name} does not allow {kwd_name}={numeric_only} "
                    "with non-numeric dtypes."
                )
            with np.errstate(all="ignore"):
                return op(delegate, skipna=skipna, **kwds)

    def _reindex_indexer(
        self,
        new_index: Index | None,
        indexer: npt.NDArray[np.intp] | None,
        copy: bool | None,
    ) -> Series:
        # Note: new_index is None iff indexer is None
        # if not None, indexer is np.intp
        if indexer is None and (
            new_index is None or new_index.names == self.index.names
        ):
            if using_copy_on_write():
                return self.copy(deep=copy)
            if copy or copy is None:
                return self.copy(deep=copy)
            return self

        new_values = algorithms.take_nd(
            self._values, indexer, allow_fill=True, fill_value=None
        )
        return self._constructor(new_values, index=new_index, copy=False)

    def _needs_reindex_multi(self, axes, method, level) -> bool:
        """
        Check if we do need a multi reindex; this is for compat with
        higher dims.
        """
        return False

    # error: Cannot determine type of 'align'
    @doc(
        NDFrame.align,  # type: ignore[has-type]
        klass=_shared_doc_kwargs["klass"],
        axes_single_arg=_shared_doc_kwargs["axes_single_arg"],
    )
    def align(
        self,
        other: NDFrameT,
        join: AlignJoin = "outer",
        axis: Axis | None = None,
        level: Level = None,
        copy: bool | None = None,
        fill_value: Hashable = None,
        method: FillnaOptions | None = None,
        limit: int | None = None,
        fill_axis: Axis = 0,
        broadcast_axis: Axis | None = None,
    ) -> tuple[Self, NDFrameT]:
        return super().align(
            other,
            join=join,
            axis=axis,
            level=level,
            copy=copy,
            fill_value=fill_value,
            method=method,
            limit=limit,
            fill_axis=fill_axis,
            broadcast_axis=broadcast_axis,
        )

    @overload
    def rename(
        self,
        index: Renamer | Hashable | None = ...,
        *,
        axis: Axis | None = ...,
        copy: bool = ...,
        inplace: Literal[True],
        level: Level | None = ...,
        errors: IgnoreRaise = ...,
    ) -> None:
        ...

    @overload
    def rename(
        self,
        index: Renamer | Hashable | None = ...,
        *,
        axis: Axis | None = ...,
        copy: bool = ...,
        inplace: Literal[False] = ...,
        level: Level | None = ...,
        errors: IgnoreRaise = ...,
    ) -> Series:
        ...

    @overload
    def rename(
        self,
        index: Renamer | Hashable | None = ...,
        *,
        axis: Axis | None = ...,
        copy: bool = ...,
        inplace: bool = ...,
        level: Level | None = ...,
        errors: IgnoreRaise = ...,
    ) -> Series | None:
        ...

    def rename(
        self,
        index: Renamer | Hashable | None = None,
        *,
        axis: Axis | None = None,
        copy: bool = True,
        inplace: bool = False,
        level: Level | None = None,
        errors: IgnoreRaise = "ignore",
    ) -> Series | None:
        """
        Alter Series index labels or name.

        Function / dict values must be unique (1-to-1). Labels not contained in
        a dict / Series will be left as-is. Extra labels listed don't throw an
        error.

        Alternatively, change ``Series.name`` with a scalar value.

        See the :ref:`user guide <basics.rename>` for more.

        Parameters
        ----------
        index : scalar, hashable sequence, dict-like or function optional
            Functions or dict-like are transformations to apply to
            the index.
            Scalar or hashable sequence-like will alter the ``Series.name``
            attribute.
        axis : {0 or 'index'}
            Unused. Parameter needed for compatibility with DataFrame.
        copy : bool, default True
            Also copy underlying data.
        inplace : bool, default False
            Whether to return a new Series. If True the value of copy is ignored.
        level : int or level name, default None
            In case of MultiIndex, only rename labels in the specified level.
        errors : {'ignore', 'raise'}, default 'ignore'
            If 'raise', raise `KeyError` when a `dict-like mapper` or
            `index` contains labels that are not present in the index being transformed.
            If 'ignore', existing keys will be renamed and extra keys will be ignored.

        Returns
        -------
        Series or None
            Series with index labels or name altered or None if ``inplace=True``.

        See Also
        --------
        DataFrame.rename : Corresponding DataFrame method.
        Series.rename_axis : Set the name of the axis.

        Examples
        --------
        >>> s = pd.Series([1, 2, 3])
        >>> s
        0    1
        1    2
        2    3
        dtype: int64
        >>> s.rename("my_name")  # scalar, changes Series.name
        0    1
        1    2
        2    3
        Name: my_name, dtype: int64
        >>> s.rename(lambda x: x ** 2)  # function, changes labels
        0    1
        1    2
        4    3
        dtype: int64
        >>> s.rename({1: 3, 2: 5})  # mapping, changes labels
        0    1
        3    2
        5    3
        dtype: int64
        """
        if axis is not None:
            # Make sure we raise if an invalid 'axis' is passed.
            axis = self._get_axis_number(axis)

        if callable(index) or is_dict_like(index):
            # error: Argument 1 to "_rename" of "NDFrame" has incompatible
            # type "Union[Union[Mapping[Any, Hashable], Callable[[Any],
            # Hashable]], Hashable, None]"; expected "Union[Mapping[Any,
            # Hashable], Callable[[Any], Hashable], None]"
            return super()._rename(
                index,  # type: ignore[arg-type]
                copy=copy,
                inplace=inplace,
                level=level,
                errors=errors,
            )
        else:
            return self._set_name(index, inplace=inplace)

    @Appender(
        """
        Examples
        --------
        >>> s = pd.Series([1, 2, 3])
        >>> s
        0    1
        1    2
        2    3
        dtype: int64

        >>> s.set_axis(['a', 'b', 'c'], axis=0)
        a    1
        b    2
        c    3
        dtype: int64
    """
    )
    @Substitution(
        **_shared_doc_kwargs,
        extended_summary_sub="",
        axis_description_sub="",
        see_also_sub="",
    )
    @Appender(NDFrame.set_axis.__doc__)
    def set_axis(
        self,
        labels,
        *,
        axis: Axis = 0,
        copy: bool | None = None,
    ) -> Series:
        return super().set_axis(labels, axis=axis, copy=copy)

    # error: Cannot determine type of 'reindex'
    @doc(
        NDFrame.reindex,  # type: ignore[has-type]
        klass=_shared_doc_kwargs["klass"],
        optional_reindex=_shared_doc_kwargs["optional_reindex"],
    )
    def reindex(  # type: ignore[override]
        self,
        index=None,
        *,
        axis: Axis | None = None,
        method: str | None = None,
        copy: bool | None = None,
        level: Level | None = None,
        fill_value: Scalar | None = None,
        limit: int | None = None,
        tolerance=None,
    ) -> Series:
        return super().reindex(
            index=index,
            method=method,
            copy=copy,
            level=level,
            fill_value=fill_value,
            limit=limit,
            tolerance=tolerance,
        )

    @doc(NDFrame.rename_axis)
    def rename_axis(  # type: ignore[override]
        self: Series,
        mapper: IndexLabel | lib.NoDefault = lib.no_default,
        *,
        index=lib.no_default,
        axis: Axis = 0,
        copy: bool = True,
        inplace: bool = False,
    ) -> Series | None:
        return super().rename_axis(
            mapper=mapper,
            index=index,
            axis=axis,
            copy=copy,
            inplace=inplace,
        )

    @overload
    def drop(
        self,
        labels: IndexLabel = ...,
        *,
        axis: Axis = ...,
        index: IndexLabel = ...,
        columns: IndexLabel = ...,
        level: Level | None = ...,
        inplace: Literal[True],
        errors: IgnoreRaise = ...,
    ) -> None:
        ...

    @overload
    def drop(
        self,
        labels: IndexLabel = ...,
        *,
        axis: Axis = ...,
        index: IndexLabel = ...,
        columns: IndexLabel = ...,
        level: Level | None = ...,
        inplace: Literal[False] = ...,
        errors: IgnoreRaise = ...,
    ) -> Series:
        ...

    @overload
    def drop(
        self,
        labels: IndexLabel = ...,
        *,
        axis: Axis = ...,
        index: IndexLabel = ...,
        columns: IndexLabel = ...,
        level: Level | None = ...,
        inplace: bool = ...,
        errors: IgnoreRaise = ...,
    ) -> Series | None:
        ...

    def drop(
        self,
        labels: IndexLabel = None,
        *,
        axis: Axis = 0,
        index: IndexLabel = None,
        columns: IndexLabel = None,
        level: Level | None = None,
        inplace: bool = False,
        errors: IgnoreRaise = "raise",
    ) -> Series | None:
        """
        Return Series with specified index labels removed.

        Remove elements of a Series based on specifying the index labels.
        When using a multi-index, labels on different levels can be removed
        by specifying the level.

        Parameters
        ----------
        labels : single label or list-like
            Index labels to drop.
        axis : {0 or 'index'}
            Unused. Parameter needed for compatibility with DataFrame.
        index : single label or list-like
            Redundant for application on Series, but 'index' can be used instead
            of 'labels'.
        columns : single label or list-like
            No change is made to the Series; use 'index' or 'labels' instead.
        level : int or level name, optional
            For MultiIndex, level for which the labels will be removed.
        inplace : bool, default False
            If True, do operation inplace and return None.
        errors : {'ignore', 'raise'}, default 'raise'
            If 'ignore', suppress error and only existing labels are dropped.

        Returns
        -------
        Series or None
            Series with specified index labels removed or None if ``inplace=True``.

        Raises
        ------
        KeyError
            If none of the labels are found in the index.

        See Also
        --------
        Series.reindex : Return only specified index labels of Series.
        Series.dropna : Return series without null values.
        Series.drop_duplicates : Return Series with duplicate values removed.
        DataFrame.drop : Drop specified labels from rows or columns.

        Examples
        --------
        >>> s = pd.Series(data=np.arange(3), index=['A', 'B', 'C'])
        >>> s
        A  0
        B  1
        C  2
        dtype: int64

        Drop labels B en C

        >>> s.drop(labels=['B', 'C'])
        A  0
        dtype: int64

        Drop 2nd level label in MultiIndex Series

        >>> midx = pd.MultiIndex(levels=[['lama', 'cow', 'falcon'],
        ...                              ['speed', 'weight', 'length']],
        ...                      codes=[[0, 0, 0, 1, 1, 1, 2, 2, 2],
        ...                             [0, 1, 2, 0, 1, 2, 0, 1, 2]])
        >>> s = pd.Series([45, 200, 1.2, 30, 250, 1.5, 320, 1, 0.3],
        ...               index=midx)
        >>> s
        lama    speed      45.0
                weight    200.0
                length      1.2
        cow     speed      30.0
                weight    250.0
                length      1.5
        falcon  speed     320.0
                weight      1.0
                length      0.3
        dtype: float64

        >>> s.drop(labels='weight', level=1)
        lama    speed      45.0
                length      1.2
        cow     speed      30.0
                length      1.5
        falcon  speed     320.0
                length      0.3
        dtype: float64
        """
        return super().drop(
            labels=labels,
            axis=axis,
            index=index,
            columns=columns,
            level=level,
            inplace=inplace,
            errors=errors,
        )

    @overload
    def fillna(
        self,
        value: Hashable | Mapping | Series | DataFrame = ...,
        *,
        method: FillnaOptions | None = ...,
        axis: Axis | None = ...,
        inplace: Literal[False] = ...,
        limit: int | None = ...,
        downcast: dict | None = ...,
    ) -> Series:
        ...

    @overload
    def fillna(
        self,
        value: Hashable | Mapping | Series | DataFrame = ...,
        *,
        method: FillnaOptions | None = ...,
        axis: Axis | None = ...,
        inplace: Literal[True],
        limit: int | None = ...,
        downcast: dict | None = ...,
    ) -> None:
        ...

    @overload
    def fillna(
        self,
        value: Hashable | Mapping | Series | DataFrame = ...,
        *,
        method: FillnaOptions | None = ...,
        axis: Axis | None = ...,
        inplace: bool = ...,
        limit: int | None = ...,
        downcast: dict | None = ...,
    ) -> Series | None:
        ...

    @doc(NDFrame.fillna, **_shared_doc_kwargs)
    def fillna(
        self,
        value: Hashable | Mapping | Series | DataFrame = None,
        *,
        method: FillnaOptions | None = None,
        axis: Axis | None = None,
        inplace: bool = False,
        limit: int | None = None,
        downcast: dict | None = None,
    ) -> Series | None:
        return super().fillna(
            value=value,
            method=method,
            axis=axis,
            inplace=inplace,
            limit=limit,
            downcast=downcast,
        )

    def pop(self, item: Hashable) -> Any:
        """
        Return item and drops from series. Raise KeyError if not found.

        Parameters
        ----------
        item : label
            Index of the element that needs to be removed.

        Returns
        -------
        Value that is popped from series.

        Examples
        --------
        >>> ser = pd.Series([1,2,3])

        >>> ser.pop(0)
        1

        >>> ser
        1    2
        2    3
        dtype: int64
        """
        return super().pop(item=item)

    @overload
    def replace(
        self,
        to_replace=...,
        value=...,
        *,
        inplace: Literal[False] = ...,
        limit: int | None = ...,
        regex: bool = ...,
        method: Literal["pad", "ffill", "bfill"] | lib.NoDefault = ...,
    ) -> Series:
        ...

    @overload
    def replace(
        self,
        to_replace=...,
        value=...,
        *,
        inplace: Literal[True],
        limit: int | None = ...,
        regex: bool = ...,
        method: Literal["pad", "ffill", "bfill"] | lib.NoDefault = ...,
    ) -> None:
        ...

    @doc(
        NDFrame.replace,
        klass=_shared_doc_kwargs["klass"],
        inplace=_shared_doc_kwargs["inplace"],
        replace_iloc=_shared_doc_kwargs["replace_iloc"],
    )
    def replace(
        self,
        to_replace=None,
        value=lib.no_default,
        *,
        inplace: bool = False,
        limit: int | None = None,
        regex: bool = False,
        method: Literal["pad", "ffill", "bfill"] | lib.NoDefault = lib.no_default,
    ) -> Series | None:
        return super().replace(
            to_replace=to_replace,
            value=value,
            inplace=inplace,
            limit=limit,
            regex=regex,
            method=method,
        )

    @doc(INFO_DOCSTRING, **series_sub_kwargs)
    def info(
        self,
        verbose: bool | None = None,
        buf: IO[str] | None = None,
        max_cols: int | None = None,
        memory_usage: bool | str | None = None,
        show_counts: bool = True,
    ) -> None:
        return SeriesInfo(self, memory_usage).render(
            buf=buf,
            max_cols=max_cols,
            verbose=verbose,
            show_counts=show_counts,
        )

    def _replace_single(self, to_replace, method: str, inplace: bool, limit):
        """
        Replaces values in a Series using the fill method specified when no
        replacement value is given in the replace method
        """

        result = self if inplace else self.copy()

        values = result._values
        mask = missing.mask_missing(values, to_replace)

        if isinstance(values, ExtensionArray):
            # dispatch to the EA's _pad_mask_inplace method
            values._fill_mask_inplace(method, limit, mask)
        else:
            fill_f = missing.get_fill_func(method)
            fill_f(values, limit=limit, mask=mask)

        if inplace:
            return
        return result

    # error: Cannot determine type of 'shift'
    @doc(NDFrame.shift, klass=_shared_doc_kwargs["klass"])  # type: ignore[has-type]
    def shift(
        self, periods: int = 1, freq=None, axis: Axis = 0, fill_value: Hashable = None
    ) -> Series:
        return super().shift(
            periods=periods, freq=freq, axis=axis, fill_value=fill_value
        )

    def memory_usage(self, index: bool = True, deep: bool = False) -> int:
        """
        Return the memory usage of the Series.

        The memory usage can optionally include the contribution of
        the index and of elements of `object` dtype.

        Parameters
        ----------
        index : bool, default True
            Specifies whether to include the memory usage of the Series index.
        deep : bool, default False
            If True, introspect the data deeply by interrogating
            `object` dtypes for system-level memory consumption, and include
            it in the returned value.

        Returns
        -------
        int
            Bytes of memory consumed.

        See Also
        --------
        numpy.ndarray.nbytes : Total bytes consumed by the elements of the
            array.
        DataFrame.memory_usage : Bytes consumed by a DataFrame.

        Examples
        --------
        >>> s = pd.Series(range(3))
        >>> s.memory_usage()
        152

        Not including the index gives the size of the rest of the data, which
        is necessarily smaller:

        >>> s.memory_usage(index=False)
        24

        The memory footprint of `object` values is ignored by default:

        >>> s = pd.Series(["a", "b"])
        >>> s.values
        array(['a', 'b'], dtype=object)
        >>> s.memory_usage()
        144
        >>> s.memory_usage(deep=True)
        244
        """
        v = self._memory_usage(deep=deep)
        if index:
            v += self.index.memory_usage(deep=deep)
        return v

    def isin(self, values) -> Series:
        """
        Whether elements in Series are contained in `values`.

        Return a boolean Series showing whether each element in the Series
        matches an element in the passed sequence of `values` exactly.

        Parameters
        ----------
        values : set or list-like
            The sequence of values to test. Passing in a single string will
            raise a ``TypeError``. Instead, turn a single string into a
            list of one element.

        Returns
        -------
        Series
            Series of booleans indicating if each element is in values.

        Raises
        ------
        TypeError
          * If `values` is a string

        See Also
        --------
        DataFrame.isin : Equivalent method on DataFrame.

        Examples
        --------
        >>> s = pd.Series(['lama', 'cow', 'lama', 'beetle', 'lama',
        ...                'hippo'], name='animal')
        >>> s.isin(['cow', 'lama'])
        0     True
        1     True
        2     True
        3    False
        4     True
        5    False
        Name: animal, dtype: bool

        To invert the boolean values, use the ``~`` operator:

        >>> ~s.isin(['cow', 'lama'])
        0    False
        1    False
        2    False
        3     True
        4    False
        5     True
        Name: animal, dtype: bool

        Passing a single string as ``s.isin('lama')`` will raise an error. Use
        a list of one element instead:

        >>> s.isin(['lama'])
        0     True
        1    False
        2     True
        3    False
        4     True
        5    False
        Name: animal, dtype: bool

        Strings and integers are distinct and are therefore not comparable:

        >>> pd.Series([1]).isin(['1'])
        0    False
        dtype: bool
        >>> pd.Series([1.1]).isin(['1.1'])
        0    False
        dtype: bool
        """
        result = algorithms.isin(self._values, values)
        return self._constructor(result, index=self.index, copy=False).__finalize__(
            self, method="isin"
        )

    def between(
        self,
        left,
        right,
        inclusive: Literal["both", "neither", "left", "right"] = "both",
    ) -> Series:
        """
        Return boolean Series equivalent to left <= series <= right.

        This function returns a boolean vector containing `True` wherever the
        corresponding Series element is between the boundary values `left` and
        `right`. NA values are treated as `False`.

        Parameters
        ----------
        left : scalar or list-like
            Left boundary.
        right : scalar or list-like
            Right boundary.
        inclusive : {"both", "neither", "left", "right"}
            Include boundaries. Whether to set each bound as closed or open.

            .. versionchanged:: 1.3.0

        Returns
        -------
        Series
            Series representing whether each element is between left and
            right (inclusive).

        See Also
        --------
        Series.gt : Greater than of series and other.
        Series.lt : Less than of series and other.

        Notes
        -----
        This function is equivalent to ``(left <= ser) & (ser <= right)``

        Examples
        --------
        >>> s = pd.Series([2, 0, 4, 8, np.nan])

        Boundary values are included by default:

        >>> s.between(1, 4)
        0     True
        1    False
        2     True
        3    False
        4    False
        dtype: bool

        With `inclusive` set to ``"neither"`` boundary values are excluded:

        >>> s.between(1, 4, inclusive="neither")
        0     True
        1    False
        2    False
        3    False
        4    False
        dtype: bool

        `left` and `right` can be any scalar value:

        >>> s = pd.Series(['Alice', 'Bob', 'Carol', 'Eve'])
        >>> s.between('Anna', 'Daniel')
        0    False
        1     True
        2     True
        3    False
        dtype: bool
        """
        if inclusive == "both":
            lmask = self >= left
            rmask = self <= right
        elif inclusive == "left":
            lmask = self >= left
            rmask = self < right
        elif inclusive == "right":
            lmask = self > left
            rmask = self <= right
        elif inclusive == "neither":
            lmask = self > left
            rmask = self < right
        else:
            raise ValueError(
                "Inclusive has to be either string of 'both',"
                "'left', 'right', or 'neither'."
            )

        return lmask & rmask

    # ----------------------------------------------------------------------
    # Convert to types that support pd.NA

    def _convert_dtypes(
        self,
        infer_objects: bool = True,
        convert_string: bool = True,
        convert_integer: bool = True,
        convert_boolean: bool = True,
        convert_floating: bool = True,
        dtype_backend: DtypeBackend = "numpy_nullable",
    ) -> Series:
        input_series = self
        if infer_objects:
            input_series = input_series.infer_objects()
            if is_object_dtype(input_series):
                input_series = input_series.copy(deep=None)

        if convert_string or convert_integer or convert_boolean or convert_floating:
            inferred_dtype = convert_dtypes(
                input_series._values,
                convert_string,
                convert_integer,
                convert_boolean,
                convert_floating,
                infer_objects,
                dtype_backend,
            )
            result = input_series.astype(inferred_dtype)
        else:
            result = input_series.copy(deep=None)
        return result

    # error: Cannot determine type of 'isna'
    # error: Return type "Series" of "isna" incompatible with return type "ndarray
    # [Any, dtype[bool_]]" in supertype "IndexOpsMixin"
    @doc(NDFrame.isna, klass=_shared_doc_kwargs["klass"])  # type: ignore[has-type]
    def isna(self) -> Series:  # type: ignore[override]
        return NDFrame.isna(self)

    # error: Cannot determine type of 'isna'
    @doc(NDFrame.isna, klass=_shared_doc_kwargs["klass"])  # type: ignore[has-type]
    def isnull(self) -> Series:
        """
        Series.isnull is an alias for Series.isna.
        """
        return super().isnull()

    # error: Cannot determine type of 'notna'
    @doc(NDFrame.notna, klass=_shared_doc_kwargs["klass"])  # type: ignore[has-type]
    def notna(self) -> Series:
        return super().notna()

    # error: Cannot determine type of 'notna'
    @doc(NDFrame.notna, klass=_shared_doc_kwargs["klass"])  # type: ignore[has-type]
    def notnull(self) -> Series:
        """
        Series.notnull is an alias for Series.notna.
        """
        return super().notnull()

    @overload
    def dropna(
        self,
        *,
        axis: Axis = ...,
        inplace: Literal[False] = ...,
        how: AnyAll | None = ...,
        ignore_index: bool = ...,
    ) -> Series:
        ...

    @overload
    def dropna(
        self,
        *,
        axis: Axis = ...,
        inplace: Literal[True],
        how: AnyAll | None = ...,
        ignore_index: bool = ...,
    ) -> None:
        ...

    def dropna(
        self,
        *,
        axis: Axis = 0,
        inplace: bool = False,
        how: AnyAll | None = None,
        ignore_index: bool = False,
    ) -> Series | None:
        """
        Return a new Series with missing values removed.

        See the :ref:`User Guide <missing_data>` for more on which values are
        considered missing, and how to work with missing data.

        Parameters
        ----------
        axis : {0 or 'index'}
            Unused. Parameter needed for compatibility with DataFrame.
        inplace : bool, default False
            If True, do operation inplace and return None.
        how : str, optional
            Not in use. Kept for compatibility.
        ignore_index : bool, default ``False``
            If ``True``, the resulting axis will be labeled 0, 1, …, n - 1.

            .. versionadded:: 2.0.0

        Returns
        -------
        Series or None
            Series with NA entries dropped from it or None if ``inplace=True``.

        See Also
        --------
        Series.isna: Indicate missing values.
        Series.notna : Indicate existing (non-missing) values.
        Series.fillna : Replace missing values.
        DataFrame.dropna : Drop rows or columns which contain NA values.
        Index.dropna : Drop missing indices.

        Examples
        --------
        >>> ser = pd.Series([1., 2., np.nan])
        >>> ser
        0    1.0
        1    2.0
        2    NaN
        dtype: float64

        Drop NA values from a Series.

        >>> ser.dropna()
        0    1.0
        1    2.0
        dtype: float64

        Empty strings are not considered NA values. ``None`` is considered an
        NA value.

        >>> ser = pd.Series([np.NaN, 2, pd.NaT, '', None, 'I stay'])
        >>> ser
        0       NaN
        1         2
        2       NaT
        3
        4      None
        5    I stay
        dtype: object
        >>> ser.dropna()
        1         2
        3
        5    I stay
        dtype: object
        """
        inplace = validate_bool_kwarg(inplace, "inplace")
        ignore_index = validate_bool_kwarg(ignore_index, "ignore_index")
        # Validate the axis parameter
        self._get_axis_number(axis or 0)

        if self._can_hold_na:
            result = remove_na_arraylike(self)
        else:
            if not inplace:
                result = self.copy(deep=None)
            else:
                result = self

        if ignore_index:
            result.index = default_index(len(result))

        if inplace:
            return self._update_inplace(result)
        else:
            return result

    # ----------------------------------------------------------------------
    # Time series-oriented methods

    # error: Cannot determine type of 'asfreq'
    @doc(NDFrame.asfreq, **_shared_doc_kwargs)  # type: ignore[has-type]
    def asfreq(
        self,
        freq: Frequency,
        method: FillnaOptions | None = None,
        how: str | None = None,
        normalize: bool = False,
        fill_value: Hashable = None,
    ) -> Series:
        return super().asfreq(
            freq=freq,
            method=method,
            how=how,
            normalize=normalize,
            fill_value=fill_value,
        )

    # error: Cannot determine type of 'resample'
    @doc(NDFrame.resample, **_shared_doc_kwargs)  # type: ignore[has-type]
    def resample(
        self,
        rule,
        axis: Axis = 0,
        closed: str | None = None,
        label: str | None = None,
        convention: str = "start",
        kind: str | None = None,
        on: Level = None,
        level: Level = None,
        origin: str | TimestampConvertibleTypes = "start_day",
        offset: TimedeltaConvertibleTypes | None = None,
        group_keys: bool | lib.NoDefault = no_default,
    ) -> Resampler:
        return super().resample(
            rule=rule,
            axis=axis,
            closed=closed,
            label=label,
            convention=convention,
            kind=kind,
            on=on,
            level=level,
            origin=origin,
            offset=offset,
            group_keys=group_keys,
        )

    def to_timestamp(
        self,
        freq=None,
        how: Literal["s", "e", "start", "end"] = "start",
        copy: bool | None = None,
    ) -> Series:
        """
        Cast to DatetimeIndex of Timestamps, at *beginning* of period.

        Parameters
        ----------
        freq : str, default frequency of PeriodIndex
            Desired frequency.
        how : {'s', 'e', 'start', 'end'}
            Convention for converting period to timestamp; start of period
            vs. end.
        copy : bool, default True
            Whether or not to return a copy.

        Returns
        -------
        Series with DatetimeIndex

        Examples
        --------
        >>> idx = pd.PeriodIndex(['2023', '2024', '2025'], freq='Y')
        >>> s1 = pd.Series([1, 2, 3], index=idx)
        >>> s1
        2023    1
        2024    2
        2025    3
        Freq: A-DEC, dtype: int64

        The resulting frequency of the Timestamps is `YearBegin`

        >>> s1 = s1.to_timestamp()
        >>> s1
        2023-01-01    1
        2024-01-01    2
        2025-01-01    3
        Freq: AS-JAN, dtype: int64

        Using `freq` which is the offset that the Timestamps will have

        >>> s2 = pd.Series([1, 2, 3], index=idx)
        >>> s2 = s2.to_timestamp(freq='M')
        >>> s2
        2023-01-31    1
        2024-01-31    2
        2025-01-31    3
        Freq: A-JAN, dtype: int64
        """
        if not isinstance(self.index, PeriodIndex):
            raise TypeError(f"unsupported Type {type(self.index).__name__}")

        new_obj = self.copy(deep=copy and not using_copy_on_write())
        new_index = self.index.to_timestamp(freq=freq, how=how)
        setattr(new_obj, "index", new_index)
        return new_obj

    def to_period(self, freq: str | None = None, copy: bool | None = None) -> Series:
        """
        Convert Series from DatetimeIndex to PeriodIndex.

        Parameters
        ----------
        freq : str, default None
            Frequency associated with the PeriodIndex.
        copy : bool, default True
            Whether or not to return a copy.

        Returns
        -------
        Series
            Series with index converted to PeriodIndex.

        Examples
        --------
        >>> idx = pd.DatetimeIndex(['2023', '2024', '2025'])
        >>> s = pd.Series([1, 2, 3], index=idx)
        >>> s = s.to_period()
        >>> s
        2023    1
        2024    2
        2025    3
        Freq: A-DEC, dtype: int64

        Viewing the index

        >>> s.index
        PeriodIndex(['2023', '2024', '2025'], dtype='period[A-DEC]')
        """
        if not isinstance(self.index, DatetimeIndex):
            raise TypeError(f"unsupported Type {type(self.index).__name__}")

        new_obj = self.copy(deep=copy and not using_copy_on_write())
        new_index = self.index.to_period(freq=freq)
        setattr(new_obj, "index", new_index)
        return new_obj

    @overload
    def ffill(
        self,
        *,
        axis: None | Axis = ...,
        inplace: Literal[False] = ...,
        limit: None | int = ...,
        downcast: dict | None = ...,
    ) -> Series:
        ...

    @overload
    def ffill(
        self,
        *,
        axis: None | Axis = ...,
        inplace: Literal[True],
        limit: None | int = ...,
        downcast: dict | None = ...,
    ) -> None:
        ...

    @overload
    def ffill(
        self,
        *,
        axis: None | Axis = ...,
        inplace: bool = ...,
        limit: None | int = ...,
        downcast: dict | None = ...,
    ) -> Series | None:
        ...

    def ffill(
        self,
        *,
        axis: None | Axis = None,
        inplace: bool = False,
        limit: None | int = None,
        downcast: dict | None = None,
    ) -> Series | None:
        return super().ffill(axis=axis, inplace=inplace, limit=limit, downcast=downcast)

    @overload
    def bfill(
        self,
        *,
        axis: None | Axis = ...,
        inplace: Literal[False] = ...,
        limit: None | int = ...,
        downcast: dict | None = ...,
    ) -> Series:
        ...

    @overload
    def bfill(
        self,
        *,
        axis: None | Axis = ...,
        inplace: Literal[True],
        limit: None | int = ...,
        downcast: dict | None = ...,
    ) -> None:
        ...

    @overload
    def bfill(
        self,
        *,
        axis: None | Axis = ...,
        inplace: bool = ...,
        limit: None | int = ...,
        downcast: dict | None = ...,
    ) -> Series | None:
        ...

    def bfill(
        self,
        *,
        axis: None | Axis = None,
        inplace: bool = False,
        limit: None | int = None,
        downcast: dict | None = None,
    ) -> Series | None:
        return super().bfill(axis=axis, inplace=inplace, limit=limit, downcast=downcast)

    def clip(
        self: Series,
        lower=None,
        upper=None,
        *,
        axis: Axis | None = None,
        inplace: bool = False,
        **kwargs,
    ) -> Series | None:
        return super().clip(lower, upper, axis=axis, inplace=inplace, **kwargs)

    def interpolate(
        self: Series,
        method: str = "linear",
        *,
        axis: Axis = 0,
        limit: int | None = None,
        inplace: bool = False,
        limit_direction: str | None = None,
        limit_area: str | None = None,
        downcast: str | None = None,
        **kwargs,
    ) -> Series | None:
        return super().interpolate(
            method=method,
            axis=axis,
            limit=limit,
            inplace=inplace,
            limit_direction=limit_direction,
            limit_area=limit_area,
            downcast=downcast,
            **kwargs,
        )

    @overload
    def where(
        self,
        cond,
        other=...,
        *,
        inplace: Literal[False] = ...,
        axis: Axis | None = ...,
        level: Level = ...,
    ) -> Series:
        ...

    @overload
    def where(
        self,
        cond,
        other=...,
        *,
        inplace: Literal[True],
        axis: Axis | None = ...,
        level: Level = ...,
    ) -> None:
        ...

    @overload
    def where(
        self,
        cond,
        other=...,
        *,
        inplace: bool = ...,
        axis: Axis | None = ...,
        level: Level = ...,
    ) -> Series | None:
        ...

    def where(
        self,
        cond,
        other=lib.no_default,
        *,
        inplace: bool = False,
        axis: Axis | None = None,
        level: Level = None,
    ) -> Series | None:
        return super().where(
            cond,
            other,
            inplace=inplace,
            axis=axis,
            level=level,
        )

    @overload
    def mask(
        self,
        cond,
        other=...,
        *,
        inplace: Literal[False] = ...,
        axis: Axis | None = ...,
        level: Level = ...,
    ) -> Series:
        ...

    @overload
    def mask(
        self,
        cond,
        other=...,
        *,
        inplace: Literal[True],
        axis: Axis | None = ...,
        level: Level = ...,
    ) -> None:
        ...

    @overload
    def mask(
        self,
        cond,
        other=...,
        *,
        inplace: bool = ...,
        axis: Axis | None = ...,
        level: Level = ...,
    ) -> Series | None:
        ...

    def mask(
        self,
        cond,
        other=lib.no_default,
        *,
        inplace: bool = False,
        axis: Axis | None = None,
        level: Level = None,
    ) -> Series | None:
        return super().mask(
            cond,
            other,
            inplace=inplace,
            axis=axis,
            level=level,
        )

    # ----------------------------------------------------------------------
    # Add index
    _AXIS_ORDERS: list[Literal["index", "columns"]] = ["index"]
    _AXIS_LEN = len(_AXIS_ORDERS)
    _info_axis_number: Literal[0] = 0
    _info_axis_name: Literal["index"] = "index"

    index = properties.AxisProperty(
        axis=0, doc="The index (axis labels) of the Series."
    )

    # ----------------------------------------------------------------------
    # Accessor Methods
    # ----------------------------------------------------------------------
    str = CachedAccessor("str", StringMethods)
    dt = CachedAccessor("dt", CombinedDatetimelikeProperties)
    cat = CachedAccessor("cat", CategoricalAccessor)
    plot = CachedAccessor("plot", pandas.plotting.PlotAccessor)
    sparse = CachedAccessor("sparse", SparseAccessor)

    # ----------------------------------------------------------------------
    # Add plotting methods to Series
    hist = pandas.plotting.hist_series

    # ----------------------------------------------------------------------
    # Template-Based Arithmetic/Comparison Methods

    def _cmp_method(self, other, op):
        res_name = ops.get_op_result_name(self, other)

        if isinstance(other, Series) and not self._indexed_same(other):
            raise ValueError("Can only compare identically-labeled Series objects")

        lvalues = self._values
        rvalues = extract_array(other, extract_numpy=True, extract_range=True)

        with np.errstate(all="ignore"):
            res_values = ops.comparison_op(lvalues, rvalues, op)

        return self._construct_result(res_values, name=res_name)

    def _logical_method(self, other, op):
        res_name = ops.get_op_result_name(self, other)
        self, other = self._align_for_op(other, align_asobject=True)

        lvalues = self._values
        rvalues = extract_array(other, extract_numpy=True, extract_range=True)

        res_values = ops.logical_op(lvalues, rvalues, op)
        return self._construct_result(res_values, name=res_name)

    def _arith_method(self, other, op):
        self, other = self._align_for_op(other)
        return base.IndexOpsMixin._arith_method(self, other, op)

    def _align_for_op(self, right, align_asobject: bool = False):
        """align lhs and rhs Series"""
        # TODO: Different from DataFrame._align_for_op, list, tuple and ndarray
        # are not coerced here
        # because Series has inconsistencies described in GH#13637
        left = self

        if isinstance(right, Series):
            # avoid repeated alignment
            if not left.index.equals(right.index):
                if align_asobject:
                    # to keep original value's dtype for bool ops
                    left = left.astype(object)
                    right = right.astype(object)

                left, right = left.align(right, copy=False)

        return left, right

    def _binop(self, other: Series, func, level=None, fill_value=None) -> Series:
        """
        Perform generic binary operation with optional fill value.

        Parameters
        ----------
        other : Series
        func : binary operator
        fill_value : float or object
            Value to substitute for NA/null values. If both Series are NA in a
            location, the result will be NA regardless of the passed fill value.
        level : int or level name, default None
            Broadcast across a level, matching Index values on the
            passed MultiIndex level.

        Returns
        -------
        Series
        """
        if not isinstance(other, Series):
            raise AssertionError("Other operand must be Series")

        this = self

        if not self.index.equals(other.index):
            this, other = self.align(other, level=level, join="outer", copy=False)

        this_vals, other_vals = ops.fill_binop(this._values, other._values, fill_value)

        with np.errstate(all="ignore"):
            result = func(this_vals, other_vals)

        name = ops.get_op_result_name(self, other)
        out = this._construct_result(result, name)
        return cast(Series, out)

    def _construct_result(
        self, result: ArrayLike | tuple[ArrayLike, ArrayLike], name: Hashable
    ) -> Series | tuple[Series, Series]:
        """
        Construct an appropriately-labelled Series from the result of an op.

        Parameters
        ----------
        result : ndarray or ExtensionArray
        name : Label

        Returns
        -------
        Series
            In the case of __divmod__ or __rdivmod__, a 2-tuple of Series.
        """
        if isinstance(result, tuple):
            # produced by divmod or rdivmod

            res1 = self._construct_result(result[0], name=name)
            res2 = self._construct_result(result[1], name=name)

            # GH#33427 assertions to keep mypy happy
            assert isinstance(res1, Series)
            assert isinstance(res2, Series)
            return (res1, res2)

        # TODO: result should always be ArrayLike, but this fails for some
        #  JSONArray tests
        dtype = getattr(result, "dtype", None)
        out = self._constructor(result, index=self.index, dtype=dtype)
        out = out.__finalize__(self)

        # Set the result's name after __finalize__ is called because __finalize__
        #  would set it back to self.name
        out.name = name
        return out

    def _flex_method(self, other, op, *, level=None, fill_value=None, axis: Axis = 0):
        if axis is not None:
            self._get_axis_number(axis)

        res_name = ops.get_op_result_name(self, other)

        if isinstance(other, Series):
            return self._binop(other, op, level=level, fill_value=fill_value)
        elif isinstance(other, (np.ndarray, list, tuple)):
            if len(other) != len(self):
                raise ValueError("Lengths must be equal")
            other = self._constructor(other, self.index)
            result = self._binop(other, op, level=level, fill_value=fill_value)
            result.name = res_name
            return result
        else:
            if fill_value is not None:
                self = self.fillna(fill_value)

            return op(self, other)

    @Appender(ops.make_flex_doc("eq", "series"))
    def eq(self, other, level=None, fill_value=None, axis: Axis = 0):
        return self._flex_method(
            other, operator.eq, level=level, fill_value=fill_value, axis=axis
        )

    @Appender(ops.make_flex_doc("ne", "series"))
    def ne(self, other, level=None, fill_value=None, axis: Axis = 0):
        return self._flex_method(
            other, operator.ne, level=level, fill_value=fill_value, axis=axis
        )

    @Appender(ops.make_flex_doc("le", "series"))
    def le(self, other, level=None, fill_value=None, axis: Axis = 0):
        return self._flex_method(
            other, operator.le, level=level, fill_value=fill_value, axis=axis
        )

    @Appender(ops.make_flex_doc("lt", "series"))
    def lt(self, other, level=None, fill_value=None, axis: Axis = 0):
        return self._flex_method(
            other, operator.lt, level=level, fill_value=fill_value, axis=axis
        )

    @Appender(ops.make_flex_doc("ge", "series"))
    def ge(self, other, level=None, fill_value=None, axis: Axis = 0):
        return self._flex_method(
            other, operator.ge, level=level, fill_value=fill_value, axis=axis
        )

    @Appender(ops.make_flex_doc("gt", "series"))
    def gt(self, other, level=None, fill_value=None, axis: Axis = 0):
        return self._flex_method(
            other, operator.gt, level=level, fill_value=fill_value, axis=axis
        )

    @Appender(ops.make_flex_doc("add", "series"))
    def add(self, other, level=None, fill_value=None, axis: Axis = 0):
        return self._flex_method(
            other, operator.add, level=level, fill_value=fill_value, axis=axis
        )

    @Appender(ops.make_flex_doc("radd", "series"))
    def radd(self, other, level=None, fill_value=None, axis: Axis = 0):
        return self._flex_method(
            other, roperator.radd, level=level, fill_value=fill_value, axis=axis
        )

    @Appender(ops.make_flex_doc("sub", "series"))
    def sub(self, other, level=None, fill_value=None, axis: Axis = 0):
        return self._flex_method(
            other, operator.sub, level=level, fill_value=fill_value, axis=axis
        )

    subtract = sub

    @Appender(ops.make_flex_doc("rsub", "series"))
    def rsub(self, other, level=None, fill_value=None, axis: Axis = 0):
        return self._flex_method(
            other, roperator.rsub, level=level, fill_value=fill_value, axis=axis
        )

    @Appender(ops.make_flex_doc("mul", "series"))
    def mul(self, other, level=None, fill_value=None, axis: Axis = 0):
        return self._flex_method(
            other, operator.mul, level=level, fill_value=fill_value, axis=axis
        )

    multiply = mul

    @Appender(ops.make_flex_doc("rmul", "series"))
    def rmul(self, other, level=None, fill_value=None, axis: Axis = 0):
        return self._flex_method(
            other, roperator.rmul, level=level, fill_value=fill_value, axis=axis
        )

    @Appender(ops.make_flex_doc("truediv", "series"))
    def truediv(self, other, level=None, fill_value=None, axis: Axis = 0):
        return self._flex_method(
            other, operator.truediv, level=level, fill_value=fill_value, axis=axis
        )

    div = truediv
    divide = truediv

    @Appender(ops.make_flex_doc("rtruediv", "series"))
    def rtruediv(self, other, level=None, fill_value=None, axis: Axis = 0):
        return self._flex_method(
            other, roperator.rtruediv, level=level, fill_value=fill_value, axis=axis
        )

    rdiv = rtruediv

    @Appender(ops.make_flex_doc("floordiv", "series"))
    def floordiv(self, other, level=None, fill_value=None, axis: Axis = 0):
        return self._flex_method(
            other, operator.floordiv, level=level, fill_value=fill_value, axis=axis
        )

    @Appender(ops.make_flex_doc("rfloordiv", "series"))
    def rfloordiv(self, other, level=None, fill_value=None, axis: Axis = 0):
        return self._flex_method(
            other, roperator.rfloordiv, level=level, fill_value=fill_value, axis=axis
        )

    @Appender(ops.make_flex_doc("mod", "series"))
    def mod(self, other, level=None, fill_value=None, axis: Axis = 0):
        return self._flex_method(
            other, operator.mod, level=level, fill_value=fill_value, axis=axis
        )

    @Appender(ops.make_flex_doc("rmod", "series"))
    def rmod(self, other, level=None, fill_value=None, axis: Axis = 0):
        return self._flex_method(
            other, roperator.rmod, level=level, fill_value=fill_value, axis=axis
        )

    @Appender(ops.make_flex_doc("pow", "series"))
    def pow(self, other, level=None, fill_value=None, axis: Axis = 0):
        return self._flex_method(
            other, operator.pow, level=level, fill_value=fill_value, axis=axis
        )

    @Appender(ops.make_flex_doc("rpow", "series"))
    def rpow(self, other, level=None, fill_value=None, axis: Axis = 0):
        return self._flex_method(
            other, roperator.rpow, level=level, fill_value=fill_value, axis=axis
        )

    @Appender(ops.make_flex_doc("divmod", "series"))
    def divmod(self, other, level=None, fill_value=None, axis: Axis = 0):
        return self._flex_method(
            other, divmod, level=level, fill_value=fill_value, axis=axis
        )

    @Appender(ops.make_flex_doc("rdivmod", "series"))
    def rdivmod(self, other, level=None, fill_value=None, axis: Axis = 0):
        return self._flex_method(
            other, roperator.rdivmod, level=level, fill_value=fill_value, axis=axis
        )


Series._add_numeric_operations()<|MERGE_RESOLUTION|>--- conflicted
+++ resolved
@@ -1044,16 +1044,10 @@
 
         # If key is contained, would have returned by now
         indexer, new_index = self.index.get_loc_level(key)
-<<<<<<< HEAD
-        return self._constructor(
-            self._values[indexer], index=new_index, copy=False
-        ).__finalize__(self)
-=======
-        new_ser = self._constructor(self._values[indexer], index=new_index)
+        new_ser = self._constructor(self._values[indexer], index=new_index, copy=False)
         if using_copy_on_write() and isinstance(indexer, slice):
             new_ser._mgr.add_references(self._mgr)  # type: ignore[arg-type]
         return new_ser.__finalize__(self)
->>>>>>> 3fe439b9
 
     def _get_values(self, indexer: slice | npt.NDArray[np.bool_]) -> Series:
         new_mgr = self._mgr.getitem_mgr(indexer)
@@ -1090,15 +1084,11 @@
 
             new_index = mi[loc]
             new_index = maybe_droplevels(new_index, label)
-<<<<<<< HEAD
             new_ser = self._constructor(
                 new_values, index=new_index, name=self.name, copy=False
             )
-=======
-            new_ser = self._constructor(new_values, index=new_index, name=self.name)
             if using_copy_on_write() and isinstance(loc, slice):
                 new_ser._mgr.add_references(self._mgr)  # type: ignore[arg-type]
->>>>>>> 3fe439b9
             return new_ser.__finalize__(self)
 
         else:
