--- conflicted
+++ resolved
@@ -616,15 +616,9 @@
 
     def _constructor_from_mgr(self, mgr, axes):
         ser = self._from_mgr(mgr, axes=axes)
-<<<<<<< HEAD
-        ser._name = None  # caller is responsible for setting "real" name
-        if self._constructor is Series:
-            # we are pandas.Series (or a subclass that doesn't override _constructor)
-=======
         ser._name = None  # caller is responsible for setting real name
         if type(self) is Series:
             # fastpath avoiding constructor call
->>>>>>> 6c75f4f3
             return ser
         else:
             assert axes is mgr.axes
@@ -641,30 +635,14 @@
         return DataFrame
 
     def _expanddim_from_mgr(self, mgr, axes) -> DataFrame:
-<<<<<<< HEAD
         from pandas.core.frame import DataFrame
-=======
-        # https://github.com/pandas-dev/pandas/pull/52132#issuecomment-1481491828
-        #  This is a short-term implementation that will be replaced
-        #  with self._constructor_expanddim._constructor_from_mgr(...)
-        #  once downstream packages (geopandas) have had a chance to implement
-        #  their own overrides.
-        # error: "Callable[..., DataFrame]" has no attribute "_from_mgr"  [attr-defined]
-        from pandas import DataFrame
->>>>>>> 6c75f4f3
 
         return DataFrame._from_mgr(mgr, axes=mgr.axes)
 
     def _constructor_expanddim_from_mgr(self, mgr, axes):
         df = self._expanddim_from_mgr(mgr, axes)
         if type(self) is Series:
-<<<<<<< HEAD
             return df
-=======
-            # fastpath avoiding constructor
-            return df
-        assert axes is mgr.axes
->>>>>>> 6c75f4f3
         return self._constructor_expanddim(df, copy=False)
 
     # types
