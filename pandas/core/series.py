"""
Data structure for 1-dimensional cross-sectional and time series data
"""
from __future__ import annotations

from io import StringIO
from shutil import get_terminal_size
from textwrap import dedent
from typing import (
    IO,
    TYPE_CHECKING,
    Any,
    Callable,
    Hashable,
    Iterable,
    Literal,
    Sequence,
    Union,
    cast,
    overload,
)
import warnings
import weakref

import numpy as np

from pandas._config import get_option

from pandas._libs import (
    lib,
    properties,
    reshape,
    tslibs,
)
from pandas._libs.lib import no_default
from pandas._typing import (
    AggFuncType,
    ArrayLike,
    Axis,
    Dtype,
    DtypeObj,
    FillnaOptions,
    IndexKeyFunc,
    SingleManager,
    StorageOptions,
    TimedeltaConvertibleTypes,
    TimestampConvertibleTypes,
    ValueKeyFunc,
    npt,
)
from pandas.compat.numpy import function as nv
from pandas.errors import InvalidIndexError
from pandas.util._decorators import (
    Appender,
    Substitution,
    deprecate_nonkeyword_arguments,
    doc,
)
from pandas.util._validators import (
    validate_ascending,
    validate_bool_kwarg,
    validate_percentile,
)

from pandas.core.dtypes.cast import (
    convert_dtypes,
    maybe_box_native,
    maybe_cast_pointwise_result,
    validate_numeric_casting,
)
from pandas.core.dtypes.common import (
    ensure_platform_int,
    is_dict_like,
    is_integer,
    is_iterator,
    is_list_like,
    is_object_dtype,
    is_scalar,
    pandas_dtype,
    validate_all_hashable,
)
from pandas.core.dtypes.generic import ABCDataFrame
from pandas.core.dtypes.inference import is_hashable
from pandas.core.dtypes.missing import (
    isna,
    na_value_for_dtype,
    notna,
    remove_na_arraylike,
)

from pandas.core import (
    algorithms,
    base,
    generic,
    missing,
    nanops,
    ops,
)
from pandas.core.accessor import CachedAccessor
from pandas.core.apply import SeriesApply
from pandas.core.arrays import ExtensionArray
from pandas.core.arrays.categorical import CategoricalAccessor
from pandas.core.arrays.sparse import SparseAccessor
import pandas.core.common as com
from pandas.core.construction import (
    create_series_with_explicit_dtype,
    ensure_wrapped_if_datetimelike,
    extract_array,
    is_empty_data,
    sanitize_array,
)
from pandas.core.generic import NDFrame
from pandas.core.indexers import (
    deprecate_ndim_indexing,
    unpack_1tuple,
)
from pandas.core.indexes.accessors import CombinedDatetimelikeProperties
from pandas.core.indexes.api import (
    CategoricalIndex,
    DatetimeIndex,
    Float64Index,
    Index,
    MultiIndex,
    PeriodIndex,
    TimedeltaIndex,
    ensure_index,
)
import pandas.core.indexes.base as ibase
from pandas.core.indexing import check_bool_indexer
from pandas.core.internals import (
    SingleArrayManager,
    SingleBlockManager,
)
from pandas.core.shared_docs import _shared_docs
from pandas.core.sorting import (
    ensure_key_mapped,
    nargsort,
)
from pandas.core.strings import StringMethods
from pandas.core.tools.datetimes import to_datetime

import pandas.io.formats.format as fmt
import pandas.plotting

if TYPE_CHECKING:

    from pandas.core.frame import DataFrame
    from pandas.core.groupby.generic import SeriesGroupBy
    from pandas.core.resample import Resampler

__all__ = ["Series"]

_shared_doc_kwargs = {
    "axes": "index",
    "klass": "Series",
    "axes_single_arg": "{0 or 'index'}",
    "axis": """axis : {0 or 'index'}
        Parameter needed for compatibility with DataFrame.""",
    "inplace": """inplace : bool, default False
        If True, performs operation inplace and returns None.""",
    "unique": "np.ndarray",
    "duplicated": "Series",
    "optional_by": "",
    "optional_mapper": "",
    "optional_labels": "",
    "optional_axis": "",
    "replace_iloc": """
    This differs from updating with ``.loc`` or ``.iloc``, which require
    you to specify a location to update with some value.""",
}


def _coerce_method(converter):
    """
    Install the scalar coercion methods.
    """

    def wrapper(self):
        if len(self) == 1:
            return converter(self.iloc[0])
        raise TypeError(f"cannot convert the series to {converter}")

    wrapper.__name__ = f"__{converter.__name__}__"
    return wrapper


# ----------------------------------------------------------------------
# Series class


class Series(base.IndexOpsMixin, generic.NDFrame):
    """
    One-dimensional ndarray with axis labels (including time series).

    Labels need not be unique but must be a hashable type. The object
    supports both integer- and label-based indexing and provides a host of
    methods for performing operations involving the index. Statistical
    methods from ndarray have been overridden to automatically exclude
    missing data (currently represented as NaN).

    Operations between Series (+, -, /, \\*, \\*\\*) align values based on their
    associated index values-- they need not be the same length. The result
    index will be the sorted union of the two indexes.

    Parameters
    ----------
    data : array-like, Iterable, dict, or scalar value
        Contains data stored in Series. If data is a dict, argument order is
        maintained.
    index : array-like or Index (1d)
        Values must be hashable and have the same length as `data`.
        Non-unique index values are allowed. Will default to
        RangeIndex (0, 1, 2, ..., n) if not provided. If data is dict-like
        and index is None, then the keys in the data are used as the index. If the
        index is not None, the resulting Series is reindexed with the index values.
    dtype : str, numpy.dtype, or ExtensionDtype, optional
        Data type for the output Series. If not specified, this will be
        inferred from `data`.
        See the :ref:`user guide <basics.dtypes>` for more usages.
    name : str, optional
        The name to give to the Series.
    copy : bool, default False
        Copy input data. Only affects Series or 1d ndarray input. See examples.

    Examples
    --------
    Constructing Series from a dictionary with an Index specified

    >>> d = {'a': 1, 'b': 2, 'c': 3}
    >>> ser = pd.Series(data=d, index=['a', 'b', 'c'])
    >>> ser
    a   1
    b   2
    c   3
    dtype: int64

    The keys of the dictionary match with the Index values, hence the Index
    values have no effect.

    >>> d = {'a': 1, 'b': 2, 'c': 3}
    >>> ser = pd.Series(data=d, index=['x', 'y', 'z'])
    >>> ser
    x   NaN
    y   NaN
    z   NaN
    dtype: float64

    Note that the Index is first build with the keys from the dictionary.
    After this the Series is reindexed with the given Index values, hence we
    get all NaN as a result.

    Constructing Series from a list with `copy=False`.

    >>> r = [1, 2]
    >>> ser = pd.Series(r, copy=False)
    >>> ser.iloc[0] = 999
    >>> r
    [1, 2]
    >>> ser
    0    999
    1      2
    dtype: int64

    Due to input data type the Series has a `copy` of
    the original data even though `copy=False`, so
    the data is unchanged.

    Constructing Series from a 1d ndarray with `copy=False`.

    >>> r = np.array([1, 2])
    >>> ser = pd.Series(r, copy=False)
    >>> ser.iloc[0] = 999
    >>> r
    array([999,   2])
    >>> ser
    0    999
    1      2
    dtype: int64

    Due to input data type the Series has a `view` on
    the original data, so
    the data is changed as well.
    """

    _typ = "series"
    _HANDLED_TYPES = (Index, ExtensionArray, np.ndarray)

    _name: Hashable
    _metadata: list[str] = ["name"]
    _internal_names_set = {"index"} | generic.NDFrame._internal_names_set
    _accessors = {"dt", "cat", "str", "sparse"}
    _hidden_attrs = (
        base.IndexOpsMixin._hidden_attrs
        | generic.NDFrame._hidden_attrs
        | frozenset(["compress", "ptp"])
    )

    # Override cache_readonly bc Series is mutable
    # error: Incompatible types in assignment (expression has type "property",
    # base class "IndexOpsMixin" defined the type as "Callable[[IndexOpsMixin], bool]")
    hasnans = property(  # type: ignore[assignment]
        base.IndexOpsMixin.hasnans.func, doc=base.IndexOpsMixin.hasnans.__doc__
    )
    _mgr: SingleManager
    div: Callable[[Series, Any], Series]
    rdiv: Callable[[Series, Any], Series]

    # ----------------------------------------------------------------------
    # Constructors

    def __init__(
        self,
        data=None,
        index=None,
        dtype: Dtype | None = None,
        name=None,
        copy: bool = False,
        fastpath: bool = False,
    ):

        if (
            isinstance(data, (SingleBlockManager, SingleArrayManager))
            and index is None
            and dtype is None
            and copy is False
        ):
            # GH#33357 called with just the SingleBlockManager
            NDFrame.__init__(self, data)
            self.name = name
            return

        # we are called internally, so short-circuit
        if fastpath:

            # data is an ndarray, index is defined
            if not isinstance(data, (SingleBlockManager, SingleArrayManager)):
                manager = get_option("mode.data_manager")
                if manager == "block":
                    data = SingleBlockManager.from_array(data, index)
                elif manager == "array":
                    data = SingleArrayManager.from_array(data, index)
            if copy:
                data = data.copy()
            if index is None:
                index = data.index

        else:

            name = ibase.maybe_extract_name(name, data, type(self))

            if is_empty_data(data) and dtype is None:
                # gh-17261
                warnings.warn(
                    "The default dtype for empty Series will be 'object' instead "
                    "of 'float64' in a future version. Specify a dtype explicitly "
                    "to silence this warning.",
                    FutureWarning,
                    stacklevel=2,
                )
                # uncomment the line below when removing the FutureWarning
                # dtype = np.dtype(object)

            if index is not None:
                index = ensure_index(index)

            if data is None:
                data = {}
            if dtype is not None:
                dtype = self._validate_dtype(dtype)

            if isinstance(data, MultiIndex):
                raise NotImplementedError(
                    "initializing a Series from a MultiIndex is not supported"
                )
            elif isinstance(data, Index):

                if dtype is not None:
                    # astype copies
                    data = data.astype(dtype)
                else:
                    # GH#24096 we need to ensure the index remains immutable
                    data = data._values.copy()
                copy = False

            elif isinstance(data, np.ndarray):
                if len(data.dtype):
                    # GH#13296 we are dealing with a compound dtype, which
                    #  should be treated as 2D
                    raise ValueError(
                        "Cannot construct a Series from an ndarray with "
                        "compound dtype.  Use DataFrame instead."
                    )
            elif isinstance(data, Series):
                if index is None:
                    index = data.index
                else:
                    data = data.reindex(index, copy=copy)
                    copy = False
                data = data._mgr
            elif is_dict_like(data):
                data, index = self._init_dict(data, index, dtype)
                dtype = None
                copy = False
            elif isinstance(data, (SingleBlockManager, SingleArrayManager)):
                if index is None:
                    index = data.index
                elif not data.index.equals(index) or copy:
                    # GH#19275 SingleBlockManager input should only be called
                    # internally
                    raise AssertionError(
                        "Cannot pass both SingleBlockManager "
                        "`data` argument and a different "
                        "`index` argument. `copy` must be False."
                    )

            elif isinstance(data, ExtensionArray):
                pass
            else:
                data = com.maybe_iterable_to_list(data)

            if index is None:
                if not is_list_like(data):
                    data = [data]
                index = ibase.default_index(len(data))
            elif is_list_like(data):
                com.require_length_match(data, index)

            # create/copy the manager
            if isinstance(data, (SingleBlockManager, SingleArrayManager)):
                if dtype is not None:
                    data = data.astype(dtype=dtype, errors="ignore", copy=copy)
                elif copy:
                    data = data.copy()
            else:
                data = sanitize_array(data, index, dtype, copy)

                manager = get_option("mode.data_manager")
                if manager == "block":
                    data = SingleBlockManager.from_array(data, index)
                elif manager == "array":
                    data = SingleArrayManager.from_array(data, index)

        generic.NDFrame.__init__(self, data)
        self.name = name
        self._set_axis(0, index, fastpath=True)

    def _init_dict(self, data, index=None, dtype: Dtype | None = None):
        """
        Derive the "_mgr" and "index" attributes of a new Series from a
        dictionary input.

        Parameters
        ----------
        data : dict or dict-like
            Data used to populate the new Series.
        index : Index or index-like, default None
            Index for the new Series: if None, use dict keys.
        dtype : dtype, default None
            The dtype for the new Series: if None, infer from data.

        Returns
        -------
        _data : BlockManager for the new Series
        index : index for the new Series
        """
        # Looking for NaN in dict doesn't work ({np.nan : 1}[float('nan')]
        # raises KeyError), so we iterate the entire dict, and align
        if data:
            # GH:34717, issue was using zip to extract key and values from data.
            # using generators in effects the performance.
            # Below is the new way of extracting the keys and values

            keys = tuple(data.keys())
            values = list(data.values())  # Generating list of values- faster way
        elif index is not None:
            # fastpath for Series(data=None). Just use broadcasting a scalar
            # instead of reindexing.
            values = na_value_for_dtype(pandas_dtype(dtype))
            keys = index
        else:
            keys, values = (), []

        # Input is now list-like, so rely on "standard" construction:

        # TODO: passing np.float64 to not break anything yet. See GH-17261
        s = create_series_with_explicit_dtype(
            # error: Argument "index" to "create_series_with_explicit_dtype" has
            # incompatible type "Tuple[Any, ...]"; expected "Union[ExtensionArray,
            # ndarray, Index, None]"
            values,
            index=keys,  # type: ignore[arg-type]
            dtype=dtype,
            dtype_if_empty=np.float64,
        )

        # Now we just make sure the order is respected, if any
        if data and index is not None:
            s = s.reindex(index, copy=False)
        return s._mgr, s.index

    # ----------------------------------------------------------------------

    @property
    def _constructor(self) -> type[Series]:
        return Series

    @property
    def _constructor_expanddim(self) -> type[DataFrame]:
        """
        Used when a manipulation result has one higher dimension as the
        original, such as Series.to_frame()
        """
        from pandas.core.frame import DataFrame

        return DataFrame

    # types
    @property
    def _can_hold_na(self) -> bool:
        return self._mgr._can_hold_na

    _index: Index | None = None

    def _set_axis(self, axis: int, labels, fastpath: bool = False) -> None:
        """
        Override generic, we want to set the _typ here.

        This is called from the cython code when we set the `index` attribute
        directly, e.g. `series.index = [1, 2, 3]`.
        """
        if not fastpath:
            labels = ensure_index(labels)

        if labels._is_all_dates:
            deep_labels = labels
            if isinstance(labels, CategoricalIndex):
                deep_labels = labels.categories

            if not isinstance(
                deep_labels, (DatetimeIndex, PeriodIndex, TimedeltaIndex)
            ):
                try:
                    labels = DatetimeIndex(labels)
                    # need to set here because we changed the index
                    if fastpath:
                        self._mgr.set_axis(axis, labels)
                except (tslibs.OutOfBoundsDatetime, ValueError):
                    # labels may exceeds datetime bounds,
                    # or not be a DatetimeIndex
                    pass

        object.__setattr__(self, "_index", labels)
        if not fastpath:
            # The ensure_index call above ensures we have an Index object
            self._mgr.set_axis(axis, labels)

    # ndarray compatibility
    @property
    def dtype(self) -> DtypeObj:
        """
        Return the dtype object of the underlying data.
        """
        return self._mgr.dtype

    @property
    def dtypes(self) -> DtypeObj:
        """
        Return the dtype object of the underlying data.
        """
        # DataFrame compatibility
        return self.dtype

    @property
    def name(self) -> Hashable:
        """
        Return the name of the Series.

        The name of a Series becomes its index or column name if it is used
        to form a DataFrame. It is also used whenever displaying the Series
        using the interpreter.

        Returns
        -------
        label (hashable object)
            The name of the Series, also the column name if part of a DataFrame.

        See Also
        --------
        Series.rename : Sets the Series name when given a scalar input.
        Index.name : Corresponding Index property.

        Examples
        --------
        The Series name can be set initially when calling the constructor.

        >>> s = pd.Series([1, 2, 3], dtype=np.int64, name='Numbers')
        >>> s
        0    1
        1    2
        2    3
        Name: Numbers, dtype: int64
        >>> s.name = "Integers"
        >>> s
        0    1
        1    2
        2    3
        Name: Integers, dtype: int64

        The name of a Series within a DataFrame is its column name.

        >>> df = pd.DataFrame([[1, 2], [3, 4], [5, 6]],
        ...                   columns=["Odd Numbers", "Even Numbers"])
        >>> df
           Odd Numbers  Even Numbers
        0            1             2
        1            3             4
        2            5             6
        >>> df["Even Numbers"].name
        'Even Numbers'
        """
        return self._name

    @name.setter
    def name(self, value: Hashable) -> None:
        validate_all_hashable(value, error_name=f"{type(self).__name__}.name")
        object.__setattr__(self, "_name", value)

    @property
    def values(self):
        """
        Return Series as ndarray or ndarray-like depending on the dtype.

        .. warning::

           We recommend using :attr:`Series.array` or
           :meth:`Series.to_numpy`, depending on whether you need
           a reference to the underlying data or a NumPy array.

        Returns
        -------
        numpy.ndarray or ndarray-like

        See Also
        --------
        Series.array : Reference to the underlying data.
        Series.to_numpy : A NumPy array representing the underlying data.

        Examples
        --------
        >>> pd.Series([1, 2, 3]).values
        array([1, 2, 3])

        >>> pd.Series(list('aabc')).values
        array(['a', 'a', 'b', 'c'], dtype=object)

        >>> pd.Series(list('aabc')).astype('category').values
        ['a', 'a', 'b', 'c']
        Categories (3, object): ['a', 'b', 'c']

        Timezone aware datetime data is converted to UTC:

        >>> pd.Series(pd.date_range('20130101', periods=3,
        ...                         tz='US/Eastern')).values
        array(['2013-01-01T05:00:00.000000000',
               '2013-01-02T05:00:00.000000000',
               '2013-01-03T05:00:00.000000000'], dtype='datetime64[ns]')
        """
        return self._mgr.external_values()

    @property
    def _values(self):
        """
        Return the internal repr of this data (defined by Block.interval_values).
        This are the values as stored in the Block (ndarray or ExtensionArray
        depending on the Block class), with datetime64[ns] and timedelta64[ns]
        wrapped in ExtensionArrays to match Index._values behavior.

        Differs from the public ``.values`` for certain data types, because of
        historical backwards compatibility of the public attribute (e.g. period
        returns object ndarray and datetimetz a datetime64[ns] ndarray for
        ``.values`` while it returns an ExtensionArray for ``._values`` in those
        cases).

        Differs from ``.array`` in that this still returns the numpy array if
        the Block is backed by a numpy array (except for datetime64 and
        timedelta64 dtypes), while ``.array`` ensures to always return an
        ExtensionArray.

        Overview:

        dtype       | values        | _values       | array         |
        ----------- | ------------- | ------------- | ------------- |
        Numeric     | ndarray       | ndarray       | PandasArray   |
        Category    | Categorical   | Categorical   | Categorical   |
        dt64[ns]    | ndarray[M8ns] | DatetimeArray | DatetimeArray |
        dt64[ns tz] | ndarray[M8ns] | DatetimeArray | DatetimeArray |
        td64[ns]    | ndarray[m8ns] | TimedeltaArray| ndarray[m8ns] |
        Period      | ndarray[obj]  | PeriodArray   | PeriodArray   |
        Nullable    | EA            | EA            | EA            |

        """
        return self._mgr.internal_values()

    # error: Decorated property not supported
    @Appender(base.IndexOpsMixin.array.__doc__)  # type: ignore[misc]
    @property
    def array(self) -> ExtensionArray:
        return self._mgr.array_values()

    # ops
    def ravel(self, order="C"):
        """
        Return the flattened underlying data as an ndarray.

        Returns
        -------
        numpy.ndarray or ndarray-like
            Flattened data of the Series.

        See Also
        --------
        numpy.ndarray.ravel : Return a flattened array.
        """
        return self._values.ravel(order=order)

    def __len__(self) -> int:
        """
        Return the length of the Series.
        """
        return len(self._mgr)

    def view(self, dtype: Dtype | None = None) -> Series:
        """
        Create a new view of the Series.

        This function will return a new Series with a view of the same
        underlying values in memory, optionally reinterpreted with a new data
        type. The new data type must preserve the same size in bytes as to not
        cause index misalignment.

        Parameters
        ----------
        dtype : data type
            Data type object or one of their string representations.

        Returns
        -------
        Series
            A new Series object as a view of the same data in memory.

        See Also
        --------
        numpy.ndarray.view : Equivalent numpy function to create a new view of
            the same data in memory.

        Notes
        -----
        Series are instantiated with ``dtype=float64`` by default. While
        ``numpy.ndarray.view()`` will return a view with the same data type as
        the original array, ``Series.view()`` (without specified dtype)
        will try using ``float64`` and may fail if the original data type size
        in bytes is not the same.

        Examples
        --------
        >>> s = pd.Series([-2, -1, 0, 1, 2], dtype='int8')
        >>> s
        0   -2
        1   -1
        2    0
        3    1
        4    2
        dtype: int8

        The 8 bit signed integer representation of `-1` is `0b11111111`, but
        the same bytes represent 255 if read as an 8 bit unsigned integer:

        >>> us = s.view('uint8')
        >>> us
        0    254
        1    255
        2      0
        3      1
        4      2
        dtype: uint8

        The views share the same underlying values:

        >>> us[0] = 128
        >>> s
        0   -128
        1     -1
        2      0
        3      1
        4      2
        dtype: int8
        """
        return self._constructor(
            self._values.view(dtype), index=self.index
        ).__finalize__(self, method="view")

    # ----------------------------------------------------------------------
    # NDArray Compat
    _HANDLED_TYPES = (Index, ExtensionArray, np.ndarray)

    def __array__(self, dtype: npt.DTypeLike | None = None) -> np.ndarray:
        """
        Return the values as a NumPy array.

        Users should not call this directly. Rather, it is invoked by
        :func:`numpy.array` and :func:`numpy.asarray`.

        Parameters
        ----------
        dtype : str or numpy.dtype, optional
            The dtype to use for the resulting NumPy array. By default,
            the dtype is inferred from the data.

        Returns
        -------
        numpy.ndarray
            The values in the series converted to a :class:`numpy.ndarray`
            with the specified `dtype`.

        See Also
        --------
        array : Create a new array from data.
        Series.array : Zero-copy view to the array backing the Series.
        Series.to_numpy : Series method for similar behavior.

        Examples
        --------
        >>> ser = pd.Series([1, 2, 3])
        >>> np.asarray(ser)
        array([1, 2, 3])

        For timezone-aware data, the timezones may be retained with
        ``dtype='object'``

        >>> tzser = pd.Series(pd.date_range('2000', periods=2, tz="CET"))
        >>> np.asarray(tzser, dtype="object")
        array([Timestamp('2000-01-01 00:00:00+0100', tz='CET'),
               Timestamp('2000-01-02 00:00:00+0100', tz='CET')],
              dtype=object)

        Or the values may be localized to UTC and the tzinfo discarded with
        ``dtype='datetime64[ns]'``

        >>> np.asarray(tzser, dtype="datetime64[ns]")  # doctest: +ELLIPSIS
        array(['1999-12-31T23:00:00.000000000', ...],
              dtype='datetime64[ns]')
        """
        return np.asarray(self._values, dtype)

    # ----------------------------------------------------------------------
    # Unary Methods

    # coercion
    __float__ = _coerce_method(float)
    __long__ = _coerce_method(int)
    __int__ = _coerce_method(int)

    # ----------------------------------------------------------------------

    # indexers
    @property
    def axes(self) -> list[Index]:
        """
        Return a list of the row axis labels.
        """
        return [self.index]

    # ----------------------------------------------------------------------
    # Indexing Methods

    @Appender(generic.NDFrame.take.__doc__)
    def take(self, indices, axis=0, is_copy=None, **kwargs) -> Series:
        if is_copy is not None:
            warnings.warn(
                "is_copy is deprecated and will be removed in a future version. "
                "'take' always returns a copy, so there is no need to specify this.",
                FutureWarning,
                stacklevel=2,
            )
        nv.validate_take((), kwargs)

        indices = ensure_platform_int(indices)
        new_index = self.index.take(indices)
        new_values = self._values.take(indices)

        result = self._constructor(new_values, index=new_index, fastpath=True)
        return result.__finalize__(self, method="take")

    def _take_with_is_copy(self, indices, axis=0) -> Series:
        """
        Internal version of the `take` method that sets the `_is_copy`
        attribute to keep track of the parent dataframe (using in indexing
        for the SettingWithCopyWarning). For Series this does the same
        as the public take (it never sets `_is_copy`).

        See the docstring of `take` for full explanation of the parameters.
        """
        return self.take(indices=indices, axis=axis)

    def _ixs(self, i: int, axis: int = 0):
        """
        Return the i-th value or values in the Series by location.

        Parameters
        ----------
        i : int

        Returns
        -------
        scalar (int) or Series (slice, sequence)
        """
        return self._values[i]

    def _slice(self, slobj: slice, axis: int = 0) -> Series:
        # axis kwarg is retained for compat with NDFrame method
        #  _slice is *always* positional
        return self._get_values(slobj)

    def __getitem__(self, key):
        key = com.apply_if_callable(key, self)

        if key is Ellipsis:
            return self

        key_is_scalar = is_scalar(key)
        if isinstance(key, (list, tuple)):
            key = unpack_1tuple(key)

        if is_integer(key) and self.index._should_fallback_to_positional:
            return self._values[key]

        elif key_is_scalar:
            return self._get_value(key)

        if is_hashable(key):
            # Otherwise index.get_value will raise InvalidIndexError
            try:
                # For labels that don't resolve as scalars like tuples and frozensets
                result = self._get_value(key)

                return result

            except (KeyError, TypeError):
                if isinstance(key, tuple) and isinstance(self.index, MultiIndex):
                    # We still have the corner case where a tuple is a key
                    # in the first level of our MultiIndex
                    return self._get_values_tuple(key)

        if is_iterator(key):
            key = list(key)

        if com.is_bool_indexer(key):
            key = check_bool_indexer(self.index, key)
            key = np.asarray(key, dtype=bool)
            return self._get_values(key)

        return self._get_with(key)

    def _get_with(self, key):
        # other: fancy integer or otherwise
        if isinstance(key, slice):
            # _convert_slice_indexer to determine if this slice is positional
            #  or label based, and if the latter, convert to positional
            slobj = self.index._convert_slice_indexer(key, kind="getitem")
            return self._slice(slobj)
        elif isinstance(key, ABCDataFrame):
            raise TypeError(
                "Indexing a Series with DataFrame is not "
                "supported, use the appropriate DataFrame column"
            )
        elif isinstance(key, tuple):
            return self._get_values_tuple(key)

        elif not is_list_like(key):
            # e.g. scalars that aren't recognized by lib.is_scalar, GH#32684
            return self.loc[key]

        if not isinstance(key, (list, np.ndarray, ExtensionArray, Series, Index)):
            key = list(key)

        if isinstance(key, Index):
            key_type = key.inferred_type
        else:
            key_type = lib.infer_dtype(key, skipna=False)

        # Note: The key_type == "boolean" case should be caught by the
        #  com.is_bool_indexer check in __getitem__
        if key_type == "integer":
            # We need to decide whether to treat this as a positional indexer
            #  (i.e. self.iloc) or label-based (i.e. self.loc)
            if not self.index._should_fallback_to_positional:
                return self.loc[key]
            else:
                return self.iloc[key]

        # handle the dup indexing case GH#4246
        return self.loc[key]

    def _get_values_tuple(self, key):
        # mpl hackaround
        if com.any_none(*key):
            result = self._get_values(key)
            deprecate_ndim_indexing(result, stacklevel=5)
            return result

        if not isinstance(self.index, MultiIndex):
            raise KeyError("key of type tuple not found and not a MultiIndex")

        # If key is contained, would have returned by now
        indexer, new_index = self.index.get_loc_level(key)
        return self._constructor(self._values[indexer], index=new_index).__finalize__(
            self
        )

    def _get_values(self, indexer):
        try:
            new_mgr = self._mgr.getitem_mgr(indexer)
            return self._constructor(new_mgr).__finalize__(self)
        except ValueError:
            # mpl compat if we look up e.g. ser[:, np.newaxis];
            #  see tests.series.timeseries.test_mpl_compat_hack
            # the asarray is needed to avoid returning a 2D DatetimeArray
            return np.asarray(self._values[indexer])

    def _get_value(self, label, takeable: bool = False):
        """
        Quickly retrieve single value at passed index label.

        Parameters
        ----------
        label : object
        takeable : interpret the index as indexers, default False

        Returns
        -------
        scalar value
        """
        if takeable:
            return self._values[label]

        # Similar to Index.get_value, but we do not fall back to positional
        loc = self.index.get_loc(label)
        return self.index._get_values_for_loc(self, loc, label)

    def __setitem__(self, key, value) -> None:
        key = com.apply_if_callable(key, self)
        cacher_needs_updating = self._check_is_chained_assignment_possible()

        if key is Ellipsis:
            key = slice(None)

        if isinstance(key, slice):
            indexer = self.index._convert_slice_indexer(key, kind="getitem")
            return self._set_values(indexer, value)

        try:
            self._set_with_engine(key, value)
        except (KeyError, ValueError):
            if is_integer(key) and self.index.inferred_type != "integer":
                # positional setter
                if not self.index._should_fallback_to_positional:
                    # GH#33469
                    warnings.warn(
                        "Treating integers as positional in Series.__setitem__ "
                        "with a Float64Index is deprecated. In a future version, "
                        "`series[an_int] = val` will insert a new key into the "
                        "Series. Use `series.iloc[an_int] = val` to treat the "
                        "key as positional.",
                        FutureWarning,
                        stacklevel=2,
                    )
<<<<<<< HEAD
                self._mgr.setitem(key, value, inplace=True)
=======
                # this is equivalent to self._values[key] = value
                self._mgr.setitem_inplace(key, value)
>>>>>>> 3d135f3d
            else:
                # GH#12862 adding a new key to the Series
                self.loc[key] = value

        except (InvalidIndexError, TypeError) as err:
            if isinstance(key, tuple) and not isinstance(self.index, MultiIndex):
                # cases with MultiIndex don't get here bc they raise KeyError
                raise KeyError(
                    "key of type tuple not found and not a MultiIndex"
                ) from err

            if com.is_bool_indexer(key):
                key = check_bool_indexer(self.index, key)
                key = np.asarray(key, dtype=bool)
                try:
                    self._where(~key, value, inplace=True)
                except InvalidIndexError:
                    self.iloc[key] = value
                return

            else:
                self._set_with(key, value)

        if cacher_needs_updating:
            self._maybe_update_cacher()

    def _set_with_engine(self, key, value) -> None:
        loc = self.index.get_loc(key)
        # error: Argument 1 to "validate_numeric_casting" has incompatible type
        # "Union[dtype, ExtensionDtype]"; expected "dtype"
        validate_numeric_casting(self.dtype, value)  # type: ignore[arg-type]
<<<<<<< HEAD
        self._mgr.setitem(loc, value, inplace=True)
=======
        # this is equivalent to self._values[key] = value
        self._mgr.setitem_inplace(loc, value)
>>>>>>> 3d135f3d

    def _set_with(self, key, value):
        # other: fancy integer or otherwise
        assert not isinstance(key, tuple)

        if is_scalar(key):
            key = [key]
        elif is_iterator(key):
            # Without this, the call to infer_dtype will consume the generator
            key = list(key)

        key_type = lib.infer_dtype(key, skipna=False)

        # Note: key_type == "boolean" should not occur because that
        #  should be caught by the is_bool_indexer check in __setitem__
        if key_type == "integer":
            if not self.index._should_fallback_to_positional:
                self._set_labels(key, value)
            else:
                self._set_values(key, value)
        else:
            self.loc[key] = value

    def _set_labels(self, key, value) -> None:
        key = com.asarray_tuplesafe(key)
        indexer: np.ndarray = self.index.get_indexer(key)
        mask = indexer == -1
        if mask.any():
            raise KeyError(f"{key[mask]} not in index")
        self._set_values(indexer, value)

    def _set_values(self, key, value) -> None:
        if isinstance(key, (Index, Series)):
            key = key._values

        self._mgr = self._mgr.setitem(indexer=key, value=value)
        self._maybe_update_cacher()

    def _set_value(self, label, value, takeable: bool = False):
        """
        Quickly set single value at passed label.

        If label is not contained, a new object is created with the label
        placed at the end of the result index.

        Parameters
        ----------
        label : object
            Partial indexing with MultiIndex not allowed.
        value : object
            Scalar value.
        takeable : interpret the index as indexers, default False
        """
        if not takeable:
            try:
                loc = self.index.get_loc(label)
            except KeyError:
                # set using a non-recursive method
                self.loc[label] = value
                return
        else:
            loc = label

        self._set_values(loc, value)

    # ----------------------------------------------------------------------
    # Lookup Caching

    @property
    def _is_cached(self) -> bool:
        """Return boolean indicating if self is cached or not."""
        return getattr(self, "_cacher", None) is not None

    def _get_cacher(self):
        """return my cacher or None"""
        cacher = getattr(self, "_cacher", None)
        if cacher is not None:
            cacher = cacher[1]()
        return cacher

    def _reset_cacher(self) -> None:
        """
        Reset the cacher.
        """
        if hasattr(self, "_cacher"):
            # should only get here with self.ndim == 1
            del self._cacher

    def _set_as_cached(self, item, cacher) -> None:
        """
        Set the _cacher attribute on the calling object with a weakref to
        cacher.
        """
        self._cacher = (item, weakref.ref(cacher))

    def _clear_item_cache(self) -> None:
        # no-op for Series
        pass

    def _check_is_chained_assignment_possible(self) -> bool:
        """
        See NDFrame._check_is_chained_assignment_possible.__doc__
        """
        if self._is_view and self._is_cached:
            ref = self._get_cacher()
            if ref is not None and ref._is_mixed_type:
                self._check_setitem_copy(t="referent", force=True)
            return True
        return super()._check_is_chained_assignment_possible()

    def _maybe_update_cacher(
        self, clear: bool = False, verify_is_copy: bool = True
    ) -> None:
        """
        See NDFrame._maybe_update_cacher.__doc__
        """
        cacher = getattr(self, "_cacher", None)
        if cacher is not None:
            assert self.ndim == 1
            ref: DataFrame = cacher[1]()

            # we are trying to reference a dead referent, hence
            # a copy
            if ref is None:
                del self._cacher
            # for ArrayManager with CoW, we never want to update the parent
            # DataFrame cache if the Series changed, and always pop the cached item
            elif (
                len(self) == len(ref)
                and self.name in ref.columns
                and not isinstance(self._mgr, SingleArrayManager)
            ):
                # GH#42530 self.name must be in ref.columns
                # to ensure column still in dataframe
                # otherwise, either self or ref has swapped in new arrays
                ref._maybe_cache_changed(cacher[0], self)
            else:
                # GH#33675 we have swapped in a new array, so parent
                #  reference to self is now invalid
                ref._item_cache.pop(cacher[0], None)

        super()._maybe_update_cacher(clear=clear, verify_is_copy=verify_is_copy)

    # ----------------------------------------------------------------------
    # Unsorted

    @property
    def _is_mixed_type(self):
        return False

    def repeat(self, repeats, axis=None) -> Series:
        """
        Repeat elements of a Series.

        Returns a new Series where each element of the current Series
        is repeated consecutively a given number of times.

        Parameters
        ----------
        repeats : int or array of ints
            The number of repetitions for each element. This should be a
            non-negative integer. Repeating 0 times will return an empty
            Series.
        axis : None
            Must be ``None``. Has no effect but is accepted for compatibility
            with numpy.

        Returns
        -------
        Series
            Newly created Series with repeated elements.

        See Also
        --------
        Index.repeat : Equivalent function for Index.
        numpy.repeat : Similar method for :class:`numpy.ndarray`.

        Examples
        --------
        >>> s = pd.Series(['a', 'b', 'c'])
        >>> s
        0    a
        1    b
        2    c
        dtype: object
        >>> s.repeat(2)
        0    a
        0    a
        1    b
        1    b
        2    c
        2    c
        dtype: object
        >>> s.repeat([1, 2, 3])
        0    a
        1    b
        1    b
        2    c
        2    c
        2    c
        dtype: object
        """
        nv.validate_repeat((), {"axis": axis})
        new_index = self.index.repeat(repeats)
        new_values = self._values.repeat(repeats)
        return self._constructor(new_values, index=new_index).__finalize__(
            self, method="repeat"
        )

    @deprecate_nonkeyword_arguments(version=None, allowed_args=["self", "level"])
    def reset_index(self, level=None, drop=False, name=None, inplace=False):
        """
        Generate a new DataFrame or Series with the index reset.

        This is useful when the index needs to be treated as a column, or
        when the index is meaningless and needs to be reset to the default
        before another operation.

        Parameters
        ----------
        level : int, str, tuple, or list, default optional
            For a Series with a MultiIndex, only remove the specified levels
            from the index. Removes all levels by default.
        drop : bool, default False
            Just reset the index, without inserting it as a column in
            the new DataFrame.
        name : object, optional
            The name to use for the column containing the original Series
            values. Uses ``self.name`` by default. This argument is ignored
            when `drop` is True.
        inplace : bool, default False
            Modify the Series in place (do not create a new object).

        Returns
        -------
        Series or DataFrame or None
            When `drop` is False (the default), a DataFrame is returned.
            The newly created columns will come first in the DataFrame,
            followed by the original Series values.
            When `drop` is True, a `Series` is returned.
            In either case, if ``inplace=True``, no value is returned.

        See Also
        --------
        DataFrame.reset_index: Analogous function for DataFrame.

        Examples
        --------
        >>> s = pd.Series([1, 2, 3, 4], name='foo',
        ...               index=pd.Index(['a', 'b', 'c', 'd'], name='idx'))

        Generate a DataFrame with default index.

        >>> s.reset_index()
          idx  foo
        0   a    1
        1   b    2
        2   c    3
        3   d    4

        To specify the name of the new column use `name`.

        >>> s.reset_index(name='values')
          idx  values
        0   a       1
        1   b       2
        2   c       3
        3   d       4

        To generate a new Series with the default set `drop` to True.

        >>> s.reset_index(drop=True)
        0    1
        1    2
        2    3
        3    4
        Name: foo, dtype: int64

        To update the Series in place, without generating a new one
        set `inplace` to True. Note that it also requires ``drop=True``.

        >>> s.reset_index(inplace=True, drop=True)
        >>> s
        0    1
        1    2
        2    3
        3    4
        Name: foo, dtype: int64

        The `level` parameter is interesting for Series with a multi-level
        index.

        >>> arrays = [np.array(['bar', 'bar', 'baz', 'baz']),
        ...           np.array(['one', 'two', 'one', 'two'])]
        >>> s2 = pd.Series(
        ...     range(4), name='foo',
        ...     index=pd.MultiIndex.from_arrays(arrays,
        ...                                     names=['a', 'b']))

        To remove a specific level from the Index, use `level`.

        >>> s2.reset_index(level='a')
               a  foo
        b
        one  bar    0
        two  bar    1
        one  baz    2
        two  baz    3

        If `level` is not set, all levels are removed from the Index.

        >>> s2.reset_index()
             a    b  foo
        0  bar  one    0
        1  bar  two    1
        2  baz  one    2
        3  baz  two    3
        """
        inplace = validate_bool_kwarg(inplace, "inplace")
        if drop:
            new_index = ibase.default_index(len(self))
            if level is not None:
                if not isinstance(level, (tuple, list)):
                    level = [level]
                level = [self.index._get_level_number(lev) for lev in level]
                if len(level) < self.index.nlevels:
                    new_index = self.index.droplevel(level)

            if inplace:
                self.index = new_index
                # set name if it was passed, otherwise, keep the previous name
                self.name = name or self.name
            else:
                return self._constructor(
                    self._values.copy(), index=new_index
                ).__finalize__(self, method="reset_index")
        elif inplace:
            raise TypeError(
                "Cannot reset_index inplace on a Series to create a DataFrame"
            )
        else:
            df = self.to_frame(name)
            return df.reset_index(level=level, drop=drop)

    # ----------------------------------------------------------------------
    # Rendering Methods

    def __repr__(self) -> str:
        """
        Return a string representation for a particular Series.
        """
        buf = StringIO("")
        width, height = get_terminal_size()
        max_rows = (
            height
            if get_option("display.max_rows") == 0
            else get_option("display.max_rows")
        )
        min_rows = (
            height
            if get_option("display.max_rows") == 0
            else get_option("display.min_rows")
        )
        show_dimensions = get_option("display.show_dimensions")

        self.to_string(
            buf=buf,
            name=self.name,
            dtype=self.dtype,
            min_rows=min_rows,
            max_rows=max_rows,
            length=show_dimensions,
        )
        return buf.getvalue()

    def to_string(
        self,
        buf=None,
        na_rep="NaN",
        float_format=None,
        header=True,
        index=True,
        length=False,
        dtype=False,
        name=False,
        max_rows=None,
        min_rows=None,
    ):
        """
        Render a string representation of the Series.

        Parameters
        ----------
        buf : StringIO-like, optional
            Buffer to write to.
        na_rep : str, optional
            String representation of NaN to use, default 'NaN'.
        float_format : one-parameter function, optional
            Formatter function to apply to columns' elements if they are
            floats, default None.
        header : bool, default True
            Add the Series header (index name).
        index : bool, optional
            Add index (row) labels, default True.
        length : bool, default False
            Add the Series length.
        dtype : bool, default False
            Add the Series dtype.
        name : bool, default False
            Add the Series name if not None.
        max_rows : int, optional
            Maximum number of rows to show before truncating. If None, show
            all.
        min_rows : int, optional
            The number of rows to display in a truncated repr (when number
            of rows is above `max_rows`).

        Returns
        -------
        str or None
            String representation of Series if ``buf=None``, otherwise None.
        """
        formatter = fmt.SeriesFormatter(
            self,
            name=name,
            length=length,
            header=header,
            index=index,
            dtype=dtype,
            na_rep=na_rep,
            float_format=float_format,
            min_rows=min_rows,
            max_rows=max_rows,
        )
        result = formatter.to_string()

        # catch contract violations
        if not isinstance(result, str):
            raise AssertionError(
                "result must be of type str, type "
                f"of result is {repr(type(result).__name__)}"
            )

        if buf is None:
            return result
        else:
            try:
                buf.write(result)
            except AttributeError:
                with open(buf, "w") as f:
                    f.write(result)

    @doc(
        klass=_shared_doc_kwargs["klass"],
        storage_options=generic._shared_docs["storage_options"],
        examples=dedent(
            """Examples
            --------
            >>> s = pd.Series(["elk", "pig", "dog", "quetzal"], name="animal")
            >>> print(s.to_markdown())
            |    | animal   |
            |---:|:---------|
            |  0 | elk      |
            |  1 | pig      |
            |  2 | dog      |
            |  3 | quetzal  |

            Output markdown with a tabulate option.

            >>> print(s.to_markdown(tablefmt="grid"))
            +----+----------+
            |    | animal   |
            +====+==========+
            |  0 | elk      |
            +----+----------+
            |  1 | pig      |
            +----+----------+
            |  2 | dog      |
            +----+----------+
            |  3 | quetzal  |
            +----+----------+"""
        ),
    )
    def to_markdown(
        self,
        buf: IO[str] | None = None,
        mode: str = "wt",
        index: bool = True,
        storage_options: StorageOptions = None,
        **kwargs,
    ) -> str | None:
        """
        Print {klass} in Markdown-friendly format.

        .. versionadded:: 1.0.0

        Parameters
        ----------
        buf : str, Path or StringIO-like, optional, default None
            Buffer to write to. If None, the output is returned as a string.
        mode : str, optional
            Mode in which file is opened, "wt" by default.
        index : bool, optional, default True
            Add index (row) labels.

            .. versionadded:: 1.1.0
        {storage_options}

            .. versionadded:: 1.2.0

        **kwargs
            These parameters will be passed to `tabulate \
                <https://pypi.org/project/tabulate>`_.

        Returns
        -------
        str
            {klass} in Markdown-friendly format.

        Notes
        -----
        Requires the `tabulate <https://pypi.org/project/tabulate>`_ package.

        {examples}
        """
        return self.to_frame().to_markdown(
            buf, mode, index, storage_options=storage_options, **kwargs
        )

    # ----------------------------------------------------------------------

    def items(self) -> Iterable[tuple[Hashable, Any]]:
        """
        Lazily iterate over (index, value) tuples.

        This method returns an iterable tuple (index, value). This is
        convenient if you want to create a lazy iterator.

        Returns
        -------
        iterable
            Iterable of tuples containing the (index, value) pairs from a
            Series.

        See Also
        --------
        DataFrame.items : Iterate over (column name, Series) pairs.
        DataFrame.iterrows : Iterate over DataFrame rows as (index, Series) pairs.

        Examples
        --------
        >>> s = pd.Series(['A', 'B', 'C'])
        >>> for index, value in s.items():
        ...     print(f"Index : {index}, Value : {value}")
        Index : 0, Value : A
        Index : 1, Value : B
        Index : 2, Value : C
        """
        return zip(iter(self.index), iter(self))

    @Appender(items.__doc__)
    def iteritems(self) -> Iterable[tuple[Hashable, Any]]:
        return self.items()

    # ----------------------------------------------------------------------
    # Misc public methods

    def keys(self) -> Index:
        """
        Return alias for index.

        Returns
        -------
        Index
            Index of the Series.
        """
        return self.index

    def to_dict(self, into=dict):
        """
        Convert Series to {label -> value} dict or dict-like object.

        Parameters
        ----------
        into : class, default dict
            The collections.abc.Mapping subclass to use as the return
            object. Can be the actual class or an empty
            instance of the mapping type you want.  If you want a
            collections.defaultdict, you must pass it initialized.

        Returns
        -------
        collections.abc.Mapping
            Key-value representation of Series.

        Examples
        --------
        >>> s = pd.Series([1, 2, 3, 4])
        >>> s.to_dict()
        {0: 1, 1: 2, 2: 3, 3: 4}
        >>> from collections import OrderedDict, defaultdict
        >>> s.to_dict(OrderedDict)
        OrderedDict([(0, 1), (1, 2), (2, 3), (3, 4)])
        >>> dd = defaultdict(list)
        >>> s.to_dict(dd)
        defaultdict(<class 'list'>, {0: 1, 1: 2, 2: 3, 3: 4})
        """
        # GH16122
        into_c = com.standardize_mapping(into)
        return into_c((k, maybe_box_native(v)) for k, v in self.items())

    def to_frame(self, name=None) -> DataFrame:
        """
        Convert Series to DataFrame.

        Parameters
        ----------
        name : object, default None
            The passed name should substitute for the series name (if it has
            one).

        Returns
        -------
        DataFrame
            DataFrame representation of Series.

        Examples
        --------
        >>> s = pd.Series(["a", "b", "c"],
        ...               name="vals")
        >>> s.to_frame()
          vals
        0    a
        1    b
        2    c
        """
        if name is None:
            df = self._constructor_expanddim(self)
        else:
            df = self._constructor_expanddim({name: self})

        return df

    def _set_name(self, name, inplace=False) -> Series:
        """
        Set the Series name.

        Parameters
        ----------
        name : str
        inplace : bool
            Whether to modify `self` directly or return a copy.
        """
        inplace = validate_bool_kwarg(inplace, "inplace")
        ser = self if inplace else self.copy()
        ser.name = name
        return ser

    @Appender(
        """
Examples
--------
>>> ser = pd.Series([390., 350., 30., 20.],
...                 index=['Falcon', 'Falcon', 'Parrot', 'Parrot'], name="Max Speed")
>>> ser
Falcon    390.0
Falcon    350.0
Parrot     30.0
Parrot     20.0
Name: Max Speed, dtype: float64
>>> ser.groupby(["a", "b", "a", "b"]).mean()
a    210.0
b    185.0
Name: Max Speed, dtype: float64
>>> ser.groupby(level=0).mean()
Falcon    370.0
Parrot     25.0
Name: Max Speed, dtype: float64
>>> ser.groupby(ser > 100).mean()
Max Speed
False     25.0
True     370.0
Name: Max Speed, dtype: float64

**Grouping by Indexes**

We can groupby different levels of a hierarchical index
using the `level` parameter:

>>> arrays = [['Falcon', 'Falcon', 'Parrot', 'Parrot'],
...           ['Captive', 'Wild', 'Captive', 'Wild']]
>>> index = pd.MultiIndex.from_arrays(arrays, names=('Animal', 'Type'))
>>> ser = pd.Series([390., 350., 30., 20.], index=index, name="Max Speed")
>>> ser
Animal  Type
Falcon  Captive    390.0
        Wild       350.0
Parrot  Captive     30.0
        Wild        20.0
Name: Max Speed, dtype: float64
>>> ser.groupby(level=0).mean()
Animal
Falcon    370.0
Parrot     25.0
Name: Max Speed, dtype: float64
>>> ser.groupby(level="Type").mean()
Type
Captive    210.0
Wild       185.0
Name: Max Speed, dtype: float64

We can also choose to include `NA` in group keys or not by defining
`dropna` parameter, the default setting is `True`:

>>> ser = pd.Series([1, 2, 3, 3], index=["a", 'a', 'b', np.nan])
>>> ser.groupby(level=0).sum()
a    3
b    3
dtype: int64

>>> ser.groupby(level=0, dropna=False).sum()
a    3
b    3
NaN  3
dtype: int64

>>> arrays = ['Falcon', 'Falcon', 'Parrot', 'Parrot']
>>> ser = pd.Series([390., 350., 30., 20.], index=arrays, name="Max Speed")
>>> ser.groupby(["a", "b", "a", np.nan]).mean()
a    210.0
b    350.0
Name: Max Speed, dtype: float64

>>> ser.groupby(["a", "b", "a", np.nan], dropna=False).mean()
a    210.0
b    350.0
NaN   20.0
Name: Max Speed, dtype: float64
"""
    )
    @Appender(generic._shared_docs["groupby"] % _shared_doc_kwargs)
    def groupby(
        self,
        by=None,
        axis=0,
        level=None,
        as_index: bool = True,
        sort: bool = True,
        group_keys: bool = True,
        squeeze: bool | lib.NoDefault = no_default,
        observed: bool = False,
        dropna: bool = True,
    ) -> SeriesGroupBy:
        from pandas.core.groupby.generic import SeriesGroupBy

        if squeeze is not no_default:
            warnings.warn(
                (
                    "The `squeeze` parameter is deprecated and "
                    "will be removed in a future version."
                ),
                FutureWarning,
                stacklevel=2,
            )
        else:
            squeeze = False

        if level is None and by is None:
            raise TypeError("You have to supply one of 'by' and 'level'")
        axis = self._get_axis_number(axis)

        # error: Argument "squeeze" to "SeriesGroupBy" has incompatible type
        # "Union[bool, NoDefault]"; expected "bool"
        return SeriesGroupBy(
            obj=self,
            keys=by,
            axis=axis,
            level=level,
            as_index=as_index,
            sort=sort,
            group_keys=group_keys,
            squeeze=squeeze,  # type: ignore[arg-type]
            observed=observed,
            dropna=dropna,
        )

    # ----------------------------------------------------------------------
    # Statistics, overridden ndarray methods

    # TODO: integrate bottleneck

    def count(self, level=None):
        """
        Return number of non-NA/null observations in the Series.

        Parameters
        ----------
        level : int or level name, default None
            If the axis is a MultiIndex (hierarchical), count along a
            particular level, collapsing into a smaller Series.

        Returns
        -------
        int or Series (if level specified)
            Number of non-null values in the Series.

        See Also
        --------
        DataFrame.count : Count non-NA cells for each column or row.

        Examples
        --------
        >>> s = pd.Series([0.0, 1.0, np.nan])
        >>> s.count()
        2
        """
        if level is None:
            return notna(self._values).sum().astype("int64")
        else:
            warnings.warn(
                "Using the level keyword in DataFrame and Series aggregations is "
                "deprecated and will be removed in a future version. Use groupby "
                "instead. ser.count(level=1) should use ser.groupby(level=1).count().",
                FutureWarning,
                stacklevel=2,
            )
            if not isinstance(self.index, MultiIndex):
                raise ValueError("Series.count level is only valid with a MultiIndex")

        index = self.index
        assert isinstance(index, MultiIndex)  # for mypy

        if isinstance(level, str):
            level = index._get_level_number(level)

        lev = index.levels[level]
        level_codes = np.array(index.codes[level], subok=False, copy=True)

        mask = level_codes == -1
        if mask.any():
            level_codes[mask] = cnt = len(lev)
            lev = lev.insert(cnt, lev._na_value)

        obs = level_codes[notna(self._values)]
        out = np.bincount(obs, minlength=len(lev) or None)
        return self._constructor(out, index=lev, dtype="int64").__finalize__(
            self, method="count"
        )

    def mode(self, dropna=True) -> Series:
        """
        Return the mode(s) of the Series.

        The mode is the value that appears most often. There can be multiple modes.

        Always returns Series even if only one value is returned.

        Parameters
        ----------
        dropna : bool, default True
            Don't consider counts of NaN/NaT.

        Returns
        -------
        Series
            Modes of the Series in sorted order.
        """
        # TODO: Add option for bins like value_counts()
        return algorithms.mode(self, dropna=dropna)

    def unique(self) -> ArrayLike:
        """
        Return unique values of Series object.

        Uniques are returned in order of appearance. Hash table-based unique,
        therefore does NOT sort.

        Returns
        -------
        ndarray or ExtensionArray
            The unique values returned as a NumPy array. See Notes.

        See Also
        --------
        unique : Top-level unique method for any 1-d array-like object.
        Index.unique : Return Index with unique values from an Index object.

        Notes
        -----
        Returns the unique values as a NumPy array. In case of an
        extension-array backed Series, a new
        :class:`~api.extensions.ExtensionArray` of that type with just
        the unique values is returned. This includes

            * Categorical
            * Period
            * Datetime with Timezone
            * Interval
            * Sparse
            * IntegerNA

        See Examples section.

        Examples
        --------
        >>> pd.Series([2, 1, 3, 3], name='A').unique()
        array([2, 1, 3])

        >>> pd.Series([pd.Timestamp('2016-01-01') for _ in range(3)]).unique()
        array(['2016-01-01T00:00:00.000000000'], dtype='datetime64[ns]')

        >>> pd.Series([pd.Timestamp('2016-01-01', tz='US/Eastern')
        ...            for _ in range(3)]).unique()
        <DatetimeArray>
        ['2016-01-01 00:00:00-05:00']
        Length: 1, dtype: datetime64[ns, US/Eastern]

        An Categorical will return categories in the order of
        appearance and with the same dtype.

        >>> pd.Series(pd.Categorical(list('baabc'))).unique()
        ['b', 'a', 'c']
        Categories (3, object): ['a', 'b', 'c']
        >>> pd.Series(pd.Categorical(list('baabc'), categories=list('abc'),
        ...                          ordered=True)).unique()
        ['b', 'a', 'c']
        Categories (3, object): ['a' < 'b' < 'c']
        """
        return super().unique()

    @overload
    def drop_duplicates(self, keep=..., inplace: Literal[False] = ...) -> Series:
        ...

    @overload
    def drop_duplicates(self, keep, inplace: Literal[True]) -> None:
        ...

    @overload
    def drop_duplicates(self, *, inplace: Literal[True]) -> None:
        ...

    @overload
    def drop_duplicates(self, keep=..., inplace: bool = ...) -> Series | None:
        ...

    @deprecate_nonkeyword_arguments(version=None, allowed_args=["self"])
    def drop_duplicates(self, keep="first", inplace=False) -> Series | None:
        """
        Return Series with duplicate values removed.

        Parameters
        ----------
        keep : {'first', 'last', ``False``}, default 'first'
            Method to handle dropping duplicates:

            - 'first' : Drop duplicates except for the first occurrence.
            - 'last' : Drop duplicates except for the last occurrence.
            - ``False`` : Drop all duplicates.

        inplace : bool, default ``False``
            If ``True``, performs operation inplace and returns None.

        Returns
        -------
        Series or None
            Series with duplicates dropped or None if ``inplace=True``.

        See Also
        --------
        Index.drop_duplicates : Equivalent method on Index.
        DataFrame.drop_duplicates : Equivalent method on DataFrame.
        Series.duplicated : Related method on Series, indicating duplicate
            Series values.

        Examples
        --------
        Generate a Series with duplicated entries.

        >>> s = pd.Series(['lama', 'cow', 'lama', 'beetle', 'lama', 'hippo'],
        ...               name='animal')
        >>> s
        0      lama
        1       cow
        2      lama
        3    beetle
        4      lama
        5     hippo
        Name: animal, dtype: object

        With the 'keep' parameter, the selection behaviour of duplicated values
        can be changed. The value 'first' keeps the first occurrence for each
        set of duplicated entries. The default value of keep is 'first'.

        >>> s.drop_duplicates()
        0      lama
        1       cow
        3    beetle
        5     hippo
        Name: animal, dtype: object

        The value 'last' for parameter 'keep' keeps the last occurrence for
        each set of duplicated entries.

        >>> s.drop_duplicates(keep='last')
        1       cow
        3    beetle
        4      lama
        5     hippo
        Name: animal, dtype: object

        The value ``False`` for parameter 'keep' discards all sets of
        duplicated entries. Setting the value of 'inplace' to ``True`` performs
        the operation inplace and returns ``None``.

        >>> s.drop_duplicates(keep=False, inplace=True)
        >>> s
        1       cow
        3    beetle
        5     hippo
        Name: animal, dtype: object
        """
        inplace = validate_bool_kwarg(inplace, "inplace")
        result = super().drop_duplicates(keep=keep)
        if inplace:
            self._update_inplace(result)
            return None
        else:
            return result

    def duplicated(self, keep="first") -> Series:
        """
        Indicate duplicate Series values.

        Duplicated values are indicated as ``True`` values in the resulting
        Series. Either all duplicates, all except the first or all except the
        last occurrence of duplicates can be indicated.

        Parameters
        ----------
        keep : {'first', 'last', False}, default 'first'
            Method to handle dropping duplicates:

            - 'first' : Mark duplicates as ``True`` except for the first
              occurrence.
            - 'last' : Mark duplicates as ``True`` except for the last
              occurrence.
            - ``False`` : Mark all duplicates as ``True``.

        Returns
        -------
        Series[bool]
            Series indicating whether each value has occurred in the
            preceding values.

        See Also
        --------
        Index.duplicated : Equivalent method on pandas.Index.
        DataFrame.duplicated : Equivalent method on pandas.DataFrame.
        Series.drop_duplicates : Remove duplicate values from Series.

        Examples
        --------
        By default, for each set of duplicated values, the first occurrence is
        set on False and all others on True:

        >>> animals = pd.Series(['lama', 'cow', 'lama', 'beetle', 'lama'])
        >>> animals.duplicated()
        0    False
        1    False
        2     True
        3    False
        4     True
        dtype: bool

        which is equivalent to

        >>> animals.duplicated(keep='first')
        0    False
        1    False
        2     True
        3    False
        4     True
        dtype: bool

        By using 'last', the last occurrence of each set of duplicated values
        is set on False and all others on True:

        >>> animals.duplicated(keep='last')
        0     True
        1    False
        2     True
        3    False
        4    False
        dtype: bool

        By setting keep on ``False``, all duplicates are True:

        >>> animals.duplicated(keep=False)
        0     True
        1    False
        2     True
        3    False
        4     True
        dtype: bool
        """
        res = self._duplicated(keep=keep)
        result = self._constructor(res, index=self.index)
        return result.__finalize__(self, method="duplicated")

    def idxmin(self, axis=0, skipna=True, *args, **kwargs):
        """
        Return the row label of the minimum value.

        If multiple values equal the minimum, the first row label with that
        value is returned.

        Parameters
        ----------
        axis : int, default 0
            For compatibility with DataFrame.idxmin. Redundant for application
            on Series.
        skipna : bool, default True
            Exclude NA/null values. If the entire Series is NA, the result
            will be NA.
        *args, **kwargs
            Additional arguments and keywords have no effect but might be
            accepted for compatibility with NumPy.

        Returns
        -------
        Index
            Label of the minimum value.

        Raises
        ------
        ValueError
            If the Series is empty.

        See Also
        --------
        numpy.argmin : Return indices of the minimum values
            along the given axis.
        DataFrame.idxmin : Return index of first occurrence of minimum
            over requested axis.
        Series.idxmax : Return index *label* of the first occurrence
            of maximum of values.

        Notes
        -----
        This method is the Series version of ``ndarray.argmin``. This method
        returns the label of the minimum, while ``ndarray.argmin`` returns
        the position. To get the position, use ``series.values.argmin()``.

        Examples
        --------
        >>> s = pd.Series(data=[1, None, 4, 1],
        ...               index=['A', 'B', 'C', 'D'])
        >>> s
        A    1.0
        B    NaN
        C    4.0
        D    1.0
        dtype: float64

        >>> s.idxmin()
        'A'

        If `skipna` is False and there is an NA value in the data,
        the function returns ``nan``.

        >>> s.idxmin(skipna=False)
        nan
        """
        i = self.argmin(axis, skipna, *args, **kwargs)
        if i == -1:
            return np.nan
        return self.index[i]

    def idxmax(self, axis=0, skipna=True, *args, **kwargs):
        """
        Return the row label of the maximum value.

        If multiple values equal the maximum, the first row label with that
        value is returned.

        Parameters
        ----------
        axis : int, default 0
            For compatibility with DataFrame.idxmax. Redundant for application
            on Series.
        skipna : bool, default True
            Exclude NA/null values. If the entire Series is NA, the result
            will be NA.
        *args, **kwargs
            Additional arguments and keywords have no effect but might be
            accepted for compatibility with NumPy.

        Returns
        -------
        Index
            Label of the maximum value.

        Raises
        ------
        ValueError
            If the Series is empty.

        See Also
        --------
        numpy.argmax : Return indices of the maximum values
            along the given axis.
        DataFrame.idxmax : Return index of first occurrence of maximum
            over requested axis.
        Series.idxmin : Return index *label* of the first occurrence
            of minimum of values.

        Notes
        -----
        This method is the Series version of ``ndarray.argmax``. This method
        returns the label of the maximum, while ``ndarray.argmax`` returns
        the position. To get the position, use ``series.values.argmax()``.

        Examples
        --------
        >>> s = pd.Series(data=[1, None, 4, 3, 4],
        ...               index=['A', 'B', 'C', 'D', 'E'])
        >>> s
        A    1.0
        B    NaN
        C    4.0
        D    3.0
        E    4.0
        dtype: float64

        >>> s.idxmax()
        'C'

        If `skipna` is False and there is an NA value in the data,
        the function returns ``nan``.

        >>> s.idxmax(skipna=False)
        nan
        """
        i = self.argmax(axis, skipna, *args, **kwargs)
        if i == -1:
            return np.nan
        return self.index[i]

    def round(self, decimals=0, *args, **kwargs) -> Series:
        """
        Round each value in a Series to the given number of decimals.

        Parameters
        ----------
        decimals : int, default 0
            Number of decimal places to round to. If decimals is negative,
            it specifies the number of positions to the left of the decimal point.
        *args, **kwargs
            Additional arguments and keywords have no effect but might be
            accepted for compatibility with NumPy.

        Returns
        -------
        Series
            Rounded values of the Series.

        See Also
        --------
        numpy.around : Round values of an np.array.
        DataFrame.round : Round values of a DataFrame.

        Examples
        --------
        >>> s = pd.Series([0.1, 1.3, 2.7])
        >>> s.round()
        0    0.0
        1    1.0
        2    3.0
        dtype: float64
        """
        nv.validate_round(args, kwargs)
        result = self._values.round(decimals)
        result = self._constructor(result, index=self.index).__finalize__(
            self, method="round"
        )

        return result

    def quantile(self, q=0.5, interpolation="linear"):
        """
        Return value at the given quantile.

        Parameters
        ----------
        q : float or array-like, default 0.5 (50% quantile)
            The quantile(s) to compute, which can lie in range: 0 <= q <= 1.
        interpolation : {'linear', 'lower', 'higher', 'midpoint', 'nearest'}
            This optional parameter specifies the interpolation method to use,
            when the desired quantile lies between two data points `i` and `j`:

                * linear: `i + (j - i) * fraction`, where `fraction` is the
                  fractional part of the index surrounded by `i` and `j`.
                * lower: `i`.
                * higher: `j`.
                * nearest: `i` or `j` whichever is nearest.
                * midpoint: (`i` + `j`) / 2.

        Returns
        -------
        float or Series
            If ``q`` is an array, a Series will be returned where the
            index is ``q`` and the values are the quantiles, otherwise
            a float will be returned.

        See Also
        --------
        core.window.Rolling.quantile : Calculate the rolling quantile.
        numpy.percentile : Returns the q-th percentile(s) of the array elements.

        Examples
        --------
        >>> s = pd.Series([1, 2, 3, 4])
        >>> s.quantile(.5)
        2.5
        >>> s.quantile([.25, .5, .75])
        0.25    1.75
        0.50    2.50
        0.75    3.25
        dtype: float64
        """
        validate_percentile(q)

        # We dispatch to DataFrame so that core.internals only has to worry
        #  about 2D cases.
        df = self.to_frame()

        result = df.quantile(q=q, interpolation=interpolation, numeric_only=False)
        if result.ndim == 2:
            result = result.iloc[:, 0]

        if is_list_like(q):
            result.name = self.name
            return self._constructor(result, index=Float64Index(q), name=self.name)
        else:
            # scalar
            return result.iloc[0]

    def corr(self, other, method="pearson", min_periods=None) -> float:
        """
        Compute correlation with `other` Series, excluding missing values.

        Parameters
        ----------
        other : Series
            Series with which to compute the correlation.
        method : {'pearson', 'kendall', 'spearman'} or callable
            Method used to compute correlation:

            - pearson : Standard correlation coefficient
            - kendall : Kendall Tau correlation coefficient
            - spearman : Spearman rank correlation
            - callable: Callable with input two 1d ndarrays and returning a float.

            .. warning::
                Note that the returned matrix from corr will have 1 along the
                diagonals and will be symmetric regardless of the callable's
                behavior.
        min_periods : int, optional
            Minimum number of observations needed to have a valid result.

        Returns
        -------
        float
            Correlation with other.

        See Also
        --------
        DataFrame.corr : Compute pairwise correlation between columns.
        DataFrame.corrwith : Compute pairwise correlation with another
            DataFrame or Series.

        Examples
        --------
        >>> def histogram_intersection(a, b):
        ...     v = np.minimum(a, b).sum().round(decimals=1)
        ...     return v
        >>> s1 = pd.Series([.2, .0, .6, .2])
        >>> s2 = pd.Series([.3, .6, .0, .1])
        >>> s1.corr(s2, method=histogram_intersection)
        0.3
        """
        this, other = self.align(other, join="inner", copy=False)
        if len(this) == 0:
            return np.nan

        if method in ["pearson", "spearman", "kendall"] or callable(method):
            return nanops.nancorr(
                this.values, other.values, method=method, min_periods=min_periods
            )

        raise ValueError(
            "method must be either 'pearson', "
            "'spearman', 'kendall', or a callable, "
            f"'{method}' was supplied"
        )

    def cov(
        self,
        other: Series,
        min_periods: int | None = None,
        ddof: int | None = 1,
    ) -> float:
        """
        Compute covariance with Series, excluding missing values.

        Parameters
        ----------
        other : Series
            Series with which to compute the covariance.
        min_periods : int, optional
            Minimum number of observations needed to have a valid result.
        ddof : int, default 1
            Delta degrees of freedom.  The divisor used in calculations
            is ``N - ddof``, where ``N`` represents the number of elements.

            .. versionadded:: 1.1.0

        Returns
        -------
        float
            Covariance between Series and other normalized by N-1
            (unbiased estimator).

        See Also
        --------
        DataFrame.cov : Compute pairwise covariance of columns.

        Examples
        --------
        >>> s1 = pd.Series([0.90010907, 0.13484424, 0.62036035])
        >>> s2 = pd.Series([0.12528585, 0.26962463, 0.51111198])
        >>> s1.cov(s2)
        -0.01685762652715874
        """
        this, other = self.align(other, join="inner", copy=False)
        if len(this) == 0:
            return np.nan
        return nanops.nancov(
            this.values, other.values, min_periods=min_periods, ddof=ddof
        )

    @doc(
        klass="Series",
        extra_params="",
        other_klass="DataFrame",
        examples=dedent(
            """
        Difference with previous row

        >>> s = pd.Series([1, 1, 2, 3, 5, 8])
        >>> s.diff()
        0    NaN
        1    0.0
        2    1.0
        3    1.0
        4    2.0
        5    3.0
        dtype: float64

        Difference with 3rd previous row

        >>> s.diff(periods=3)
        0    NaN
        1    NaN
        2    NaN
        3    2.0
        4    4.0
        5    6.0
        dtype: float64

        Difference with following row

        >>> s.diff(periods=-1)
        0    0.0
        1   -1.0
        2   -1.0
        3   -2.0
        4   -3.0
        5    NaN
        dtype: float64

        Overflow in input dtype

        >>> s = pd.Series([1, 0], dtype=np.uint8)
        >>> s.diff()
        0      NaN
        1    255.0
        dtype: float64"""
        ),
    )
    def diff(self, periods: int = 1) -> Series:
        """
        First discrete difference of element.

        Calculates the difference of a {klass} element compared with another
        element in the {klass} (default is element in previous row).

        Parameters
        ----------
        periods : int, default 1
            Periods to shift for calculating difference, accepts negative
            values.
        {extra_params}
        Returns
        -------
        {klass}
            First differences of the Series.

        See Also
        --------
        {klass}.pct_change: Percent change over given number of periods.
        {klass}.shift: Shift index by desired number of periods with an
            optional time freq.
        {other_klass}.diff: First discrete difference of object.

        Notes
        -----
        For boolean dtypes, this uses :meth:`operator.xor` rather than
        :meth:`operator.sub`.
        The result is calculated according to current dtype in {klass},
        however dtype of the result is always float64.

        Examples
        --------
        {examples}
        """
        result = algorithms.diff(self._values, periods)
        return self._constructor(result, index=self.index).__finalize__(
            self, method="diff"
        )

    def autocorr(self, lag=1) -> float:
        """
        Compute the lag-N autocorrelation.

        This method computes the Pearson correlation between
        the Series and its shifted self.

        Parameters
        ----------
        lag : int, default 1
            Number of lags to apply before performing autocorrelation.

        Returns
        -------
        float
            The Pearson correlation between self and self.shift(lag).

        See Also
        --------
        Series.corr : Compute the correlation between two Series.
        Series.shift : Shift index by desired number of periods.
        DataFrame.corr : Compute pairwise correlation of columns.
        DataFrame.corrwith : Compute pairwise correlation between rows or
            columns of two DataFrame objects.

        Notes
        -----
        If the Pearson correlation is not well defined return 'NaN'.

        Examples
        --------
        >>> s = pd.Series([0.25, 0.5, 0.2, -0.05])
        >>> s.autocorr()  # doctest: +ELLIPSIS
        0.10355...
        >>> s.autocorr(lag=2)  # doctest: +ELLIPSIS
        -0.99999...

        If the Pearson correlation is not well defined, then 'NaN' is returned.

        >>> s = pd.Series([1, 0, 0, 0])
        >>> s.autocorr()
        nan
        """
        return self.corr(self.shift(lag))

    def dot(self, other):
        """
        Compute the dot product between the Series and the columns of other.

        This method computes the dot product between the Series and another
        one, or the Series and each columns of a DataFrame, or the Series and
        each columns of an array.

        It can also be called using `self @ other` in Python >= 3.5.

        Parameters
        ----------
        other : Series, DataFrame or array-like
            The other object to compute the dot product with its columns.

        Returns
        -------
        scalar, Series or numpy.ndarray
            Return the dot product of the Series and other if other is a
            Series, the Series of the dot product of Series and each rows of
            other if other is a DataFrame or a numpy.ndarray between the Series
            and each columns of the numpy array.

        See Also
        --------
        DataFrame.dot: Compute the matrix product with the DataFrame.
        Series.mul: Multiplication of series and other, element-wise.

        Notes
        -----
        The Series and other has to share the same index if other is a Series
        or a DataFrame.

        Examples
        --------
        >>> s = pd.Series([0, 1, 2, 3])
        >>> other = pd.Series([-1, 2, -3, 4])
        >>> s.dot(other)
        8
        >>> s @ other
        8
        >>> df = pd.DataFrame([[0, 1], [-2, 3], [4, -5], [6, 7]])
        >>> s.dot(df)
        0    24
        1    14
        dtype: int64
        >>> arr = np.array([[0, 1], [-2, 3], [4, -5], [6, 7]])
        >>> s.dot(arr)
        array([24, 14])
        """
        if isinstance(other, (Series, ABCDataFrame)):
            common = self.index.union(other.index)
            if len(common) > len(self.index) or len(common) > len(other.index):
                raise ValueError("matrices are not aligned")

            left = self.reindex(index=common, copy=False)
            right = other.reindex(index=common, copy=False)
            lvals = left.values
            rvals = right.values
        else:
            lvals = self.values
            rvals = np.asarray(other)
            if lvals.shape[0] != rvals.shape[0]:
                raise Exception(
                    f"Dot product shape mismatch, {lvals.shape} vs {rvals.shape}"
                )

        if isinstance(other, ABCDataFrame):
            return self._constructor(
                np.dot(lvals, rvals), index=other.columns
            ).__finalize__(self, method="dot")
        elif isinstance(other, Series):
            return np.dot(lvals, rvals)
        elif isinstance(rvals, np.ndarray):
            return np.dot(lvals, rvals)
        else:  # pragma: no cover
            raise TypeError(f"unsupported type: {type(other)}")

    def __matmul__(self, other):
        """
        Matrix multiplication using binary `@` operator in Python>=3.5.
        """
        return self.dot(other)

    def __rmatmul__(self, other):
        """
        Matrix multiplication using binary `@` operator in Python>=3.5.
        """
        return self.dot(np.transpose(other))

    @doc(base.IndexOpsMixin.searchsorted, klass="Series")
    def searchsorted(self, value, side="left", sorter=None) -> np.ndarray:
        return algorithms.searchsorted(self._values, value, side=side, sorter=sorter)

    # -------------------------------------------------------------------
    # Combination

    def append(
        self, to_append, ignore_index: bool = False, verify_integrity: bool = False
    ):
        """
        Concatenate two or more Series.

        Parameters
        ----------
        to_append : Series or list/tuple of Series
            Series to append with self.
        ignore_index : bool, default False
            If True, the resulting axis will be labeled 0, 1, …, n - 1.
        verify_integrity : bool, default False
            If True, raise Exception on creating index with duplicates.

        Returns
        -------
        Series
            Concatenated Series.

        See Also
        --------
        concat : General function to concatenate DataFrame or Series objects.

        Notes
        -----
        Iteratively appending to a Series can be more computationally intensive
        than a single concatenate. A better solution is to append values to a
        list and then concatenate the list with the original Series all at
        once.

        Examples
        --------
        >>> s1 = pd.Series([1, 2, 3])
        >>> s2 = pd.Series([4, 5, 6])
        >>> s3 = pd.Series([4, 5, 6], index=[3, 4, 5])
        >>> s1.append(s2)
        0    1
        1    2
        2    3
        0    4
        1    5
        2    6
        dtype: int64

        >>> s1.append(s3)
        0    1
        1    2
        2    3
        3    4
        4    5
        5    6
        dtype: int64

        With `ignore_index` set to True:

        >>> s1.append(s2, ignore_index=True)
        0    1
        1    2
        2    3
        3    4
        4    5
        5    6
        dtype: int64

        With `verify_integrity` set to True:

        >>> s1.append(s2, verify_integrity=True)
        Traceback (most recent call last):
        ...
        ValueError: Indexes have overlapping values: [0, 1, 2]
        """
        from pandas.core.reshape.concat import concat

        if isinstance(to_append, (list, tuple)):
            to_concat = [self]
            to_concat.extend(to_append)
        else:
            to_concat = [self, to_append]
        if any(isinstance(x, (ABCDataFrame,)) for x in to_concat[1:]):
            msg = "to_append should be a Series or list/tuple of Series, got DataFrame"
            raise TypeError(msg)
        return concat(
            to_concat, ignore_index=ignore_index, verify_integrity=verify_integrity
        )

    def _binop(self, other: Series, func, level=None, fill_value=None):
        """
        Perform generic binary operation with optional fill value.

        Parameters
        ----------
        other : Series
        func : binary operator
        fill_value : float or object
            Value to substitute for NA/null values. If both Series are NA in a
            location, the result will be NA regardless of the passed fill value.
        level : int or level name, default None
            Broadcast across a level, matching Index values on the
            passed MultiIndex level.

        Returns
        -------
        Series
        """
        if not isinstance(other, Series):
            raise AssertionError("Other operand must be Series")

        this = self

        if not self.index.equals(other.index):
            this, other = self.align(other, level=level, join="outer", copy=False)

        this_vals, other_vals = ops.fill_binop(this._values, other._values, fill_value)

        with np.errstate(all="ignore"):
            result = func(this_vals, other_vals)

        name = ops.get_op_result_name(self, other)
        return this._construct_result(result, name)

    def _construct_result(
        self, result: ArrayLike | tuple[ArrayLike, ArrayLike], name: Hashable
    ) -> Series | tuple[Series, Series]:
        """
        Construct an appropriately-labelled Series from the result of an op.

        Parameters
        ----------
        result : ndarray or ExtensionArray
        name : Label

        Returns
        -------
        Series
            In the case of __divmod__ or __rdivmod__, a 2-tuple of Series.
        """
        if isinstance(result, tuple):
            # produced by divmod or rdivmod

            res1 = self._construct_result(result[0], name=name)
            res2 = self._construct_result(result[1], name=name)

            # GH#33427 assertions to keep mypy happy
            assert isinstance(res1, Series)
            assert isinstance(res2, Series)
            return (res1, res2)

        # We do not pass dtype to ensure that the Series constructor
        #  does inference in the case where `result` has object-dtype.
        out = self._constructor(result, index=self.index)
        out = out.__finalize__(self)

        # Set the result's name after __finalize__ is called because __finalize__
        #  would set it back to self.name
        out.name = name
        return out

    @doc(
        generic._shared_docs["compare"],
        """
Returns
-------
Series or DataFrame
    If axis is 0 or 'index' the result will be a Series.
    The resulting index will be a MultiIndex with 'self' and 'other'
    stacked alternately at the inner level.

    If axis is 1 or 'columns' the result will be a DataFrame.
    It will have two columns namely 'self' and 'other'.

See Also
--------
DataFrame.compare : Compare with another DataFrame and show differences.

Notes
-----
Matching NaNs will not appear as a difference.

Examples
--------
>>> s1 = pd.Series(["a", "b", "c", "d", "e"])
>>> s2 = pd.Series(["a", "a", "c", "b", "e"])

Align the differences on columns

>>> s1.compare(s2)
  self other
1    b     a
3    d     b

Stack the differences on indices

>>> s1.compare(s2, align_axis=0)
1  self     b
   other    a
3  self     d
   other    b
dtype: object

Keep all original rows

>>> s1.compare(s2, keep_shape=True)
  self other
0  NaN   NaN
1    b     a
2  NaN   NaN
3    d     b
4  NaN   NaN

Keep all original rows and also all original values

>>> s1.compare(s2, keep_shape=True, keep_equal=True)
  self other
0    a     a
1    b     a
2    c     c
3    d     b
4    e     e
""",
        klass=_shared_doc_kwargs["klass"],
    )
    def compare(
        self,
        other: Series,
        align_axis: Axis = 1,
        keep_shape: bool = False,
        keep_equal: bool = False,
    ) -> DataFrame | Series:
        return super().compare(
            other=other,
            align_axis=align_axis,
            keep_shape=keep_shape,
            keep_equal=keep_equal,
        )

    def combine(self, other, func, fill_value=None) -> Series:
        """
        Combine the Series with a Series or scalar according to `func`.

        Combine the Series and `other` using `func` to perform elementwise
        selection for combined Series.
        `fill_value` is assumed when value is missing at some index
        from one of the two objects being combined.

        Parameters
        ----------
        other : Series or scalar
            The value(s) to be combined with the `Series`.
        func : function
            Function that takes two scalars as inputs and returns an element.
        fill_value : scalar, optional
            The value to assume when an index is missing from
            one Series or the other. The default specifies to use the
            appropriate NaN value for the underlying dtype of the Series.

        Returns
        -------
        Series
            The result of combining the Series with the other object.

        See Also
        --------
        Series.combine_first : Combine Series values, choosing the calling
            Series' values first.

        Examples
        --------
        Consider 2 Datasets ``s1`` and ``s2`` containing
        highest clocked speeds of different birds.

        >>> s1 = pd.Series({'falcon': 330.0, 'eagle': 160.0})
        >>> s1
        falcon    330.0
        eagle     160.0
        dtype: float64
        >>> s2 = pd.Series({'falcon': 345.0, 'eagle': 200.0, 'duck': 30.0})
        >>> s2
        falcon    345.0
        eagle     200.0
        duck       30.0
        dtype: float64

        Now, to combine the two datasets and view the highest speeds
        of the birds across the two datasets

        >>> s1.combine(s2, max)
        duck        NaN
        eagle     200.0
        falcon    345.0
        dtype: float64

        In the previous example, the resulting value for duck is missing,
        because the maximum of a NaN and a float is a NaN.
        So, in the example, we set ``fill_value=0``,
        so the maximum value returned will be the value from some dataset.

        >>> s1.combine(s2, max, fill_value=0)
        duck       30.0
        eagle     200.0
        falcon    345.0
        dtype: float64
        """
        if fill_value is None:
            fill_value = na_value_for_dtype(self.dtype, compat=False)

        if isinstance(other, Series):
            # If other is a Series, result is based on union of Series,
            # so do this element by element
            new_index = self.index.union(other.index)
            new_name = ops.get_op_result_name(self, other)
            new_values = np.empty(len(new_index), dtype=object)
            for i, idx in enumerate(new_index):
                lv = self.get(idx, fill_value)
                rv = other.get(idx, fill_value)
                with np.errstate(all="ignore"):
                    new_values[i] = func(lv, rv)
        else:
            # Assume that other is a scalar, so apply the function for
            # each element in the Series
            new_index = self.index
            new_values = np.empty(len(new_index), dtype=object)
            with np.errstate(all="ignore"):
                new_values[:] = [func(lv, other) for lv in self._values]
            new_name = self.name

        # try_float=False is to match agg_series
        npvalues = lib.maybe_convert_objects(new_values, try_float=False)
        res_values = maybe_cast_pointwise_result(npvalues, self.dtype, same_dtype=False)
        return self._constructor(res_values, index=new_index, name=new_name)

    def combine_first(self, other) -> Series:
        """
        Update null elements with value in the same location in 'other'.

        Combine two Series objects by filling null values in one Series with
        non-null values from the other Series. Result index will be the union
        of the two indexes.

        Parameters
        ----------
        other : Series
            The value(s) to be used for filling null values.

        Returns
        -------
        Series
            The result of combining the provided Series with the other object.

        See Also
        --------
        Series.combine : Perform element-wise operation on two Series
            using a given function.

        Examples
        --------
        >>> s1 = pd.Series([1, np.nan])
        >>> s2 = pd.Series([3, 4, 5])
        >>> s1.combine_first(s2)
        0    1.0
        1    4.0
        2    5.0
        dtype: float64

        Null values still persist if the location of that null value
        does not exist in `other`

        >>> s1 = pd.Series({'falcon': np.nan, 'eagle': 160.0})
        >>> s2 = pd.Series({'eagle': 200.0, 'duck': 30.0})
        >>> s1.combine_first(s2)
        duck       30.0
        eagle     160.0
        falcon      NaN
        dtype: float64
        """
        new_index = self.index.union(other.index)
        this = self.reindex(new_index, copy=False)
        other = other.reindex(new_index, copy=False)
        if this.dtype.kind == "M" and other.dtype.kind != "M":
            other = to_datetime(other)

        return this.where(notna(this), other)

    def update(self, other) -> None:
        """
        Modify Series in place using values from passed Series.

        Uses non-NA values from passed Series to make updates. Aligns
        on index.

        Parameters
        ----------
        other : Series, or object coercible into Series

        Examples
        --------
        >>> s = pd.Series([1, 2, 3])
        >>> s.update(pd.Series([4, 5, 6]))
        >>> s
        0    4
        1    5
        2    6
        dtype: int64

        >>> s = pd.Series(['a', 'b', 'c'])
        >>> s.update(pd.Series(['d', 'e'], index=[0, 2]))
        >>> s
        0    d
        1    b
        2    e
        dtype: object

        >>> s = pd.Series([1, 2, 3])
        >>> s.update(pd.Series([4, 5, 6, 7, 8]))
        >>> s
        0    4
        1    5
        2    6
        dtype: int64

        If ``other`` contains NaNs the corresponding values are not updated
        in the original Series.

        >>> s = pd.Series([1, 2, 3])
        >>> s.update(pd.Series([4, np.nan, 6]))
        >>> s
        0    4
        1    2
        2    6
        dtype: int64

        ``other`` can also be a non-Series object type
        that is coercible into a Series

        >>> s = pd.Series([1, 2, 3])
        >>> s.update([4, np.nan, 6])
        >>> s
        0    4
        1    2
        2    6
        dtype: int64

        >>> s = pd.Series([1, 2, 3])
        >>> s.update({1: 9})
        >>> s
        0    1
        1    9
        2    3
        dtype: int64
        """

        if not isinstance(other, Series):
            other = Series(other)

        other = other.reindex_like(self)
        mask = notna(other)

        self._mgr = self._mgr.putmask(mask=mask, new=other)
        self._maybe_update_cacher()

    # ----------------------------------------------------------------------
    # Reindexing, sorting

    @deprecate_nonkeyword_arguments(version=None, allowed_args=["self"])
    def sort_values(
        self,
        axis=0,
        ascending: bool | int | Sequence[bool | int] = True,
        inplace: bool = False,
        kind: str = "quicksort",
        na_position: str = "last",
        ignore_index: bool = False,
        key: ValueKeyFunc = None,
    ):
        """
        Sort by the values.

        Sort a Series in ascending or descending order by some
        criterion.

        Parameters
        ----------
        axis : {0 or 'index'}, default 0
            Axis to direct sorting. The value 'index' is accepted for
            compatibility with DataFrame.sort_values.
        ascending : bool or list of bools, default True
            If True, sort values in ascending order, otherwise descending.
        inplace : bool, default False
            If True, perform operation in-place.
        kind : {'quicksort', 'mergesort', 'heapsort', 'stable'}, default 'quicksort'
            Choice of sorting algorithm. See also :func:`numpy.sort` for more
            information. 'mergesort' and 'stable' are the only stable  algorithms.
        na_position : {'first' or 'last'}, default 'last'
            Argument 'first' puts NaNs at the beginning, 'last' puts NaNs at
            the end.
        ignore_index : bool, default False
            If True, the resulting axis will be labeled 0, 1, …, n - 1.

            .. versionadded:: 1.0.0

        key : callable, optional
            If not None, apply the key function to the series values
            before sorting. This is similar to the `key` argument in the
            builtin :meth:`sorted` function, with the notable difference that
            this `key` function should be *vectorized*. It should expect a
            ``Series`` and return an array-like.

            .. versionadded:: 1.1.0

        Returns
        -------
        Series or None
            Series ordered by values or None if ``inplace=True``.

        See Also
        --------
        Series.sort_index : Sort by the Series indices.
        DataFrame.sort_values : Sort DataFrame by the values along either axis.
        DataFrame.sort_index : Sort DataFrame by indices.

        Examples
        --------
        >>> s = pd.Series([np.nan, 1, 3, 10, 5])
        >>> s
        0     NaN
        1     1.0
        2     3.0
        3     10.0
        4     5.0
        dtype: float64

        Sort values ascending order (default behaviour)

        >>> s.sort_values(ascending=True)
        1     1.0
        2     3.0
        4     5.0
        3    10.0
        0     NaN
        dtype: float64

        Sort values descending order

        >>> s.sort_values(ascending=False)
        3    10.0
        4     5.0
        2     3.0
        1     1.0
        0     NaN
        dtype: float64

        Sort values inplace

        >>> s.sort_values(ascending=False, inplace=True)
        >>> s
        3    10.0
        4     5.0
        2     3.0
        1     1.0
        0     NaN
        dtype: float64

        Sort values putting NAs first

        >>> s.sort_values(na_position='first')
        0     NaN
        1     1.0
        2     3.0
        4     5.0
        3    10.0
        dtype: float64

        Sort a series of strings

        >>> s = pd.Series(['z', 'b', 'd', 'a', 'c'])
        >>> s
        0    z
        1    b
        2    d
        3    a
        4    c
        dtype: object

        >>> s.sort_values()
        3    a
        1    b
        4    c
        2    d
        0    z
        dtype: object

        Sort using a key function. Your `key` function will be
        given the ``Series`` of values and should return an array-like.

        >>> s = pd.Series(['a', 'B', 'c', 'D', 'e'])
        >>> s.sort_values()
        1    B
        3    D
        0    a
        2    c
        4    e
        dtype: object
        >>> s.sort_values(key=lambda x: x.str.lower())
        0    a
        1    B
        2    c
        3    D
        4    e
        dtype: object

        NumPy ufuncs work well here. For example, we can
        sort by the ``sin`` of the value

        >>> s = pd.Series([-4, -2, 0, 2, 4])
        >>> s.sort_values(key=np.sin)
        1   -2
        4    4
        2    0
        0   -4
        3    2
        dtype: int64

        More complicated user-defined functions can be used,
        as long as they expect a Series and return an array-like

        >>> s.sort_values(key=lambda x: (np.tan(x.cumsum())))
        0   -4
        3    2
        4    4
        1   -2
        2    0
        dtype: int64
        """
        inplace = validate_bool_kwarg(inplace, "inplace")
        # Validate the axis parameter
        self._get_axis_number(axis)

        # GH 5856/5853
        if inplace and self._is_cached:
            raise ValueError(
                "This Series is a view of some other array, to "
                "sort in-place you must create a copy"
            )

        if is_list_like(ascending):
            ascending = cast(Sequence[Union[bool, int]], ascending)
            if len(ascending) != 1:
                raise ValueError(
                    f"Length of ascending ({len(ascending)}) must be 1 for Series"
                )
            ascending = ascending[0]

        ascending = validate_ascending(ascending)

        if na_position not in ["first", "last"]:
            raise ValueError(f"invalid na_position: {na_position}")

        # GH 35922. Make sorting stable by leveraging nargsort
        values_to_sort = ensure_key_mapped(self, key)._values if key else self._values
        sorted_index = nargsort(values_to_sort, kind, bool(ascending), na_position)

        result = self._constructor(
            self._values[sorted_index], index=self.index[sorted_index]
        )

        if ignore_index:
            result.index = ibase.default_index(len(sorted_index))

        if inplace:
            self._update_inplace(result)
        else:
            return result.__finalize__(self, method="sort_values")

    @deprecate_nonkeyword_arguments(version=None, allowed_args=["self"])
    def sort_index(
        self,
        axis=0,
        level=None,
        ascending: bool | int | Sequence[bool | int] = True,
        inplace: bool = False,
        kind: str = "quicksort",
        na_position: str = "last",
        sort_remaining: bool = True,
        ignore_index: bool = False,
        key: IndexKeyFunc = None,
    ):
        """
        Sort Series by index labels.

        Returns a new Series sorted by label if `inplace` argument is
        ``False``, otherwise updates the original series and returns None.

        Parameters
        ----------
        axis : int, default 0
            Axis to direct sorting. This can only be 0 for Series.
        level : int, optional
            If not None, sort on values in specified index level(s).
        ascending : bool or list-like of bools, default True
            Sort ascending vs. descending. When the index is a MultiIndex the
            sort direction can be controlled for each level individually.
        inplace : bool, default False
            If True, perform operation in-place.
        kind : {'quicksort', 'mergesort', 'heapsort', 'stable'}, default 'quicksort'
            Choice of sorting algorithm. See also :func:`numpy.sort` for more
            information. 'mergesort' and 'stable' are the only stable algorithms. For
            DataFrames, this option is only applied when sorting on a single
            column or label.
        na_position : {'first', 'last'}, default 'last'
            If 'first' puts NaNs at the beginning, 'last' puts NaNs at the end.
            Not implemented for MultiIndex.
        sort_remaining : bool, default True
            If True and sorting by level and index is multilevel, sort by other
            levels too (in order) after sorting by specified level.
        ignore_index : bool, default False
            If True, the resulting axis will be labeled 0, 1, …, n - 1.

            .. versionadded:: 1.0.0

        key : callable, optional
            If not None, apply the key function to the index values
            before sorting. This is similar to the `key` argument in the
            builtin :meth:`sorted` function, with the notable difference that
            this `key` function should be *vectorized*. It should expect an
            ``Index`` and return an ``Index`` of the same shape.

            .. versionadded:: 1.1.0

        Returns
        -------
        Series or None
            The original Series sorted by the labels or None if ``inplace=True``.

        See Also
        --------
        DataFrame.sort_index: Sort DataFrame by the index.
        DataFrame.sort_values: Sort DataFrame by the value.
        Series.sort_values : Sort Series by the value.

        Examples
        --------
        >>> s = pd.Series(['a', 'b', 'c', 'd'], index=[3, 2, 1, 4])
        >>> s.sort_index()
        1    c
        2    b
        3    a
        4    d
        dtype: object

        Sort Descending

        >>> s.sort_index(ascending=False)
        4    d
        3    a
        2    b
        1    c
        dtype: object

        Sort Inplace

        >>> s.sort_index(inplace=True)
        >>> s
        1    c
        2    b
        3    a
        4    d
        dtype: object

        By default NaNs are put at the end, but use `na_position` to place
        them at the beginning

        >>> s = pd.Series(['a', 'b', 'c', 'd'], index=[3, 2, 1, np.nan])
        >>> s.sort_index(na_position='first')
        NaN     d
         1.0    c
         2.0    b
         3.0    a
        dtype: object

        Specify index level to sort

        >>> arrays = [np.array(['qux', 'qux', 'foo', 'foo',
        ...                     'baz', 'baz', 'bar', 'bar']),
        ...           np.array(['two', 'one', 'two', 'one',
        ...                     'two', 'one', 'two', 'one'])]
        >>> s = pd.Series([1, 2, 3, 4, 5, 6, 7, 8], index=arrays)
        >>> s.sort_index(level=1)
        bar  one    8
        baz  one    6
        foo  one    4
        qux  one    2
        bar  two    7
        baz  two    5
        foo  two    3
        qux  two    1
        dtype: int64

        Does not sort by remaining levels when sorting by levels

        >>> s.sort_index(level=1, sort_remaining=False)
        qux  one    2
        foo  one    4
        baz  one    6
        bar  one    8
        qux  two    1
        foo  two    3
        baz  two    5
        bar  two    7
        dtype: int64

        Apply a key function before sorting

        >>> s = pd.Series([1, 2, 3, 4], index=['A', 'b', 'C', 'd'])
        >>> s.sort_index(key=lambda x : x.str.lower())
        A    1
        b    2
        C    3
        d    4
        dtype: int64
        """

        return super().sort_index(
            axis,
            level,
            ascending,
            inplace,
            kind,
            na_position,
            sort_remaining,
            ignore_index,
            key,
        )

    def argsort(self, axis=0, kind="quicksort", order=None) -> Series:
        """
        Return the integer indices that would sort the Series values.

        Override ndarray.argsort. Argsorts the value, omitting NA/null values,
        and places the result in the same locations as the non-NA values.

        Parameters
        ----------
        axis : {0 or "index"}
            Has no effect but is accepted for compatibility with numpy.
        kind : {'mergesort', 'quicksort', 'heapsort', 'stable'}, default 'quicksort'
            Choice of sorting algorithm. See :func:`numpy.sort` for more
            information. 'mergesort' and 'stable' are the only stable algorithms.
        order : None
            Has no effect but is accepted for compatibility with numpy.

        Returns
        -------
        Series[np.intp]
            Positions of values within the sort order with -1 indicating
            nan values.

        See Also
        --------
        numpy.ndarray.argsort : Returns the indices that would sort this array.
        """
        values = self._values
        mask = isna(values)

        if mask.any():
            result = Series(-1, index=self.index, name=self.name, dtype="int64")
            notmask = ~mask
            result[notmask] = np.argsort(values[notmask], kind=kind)
            return self._constructor(result, index=self.index).__finalize__(
                self, method="argsort"
            )
        else:
            return self._constructor(
                np.argsort(values, kind=kind), index=self.index, dtype="int64"
            ).__finalize__(self, method="argsort")

    def nlargest(self, n=5, keep="first") -> Series:
        """
        Return the largest `n` elements.

        Parameters
        ----------
        n : int, default 5
            Return this many descending sorted values.
        keep : {'first', 'last', 'all'}, default 'first'
            When there are duplicate values that cannot all fit in a
            Series of `n` elements:

            - ``first`` : return the first `n` occurrences in order
                of appearance.
            - ``last`` : return the last `n` occurrences in reverse
                order of appearance.
            - ``all`` : keep all occurrences. This can result in a Series of
                size larger than `n`.

        Returns
        -------
        Series
            The `n` largest values in the Series, sorted in decreasing order.

        See Also
        --------
        Series.nsmallest: Get the `n` smallest elements.
        Series.sort_values: Sort Series by values.
        Series.head: Return the first `n` rows.

        Notes
        -----
        Faster than ``.sort_values(ascending=False).head(n)`` for small `n`
        relative to the size of the ``Series`` object.

        Examples
        --------
        >>> countries_population = {"Italy": 59000000, "France": 65000000,
        ...                         "Malta": 434000, "Maldives": 434000,
        ...                         "Brunei": 434000, "Iceland": 337000,
        ...                         "Nauru": 11300, "Tuvalu": 11300,
        ...                         "Anguilla": 11300, "Montserrat": 5200}
        >>> s = pd.Series(countries_population)
        >>> s
        Italy       59000000
        France      65000000
        Malta         434000
        Maldives      434000
        Brunei        434000
        Iceland       337000
        Nauru          11300
        Tuvalu         11300
        Anguilla       11300
        Montserrat      5200
        dtype: int64

        The `n` largest elements where ``n=5`` by default.

        >>> s.nlargest()
        France      65000000
        Italy       59000000
        Malta         434000
        Maldives      434000
        Brunei        434000
        dtype: int64

        The `n` largest elements where ``n=3``. Default `keep` value is 'first'
        so Malta will be kept.

        >>> s.nlargest(3)
        France    65000000
        Italy     59000000
        Malta       434000
        dtype: int64

        The `n` largest elements where ``n=3`` and keeping the last duplicates.
        Brunei will be kept since it is the last with value 434000 based on
        the index order.

        >>> s.nlargest(3, keep='last')
        France      65000000
        Italy       59000000
        Brunei        434000
        dtype: int64

        The `n` largest elements where ``n=3`` with all duplicates kept. Note
        that the returned Series has five elements due to the three duplicates.

        >>> s.nlargest(3, keep='all')
        France      65000000
        Italy       59000000
        Malta         434000
        Maldives      434000
        Brunei        434000
        dtype: int64
        """
        return algorithms.SelectNSeries(self, n=n, keep=keep).nlargest()

    def nsmallest(self, n: int = 5, keep: str = "first") -> Series:
        """
        Return the smallest `n` elements.

        Parameters
        ----------
        n : int, default 5
            Return this many ascending sorted values.
        keep : {'first', 'last', 'all'}, default 'first'
            When there are duplicate values that cannot all fit in a
            Series of `n` elements:

            - ``first`` : return the first `n` occurrences in order
                of appearance.
            - ``last`` : return the last `n` occurrences in reverse
                order of appearance.
            - ``all`` : keep all occurrences. This can result in a Series of
                size larger than `n`.

        Returns
        -------
        Series
            The `n` smallest values in the Series, sorted in increasing order.

        See Also
        --------
        Series.nlargest: Get the `n` largest elements.
        Series.sort_values: Sort Series by values.
        Series.head: Return the first `n` rows.

        Notes
        -----
        Faster than ``.sort_values().head(n)`` for small `n` relative to
        the size of the ``Series`` object.

        Examples
        --------
        >>> countries_population = {"Italy": 59000000, "France": 65000000,
        ...                         "Brunei": 434000, "Malta": 434000,
        ...                         "Maldives": 434000, "Iceland": 337000,
        ...                         "Nauru": 11300, "Tuvalu": 11300,
        ...                         "Anguilla": 11300, "Montserrat": 5200}
        >>> s = pd.Series(countries_population)
        >>> s
        Italy       59000000
        France      65000000
        Brunei        434000
        Malta         434000
        Maldives      434000
        Iceland       337000
        Nauru          11300
        Tuvalu         11300
        Anguilla       11300
        Montserrat      5200
        dtype: int64

        The `n` smallest elements where ``n=5`` by default.

        >>> s.nsmallest()
        Montserrat    5200
        Nauru        11300
        Tuvalu       11300
        Anguilla     11300
        Iceland     337000
        dtype: int64

        The `n` smallest elements where ``n=3``. Default `keep` value is
        'first' so Nauru and Tuvalu will be kept.

        >>> s.nsmallest(3)
        Montserrat   5200
        Nauru       11300
        Tuvalu      11300
        dtype: int64

        The `n` smallest elements where ``n=3`` and keeping the last
        duplicates. Anguilla and Tuvalu will be kept since they are the last
        with value 11300 based on the index order.

        >>> s.nsmallest(3, keep='last')
        Montserrat   5200
        Anguilla    11300
        Tuvalu      11300
        dtype: int64

        The `n` smallest elements where ``n=3`` with all duplicates kept. Note
        that the returned Series has four elements due to the three duplicates.

        >>> s.nsmallest(3, keep='all')
        Montserrat   5200
        Nauru       11300
        Tuvalu      11300
        Anguilla    11300
        dtype: int64
        """
        return algorithms.SelectNSeries(self, n=n, keep=keep).nsmallest()

    @doc(
        klass=_shared_doc_kwargs["klass"],
        extra_params=dedent(
            """copy : bool, default True
            Whether to copy underlying data."""
        ),
        examples=dedent(
            """Examples
        --------
        >>> s = pd.Series(
        ...     ["A", "B", "A", "C"],
        ...     index=[
        ...         ["Final exam", "Final exam", "Coursework", "Coursework"],
        ...         ["History", "Geography", "History", "Geography"],
        ...         ["January", "February", "March", "April"],
        ...     ],
        ... )
        >>> s
        Final exam  History     January      A
                    Geography   February     B
        Coursework  History     March        A
                    Geography   April        C
        dtype: object

        In the following example, we will swap the levels of the indices.
        Here, we will swap the levels column-wise, but levels can be swapped row-wise
        in a similar manner. Note that column-wise is the default behaviour.
        By not supplying any arguments for i and j, we swap the last and second to
        last indices.

        >>> s.swaplevel()
        Final exam  January     History         A
                    February    Geography       B
        Coursework  March       History         A
                    April       Geography       C
        dtype: object

        By supplying one argument, we can choose which index to swap the last
        index with. We can for example swap the first index with the last one as
        follows.

        >>> s.swaplevel(0)
        January     History     Final exam      A
        February    Geography   Final exam      B
        March       History     Coursework      A
        April       Geography   Coursework      C
        dtype: object

        We can also define explicitly which indices we want to swap by supplying values
        for both i and j. Here, we for example swap the first and second indices.

        >>> s.swaplevel(0, 1)
        History     Final exam  January         A
        Geography   Final exam  February        B
        History     Coursework  March           A
        Geography   Coursework  April           C
        dtype: object"""
        ),
    )
    def swaplevel(self, i=-2, j=-1, copy=True) -> Series:
        """
        Swap levels i and j in a :class:`MultiIndex`.

        Default is to swap the two innermost levels of the index.

        Parameters
        ----------
        i, j : int or str
            Levels of the indices to be swapped. Can pass level name as string.
        {extra_params}

        Returns
        -------
        {klass}
            {klass} with levels swapped in MultiIndex.

        {examples}
        """
        assert isinstance(self.index, MultiIndex)
        new_index = self.index.swaplevel(i, j)
        return self._constructor(self._values, index=new_index, copy=copy).__finalize__(
            self, method="swaplevel"
        )

    def reorder_levels(self, order) -> Series:
        """
        Rearrange index levels using input order.

        May not drop or duplicate levels.

        Parameters
        ----------
        order : list of int representing new level order
            Reference level by number or key.

        Returns
        -------
        type of caller (new object)
        """
        if not isinstance(self.index, MultiIndex):  # pragma: no cover
            raise Exception("Can only reorder levels on a hierarchical axis.")

        result = self.copy()
        assert isinstance(result.index, MultiIndex)
        result.index = result.index.reorder_levels(order)
        return result

    def explode(self, ignore_index: bool = False) -> Series:
        """
        Transform each element of a list-like to a row.

        .. versionadded:: 0.25.0

        Parameters
        ----------
        ignore_index : bool, default False
            If True, the resulting index will be labeled 0, 1, …, n - 1.

            .. versionadded:: 1.1.0

        Returns
        -------
        Series
            Exploded lists to rows; index will be duplicated for these rows.

        See Also
        --------
        Series.str.split : Split string values on specified separator.
        Series.unstack : Unstack, a.k.a. pivot, Series with MultiIndex
            to produce DataFrame.
        DataFrame.melt : Unpivot a DataFrame from wide format to long format.
        DataFrame.explode : Explode a DataFrame from list-like
            columns to long format.

        Notes
        -----
        This routine will explode list-likes including lists, tuples, sets,
        Series, and np.ndarray. The result dtype of the subset rows will
        be object. Scalars will be returned unchanged, and empty list-likes will
        result in a np.nan for that row. In addition, the ordering of elements in
        the output will be non-deterministic when exploding sets.

        Examples
        --------
        >>> s = pd.Series([[1, 2, 3], 'foo', [], [3, 4]])
        >>> s
        0    [1, 2, 3]
        1          foo
        2           []
        3       [3, 4]
        dtype: object

        >>> s.explode()
        0      1
        0      2
        0      3
        1    foo
        2    NaN
        3      3
        3      4
        dtype: object
        """
        if not len(self) or not is_object_dtype(self):
            result = self.copy()
            return result.reset_index(drop=True) if ignore_index else result

        values, counts = reshape.explode(np.asarray(self._values))

        if ignore_index:
            index = ibase.default_index(len(values))
        else:
            index = self.index.repeat(counts)

        return self._constructor(values, index=index, name=self.name)

    def unstack(self, level=-1, fill_value=None) -> DataFrame:
        """
        Unstack, also known as pivot, Series with MultiIndex to produce DataFrame.

        Parameters
        ----------
        level : int, str, or list of these, default last level
            Level(s) to unstack, can pass level name.
        fill_value : scalar value, default None
            Value to use when replacing NaN values.

        Returns
        -------
        DataFrame
            Unstacked Series.

        Examples
        --------
        >>> s = pd.Series([1, 2, 3, 4],
        ...               index=pd.MultiIndex.from_product([['one', 'two'],
        ...                                                 ['a', 'b']]))
        >>> s
        one  a    1
             b    2
        two  a    3
             b    4
        dtype: int64

        >>> s.unstack(level=-1)
             a  b
        one  1  2
        two  3  4

        >>> s.unstack(level=0)
           one  two
        a    1    3
        b    2    4
        """
        from pandas.core.reshape.reshape import unstack

        return unstack(self, level, fill_value)

    # ----------------------------------------------------------------------
    # function application

    def map(self, arg, na_action=None) -> Series:
        """
        Map values of Series according to input correspondence.

        Used for substituting each value in a Series with another value,
        that may be derived from a function, a ``dict`` or
        a :class:`Series`.

        Parameters
        ----------
        arg : function, collections.abc.Mapping subclass or Series
            Mapping correspondence.
        na_action : {None, 'ignore'}, default None
            If 'ignore', propagate NaN values, without passing them to the
            mapping correspondence.

        Returns
        -------
        Series
            Same index as caller.

        See Also
        --------
        Series.apply : For applying more complex functions on a Series.
        DataFrame.apply : Apply a function row-/column-wise.
        DataFrame.applymap : Apply a function elementwise on a whole DataFrame.

        Notes
        -----
        When ``arg`` is a dictionary, values in Series that are not in the
        dictionary (as keys) are converted to ``NaN``. However, if the
        dictionary is a ``dict`` subclass that defines ``__missing__`` (i.e.
        provides a method for default values), then this default is used
        rather than ``NaN``.

        Examples
        --------
        >>> s = pd.Series(['cat', 'dog', np.nan, 'rabbit'])
        >>> s
        0      cat
        1      dog
        2      NaN
        3   rabbit
        dtype: object

        ``map`` accepts a ``dict`` or a ``Series``. Values that are not found
        in the ``dict`` are converted to ``NaN``, unless the dict has a default
        value (e.g. ``defaultdict``):

        >>> s.map({'cat': 'kitten', 'dog': 'puppy'})
        0   kitten
        1    puppy
        2      NaN
        3      NaN
        dtype: object

        It also accepts a function:

        >>> s.map('I am a {}'.format)
        0       I am a cat
        1       I am a dog
        2       I am a nan
        3    I am a rabbit
        dtype: object

        To avoid applying the function to missing values (and keep them as
        ``NaN``) ``na_action='ignore'`` can be used:

        >>> s.map('I am a {}'.format, na_action='ignore')
        0     I am a cat
        1     I am a dog
        2            NaN
        3  I am a rabbit
        dtype: object
        """
        new_values = super()._map_values(arg, na_action=na_action)
        return self._constructor(new_values, index=self.index).__finalize__(
            self, method="map"
        )

    def _gotitem(self, key, ndim, subset=None) -> Series:
        """
        Sub-classes to define. Return a sliced object.

        Parameters
        ----------
        key : string / list of selections
        ndim : {1, 2}
            Requested ndim of result.
        subset : object, default None
            Subset to act on.
        """
        return self

    _agg_see_also_doc = dedent(
        """
    See Also
    --------
    Series.apply : Invoke function on a Series.
    Series.transform : Transform function producing a Series with like indexes.
    """
    )

    _agg_examples_doc = dedent(
        """
    Examples
    --------
    >>> s = pd.Series([1, 2, 3, 4])
    >>> s
    0    1
    1    2
    2    3
    3    4
    dtype: int64

    >>> s.agg('min')
    1

    >>> s.agg(['min', 'max'])
    min   1
    max   4
    dtype: int64
    """
    )

    @doc(
        generic._shared_docs["aggregate"],
        klass=_shared_doc_kwargs["klass"],
        axis=_shared_doc_kwargs["axis"],
        see_also=_agg_see_also_doc,
        examples=_agg_examples_doc,
    )
    def aggregate(self, func=None, axis=0, *args, **kwargs):
        # Validate the axis parameter
        self._get_axis_number(axis)

        # if func is None, will switch to user-provided "named aggregation" kwargs
        if func is None:
            func = dict(kwargs.items())

        op = SeriesApply(self, func, convert_dtype=False, args=args, kwargs=kwargs)
        result = op.agg()
        return result

    agg = aggregate

    @doc(
        _shared_docs["transform"],
        klass=_shared_doc_kwargs["klass"],
        axis=_shared_doc_kwargs["axis"],
    )
    def transform(
        self, func: AggFuncType, axis: Axis = 0, *args, **kwargs
    ) -> DataFrame | Series:
        # Validate axis argument
        self._get_axis_number(axis)
        result = SeriesApply(
            self, func=func, convert_dtype=True, args=args, kwargs=kwargs
        ).transform()
        return result

    def apply(
        self,
        func: AggFuncType,
        convert_dtype: bool = True,
        args: tuple[Any, ...] = (),
        **kwargs,
    ) -> DataFrame | Series:
        """
        Invoke function on values of Series.

        Can be ufunc (a NumPy function that applies to the entire Series)
        or a Python function that only works on single values.

        Parameters
        ----------
        func : function
            Python function or NumPy ufunc to apply.
        convert_dtype : bool, default True
            Try to find better dtype for elementwise function results. If
            False, leave as dtype=object. Note that the dtype is always
            preserved for some extension array dtypes, such as Categorical.
        args : tuple
            Positional arguments passed to func after the series value.
        **kwargs
            Additional keyword arguments passed to func.

        Returns
        -------
        Series or DataFrame
            If func returns a Series object the result will be a DataFrame.

        See Also
        --------
        Series.map: For element-wise operations.
        Series.agg: Only perform aggregating type operations.
        Series.transform: Only perform transforming type operations.

        Notes
        -----
        Functions that mutate the passed object can produce unexpected
        behavior or errors and are not supported. See :ref:`gotchas.udf-mutation`
        for more details.

        Examples
        --------
        Create a series with typical summer temperatures for each city.

        >>> s = pd.Series([20, 21, 12],
        ...               index=['London', 'New York', 'Helsinki'])
        >>> s
        London      20
        New York    21
        Helsinki    12
        dtype: int64

        Square the values by defining a function and passing it as an
        argument to ``apply()``.

        >>> def square(x):
        ...     return x ** 2
        >>> s.apply(square)
        London      400
        New York    441
        Helsinki    144
        dtype: int64

        Square the values by passing an anonymous function as an
        argument to ``apply()``.

        >>> s.apply(lambda x: x ** 2)
        London      400
        New York    441
        Helsinki    144
        dtype: int64

        Define a custom function that needs additional positional
        arguments and pass these additional arguments using the
        ``args`` keyword.

        >>> def subtract_custom_value(x, custom_value):
        ...     return x - custom_value

        >>> s.apply(subtract_custom_value, args=(5,))
        London      15
        New York    16
        Helsinki     7
        dtype: int64

        Define a custom function that takes keyword arguments
        and pass these arguments to ``apply``.

        >>> def add_custom_values(x, **kwargs):
        ...     for month in kwargs:
        ...         x += kwargs[month]
        ...     return x

        >>> s.apply(add_custom_values, june=30, july=20, august=25)
        London      95
        New York    96
        Helsinki    87
        dtype: int64

        Use a function from the Numpy library.

        >>> s.apply(np.log)
        London      2.995732
        New York    3.044522
        Helsinki    2.484907
        dtype: float64
        """
        return SeriesApply(self, func, convert_dtype, args, kwargs).apply()

    def _reduce(
        self,
        op,
        name: str,
        *,
        axis=0,
        skipna=True,
        numeric_only=None,
        filter_type=None,
        **kwds,
    ):
        """
        Perform a reduction operation.

        If we have an ndarray as a value, then simply perform the operation,
        otherwise delegate to the object.
        """
        delegate = self._values

        if axis is not None:
            self._get_axis_number(axis)

        if isinstance(delegate, ExtensionArray):
            # dispatch to ExtensionArray interface
            return delegate._reduce(name, skipna=skipna, **kwds)

        else:
            # dispatch to numpy arrays
            if numeric_only:
                raise NotImplementedError(
                    f"Series.{name} does not implement numeric_only."
                )
            with np.errstate(all="ignore"):
                return op(delegate, skipna=skipna, **kwds)

    def _reindex_indexer(
        self, new_index: Index | None, indexer: npt.NDArray[np.intp] | None, copy: bool
    ) -> Series:
        # Note: new_index is None iff indexer is None
        # if not None, indexer is np.intp
        if indexer is None:
            if copy:
                return self.copy()
            return self

        new_values = algorithms.take_nd(
            self._values, indexer, allow_fill=True, fill_value=None
        )
        return self._constructor(new_values, index=new_index)

    def _needs_reindex_multi(self, axes, method, level) -> bool:
        """
        Check if we do need a multi reindex; this is for compat with
        higher dims.
        """
        return False

    # error: Cannot determine type of 'align'
    @doc(
        NDFrame.align,  # type: ignore[has-type]
        klass=_shared_doc_kwargs["klass"],
        axes_single_arg=_shared_doc_kwargs["axes_single_arg"],
    )
    def align(
        self,
        other,
        join="outer",
        axis=None,
        level=None,
        copy=True,
        fill_value=None,
        method=None,
        limit=None,
        fill_axis=0,
        broadcast_axis=None,
    ):
        return super().align(
            other,
            join=join,
            axis=axis,
            level=level,
            copy=copy,
            fill_value=fill_value,
            method=method,
            limit=limit,
            fill_axis=fill_axis,
            broadcast_axis=broadcast_axis,
        )

    def rename(
        self,
        index=None,
        *,
        axis=None,
        copy=True,
        inplace=False,
        level=None,
        errors="ignore",
    ):
        """
        Alter Series index labels or name.

        Function / dict values must be unique (1-to-1). Labels not contained in
        a dict / Series will be left as-is. Extra labels listed don't throw an
        error.

        Alternatively, change ``Series.name`` with a scalar value.

        See the :ref:`user guide <basics.rename>` for more.

        Parameters
        ----------
        axis : {0 or "index"}
            Unused. Accepted for compatibility with DataFrame method only.
        index : scalar, hashable sequence, dict-like or function, optional
            Functions or dict-like are transformations to apply to
            the index.
            Scalar or hashable sequence-like will alter the ``Series.name``
            attribute.

        **kwargs
            Additional keyword arguments passed to the function. Only the
            "inplace" keyword is used.

        Returns
        -------
        Series or None
            Series with index labels or name altered or None if ``inplace=True``.

        See Also
        --------
        DataFrame.rename : Corresponding DataFrame method.
        Series.rename_axis : Set the name of the axis.

        Examples
        --------
        >>> s = pd.Series([1, 2, 3])
        >>> s
        0    1
        1    2
        2    3
        dtype: int64
        >>> s.rename("my_name")  # scalar, changes Series.name
        0    1
        1    2
        2    3
        Name: my_name, dtype: int64
        >>> s.rename(lambda x: x ** 2)  # function, changes labels
        0    1
        1    2
        4    3
        dtype: int64
        >>> s.rename({1: 3, 2: 5})  # mapping, changes labels
        0    1
        3    2
        5    3
        dtype: int64
        """
        if callable(index) or is_dict_like(index):
            return super().rename(
                index, copy=copy, inplace=inplace, level=level, errors=errors
            )
        else:
            return self._set_name(index, inplace=inplace)

    @overload
    def set_axis(
        self, labels, axis: Axis = ..., inplace: Literal[False] = ...
    ) -> Series:
        ...

    @overload
    def set_axis(self, labels, axis: Axis, inplace: Literal[True]) -> None:
        ...

    @overload
    def set_axis(self, labels, *, inplace: Literal[True]) -> None:
        ...

    @overload
    def set_axis(self, labels, axis: Axis = ..., inplace: bool = ...) -> Series | None:
        ...

    @deprecate_nonkeyword_arguments(version=None, allowed_args=["self", "labels"])
    @Appender(
        """
        Examples
        --------
        >>> s = pd.Series([1, 2, 3])
        >>> s
        0    1
        1    2
        2    3
        dtype: int64

        >>> s.set_axis(['a', 'b', 'c'], axis=0)
        a    1
        b    2
        c    3
        dtype: int64
    """
    )
    @Substitution(
        **_shared_doc_kwargs,
        extended_summary_sub="",
        axis_description_sub="",
        see_also_sub="",
    )
    @Appender(generic.NDFrame.set_axis.__doc__)
    def set_axis(self, labels, axis: Axis = 0, inplace: bool = False):
        return super().set_axis(labels, axis=axis, inplace=inplace)

    # error: Cannot determine type of 'reindex'
    @doc(
        NDFrame.reindex,  # type: ignore[has-type]
        klass=_shared_doc_kwargs["klass"],
        axes=_shared_doc_kwargs["axes"],
        optional_labels=_shared_doc_kwargs["optional_labels"],
        optional_axis=_shared_doc_kwargs["optional_axis"],
    )
    def reindex(self, index=None, **kwargs):
        return super().reindex(index=index, **kwargs)

    @deprecate_nonkeyword_arguments(version=None, allowed_args=["self", "labels"])
    def drop(
        self,
        labels=None,
        axis=0,
        index=None,
        columns=None,
        level=None,
        inplace=False,
        errors="raise",
    ) -> Series:
        """
        Return Series with specified index labels removed.

        Remove elements of a Series based on specifying the index labels.
        When using a multi-index, labels on different levels can be removed
        by specifying the level.

        Parameters
        ----------
        labels : single label or list-like
            Index labels to drop.
        axis : 0, default 0
            Redundant for application on Series.
        index : single label or list-like
            Redundant for application on Series, but 'index' can be used instead
            of 'labels'.
        columns : single label or list-like
            No change is made to the Series; use 'index' or 'labels' instead.
        level : int or level name, optional
            For MultiIndex, level for which the labels will be removed.
        inplace : bool, default False
            If True, do operation inplace and return None.
        errors : {'ignore', 'raise'}, default 'raise'
            If 'ignore', suppress error and only existing labels are dropped.

        Returns
        -------
        Series or None
            Series with specified index labels removed or None if ``inplace=True``.

        Raises
        ------
        KeyError
            If none of the labels are found in the index.

        See Also
        --------
        Series.reindex : Return only specified index labels of Series.
        Series.dropna : Return series without null values.
        Series.drop_duplicates : Return Series with duplicate values removed.
        DataFrame.drop : Drop specified labels from rows or columns.

        Examples
        --------
        >>> s = pd.Series(data=np.arange(3), index=['A', 'B', 'C'])
        >>> s
        A  0
        B  1
        C  2
        dtype: int64

        Drop labels B en C

        >>> s.drop(labels=['B', 'C'])
        A  0
        dtype: int64

        Drop 2nd level label in MultiIndex Series

        >>> midx = pd.MultiIndex(levels=[['lama', 'cow', 'falcon'],
        ...                              ['speed', 'weight', 'length']],
        ...                      codes=[[0, 0, 0, 1, 1, 1, 2, 2, 2],
        ...                             [0, 1, 2, 0, 1, 2, 0, 1, 2]])
        >>> s = pd.Series([45, 200, 1.2, 30, 250, 1.5, 320, 1, 0.3],
        ...               index=midx)
        >>> s
        lama    speed      45.0
                weight    200.0
                length      1.2
        cow     speed      30.0
                weight    250.0
                length      1.5
        falcon  speed     320.0
                weight      1.0
                length      0.3
        dtype: float64

        >>> s.drop(labels='weight', level=1)
        lama    speed      45.0
                length      1.2
        cow     speed      30.0
                length      1.5
        falcon  speed     320.0
                length      0.3
        dtype: float64
        """
        return super().drop(
            labels=labels,
            axis=axis,
            index=index,
            columns=columns,
            level=level,
            inplace=inplace,
            errors=errors,
        )

    @overload
    def fillna(
        self,
        value=...,
        method: FillnaOptions | None = ...,
        axis: Axis | None = ...,
        inplace: Literal[False] = ...,
        limit=...,
        downcast=...,
    ) -> Series:
        ...

    @overload
    def fillna(
        self,
        value,
        method: FillnaOptions | None,
        axis: Axis | None,
        inplace: Literal[True],
        limit=...,
        downcast=...,
    ) -> None:
        ...

    @overload
    def fillna(
        self,
        *,
        inplace: Literal[True],
        limit=...,
        downcast=...,
    ) -> None:
        ...

    @overload
    def fillna(
        self,
        value,
        *,
        inplace: Literal[True],
        limit=...,
        downcast=...,
    ) -> None:
        ...

    @overload
    def fillna(
        self,
        *,
        method: FillnaOptions | None,
        inplace: Literal[True],
        limit=...,
        downcast=...,
    ) -> None:
        ...

    @overload
    def fillna(
        self,
        *,
        axis: Axis | None,
        inplace: Literal[True],
        limit=...,
        downcast=...,
    ) -> None:
        ...

    @overload
    def fillna(
        self,
        *,
        method: FillnaOptions | None,
        axis: Axis | None,
        inplace: Literal[True],
        limit=...,
        downcast=...,
    ) -> None:
        ...

    @overload
    def fillna(
        self,
        value,
        *,
        axis: Axis | None,
        inplace: Literal[True],
        limit=...,
        downcast=...,
    ) -> None:
        ...

    @overload
    def fillna(
        self,
        value,
        method: FillnaOptions | None,
        *,
        inplace: Literal[True],
        limit=...,
        downcast=...,
    ) -> None:
        ...

    @overload
    def fillna(
        self,
        value=...,
        method: FillnaOptions | None = ...,
        axis: Axis | None = ...,
        inplace: bool = ...,
        limit=...,
        downcast=...,
    ) -> Series | None:
        ...

    # error: Cannot determine type of 'fillna'
    @deprecate_nonkeyword_arguments(version=None, allowed_args=["self", "value"])
    @doc(NDFrame.fillna, **_shared_doc_kwargs)  # type: ignore[has-type]
    def fillna(
        self,
        value: object | ArrayLike | None = None,
        method: FillnaOptions | None = None,
        axis=None,
        inplace=False,
        limit=None,
        downcast=None,
    ) -> Series | None:
        return super().fillna(
            value=value,
            method=method,
            axis=axis,
            inplace=inplace,
            limit=limit,
            downcast=downcast,
        )

    def pop(self, item: Hashable) -> Any:
        """
        Return item and drops from series. Raise KeyError if not found.

        Parameters
        ----------
        item : label
            Index of the element that needs to be removed.

        Returns
        -------
        Value that is popped from series.

        Examples
        --------
        >>> ser = pd.Series([1,2,3])

        >>> ser.pop(0)
        1

        >>> ser
        1    2
        2    3
        dtype: int64
        """
        return super().pop(item=item)

    # error: Cannot determine type of 'replace'
    @doc(
        NDFrame.replace,  # type: ignore[has-type]
        klass=_shared_doc_kwargs["klass"],
        inplace=_shared_doc_kwargs["inplace"],
        replace_iloc=_shared_doc_kwargs["replace_iloc"],
    )
    def replace(
        self,
        to_replace=None,
        value=None,
        inplace=False,
        limit=None,
        regex=False,
        method="pad",
    ):
        return super().replace(
            to_replace=to_replace,
            value=value,
            inplace=inplace,
            limit=limit,
            regex=regex,
            method=method,
        )

    def _replace_single(self, to_replace, method: str, inplace: bool, limit):
        """
        Replaces values in a Series using the fill method specified when no
        replacement value is given in the replace method
        """

        orig_dtype = self.dtype
        result = self if inplace else self.copy()
        fill_f = missing.get_fill_func(method)

        mask = missing.mask_missing(result.values, to_replace)
        values, _ = fill_f(result.values, limit=limit, mask=mask)

        if values.dtype == orig_dtype and inplace:
            return

        result = self._constructor(values, index=self.index, dtype=self.dtype)
        result = result.__finalize__(self)

        if inplace:
            self._update_inplace(result)
            return

        return result

    # error: Cannot determine type of 'shift'
    @doc(NDFrame.shift, klass=_shared_doc_kwargs["klass"])  # type: ignore[has-type]
    def shift(self, periods=1, freq=None, axis=0, fill_value=None) -> Series:
        return super().shift(
            periods=periods, freq=freq, axis=axis, fill_value=fill_value
        )

    def memory_usage(self, index: bool = True, deep: bool = False) -> int:
        """
        Return the memory usage of the Series.

        The memory usage can optionally include the contribution of
        the index and of elements of `object` dtype.

        Parameters
        ----------
        index : bool, default True
            Specifies whether to include the memory usage of the Series index.
        deep : bool, default False
            If True, introspect the data deeply by interrogating
            `object` dtypes for system-level memory consumption, and include
            it in the returned value.

        Returns
        -------
        int
            Bytes of memory consumed.

        See Also
        --------
        numpy.ndarray.nbytes : Total bytes consumed by the elements of the
            array.
        DataFrame.memory_usage : Bytes consumed by a DataFrame.

        Examples
        --------
        >>> s = pd.Series(range(3))
        >>> s.memory_usage()
        152

        Not including the index gives the size of the rest of the data, which
        is necessarily smaller:

        >>> s.memory_usage(index=False)
        24

        The memory footprint of `object` values is ignored by default:

        >>> s = pd.Series(["a", "b"])
        >>> s.values
        array(['a', 'b'], dtype=object)
        >>> s.memory_usage()
        144
        >>> s.memory_usage(deep=True)
        244
        """
        v = self._memory_usage(deep=deep)
        if index:
            v += self.index.memory_usage(deep=deep)
        return v

    def isin(self, values) -> Series:
        """
        Whether elements in Series are contained in `values`.

        Return a boolean Series showing whether each element in the Series
        matches an element in the passed sequence of `values` exactly.

        Parameters
        ----------
        values : set or list-like
            The sequence of values to test. Passing in a single string will
            raise a ``TypeError``. Instead, turn a single string into a
            list of one element.

        Returns
        -------
        Series
            Series of booleans indicating if each element is in values.

        Raises
        ------
        TypeError
          * If `values` is a string

        See Also
        --------
        DataFrame.isin : Equivalent method on DataFrame.

        Examples
        --------
        >>> s = pd.Series(['lama', 'cow', 'lama', 'beetle', 'lama',
        ...                'hippo'], name='animal')
        >>> s.isin(['cow', 'lama'])
        0     True
        1     True
        2     True
        3    False
        4     True
        5    False
        Name: animal, dtype: bool

        Passing a single string as ``s.isin('lama')`` will raise an error. Use
        a list of one element instead:

        >>> s.isin(['lama'])
        0     True
        1    False
        2     True
        3    False
        4     True
        5    False
        Name: animal, dtype: bool

        Strings and integers are distinct and are therefore not comparable:

        >>> pd.Series([1]).isin(['1'])
        0    False
        dtype: bool
        >>> pd.Series([1.1]).isin(['1.1'])
        0    False
        dtype: bool
        """
        result = algorithms.isin(self._values, values)
        return self._constructor(result, index=self.index).__finalize__(
            self, method="isin"
        )

    def between(self, left, right, inclusive="both") -> Series:
        """
        Return boolean Series equivalent to left <= series <= right.

        This function returns a boolean vector containing `True` wherever the
        corresponding Series element is between the boundary values `left` and
        `right`. NA values are treated as `False`.

        Parameters
        ----------
        left : scalar or list-like
            Left boundary.
        right : scalar or list-like
            Right boundary.
        inclusive : {"both", "neither", "left", "right"}
            Include boundaries. Whether to set each bound as closed or open.

            .. versionchanged:: 1.3.0

        Returns
        -------
        Series
            Series representing whether each element is between left and
            right (inclusive).

        See Also
        --------
        Series.gt : Greater than of series and other.
        Series.lt : Less than of series and other.

        Notes
        -----
        This function is equivalent to ``(left <= ser) & (ser <= right)``

        Examples
        --------
        >>> s = pd.Series([2, 0, 4, 8, np.nan])

        Boundary values are included by default:

        >>> s.between(1, 4)
        0     True
        1    False
        2     True
        3    False
        4    False
        dtype: bool

        With `inclusive` set to ``"neither"`` boundary values are excluded:

        >>> s.between(1, 4, inclusive="neither")
        0     True
        1    False
        2    False
        3    False
        4    False
        dtype: bool

        `left` and `right` can be any scalar value:

        >>> s = pd.Series(['Alice', 'Bob', 'Carol', 'Eve'])
        >>> s.between('Anna', 'Daniel')
        0    False
        1     True
        2     True
        3    False
        dtype: bool
        """
        if inclusive is True or inclusive is False:
            warnings.warn(
                "Boolean inputs to the `inclusive` argument are deprecated in"
                "favour of `both` or `neither`.",
                FutureWarning,
                stacklevel=2,
            )
            if inclusive:
                inclusive = "both"
            else:
                inclusive = "neither"
        if inclusive == "both":
            lmask = self >= left
            rmask = self <= right
        elif inclusive == "left":
            lmask = self >= left
            rmask = self < right
        elif inclusive == "right":
            lmask = self > left
            rmask = self <= right
        elif inclusive == "neither":
            lmask = self > left
            rmask = self < right
        else:
            raise ValueError(
                "Inclusive has to be either string of 'both',"
                "'left', 'right', or 'neither'."
            )

        return lmask & rmask

    # ----------------------------------------------------------------------
    # Convert to types that support pd.NA

    def _convert_dtypes(
        self,
        infer_objects: bool = True,
        convert_string: bool = True,
        convert_integer: bool = True,
        convert_boolean: bool = True,
        convert_floating: bool = True,
    ) -> Series:
        input_series = self
        if infer_objects:
            input_series = input_series.infer_objects()
            if is_object_dtype(input_series):
                input_series = input_series.copy()

        if convert_string or convert_integer or convert_boolean or convert_floating:
            inferred_dtype = convert_dtypes(
                input_series._values,
                convert_string,
                convert_integer,
                convert_boolean,
                convert_floating,
            )
            result = input_series.astype(inferred_dtype)
        else:
            result = input_series.copy()
        return result

    # error: Cannot determine type of 'isna'
    @doc(NDFrame.isna, klass=_shared_doc_kwargs["klass"])  # type: ignore[has-type]
    def isna(self) -> Series:
        return generic.NDFrame.isna(self)

    # error: Cannot determine type of 'isna'
    @doc(NDFrame.isna, klass=_shared_doc_kwargs["klass"])  # type: ignore[has-type]
    def isnull(self) -> Series:
        return super().isnull()

    # error: Cannot determine type of 'notna'
    @doc(NDFrame.notna, klass=_shared_doc_kwargs["klass"])  # type: ignore[has-type]
    def notna(self) -> Series:
        return super().notna()

    # error: Cannot determine type of 'notna'
    @doc(NDFrame.notna, klass=_shared_doc_kwargs["klass"])  # type: ignore[has-type]
    def notnull(self) -> Series:
        return super().notnull()

    @deprecate_nonkeyword_arguments(version=None, allowed_args=["self"])
    def dropna(self, axis=0, inplace=False, how=None):
        """
        Return a new Series with missing values removed.

        See the :ref:`User Guide <missing_data>` for more on which values are
        considered missing, and how to work with missing data.

        Parameters
        ----------
        axis : {0 or 'index'}, default 0
            There is only one axis to drop values from.
        inplace : bool, default False
            If True, do operation inplace and return None.
        how : str, optional
            Not in use. Kept for compatibility.

        Returns
        -------
        Series or None
            Series with NA entries dropped from it or None if ``inplace=True``.

        See Also
        --------
        Series.isna: Indicate missing values.
        Series.notna : Indicate existing (non-missing) values.
        Series.fillna : Replace missing values.
        DataFrame.dropna : Drop rows or columns which contain NA values.
        Index.dropna : Drop missing indices.

        Examples
        --------
        >>> ser = pd.Series([1., 2., np.nan])
        >>> ser
        0    1.0
        1    2.0
        2    NaN
        dtype: float64

        Drop NA values from a Series.

        >>> ser.dropna()
        0    1.0
        1    2.0
        dtype: float64

        Keep the Series with valid entries in the same variable.

        >>> ser.dropna(inplace=True)
        >>> ser
        0    1.0
        1    2.0
        dtype: float64

        Empty strings are not considered NA values. ``None`` is considered an
        NA value.

        >>> ser = pd.Series([np.NaN, 2, pd.NaT, '', None, 'I stay'])
        >>> ser
        0       NaN
        1         2
        2       NaT
        3
        4      None
        5    I stay
        dtype: object
        >>> ser.dropna()
        1         2
        3
        5    I stay
        dtype: object
        """
        inplace = validate_bool_kwarg(inplace, "inplace")
        # Validate the axis parameter
        self._get_axis_number(axis or 0)

        if self._can_hold_na:
            result = remove_na_arraylike(self)
            if inplace:
                self._update_inplace(result)
            else:
                return result
        else:
            if inplace:
                # do nothing
                pass
            else:
                return self.copy()

    # ----------------------------------------------------------------------
    # Time series-oriented methods

    # error: Cannot determine type of 'asfreq'
    @doc(NDFrame.asfreq, **_shared_doc_kwargs)  # type: ignore[has-type]
    def asfreq(
        self,
        freq,
        method=None,
        how: str | None = None,
        normalize: bool = False,
        fill_value=None,
    ) -> Series:
        return super().asfreq(
            freq=freq,
            method=method,
            how=how,
            normalize=normalize,
            fill_value=fill_value,
        )

    # error: Cannot determine type of 'resample'
    @doc(NDFrame.resample, **_shared_doc_kwargs)  # type: ignore[has-type]
    def resample(
        self,
        rule,
        axis=0,
        closed: str | None = None,
        label: str | None = None,
        convention: str = "start",
        kind: str | None = None,
        loffset=None,
        base: int | None = None,
        on=None,
        level=None,
        origin: str | TimestampConvertibleTypes = "start_day",
        offset: TimedeltaConvertibleTypes | None = None,
    ) -> Resampler:
        return super().resample(
            rule=rule,
            axis=axis,
            closed=closed,
            label=label,
            convention=convention,
            kind=kind,
            loffset=loffset,
            base=base,
            on=on,
            level=level,
            origin=origin,
            offset=offset,
        )

    def to_timestamp(self, freq=None, how="start", copy=True) -> Series:
        """
        Cast to DatetimeIndex of Timestamps, at *beginning* of period.

        Parameters
        ----------
        freq : str, default frequency of PeriodIndex
            Desired frequency.
        how : {'s', 'e', 'start', 'end'}
            Convention for converting period to timestamp; start of period
            vs. end.
        copy : bool, default True
            Whether or not to return a copy.

        Returns
        -------
        Series with DatetimeIndex
        """
        new_values = self._values
        if copy:
            new_values = new_values.copy()

        if not isinstance(self.index, PeriodIndex):
            raise TypeError(f"unsupported Type {type(self.index).__name__}")
        new_index = self.index.to_timestamp(freq=freq, how=how)
        return self._constructor(new_values, index=new_index).__finalize__(
            self, method="to_timestamp"
        )

    def to_period(self, freq=None, copy=True) -> Series:
        """
        Convert Series from DatetimeIndex to PeriodIndex.

        Parameters
        ----------
        freq : str, default None
            Frequency associated with the PeriodIndex.
        copy : bool, default True
            Whether or not to return a copy.

        Returns
        -------
        Series
            Series with index converted to PeriodIndex.
        """
        new_values = self._values
        if copy:
            new_values = new_values.copy()

        if not isinstance(self.index, DatetimeIndex):
            raise TypeError(f"unsupported Type {type(self.index).__name__}")
        new_index = self.index.to_period(freq=freq)
        return self._constructor(new_values, index=new_index).__finalize__(
            self, method="to_period"
        )

    @deprecate_nonkeyword_arguments(version=None, allowed_args=["self"])
    def ffill(
        self: Series,
        axis: None | Axis = None,
        inplace: bool = False,
        limit: None | int = None,
        downcast=None,
    ) -> Series | None:
        return super().ffill(axis, inplace, limit, downcast)

    @deprecate_nonkeyword_arguments(version=None, allowed_args=["self"])
    def bfill(
        self: Series,
        axis: None | Axis = None,
        inplace: bool = False,
        limit: None | int = None,
        downcast=None,
    ) -> Series | None:
        return super().bfill(axis, inplace, limit, downcast)

    @deprecate_nonkeyword_arguments(
        version=None, allowed_args=["self", "lower", "upper"]
    )
    def clip(
        self: Series,
        lower=None,
        upper=None,
        axis: Axis | None = None,
        inplace: bool = False,
        *args,
        **kwargs,
    ) -> Series | None:
        return super().clip(lower, upper, axis, inplace, *args, **kwargs)

    @deprecate_nonkeyword_arguments(version=None, allowed_args=["self", "method"])
    def interpolate(
        self: Series,
        method: str = "linear",
        axis: Axis = 0,
        limit: int | None = None,
        inplace: bool = False,
        limit_direction: str | None = None,
        limit_area: str | None = None,
        downcast: str | None = None,
        **kwargs,
    ) -> Series | None:
        return super().interpolate(
            method,
            axis,
            limit,
            inplace,
            limit_direction,
            limit_area,
            downcast,
            **kwargs,
        )

    @deprecate_nonkeyword_arguments(
        version=None, allowed_args=["self", "cond", "other"]
    )
    def where(
        self,
        cond,
        other=np.nan,
        inplace=False,
        axis=None,
        level=None,
        errors="raise",
        try_cast=lib.no_default,
    ):
        return super().where(cond, other, inplace, axis, level, errors, try_cast)

    @deprecate_nonkeyword_arguments(
        version=None, allowed_args=["self", "cond", "other"]
    )
    def mask(
        self,
        cond,
        other=np.nan,
        inplace=False,
        axis=None,
        level=None,
        errors="raise",
        try_cast=lib.no_default,
    ):
        return super().mask(cond, other, inplace, axis, level, errors, try_cast)

    # ----------------------------------------------------------------------
    # Add index
    _AXIS_ORDERS = ["index"]
    _AXIS_REVERSED = False
    _AXIS_LEN = len(_AXIS_ORDERS)
    _info_axis_number = 0
    _info_axis_name = "index"

    index: Index = properties.AxisProperty(
        axis=0, doc="The index (axis labels) of the Series."
    )

    # ----------------------------------------------------------------------
    # Accessor Methods
    # ----------------------------------------------------------------------
    str = CachedAccessor("str", StringMethods)
    dt = CachedAccessor("dt", CombinedDatetimelikeProperties)
    cat = CachedAccessor("cat", CategoricalAccessor)
    plot = CachedAccessor("plot", pandas.plotting.PlotAccessor)
    sparse = CachedAccessor("sparse", SparseAccessor)

    # ----------------------------------------------------------------------
    # Add plotting methods to Series
    hist = pandas.plotting.hist_series

    # ----------------------------------------------------------------------
    # Template-Based Arithmetic/Comparison Methods

    def _cmp_method(self, other, op):
        res_name = ops.get_op_result_name(self, other)

        if isinstance(other, Series) and not self._indexed_same(other):
            raise ValueError("Can only compare identically-labeled Series objects")

        lvalues = self._values
        rvalues = extract_array(other, extract_numpy=True, extract_range=True)

        with np.errstate(all="ignore"):
            res_values = ops.comparison_op(lvalues, rvalues, op)

        return self._construct_result(res_values, name=res_name)

    def _logical_method(self, other, op):
        res_name = ops.get_op_result_name(self, other)
        self, other = ops.align_method_SERIES(self, other, align_asobject=True)

        lvalues = self._values
        rvalues = extract_array(other, extract_numpy=True, extract_range=True)

        res_values = ops.logical_op(lvalues, rvalues, op)
        return self._construct_result(res_values, name=res_name)

    def _arith_method(self, other, op):
        res_name = ops.get_op_result_name(self, other)
        self, other = ops.align_method_SERIES(self, other)

        lvalues = self._values
        rvalues = extract_array(other, extract_numpy=True, extract_range=True)
        rvalues = ops.maybe_prepare_scalar_for_op(rvalues, lvalues.shape)
        rvalues = ensure_wrapped_if_datetimelike(rvalues)

        with np.errstate(all="ignore"):
            result = ops.arithmetic_op(lvalues, rvalues, op)

        return self._construct_result(result, name=res_name)


Series._add_numeric_operations()

# Add arithmetic!
ops.add_flex_arithmetic_methods(Series)<|MERGE_RESOLUTION|>--- conflicted
+++ resolved
@@ -1074,12 +1074,8 @@
                         FutureWarning,
                         stacklevel=2,
                     )
-<<<<<<< HEAD
-                self._mgr.setitem(key, value, inplace=True)
-=======
                 # this is equivalent to self._values[key] = value
                 self._mgr.setitem_inplace(key, value)
->>>>>>> 3d135f3d
             else:
                 # GH#12862 adding a new key to the Series
                 self.loc[key] = value
@@ -1111,12 +1107,8 @@
         # error: Argument 1 to "validate_numeric_casting" has incompatible type
         # "Union[dtype, ExtensionDtype]"; expected "dtype"
         validate_numeric_casting(self.dtype, value)  # type: ignore[arg-type]
-<<<<<<< HEAD
-        self._mgr.setitem(loc, value, inplace=True)
-=======
         # this is equivalent to self._values[key] = value
         self._mgr.setitem_inplace(loc, value)
->>>>>>> 3d135f3d
 
     def _set_with(self, key, value):
         # other: fancy integer or otherwise
