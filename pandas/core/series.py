"""
Data structure for 1-dimensional cross-sectional and time series data
"""
from io import StringIO
from shutil import get_terminal_size
from textwrap import dedent
from typing import (
    IO,
    TYPE_CHECKING,
    Any,
    Callable,
    Iterable,
    List,
    Optional,
    Tuple,
    Type,
    Union,
)
import warnings

import numpy as np

from pandas._config import get_option

from pandas._libs import lib, properties, reshape, tslibs
from pandas._libs.lib import no_default
from pandas._typing import (
    AggFuncType,
    ArrayLike,
    Axis,
    DtypeObj,
    FrameOrSeriesUnion,
    IndexKeyFunc,
    Label,
    StorageOptions,
    ValueKeyFunc,
)
from pandas.compat.numpy import function as nv
from pandas.errors import InvalidIndexError
from pandas.util._decorators import Appender, Substitution, doc
from pandas.util._validators import validate_bool_kwarg, validate_percentile

from pandas.core.dtypes.cast import (
    convert_dtypes,
    maybe_cast_to_extension_array,
    validate_numeric_casting,
)
from pandas.core.dtypes.common import (
    ensure_platform_int,
    is_bool,
    is_categorical_dtype,
    is_dict_like,
    is_extension_array_dtype,
    is_integer,
    is_iterator,
    is_list_like,
    is_object_dtype,
    is_scalar,
    validate_all_hashable,
)
from pandas.core.dtypes.generic import ABCDataFrame
from pandas.core.dtypes.inference import is_hashable
from pandas.core.dtypes.missing import (
    isna,
    na_value_for_dtype,
    notna,
    remove_na_arraylike,
)

from pandas.core import algorithms, base, generic, missing, nanops, ops
from pandas.core.accessor import CachedAccessor
from pandas.core.aggregation import aggregate, transform
from pandas.core.arrays import ExtensionArray
from pandas.core.arrays.categorical import CategoricalAccessor
from pandas.core.arrays.sparse import SparseAccessor
import pandas.core.common as com
from pandas.core.construction import (
    array as pd_array,
    create_series_with_explicit_dtype,
    extract_array,
    is_empty_data,
    sanitize_array,
)
from pandas.core.generic import NDFrame
from pandas.core.indexers import deprecate_ndim_indexing, unpack_1tuple
from pandas.core.indexes.accessors import CombinedDatetimelikeProperties
from pandas.core.indexes.api import (
    CategoricalIndex,
    Float64Index,
    Index,
    MultiIndex,
    ensure_index,
)
import pandas.core.indexes.base as ibase
from pandas.core.indexes.datetimes import DatetimeIndex
from pandas.core.indexes.period import PeriodIndex
from pandas.core.indexes.timedeltas import TimedeltaIndex
from pandas.core.indexing import check_bool_indexer
from pandas.core.internals import SingleBlockManager
from pandas.core.shared_docs import _shared_docs
from pandas.core.sorting import ensure_key_mapped, nargsort
from pandas.core.strings import StringMethods
from pandas.core.tools.datetimes import to_datetime

import pandas.io.formats.format as fmt
import pandas.plotting

if TYPE_CHECKING:
    from pandas.core.frame import DataFrame
    from pandas.core.groupby.generic import SeriesGroupBy

__all__ = ["Series"]

_shared_doc_kwargs = {
    "axes": "index",
    "klass": "Series",
    "axes_single_arg": "{0 or 'index'}",
    "axis": """axis : {0 or 'index'}
        Parameter needed for compatibility with DataFrame.""",
    "inplace": """inplace : boolean, default False
        If True, performs operation inplace and returns None.""",
    "unique": "np.ndarray",
    "duplicated": "Series",
    "optional_by": "",
    "optional_mapper": "",
    "optional_labels": "",
    "optional_axis": "",
}


def _coerce_method(converter):
    """
    Install the scalar coercion methods.
    """

    def wrapper(self):
        if len(self) == 1:
            return converter(self.iloc[0])
        raise TypeError(f"cannot convert the series to {converter}")

    wrapper.__name__ = f"__{converter.__name__}__"
    return wrapper


# ----------------------------------------------------------------------
# Series class


class Series(base.IndexOpsMixin, generic.NDFrame):
    """
    One-dimensional ndarray with axis labels (including time series).

    Labels need not be unique but must be a hashable type. The object
    supports both integer- and label-based indexing and provides a host of
    methods for performing operations involving the index. Statistical
    methods from ndarray have been overridden to automatically exclude
    missing data (currently represented as NaN).

    Operations between Series (+, -, /, *, **) align values based on their
    associated index values-- they need not be the same length. The result
    index will be the sorted union of the two indexes.

    Parameters
    ----------
    data : array-like, Iterable, dict, or scalar value
        Contains data stored in Series. If data is a dict, argument order is
        maintained.
    index : array-like or Index (1d)
        Values must be hashable and have the same length as `data`.
        Non-unique index values are allowed. Will default to
        RangeIndex (0, 1, 2, ..., n) if not provided. If data is dict-like
        and index is None, then the values in the index are used to
        reindex the Series after it is created using the keys in the data.
    dtype : str, numpy.dtype, or ExtensionDtype, optional
        Data type for the output Series. If not specified, this will be
        inferred from `data`.
        See the :ref:`user guide <basics.dtypes>` for more usages.
    name : str, optional
        The name to give to the Series.
    copy : bool, default False
        Copy input data.
    """

    _typ = "series"
    _HANDLED_TYPES = (Index, ExtensionArray, np.ndarray)

    _name: Label
    _metadata: List[str] = ["name"]
    _internal_names_set = {"index"} | generic.NDFrame._internal_names_set
    _accessors = {"dt", "cat", "str", "sparse"}
    _hidden_attrs = (
        base.IndexOpsMixin._hidden_attrs
        | generic.NDFrame._hidden_attrs
        | frozenset(["compress", "ptp"])
    )

    # Override cache_readonly bc Series is mutable
    hasnans = property(
        base.IndexOpsMixin.hasnans.func, doc=base.IndexOpsMixin.hasnans.__doc__
    )
    __hash__ = generic.NDFrame.__hash__
    _mgr: SingleBlockManager
    div: Callable[["Series", Any], "Series"]
    rdiv: Callable[["Series", Any], "Series"]

    # ----------------------------------------------------------------------
    # Constructors

    def __init__(
        self, data=None, index=None, dtype=None, name=None, copy=False, fastpath=False
    ):

        if (
            isinstance(data, SingleBlockManager)
            and index is None
            and dtype is None
            and copy is False
        ):
            # GH#33357 called with just the SingleBlockManager
            NDFrame.__init__(self, data)
            self.name = name
            return

        # we are called internally, so short-circuit
        if fastpath:

            # data is an ndarray, index is defined
            if not isinstance(data, SingleBlockManager):
                data = SingleBlockManager.from_array(data, index)
            if copy:
                data = data.copy()
            if index is None:
                index = data.index

        else:

            name = ibase.maybe_extract_name(name, data, type(self))

            if is_empty_data(data) and dtype is None:
                # gh-17261
                warnings.warn(
                    "The default dtype for empty Series will be 'object' instead "
                    "of 'float64' in a future version. Specify a dtype explicitly "
                    "to silence this warning.",
                    DeprecationWarning,
                    stacklevel=2,
                )
                # uncomment the line below when removing the DeprecationWarning
                # dtype = np.dtype(object)

            if index is not None:
                index = ensure_index(index)

            if data is None:
                data = {}
            if dtype is not None:
                dtype = self._validate_dtype(dtype)

            if isinstance(data, MultiIndex):
                raise NotImplementedError(
                    "initializing a Series from a MultiIndex is not supported"
                )
            elif isinstance(data, Index):

                if dtype is not None:
                    # astype copies
                    data = data.astype(dtype)
                else:
                    # GH#24096 we need to ensure the index remains immutable
                    data = data._values.copy()
                copy = False

            elif isinstance(data, np.ndarray):
                if len(data.dtype):
                    # GH#13296 we are dealing with a compound dtype, which
                    #  should be treated as 2D
                    raise ValueError(
                        "Cannot construct a Series from an ndarray with "
                        "compound dtype.  Use DataFrame instead."
                    )
            elif isinstance(data, Series):
                if index is None:
                    index = data.index
                else:
                    data = data.reindex(index, copy=copy)
                    copy = False
                data = data._mgr
            elif is_dict_like(data):
                data, index = self._init_dict(data, index, dtype)
                dtype = None
                copy = False
            elif isinstance(data, SingleBlockManager):
                if index is None:
                    index = data.index
                elif not data.index.equals(index) or copy:
                    # GH#19275 SingleBlockManager input should only be called
                    # internally
                    raise AssertionError(
                        "Cannot pass both SingleBlockManager "
                        "`data` argument and a different "
                        "`index` argument. `copy` must be False."
                    )

            elif is_extension_array_dtype(data):
                pass
            elif isinstance(data, (set, frozenset)):
                raise TypeError(f"'{type(data).__name__}' type is unordered")
            else:
                data = com.maybe_iterable_to_list(data)

            if index is None:
                if not is_list_like(data):
                    data = [data]
                index = ibase.default_index(len(data))
            elif is_list_like(data):

                # a scalar numpy array is list-like but doesn't
                # have a proper length
                try:
                    if len(index) != len(data):
                        raise ValueError(
                            f"Length of passed values is {len(data)}, "
                            f"index implies {len(index)}."
                        )
                except TypeError:
                    pass

            # create/copy the manager
            if isinstance(data, SingleBlockManager):
                if dtype is not None:
                    data = data.astype(dtype=dtype, errors="ignore", copy=copy)
                elif copy:
                    data = data.copy()
            else:
                data = sanitize_array(data, index, dtype, copy, raise_cast_failure=True)

                data = SingleBlockManager.from_array(data, index)

        generic.NDFrame.__init__(self, data)
        self.name = name
        self._set_axis(0, index, fastpath=True)

    def _init_dict(self, data, index=None, dtype=None):
        """
        Derive the "_mgr" and "index" attributes of a new Series from a
        dictionary input.

        Parameters
        ----------
        data : dict or dict-like
            Data used to populate the new Series.
        index : Index or index-like, default None
            Index for the new Series: if None, use dict keys.
        dtype : dtype, default None
            The dtype for the new Series: if None, infer from data.

        Returns
        -------
        _data : BlockManager for the new Series
        index : index for the new Series
        """
        # Looking for NaN in dict doesn't work ({np.nan : 1}[float('nan')]
        # raises KeyError), so we iterate the entire dict, and align
        if data:
            # GH:34717, issue was using zip to extract key and values from data.
            # using generators in effects the performance.
            # Below is the new way of extracting the keys and values

            keys = tuple(data.keys())
            values = list(data.values())  # Generating list of values- faster way
        elif index is not None:
            # fastpath for Series(data=None). Just use broadcasting a scalar
            # instead of reindexing.
            values = na_value_for_dtype(dtype)
            keys = index
        else:
            keys, values = tuple(), []

        # Input is now list-like, so rely on "standard" construction:

        # TODO: passing np.float64 to not break anything yet. See GH-17261
        s = create_series_with_explicit_dtype(
            values, index=keys, dtype=dtype, dtype_if_empty=np.float64
        )

        # Now we just make sure the order is respected, if any
        if data and index is not None:
            s = s.reindex(index, copy=False)
        return s._mgr, s.index

    # ----------------------------------------------------------------------

    @property
    def _constructor(self) -> Type["Series"]:
        return Series

    @property
    def _constructor_expanddim(self) -> Type["DataFrame"]:
        from pandas.core.frame import DataFrame

        return DataFrame

    # types
    @property
    def _can_hold_na(self) -> bool:
        return self._mgr._can_hold_na

    _index = None

    def _set_axis(self, axis: int, labels, fastpath: bool = False) -> None:
        """
        Override generic, we want to set the _typ here.

        This is called from the cython code when we set the `index` attribute
        directly, e.g. `series.index = [1, 2, 3]`.
        """
        if not fastpath:
            labels = ensure_index(labels)

<<<<<<< HEAD
        if labels._is_all_dates and not isinstance(
            labels, (DatetimeIndex, PeriodIndex, TimedeltaIndex)
        ):
            try:
                labels = DatetimeIndex(labels)
                # need to set here because we changed the index
                if fastpath:
                    self._mgr.set_axis(axis, labels)
                warnings.warn(
                    "Automatically casting object-dtype Index of datetimes to "
                    "DatetimeIndex is deprecated and will be removed in a "
                    "future version.  Explicitly cast to DatetimeIndex instead.",
                    FutureWarning,
                    stacklevel=3,
                )
            except (tslibs.OutOfBoundsDatetime, ValueError):
                # labels may exceeds datetime bounds,
                # or not be a DatetimeIndex
                pass
=======
        if labels._is_all_dates:
            deep_labels = labels
            if isinstance(labels, CategoricalIndex):
                deep_labels = labels.categories

            if not isinstance(
                deep_labels, (DatetimeIndex, PeriodIndex, TimedeltaIndex)
            ):
                try:
                    labels = DatetimeIndex(labels)
                    # need to set here because we changed the index
                    if fastpath:
                        self._mgr.set_axis(axis, labels)
                    warnings.warn(
                        "Automatically casting object-dtype Index of datetimes to "
                        "DatetimeIndex is deprecated and will be removed in a "
                        "future version.  Explicitly cast to DatetimeIndex instead.",
                        FutureWarning,
                        stacklevel=3,
                    )
                except (tslibs.OutOfBoundsDatetime, ValueError):
                    # labels may exceeds datetime bounds,
                    # or not be a DatetimeIndex
                    pass
>>>>>>> 22dbef1c

        object.__setattr__(self, "_index", labels)
        if not fastpath:
            # The ensure_index call above ensures we have an Index object
            self._mgr.set_axis(axis, labels)

    # ndarray compatibility
    @property
    def dtype(self) -> DtypeObj:
        """
        Return the dtype object of the underlying data.
        """
        return self._mgr.dtype

    @property
    def dtypes(self) -> DtypeObj:
        """
        Return the dtype object of the underlying data.
        """
        # DataFrame compatibility
        return self.dtype

    @property
    def name(self) -> Label:
        """
        Return the name of the Series.

        The name of a Series becomes its index or column name if it is used
        to form a DataFrame. It is also used whenever displaying the Series
        using the interpreter.

        Returns
        -------
        label (hashable object)
            The name of the Series, also the column name if part of a DataFrame.

        See Also
        --------
        Series.rename : Sets the Series name when given a scalar input.
        Index.name : Corresponding Index property.

        Examples
        --------
        The Series name can be set initially when calling the constructor.

        >>> s = pd.Series([1, 2, 3], dtype=np.int64, name='Numbers')
        >>> s
        0    1
        1    2
        2    3
        Name: Numbers, dtype: int64
        >>> s.name = "Integers"
        >>> s
        0    1
        1    2
        2    3
        Name: Integers, dtype: int64

        The name of a Series within a DataFrame is its column name.

        >>> df = pd.DataFrame([[1, 2], [3, 4], [5, 6]],
        ...                   columns=["Odd Numbers", "Even Numbers"])
        >>> df
           Odd Numbers  Even Numbers
        0            1             2
        1            3             4
        2            5             6
        >>> df["Even Numbers"].name
        'Even Numbers'
        """
        return self._name

    @name.setter
    def name(self, value: Label) -> None:
        validate_all_hashable(value, error_name=f"{type(self).__name__}.name")
        object.__setattr__(self, "_name", value)

    @property
    def values(self):
        """
        Return Series as ndarray or ndarray-like depending on the dtype.

        .. warning::

           We recommend using :attr:`Series.array` or
           :meth:`Series.to_numpy`, depending on whether you need
           a reference to the underlying data or a NumPy array.

        Returns
        -------
        numpy.ndarray or ndarray-like

        See Also
        --------
        Series.array : Reference to the underlying data.
        Series.to_numpy : A NumPy array representing the underlying data.

        Examples
        --------
        >>> pd.Series([1, 2, 3]).values
        array([1, 2, 3])

        >>> pd.Series(list('aabc')).values
        array(['a', 'a', 'b', 'c'], dtype=object)

        >>> pd.Series(list('aabc')).astype('category').values
        ['a', 'a', 'b', 'c']
        Categories (3, object): ['a', 'b', 'c']

        Timezone aware datetime data is converted to UTC:

        >>> pd.Series(pd.date_range('20130101', periods=3,
        ...                         tz='US/Eastern')).values
        array(['2013-01-01T05:00:00.000000000',
               '2013-01-02T05:00:00.000000000',
               '2013-01-03T05:00:00.000000000'], dtype='datetime64[ns]')
        """
        return self._mgr.external_values()

    @property
    def _values(self):
        """
        Return the internal repr of this data (defined by Block.interval_values).
        This are the values as stored in the Block (ndarray or ExtensionArray
        depending on the Block class), with datetime64[ns] and timedelta64[ns]
        wrapped in ExtensionArrays to match Index._values behavior.

        Differs from the public ``.values`` for certain data types, because of
        historical backwards compatibility of the public attribute (e.g. period
        returns object ndarray and datetimetz a datetime64[ns] ndarray for
        ``.values`` while it returns an ExtensionArray for ``._values`` in those
        cases).

        Differs from ``.array`` in that this still returns the numpy array if
        the Block is backed by a numpy array (except for datetime64 and
        timedelta64 dtypes), while ``.array`` ensures to always return an
        ExtensionArray.

        Overview:

        dtype       | values        | _values       | array         |
        ----------- | ------------- | ------------- | ------------- |
        Numeric     | ndarray       | ndarray       | PandasArray   |
        Category    | Categorical   | Categorical   | Categorical   |
        dt64[ns]    | ndarray[M8ns] | DatetimeArray | DatetimeArray |
        dt64[ns tz] | ndarray[M8ns] | DatetimeArray | DatetimeArray |
        td64[ns]    | ndarray[m8ns] | TimedeltaArray| ndarray[m8ns] |
        Period      | ndarray[obj]  | PeriodArray   | PeriodArray   |
        Nullable    | EA            | EA            | EA            |

        """
        return self._mgr.internal_values()

    # error: Decorated property not supported
    @Appender(base.IndexOpsMixin.array.__doc__)  # type: ignore[misc]
    @property
    def array(self) -> ExtensionArray:
        return self._mgr._block.array_values()

    # ops
    def ravel(self, order="C"):
        """
        Return the flattened underlying data as an ndarray.

        Returns
        -------
        numpy.ndarray or ndarray-like
            Flattened data of the Series.

        See Also
        --------
        numpy.ndarray.ravel : Return a flattened array.
        """
        return self._values.ravel(order=order)

    def __len__(self) -> int:
        """
        Return the length of the Series.
        """
        return len(self._mgr)

    def view(self, dtype=None) -> "Series":
        """
        Create a new view of the Series.

        This function will return a new Series with a view of the same
        underlying values in memory, optionally reinterpreted with a new data
        type. The new data type must preserve the same size in bytes as to not
        cause index misalignment.

        Parameters
        ----------
        dtype : data type
            Data type object or one of their string representations.

        Returns
        -------
        Series
            A new Series object as a view of the same data in memory.

        See Also
        --------
        numpy.ndarray.view : Equivalent numpy function to create a new view of
            the same data in memory.

        Notes
        -----
        Series are instantiated with ``dtype=float64`` by default. While
        ``numpy.ndarray.view()`` will return a view with the same data type as
        the original array, ``Series.view()`` (without specified dtype)
        will try using ``float64`` and may fail if the original data type size
        in bytes is not the same.

        Examples
        --------
        >>> s = pd.Series([-2, -1, 0, 1, 2], dtype='int8')
        >>> s
        0   -2
        1   -1
        2    0
        3    1
        4    2
        dtype: int8

        The 8 bit signed integer representation of `-1` is `0b11111111`, but
        the same bytes represent 255 if read as an 8 bit unsigned integer:

        >>> us = s.view('uint8')
        >>> us
        0    254
        1    255
        2      0
        3      1
        4      2
        dtype: uint8

        The views share the same underlying values:

        >>> us[0] = 128
        >>> s
        0   -128
        1     -1
        2      0
        3      1
        4      2
        dtype: int8
        """
        return self._constructor(
            self._values.view(dtype), index=self.index
        ).__finalize__(self, method="view")

    # ----------------------------------------------------------------------
    # NDArray Compat
    _HANDLED_TYPES = (Index, ExtensionArray, np.ndarray)

    def __array__(self, dtype=None) -> np.ndarray:
        """
        Return the values as a NumPy array.

        Users should not call this directly. Rather, it is invoked by
        :func:`numpy.array` and :func:`numpy.asarray`.

        Parameters
        ----------
        dtype : str or numpy.dtype, optional
            The dtype to use for the resulting NumPy array. By default,
            the dtype is inferred from the data.

        Returns
        -------
        numpy.ndarray
            The values in the series converted to a :class:`numpy.ndarray`
            with the specified `dtype`.

        See Also
        --------
        array : Create a new array from data.
        Series.array : Zero-copy view to the array backing the Series.
        Series.to_numpy : Series method for similar behavior.

        Examples
        --------
        >>> ser = pd.Series([1, 2, 3])
        >>> np.asarray(ser)
        array([1, 2, 3])

        For timezone-aware data, the timezones may be retained with
        ``dtype='object'``

        >>> tzser = pd.Series(pd.date_range('2000', periods=2, tz="CET"))
        >>> np.asarray(tzser, dtype="object")
        array([Timestamp('2000-01-01 00:00:00+0100', tz='CET', freq='D'),
               Timestamp('2000-01-02 00:00:00+0100', tz='CET', freq='D')],
              dtype=object)

        Or the values may be localized to UTC and the tzinfo discarded with
        ``dtype='datetime64[ns]'``

        >>> np.asarray(tzser, dtype="datetime64[ns]")  # doctest: +ELLIPSIS
        array(['1999-12-31T23:00:00.000000000', ...],
              dtype='datetime64[ns]')
        """
        return np.asarray(self.array, dtype)

    # ----------------------------------------------------------------------
    # Unary Methods

    # coercion
    __float__ = _coerce_method(float)
    __long__ = _coerce_method(int)
    __int__ = _coerce_method(int)

    # ----------------------------------------------------------------------

    # indexers
    @property
    def axes(self) -> List[Index]:
        """
        Return a list of the row axis labels.
        """
        return [self.index]

    # ----------------------------------------------------------------------
    # Indexing Methods

    @Appender(generic.NDFrame.take.__doc__)
    def take(self, indices, axis=0, is_copy=None, **kwargs) -> "Series":
        if is_copy is not None:
            warnings.warn(
                "is_copy is deprecated and will be removed in a future version. "
                "'take' always returns a copy, so there is no need to specify this.",
                FutureWarning,
                stacklevel=2,
            )
        nv.validate_take(tuple(), kwargs)

        indices = ensure_platform_int(indices)
        new_index = self.index.take(indices)
        new_values = self._values.take(indices)

        result = self._constructor(new_values, index=new_index, fastpath=True)
        return result.__finalize__(self, method="take")

    def _take_with_is_copy(self, indices, axis=0):
        """
        Internal version of the `take` method that sets the `_is_copy`
        attribute to keep track of the parent dataframe (using in indexing
        for the SettingWithCopyWarning). For Series this does the same
        as the public take (it never sets `_is_copy`).

        See the docstring of `take` for full explanation of the parameters.
        """
        return self.take(indices=indices, axis=axis)

    def _ixs(self, i: int, axis: int = 0):
        """
        Return the i-th value or values in the Series by location.

        Parameters
        ----------
        i : int

        Returns
        -------
        scalar (int) or Series (slice, sequence)
        """
        return self._values[i]

    def _slice(self, slobj: slice, axis: int = 0) -> "Series":
        # axis kwarg is retained for compat with NDFrame method
        #  _slice is *always* positional
        return self._get_values(slobj)

    def __getitem__(self, key):
        key = com.apply_if_callable(key, self)

        if key is Ellipsis:
            return self

        key_is_scalar = is_scalar(key)
        if isinstance(key, (list, tuple)):
            key = unpack_1tuple(key)

        if is_integer(key) and self.index._should_fallback_to_positional():
            return self._values[key]

        elif key_is_scalar:
            return self._get_value(key)

        if is_hashable(key):
            # Otherwise index.get_value will raise InvalidIndexError
            try:
                # For labels that don't resolve as scalars like tuples and frozensets
                result = self._get_value(key)

                return result

            except (KeyError, TypeError):
                if isinstance(key, tuple) and isinstance(self.index, MultiIndex):
                    # We still have the corner case where a tuple is a key
                    # in the first level of our MultiIndex
                    return self._get_values_tuple(key)

        if is_iterator(key):
            key = list(key)

        if com.is_bool_indexer(key):
            key = check_bool_indexer(self.index, key)
            key = np.asarray(key, dtype=bool)
            return self._get_values(key)

        return self._get_with(key)

    def _get_with(self, key):
        # other: fancy integer or otherwise
        if isinstance(key, slice):
            # _convert_slice_indexer to determine if this slice is positional
            #  or label based, and if the latter, convert to positional
            slobj = self.index._convert_slice_indexer(key, kind="getitem")
            return self._slice(slobj)
        elif isinstance(key, ABCDataFrame):
            raise TypeError(
                "Indexing a Series with DataFrame is not "
                "supported, use the appropriate DataFrame column"
            )
        elif isinstance(key, tuple):
            return self._get_values_tuple(key)

        elif not is_list_like(key):
            # e.g. scalars that aren't recognized by lib.is_scalar, GH#32684
            return self.loc[key]

        if not isinstance(key, (list, np.ndarray, ExtensionArray, Series, Index)):
            key = list(key)

        if isinstance(key, Index):
            key_type = key.inferred_type
        else:
            key_type = lib.infer_dtype(key, skipna=False)

        # Note: The key_type == "boolean" case should be caught by the
        #  com.is_bool_indexer check in __getitem__
        if key_type == "integer":
            # We need to decide whether to treat this as a positional indexer
            #  (i.e. self.iloc) or label-based (i.e. self.loc)
            if not self.index._should_fallback_to_positional():
                return self.loc[key]
            else:
                return self.iloc[key]

        # handle the dup indexing case GH#4246
        return self.loc[key]

    def _get_values_tuple(self, key):
        # mpl hackaround
        if com.any_none(*key):
            result = self._get_values(key)
            deprecate_ndim_indexing(result, stacklevel=5)
            return result

        if not isinstance(self.index, MultiIndex):
            raise KeyError("key of type tuple not found and not a MultiIndex")

        # If key is contained, would have returned by now
        indexer, new_index = self.index.get_loc_level(key)
        return self._constructor(self._values[indexer], index=new_index).__finalize__(
            self
        )

    def _get_values(self, indexer):
        try:
            return self._constructor(self._mgr.get_slice(indexer)).__finalize__(self)
        except ValueError:
            # mpl compat if we look up e.g. ser[:, np.newaxis];
            #  see tests.series.timeseries.test_mpl_compat_hack
            # the asarray is needed to avoid returning a 2D DatetimeArray
            return np.asarray(self._values[indexer])

    def _get_value(self, label, takeable: bool = False):
        """
        Quickly retrieve single value at passed index label.

        Parameters
        ----------
        label : object
        takeable : interpret the index as indexers, default False

        Returns
        -------
        scalar value
        """
        if takeable:
            return self._values[label]

        # Similar to Index.get_value, but we do not fall back to positional
        loc = self.index.get_loc(label)
        return self.index._get_values_for_loc(self, loc, label)

    def __setitem__(self, key, value):
        key = com.apply_if_callable(key, self)
        cacher_needs_updating = self._check_is_chained_assignment_possible()

        if key is Ellipsis:
            key = slice(None)

        try:
            self._set_with_engine(key, value)
        except (KeyError, ValueError):
            values = self._values
            if is_integer(key) and self.index.inferred_type != "integer":
                # positional setter
                values[key] = value
            else:
                # GH#12862 adding a new key to the Series
                self.loc[key] = value

        except TypeError as err:
            if isinstance(key, tuple) and not isinstance(self.index, MultiIndex):
                raise KeyError(
                    "key of type tuple not found and not a MultiIndex"
                ) from err

            if com.is_bool_indexer(key):
                key = check_bool_indexer(self.index, key)
                key = np.asarray(key, dtype=bool)
                try:
                    self._where(~key, value, inplace=True)
                except InvalidIndexError:
                    self.iloc[key] = value
                return

            else:
                self._set_with(key, value)

        if cacher_needs_updating:
            self._maybe_update_cacher()

    def _set_with_engine(self, key, value):
        # fails with AttributeError for IntervalIndex
        loc = self.index._engine.get_loc(key)
        validate_numeric_casting(self.dtype, value)
        self._values[loc] = value

    def _set_with(self, key, value):
        # other: fancy integer or otherwise
        if isinstance(key, slice):
            indexer = self.index._convert_slice_indexer(key, kind="getitem")
            return self._set_values(indexer, value)

        else:
            assert not isinstance(key, tuple)

            if is_scalar(key):
                key = [key]

            if isinstance(key, Index):
                key_type = key.inferred_type
                key = key._values
            else:
                key_type = lib.infer_dtype(key, skipna=False)

            # Note: key_type == "boolean" should not occur because that
            #  should be caught by the is_bool_indexer check in __setitem__
            if key_type == "integer":
                if not self.index._should_fallback_to_positional():
                    self._set_labels(key, value)
                else:
                    self._set_values(key, value)
            else:
                self.loc[key] = value

    def _set_labels(self, key, value):
        key = com.asarray_tuplesafe(key)
        indexer: np.ndarray = self.index.get_indexer(key)
        mask = indexer == -1
        if mask.any():
            raise KeyError(f"{key[mask]} not in index")
        self._set_values(indexer, value)

    def _set_values(self, key, value):
        if isinstance(key, Series):
            key = key._values
        self._mgr = self._mgr.setitem(  # type: ignore[assignment]
            indexer=key, value=value
        )
        self._maybe_update_cacher()

    def _set_value(self, label, value, takeable: bool = False):
        """
        Quickly set single value at passed label.

        If label is not contained, a new object is created with the label
        placed at the end of the result index.

        Parameters
        ----------
        label : object
            Partial indexing with MultiIndex not allowed.
        value : object
            Scalar value.
        takeable : interpret the index as indexers, default False
        """
        try:
            if takeable:
                self._values[label] = value
            else:
                loc = self.index.get_loc(label)
                validate_numeric_casting(self.dtype, value)
                self._values[loc] = value
        except KeyError:

            # set using a non-recursive method
            self.loc[label] = value

    # ----------------------------------------------------------------------
    # Unsorted

    @property
    def _is_mixed_type(self):
        return False

    def repeat(self, repeats, axis=None) -> "Series":
        """
        Repeat elements of a Series.

        Returns a new Series where each element of the current Series
        is repeated consecutively a given number of times.

        Parameters
        ----------
        repeats : int or array of ints
            The number of repetitions for each element. This should be a
            non-negative integer. Repeating 0 times will return an empty
            Series.
        axis : None
            Must be ``None``. Has no effect but is accepted for compatibility
            with numpy.

        Returns
        -------
        Series
            Newly created Series with repeated elements.

        See Also
        --------
        Index.repeat : Equivalent function for Index.
        numpy.repeat : Similar method for :class:`numpy.ndarray`.

        Examples
        --------
        >>> s = pd.Series(['a', 'b', 'c'])
        >>> s
        0    a
        1    b
        2    c
        dtype: object
        >>> s.repeat(2)
        0    a
        0    a
        1    b
        1    b
        2    c
        2    c
        dtype: object
        >>> s.repeat([1, 2, 3])
        0    a
        1    b
        1    b
        2    c
        2    c
        2    c
        dtype: object
        """
        nv.validate_repeat(tuple(), {"axis": axis})
        new_index = self.index.repeat(repeats)
        new_values = self._values.repeat(repeats)
        return self._constructor(new_values, index=new_index).__finalize__(
            self, method="repeat"
        )

    def reset_index(self, level=None, drop=False, name=None, inplace=False):
        """
        Generate a new DataFrame or Series with the index reset.

        This is useful when the index needs to be treated as a column, or
        when the index is meaningless and needs to be reset to the default
        before another operation.

        Parameters
        ----------
        level : int, str, tuple, or list, default optional
            For a Series with a MultiIndex, only remove the specified levels
            from the index. Removes all levels by default.
        drop : bool, default False
            Just reset the index, without inserting it as a column in
            the new DataFrame.
        name : object, optional
            The name to use for the column containing the original Series
            values. Uses ``self.name`` by default. This argument is ignored
            when `drop` is True.
        inplace : bool, default False
            Modify the Series in place (do not create a new object).

        Returns
        -------
        Series or DataFrame or None
            When `drop` is False (the default), a DataFrame is returned.
            The newly created columns will come first in the DataFrame,
            followed by the original Series values.
            When `drop` is True, a `Series` is returned.
            In either case, if ``inplace=True``, no value is returned.

        See Also
        --------
        DataFrame.reset_index: Analogous function for DataFrame.

        Examples
        --------
        >>> s = pd.Series([1, 2, 3, 4], name='foo',
        ...               index=pd.Index(['a', 'b', 'c', 'd'], name='idx'))

        Generate a DataFrame with default index.

        >>> s.reset_index()
          idx  foo
        0   a    1
        1   b    2
        2   c    3
        3   d    4

        To specify the name of the new column use `name`.

        >>> s.reset_index(name='values')
          idx  values
        0   a       1
        1   b       2
        2   c       3
        3   d       4

        To generate a new Series with the default set `drop` to True.

        >>> s.reset_index(drop=True)
        0    1
        1    2
        2    3
        3    4
        Name: foo, dtype: int64

        To update the Series in place, without generating a new one
        set `inplace` to True. Note that it also requires ``drop=True``.

        >>> s.reset_index(inplace=True, drop=True)
        >>> s
        0    1
        1    2
        2    3
        3    4
        Name: foo, dtype: int64

        The `level` parameter is interesting for Series with a multi-level
        index.

        >>> arrays = [np.array(['bar', 'bar', 'baz', 'baz']),
        ...           np.array(['one', 'two', 'one', 'two'])]
        >>> s2 = pd.Series(
        ...     range(4), name='foo',
        ...     index=pd.MultiIndex.from_arrays(arrays,
        ...                                     names=['a', 'b']))

        To remove a specific level from the Index, use `level`.

        >>> s2.reset_index(level='a')
               a  foo
        b
        one  bar    0
        two  bar    1
        one  baz    2
        two  baz    3

        If `level` is not set, all levels are removed from the Index.

        >>> s2.reset_index()
             a    b  foo
        0  bar  one    0
        1  bar  two    1
        2  baz  one    2
        3  baz  two    3
        """
        inplace = validate_bool_kwarg(inplace, "inplace")
        if drop:
            new_index = ibase.default_index(len(self))
            if level is not None:
                if not isinstance(level, (tuple, list)):
                    level = [level]
                level = [self.index._get_level_number(lev) for lev in level]
                if len(level) < self.index.nlevels:
                    new_index = self.index.droplevel(level)

            if inplace:
                self.index = new_index
                # set name if it was passed, otherwise, keep the previous name
                self.name = name or self.name
            else:
                return self._constructor(
                    self._values.copy(), index=new_index
                ).__finalize__(self, method="reset_index")
        elif inplace:
            raise TypeError(
                "Cannot reset_index inplace on a Series to create a DataFrame"
            )
        else:
            df = self.to_frame(name)
            return df.reset_index(level=level, drop=drop)

    # ----------------------------------------------------------------------
    # Rendering Methods

    def __repr__(self) -> str:
        """
        Return a string representation for a particular Series.
        """
        buf = StringIO("")
        width, height = get_terminal_size()
        max_rows = (
            height
            if get_option("display.max_rows") == 0
            else get_option("display.max_rows")
        )
        min_rows = (
            height
            if get_option("display.max_rows") == 0
            else get_option("display.min_rows")
        )
        show_dimensions = get_option("display.show_dimensions")

        self.to_string(
            buf=buf,
            name=self.name,
            dtype=self.dtype,
            min_rows=min_rows,
            max_rows=max_rows,
            length=show_dimensions,
        )
        return buf.getvalue()

    def to_string(
        self,
        buf=None,
        na_rep="NaN",
        float_format=None,
        header=True,
        index=True,
        length=False,
        dtype=False,
        name=False,
        max_rows=None,
        min_rows=None,
    ):
        """
        Render a string representation of the Series.

        Parameters
        ----------
        buf : StringIO-like, optional
            Buffer to write to.
        na_rep : str, optional
            String representation of NaN to use, default 'NaN'.
        float_format : one-parameter function, optional
            Formatter function to apply to columns' elements if they are
            floats, default None.
        header : bool, default True
            Add the Series header (index name).
        index : bool, optional
            Add index (row) labels, default True.
        length : bool, default False
            Add the Series length.
        dtype : bool, default False
            Add the Series dtype.
        name : bool, default False
            Add the Series name if not None.
        max_rows : int, optional
            Maximum number of rows to show before truncating. If None, show
            all.
        min_rows : int, optional
            The number of rows to display in a truncated repr (when number
            of rows is above `max_rows`).

        Returns
        -------
        str or None
            String representation of Series if ``buf=None``, otherwise None.
        """
        formatter = fmt.SeriesFormatter(
            self,
            name=name,
            length=length,
            header=header,
            index=index,
            dtype=dtype,
            na_rep=na_rep,
            float_format=float_format,
            min_rows=min_rows,
            max_rows=max_rows,
        )
        result = formatter.to_string()

        # catch contract violations
        if not isinstance(result, str):
            raise AssertionError(
                "result must be of type str, type "
                f"of result is {repr(type(result).__name__)}"
            )

        if buf is None:
            return result
        else:
            try:
                buf.write(result)
            except AttributeError:
                with open(buf, "w") as f:
                    f.write(result)

    @doc(
        klass=_shared_doc_kwargs["klass"],
        storage_options=generic._shared_docs["storage_options"],
        examples=dedent(
            """
            Examples
            --------
            >>> s = pd.Series(["elk", "pig", "dog", "quetzal"], name="animal")
            >>> print(s.to_markdown())
            |    | animal   |
            |---:|:---------|
            |  0 | elk      |
            |  1 | pig      |
            |  2 | dog      |
            |  3 | quetzal  |
            """
        ),
    )
    def to_markdown(
        self,
        buf: Optional[IO[str]] = None,
        mode: str = "wt",
        index: bool = True,
        storage_options: StorageOptions = None,
        **kwargs,
    ) -> Optional[str]:
        """
        Print {klass} in Markdown-friendly format.

        .. versionadded:: 1.0.0

        Parameters
        ----------
        buf : str, Path or StringIO-like, optional, default None
            Buffer to write to. If None, the output is returned as a string.
        mode : str, optional
            Mode in which file is opened, "wt" by default.
        index : bool, optional, default True
            Add index (row) labels.

            .. versionadded:: 1.1.0
        {storage_options}

            .. versionadded:: 1.2.0

        **kwargs
            These parameters will be passed to `tabulate \
                <https://pypi.org/project/tabulate>`_.

        Returns
        -------
        str
            {klass} in Markdown-friendly format.

        Notes
        -----
        Requires the `tabulate <https://pypi.org/project/tabulate>`_ package.

        Examples
        --------
        >>> s = pd.Series(["elk", "pig", "dog", "quetzal"], name="animal")
        >>> print(s.to_markdown())
        |    | animal   |
        |---:|:---------|
        |  0 | elk      |
        |  1 | pig      |
        |  2 | dog      |
        |  3 | quetzal  |

        Output markdown with a tabulate option.

        >>> print(s.to_markdown(tablefmt="grid"))
        +----+----------+
        |    | animal   |
        +====+==========+
        |  0 | elk      |
        +----+----------+
        |  1 | pig      |
        +----+----------+
        |  2 | dog      |
        +----+----------+
        |  3 | quetzal  |
        +----+----------+
        """
        return self.to_frame().to_markdown(
            buf, mode, index, storage_options=storage_options, **kwargs
        )

    # ----------------------------------------------------------------------

    def items(self) -> Iterable[Tuple[Label, Any]]:
        """
        Lazily iterate over (index, value) tuples.

        This method returns an iterable tuple (index, value). This is
        convenient if you want to create a lazy iterator.

        Returns
        -------
        iterable
            Iterable of tuples containing the (index, value) pairs from a
            Series.

        See Also
        --------
        DataFrame.items : Iterate over (column name, Series) pairs.
        DataFrame.iterrows : Iterate over DataFrame rows as (index, Series) pairs.

        Examples
        --------
        >>> s = pd.Series(['A', 'B', 'C'])
        >>> for index, value in s.items():
        ...     print(f"Index : {index}, Value : {value}")
        Index : 0, Value : A
        Index : 1, Value : B
        Index : 2, Value : C
        """
        return zip(iter(self.index), iter(self))

    @Appender(items.__doc__)
    def iteritems(self) -> Iterable[Tuple[Label, Any]]:
        return self.items()

    # ----------------------------------------------------------------------
    # Misc public methods

    def keys(self) -> Index:
        """
        Return alias for index.

        Returns
        -------
        Index
            Index of the Series.
        """
        return self.index

    def to_dict(self, into=dict):
        """
        Convert Series to {label -> value} dict or dict-like object.

        Parameters
        ----------
        into : class, default dict
            The collections.abc.Mapping subclass to use as the return
            object. Can be the actual class or an empty
            instance of the mapping type you want.  If you want a
            collections.defaultdict, you must pass it initialized.

        Returns
        -------
        collections.abc.Mapping
            Key-value representation of Series.

        Examples
        --------
        >>> s = pd.Series([1, 2, 3, 4])
        >>> s.to_dict()
        {0: 1, 1: 2, 2: 3, 3: 4}
        >>> from collections import OrderedDict, defaultdict
        >>> s.to_dict(OrderedDict)
        OrderedDict([(0, 1), (1, 2), (2, 3), (3, 4)])
        >>> dd = defaultdict(list)
        >>> s.to_dict(dd)
        defaultdict(<class 'list'>, {0: 1, 1: 2, 2: 3, 3: 4})
        """
        # GH16122
        into_c = com.standardize_mapping(into)
        return into_c(self.items())

    def to_frame(self, name=None) -> "DataFrame":
        """
        Convert Series to DataFrame.

        Parameters
        ----------
        name : object, default None
            The passed name should substitute for the series name (if it has
            one).

        Returns
        -------
        DataFrame
            DataFrame representation of Series.

        Examples
        --------
        >>> s = pd.Series(["a", "b", "c"],
        ...               name="vals")
        >>> s.to_frame()
          vals
        0    a
        1    b
        2    c
        """
        if name is None:
            df = self._constructor_expanddim(self)
        else:
            df = self._constructor_expanddim({name: self})

        return df

    def _set_name(self, name, inplace=False) -> "Series":
        """
        Set the Series name.

        Parameters
        ----------
        name : str
        inplace : bool
            Whether to modify `self` directly or return a copy.
        """
        inplace = validate_bool_kwarg(inplace, "inplace")
        ser = self if inplace else self.copy()
        ser.name = name
        return ser

    @Appender(
        """
Examples
--------
>>> ser = pd.Series([390., 350., 30., 20.],
...                 index=['Falcon', 'Falcon', 'Parrot', 'Parrot'], name="Max Speed")
>>> ser
Falcon    390.0
Falcon    350.0
Parrot     30.0
Parrot     20.0
Name: Max Speed, dtype: float64
>>> ser.groupby(["a", "b", "a", "b"]).mean()
a    210.0
b    185.0
Name: Max Speed, dtype: float64
>>> ser.groupby(level=0).mean()
Falcon    370.0
Parrot     25.0
Name: Max Speed, dtype: float64
>>> ser.groupby(ser > 100).mean()
Max Speed
False     25.0
True     370.0
Name: Max Speed, dtype: float64

**Grouping by Indexes**

We can groupby different levels of a hierarchical index
using the `level` parameter:

>>> arrays = [['Falcon', 'Falcon', 'Parrot', 'Parrot'],
...           ['Captive', 'Wild', 'Captive', 'Wild']]
>>> index = pd.MultiIndex.from_arrays(arrays, names=('Animal', 'Type'))
>>> ser = pd.Series([390., 350., 30., 20.], index=index, name="Max Speed")
>>> ser
Animal  Type
Falcon  Captive    390.0
        Wild       350.0
Parrot  Captive     30.0
        Wild        20.0
Name: Max Speed, dtype: float64
>>> ser.groupby(level=0).mean()
Animal
Falcon    370.0
Parrot     25.0
Name: Max Speed, dtype: float64
>>> ser.groupby(level="Type").mean()
Type
Captive    210.0
Wild       185.0
Name: Max Speed, dtype: float64

We can also choose to include `NA` in group keys or not by defining
`dropna` parameter, the default setting is `True`:

>>> ser = pd.Series([1, 2, 3, 3], index=["a", 'a', 'b', np.nan])
>>> ser.groupby(level=0).sum()
a    3
b    3
dtype: int64

>>> ser.groupby(level=0, dropna=False).sum()
a    3
b    3
NaN  3
dtype: int64

>>> arrays = ['Falcon', 'Falcon', 'Parrot', 'Parrot']
>>> ser = pd.Series([390., 350., 30., 20.], index=arrays, name="Max Speed")
>>> ser.groupby(["a", "b", "a", np.nan]).mean()
a    210.0
b    350.0
Name: Max Speed, dtype: float64

>>> ser.groupby(["a", "b", "a", np.nan], dropna=False).mean()
a    210.0
b    350.0
NaN   20.0
Name: Max Speed, dtype: float64
"""
    )
    @Appender(generic._shared_docs["groupby"] % _shared_doc_kwargs)
    def groupby(
        self,
        by=None,
        axis=0,
        level=None,
        as_index: bool = True,
        sort: bool = True,
        group_keys: bool = True,
        squeeze: bool = no_default,
        observed: bool = False,
        dropna: bool = True,
    ) -> "SeriesGroupBy":
        from pandas.core.groupby.generic import SeriesGroupBy

        if squeeze is not no_default:
            warnings.warn(
                (
                    "The `squeeze` parameter is deprecated and "
                    "will be removed in a future version."
                ),
                FutureWarning,
                stacklevel=2,
            )
        else:
            squeeze = False

        if level is None and by is None:
            raise TypeError("You have to supply one of 'by' and 'level'")
        axis = self._get_axis_number(axis)

        return SeriesGroupBy(
            obj=self,
            keys=by,
            axis=axis,
            level=level,
            as_index=as_index,
            sort=sort,
            group_keys=group_keys,
            squeeze=squeeze,
            observed=observed,
            dropna=dropna,
        )

    # ----------------------------------------------------------------------
    # Statistics, overridden ndarray methods

    # TODO: integrate bottleneck

    def count(self, level=None):
        """
        Return number of non-NA/null observations in the Series.

        Parameters
        ----------
        level : int or level name, default None
            If the axis is a MultiIndex (hierarchical), count along a
            particular level, collapsing into a smaller Series.

        Returns
        -------
        int or Series (if level specified)
            Number of non-null values in the Series.

        See Also
        --------
        DataFrame.count : Count non-NA cells for each column or row.

        Examples
        --------
        >>> s = pd.Series([0.0, 1.0, np.nan])
        >>> s.count()
        2
        """
        if level is None:
            return notna(self.array).sum()
        elif not isinstance(self.index, MultiIndex):
            raise ValueError("Series.count level is only valid with a MultiIndex")

        index = self.index
        assert isinstance(index, MultiIndex)  # for mypy

        if isinstance(level, str):
            level = index._get_level_number(level)

        lev = index.levels[level]
        level_codes = np.array(index.codes[level], subok=False, copy=True)

        mask = level_codes == -1
        if mask.any():
            level_codes[mask] = cnt = len(lev)
            lev = lev.insert(cnt, lev._na_value)

        obs = level_codes[notna(self._values)]
        out = np.bincount(obs, minlength=len(lev) or None)
        return self._constructor(out, index=lev, dtype="int64").__finalize__(
            self, method="count"
        )

    def mode(self, dropna=True) -> "Series":
        """
        Return the mode(s) of the Series.

        The mode is the value that appears most often. There can be multiple modes.

        Always returns Series even if only one value is returned.

        Parameters
        ----------
        dropna : bool, default True
            Don't consider counts of NaN/NaT.

            .. versionadded:: 0.24.0

        Returns
        -------
        Series
            Modes of the Series in sorted order.
        """
        # TODO: Add option for bins like value_counts()
        return algorithms.mode(self, dropna=dropna)

    def unique(self):
        """
        Return unique values of Series object.

        Uniques are returned in order of appearance. Hash table-based unique,
        therefore does NOT sort.

        Returns
        -------
        ndarray or ExtensionArray
            The unique values returned as a NumPy array. See Notes.

        See Also
        --------
        unique : Top-level unique method for any 1-d array-like object.
        Index.unique : Return Index with unique values from an Index object.

        Notes
        -----
        Returns the unique values as a NumPy array. In case of an
        extension-array backed Series, a new
        :class:`~api.extensions.ExtensionArray` of that type with just
        the unique values is returned. This includes

            * Categorical
            * Period
            * Datetime with Timezone
            * Interval
            * Sparse
            * IntegerNA

        See Examples section.

        Examples
        --------
        >>> pd.Series([2, 1, 3, 3], name='A').unique()
        array([2, 1, 3])

        >>> pd.Series([pd.Timestamp('2016-01-01') for _ in range(3)]).unique()
        array(['2016-01-01T00:00:00.000000000'], dtype='datetime64[ns]')

        >>> pd.Series([pd.Timestamp('2016-01-01', tz='US/Eastern')
        ...            for _ in range(3)]).unique()
        <DatetimeArray>
        ['2016-01-01 00:00:00-05:00']
        Length: 1, dtype: datetime64[ns, US/Eastern]

        An unordered Categorical will return categories in the order of
        appearance.

        >>> pd.Series(pd.Categorical(list('baabc'))).unique()
        ['b', 'a', 'c']
        Categories (3, object): ['b', 'a', 'c']

        An ordered Categorical preserves the category ordering.

        >>> pd.Series(pd.Categorical(list('baabc'), categories=list('abc'),
        ...                          ordered=True)).unique()
        ['b', 'a', 'c']
        Categories (3, object): ['a' < 'b' < 'c']
        """
        return super().unique()

    def drop_duplicates(self, keep="first", inplace=False) -> Optional["Series"]:
        """
        Return Series with duplicate values removed.

        Parameters
        ----------
        keep : {'first', 'last', ``False``}, default 'first'
            Method to handle dropping duplicates:

            - 'first' : Drop duplicates except for the first occurrence.
            - 'last' : Drop duplicates except for the last occurrence.
            - ``False`` : Drop all duplicates.

        inplace : bool, default ``False``
            If ``True``, performs operation inplace and returns None.

        Returns
        -------
        Series or None
            Series with duplicates dropped or None if ``inplace=True``.

        See Also
        --------
        Index.drop_duplicates : Equivalent method on Index.
        DataFrame.drop_duplicates : Equivalent method on DataFrame.
        Series.duplicated : Related method on Series, indicating duplicate
            Series values.

        Examples
        --------
        Generate a Series with duplicated entries.

        >>> s = pd.Series(['lama', 'cow', 'lama', 'beetle', 'lama', 'hippo'],
        ...               name='animal')
        >>> s
        0      lama
        1       cow
        2      lama
        3    beetle
        4      lama
        5     hippo
        Name: animal, dtype: object

        With the 'keep' parameter, the selection behaviour of duplicated values
        can be changed. The value 'first' keeps the first occurrence for each
        set of duplicated entries. The default value of keep is 'first'.

        >>> s.drop_duplicates()
        0      lama
        1       cow
        3    beetle
        5     hippo
        Name: animal, dtype: object

        The value 'last' for parameter 'keep' keeps the last occurrence for
        each set of duplicated entries.

        >>> s.drop_duplicates(keep='last')
        1       cow
        3    beetle
        4      lama
        5     hippo
        Name: animal, dtype: object

        The value ``False`` for parameter 'keep' discards all sets of
        duplicated entries. Setting the value of 'inplace' to ``True`` performs
        the operation inplace and returns ``None``.

        >>> s.drop_duplicates(keep=False, inplace=True)
        >>> s
        1       cow
        3    beetle
        5     hippo
        Name: animal, dtype: object
        """
        inplace = validate_bool_kwarg(inplace, "inplace")
        result = super().drop_duplicates(keep=keep)
        if inplace:
            self._update_inplace(result)
            return None
        else:
            return result

    def duplicated(self, keep="first") -> "Series":
        """
        Indicate duplicate Series values.

        Duplicated values are indicated as ``True`` values in the resulting
        Series. Either all duplicates, all except the first or all except the
        last occurrence of duplicates can be indicated.

        Parameters
        ----------
        keep : {'first', 'last', False}, default 'first'
            Method to handle dropping duplicates:

            - 'first' : Mark duplicates as ``True`` except for the first
              occurrence.
            - 'last' : Mark duplicates as ``True`` except for the last
              occurrence.
            - ``False`` : Mark all duplicates as ``True``.

        Returns
        -------
        Series
            Series indicating whether each value has occurred in the
            preceding values.

        See Also
        --------
        Index.duplicated : Equivalent method on pandas.Index.
        DataFrame.duplicated : Equivalent method on pandas.DataFrame.
        Series.drop_duplicates : Remove duplicate values from Series.

        Examples
        --------
        By default, for each set of duplicated values, the first occurrence is
        set on False and all others on True:

        >>> animals = pd.Series(['lama', 'cow', 'lama', 'beetle', 'lama'])
        >>> animals.duplicated()
        0    False
        1    False
        2     True
        3    False
        4     True
        dtype: bool

        which is equivalent to

        >>> animals.duplicated(keep='first')
        0    False
        1    False
        2     True
        3    False
        4     True
        dtype: bool

        By using 'last', the last occurrence of each set of duplicated values
        is set on False and all others on True:

        >>> animals.duplicated(keep='last')
        0     True
        1    False
        2     True
        3    False
        4    False
        dtype: bool

        By setting keep on ``False``, all duplicates are True:

        >>> animals.duplicated(keep=False)
        0     True
        1    False
        2     True
        3    False
        4     True
        dtype: bool
        """
        res = base.IndexOpsMixin.duplicated(self, keep=keep)
        result = self._constructor(res, index=self.index)
        return result.__finalize__(self, method="duplicated")

    def idxmin(self, axis=0, skipna=True, *args, **kwargs):
        """
        Return the row label of the minimum value.

        If multiple values equal the minimum, the first row label with that
        value is returned.

        Parameters
        ----------
        axis : int, default 0
            For compatibility with DataFrame.idxmin. Redundant for application
            on Series.
        skipna : bool, default True
            Exclude NA/null values. If the entire Series is NA, the result
            will be NA.
        *args, **kwargs
            Additional arguments and keywords have no effect but might be
            accepted for compatibility with NumPy.

        Returns
        -------
        Index
            Label of the minimum value.

        Raises
        ------
        ValueError
            If the Series is empty.

        See Also
        --------
        numpy.argmin : Return indices of the minimum values
            along the given axis.
        DataFrame.idxmin : Return index of first occurrence of minimum
            over requested axis.
        Series.idxmax : Return index *label* of the first occurrence
            of maximum of values.

        Notes
        -----
        This method is the Series version of ``ndarray.argmin``. This method
        returns the label of the minimum, while ``ndarray.argmin`` returns
        the position. To get the position, use ``series.values.argmin()``.

        Examples
        --------
        >>> s = pd.Series(data=[1, None, 4, 1],
        ...               index=['A', 'B', 'C', 'D'])
        >>> s
        A    1.0
        B    NaN
        C    4.0
        D    1.0
        dtype: float64

        >>> s.idxmin()
        'A'

        If `skipna` is False and there is an NA value in the data,
        the function returns ``nan``.

        >>> s.idxmin(skipna=False)
        nan
        """
        skipna = nv.validate_argmin_with_skipna(skipna, args, kwargs)
        i = nanops.nanargmin(self._values, skipna=skipna)
        if i == -1:
            return np.nan
        return self.index[i]

    def idxmax(self, axis=0, skipna=True, *args, **kwargs):
        """
        Return the row label of the maximum value.

        If multiple values equal the maximum, the first row label with that
        value is returned.

        Parameters
        ----------
        axis : int, default 0
            For compatibility with DataFrame.idxmax. Redundant for application
            on Series.
        skipna : bool, default True
            Exclude NA/null values. If the entire Series is NA, the result
            will be NA.
        *args, **kwargs
            Additional arguments and keywords have no effect but might be
            accepted for compatibility with NumPy.

        Returns
        -------
        Index
            Label of the maximum value.

        Raises
        ------
        ValueError
            If the Series is empty.

        See Also
        --------
        numpy.argmax : Return indices of the maximum values
            along the given axis.
        DataFrame.idxmax : Return index of first occurrence of maximum
            over requested axis.
        Series.idxmin : Return index *label* of the first occurrence
            of minimum of values.

        Notes
        -----
        This method is the Series version of ``ndarray.argmax``. This method
        returns the label of the maximum, while ``ndarray.argmax`` returns
        the position. To get the position, use ``series.values.argmax()``.

        Examples
        --------
        >>> s = pd.Series(data=[1, None, 4, 3, 4],
        ...               index=['A', 'B', 'C', 'D', 'E'])
        >>> s
        A    1.0
        B    NaN
        C    4.0
        D    3.0
        E    4.0
        dtype: float64

        >>> s.idxmax()
        'C'

        If `skipna` is False and there is an NA value in the data,
        the function returns ``nan``.

        >>> s.idxmax(skipna=False)
        nan
        """
        skipna = nv.validate_argmax_with_skipna(skipna, args, kwargs)
        i = nanops.nanargmax(self._values, skipna=skipna)
        if i == -1:
            return np.nan
        return self.index[i]

    def round(self, decimals=0, *args, **kwargs) -> "Series":
        """
        Round each value in a Series to the given number of decimals.

        Parameters
        ----------
        decimals : int, default 0
            Number of decimal places to round to. If decimals is negative,
            it specifies the number of positions to the left of the decimal point.
        *args, **kwargs
            Additional arguments and keywords have no effect but might be
            accepted for compatibility with NumPy.

        Returns
        -------
        Series
            Rounded values of the Series.

        See Also
        --------
        numpy.around : Round values of an np.array.
        DataFrame.round : Round values of a DataFrame.

        Examples
        --------
        >>> s = pd.Series([0.1, 1.3, 2.7])
        >>> s.round()
        0    0.0
        1    1.0
        2    3.0
        dtype: float64
        """
        nv.validate_round(args, kwargs)
        result = self._values.round(decimals)
        result = self._constructor(result, index=self.index).__finalize__(
            self, method="round"
        )

        return result

    def quantile(self, q=0.5, interpolation="linear"):
        """
        Return value at the given quantile.

        Parameters
        ----------
        q : float or array-like, default 0.5 (50% quantile)
            The quantile(s) to compute, which can lie in range: 0 <= q <= 1.
        interpolation : {'linear', 'lower', 'higher', 'midpoint', 'nearest'}
            This optional parameter specifies the interpolation method to use,
            when the desired quantile lies between two data points `i` and `j`:

                * linear: `i + (j - i) * fraction`, where `fraction` is the
                  fractional part of the index surrounded by `i` and `j`.
                * lower: `i`.
                * higher: `j`.
                * nearest: `i` or `j` whichever is nearest.
                * midpoint: (`i` + `j`) / 2.

        Returns
        -------
        float or Series
            If ``q`` is an array, a Series will be returned where the
            index is ``q`` and the values are the quantiles, otherwise
            a float will be returned.

        See Also
        --------
        core.window.Rolling.quantile : Calculate the rolling quantile.
        numpy.percentile : Returns the q-th percentile(s) of the array elements.

        Examples
        --------
        >>> s = pd.Series([1, 2, 3, 4])
        >>> s.quantile(.5)
        2.5
        >>> s.quantile([.25, .5, .75])
        0.25    1.75
        0.50    2.50
        0.75    3.25
        dtype: float64
        """
        validate_percentile(q)

        # We dispatch to DataFrame so that core.internals only has to worry
        #  about 2D cases.
        df = self.to_frame()

        result = df.quantile(q=q, interpolation=interpolation, numeric_only=False)
        if result.ndim == 2:
            result = result.iloc[:, 0]

        if is_list_like(q):
            result.name = self.name
            return self._constructor(result, index=Float64Index(q), name=self.name)
        else:
            # scalar
            return result.iloc[0]

    def corr(self, other, method="pearson", min_periods=None) -> float:
        """
        Compute correlation with `other` Series, excluding missing values.

        Parameters
        ----------
        other : Series
            Series with which to compute the correlation.
        method : {'pearson', 'kendall', 'spearman'} or callable
            Method used to compute correlation:

            - pearson : Standard correlation coefficient
            - kendall : Kendall Tau correlation coefficient
            - spearman : Spearman rank correlation
            - callable: Callable with input two 1d ndarrays and returning a float.

            .. versionadded:: 0.24.0
                Note that the returned matrix from corr will have 1 along the
                diagonals and will be symmetric regardless of the callable's
                behavior.
        min_periods : int, optional
            Minimum number of observations needed to have a valid result.

        Returns
        -------
        float
            Correlation with other.

        See Also
        --------
        DataFrame.corr : Compute pairwise correlation between columns.
        DataFrame.corrwith : Compute pairwise correlation with another
            DataFrame or Series.

        Examples
        --------
        >>> def histogram_intersection(a, b):
        ...     v = np.minimum(a, b).sum().round(decimals=1)
        ...     return v
        >>> s1 = pd.Series([.2, .0, .6, .2])
        >>> s2 = pd.Series([.3, .6, .0, .1])
        >>> s1.corr(s2, method=histogram_intersection)
        0.3
        """
        this, other = self.align(other, join="inner", copy=False)
        if len(this) == 0:
            return np.nan

        if method in ["pearson", "spearman", "kendall"] or callable(method):
            return nanops.nancorr(
                this.values, other.values, method=method, min_periods=min_periods
            )

        raise ValueError(
            "method must be either 'pearson', "
            "'spearman', 'kendall', or a callable, "
            f"'{method}' was supplied"
        )

    def cov(
        self,
        other: "Series",
        min_periods: Optional[int] = None,
        ddof: Optional[int] = 1,
    ) -> float:
        """
        Compute covariance with Series, excluding missing values.

        Parameters
        ----------
        other : Series
            Series with which to compute the covariance.
        min_periods : int, optional
            Minimum number of observations needed to have a valid result.
        ddof : int, default 1
            Delta degrees of freedom.  The divisor used in calculations
            is ``N - ddof``, where ``N`` represents the number of elements.

            .. versionadded:: 1.1.0

        Returns
        -------
        float
            Covariance between Series and other normalized by N-1
            (unbiased estimator).

        See Also
        --------
        DataFrame.cov : Compute pairwise covariance of columns.

        Examples
        --------
        >>> s1 = pd.Series([0.90010907, 0.13484424, 0.62036035])
        >>> s2 = pd.Series([0.12528585, 0.26962463, 0.51111198])
        >>> s1.cov(s2)
        -0.01685762652715874
        """
        this, other = self.align(other, join="inner", copy=False)
        if len(this) == 0:
            return np.nan
        return nanops.nancov(
            this.values, other.values, min_periods=min_periods, ddof=ddof
        )

    @doc(
        klass="Series",
        extra_params="",
        other_klass="DataFrame",
        examples=dedent(
            """
        Difference with previous row

        >>> s = pd.Series([1, 1, 2, 3, 5, 8])
        >>> s.diff()
        0    NaN
        1    0.0
        2    1.0
        3    1.0
        4    2.0
        5    3.0
        dtype: float64

        Difference with 3rd previous row

        >>> s.diff(periods=3)
        0    NaN
        1    NaN
        2    NaN
        3    2.0
        4    4.0
        5    6.0
        dtype: float64

        Difference with following row

        >>> s.diff(periods=-1)
        0    0.0
        1   -1.0
        2   -1.0
        3   -2.0
        4   -3.0
        5    NaN
        dtype: float64

        Overflow in input dtype

        >>> s = pd.Series([1, 0], dtype=np.uint8)
        >>> s.diff()
        0      NaN
        1    255.0
        dtype: float64"""
        ),
    )
    def diff(self, periods: int = 1) -> "Series":
        """
        First discrete difference of element.

        Calculates the difference of a {klass} element compared with another
        element in the {klass} (default is element in previous row).

        Parameters
        ----------
        periods : int, default 1
            Periods to shift for calculating difference, accepts negative
            values.
        {extra_params}
        Returns
        -------
        {klass}
            First differences of the Series.

        See Also
        --------
        {klass}.pct_change: Percent change over given number of periods.
        {klass}.shift: Shift index by desired number of periods with an
            optional time freq.
        {other_klass}.diff: First discrete difference of object.

        Notes
        -----
        For boolean dtypes, this uses :meth:`operator.xor` rather than
        :meth:`operator.sub`.
        The result is calculated according to current dtype in {klass},
        however dtype of the result is always float64.

        Examples
        --------
        {examples}
        """
        result = algorithms.diff(self.array, periods)
        return self._constructor(result, index=self.index).__finalize__(
            self, method="diff"
        )

    def autocorr(self, lag=1) -> float:
        """
        Compute the lag-N autocorrelation.

        This method computes the Pearson correlation between
        the Series and its shifted self.

        Parameters
        ----------
        lag : int, default 1
            Number of lags to apply before performing autocorrelation.

        Returns
        -------
        float
            The Pearson correlation between self and self.shift(lag).

        See Also
        --------
        Series.corr : Compute the correlation between two Series.
        Series.shift : Shift index by desired number of periods.
        DataFrame.corr : Compute pairwise correlation of columns.
        DataFrame.corrwith : Compute pairwise correlation between rows or
            columns of two DataFrame objects.

        Notes
        -----
        If the Pearson correlation is not well defined return 'NaN'.

        Examples
        --------
        >>> s = pd.Series([0.25, 0.5, 0.2, -0.05])
        >>> s.autocorr()  # doctest: +ELLIPSIS
        0.10355...
        >>> s.autocorr(lag=2)  # doctest: +ELLIPSIS
        -0.99999...

        If the Pearson correlation is not well defined, then 'NaN' is returned.

        >>> s = pd.Series([1, 0, 0, 0])
        >>> s.autocorr()
        nan
        """
        return self.corr(self.shift(lag))

    def dot(self, other):
        """
        Compute the dot product between the Series and the columns of other.

        This method computes the dot product between the Series and another
        one, or the Series and each columns of a DataFrame, or the Series and
        each columns of an array.

        It can also be called using `self @ other` in Python >= 3.5.

        Parameters
        ----------
        other : Series, DataFrame or array-like
            The other object to compute the dot product with its columns.

        Returns
        -------
        scalar, Series or numpy.ndarray
            Return the dot product of the Series and other if other is a
            Series, the Series of the dot product of Series and each rows of
            other if other is a DataFrame or a numpy.ndarray between the Series
            and each columns of the numpy array.

        See Also
        --------
        DataFrame.dot: Compute the matrix product with the DataFrame.
        Series.mul: Multiplication of series and other, element-wise.

        Notes
        -----
        The Series and other has to share the same index if other is a Series
        or a DataFrame.

        Examples
        --------
        >>> s = pd.Series([0, 1, 2, 3])
        >>> other = pd.Series([-1, 2, -3, 4])
        >>> s.dot(other)
        8
        >>> s @ other
        8
        >>> df = pd.DataFrame([[0, 1], [-2, 3], [4, -5], [6, 7]])
        >>> s.dot(df)
        0    24
        1    14
        dtype: int64
        >>> arr = np.array([[0, 1], [-2, 3], [4, -5], [6, 7]])
        >>> s.dot(arr)
        array([24, 14])
        """
        if isinstance(other, (Series, ABCDataFrame)):
            common = self.index.union(other.index)
            if len(common) > len(self.index) or len(common) > len(other.index):
                raise ValueError("matrices are not aligned")

            left = self.reindex(index=common, copy=False)
            right = other.reindex(index=common, copy=False)
            lvals = left.values
            rvals = right.values
        else:
            lvals = self.values
            rvals = np.asarray(other)
            if lvals.shape[0] != rvals.shape[0]:
                raise Exception(
                    f"Dot product shape mismatch, {lvals.shape} vs {rvals.shape}"
                )

        if isinstance(other, ABCDataFrame):
            return self._constructor(
                np.dot(lvals, rvals), index=other.columns
            ).__finalize__(self, method="dot")
        elif isinstance(other, Series) or isinstance(rvals, np.ndarray):
            return np.dot(lvals, rvals)
        else:  # pragma: no cover
            raise TypeError(f"unsupported type: {type(other)}")

    def __matmul__(self, other):
        """
        Matrix multiplication using binary `@` operator in Python>=3.5.
        """
        return self.dot(other)

    def __rmatmul__(self, other):
        """
        Matrix multiplication using binary `@` operator in Python>=3.5.
        """
        return self.dot(np.transpose(other))

    @doc(base.IndexOpsMixin.searchsorted, klass="Series")
    def searchsorted(self, value, side="left", sorter=None):
        return algorithms.searchsorted(self._values, value, side=side, sorter=sorter)

    # -------------------------------------------------------------------
    # Combination

    def append(self, to_append, ignore_index=False, verify_integrity=False):
        """
        Concatenate two or more Series.

        Parameters
        ----------
        to_append : Series or list/tuple of Series
            Series to append with self.
        ignore_index : bool, default False
            If True, the resulting axis will be labeled 0, 1, …, n - 1.
        verify_integrity : bool, default False
            If True, raise Exception on creating index with duplicates.

        Returns
        -------
        Series
            Concatenated Series.

        See Also
        --------
        concat : General function to concatenate DataFrame or Series objects.

        Notes
        -----
        Iteratively appending to a Series can be more computationally intensive
        than a single concatenate. A better solution is to append values to a
        list and then concatenate the list with the original Series all at
        once.

        Examples
        --------
        >>> s1 = pd.Series([1, 2, 3])
        >>> s2 = pd.Series([4, 5, 6])
        >>> s3 = pd.Series([4, 5, 6], index=[3, 4, 5])
        >>> s1.append(s2)
        0    1
        1    2
        2    3
        0    4
        1    5
        2    6
        dtype: int64

        >>> s1.append(s3)
        0    1
        1    2
        2    3
        3    4
        4    5
        5    6
        dtype: int64

        With `ignore_index` set to True:

        >>> s1.append(s2, ignore_index=True)
        0    1
        1    2
        2    3
        3    4
        4    5
        5    6
        dtype: int64

        With `verify_integrity` set to True:

        >>> s1.append(s2, verify_integrity=True)
        Traceback (most recent call last):
        ...
        ValueError: Indexes have overlapping values: [0, 1, 2]
        """
        from pandas.core.reshape.concat import concat

        if isinstance(to_append, (list, tuple)):
            to_concat = [self, *to_append]
        else:
            to_concat = [self, to_append]
        if any(isinstance(x, (ABCDataFrame,)) for x in to_concat[1:]):
            msg = "to_append should be a Series or list/tuple of Series, got DataFrame"
            raise TypeError(msg)
        return concat(
            to_concat, ignore_index=ignore_index, verify_integrity=verify_integrity
        )

    def _binop(self, other, func, level=None, fill_value=None):
        """
        Perform generic binary operation with optional fill value.

        Parameters
        ----------
        other : Series
        func : binary operator
        fill_value : float or object
            Value to substitute for NA/null values. If both Series are NA in a
            location, the result will be NA regardless of the passed fill value.
        level : int or level name, default None
            Broadcast across a level, matching Index values on the
            passed MultiIndex level.

        Returns
        -------
        Series
        """
        if not isinstance(other, Series):
            raise AssertionError("Other operand must be Series")

        this = self

        if not self.index.equals(other.index):
            this, other = self.align(other, level=level, join="outer", copy=False)

        this_vals, other_vals = ops.fill_binop(this.values, other.values, fill_value)

        with np.errstate(all="ignore"):
            result = func(this_vals, other_vals)

        name = ops.get_op_result_name(self, other)
        return this._construct_result(result, name)

    def _construct_result(
        self, result: Union[ArrayLike, Tuple[ArrayLike, ArrayLike]], name: Label
    ) -> Union["Series", Tuple["Series", "Series"]]:
        """
        Construct an appropriately-labelled Series from the result of an op.

        Parameters
        ----------
        result : ndarray or ExtensionArray
        name : Label

        Returns
        -------
        Series
            In the case of __divmod__ or __rdivmod__, a 2-tuple of Series.
        """
        if isinstance(result, tuple):
            # produced by divmod or rdivmod

            res1 = self._construct_result(result[0], name=name)
            res2 = self._construct_result(result[1], name=name)

            # GH#33427 assertions to keep mypy happy
            assert isinstance(res1, Series)
            assert isinstance(res2, Series)
            return (res1, res2)

        # We do not pass dtype to ensure that the Series constructor
        #  does inference in the case where `result` has object-dtype.
        out = self._constructor(result, index=self.index)
        out = out.__finalize__(self)

        # Set the result's name after __finalize__ is called because __finalize__
        #  would set it back to self.name
        out.name = name
        return out

    @doc(
        generic._shared_docs["compare"],
        """
Returns
-------
Series or DataFrame
    If axis is 0 or 'index' the result will be a Series.
    The resulting index will be a MultiIndex with 'self' and 'other'
    stacked alternately at the inner level.

    If axis is 1 or 'columns' the result will be a DataFrame.
    It will have two columns namely 'self' and 'other'.

See Also
--------
DataFrame.compare : Compare with another DataFrame and show differences.

Notes
-----
Matching NaNs will not appear as a difference.

Examples
--------
>>> s1 = pd.Series(["a", "b", "c", "d", "e"])
>>> s2 = pd.Series(["a", "a", "c", "b", "e"])

Align the differences on columns

>>> s1.compare(s2)
  self other
1    b     a
3    d     b

Stack the differences on indices

>>> s1.compare(s2, align_axis=0)
1  self     b
   other    a
3  self     d
   other    b
dtype: object

Keep all original rows

>>> s1.compare(s2, keep_shape=True)
  self other
0  NaN   NaN
1    b     a
2  NaN   NaN
3    d     b
4  NaN   NaN

Keep all original rows and also all original values

>>> s1.compare(s2, keep_shape=True, keep_equal=True)
  self other
0    a     a
1    b     a
2    c     c
3    d     b
4    e     e
""",
        klass=_shared_doc_kwargs["klass"],
    )
    def compare(
        self,
        other: "Series",
        align_axis: Axis = 1,
        keep_shape: bool = False,
        keep_equal: bool = False,
    ) -> FrameOrSeriesUnion:
        return super().compare(
            other=other,
            align_axis=align_axis,
            keep_shape=keep_shape,
            keep_equal=keep_equal,
        )

    def combine(self, other, func, fill_value=None) -> "Series":
        """
        Combine the Series with a Series or scalar according to `func`.

        Combine the Series and `other` using `func` to perform elementwise
        selection for combined Series.
        `fill_value` is assumed when value is missing at some index
        from one of the two objects being combined.

        Parameters
        ----------
        other : Series or scalar
            The value(s) to be combined with the `Series`.
        func : function
            Function that takes two scalars as inputs and returns an element.
        fill_value : scalar, optional
            The value to assume when an index is missing from
            one Series or the other. The default specifies to use the
            appropriate NaN value for the underlying dtype of the Series.

        Returns
        -------
        Series
            The result of combining the Series with the other object.

        See Also
        --------
        Series.combine_first : Combine Series values, choosing the calling
            Series' values first.

        Examples
        --------
        Consider 2 Datasets ``s1`` and ``s2`` containing
        highest clocked speeds of different birds.

        >>> s1 = pd.Series({'falcon': 330.0, 'eagle': 160.0})
        >>> s1
        falcon    330.0
        eagle     160.0
        dtype: float64
        >>> s2 = pd.Series({'falcon': 345.0, 'eagle': 200.0, 'duck': 30.0})
        >>> s2
        falcon    345.0
        eagle     200.0
        duck       30.0
        dtype: float64

        Now, to combine the two datasets and view the highest speeds
        of the birds across the two datasets

        >>> s1.combine(s2, max)
        duck        NaN
        eagle     200.0
        falcon    345.0
        dtype: float64

        In the previous example, the resulting value for duck is missing,
        because the maximum of a NaN and a float is a NaN.
        So, in the example, we set ``fill_value=0``,
        so the maximum value returned will be the value from some dataset.

        >>> s1.combine(s2, max, fill_value=0)
        duck       30.0
        eagle     200.0
        falcon    345.0
        dtype: float64
        """
        if fill_value is None:
            fill_value = na_value_for_dtype(self.dtype, compat=False)

        if isinstance(other, Series):
            # If other is a Series, result is based on union of Series,
            # so do this element by element
            new_index = self.index.union(other.index)
            new_name = ops.get_op_result_name(self, other)
            new_values = []
            for idx in new_index:
                lv = self.get(idx, fill_value)
                rv = other.get(idx, fill_value)
                with np.errstate(all="ignore"):
                    new_values.append(func(lv, rv))
        else:
            # Assume that other is a scalar, so apply the function for
            # each element in the Series
            new_index = self.index
            with np.errstate(all="ignore"):
                new_values = [func(lv, other) for lv in self._values]
            new_name = self.name

        if is_categorical_dtype(self.dtype):
            pass
        elif is_extension_array_dtype(self.dtype):
            # TODO: can we do this for only SparseDtype?
            # The function can return something of any type, so check
            # if the type is compatible with the calling EA.
            new_values = maybe_cast_to_extension_array(type(self._values), new_values)
        return self._constructor(new_values, index=new_index, name=new_name)

    def combine_first(self, other) -> "Series":
        """
        Combine Series values, choosing the calling Series's values first.

        Parameters
        ----------
        other : Series
            The value(s) to be combined with the `Series`.

        Returns
        -------
        Series
            The result of combining the Series with the other object.

        See Also
        --------
        Series.combine : Perform elementwise operation on two Series
            using a given function.

        Notes
        -----
        Result index will be the union of the two indexes.

        Examples
        --------
        >>> s1 = pd.Series([1, np.nan])
        >>> s2 = pd.Series([3, 4])
        >>> s1.combine_first(s2)
        0    1.0
        1    4.0
        dtype: float64
        """
        new_index = self.index.union(other.index)
        this = self.reindex(new_index, copy=False)
        other = other.reindex(new_index, copy=False)
        if this.dtype.kind == "M" and other.dtype.kind != "M":
            other = to_datetime(other)

        return this.where(notna(this), other)

    def update(self, other) -> None:
        """
        Modify Series in place using values from passed Series.

        Uses non-NA values from passed Series to make updates. Aligns
        on index.

        Parameters
        ----------
        other : Series, or object coercible into Series

        Examples
        --------
        >>> s = pd.Series([1, 2, 3])
        >>> s.update(pd.Series([4, 5, 6]))
        >>> s
        0    4
        1    5
        2    6
        dtype: int64

        >>> s = pd.Series(['a', 'b', 'c'])
        >>> s.update(pd.Series(['d', 'e'], index=[0, 2]))
        >>> s
        0    d
        1    b
        2    e
        dtype: object

        >>> s = pd.Series([1, 2, 3])
        >>> s.update(pd.Series([4, 5, 6, 7, 8]))
        >>> s
        0    4
        1    5
        2    6
        dtype: int64

        If ``other`` contains NaNs the corresponding values are not updated
        in the original Series.

        >>> s = pd.Series([1, 2, 3])
        >>> s.update(pd.Series([4, np.nan, 6]))
        >>> s
        0    4
        1    2
        2    6
        dtype: int64

        ``other`` can also be a non-Series object type
        that is coercible into a Series

        >>> s = pd.Series([1, 2, 3])
        >>> s.update([4, np.nan, 6])
        >>> s
        0    4
        1    2
        2    6
        dtype: int64

        >>> s = pd.Series([1, 2, 3])
        >>> s.update({1: 9})
        >>> s
        0    1
        1    9
        2    3
        dtype: int64
        """

        if not isinstance(other, Series):
            other = Series(other)

        other = other.reindex_like(self)
        mask = notna(other)

        self._mgr = self._mgr.putmask(mask=mask, new=other)
        self._maybe_update_cacher()

    # ----------------------------------------------------------------------
    # Reindexing, sorting

    def sort_values(
        self,
        axis=0,
        ascending=True,
        inplace: bool = False,
        kind: str = "quicksort",
        na_position: str = "last",
        ignore_index: bool = False,
        key: ValueKeyFunc = None,
    ):
        """
        Sort by the values.

        Sort a Series in ascending or descending order by some
        criterion.

        Parameters
        ----------
        axis : {0 or 'index'}, default 0
            Axis to direct sorting. The value 'index' is accepted for
            compatibility with DataFrame.sort_values.
        ascending : bool, default True
            If True, sort values in ascending order, otherwise descending.
        inplace : bool, default False
            If True, perform operation in-place.
        kind : {'quicksort', 'mergesort' or 'heapsort'}, default 'quicksort'
            Choice of sorting algorithm. See also :func:`numpy.sort` for more
            information. 'mergesort' is the only stable  algorithm.
        na_position : {'first' or 'last'}, default 'last'
            Argument 'first' puts NaNs at the beginning, 'last' puts NaNs at
            the end.
        ignore_index : bool, default False
            If True, the resulting axis will be labeled 0, 1, …, n - 1.

            .. versionadded:: 1.0.0

        key : callable, optional
            If not None, apply the key function to the series values
            before sorting. This is similar to the `key` argument in the
            builtin :meth:`sorted` function, with the notable difference that
            this `key` function should be *vectorized*. It should expect a
            ``Series`` and return an array-like.

            .. versionadded:: 1.1.0

        Returns
        -------
        Series or None
            Series ordered by values or None if ``inplace=True``.

        See Also
        --------
        Series.sort_index : Sort by the Series indices.
        DataFrame.sort_values : Sort DataFrame by the values along either axis.
        DataFrame.sort_index : Sort DataFrame by indices.

        Examples
        --------
        >>> s = pd.Series([np.nan, 1, 3, 10, 5])
        >>> s
        0     NaN
        1     1.0
        2     3.0
        3     10.0
        4     5.0
        dtype: float64

        Sort values ascending order (default behaviour)

        >>> s.sort_values(ascending=True)
        1     1.0
        2     3.0
        4     5.0
        3    10.0
        0     NaN
        dtype: float64

        Sort values descending order

        >>> s.sort_values(ascending=False)
        3    10.0
        4     5.0
        2     3.0
        1     1.0
        0     NaN
        dtype: float64

        Sort values inplace

        >>> s.sort_values(ascending=False, inplace=True)
        >>> s
        3    10.0
        4     5.0
        2     3.0
        1     1.0
        0     NaN
        dtype: float64

        Sort values putting NAs first

        >>> s.sort_values(na_position='first')
        0     NaN
        1     1.0
        2     3.0
        4     5.0
        3    10.0
        dtype: float64

        Sort a series of strings

        >>> s = pd.Series(['z', 'b', 'd', 'a', 'c'])
        >>> s
        0    z
        1    b
        2    d
        3    a
        4    c
        dtype: object

        >>> s.sort_values()
        3    a
        1    b
        4    c
        2    d
        0    z
        dtype: object

        Sort using a key function. Your `key` function will be
        given the ``Series`` of values and should return an array-like.

        >>> s = pd.Series(['a', 'B', 'c', 'D', 'e'])
        >>> s.sort_values()
        1    B
        3    D
        0    a
        2    c
        4    e
        dtype: object
        >>> s.sort_values(key=lambda x: x.str.lower())
        0    a
        1    B
        2    c
        3    D
        4    e
        dtype: object

        NumPy ufuncs work well here. For example, we can
        sort by the ``sin`` of the value

        >>> s = pd.Series([-4, -2, 0, 2, 4])
        >>> s.sort_values(key=np.sin)
        1   -2
        4    4
        2    0
        0   -4
        3    2
        dtype: int64

        More complicated user-defined functions can be used,
        as long as they expect a Series and return an array-like

        >>> s.sort_values(key=lambda x: (np.tan(x.cumsum())))
        0   -4
        3    2
        4    4
        1   -2
        2    0
        dtype: int64
        """
        inplace = validate_bool_kwarg(inplace, "inplace")
        # Validate the axis parameter
        self._get_axis_number(axis)

        # GH 5856/5853
        if inplace and self._is_cached:
            raise ValueError(
                "This Series is a view of some other array, to "
                "sort in-place you must create a copy"
            )

        if is_list_like(ascending):
            if len(ascending) != 1:
                raise ValueError(
                    f"Length of ascending ({len(ascending)}) must be 1 for Series"
                )
            ascending = ascending[0]

        if not is_bool(ascending):
            raise ValueError("ascending must be boolean")

        if na_position not in ["first", "last"]:
            raise ValueError(f"invalid na_position: {na_position}")

        # GH 35922. Make sorting stable by leveraging nargsort
        values_to_sort = ensure_key_mapped(self, key)._values if key else self._values
        sorted_index = nargsort(values_to_sort, kind, ascending, na_position)

        result = self._constructor(
            self._values[sorted_index], index=self.index[sorted_index]
        )

        if ignore_index:
            result.index = ibase.default_index(len(sorted_index))

        if inplace:
            self._update_inplace(result)
        else:
            return result.__finalize__(self, method="sort_values")

    def sort_index(
        self,
        axis=0,
        level=None,
        ascending: bool = True,
        inplace: bool = False,
        kind: str = "quicksort",
        na_position: str = "last",
        sort_remaining: bool = True,
        ignore_index: bool = False,
        key: IndexKeyFunc = None,
    ):
        """
        Sort Series by index labels.

        Returns a new Series sorted by label if `inplace` argument is
        ``False``, otherwise updates the original series and returns None.

        Parameters
        ----------
        axis : int, default 0
            Axis to direct sorting. This can only be 0 for Series.
        level : int, optional
            If not None, sort on values in specified index level(s).
        ascending : bool or list of bools, default True
            Sort ascending vs. descending. When the index is a MultiIndex the
            sort direction can be controlled for each level individually.
        inplace : bool, default False
            If True, perform operation in-place.
        kind : {'quicksort', 'mergesort', 'heapsort'}, default 'quicksort'
            Choice of sorting algorithm. See also :func:`numpy.sort` for more
            information.  'mergesort' is the only stable algorithm. For
            DataFrames, this option is only applied when sorting on a single
            column or label.
        na_position : {'first', 'last'}, default 'last'
            If 'first' puts NaNs at the beginning, 'last' puts NaNs at the end.
            Not implemented for MultiIndex.
        sort_remaining : bool, default True
            If True and sorting by level and index is multilevel, sort by other
            levels too (in order) after sorting by specified level.
        ignore_index : bool, default False
            If True, the resulting axis will be labeled 0, 1, …, n - 1.

            .. versionadded:: 1.0.0

        key : callable, optional
            If not None, apply the key function to the index values
            before sorting. This is similar to the `key` argument in the
            builtin :meth:`sorted` function, with the notable difference that
            this `key` function should be *vectorized*. It should expect an
            ``Index`` and return an ``Index`` of the same shape.

            .. versionadded:: 1.1.0

        Returns
        -------
        Series or None
            The original Series sorted by the labels or None if ``inplace=True``.

        See Also
        --------
        DataFrame.sort_index: Sort DataFrame by the index.
        DataFrame.sort_values: Sort DataFrame by the value.
        Series.sort_values : Sort Series by the value.

        Examples
        --------
        >>> s = pd.Series(['a', 'b', 'c', 'd'], index=[3, 2, 1, 4])
        >>> s.sort_index()
        1    c
        2    b
        3    a
        4    d
        dtype: object

        Sort Descending

        >>> s.sort_index(ascending=False)
        4    d
        3    a
        2    b
        1    c
        dtype: object

        Sort Inplace

        >>> s.sort_index(inplace=True)
        >>> s
        1    c
        2    b
        3    a
        4    d
        dtype: object

        By default NaNs are put at the end, but use `na_position` to place
        them at the beginning

        >>> s = pd.Series(['a', 'b', 'c', 'd'], index=[3, 2, 1, np.nan])
        >>> s.sort_index(na_position='first')
        NaN     d
         1.0    c
         2.0    b
         3.0    a
        dtype: object

        Specify index level to sort

        >>> arrays = [np.array(['qux', 'qux', 'foo', 'foo',
        ...                     'baz', 'baz', 'bar', 'bar']),
        ...           np.array(['two', 'one', 'two', 'one',
        ...                     'two', 'one', 'two', 'one'])]
        >>> s = pd.Series([1, 2, 3, 4, 5, 6, 7, 8], index=arrays)
        >>> s.sort_index(level=1)
        bar  one    8
        baz  one    6
        foo  one    4
        qux  one    2
        bar  two    7
        baz  two    5
        foo  two    3
        qux  two    1
        dtype: int64

        Does not sort by remaining levels when sorting by levels

        >>> s.sort_index(level=1, sort_remaining=False)
        qux  one    2
        foo  one    4
        baz  one    6
        bar  one    8
        qux  two    1
        foo  two    3
        baz  two    5
        bar  two    7
        dtype: int64

        Apply a key function before sorting

        >>> s = pd.Series([1, 2, 3, 4], index=['A', 'b', 'C', 'd'])
        >>> s.sort_index(key=lambda x : x.str.lower())
        A    1
        b    2
        C    3
        d    4
        dtype: int64
        """

        return super().sort_index(
            axis,
            level,
            ascending,
            inplace,
            kind,
            na_position,
            sort_remaining,
            ignore_index,
            key,
        )

    def argsort(self, axis=0, kind="quicksort", order=None) -> "Series":
        """
        Return the integer indices that would sort the Series values.

        Override ndarray.argsort. Argsorts the value, omitting NA/null values,
        and places the result in the same locations as the non-NA values.

        Parameters
        ----------
        axis : {0 or "index"}
            Has no effect but is accepted for compatibility with numpy.
        kind : {'mergesort', 'quicksort', 'heapsort'}, default 'quicksort'
            Choice of sorting algorithm. See np.sort for more
            information. 'mergesort' is the only stable algorithm.
        order : None
            Has no effect but is accepted for compatibility with numpy.

        Returns
        -------
        Series
            Positions of values within the sort order with -1 indicating
            nan values.

        See Also
        --------
        numpy.ndarray.argsort : Returns the indices that would sort this array.
        """
        values = self._values
        mask = isna(values)

        if mask.any():
            result = Series(-1, index=self.index, name=self.name, dtype="int64")
            notmask = ~mask
            result[notmask] = np.argsort(values[notmask], kind=kind)
            return self._constructor(result, index=self.index).__finalize__(
                self, method="argsort"
            )
        else:
            return self._constructor(
                np.argsort(values, kind=kind), index=self.index, dtype="int64"
            ).__finalize__(self, method="argsort")

    def nlargest(self, n=5, keep="first") -> "Series":
        """
        Return the largest `n` elements.

        Parameters
        ----------
        n : int, default 5
            Return this many descending sorted values.
        keep : {'first', 'last', 'all'}, default 'first'
            When there are duplicate values that cannot all fit in a
            Series of `n` elements:

            - ``first`` : return the first `n` occurrences in order
                of appearance.
            - ``last`` : return the last `n` occurrences in reverse
                order of appearance.
            - ``all`` : keep all occurrences. This can result in a Series of
                size larger than `n`.

        Returns
        -------
        Series
            The `n` largest values in the Series, sorted in decreasing order.

        See Also
        --------
        Series.nsmallest: Get the `n` smallest elements.
        Series.sort_values: Sort Series by values.
        Series.head: Return the first `n` rows.

        Notes
        -----
        Faster than ``.sort_values(ascending=False).head(n)`` for small `n`
        relative to the size of the ``Series`` object.

        Examples
        --------
        >>> countries_population = {"Italy": 59000000, "France": 65000000,
        ...                         "Malta": 434000, "Maldives": 434000,
        ...                         "Brunei": 434000, "Iceland": 337000,
        ...                         "Nauru": 11300, "Tuvalu": 11300,
        ...                         "Anguilla": 11300, "Montserrat": 5200}
        >>> s = pd.Series(countries_population)
        >>> s
        Italy       59000000
        France      65000000
        Malta         434000
        Maldives      434000
        Brunei        434000
        Iceland       337000
        Nauru          11300
        Tuvalu         11300
        Anguilla       11300
        Montserrat      5200
        dtype: int64

        The `n` largest elements where ``n=5`` by default.

        >>> s.nlargest()
        France      65000000
        Italy       59000000
        Malta         434000
        Maldives      434000
        Brunei        434000
        dtype: int64

        The `n` largest elements where ``n=3``. Default `keep` value is 'first'
        so Malta will be kept.

        >>> s.nlargest(3)
        France    65000000
        Italy     59000000
        Malta       434000
        dtype: int64

        The `n` largest elements where ``n=3`` and keeping the last duplicates.
        Brunei will be kept since it is the last with value 434000 based on
        the index order.

        >>> s.nlargest(3, keep='last')
        France      65000000
        Italy       59000000
        Brunei        434000
        dtype: int64

        The `n` largest elements where ``n=3`` with all duplicates kept. Note
        that the returned Series has five elements due to the three duplicates.

        >>> s.nlargest(3, keep='all')
        France      65000000
        Italy       59000000
        Malta         434000
        Maldives      434000
        Brunei        434000
        dtype: int64
        """
        return algorithms.SelectNSeries(self, n=n, keep=keep).nlargest()

    def nsmallest(self, n=5, keep="first") -> "Series":
        """
        Return the smallest `n` elements.

        Parameters
        ----------
        n : int, default 5
            Return this many ascending sorted values.
        keep : {'first', 'last', 'all'}, default 'first'
            When there are duplicate values that cannot all fit in a
            Series of `n` elements:

            - ``first`` : return the first `n` occurrences in order
                of appearance.
            - ``last`` : return the last `n` occurrences in reverse
                order of appearance.
            - ``all`` : keep all occurrences. This can result in a Series of
                size larger than `n`.

        Returns
        -------
        Series
            The `n` smallest values in the Series, sorted in increasing order.

        See Also
        --------
        Series.nlargest: Get the `n` largest elements.
        Series.sort_values: Sort Series by values.
        Series.head: Return the first `n` rows.

        Notes
        -----
        Faster than ``.sort_values().head(n)`` for small `n` relative to
        the size of the ``Series`` object.

        Examples
        --------
        >>> countries_population = {"Italy": 59000000, "France": 65000000,
        ...                         "Brunei": 434000, "Malta": 434000,
        ...                         "Maldives": 434000, "Iceland": 337000,
        ...                         "Nauru": 11300, "Tuvalu": 11300,
        ...                         "Anguilla": 11300, "Montserrat": 5200}
        >>> s = pd.Series(countries_population)
        >>> s
        Italy       59000000
        France      65000000
        Brunei        434000
        Malta         434000
        Maldives      434000
        Iceland       337000
        Nauru          11300
        Tuvalu         11300
        Anguilla       11300
        Montserrat      5200
        dtype: int64

        The `n` smallest elements where ``n=5`` by default.

        >>> s.nsmallest()
        Montserrat    5200
        Nauru        11300
        Tuvalu       11300
        Anguilla     11300
        Iceland     337000
        dtype: int64

        The `n` smallest elements where ``n=3``. Default `keep` value is
        'first' so Nauru and Tuvalu will be kept.

        >>> s.nsmallest(3)
        Montserrat   5200
        Nauru       11300
        Tuvalu      11300
        dtype: int64

        The `n` smallest elements where ``n=3`` and keeping the last
        duplicates. Anguilla and Tuvalu will be kept since they are the last
        with value 11300 based on the index order.

        >>> s.nsmallest(3, keep='last')
        Montserrat   5200
        Anguilla    11300
        Tuvalu      11300
        dtype: int64

        The `n` smallest elements where ``n=3`` with all duplicates kept. Note
        that the returned Series has four elements due to the three duplicates.

        >>> s.nsmallest(3, keep='all')
        Montserrat   5200
        Nauru       11300
        Tuvalu      11300
        Anguilla    11300
        dtype: int64
        """
        return algorithms.SelectNSeries(self, n=n, keep=keep).nsmallest()

    def swaplevel(self, i=-2, j=-1, copy=True) -> "Series":
        """
        Swap levels i and j in a :class:`MultiIndex`.

        Default is to swap the two innermost levels of the index.

        Parameters
        ----------
        i, j : int, str
            Level of the indices to be swapped. Can pass level name as string.
        copy : bool, default True
            Whether to copy underlying data.

        Returns
        -------
        Series
            Series with levels swapped in MultiIndex.
        """
        assert isinstance(self.index, MultiIndex)
        new_index = self.index.swaplevel(i, j)
        return self._constructor(self._values, index=new_index, copy=copy).__finalize__(
            self, method="swaplevel"
        )

    def reorder_levels(self, order) -> "Series":
        """
        Rearrange index levels using input order.

        May not drop or duplicate levels.

        Parameters
        ----------
        order : list of int representing new level order
            Reference level by number or key.

        Returns
        -------
        type of caller (new object)
        """
        if not isinstance(self.index, MultiIndex):  # pragma: no cover
            raise Exception("Can only reorder levels on a hierarchical axis.")

        result = self.copy()
        assert isinstance(result.index, MultiIndex)
        result.index = result.index.reorder_levels(order)
        return result

    def explode(self, ignore_index: bool = False) -> "Series":
        """
        Transform each element of a list-like to a row.

        .. versionadded:: 0.25.0

        Parameters
        ----------
        ignore_index : bool, default False
            If True, the resulting index will be labeled 0, 1, …, n - 1.

            .. versionadded:: 1.1.0

        Returns
        -------
        Series
            Exploded lists to rows; index will be duplicated for these rows.

        See Also
        --------
        Series.str.split : Split string values on specified separator.
        Series.unstack : Unstack, a.k.a. pivot, Series with MultiIndex
            to produce DataFrame.
        DataFrame.melt : Unpivot a DataFrame from wide format to long format.
        DataFrame.explode : Explode a DataFrame from list-like
            columns to long format.

        Notes
        -----
        This routine will explode list-likes including lists, tuples, sets,
        Series, and np.ndarray. The result dtype of the subset rows will
        be object. Scalars will be returned unchanged, and empty list-likes will
        result in a np.nan for that row. In addition, the ordering of elements in
        the output will be non-deterministic when exploding sets.

        Examples
        --------
        >>> s = pd.Series([[1, 2, 3], 'foo', [], [3, 4]])
        >>> s
        0    [1, 2, 3]
        1          foo
        2           []
        3       [3, 4]
        dtype: object

        >>> s.explode()
        0      1
        0      2
        0      3
        1    foo
        2    NaN
        3      3
        3      4
        dtype: object
        """
        if not len(self) or not is_object_dtype(self):
            return self.copy()

        values, counts = reshape.explode(np.asarray(self.array))

        if ignore_index:
            index = ibase.default_index(len(values))
        else:
            index = self.index.repeat(counts)

        return self._constructor(values, index=index, name=self.name)

    def unstack(self, level=-1, fill_value=None):
        """
        Unstack, also known as pivot, Series with MultiIndex to produce DataFrame.

        Parameters
        ----------
        level : int, str, or list of these, default last level
            Level(s) to unstack, can pass level name.
        fill_value : scalar value, default None
            Value to use when replacing NaN values.

        Returns
        -------
        DataFrame
            Unstacked Series.

        Examples
        --------
        >>> s = pd.Series([1, 2, 3, 4],
        ...               index=pd.MultiIndex.from_product([['one', 'two'],
        ...                                                 ['a', 'b']]))
        >>> s
        one  a    1
             b    2
        two  a    3
             b    4
        dtype: int64

        >>> s.unstack(level=-1)
             a  b
        one  1  2
        two  3  4

        >>> s.unstack(level=0)
           one  two
        a    1    3
        b    2    4
        """
        from pandas.core.reshape.reshape import unstack

        return unstack(self, level, fill_value)

    # ----------------------------------------------------------------------
    # function application

    def map(self, arg, na_action=None) -> "Series":
        """
        Map values of Series according to input correspondence.

        Used for substituting each value in a Series with another value,
        that may be derived from a function, a ``dict`` or
        a :class:`Series`.

        Parameters
        ----------
        arg : function, collections.abc.Mapping subclass or Series
            Mapping correspondence.
        na_action : {None, 'ignore'}, default None
            If 'ignore', propagate NaN values, without passing them to the
            mapping correspondence.

        Returns
        -------
        Series
            Same index as caller.

        See Also
        --------
        Series.apply : For applying more complex functions on a Series.
        DataFrame.apply : Apply a function row-/column-wise.
        DataFrame.applymap : Apply a function elementwise on a whole DataFrame.

        Notes
        -----
        When ``arg`` is a dictionary, values in Series that are not in the
        dictionary (as keys) are converted to ``NaN``. However, if the
        dictionary is a ``dict`` subclass that defines ``__missing__`` (i.e.
        provides a method for default values), then this default is used
        rather than ``NaN``.

        Examples
        --------
        >>> s = pd.Series(['cat', 'dog', np.nan, 'rabbit'])
        >>> s
        0      cat
        1      dog
        2      NaN
        3   rabbit
        dtype: object

        ``map`` accepts a ``dict`` or a ``Series``. Values that are not found
        in the ``dict`` are converted to ``NaN``, unless the dict has a default
        value (e.g. ``defaultdict``):

        >>> s.map({'cat': 'kitten', 'dog': 'puppy'})
        0   kitten
        1    puppy
        2      NaN
        3      NaN
        dtype: object

        It also accepts a function:

        >>> s.map('I am a {}'.format)
        0       I am a cat
        1       I am a dog
        2       I am a nan
        3    I am a rabbit
        dtype: object

        To avoid applying the function to missing values (and keep them as
        ``NaN``) ``na_action='ignore'`` can be used:

        >>> s.map('I am a {}'.format, na_action='ignore')
        0     I am a cat
        1     I am a dog
        2            NaN
        3  I am a rabbit
        dtype: object
        """
        new_values = super()._map_values(arg, na_action=na_action)
        return self._constructor(new_values, index=self.index).__finalize__(
            self, method="map"
        )

    def _gotitem(self, key, ndim, subset=None) -> "Series":
        """
        Sub-classes to define. Return a sliced object.

        Parameters
        ----------
        key : string / list of selections
        ndim : 1,2
            Requested ndim of result.
        subset : object, default None
            Subset to act on.
        """
        return self

    _agg_see_also_doc = dedent(
        """
    See Also
    --------
    Series.apply : Invoke function on a Series.
    Series.transform : Transform function producing a Series with like indexes.
    """
    )

    _agg_examples_doc = dedent(
        """
    Examples
    --------
    >>> s = pd.Series([1, 2, 3, 4])
    >>> s
    0    1
    1    2
    2    3
    3    4
    dtype: int64

    >>> s.agg('min')
    1

    >>> s.agg(['min', 'max'])
    min   1
    max   4
    dtype: int64
    """
    )

    @doc(
        generic._shared_docs["aggregate"],
        klass=_shared_doc_kwargs["klass"],
        axis=_shared_doc_kwargs["axis"],
        see_also=_agg_see_also_doc,
        examples=_agg_examples_doc,
    )
    def aggregate(self, func=None, axis=0, *args, **kwargs):
        # Validate the axis parameter
        self._get_axis_number(axis)

        # if func is None, will switch to user-provided "named aggregation" kwargs
        if func is None:
            func = dict(kwargs.items())

        result, how = aggregate(self, func, *args, **kwargs)
        if result is None:

            # we can be called from an inner function which
            # passes this meta-data
            kwargs.pop("_axis", None)
            kwargs.pop("_level", None)

            # try a regular apply, this evaluates lambdas
            # row-by-row; however if the lambda is expected a Series
            # expression, e.g.: lambda x: x-x.quantile(0.25)
            # this will fail, so we can try a vectorized evaluation

            # we cannot FIRST try the vectorized evaluation, because
            # then .agg and .apply would have different semantics if the
            # operation is actually defined on the Series, e.g. str
            try:
                result = self.apply(func, *args, **kwargs)
            except (ValueError, AttributeError, TypeError):
                result = func(self, *args, **kwargs)

        return result

    agg = aggregate

    @doc(
        _shared_docs["transform"],
        klass=_shared_doc_kwargs["klass"],
        axis=_shared_doc_kwargs["axis"],
    )
    def transform(
        self, func: AggFuncType, axis: Axis = 0, *args, **kwargs
    ) -> FrameOrSeriesUnion:
        return transform(self, func, axis, *args, **kwargs)

    def apply(self, func, convert_dtype=True, args=(), **kwds):
        """
        Invoke function on values of Series.

        Can be ufunc (a NumPy function that applies to the entire Series)
        or a Python function that only works on single values.

        Parameters
        ----------
        func : function
            Python function or NumPy ufunc to apply.
        convert_dtype : bool, default True
            Try to find better dtype for elementwise function results. If
            False, leave as dtype=object.
        args : tuple
            Positional arguments passed to func after the series value.
        **kwds
            Additional keyword arguments passed to func.

        Returns
        -------
        Series or DataFrame
            If func returns a Series object the result will be a DataFrame.

        See Also
        --------
        Series.map: For element-wise operations.
        Series.agg: Only perform aggregating type operations.
        Series.transform: Only perform transforming type operations.

        Examples
        --------
        Create a series with typical summer temperatures for each city.

        >>> s = pd.Series([20, 21, 12],
        ...               index=['London', 'New York', 'Helsinki'])
        >>> s
        London      20
        New York    21
        Helsinki    12
        dtype: int64

        Square the values by defining a function and passing it as an
        argument to ``apply()``.

        >>> def square(x):
        ...     return x ** 2
        >>> s.apply(square)
        London      400
        New York    441
        Helsinki    144
        dtype: int64

        Square the values by passing an anonymous function as an
        argument to ``apply()``.

        >>> s.apply(lambda x: x ** 2)
        London      400
        New York    441
        Helsinki    144
        dtype: int64

        Define a custom function that needs additional positional
        arguments and pass these additional arguments using the
        ``args`` keyword.

        >>> def subtract_custom_value(x, custom_value):
        ...     return x - custom_value

        >>> s.apply(subtract_custom_value, args=(5,))
        London      15
        New York    16
        Helsinki     7
        dtype: int64

        Define a custom function that takes keyword arguments
        and pass these arguments to ``apply``.

        >>> def add_custom_values(x, **kwargs):
        ...     for month in kwargs:
        ...         x += kwargs[month]
        ...     return x

        >>> s.apply(add_custom_values, june=30, july=20, august=25)
        London      95
        New York    96
        Helsinki    87
        dtype: int64

        Use a function from the Numpy library.

        >>> s.apply(np.log)
        London      2.995732
        New York    3.044522
        Helsinki    2.484907
        dtype: float64
        """
        if len(self) == 0:
            return self._constructor(dtype=self.dtype, index=self.index).__finalize__(
                self, method="apply"
            )

        # dispatch to agg
        if isinstance(func, (list, dict)):
            return self.aggregate(func, *args, **kwds)

        # if we are a string, try to dispatch
        if isinstance(func, str):
            return self._try_aggregate_string_function(func, *args, **kwds)

        # handle ufuncs and lambdas
        if kwds or args and not isinstance(func, np.ufunc):

            def f(x):
                return func(x, *args, **kwds)

        else:
            f = func

        with np.errstate(all="ignore"):
            if isinstance(f, np.ufunc):
                return f(self)

            # row-wise access
            if is_extension_array_dtype(self.dtype) and hasattr(self._values, "map"):
                # GH#23179 some EAs do not have `map`
                mapped = self._values.map(f)
            else:
                values = self.astype(object)._values
                mapped = lib.map_infer(values, f, convert=convert_dtype)

        if len(mapped) and isinstance(mapped[0], Series):
            # GH 25959 use pd.array instead of tolist
            # so extension arrays can be used
            return self._constructor_expanddim(pd_array(mapped), index=self.index)
        else:
            return self._constructor(mapped, index=self.index).__finalize__(
                self, method="apply"
            )

    def _reduce(
        self,
        op,
        name: str,
        *,
        axis=0,
        skipna=True,
        numeric_only=None,
        filter_type=None,
        **kwds,
    ):
        """
        Perform a reduction operation.

        If we have an ndarray as a value, then simply perform the operation,
        otherwise delegate to the object.
        """
        delegate = self._values

        if axis is not None:
            self._get_axis_number(axis)

        if isinstance(delegate, ExtensionArray):
            # dispatch to ExtensionArray interface
            return delegate._reduce(name, skipna=skipna, **kwds)

        else:
            # dispatch to numpy arrays
            if numeric_only:
                raise NotImplementedError(
                    f"Series.{name} does not implement numeric_only."
                )
            with np.errstate(all="ignore"):
                return op(delegate, skipna=skipna, **kwds)

    def _reindex_indexer(self, new_index, indexer, copy):
        if indexer is None:
            if copy:
                return self.copy()
            return self

        new_values = algorithms.take_1d(
            self._values, indexer, allow_fill=True, fill_value=None
        )
        return self._constructor(new_values, index=new_index)

    def _needs_reindex_multi(self, axes, method, level):
        """
        Check if we do need a multi reindex; this is for compat with
        higher dims.
        """
        return False

    @doc(
        NDFrame.align,
        klass=_shared_doc_kwargs["klass"],
        axes_single_arg=_shared_doc_kwargs["axes_single_arg"],
    )
    def align(
        self,
        other,
        join="outer",
        axis=None,
        level=None,
        copy=True,
        fill_value=None,
        method=None,
        limit=None,
        fill_axis=0,
        broadcast_axis=None,
    ):
        return super().align(
            other,
            join=join,
            axis=axis,
            level=level,
            copy=copy,
            fill_value=fill_value,
            method=method,
            limit=limit,
            fill_axis=fill_axis,
            broadcast_axis=broadcast_axis,
        )

    def rename(
        self,
        index=None,
        *,
        axis=None,
        copy=True,
        inplace=False,
        level=None,
        errors="ignore",
    ):
        """
        Alter Series index labels or name.

        Function / dict values must be unique (1-to-1). Labels not contained in
        a dict / Series will be left as-is. Extra labels listed don't throw an
        error.

        Alternatively, change ``Series.name`` with a scalar value.

        See the :ref:`user guide <basics.rename>` for more.

        Parameters
        ----------
        axis : {0 or "index"}
            Unused. Accepted for compatibility with DataFrame method only.
        index : scalar, hashable sequence, dict-like or function, optional
            Functions or dict-like are transformations to apply to
            the index.
            Scalar or hashable sequence-like will alter the ``Series.name``
            attribute.

        **kwargs
            Additional keyword arguments passed to the function. Only the
            "inplace" keyword is used.

        Returns
        -------
        Series or None
            Series with index labels or name altered or None if ``inplace=True``.

        See Also
        --------
        DataFrame.rename : Corresponding DataFrame method.
        Series.rename_axis : Set the name of the axis.

        Examples
        --------
        >>> s = pd.Series([1, 2, 3])
        >>> s
        0    1
        1    2
        2    3
        dtype: int64
        >>> s.rename("my_name")  # scalar, changes Series.name
        0    1
        1    2
        2    3
        Name: my_name, dtype: int64
        >>> s.rename(lambda x: x ** 2)  # function, changes labels
        0    1
        1    2
        4    3
        dtype: int64
        >>> s.rename({1: 3, 2: 5})  # mapping, changes labels
        0    1
        3    2
        5    3
        dtype: int64
        """
        if callable(index) or is_dict_like(index):
            return super().rename(
                index, copy=copy, inplace=inplace, level=level, errors=errors
            )
        else:
            return self._set_name(index, inplace=inplace)

    @Appender(
        """
        Examples
        --------
        >>> s = pd.Series([1, 2, 3])
        >>> s
        0    1
        1    2
        2    3
        dtype: int64

        >>> s.set_axis(['a', 'b', 'c'], axis=0)
        a    1
        b    2
        c    3
        dtype: int64
    """
    )
    @Substitution(
        **_shared_doc_kwargs,
        extended_summary_sub="",
        axis_description_sub="",
        see_also_sub="",
    )
    @Appender(generic.NDFrame.set_axis.__doc__)
    def set_axis(self, labels, axis: Axis = 0, inplace: bool = False):
        return super().set_axis(labels, axis=axis, inplace=inplace)

    @doc(
        NDFrame.reindex,
        klass=_shared_doc_kwargs["klass"],
        axes=_shared_doc_kwargs["axes"],
        optional_labels=_shared_doc_kwargs["optional_labels"],
        optional_axis=_shared_doc_kwargs["optional_axis"],
    )
    def reindex(self, index=None, **kwargs):
        return super().reindex(index=index, **kwargs)

    def drop(
        self,
        labels=None,
        axis=0,
        index=None,
        columns=None,
        level=None,
        inplace=False,
        errors="raise",
    ) -> "Series":
        """
        Return Series with specified index labels removed.

        Remove elements of a Series based on specifying the index labels.
        When using a multi-index, labels on different levels can be removed
        by specifying the level.

        Parameters
        ----------
        labels : single label or list-like
            Index labels to drop.
        axis : 0, default 0
            Redundant for application on Series.
        index : single label or list-like
            Redundant for application on Series, but 'index' can be used instead
            of 'labels'.
        columns : single label or list-like
            No change is made to the Series; use 'index' or 'labels' instead.
        level : int or level name, optional
            For MultiIndex, level for which the labels will be removed.
        inplace : bool, default False
            If True, do operation inplace and return None.
        errors : {'ignore', 'raise'}, default 'raise'
            If 'ignore', suppress error and only existing labels are dropped.

        Returns
        -------
        Series or None
            Series with specified index labels removed or None if ``inplace=True``.

        Raises
        ------
        KeyError
            If none of the labels are found in the index.

        See Also
        --------
        Series.reindex : Return only specified index labels of Series.
        Series.dropna : Return series without null values.
        Series.drop_duplicates : Return Series with duplicate values removed.
        DataFrame.drop : Drop specified labels from rows or columns.

        Examples
        --------
        >>> s = pd.Series(data=np.arange(3), index=['A', 'B', 'C'])
        >>> s
        A  0
        B  1
        C  2
        dtype: int64

        Drop labels B en C

        >>> s.drop(labels=['B', 'C'])
        A  0
        dtype: int64

        Drop 2nd level label in MultiIndex Series

        >>> midx = pd.MultiIndex(levels=[['lama', 'cow', 'falcon'],
        ...                              ['speed', 'weight', 'length']],
        ...                      codes=[[0, 0, 0, 1, 1, 1, 2, 2, 2],
        ...                             [0, 1, 2, 0, 1, 2, 0, 1, 2]])
        >>> s = pd.Series([45, 200, 1.2, 30, 250, 1.5, 320, 1, 0.3],
        ...               index=midx)
        >>> s
        lama    speed      45.0
                weight    200.0
                length      1.2
        cow     speed      30.0
                weight    250.0
                length      1.5
        falcon  speed     320.0
                weight      1.0
                length      0.3
        dtype: float64

        >>> s.drop(labels='weight', level=1)
        lama    speed      45.0
                length      1.2
        cow     speed      30.0
                length      1.5
        falcon  speed     320.0
                length      0.3
        dtype: float64
        """
        return super().drop(
            labels=labels,
            axis=axis,
            index=index,
            columns=columns,
            level=level,
            inplace=inplace,
            errors=errors,
        )

    @doc(NDFrame.fillna, **_shared_doc_kwargs)
    def fillna(
        self,
        value=None,
        method=None,
        axis=None,
        inplace=False,
        limit=None,
        downcast=None,
    ) -> Optional["Series"]:
        return super().fillna(
            value=value,
            method=method,
            axis=axis,
            inplace=inplace,
            limit=limit,
            downcast=downcast,
        )

    def pop(self, item: Label) -> Any:
        """
        Return item and drops from series. Raise KeyError if not found.

        Parameters
        ----------
        item : label
            Index of the element that needs to be removed.

        Returns
        -------
        Value that is popped from series.

        Examples
        --------
        >>> ser = pd.Series([1,2,3])

        >>> ser.pop(0)
        1

        >>> ser
        1    2
        2    3
        dtype: int64
        """
        return super().pop(item=item)

    @doc(NDFrame.replace, klass=_shared_doc_kwargs["klass"])
    def replace(
        self,
        to_replace=None,
        value=None,
        inplace=False,
        limit=None,
        regex=False,
        method="pad",
    ):
        return super().replace(
            to_replace=to_replace,
            value=value,
            inplace=inplace,
            limit=limit,
            regex=regex,
            method=method,
        )

    def _replace_single(self, to_replace, method, inplace, limit):
        """
        Replaces values in a Series using the fill method specified when no
        replacement value is given in the replace method
        """

        orig_dtype = self.dtype
        result = self if inplace else self.copy()
        fill_f = missing.get_fill_func(method)

        mask = missing.mask_missing(result.values, to_replace)
        values = fill_f(result.values, limit=limit, mask=mask)

        if values.dtype == orig_dtype and inplace:
            return

        result = self._constructor(values, index=self.index, dtype=self.dtype)
        result = result.__finalize__(self)

        if inplace:
            self._update_inplace(result)
            return

        return result

    @doc(NDFrame.shift, klass=_shared_doc_kwargs["klass"])
    def shift(self, periods=1, freq=None, axis=0, fill_value=None) -> "Series":
        return super().shift(
            periods=periods, freq=freq, axis=axis, fill_value=fill_value
        )

    def memory_usage(self, index=True, deep=False):
        """
        Return the memory usage of the Series.

        The memory usage can optionally include the contribution of
        the index and of elements of `object` dtype.

        Parameters
        ----------
        index : bool, default True
            Specifies whether to include the memory usage of the Series index.
        deep : bool, default False
            If True, introspect the data deeply by interrogating
            `object` dtypes for system-level memory consumption, and include
            it in the returned value.

        Returns
        -------
        int
            Bytes of memory consumed.

        See Also
        --------
        numpy.ndarray.nbytes : Total bytes consumed by the elements of the
            array.
        DataFrame.memory_usage : Bytes consumed by a DataFrame.

        Examples
        --------
        >>> s = pd.Series(range(3))
        >>> s.memory_usage()
        152

        Not including the index gives the size of the rest of the data, which
        is necessarily smaller:

        >>> s.memory_usage(index=False)
        24

        The memory footprint of `object` values is ignored by default:

        >>> s = pd.Series(["a", "b"])
        >>> s.values
        array(['a', 'b'], dtype=object)
        >>> s.memory_usage()
        144
        >>> s.memory_usage(deep=True)
        244
        """
        v = super().memory_usage(deep=deep)
        if index:
            v += self.index.memory_usage(deep=deep)
        return v

    def isin(self, values) -> "Series":
        """
        Whether elements in Series are contained in `values`.

        Return a boolean Series showing whether each element in the Series
        matches an element in the passed sequence of `values` exactly.

        Parameters
        ----------
        values : set or list-like
            The sequence of values to test. Passing in a single string will
            raise a ``TypeError``. Instead, turn a single string into a
            list of one element.

        Returns
        -------
        Series
            Series of booleans indicating if each element is in values.

        Raises
        ------
        TypeError
          * If `values` is a string

        See Also
        --------
        DataFrame.isin : Equivalent method on DataFrame.

        Examples
        --------
        >>> s = pd.Series(['lama', 'cow', 'lama', 'beetle', 'lama',
        ...                'hippo'], name='animal')
        >>> s.isin(['cow', 'lama'])
        0     True
        1     True
        2     True
        3    False
        4     True
        5    False
        Name: animal, dtype: bool

        Passing a single string as ``s.isin('lama')`` will raise an error. Use
        a list of one element instead:

        >>> s.isin(['lama'])
        0     True
        1    False
        2     True
        3    False
        4     True
        5    False
        Name: animal, dtype: bool
        """
        result = algorithms.isin(self._values, values)
        return self._constructor(result, index=self.index).__finalize__(
            self, method="isin"
        )

    def between(self, left, right, inclusive=True) -> "Series":
        """
        Return boolean Series equivalent to left <= series <= right.

        This function returns a boolean vector containing `True` wherever the
        corresponding Series element is between the boundary values `left` and
        `right`. NA values are treated as `False`.

        Parameters
        ----------
        left : scalar or list-like
            Left boundary.
        right : scalar or list-like
            Right boundary.
        inclusive : bool, default True
            Include boundaries.

        Returns
        -------
        Series
            Series representing whether each element is between left and
            right (inclusive).

        See Also
        --------
        Series.gt : Greater than of series and other.
        Series.lt : Less than of series and other.

        Notes
        -----
        This function is equivalent to ``(left <= ser) & (ser <= right)``

        Examples
        --------
        >>> s = pd.Series([2, 0, 4, 8, np.nan])

        Boundary values are included by default:

        >>> s.between(1, 4)
        0     True
        1    False
        2     True
        3    False
        4    False
        dtype: bool

        With `inclusive` set to ``False`` boundary values are excluded:

        >>> s.between(1, 4, inclusive=False)
        0     True
        1    False
        2    False
        3    False
        4    False
        dtype: bool

        `left` and `right` can be any scalar value:

        >>> s = pd.Series(['Alice', 'Bob', 'Carol', 'Eve'])
        >>> s.between('Anna', 'Daniel')
        0    False
        1     True
        2     True
        3    False
        dtype: bool
        """
        if inclusive:
            lmask = self >= left
            rmask = self <= right
        else:
            lmask = self > left
            rmask = self < right

        return lmask & rmask

    # ----------------------------------------------------------------------
    # Convert to types that support pd.NA

    def _convert_dtypes(
        self,
        infer_objects: bool = True,
        convert_string: bool = True,
        convert_integer: bool = True,
        convert_boolean: bool = True,
        convert_floating: bool = True,
    ) -> "Series":
        input_series = self
        if infer_objects:
            input_series = input_series.infer_objects()
            if is_object_dtype(input_series):
                input_series = input_series.copy()

        if convert_string or convert_integer or convert_boolean or convert_floating:
            inferred_dtype = convert_dtypes(
                input_series._values,
                convert_string,
                convert_integer,
                convert_boolean,
                convert_floating,
            )
            try:
                result = input_series.astype(inferred_dtype)
            except TypeError:
                result = input_series.copy()
        else:
            result = input_series.copy()
        return result

    @doc(NDFrame.isna, klass=_shared_doc_kwargs["klass"])
    def isna(self) -> "Series":
        return generic.NDFrame.isna(self)

    @doc(NDFrame.isna, klass=_shared_doc_kwargs["klass"])
    def isnull(self) -> "Series":
        return super().isnull()

    @doc(NDFrame.notna, klass=_shared_doc_kwargs["klass"])
    def notna(self) -> "Series":
        return super().notna()

    @doc(NDFrame.notna, klass=_shared_doc_kwargs["klass"])
    def notnull(self) -> "Series":
        return super().notnull()

    def dropna(self, axis=0, inplace=False, how=None):
        """
        Return a new Series with missing values removed.

        See the :ref:`User Guide <missing_data>` for more on which values are
        considered missing, and how to work with missing data.

        Parameters
        ----------
        axis : {0 or 'index'}, default 0
            There is only one axis to drop values from.
        inplace : bool, default False
            If True, do operation inplace and return None.
        how : str, optional
            Not in use. Kept for compatibility.

        Returns
        -------
        Series or None
            Series with NA entries dropped from it or None if ``inplace=True``.

        See Also
        --------
        Series.isna: Indicate missing values.
        Series.notna : Indicate existing (non-missing) values.
        Series.fillna : Replace missing values.
        DataFrame.dropna : Drop rows or columns which contain NA values.
        Index.dropna : Drop missing indices.

        Examples
        --------
        >>> ser = pd.Series([1., 2., np.nan])
        >>> ser
        0    1.0
        1    2.0
        2    NaN
        dtype: float64

        Drop NA values from a Series.

        >>> ser.dropna()
        0    1.0
        1    2.0
        dtype: float64

        Keep the Series with valid entries in the same variable.

        >>> ser.dropna(inplace=True)
        >>> ser
        0    1.0
        1    2.0
        dtype: float64

        Empty strings are not considered NA values. ``None`` is considered an
        NA value.

        >>> ser = pd.Series([np.NaN, 2, pd.NaT, '', None, 'I stay'])
        >>> ser
        0       NaN
        1         2
        2       NaT
        3
        4      None
        5    I stay
        dtype: object
        >>> ser.dropna()
        1         2
        3
        5    I stay
        dtype: object
        """
        inplace = validate_bool_kwarg(inplace, "inplace")
        # Validate the axis parameter
        self._get_axis_number(axis or 0)

        if self._can_hold_na:
            result = remove_na_arraylike(self)
            if inplace:
                self._update_inplace(result)
            else:
                return result
        else:
            if inplace:
                # do nothing
                pass
            else:
                return self.copy()

    # ----------------------------------------------------------------------
    # Time series-oriented methods

    def to_timestamp(self, freq=None, how="start", copy=True) -> "Series":
        """
        Cast to DatetimeIndex of Timestamps, at *beginning* of period.

        Parameters
        ----------
        freq : str, default frequency of PeriodIndex
            Desired frequency.
        how : {'s', 'e', 'start', 'end'}
            Convention for converting period to timestamp; start of period
            vs. end.
        copy : bool, default True
            Whether or not to return a copy.

        Returns
        -------
        Series with DatetimeIndex
        """
        new_values = self._values
        if copy:
            new_values = new_values.copy()

        if not isinstance(self.index, PeriodIndex):
            raise TypeError(f"unsupported Type {type(self.index).__name__}")
        new_index = self.index.to_timestamp(freq=freq, how=how)
        return self._constructor(new_values, index=new_index).__finalize__(
            self, method="to_timestamp"
        )

    def to_period(self, freq=None, copy=True) -> "Series":
        """
        Convert Series from DatetimeIndex to PeriodIndex.

        Parameters
        ----------
        freq : str, default None
            Frequency associated with the PeriodIndex.
        copy : bool, default True
            Whether or not to return a copy.

        Returns
        -------
        Series
            Series with index converted to PeriodIndex.
        """
        new_values = self._values
        if copy:
            new_values = new_values.copy()

        if not isinstance(self.index, DatetimeIndex):
            raise TypeError(f"unsupported Type {type(self.index).__name__}")
        new_index = self.index.to_period(freq=freq)
        return self._constructor(new_values, index=new_index).__finalize__(
            self, method="to_period"
        )

    # ----------------------------------------------------------------------
    # Add index
    _AXIS_ORDERS = ["index"]
    _AXIS_REVERSED = False
    _AXIS_LEN = len(_AXIS_ORDERS)
    _info_axis_number = 0
    _info_axis_name = "index"

    index: "Index" = properties.AxisProperty(
        axis=0, doc="The index (axis labels) of the Series."
    )

    # ----------------------------------------------------------------------
    # Accessor Methods
    # ----------------------------------------------------------------------
    str = CachedAccessor("str", StringMethods)
    dt = CachedAccessor("dt", CombinedDatetimelikeProperties)
    cat = CachedAccessor("cat", CategoricalAccessor)
    plot = CachedAccessor("plot", pandas.plotting.PlotAccessor)
    sparse = CachedAccessor("sparse", SparseAccessor)

    # ----------------------------------------------------------------------
    # Add plotting methods to Series
    hist = pandas.plotting.hist_series

    # ----------------------------------------------------------------------
    # Template-Based Arithmetic/Comparison Methods

    def _cmp_method(self, other, op):
        res_name = ops.get_op_result_name(self, other)

        if isinstance(other, Series) and not self._indexed_same(other):
            raise ValueError("Can only compare identically-labeled Series objects")

        lvalues = extract_array(self, extract_numpy=True)
        rvalues = extract_array(other, extract_numpy=True)

        res_values = ops.comparison_op(lvalues, rvalues, op)

        return self._construct_result(res_values, name=res_name)

    def _logical_method(self, other, op):
        res_name = ops.get_op_result_name(self, other)
        self, other = ops.align_method_SERIES(self, other, align_asobject=True)

        lvalues = extract_array(self, extract_numpy=True)
        rvalues = extract_array(other, extract_numpy=True)

        res_values = ops.logical_op(lvalues, rvalues, op)
        return self._construct_result(res_values, name=res_name)

    def _arith_method(self, other, op):
        res_name = ops.get_op_result_name(self, other)
        self, other = ops.align_method_SERIES(self, other)

        lvalues = extract_array(self, extract_numpy=True)
        rvalues = extract_array(other, extract_numpy=True)
        result = ops.arithmetic_op(lvalues, rvalues, op)

        return self._construct_result(result, name=res_name)


Series._add_numeric_operations()

# Add arithmetic!
ops.add_flex_arithmetic_methods(Series)<|MERGE_RESOLUTION|>--- conflicted
+++ resolved
@@ -417,27 +417,6 @@
         if not fastpath:
             labels = ensure_index(labels)
 
-<<<<<<< HEAD
-        if labels._is_all_dates and not isinstance(
-            labels, (DatetimeIndex, PeriodIndex, TimedeltaIndex)
-        ):
-            try:
-                labels = DatetimeIndex(labels)
-                # need to set here because we changed the index
-                if fastpath:
-                    self._mgr.set_axis(axis, labels)
-                warnings.warn(
-                    "Automatically casting object-dtype Index of datetimes to "
-                    "DatetimeIndex is deprecated and will be removed in a "
-                    "future version.  Explicitly cast to DatetimeIndex instead.",
-                    FutureWarning,
-                    stacklevel=3,
-                )
-            except (tslibs.OutOfBoundsDatetime, ValueError):
-                # labels may exceeds datetime bounds,
-                # or not be a DatetimeIndex
-                pass
-=======
         if labels._is_all_dates:
             deep_labels = labels
             if isinstance(labels, CategoricalIndex):
@@ -462,7 +441,6 @@
                     # labels may exceeds datetime bounds,
                     # or not be a DatetimeIndex
                     pass
->>>>>>> 22dbef1c
 
         object.__setattr__(self, "_index", labels)
         if not fastpath:
