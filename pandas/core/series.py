--- conflicted
+++ resolved
@@ -490,22 +490,20 @@
 
     def _internal_get_values(self):
         """
-        DEPRECATED: Same as values (but handles sparseness conversions); is a view.
+        Same as values (but handles sparseness conversions); is a view.
         """
         return self._data.get_values()
 
     def get_values(self):
         """
-<<<<<<< HEAD
-        DEPRECATED: Same as values (but handles sparseness conversions); is a view.
-=======
         Same as values (but handles sparseness conversions); is a view.
+
+        .. deprecated:: 0.25.0
 
         Returns
         -------
         numpy.ndarray
             Data of the Series.
->>>>>>> 3b24fb67
         """
         warnings.warn("deprecated", FutureWarning, stacklevel=2)
         return self._data.get_values()
