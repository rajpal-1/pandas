--- conflicted
+++ resolved
@@ -397,36 +397,7 @@
         if copy is None:
             copy = False
 
-<<<<<<< HEAD
-        # we are called internally, so short-circuit
-        if fastpath:
-            # data is a ndarray, index is defined
-            if not isinstance(data, SingleBlockManager):
-                data = SingleBlockManager.from_array(data, index)
-                allow_mgr = True
-            elif not copy:
-                data = data.copy(deep=False)
-
-            if not allow_mgr:
-                warnings.warn(
-                    f"Passing a {type(data).__name__} to {type(self).__name__} "
-                    "is deprecated and will raise in a future version. "
-                    "Use public APIs instead.",
-                    DeprecationWarning,
-                    stacklevel=2,
-                )
-
-            if copy:
-                data = data.copy()
-            # skips validation of the name
-            object.__setattr__(self, "_name", name)
-            NDFrame.__init__(self, data)
-            return
-
-        if isinstance(data, SingleBlockManager) and not copy:
-=======
         if isinstance(data, SingleBlockManager) and using_copy_on_write() and not copy:
->>>>>>> 72a07f64
             data = data.copy(deep=False)
 
             if not allow_mgr:
@@ -813,46 +784,6 @@
     def array(self) -> ExtensionArray:
         return self._mgr.array_values()
 
-<<<<<<< HEAD
-    # ops
-    def ravel(self, order: str = "C") -> ArrayLike:
-        """
-        Return the flattened underlying data as an ndarray or ExtensionArray.
-
-        .. deprecated:: 2.2.0
-            Series.ravel is deprecated. The underlying array is already 1D, so
-            ravel is not necessary.  Use :meth:`to_numpy` for conversion to a numpy
-            array instead.
-
-        Returns
-        -------
-        numpy.ndarray or ExtensionArray
-            Flattened data of the Series.
-
-        See Also
-        --------
-        numpy.ndarray.ravel : Return a flattened array.
-
-        Examples
-        --------
-        >>> s = pd.Series([1, 2, 3])
-        >>> s.ravel()  # doctest: +SKIP
-        array([1, 2, 3])
-        """
-        warnings.warn(
-            "Series.ravel is deprecated. The underlying array is already 1D, so "
-            "ravel is not necessary.  Use `to_numpy()` for conversion to a numpy "
-            "array instead.",
-            FutureWarning,
-            stacklevel=2,
-        )
-        arr = self._values.ravel(order=order)
-        if isinstance(arr, np.ndarray):
-            arr.flags.writeable = False
-        return arr
-
-=======
->>>>>>> 72a07f64
     def __len__(self) -> int:
         """
         Return the length of the Series.
