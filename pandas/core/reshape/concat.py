--- conflicted
+++ resolved
@@ -15,18 +15,10 @@
 
 import numpy as np
 
-<<<<<<< HEAD
-from pandas._typing import (
-    Axis,
-    FrameOrSeriesUnion,
-)
-from pandas.util._decorators import cache_readonly
-=======
 from pandas.util._decorators import (
     cache_readonly,
     deprecate_nonkeyword_arguments,
 )
->>>>>>> 2499a760
 
 from pandas.core.dtypes.concat import concat_compat
 from pandas.core.dtypes.generic import (
@@ -53,6 +45,11 @@
 
 if TYPE_CHECKING:
     from typing import Literal
+
+    from pandas._typing import (
+        Axis,
+        FrameOrSeriesUnion,
+    )
 
     from pandas import (
         DataFrame,
