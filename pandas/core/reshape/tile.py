"""
Quantilization functions and related stuff
"""
<<<<<<< HEAD
from functools import partial
from typing import Callable

=======
>>>>>>> d3461c14
import numpy as np

from pandas._libs import Timedelta, Timestamp
from pandas._libs.interval import Interval
from pandas._libs.lib import infer_dtype

from pandas.core.dtypes.common import (
    _NS_DTYPE,
    ensure_int64,
    is_bool_dtype,
    is_categorical_dtype,
    is_datetime64_dtype,
    is_datetime64tz_dtype,
    is_datetime_or_timedelta_dtype,
    is_integer,
    is_scalar,
    is_timedelta64_dtype,
)
from pandas.core.dtypes.generic import ABCSeries
from pandas.core.dtypes.missing import isna

from pandas import Categorical, Index, IntervalIndex, to_datetime, to_timedelta
import pandas.core.algorithms as algos
import pandas.core.nanops as nanops


def cut(
    x,
    bins,
    right: bool = True,
    labels=None,
    retbins: bool = False,
    precision: int = 3,
    include_lowest: bool = False,
    duplicates: str = "raise",
):
    """
    Bin values into discrete intervals.

    Use `cut` when you need to segment and sort data values into bins. This
    function is also useful for going from a continuous variable to a
    categorical variable. For example, `cut` could convert ages to groups of
    age ranges. Supports binning into an equal number of bins, or a
    pre-specified array of bins.

    Parameters
    ----------
    x : array-like
        The input array to be binned. Must be 1-dimensional.
    bins : int, sequence of scalars, or IntervalIndex
        The criteria to bin by.

        * int : Defines the number of equal-width bins in the range of `x`. The
          range of `x` is extended by .1% on each side to include the minimum
          and maximum values of `x`.
        * sequence of scalars : Defines the bin edges allowing for non-uniform
          width. No extension of the range of `x` is done.
        * IntervalIndex : Defines the exact bins to be used. Note that
          IntervalIndex for `bins` must be non-overlapping.

    right : bool, default True
        Indicates whether `bins` includes the rightmost edge or not. If
        ``right == True`` (the default), then the `bins` ``[1, 2, 3, 4]``
        indicate (1,2], (2,3], (3,4]. This argument is ignored when
        `bins` is an IntervalIndex.
    labels : array or bool, optional
        Specifies the labels for the returned bins. Must be the same length as
        the resulting bins. If False, returns only integer indicators of the
        bins. This affects the type of the output container (see below).
        This argument is ignored when `bins` is an IntervalIndex.
    retbins : bool, default False
        Whether to return the bins or not. Useful when bins is provided
        as a scalar.
    precision : int, default 3
        The precision at which to store and display the bins labels.
    include_lowest : bool, default False
        Whether the first interval should be left-inclusive or not.
    duplicates : {default 'raise', 'drop'}, optional
        If bin edges are not unique, raise ValueError or drop non-uniques.

        .. versionadded:: 0.23.0

    Returns
    -------
    out : Categorical, Series, or ndarray
        An array-like object representing the respective bin for each value
        of `x`. The type depends on the value of `labels`.

        * True (default) : returns a Series for Series `x` or a
          Categorical for all other inputs. The values stored within
          are Interval dtype.

        * sequence of scalars : returns a Series for Series `x` or a
          Categorical for all other inputs. The values stored within
          are whatever the type in the sequence is.

        * False : returns an ndarray of integers.

    bins : numpy.ndarray or IntervalIndex.
        The computed or specified bins. Only returned when `retbins=True`.
        For scalar or sequence `bins`, this is an ndarray with the computed
        bins. If set `duplicates=drop`, `bins` will drop non-unique bin. For
        an IntervalIndex `bins`, this is equal to `bins`.

    See Also
    --------
    qcut : Discretize variable into equal-sized buckets based on rank
        or based on sample quantiles.
    Categorical : Array type for storing data that come from a
        fixed set of values.
    Series : One-dimensional array with axis labels (including time series).
    IntervalIndex : Immutable Index implementing an ordered, sliceable set.

    Notes
    -----
    Any NA values will be NA in the result. Out of bounds values will be NA in
    the resulting Series or Categorical object.

    Examples
    --------
    Discretize into three equal-sized bins.

    >>> pd.cut(np.array([1, 7, 5, 4, 6, 3]), 3)
    ... # doctest: +ELLIPSIS
    [(0.994, 3.0], (5.0, 7.0], (3.0, 5.0], (3.0, 5.0], (5.0, 7.0], ...
    Categories (3, interval[float64]): [(0.994, 3.0] < (3.0, 5.0] ...

    >>> pd.cut(np.array([1, 7, 5, 4, 6, 3]), 3, retbins=True)
    ... # doctest: +ELLIPSIS
    ([(0.994, 3.0], (5.0, 7.0], (3.0, 5.0], (3.0, 5.0], (5.0, 7.0], ...
    Categories (3, interval[float64]): [(0.994, 3.0] < (3.0, 5.0] ...
    array([0.994, 3.   , 5.   , 7.   ]))

    Discovers the same bins, but assign them specific labels. Notice that
    the returned Categorical's categories are `labels` and is ordered.

    >>> pd.cut(np.array([1, 7, 5, 4, 6, 3]),
    ...        3, labels=["bad", "medium", "good"])
    [bad, good, medium, medium, good, bad]
    Categories (3, object): [bad < medium < good]

    ``labels=False`` implies you just want the bins back.

    >>> pd.cut([0, 1, 1, 2], bins=4, labels=False)
    array([0, 1, 1, 3])

    Passing a Series as an input returns a Series with categorical dtype:

    >>> s = pd.Series(np.array([2, 4, 6, 8, 10]),
    ...               index=['a', 'b', 'c', 'd', 'e'])
    >>> pd.cut(s, 3)
    ... # doctest: +ELLIPSIS
    a    (1.992, 4.667]
    b    (1.992, 4.667]
    c    (4.667, 7.333]
    d     (7.333, 10.0]
    e     (7.333, 10.0]
    dtype: category
    Categories (3, interval[float64]): [(1.992, 4.667] < (4.667, ...

    Passing a Series as an input returns a Series with mapping value.
    It is used to map numerically to intervals based on bins.

    >>> s = pd.Series(np.array([2, 4, 6, 8, 10]),
    ...               index=['a', 'b', 'c', 'd', 'e'])
    >>> pd.cut(s, [0, 2, 4, 6, 8, 10], labels=False, retbins=True, right=False)
    ... # doctest: +ELLIPSIS
    (a    0.0
     b    1.0
     c    2.0
     d    3.0
     e    4.0
     dtype: float64, array([0, 2, 4, 6, 8]))

    Use `drop` optional when bins is not unique

    >>> pd.cut(s, [0, 2, 4, 6, 10, 10], labels=False, retbins=True,
    ...        right=False, duplicates='drop')
    ... # doctest: +ELLIPSIS
    (a    0.0
     b    1.0
     c    2.0
     d    3.0
     e    3.0
     dtype: float64, array([0, 2, 4, 6, 8]))

    Passing an IntervalIndex for `bins` results in those categories exactly.
    Notice that values not covered by the IntervalIndex are set to NaN. 0
    is to the left of the first bin (which is closed on the right), and 1.5
    falls between two bins.

    >>> bins = pd.IntervalIndex.from_tuples([(0, 1), (2, 3), (4, 5)])
    >>> pd.cut([0, 0.5, 1.5, 2.5, 4.5], bins)
    [NaN, (0, 1], NaN, (2, 3], (4, 5]]
    Categories (3, interval[int64]): [(0, 1] < (2, 3] < (4, 5]]
    """
    # NOTE: this binning code is changed a bit from histogram for var(x) == 0

    # for handling the cut for datetime and timedelta objects
    original = x
    x = _preprocess_for_cut(x)
    x, dtype = _coerce_to_type(x)

    if not np.iterable(bins):
        if is_scalar(bins) and bins < 1:
            raise ValueError("`bins` should be a positive integer.")

        try:  # for array-like
            sz = x.size
        except AttributeError:
            x = np.asarray(x)
            sz = x.size

        if sz == 0:
            raise ValueError("Cannot cut empty array")

        rng = (nanops.nanmin(x), nanops.nanmax(x))
        mn, mx = [mi + 0.0 for mi in rng]

        if np.isinf(mn) or np.isinf(mx):
            # GH 24314
            raise ValueError(
                "cannot specify integer `bins` when input data contains infinity"
            )
        elif mn == mx:  # adjust end points before binning
            mn -= 0.001 * abs(mn) if mn != 0 else 0.001
            mx += 0.001 * abs(mx) if mx != 0 else 0.001
            bins = np.linspace(mn, mx, bins + 1, endpoint=True)
        else:  # adjust end points after binning
            bins = np.linspace(mn, mx, bins + 1, endpoint=True)
            adj = (mx - mn) * 0.001  # 0.1% of the range
            if right:
                bins[0] -= adj
            else:
                bins[-1] += adj

    elif isinstance(bins, IntervalIndex):
        if bins.is_overlapping:
            raise ValueError("Overlapping IntervalIndex is not accepted.")

    else:
        if is_datetime64tz_dtype(bins):
            bins = np.asarray(bins, dtype=_NS_DTYPE)
        else:
            bins = np.asarray(bins)
        bins = _convert_bin_to_numeric_type(bins, dtype)

        # GH 26045: cast to float64 to avoid an overflow
        if (np.diff(bins.astype("float64")) < 0).any():
            raise ValueError("bins must increase monotonically.")

    fac, bins = _bins_to_cuts(
        x,
        bins,
        right=right,
        labels=labels,
        precision=precision,
        include_lowest=include_lowest,
        dtype=dtype,
        duplicates=duplicates,
    )

    return _postprocess_for_cut(fac, bins, retbins, dtype, original)


def qcut(
    x,
    q,
    labels=None,
    retbins: bool = False,
    precision: int = 3,
    duplicates: str = "raise",
):
    """
    Quantile-based discretization function.

    Discretize variable into equal-sized buckets based on rank or based
    on sample quantiles. For example 1000 values for 10 quantiles would
    produce a Categorical object indicating quantile membership for each data point.

    Parameters
    ----------
    x : 1d ndarray or Series
    q : int or list-like of int
        Number of quantiles. 10 for deciles, 4 for quartiles, etc. Alternately
        array of quantiles, e.g. [0, .25, .5, .75, 1.] for quartiles.
    labels : array or bool, default None
        Used as labels for the resulting bins. Must be of the same length as
        the resulting bins. If False, return only integer indicators of the
        bins.
    retbins : bool, optional
        Whether to return the (bins, labels) or not. Can be useful if bins
        is given as a scalar.
    precision : int, optional
        The precision at which to store and display the bins labels.
    duplicates : {default 'raise', 'drop'}, optional
        If bin edges are not unique, raise ValueError or drop non-uniques.

    Returns
    -------
    out : Categorical or Series or array of integers if labels is False
        The return type (Categorical or Series) depends on the input: a Series
        of type category if input is a Series else Categorical. Bins are
        represented as categories when categorical data is returned.
    bins : ndarray of floats
        Returned only if `retbins` is True.

    Notes
    -----
    Out of bounds values will be NA in the resulting Categorical object

    Examples
    --------
    >>> pd.qcut(range(5), 4)
    ... # doctest: +ELLIPSIS
    [(-0.001, 1.0], (-0.001, 1.0], (1.0, 2.0], (2.0, 3.0], (3.0, 4.0]]
    Categories (4, interval[float64]): [(-0.001, 1.0] < (1.0, 2.0] ...

    >>> pd.qcut(range(5), 3, labels=["good", "medium", "bad"])
    ... # doctest: +SKIP
    [good, good, medium, bad, bad]
    Categories (3, object): [good < medium < bad]

    >>> pd.qcut(range(5), 4, labels=False)
    array([0, 0, 1, 2, 3])
    """
    original = x
    x = _preprocess_for_cut(x)
    x, dtype = _coerce_to_type(x)

    if is_integer(q):
        quantiles = np.linspace(0, 1, q + 1)
    else:
        quantiles = q
    bins = algos.quantile(x, quantiles)
    fac, bins = _bins_to_cuts(
        x,
        bins,
        labels=labels,
        precision=precision,
        include_lowest=True,
        dtype=dtype,
        duplicates=duplicates,
    )

    return _postprocess_for_cut(fac, bins, retbins, dtype, original)


def _bins_to_cuts(
    x,
    bins,
    right: bool = True,
    labels=None,
    precision: int = 3,
    include_lowest: bool = False,
    dtype=None,
    duplicates: str = "raise",
):

    if duplicates not in ["raise", "drop"]:
        raise ValueError(
            "invalid value for 'duplicates' parameter, "
            "valid options are: raise, drop"
        )

    if isinstance(bins, IntervalIndex):
        # we have a fast-path here
        ids = bins.get_indexer(x)
        result = Categorical.from_codes(ids, categories=bins, ordered=True)
        return result, bins

    unique_bins = algos.unique(bins)
    if len(unique_bins) < len(bins) and len(bins) != 2:
        if duplicates == "raise":
            raise ValueError(
                "Bin edges must be unique: {bins!r}.\nYou "
                "can drop duplicate edges by setting "
                "the 'duplicates' kwarg".format(bins=bins)
            )
        else:
            bins = unique_bins

    side = "left" if right else "right"
    ids = ensure_int64(bins.searchsorted(x, side=side))

    if include_lowest:
        ids[x == bins[0]] = 1

    na_mask = isna(x) | (ids == len(bins)) | (ids == 0)
    has_nas = na_mask.any()

    if labels is not False:
        if labels is None:
            labels = _format_labels(
                bins, precision, right=right, include_lowest=include_lowest, dtype=dtype
            )
        else:
            if len(labels) != len(bins) - 1:
                raise ValueError(
                    "Bin labels must be one fewer than the number of bin edges"
                )
        if not is_categorical_dtype(labels):
            labels = Categorical(labels, categories=labels, ordered=True)

        np.putmask(ids, na_mask, 0)
        result = algos.take_nd(labels, ids - 1)

    else:
        result = ids - 1
        if has_nas:
            result = result.astype(np.float64)
            np.putmask(result, na_mask, np.nan)

    return result, bins


def _coerce_to_type(x):
    """
    if the passed data is of datetime/timedelta or bool type,
    this method converts it to numeric so that cut or qcut method can
    handle it
    """
    dtype = None

    if is_datetime64tz_dtype(x):
        dtype = x.dtype
    elif is_datetime64_dtype(x):
        x = to_datetime(x)
        dtype = np.dtype("datetime64[ns]")
    elif is_timedelta64_dtype(x):
        x = to_timedelta(x)
        dtype = np.dtype("timedelta64[ns]")
    elif is_bool_dtype(x):
        # GH 20303
        x = x.astype(np.int64)

    if dtype is not None:
        # GH 19768: force NaT to NaN during integer conversion
        x = np.where(x.notna(), x.view(np.int64), np.nan)

    return x, dtype


def _convert_bin_to_numeric_type(bins, dtype):
    """
    if the passed bin is of datetime/timedelta type,
    this method converts it to integer

    Parameters
    ----------
    bins : list-like of bins
    dtype : dtype of data

    Raises
    ------
    ValueError if bins are not of a compat dtype to dtype
    """
    bins_dtype = infer_dtype(bins, skipna=False)
    if is_timedelta64_dtype(dtype):
        if bins_dtype in ["timedelta", "timedelta64"]:
            bins = to_timedelta(bins).view(np.int64)
        else:
            raise ValueError("bins must be of timedelta64 dtype")
    elif is_datetime64_dtype(dtype) or is_datetime64tz_dtype(dtype):
        if bins_dtype in ["datetime", "datetime64"]:
            bins = to_datetime(bins).view(np.int64)
        else:
            raise ValueError("bins must be of datetime64 dtype")

    return bins


def _convert_bin_to_datelike_type(bins, dtype):
    """
    Convert bins to a DatetimeIndex or TimedeltaIndex if the original dtype is
    datelike

    Parameters
    ----------
    bins : list-like of bins
    dtype : dtype of data

    Returns
    -------
    bins : Array-like of bins, DatetimeIndex or TimedeltaIndex if dtype is
           datelike
    """
    if is_datetime64tz_dtype(dtype):
        bins = to_datetime(bins.astype(np.int64), utc=True).tz_convert(dtype.tz)
    elif is_datetime_or_timedelta_dtype(dtype):
        bins = Index(bins.astype(np.int64), dtype=dtype)
    return bins


def _format_labels(
<<<<<<< HEAD
    bins, precision, right: bool = True, include_lowest=False, dtype=None
=======
    bins, precision, right: bool = True, include_lowest: bool = False, dtype=None
>>>>>>> d3461c14
):
    """ based on the dtype, return our labels """

    closed = "right" if right else "left"

    formatter: Callable
    if is_datetime64tz_dtype(dtype):
        formatter = lambda x: Timestamp(x, tz=dtype.tz)
        adjust = lambda x: x - Timedelta("1ns")
    elif is_datetime64_dtype(dtype):
        formatter = Timestamp
        adjust = lambda x: x - Timedelta("1ns")
    elif is_timedelta64_dtype(dtype):
        formatter = Timedelta
        adjust = lambda x: x - Timedelta("1ns")
    else:
        precision = _infer_precision(precision, bins)
        formatter = lambda x: _round_frac(x, precision)
        adjust = lambda x: x - 10 ** (-precision)

    breaks = [formatter(b) for b in bins]
    labels = IntervalIndex.from_breaks(breaks, closed=closed)

    if right and include_lowest:
        # we will adjust the left hand side by precision to
        # account that we are all right closed
        v = adjust(labels[0].left)

        i = IntervalIndex([Interval(v, labels[0].right, closed="right")])
        labels = i.append(labels[1:])

    return labels


def _preprocess_for_cut(x):
    """
    handles preprocessing for cut where we convert passed
    input to array, strip the index information and store it
    separately
    """

    # Check that the passed array is a Pandas or Numpy object
    # We don't want to strip away a Pandas data-type here (e.g. datetimetz)
    ndim = getattr(x, "ndim", None)
    if ndim is None:
        x = np.asarray(x)
    if x.ndim != 1:
        raise ValueError("Input array must be 1 dimensional")

    return x


def _postprocess_for_cut(fac, bins, retbins: bool, dtype, original):
    """
    handles post processing for the cut method where
    we combine the index information if the originally passed
    datatype was a series
    """
    if isinstance(original, ABCSeries):
        fac = original._constructor(fac, index=original.index, name=original.name)

    if not retbins:
        return fac

    bins = _convert_bin_to_datelike_type(bins, dtype)

    return fac, bins


def _round_frac(x, precision):
    """
    Round the fractional part of the given number
    """
    if not np.isfinite(x) or x == 0:
        return x
    else:
        frac, whole = np.modf(x)
        if whole == 0:
            digits = -int(np.floor(np.log10(abs(frac)))) - 1 + precision
        else:
            digits = precision
        return np.around(x, digits)


def _infer_precision(base_precision, bins):
    """Infer an appropriate precision for _round_frac
    """
    for precision in range(base_precision, 20):
        levels = [_round_frac(b, precision) for b in bins]
        if algos.unique(levels).size == bins.size:
            return precision
    return base_precision  # default<|MERGE_RESOLUTION|>--- conflicted
+++ resolved
@@ -1,12 +1,8 @@
 """
 Quantilization functions and related stuff
 """
-<<<<<<< HEAD
-from functools import partial
 from typing import Callable
 
-=======
->>>>>>> d3461c14
 import numpy as np
 
 from pandas._libs import Timedelta, Timestamp
@@ -502,11 +498,7 @@
 
 
 def _format_labels(
-<<<<<<< HEAD
-    bins, precision, right: bool = True, include_lowest=False, dtype=None
-=======
     bins, precision, right: bool = True, include_lowest: bool = False, dtype=None
->>>>>>> d3461c14
 ):
     """ based on the dtype, return our labels """
 
