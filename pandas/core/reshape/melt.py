import re
<<<<<<< HEAD
from typing import TYPE_CHECKING, TypeVar
=======
from typing import List
>>>>>>> 6d11aa89

import numpy as np

from pandas.util._decorators import Appender

from pandas.core.dtypes.common import is_extension_array_dtype, is_list_like
from pandas.core.dtypes.concat import concat_compat
from pandas.core.dtypes.generic import ABCMultiIndex
from pandas.core.dtypes.missing import notna

from pandas.core.arrays import Categorical
from pandas.core.frame import DataFrame, _shared_docs
from pandas.core.indexes.base import Index
from pandas.core.reshape.concat import concat
from pandas.core.tools.numeric import to_numeric

if TYPE_CHECKING:
    from pandas import DataFrame  # noqa: F401

_DFT = TypeVar("_DFT", bound="DataFrame")


@Appender(
    _shared_docs["melt"]
    % dict(caller="pd.melt(df, ", versionadded="", other="DataFrame.melt")
)
def melt(
    frame: DataFrame,
    id_vars=None,
    value_vars=None,
    var_name=None,
    value_name="value",
    col_level=None,
) -> DataFrame:
    # TODO: what about the existing index?
    # If multiindex, gather names of columns on all level for checking presence
    # of `id_vars` and `value_vars`
    if isinstance(frame.columns, ABCMultiIndex):
        cols = [x for c in frame.columns for x in c]
    else:
        cols = list(frame.columns)

    if id_vars is not None:
        if not is_list_like(id_vars):
            id_vars = [id_vars]
        elif isinstance(frame.columns, ABCMultiIndex) and not isinstance(id_vars, list):
            raise ValueError(
                "id_vars must be a list of tuples when columns are a MultiIndex"
            )
        else:
            # Check that `id_vars` are in frame
            id_vars = list(id_vars)
            missing = Index(np.ravel(id_vars)).difference(cols)
            if not missing.empty:
                raise KeyError(
                    "The following 'id_vars' are not present"
                    " in the DataFrame: {missing}"
                    "".format(missing=list(missing))
                )
    else:
        id_vars = []

    if value_vars is not None:
        if not is_list_like(value_vars):
            value_vars = [value_vars]
        elif isinstance(frame.columns, ABCMultiIndex) and not isinstance(
            value_vars, list
        ):
            raise ValueError(
                "value_vars must be a list of tuples when columns are a MultiIndex"
            )
        else:
            value_vars = list(value_vars)
            # Check that `value_vars` are in frame
            missing = Index(np.ravel(value_vars)).difference(cols)
            if not missing.empty:
                raise KeyError(
                    "The following 'value_vars' are not present in"
                    " the DataFrame: {missing}"
                    "".format(missing=list(missing))
                )
        frame = frame.loc[:, id_vars + value_vars]
    else:
        frame = frame.copy()

    if col_level is not None:  # allow list or other?
        # frame is a copy
        frame.columns = frame.columns.get_level_values(col_level)

    if var_name is None:
        if isinstance(frame.columns, ABCMultiIndex):
            if len(frame.columns.names) == len(set(frame.columns.names)):
                var_name = frame.columns.names
            else:
                var_name = [
                    "variable_{i}".format(i=i) for i in range(len(frame.columns.names))
                ]
        else:
            var_name = [
                frame.columns.name if frame.columns.name is not None else "variable"
            ]
    if isinstance(var_name, str):
        var_name = [var_name]

    N, K = frame.shape
    K -= len(id_vars)

    mdata = {}
    for col in id_vars:
        id_data = frame.pop(col)
        if is_extension_array_dtype(id_data):
            id_data = concat([id_data] * K, ignore_index=True)
        else:
            id_data = np.tile(id_data.values, K)
        mdata[col] = id_data

    mcolumns = id_vars + var_name + [value_name]

    mdata[value_name] = frame.values.ravel("F")
    for i, col in enumerate(var_name):
        # asanyarray will keep the columns as an Index
        mdata[col] = np.asanyarray(frame.columns._get_level_values(i)).repeat(N)

    return frame._constructor(mdata, columns=mcolumns)


def lreshape(data: DataFrame, groups, dropna: bool = True, label=None) -> DataFrame:
    """
    Reshape long-format data to wide. Generalized inverse of DataFrame.pivot

    Parameters
    ----------
    data : DataFrame
    groups : dict
        {new_name : list_of_columns}
    dropna : boolean, default True
    label : object, default None
        Dummy kwarg, not used.

    Examples
    --------
    >>> data = pd.DataFrame({'hr1': [514, 573], 'hr2': [545, 526],
    ...                      'team': ['Red Sox', 'Yankees'],
    ...                      'year1': [2007, 2007], 'year2': [2008, 2008]})
    >>> data
       hr1  hr2     team  year1  year2
    0  514  545  Red Sox   2007   2008
    1  573  526  Yankees   2007   2008

    >>> pd.lreshape(data, {'year': ['year1', 'year2'], 'hr': ['hr1', 'hr2']})
          team  year   hr
    0  Red Sox  2007  514
    1  Yankees  2007  573
    2  Red Sox  2008  545
    3  Yankees  2008  526

    Returns
    -------
    reshaped : DataFrame
    """
    if isinstance(groups, dict):
        keys = list(groups.keys())
        values = list(groups.values())
    else:
        keys, values = zip(*groups)

    all_cols = list(set.union(*[set(x) for x in values]))
    id_cols = list(data.columns.difference(all_cols))

    K = len(values[0])

    for seq in values:
        if len(seq) != K:
            raise ValueError("All column lists must be same length")

    mdata = {}
    pivot_cols = []

    for target, names in zip(keys, values):
        to_concat = [data[col].values for col in names]

        mdata[target] = concat_compat(to_concat)
        pivot_cols.append(target)

    for col in id_cols:
        mdata[col] = np.tile(data[col].values, K)

    if dropna:
        mask = np.ones(len(mdata[pivot_cols[0]]), dtype=bool)
        for c in pivot_cols:
            mask &= notna(mdata[c])
        if not mask.all():
            mdata = {k: v[mask] for k, v in mdata.items()}

    return data._constructor(mdata, columns=id_cols + pivot_cols)


<<<<<<< HEAD
def wide_to_long(
    df: _DFT, stubnames, i, j, sep: str = "", suffix: str = r"\d+"
) -> _DFT:
=======
def wide_to_long(df: DataFrame, stubnames, i, j, sep: str = "", suffix: str = r"\d+"):
>>>>>>> 6d11aa89
    r"""
    Wide panel to long format. Less flexible but more user-friendly than melt.

    With stubnames ['A', 'B'], this function expects to find one or more
    group of columns with format
    A-suffix1, A-suffix2,..., B-suffix1, B-suffix2,...
    You specify what you want to call this suffix in the resulting long format
    with `j` (for example `j='year'`)

    Each row of these wide variables are assumed to be uniquely identified by
    `i` (can be a single column name or a list of column names)

    All remaining variables in the data frame are left intact.

    Parameters
    ----------
    df : DataFrame
        The wide-format DataFrame.
    stubnames : str or list-like
        The stub name(s). The wide format variables are assumed to
        start with the stub names.
    i : str or list-like
        Column(s) to use as id variable(s).
    j : str
        The name of the sub-observation variable. What you wish to name your
        suffix in the long format.
    sep : str, default ""
        A character indicating the separation of the variable names
        in the wide format, to be stripped from the names in the long format.
        For example, if your column names are A-suffix1, A-suffix2, you
        can strip the hyphen by specifying `sep='-'`.
    suffix : str, default '\\d+'
        A regular expression capturing the wanted suffixes. '\\d+' captures
        numeric suffixes. Suffixes with no numbers could be specified with the
        negated character class '\\D+'. You can also further disambiguate
        suffixes, for example, if your wide variables are of the form
        A-one, B-two,.., and you have an unrelated column A-rating, you can
        ignore the last one by specifying `suffix='(!?one|two)'`.

        .. versionchanged:: 0.23.0
            When all suffixes are numeric, they are cast to int64/float64.

    Returns
    -------
    DataFrame
        A DataFrame that contains each stub name as a variable, with new index
        (i, j).

    Notes
    -----
    All extra variables are left untouched. This simply uses
    `pandas.melt` under the hood, but is hard-coded to "do the right thing"
    in a typical case.

    Examples
    --------
    >>> np.random.seed(123)
    >>> df = pd.DataFrame({"A1970" : {0 : "a", 1 : "b", 2 : "c"},
    ...                    "A1980" : {0 : "d", 1 : "e", 2 : "f"},
    ...                    "B1970" : {0 : 2.5, 1 : 1.2, 2 : .7},
    ...                    "B1980" : {0 : 3.2, 1 : 1.3, 2 : .1},
    ...                    "X"     : dict(zip(range(3), np.random.randn(3)))
    ...                   })
    >>> df["id"] = df.index
    >>> df
      A1970 A1980  B1970  B1980         X  id
    0     a     d    2.5    3.2 -1.085631   0
    1     b     e    1.2    1.3  0.997345   1
    2     c     f    0.7    0.1  0.282978   2
    >>> pd.wide_to_long(df, ["A", "B"], i="id", j="year")
    ... # doctest: +NORMALIZE_WHITESPACE
                    X  A    B
    id year
    0  1970 -1.085631  a  2.5
    1  1970  0.997345  b  1.2
    2  1970  0.282978  c  0.7
    0  1980 -1.085631  d  3.2
    1  1980  0.997345  e  1.3
    2  1980  0.282978  f  0.1

    With multiple id columns

    >>> df = pd.DataFrame({
    ...     'famid': [1, 1, 1, 2, 2, 2, 3, 3, 3],
    ...     'birth': [1, 2, 3, 1, 2, 3, 1, 2, 3],
    ...     'ht1': [2.8, 2.9, 2.2, 2, 1.8, 1.9, 2.2, 2.3, 2.1],
    ...     'ht2': [3.4, 3.8, 2.9, 3.2, 2.8, 2.4, 3.3, 3.4, 2.9]
    ... })
    >>> df
       famid  birth  ht1  ht2
    0      1      1  2.8  3.4
    1      1      2  2.9  3.8
    2      1      3  2.2  2.9
    3      2      1  2.0  3.2
    4      2      2  1.8  2.8
    5      2      3  1.9  2.4
    6      3      1  2.2  3.3
    7      3      2  2.3  3.4
    8      3      3  2.1  2.9
    >>> l = pd.wide_to_long(df, stubnames='ht', i=['famid', 'birth'], j='age')
    >>> l
    ... # doctest: +NORMALIZE_WHITESPACE
                      ht
    famid birth age
    1     1     1    2.8
                2    3.4
          2     1    2.9
                2    3.8
          3     1    2.2
                2    2.9
    2     1     1    2.0
                2    3.2
          2     1    1.8
                2    2.8
          3     1    1.9
                2    2.4
    3     1     1    2.2
                2    3.3
          2     1    2.3
                2    3.4
          3     1    2.1
                2    2.9

    Going from long back to wide just takes some creative use of `unstack`

    >>> w = l.unstack()
    >>> w.columns = w.columns.map('{0[0]}{0[1]}'.format)
    >>> w.reset_index()
       famid  birth  ht1  ht2
    0      1      1  2.8  3.4
    1      1      2  2.9  3.8
    2      1      3  2.2  2.9
    3      2      1  2.0  3.2
    4      2      2  1.8  2.8
    5      2      3  1.9  2.4
    6      3      1  2.2  3.3
    7      3      2  2.3  3.4
    8      3      3  2.1  2.9

    Less wieldy column names are also handled

    >>> np.random.seed(0)
    >>> df = pd.DataFrame({'A(weekly)-2010': np.random.rand(3),
    ...                    'A(weekly)-2011': np.random.rand(3),
    ...                    'B(weekly)-2010': np.random.rand(3),
    ...                    'B(weekly)-2011': np.random.rand(3),
    ...                    'X' : np.random.randint(3, size=3)})
    >>> df['id'] = df.index
    >>> df # doctest: +NORMALIZE_WHITESPACE, +ELLIPSIS
       A(weekly)-2010  A(weekly)-2011  B(weekly)-2010  B(weekly)-2011  X  id
    0        0.548814        0.544883        0.437587        0.383442  0   0
    1        0.715189        0.423655        0.891773        0.791725  1   1
    2        0.602763        0.645894        0.963663        0.528895  1   2

    >>> pd.wide_to_long(df, ['A(weekly)', 'B(weekly)'], i='id',
    ...                 j='year', sep='-')
    ... # doctest: +NORMALIZE_WHITESPACE
             X  A(weekly)  B(weekly)
    id year
    0  2010  0   0.548814   0.437587
    1  2010  1   0.715189   0.891773
    2  2010  1   0.602763   0.963663
    0  2011  0   0.544883   0.383442
    1  2011  1   0.423655   0.791725
    2  2011  1   0.645894   0.528895

    If we have many columns, we could also use a regex to find our
    stubnames and pass that list on to wide_to_long

    >>> stubnames = sorted(
    ...     set([match[0] for match in df.columns.str.findall(
    ...         r'[A-B]\(.*\)').values if match != []])
    ... )
    >>> list(stubnames)
    ['A(weekly)', 'B(weekly)']

    All of the above examples have integers as suffixes. It is possible to
    have non-integers as suffixes.

    >>> df = pd.DataFrame({
    ...     'famid': [1, 1, 1, 2, 2, 2, 3, 3, 3],
    ...     'birth': [1, 2, 3, 1, 2, 3, 1, 2, 3],
    ...     'ht_one': [2.8, 2.9, 2.2, 2, 1.8, 1.9, 2.2, 2.3, 2.1],
    ...     'ht_two': [3.4, 3.8, 2.9, 3.2, 2.8, 2.4, 3.3, 3.4, 2.9]
    ... })
    >>> df
       famid  birth  ht_one  ht_two
    0      1      1     2.8     3.4
    1      1      2     2.9     3.8
    2      1      3     2.2     2.9
    3      2      1     2.0     3.2
    4      2      2     1.8     2.8
    5      2      3     1.9     2.4
    6      3      1     2.2     3.3
    7      3      2     2.3     3.4
    8      3      3     2.1     2.9

    >>> l = pd.wide_to_long(df, stubnames='ht', i=['famid', 'birth'], j='age',
    ...                     sep='_', suffix='\w+')
    >>> l
    ... # doctest: +NORMALIZE_WHITESPACE
                      ht
    famid birth age
    1     1     one  2.8
                two  3.4
          2     one  2.9
                two  3.8
          3     one  2.2
                two  2.9
    2     1     one  2.0
                two  3.2
          2     one  1.8
                two  2.8
          3     one  1.9
                two  2.4
    3     1     one  2.2
                two  3.3
          2     one  2.3
                two  3.4
          3     one  2.1
                two  2.9
    """

    def get_var_names(df, stub: str, sep: str, suffix: str) -> List[str]:
        regex = r"^{stub}{sep}{suffix}$".format(
            stub=re.escape(stub), sep=re.escape(sep), suffix=suffix
        )
        pattern = re.compile(regex)
        return [col for col in df.columns if pattern.match(col)]

<<<<<<< HEAD
    def melt_stub(df: _DFT, stub, i, j, value_vars, sep: str) -> _DFT:
=======
    def melt_stub(df, stub: str, i, j, value_vars, sep: str):
>>>>>>> 6d11aa89
        newdf = melt(
            df,
            id_vars=i,
            value_vars=value_vars,
            value_name=stub.rstrip(sep),
            var_name=j,
        )
        newdf[j] = Categorical(newdf[j])
        newdf[j] = newdf[j].str.replace(re.escape(stub + sep), "")

        # GH17627 Cast numerics suffixes to int/float
        newdf[j] = to_numeric(newdf[j], errors="ignore")

        return newdf.set_index(i + [j])

    if not is_list_like(stubnames):
        stubnames = [stubnames]
    else:
        stubnames = list(stubnames)

    if any(col in stubnames for col in df.columns):
        raise ValueError("stubname can't be identical to a column name")

    if not is_list_like(i):
        i = [i]
    else:
        i = list(i)

    if df[i].duplicated().any():
        raise ValueError("the id variables need to uniquely identify each row")

    value_vars = [get_var_names(df, stub, sep, suffix) for stub in stubnames]

    value_vars_flattened = [e for sublist in value_vars for e in sublist]
    id_vars = list(set(df.columns.tolist()).difference(value_vars_flattened))

    _melted = [melt_stub(df, s, i, j, v, sep) for s, v in zip(stubnames, value_vars)]
    melted = _melted[0].join(_melted[1:], how="outer")

    if len(i) == 1:
        new = df[id_vars].set_index(i).join(melted)
        return new

    new = df[id_vars].merge(melted.reset_index(), on=i).set_index(i + [j])

    return new<|MERGE_RESOLUTION|>--- conflicted
+++ resolved
@@ -1,9 +1,5 @@
 import re
-<<<<<<< HEAD
-from typing import TYPE_CHECKING, TypeVar
-=======
-from typing import List
->>>>>>> 6d11aa89
+from typing import List, TypeVar
 
 import numpy as np
 
@@ -19,9 +15,6 @@
 from pandas.core.indexes.base import Index
 from pandas.core.reshape.concat import concat
 from pandas.core.tools.numeric import to_numeric
-
-if TYPE_CHECKING:
-    from pandas import DataFrame  # noqa: F401
 
 _DFT = TypeVar("_DFT", bound="DataFrame")
 
@@ -201,13 +194,9 @@
     return data._constructor(mdata, columns=id_cols + pivot_cols)
 
 
-<<<<<<< HEAD
 def wide_to_long(
     df: _DFT, stubnames, i, j, sep: str = "", suffix: str = r"\d+"
 ) -> _DFT:
-=======
-def wide_to_long(df: DataFrame, stubnames, i, j, sep: str = "", suffix: str = r"\d+"):
->>>>>>> 6d11aa89
     r"""
     Wide panel to long format. Less flexible but more user-friendly than melt.
 
@@ -438,11 +427,7 @@
         pattern = re.compile(regex)
         return [col for col in df.columns if pattern.match(col)]
 
-<<<<<<< HEAD
-    def melt_stub(df: _DFT, stub, i, j, value_vars, sep: str) -> _DFT:
-=======
-    def melt_stub(df, stub: str, i, j, value_vars, sep: str):
->>>>>>> 6d11aa89
+    def melt_stub(df: _DFT, stub: str, i, j, value_vars, sep: str) -> _DFT:
         newdf = melt(
             df,
             id_vars=i,
