<<<<<<< HEAD
from typing import TYPE_CHECKING, Callable, Dict, List, Set, Tuple, Union
=======
from typing import (
    TYPE_CHECKING,
    Callable,
    Dict,
    List,
    Optional,
    Sequence,
    Tuple,
    Union,
    cast,
)
>>>>>>> 1cad9e52

import numpy as np

from pandas._typing import Label
from pandas.util._decorators import Appender, Substitution

from pandas.core.dtypes.cast import maybe_downcast_to_dtype
from pandas.core.dtypes.common import is_integer_dtype, is_list_like, is_scalar
from pandas.core.dtypes.generic import ABCDataFrame, ABCSeries

from pandas.core.algorithms import _value_counts_arraylike
import pandas.core.common as com
from pandas.core.frame import _shared_docs
from pandas.core.groupby import Grouper
from pandas.core.indexes.api import Index, MultiIndex, get_objs_combined_axis
from pandas.core.reshape.concat import concat
from pandas.core.reshape.util import cartesian_product
from pandas.core.series import Series

if TYPE_CHECKING:
    from pandas import DataFrame


# Note: We need to make sure `frame` is imported before `pivot`, otherwise
# _shared_docs['pivot_table'] will not yet exist.  TODO: Fix this dependency
@Substitution("\ndata : DataFrame")
@Appender(_shared_docs["pivot_table"], indents=1)
def pivot_table(
    data,
    values=None,
    index=None,
    columns=None,
    aggfunc="mean",
    fill_value=None,
    margins=False,
    dropna=True,
    margins_name="All",
    observed=False,
) -> "DataFrame":
    index = _convert_by(index)
    columns = _convert_by(columns)

    if isinstance(aggfunc, list):
        pieces: List[DataFrame] = []
        keys = []
        for func in aggfunc:
            table = pivot_table(
                data,
                values=values,
                index=index,
                columns=columns,
                fill_value=fill_value,
                aggfunc=func,
                margins=margins,
                dropna=dropna,
                margins_name=margins_name,
                observed=observed,
            )
            pieces.append(table)
            keys.append(getattr(func, "__name__", func))

        return concat(pieces, keys=keys, axis=1)

    keys = index + columns

    values_passed = values is not None
    if values_passed:
        if is_list_like(values):
            values_multi = True
            values = list(values)
        else:
            values_multi = False
            values = [values]

        # GH14938 Make sure value labels are in data
        for i in values:
            if i not in data:
                raise KeyError(i)

        to_filter = []
        for x in keys + values:
            if isinstance(x, Grouper):
                x = x.key
            try:
                if x in data:
                    to_filter.append(x)
            except TypeError:
                pass
        if len(to_filter) < len(data.columns):
            data = data[to_filter]

    else:
        values = data.columns
        for key in keys:
            try:
                values = values.drop(key)
            except (TypeError, ValueError, KeyError):
                pass
        values = list(values)

    grouped = data.groupby(keys, observed=observed)
    agged = grouped.agg(aggfunc)
    if dropna and isinstance(agged, ABCDataFrame) and len(agged.columns):
        agged = agged.dropna(how="all")

        # gh-21133
        # we want to down cast if
        # the original values are ints
        # as we grouped with a NaN value
        # and then dropped, coercing to floats
        for v in values:
            if (
                v in data
                and is_integer_dtype(data[v])
                and v in agged
                and not is_integer_dtype(agged[v])
            ):
                agged[v] = maybe_downcast_to_dtype(agged[v], data[v].dtype)

    table = agged

    # GH17038, this check should only happen if index is defined (not None)
    if table.index.nlevels > 1 and index:
        # Related GH #17123
        # If index_names are integers, determine whether the integers refer
        # to the level position or name.
        index_names = agged.index.names[: len(index)]
        to_unstack = []
        for i in range(len(index), len(keys)):
            name = agged.index.names[i]
            if name is None or name in index_names:
                to_unstack.append(i)
            else:
                to_unstack.append(name)
        table = agged.unstack(to_unstack)

    if not dropna:
        if isinstance(table.index, MultiIndex):
            m = MultiIndex.from_arrays(
                cartesian_product(table.index.levels), names=table.index.names
            )
            table = table.reindex(m, axis=0)

        if isinstance(table.columns, MultiIndex):
            m = MultiIndex.from_arrays(
                cartesian_product(table.columns.levels), names=table.columns.names
            )
            table = table.reindex(m, axis=1)

    if isinstance(table, ABCDataFrame):
        table = table.sort_index(axis=1)

    if fill_value is not None:
        _table = table.fillna(fill_value, downcast="infer")
        assert _table is not None  # needed for mypy
        table = _table

    if margins:
        if dropna:
            data = data[data.notna().all(axis=1)]
        table = _add_margins(
            table,
            data,
            values,
            rows=index,
            cols=columns,
            aggfunc=aggfunc,
            observed=dropna,
            margins_name=margins_name,
            fill_value=fill_value,
        )

    # discard the top level
    if (
        values_passed
        and not values_multi
        and not table.empty
        and (table.columns.nlevels > 1)
    ):
        table = table[values[0]]

    if len(index) == 0 and len(columns) > 0:
        table = table.T

    # GH 15193 Make sure empty columns are removed if dropna=True
    if isinstance(table, ABCDataFrame) and dropna:
        table = table.dropna(how="all", axis=1)

    return table


def _add_margins(
    table: Union["Series", "DataFrame"],
    data,
    values,
    rows,
    cols,
    aggfunc,
    observed=None,
    margins_name: str = "All",
    fill_value=None,
):
    if not isinstance(margins_name, str):
        raise ValueError("margins_name argument must be a string")

    msg = f'Conflicting name "{margins_name}" in margins'
    for level in table.index.names:
        if margins_name in table.index.get_level_values(level):
            raise ValueError(msg)

    grand_margin = _compute_grand_margin(data, values, aggfunc, margins_name)

    if table.ndim == 2:
        # i.e. DataFrame
        for level in table.columns.names[1:]:
            if margins_name in table.columns.get_level_values(level):
                raise ValueError(msg)

    key: Union[str, Tuple[str, ...]]
    if len(rows) > 1:
        key = (margins_name,) + ("",) * (len(rows) - 1)
    else:
        key = margins_name

    if not values and isinstance(table, ABCSeries):
        # If there are no values and the table is a series, then there is only
        # one column in the data. Compute grand margin and return it.
        return table.append(Series({key: grand_margin[margins_name]}))

    elif values:
        marginal_result_set = _generate_marginal_results(
            table, data, values, rows, cols, aggfunc, observed, margins_name,
        )
        if not isinstance(marginal_result_set, tuple):
            return marginal_result_set
        result, margin_keys, row_margin = marginal_result_set
    else:
        # no values, and table is a DataFrame
        assert isinstance(table, ABCDataFrame)
        marginal_result_set = _generate_marginal_results_without_values(
            table, data, rows, cols, aggfunc, observed, margins_name
        )
        if not isinstance(marginal_result_set, tuple):
            return marginal_result_set
        result, margin_keys, row_margin = marginal_result_set

    row_margin = row_margin.reindex(result.columns, fill_value=fill_value)
    # populate grand margin
    for k in margin_keys:
        if isinstance(k, str):
            row_margin[k] = grand_margin[k]
        else:
            row_margin[k] = grand_margin[k[0]]

    from pandas import DataFrame

    margin_dummy = DataFrame(row_margin, columns=[key]).T

    row_names = result.index.names
    try:
        # check the result column and leave floats
        for dtype in set(result.dtypes):
            cols = result.select_dtypes([dtype]).columns
            margin_dummy[cols] = margin_dummy[cols].apply(
                maybe_downcast_to_dtype, args=(dtype,)
            )
        result = result.append(margin_dummy)
    except TypeError:

        # we cannot reshape, so coerce the axis
        result.index = result.index._to_safe_for_reshape()
        result = result.append(margin_dummy)
    result.index.names = row_names

    return result


def _compute_grand_margin(data, values, aggfunc, margins_name: str = "All"):

    if values:
        grand_margin = {}
        for k, v in data[values].items():
            try:
                if isinstance(aggfunc, str):
                    grand_margin[k] = getattr(v, aggfunc)()
                elif isinstance(aggfunc, dict):
                    if isinstance(aggfunc[k], str):
                        grand_margin[k] = getattr(v, aggfunc[k])()
                    else:
                        grand_margin[k] = aggfunc[k](v)
                else:
                    grand_margin[k] = aggfunc(v)
            except TypeError:
                pass
        return grand_margin
    else:
        return {margins_name: aggfunc(data.index)}


def _generate_marginal_results(
    table, data, values, rows, cols, aggfunc, observed, margins_name: str = "All",
):
    if len(cols) > 0:
        # need to "interleave" the margins
        table_pieces = []
        margin_keys = []

        def _all_key(key):
            return (key, margins_name) + ("",) * (len(cols) - 1)

        if len(rows) > 0:
            margin = data[rows + values].groupby(rows, observed=observed).agg(aggfunc)
            cat_axis = 1

            for key, piece in table.groupby(level=0, axis=cat_axis, observed=observed):
                all_key = _all_key(key)

                # we are going to mutate this, so need to copy!
                piece = piece.copy()
                try:
                    piece[all_key] = margin[key]
                except TypeError:

                    # we cannot reshape, so coerce the axis
                    piece.set_axis(
                        piece._get_axis(cat_axis)._to_safe_for_reshape(),
                        axis=cat_axis,
                        inplace=True,
                    )
                    piece[all_key] = margin[key]

                table_pieces.append(piece)
                margin_keys.append(all_key)
        else:
            from pandas import DataFrame

            cat_axis = 0
            for key, piece in table.groupby(level=0, axis=cat_axis, observed=observed):
                if len(cols) > 1:
                    all_key = _all_key(key)
                else:
                    all_key = margins_name
                table_pieces.append(piece)
                # GH31016 this is to calculate margin for each group, and assign
                # corresponded key as index
                transformed_piece = DataFrame(piece.apply(aggfunc)).T
                transformed_piece.index = Index([all_key], name=piece.index.name)

                # append piece for margin into table_piece
                table_pieces.append(transformed_piece)
                margin_keys.append(all_key)

        result = concat(table_pieces, axis=cat_axis)

        if len(rows) == 0:
            return result
    else:
        result = table
        margin_keys = table.columns

    if len(cols) > 0:
        row_margin = data[cols + values].groupby(cols, observed=observed).agg(aggfunc)
        row_margin = row_margin.stack()

        # slight hack
        new_order = [len(cols)] + list(range(len(cols)))
        row_margin.index = row_margin.index.reorder_levels(new_order)
    else:
        row_margin = Series(np.nan, index=result.columns)

    return result, margin_keys, row_margin


def _generate_marginal_results_without_values(
    table: "DataFrame", data, rows, cols, aggfunc, observed, margins_name: str = "All"
):
    if len(cols) > 0:
        # need to "interleave" the margins
        margin_keys: Union[List, Index] = []

        def _all_key():
            if len(cols) == 1:
                return margins_name
            return (margins_name,) + ("",) * (len(cols) - 1)

        if len(rows) > 0:
            margin = data[rows].groupby(rows, observed=observed).apply(aggfunc)
            all_key = _all_key()
            table[all_key] = margin
            result = table
            margin_keys.append(all_key)

        else:
            margin = data.groupby(level=0, axis=0, observed=observed).apply(aggfunc)
            all_key = _all_key()
            table[all_key] = margin
            result = table
            margin_keys.append(all_key)
            return result
    else:
        result = table
        margin_keys = table.columns

    if len(cols):
        row_margin = data[cols].groupby(cols, observed=observed).apply(aggfunc)
    else:
        row_margin = Series(np.nan, index=result.columns)

    return result, margin_keys, row_margin


def _convert_by(by):
    if by is None:
        by = []
    elif (
        is_scalar(by)
        or isinstance(by, (np.ndarray, Index, ABCSeries, Grouper))
        or hasattr(by, "__call__")
    ):
        by = [by]
    else:
        by = list(by)
    return by


@Substitution("\ndata : DataFrame")
@Appender(_shared_docs["pivot"], indents=1)
def pivot(
    data: "DataFrame",
    index: Optional[Union[Label, Sequence[Label]]] = None,
    columns: Optional[Union[Label, Sequence[Label]]] = None,
    values: Optional[Union[Label, Sequence[Label]]] = None,
) -> "DataFrame":
    if columns is None:
        raise TypeError("pivot() missing 1 required argument: 'columns'")

    columns = com.convert_to_list_like(columns)

    if values is None:
        if index is not None:
            cols = com.convert_to_list_like(index)
        else:
            cols = []
        cols.extend(columns)

        append = index is None
        indexed = data.set_index(cols, append=append)
    else:
        if index is None:
            index = [Series(data.index, name=data.index.name)]
        else:
            index = com.convert_to_list_like(index)
            index = [data[idx] for idx in index]

        data_columns = [data[col] for col in columns]
        index.extend(data_columns)
        index = MultiIndex.from_arrays(index)

        if is_list_like(values) and not isinstance(values, tuple):
            # Exclude tuple because it is seen as a single column name
            values = cast(Sequence[Label], values)
            indexed = data._constructor(
                data[values]._values, index=index, columns=values
            )
        else:
            indexed = data._constructor_sliced(data[values]._values, index=index)
    return indexed.unstack(columns)


def crosstab(
    index,
    columns,
    values=None,
    rownames=None,
    colnames=None,
    aggfunc=None,
    margins=False,
    margins_name: str = "All",
    dropna: bool = True,
    normalize=False,
) -> "DataFrame":
    """
    Compute a simple cross tabulation of two (or more) factors. By default
    computes a frequency table of the factors unless an array of values and an
    aggregation function are passed.

    Parameters
    ----------
    index : array-like, Series, or list of arrays/Series
        Values to group by in the rows.
    columns : array-like, Series, or list of arrays/Series
        Values to group by in the columns.
    values : array-like, optional
        Array of values to aggregate according to the factors.
        Requires `aggfunc` be specified.
    rownames : sequence, default None
        If passed, must match number of row arrays passed.
    colnames : sequence, default None
        If passed, must match number of column arrays passed.
    aggfunc : function, optional
        If specified, requires `values` be specified as well.
    margins : bool, default False
        Add row/column margins (subtotals).
    margins_name : str, default 'All'
        Name of the row/column that will contain the totals
        when margins is True.
    dropna : bool, default True
        Do not include columns whose entries are all NaN.
    normalize : bool, {'all', 'index', 'columns'}, or {0,1}, default False
        Normalize by dividing all values by the sum of values.

        - If passed 'all' or `True`, will normalize over all values.
        - If passed 'index' will normalize over each row.
        - If passed 'columns' will normalize over each column.
        - If margins is `True`, will also normalize margin values.

    Returns
    -------
    DataFrame
        Cross tabulation of the data.

    See Also
    --------
    DataFrame.pivot : Reshape data based on column values.
    pivot_table : Create a pivot table as a DataFrame.

    Notes
    -----
    Any Series passed will have their name attributes used unless row or column
    names for the cross-tabulation are specified.

    Any input passed containing Categorical data will have **all** of its
    categories included in the cross-tabulation, even if the actual data does
    not contain any instances of a particular category.

    In the event that there aren't overlapping indexes an empty DataFrame will
    be returned.

    Examples
    --------
    >>> a = np.array(["foo", "foo", "foo", "foo", "bar", "bar",
    ...               "bar", "bar", "foo", "foo", "foo"], dtype=object)
    >>> b = np.array(["one", "one", "one", "two", "one", "one",
    ...               "one", "two", "two", "two", "one"], dtype=object)
    >>> c = np.array(["dull", "dull", "shiny", "dull", "dull", "shiny",
    ...               "shiny", "dull", "shiny", "shiny", "shiny"],
    ...              dtype=object)
    >>> pd.crosstab(a, [b, c], rownames=['a'], colnames=['b', 'c'])
    b   one        two
    c   dull shiny dull shiny
    a
    bar    1     2    1     0
    foo    2     2    1     2

    Here 'c' and 'f' are not represented in the data and will not be
    shown in the output because dropna is True by default. Set
    dropna=False to preserve categories with no data.

    >>> foo = pd.Categorical(['a', 'b'], categories=['a', 'b', 'c'])
    >>> bar = pd.Categorical(['d', 'e'], categories=['d', 'e', 'f'])
    >>> pd.crosstab(foo, bar)
    col_0  d  e
    row_0
    a      1  0
    b      0  1
    >>> pd.crosstab(foo, bar, dropna=False)
    col_0  d  e  f
    row_0
    a      1  0  0
    b      0  1  0
    c      0  0  0
    """
    if values is None and aggfunc is not None:
        raise ValueError("aggfunc cannot be used without values.")

    if values is not None and aggfunc is None:
        raise ValueError("values cannot be used without an aggfunc.")

    index = com.maybe_make_list(index)
    columns = com.maybe_make_list(columns)

    common_idx = None
    pass_objs = [x for x in index + columns if isinstance(x, (ABCSeries, ABCDataFrame))]
    if pass_objs:
        common_idx = get_objs_combined_axis(pass_objs, intersect=True, sort=False)

    rownames = _get_names(index, rownames, prefix="row")
    colnames = _get_names(columns, colnames, prefix="col")

    # We create our own mapping of row and columns names
    # to prevent issues with duplicate columns/row names. GH Issue: #22529
    shared_col_row_names = set(rownames).intersection(set(colnames))
    row_names_mapper, unique_row_names = _build_names_mapper(
        rownames, shared_col_row_names, "row"
    )
    col_names_mapper, unique_col_names = _build_names_mapper(
        colnames, shared_col_row_names, "col"
    )

    from pandas import DataFrame

    data = {
        **dict(zip(unique_row_names, index)),
        **dict(zip(unique_col_names, columns)),
    }
    df = DataFrame(data, index=common_idx)
    original_df_cols = df.columns

    if values is None:
        df["__dummy__"] = 0
        kwargs = {"aggfunc": len, "fill_value": 0}
    else:
        df["__dummy__"] = values
        kwargs = {"aggfunc": aggfunc}

    table = df.pivot_table(
        ["__dummy__"],
        index=unique_row_names,
        columns=unique_col_names,
        margins=margins,
        margins_name=margins_name,
        dropna=dropna,
        **kwargs,
    )

    # GH18321, after pivoting, an extra top level of column index of `__dummy__` is
    # created, and this extra level should not be included in the further steps
    if not table.empty:
        cols_diff = df.columns.difference(original_df_cols)[0]
        table = table[cols_diff]

    # Post-process
    if normalize is not False:
        table = _normalize(
            table, normalize=normalize, margins=margins, margins_name=margins_name
        )

    table = table.rename_axis(index=row_names_mapper, axis=0)
    table = table.rename_axis(columns=col_names_mapper, axis=1)

    return table


def _normalize(table, normalize, margins: bool, margins_name="All"):

    if not isinstance(normalize, (bool, str)):
        axis_subs = {0: "index", 1: "columns"}
        try:
            normalize = axis_subs[normalize]
        except KeyError as err:
            raise ValueError("Not a valid normalize argument") from err

    if margins is False:

        # Actual Normalizations
        normalizers: Dict[Union[bool, str], Callable] = {
            "all": lambda x: x / x.sum(axis=1).sum(axis=0),
            "columns": lambda x: x / x.sum(),
            "index": lambda x: x.div(x.sum(axis=1), axis=0),
        }

        normalizers[True] = normalizers["all"]

        try:
            f = normalizers[normalize]
        except KeyError as err:
            raise ValueError("Not a valid normalize argument") from err

        table = f(table)
        table = table.fillna(0)

    elif margins is True:
        # keep index and column of pivoted table
        table_index = table.index
        table_columns = table.columns

        # check if margin name is in (for MI cases) or equal to last
        # index/column and save the column and index margin
        if (margins_name not in table.iloc[-1, :].name) | (
            margins_name != table.iloc[:, -1].name
        ):
            raise ValueError(f"{margins_name} not in pivoted DataFrame")
        column_margin = table.iloc[:-1, -1]
        index_margin = table.iloc[-1, :-1]

        # keep the core table
        table = table.iloc[:-1, :-1]

        # Normalize core
        table = _normalize(table, normalize=normalize, margins=False)

        # Fix Margins
        if normalize == "columns":
            column_margin = column_margin / column_margin.sum()
            table = concat([table, column_margin], axis=1)
            table = table.fillna(0)
            table.columns = table_columns

        elif normalize == "index":
            index_margin = index_margin / index_margin.sum()
            table = table.append(index_margin)
            table = table.fillna(0)
            table.index = table_index

        elif normalize == "all" or normalize is True:
            column_margin = column_margin / column_margin.sum()
            index_margin = index_margin / index_margin.sum()
            index_margin.loc[margins_name] = 1
            table = concat([table, column_margin], axis=1)
            table = table.append(index_margin)

            table = table.fillna(0)
            table.index = table_index
            table.columns = table_columns

        else:
            raise ValueError("Not a valid normalize argument")

    else:
        raise ValueError("Not a valid margins argument")

    return table


def _get_names(arrs, names, prefix: str = "row"):
    if names is None:
        names = []
        for i, arr in enumerate(arrs):
            if isinstance(arr, ABCSeries) and arr.name is not None:
                names.append(arr.name)
            else:
                names.append(f"{prefix}_{i}")
    else:
        if len(names) != len(arrs):
            raise AssertionError("arrays and names must have the same length")
        if not isinstance(names, list):
            names = list(names)

    return names


def _build_names_mapper(
    names: List[str], shared_col_row_names: Set[str], suffix: str
) -> Tuple[Dict[str, str], List[str]]:
    """
    Given a list of row or column names, creates a mapper of unique names to
    column/row names.

    Parameters
    ----------
    names : list
        Names to be deduplicated.
    shared_col_row_names : set or list
        Values used both in rows and columns, so need additional deduplication.
    suffix : str
        Suffix to deduplicate values in shared_col_row_names

    Returns
    -------
    names_mapper: dict
        The keys are the unique names and the values are the original names.
    unique_names: list
        Unique names in the same order that names came in
    """
    keys, counts = _value_counts_arraylike(names, dropna=False)
    names_count = dict(zip(keys, counts))

    names_mapper = {}
    unique_names: List[str] = []
    # We reverse the names so the numbers are in the order given by the user
    for name in reversed(names):
        mapped_name = name
        name_count = names_count[name]

        # Adds a number if name is duplicated within columns/rows
        if name_count > 1:
            mapped_name = "{mapped_name}_{name_count}".format(
                mapped_name=mapped_name, name_count=name_count
            )
            names_count[name] -= 1

        # Add suffix name if column is shared between column and rows
        if name in shared_col_row_names:
            mapped_name = "{mapped_name}_{suffix}".format(
                mapped_name=mapped_name, suffix=suffix
            )

        names_mapper[mapped_name] = name

        # Creates a list of the new names in the original order
        unique_names.insert(0, mapped_name)

    return names_mapper, unique_names<|MERGE_RESOLUTION|>--- conflicted
+++ resolved
@@ -1,6 +1,3 @@
-<<<<<<< HEAD
-from typing import TYPE_CHECKING, Callable, Dict, List, Set, Tuple, Union
-=======
 from typing import (
     TYPE_CHECKING,
     Callable,
@@ -12,7 +9,6 @@
     Union,
     cast,
 )
->>>>>>> 1cad9e52
 
 import numpy as np
 
