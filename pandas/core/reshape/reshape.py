# pylint: disable=E1101,E1103
# pylint: disable=W0703,W0622,W0613,W0201
from pandas.compat import range, text_type, zip, u, PY2
from pandas import compat
from functools import partial
import itertools

import numpy as np

from pandas.core.dtypes.common import (
    ensure_platform_int,
    is_list_like, is_bool_dtype,
<<<<<<< HEAD
    needs_i8_conversion, is_sparse, is_object_dtype,
    is_period_dtype
)
=======
    is_extension_array_dtype,
    needs_i8_conversion, is_sparse, is_object_dtype)
>>>>>>> cf11f71e
from pandas.core.dtypes.cast import maybe_promote
from pandas.core.dtypes.missing import notna

from pandas.core.series import Series
from pandas.core.frame import DataFrame

from pandas.core.sparse.api import SparseDataFrame, SparseSeries
from pandas.core.sparse.array import SparseArray
from pandas._libs.sparse import IntIndex

from pandas.core.arrays import Categorical, period_array
from pandas.core.arrays.categorical import _factorize_from_iterable
from pandas.core.sorting import (get_group_index, get_compressed_ids,
                                 compress_group_index, decons_obs_group_ids)

import pandas.core.algorithms as algos
from pandas._libs import algos as _algos, reshape as _reshape

from pandas.core.index import Index, MultiIndex


class _Unstacker(object):
    """
    Helper class to unstack data / pivot with multi-level index

    Parameters
    ----------
    values : ndarray
        Values of DataFrame to "Unstack"
    index : object
        Pandas ``Index``
    level : int or str, default last level
        Level to "unstack". Accepts a name for the level.
    value_columns : Index, optional
        Pandas ``Index`` or ``MultiIndex`` object if unstacking a DataFrame
    fill_value : scalar, optional
        Default value to fill in missing values if subgroups do not have the
        same set of labels. By default, missing values will be replaced with
        the default fill value for that data type, NaN for float, NaT for
        datetimelike, etc. For integer types, by default data will converted to
        float and missing values will be set to NaN.
    constructor : object
        Pandas ``DataFrame`` or subclass used to create unstacked
        response.  If None, DataFrame or SparseDataFrame will be used.

    Examples
    --------
    >>> index = pd.MultiIndex.from_tuples([('one', 'a'), ('one', 'b'),
    ...                                    ('two', 'a'), ('two', 'b')])
    >>> s = pd.Series(np.arange(1, 5, dtype=np.int64), index=index)
    >>> s
    one  a    1
         b    2
    two  a    3
         b    4
    dtype: int64

    >>> s.unstack(level=-1)
         a  b
    one  1  2
    two  3  4

    >>> s.unstack(level=0)
       one  two
    a    1    3
    b    2    4

    Returns
    -------
    unstacked : DataFrame
    """

    def __init__(self, values, index, level=-1, value_columns=None,
                 fill_value=None, constructor=None):

        self.is_categorical = None
        self.is_sparse = is_sparse(values)
        self.is_period = is_period_dtype(values)
        if values.ndim == 1:
            if isinstance(values, Categorical):
                self.is_categorical = values
                values = np.array(values)
            elif self.is_sparse:
                # XXX: Makes SparseArray *dense*, but it's supposedly
                # a single column at a time, so it's "doable"
                values = values.values
            elif self.is_period:
                # XXX: let's solve this in general.
                values = values.astype(object)
            values = values[:, np.newaxis]
        self.values = values
        self.value_columns = value_columns
        self.fill_value = fill_value

        if constructor is None:
            if self.is_sparse:
                self.constructor = SparseDataFrame
            else:
                self.constructor = DataFrame
        else:
            self.constructor = constructor

        if value_columns is None and values.shape[1] != 1:  # pragma: no cover
            raise ValueError('must pass column labels for multi-column data')

        self.index = index.remove_unused_levels()

        self.level = self.index._get_level_number(level)

        # when index includes `nan`, need to lift levels/strides by 1
        self.lift = 1 if -1 in self.index.labels[self.level] else 0

        self.new_index_levels = list(self.index.levels)
        self.new_index_names = list(self.index.names)

        self.removed_name = self.new_index_names.pop(self.level)
        self.removed_level = self.new_index_levels.pop(self.level)
        self.removed_level_full = index.levels[self.level]

        self._make_sorted_values_labels()
        self._make_selectors()

    def _make_sorted_values_labels(self):
        v = self.level

        labs = list(self.index.labels)
        levs = list(self.index.levels)
        to_sort = labs[:v] + labs[v + 1:] + [labs[v]]
        sizes = [len(x) for x in levs[:v] + levs[v + 1:] + [levs[v]]]

        comp_index, obs_ids = get_compressed_ids(to_sort, sizes)
        ngroups = len(obs_ids)

        indexer = _algos.groupsort_indexer(comp_index, ngroups)[0]
        indexer = ensure_platform_int(indexer)

        self.sorted_values = algos.take_nd(self.values, indexer, axis=0)
        self.sorted_labels = [l.take(indexer) for l in to_sort]

    def _make_selectors(self):
        new_levels = self.new_index_levels

        # make the mask
        remaining_labels = self.sorted_labels[:-1]
        level_sizes = [len(x) for x in new_levels]

        comp_index, obs_ids = get_compressed_ids(remaining_labels, level_sizes)
        ngroups = len(obs_ids)

        comp_index = ensure_platform_int(comp_index)
        stride = self.index.levshape[self.level] + self.lift
        self.full_shape = ngroups, stride

        selector = self.sorted_labels[-1] + stride * comp_index + self.lift
        mask = np.zeros(np.prod(self.full_shape), dtype=bool)
        mask.put(selector, True)

        if mask.sum() < len(self.index):
            raise ValueError('Index contains duplicate entries, '
                             'cannot reshape')

        self.group_index = comp_index
        self.mask = mask
        self.unique_groups = obs_ids
        self.compressor = comp_index.searchsorted(np.arange(ngroups))

    def get_result(self):
        values, _ = self.get_new_values()
        columns = self.get_new_columns()
        index = self.get_new_index()

        # may need to coerce categoricals here
        if self.is_categorical is not None:
            categories = self.is_categorical.categories
            ordered = self.is_categorical.ordered
            values = [Categorical(values[:, i], categories=categories,
                                  ordered=ordered)
                      for i in range(values.shape[-1])]
        elif self.is_period:
            # XXX: solve this in general.
            values = [period_array(v) for v in values]

        return self.constructor(values, index=index, columns=columns)

    def get_new_values(self):
        values = self.values

        # place the values
        length, width = self.full_shape
        stride = values.shape[1]
        result_width = width * stride
        result_shape = (length, result_width)
        mask = self.mask
        mask_all = mask.all()

        # we can simply reshape if we don't have a mask
        if mask_all and len(values):
            new_values = (self.sorted_values
                              .reshape(length, width, stride)
                              .swapaxes(1, 2)
                              .reshape(result_shape)
                          )
            new_mask = np.ones(result_shape, dtype=bool)
            return new_values, new_mask

        # if our mask is all True, then we can use our existing dtype
        if mask_all:
            dtype = values.dtype
            new_values = np.empty(result_shape, dtype=dtype)
        else:
            dtype, fill_value = maybe_promote(values.dtype, self.fill_value)
            new_values = np.empty(result_shape, dtype=dtype)
            new_values.fill(fill_value)

        new_mask = np.zeros(result_shape, dtype=bool)

        name = np.dtype(dtype).name
        sorted_values = self.sorted_values

        # we need to convert to a basic dtype
        # and possibly coerce an input to our output dtype
        # e.g. ints -> floats
        if needs_i8_conversion(values):
            sorted_values = sorted_values.view('i8')
            new_values = new_values.view('i8')
            name = 'int64'
        elif is_bool_dtype(values):
            sorted_values = sorted_values.astype('object')
            new_values = new_values.astype('object')
            name = 'object'
        else:
            sorted_values = sorted_values.astype(name, copy=False)

        # fill in our values & mask
        f = getattr(_reshape, "unstack_{name}".format(name=name))
        f(sorted_values,
          mask.view('u1'),
          stride,
          length,
          width,
          new_values,
          new_mask.view('u1'))

        # reconstruct dtype if needed
        if needs_i8_conversion(values):
            new_values = new_values.view(values.dtype)

        return new_values, new_mask

    def get_new_columns(self):
        if self.value_columns is None:
            if self.lift == 0:
                return self.removed_level

            lev = self.removed_level
            return lev.insert(0, lev._na_value)

        stride = len(self.removed_level) + self.lift
        width = len(self.value_columns)
        propagator = np.repeat(np.arange(width), stride)
        if isinstance(self.value_columns, MultiIndex):
            new_levels = self.value_columns.levels + (self.removed_level_full,)
            new_names = self.value_columns.names + (self.removed_name,)

            new_labels = [lab.take(propagator)
                          for lab in self.value_columns.labels]
        else:
            new_levels = [self.value_columns, self.removed_level_full]
            new_names = [self.value_columns.name, self.removed_name]
            new_labels = [propagator]

        # The two indices differ only if the unstacked level had unused items:
        if len(self.removed_level_full) != len(self.removed_level):
            # In this case, we remap the new labels to the original level:
            repeater = self.removed_level_full.get_indexer(self.removed_level)
            if self.lift:
                repeater = np.insert(repeater, 0, -1)
        else:
            # Otherwise, we just use each level item exactly once:
            repeater = np.arange(stride) - self.lift

        # The entire level is then just a repetition of the single chunk:
        new_labels.append(np.tile(repeater, width))
        return MultiIndex(levels=new_levels, labels=new_labels,
                          names=new_names, verify_integrity=False)

    def get_new_index(self):
        result_labels = [lab.take(self.compressor)
                         for lab in self.sorted_labels[:-1]]

        # construct the new index
        if len(self.new_index_levels) == 1:
            lev, lab = self.new_index_levels[0], result_labels[0]
            if (lab == -1).any():
                lev = lev.insert(len(lev), lev._na_value)
            return lev.take(lab)

        return MultiIndex(levels=self.new_index_levels, labels=result_labels,
                          names=self.new_index_names, verify_integrity=False)


def _unstack_multiple(data, clocs, fill_value=None):
    if len(clocs) == 0:
        return data

    # NOTE: This doesn't deal with hierarchical columns yet

    index = data.index

    clocs = [index._get_level_number(i) for i in clocs]

    rlocs = [i for i in range(index.nlevels) if i not in clocs]

    clevels = [index.levels[i] for i in clocs]
    clabels = [index.labels[i] for i in clocs]
    cnames = [index.names[i] for i in clocs]
    rlevels = [index.levels[i] for i in rlocs]
    rlabels = [index.labels[i] for i in rlocs]
    rnames = [index.names[i] for i in rlocs]

    shape = [len(x) for x in clevels]
    group_index = get_group_index(clabels, shape, sort=False, xnull=False)

    comp_ids, obs_ids = compress_group_index(group_index, sort=False)
    recons_labels = decons_obs_group_ids(comp_ids, obs_ids, shape, clabels,
                                         xnull=False)

    if rlocs == []:
        # Everything is in clocs, so the dummy df has a regular index
        dummy_index = Index(obs_ids, name='__placeholder__')
    else:
        dummy_index = MultiIndex(levels=rlevels + [obs_ids],
                                 labels=rlabels + [comp_ids],
                                 names=rnames + ['__placeholder__'],
                                 verify_integrity=False)

    if isinstance(data, Series):
        dummy = data.copy()
        dummy.index = dummy_index
        unstacked = dummy.unstack('__placeholder__', fill_value=fill_value)
        new_levels = clevels
        new_names = cnames
        new_labels = recons_labels
    else:
        if isinstance(data.columns, MultiIndex):
            result = data
            for i in range(len(clocs)):
                val = clocs[i]
                result = result.unstack(val)
                clocs = [v if i > v else v - 1 for v in clocs]

            return result

        dummy = data.copy()
        dummy.index = dummy_index

        unstacked = dummy.unstack('__placeholder__', fill_value=fill_value)
        if isinstance(unstacked, Series):
            unstcols = unstacked.index
        else:
            unstcols = unstacked.columns
        new_levels = [unstcols.levels[0]] + clevels
        new_names = [data.columns.name] + cnames

        new_labels = [unstcols.labels[0]]
        for rec in recons_labels:
            new_labels.append(rec.take(unstcols.labels[-1]))

    new_columns = MultiIndex(levels=new_levels, labels=new_labels,
                             names=new_names, verify_integrity=False)

    if isinstance(unstacked, Series):
        unstacked.index = new_columns
    else:
        unstacked.columns = new_columns

    return unstacked


def unstack(obj, level, fill_value=None):
    if isinstance(level, (tuple, list)):
        if len(level) != 1:
            # _unstack_multiple only handles MultiIndexes,
            # and isn't needed for a single level
            return _unstack_multiple(obj, level, fill_value=fill_value)
        else:
            level = level[0]

    if isinstance(obj, DataFrame):
        if isinstance(obj.index, MultiIndex):
            return _unstack_frame(obj, level, fill_value=fill_value)
        else:
            return obj.T.stack(dropna=False)
    else:
        unstacker = _Unstacker(obj.values, obj.index, level=level,
                               fill_value=fill_value,
                               constructor=obj._constructor_expanddim)
        return unstacker.get_result()


def _unstack_frame(obj, level, fill_value=None):
    if obj._is_mixed_type:
        unstacker = partial(_Unstacker, index=obj.index,
                            level=level, fill_value=fill_value)
        blocks = obj._data.unstack(unstacker)
        return obj._constructor(blocks)
    else:
        unstacker = _Unstacker(obj.values, obj.index, level=level,
                               value_columns=obj.columns,
                               fill_value=fill_value,
                               constructor=obj._constructor)
        return unstacker.get_result()


def stack(frame, level=-1, dropna=True):
    """
    Convert DataFrame to Series with multi-level Index. Columns become the
    second level of the resulting hierarchical index

    Returns
    -------
    stacked : Series
    """
    def factorize(index):
        if index.is_unique:
            return index, np.arange(len(index))
        codes, categories = _factorize_from_iterable(index)
        return categories, codes

    N, K = frame.shape

    # Will also convert negative level numbers and check if out of bounds.
    level_num = frame.columns._get_level_number(level)

    if isinstance(frame.columns, MultiIndex):
        return _stack_multi_columns(frame, level_num=level_num, dropna=dropna)
    elif isinstance(frame.index, MultiIndex):
        new_levels = list(frame.index.levels)
        new_labels = [lab.repeat(K) for lab in frame.index.labels]

        clev, clab = factorize(frame.columns)
        new_levels.append(clev)
        new_labels.append(np.tile(clab, N).ravel())

        new_names = list(frame.index.names)
        new_names.append(frame.columns.name)
        new_index = MultiIndex(levels=new_levels, labels=new_labels,
                               names=new_names, verify_integrity=False)
    else:
        levels, (ilab, clab) = zip(*map(factorize, (frame.index,
                                                    frame.columns)))
        labels = ilab.repeat(K), np.tile(clab, N).ravel()
        new_index = MultiIndex(levels=levels, labels=labels,
                               names=[frame.index.name, frame.columns.name],
                               verify_integrity=False)

    if frame._is_homogeneous_type:
        # For homogeneous EAs, frame.values will coerce to object. So
        # we concatenate instead.
        dtypes = list(frame.dtypes.values)
        dtype = dtypes[0]

        if is_extension_array_dtype(dtype):
            arr = dtype.construct_array_type()
            new_values = arr._concat_same_type([
                col for _, col in frame.iteritems()
            ])
        else:
            # homogeneous, non-EA
            new_values = frame.values.ravel()

    else:
        # non-homogeneous
        new_values = frame.values.ravel()

    if dropna:
        mask = notna(new_values)
        new_values = new_values[mask]
        new_index = new_index[mask]

    return frame._constructor_sliced(new_values, index=new_index)


def stack_multiple(frame, level, dropna=True):
    # If all passed levels match up to column names, no
    # ambiguity about what to do
    if all(lev in frame.columns.names for lev in level):
        result = frame
        for lev in level:
            result = stack(result, lev, dropna=dropna)

    # Otherwise, level numbers may change as each successive level is stacked
    elif all(isinstance(lev, int) for lev in level):
        # As each stack is done, the level numbers decrease, so we need
        #  to account for that when level is a sequence of ints
        result = frame
        # _get_level_number() checks level numbers are in range and converts
        # negative numbers to positive
        level = [frame.columns._get_level_number(lev) for lev in level]

        # Can't iterate directly through level as we might need to change
        # values as we go
        for index in range(len(level)):
            lev = level[index]
            result = stack(result, lev, dropna=dropna)
            # Decrement all level numbers greater than current, as these
            # have now shifted down by one
            updated_level = []
            for other in level:
                if other > lev:
                    updated_level.append(other - 1)
                else:
                    updated_level.append(other)
            level = updated_level

    else:
        raise ValueError("level should contain all level names or all level "
                         "numbers, not a mixture of the two.")

    return result


def _stack_multi_columns(frame, level_num=-1, dropna=True):
    def _convert_level_number(level_num, columns):
        """
        Logic for converting the level number to something we can safely pass
        to swaplevel:

        We generally want to convert the level number into a level name, except
        when columns do not have names, in which case we must leave as a level
        number
        """
        if level_num in columns.names:
            return columns.names[level_num]
        else:
            if columns.names[level_num] is None:
                return level_num
            else:
                return columns.names[level_num]

    this = frame.copy()

    # this makes life much simpler
    if level_num != frame.columns.nlevels - 1:
        # roll levels to put selected level at end
        roll_columns = this.columns
        for i in range(level_num, frame.columns.nlevels - 1):
            # Need to check if the ints conflict with level names
            lev1 = _convert_level_number(i, roll_columns)
            lev2 = _convert_level_number(i + 1, roll_columns)
            roll_columns = roll_columns.swaplevel(lev1, lev2)
        this.columns = roll_columns

    if not this.columns.is_lexsorted():
        # Workaround the edge case where 0 is one of the column names,
        # which interferes with trying to sort based on the first
        # level
        level_to_sort = _convert_level_number(0, this.columns)
        this = this.sort_index(level=level_to_sort, axis=1)

    # tuple list excluding level for grouping columns
    if len(frame.columns.levels) > 2:
        tuples = list(zip(*[lev.take(lab)
                            for lev, lab in zip(this.columns.levels[:-1],
                                                this.columns.labels[:-1])]))
        unique_groups = [key for key, _ in itertools.groupby(tuples)]
        new_names = this.columns.names[:-1]
        new_columns = MultiIndex.from_tuples(unique_groups, names=new_names)
    else:
        new_columns = unique_groups = this.columns.levels[0]

    # time to ravel the values
    new_data = {}
    level_vals = this.columns.levels[-1]
    level_labels = sorted(set(this.columns.labels[-1]))
    level_vals_used = level_vals[level_labels]
    levsize = len(level_labels)
    drop_cols = []
    for key in unique_groups:
        try:
            loc = this.columns.get_loc(key)
        except KeyError:
            drop_cols.append(key)
            continue

        # can make more efficient?
        # we almost always return a slice
        # but if unsorted can get a boolean
        # indexer
        if not isinstance(loc, slice):
            slice_len = len(loc)
        else:
            slice_len = loc.stop - loc.start

        if slice_len != levsize:
            chunk = this.loc[:, this.columns[loc]]
            chunk.columns = level_vals.take(chunk.columns.labels[-1])
            value_slice = chunk.reindex(columns=level_vals_used).values
        else:
            if frame._is_mixed_type:
                value_slice = this.loc[:, this.columns[loc]].values
            else:
                value_slice = this.values[:, loc]

        new_data[key] = value_slice.ravel()

    if len(drop_cols) > 0:
        new_columns = new_columns.difference(drop_cols)

    N = len(this)

    if isinstance(this.index, MultiIndex):
        new_levels = list(this.index.levels)
        new_names = list(this.index.names)
        new_labels = [lab.repeat(levsize) for lab in this.index.labels]
    else:
        new_levels = [this.index]
        new_labels = [np.arange(N).repeat(levsize)]
        new_names = [this.index.name]  # something better?

    new_levels.append(level_vals)
    new_labels.append(np.tile(level_labels, N))
    new_names.append(frame.columns.names[level_num])

    new_index = MultiIndex(levels=new_levels, labels=new_labels,
                           names=new_names, verify_integrity=False)

    result = frame._constructor(new_data, index=new_index, columns=new_columns)

    # more efficient way to go about this? can do the whole masking biz but
    # will only save a small amount of time...
    if dropna:
        result = result.dropna(axis=0, how='all')

    return result


def get_dummies(data, prefix=None, prefix_sep='_', dummy_na=False,
                columns=None, sparse=False, drop_first=False, dtype=None):
    """
    Convert categorical variable into dummy/indicator variables

    Parameters
    ----------
    data : array-like, Series, or DataFrame
    prefix : string, list of strings, or dict of strings, default None
        String to append DataFrame column names.
        Pass a list with length equal to the number of columns
        when calling get_dummies on a DataFrame. Alternatively, `prefix`
        can be a dictionary mapping column names to prefixes.
    prefix_sep : string, default '_'
        If appending prefix, separator/delimiter to use. Or pass a
        list or dictionary as with `prefix.`
    dummy_na : bool, default False
        Add a column to indicate NaNs, if False NaNs are ignored.
    columns : list-like, default None
        Column names in the DataFrame to be encoded.
        If `columns` is None then all the columns with
        `object` or `category` dtype will be converted.
    sparse : bool, default False
        Whether the dummy columns should be sparse or not.  Returns
        SparseDataFrame if `data` is a Series or if all columns are included.
        Otherwise returns a DataFrame with some SparseBlocks.
    drop_first : bool, default False
        Whether to get k-1 dummies out of k categorical levels by removing the
        first level.

        .. versionadded:: 0.18.0

    dtype : dtype, default np.uint8
        Data type for new columns. Only a single dtype is allowed.

        .. versionadded:: 0.23.0

    Returns
    -------
    dummies : DataFrame or SparseDataFrame

    Examples
    --------
    >>> s = pd.Series(list('abca'))

    >>> pd.get_dummies(s)
       a  b  c
    0  1  0  0
    1  0  1  0
    2  0  0  1
    3  1  0  0

    >>> s1 = ['a', 'b', np.nan]

    >>> pd.get_dummies(s1)
       a  b
    0  1  0
    1  0  1
    2  0  0

    >>> pd.get_dummies(s1, dummy_na=True)
       a  b  NaN
    0  1  0    0
    1  0  1    0
    2  0  0    1

    >>> df = pd.DataFrame({'A': ['a', 'b', 'a'], 'B': ['b', 'a', 'c'],
    ...                    'C': [1, 2, 3]})

    >>> pd.get_dummies(df, prefix=['col1', 'col2'])
       C  col1_a  col1_b  col2_a  col2_b  col2_c
    0  1       1       0       0       1       0
    1  2       0       1       1       0       0
    2  3       1       0       0       0       1

    >>> pd.get_dummies(pd.Series(list('abcaa')))
       a  b  c
    0  1  0  0
    1  0  1  0
    2  0  0  1
    3  1  0  0
    4  1  0  0

    >>> pd.get_dummies(pd.Series(list('abcaa')), drop_first=True)
       b  c
    0  0  0
    1  1  0
    2  0  1
    3  0  0
    4  0  0

    >>> pd.get_dummies(pd.Series(list('abc')), dtype=float)
         a    b    c
    0  1.0  0.0  0.0
    1  0.0  1.0  0.0
    2  0.0  0.0  1.0

    See Also
    --------
    Series.str.get_dummies
    """
    from pandas.core.reshape.concat import concat
    from itertools import cycle

    dtypes_to_encode = ['object', 'category']

    if isinstance(data, DataFrame):
        # determine columns being encoded
        if columns is None:
            data_to_encode = data.select_dtypes(
                include=dtypes_to_encode)
        else:
            data_to_encode = data[columns]

        # validate prefixes and separator to avoid silently dropping cols
        def check_len(item, name):
            len_msg = ("Length of '{name}' ({len_item}) did not match the "
                       "length of the columns being encoded ({len_enc}).")

            if is_list_like(item):
                if not len(item) == data_to_encode.shape[1]:
                    len_msg = len_msg.format(name=name, len_item=len(item),
                                             len_enc=data_to_encode.shape[1])
                    raise ValueError(len_msg)

        check_len(prefix, 'prefix')
        check_len(prefix_sep, 'prefix_sep')

        if isinstance(prefix, compat.string_types):
            prefix = cycle([prefix])
        if isinstance(prefix, dict):
            prefix = [prefix[col] for col in data_to_encode.columns]

        if prefix is None:
            prefix = data_to_encode.columns

        # validate separators
        if isinstance(prefix_sep, compat.string_types):
            prefix_sep = cycle([prefix_sep])
        elif isinstance(prefix_sep, dict):
            prefix_sep = [prefix_sep[col] for col in data_to_encode.columns]

        if data_to_encode.shape == data.shape:
            # Encoding the entire df, do not prepend any dropped columns
            with_dummies = []
        elif columns is not None:
            # Encoding only cols specified in columns. Get all cols not in
            # columns to prepend to result.
            with_dummies = [data.drop(columns, axis=1)]
        else:
            # Encoding only object and category dtype columns. Get remaining
            # columns to prepend to result.
            with_dummies = [data.select_dtypes(exclude=dtypes_to_encode)]

        for (col, pre, sep) in zip(data_to_encode.iteritems(), prefix,
                                   prefix_sep):
            # col is (column_name, column), use just column data here
            dummy = _get_dummies_1d(col[1], prefix=pre, prefix_sep=sep,
                                    dummy_na=dummy_na, sparse=sparse,
                                    drop_first=drop_first, dtype=dtype)
            with_dummies.append(dummy)
        result = concat(with_dummies, axis=1)
    else:
        result = _get_dummies_1d(data, prefix, prefix_sep, dummy_na,
                                 sparse=sparse,
                                 drop_first=drop_first,
                                 dtype=dtype)
    return result


def _get_dummies_1d(data, prefix, prefix_sep='_', dummy_na=False,
                    sparse=False, drop_first=False, dtype=None):
    # Series avoids inconsistent NaN handling
    codes, levels = _factorize_from_iterable(Series(data))

    if dtype is None:
        dtype = np.uint8
    dtype = np.dtype(dtype)

    if is_object_dtype(dtype):
        raise ValueError("dtype=object is not a valid dtype for get_dummies")

    def get_empty_Frame(data, sparse):
        if isinstance(data, Series):
            index = data.index
        else:
            index = np.arange(len(data))
        if not sparse:
            return DataFrame(index=index)
        else:
            return SparseDataFrame(index=index, default_fill_value=0)

    # if all NaN
    if not dummy_na and len(levels) == 0:
        return get_empty_Frame(data, sparse)

    codes = codes.copy()
    if dummy_na:
        codes[codes == -1] = len(levels)
        levels = np.append(levels, np.nan)

    # if dummy_na, we just fake a nan level. drop_first will drop it again
    if drop_first and len(levels) == 1:
        return get_empty_Frame(data, sparse)

    number_of_cols = len(levels)

    if prefix is None:
        dummy_cols = levels
    else:

        # PY2 embedded unicode, gh-22084
        def _make_col_name(prefix, prefix_sep, level):
            fstr = '{prefix}{prefix_sep}{level}'
            if PY2 and (isinstance(prefix, text_type) or
                        isinstance(prefix_sep, text_type) or
                        isinstance(level, text_type)):
                fstr = u(fstr)
            return fstr.format(prefix=prefix,
                               prefix_sep=prefix_sep,
                               level=level)

        dummy_cols = [_make_col_name(prefix, prefix_sep, level)
                      for level in levels]

    if isinstance(data, Series):
        index = data.index
    else:
        index = None

    if sparse:
        sparse_series = {}
        N = len(data)
        sp_indices = [[] for _ in range(len(dummy_cols))]
        mask = codes != -1
        codes = codes[mask]
        n_idx = np.arange(N)[mask]

        for ndx, code in zip(n_idx, codes):
            sp_indices[code].append(ndx)

        if drop_first:
            # remove first categorical level to avoid perfect collinearity
            # GH12042
            sp_indices = sp_indices[1:]
            dummy_cols = dummy_cols[1:]
        for col, ixs in zip(dummy_cols, sp_indices):
            sarr = SparseArray(np.ones(len(ixs), dtype=dtype),
                               sparse_index=IntIndex(N, ixs), fill_value=0,
                               dtype=dtype)
            sparse_series[col] = SparseSeries(data=sarr, index=index)

        out = SparseDataFrame(sparse_series, index=index, columns=dummy_cols,
                              default_fill_value=0,
                              dtype=dtype)
        return out

    else:
        dummy_mat = np.eye(number_of_cols, dtype=dtype).take(codes, axis=0)

        if not dummy_na:
            # reset NaN GH4446
            dummy_mat[codes == -1] = 0

        if drop_first:
            # remove first GH12042
            dummy_mat = dummy_mat[:, 1:]
            dummy_cols = dummy_cols[1:]
        return DataFrame(dummy_mat, index=index, columns=dummy_cols)


def make_axis_dummies(frame, axis='minor', transform=None):
    """
    Construct 1-0 dummy variables corresponding to designated axis
    labels

    Parameters
    ----------
    frame : DataFrame
    axis : {'major', 'minor'}, default 'minor'
    transform : function, default None
        Function to apply to axis labels first. For example, to
        get "day of week" dummies in a time series regression
        you might call::

            make_axis_dummies(panel, axis='major',
                              transform=lambda d: d.weekday())
    Returns
    -------
    dummies : DataFrame
        Column names taken from chosen axis
    """
    numbers = {'major': 0, 'minor': 1}
    num = numbers.get(axis, axis)

    items = frame.index.levels[num]
    labels = frame.index.labels[num]
    if transform is not None:
        mapped_items = items.map(transform)
        labels, items = _factorize_from_iterable(mapped_items.take(labels))

    values = np.eye(len(items), dtype=float)
    values = values.take(labels, axis=0)

    return DataFrame(values, columns=items, index=frame.index)<|MERGE_RESOLUTION|>--- conflicted
+++ resolved
@@ -10,14 +10,8 @@
 from pandas.core.dtypes.common import (
     ensure_platform_int,
     is_list_like, is_bool_dtype,
-<<<<<<< HEAD
-    needs_i8_conversion, is_sparse, is_object_dtype,
-    is_period_dtype
-)
-=======
     is_extension_array_dtype,
     needs_i8_conversion, is_sparse, is_object_dtype)
->>>>>>> cf11f71e
 from pandas.core.dtypes.cast import maybe_promote
 from pandas.core.dtypes.missing import notna
 
@@ -95,7 +89,6 @@
 
         self.is_categorical = None
         self.is_sparse = is_sparse(values)
-        self.is_period = is_period_dtype(values)
         if values.ndim == 1:
             if isinstance(values, Categorical):
                 self.is_categorical = values
@@ -104,9 +97,6 @@
                 # XXX: Makes SparseArray *dense*, but it's supposedly
                 # a single column at a time, so it's "doable"
                 values = values.values
-            elif self.is_period:
-                # XXX: let's solve this in general.
-                values = values.astype(object)
             values = values[:, np.newaxis]
         self.values = values
         self.value_columns = value_columns
@@ -196,9 +186,6 @@
             values = [Categorical(values[:, i], categories=categories,
                                   ordered=ordered)
                       for i in range(values.shape[-1])]
-        elif self.is_period:
-            # XXX: solve this in general.
-            values = [period_array(v) for v in values]
 
         return self.constructor(values, index=index, columns=columns)
 
