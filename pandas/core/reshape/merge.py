"""
SQL-style merge routines
"""

import copy
import string
import warnings

import numpy as np

<<<<<<< HEAD
from pandas import (Categorical, DataFrame,
                    Index, MultiIndex, Timedelta)
from pandas.core.arrays.categorical import _recode_for_categories
from pandas.core.frame import _merge_doc
from pandas.core.dtypes.common import (
    is_datetime64tz_dtype,
    is_datetime64_dtype,
    needs_i8_conversion,
    is_int64_dtype,
    is_array_like,
    is_categorical_dtype,
    is_integer_dtype,
    is_float_dtype,
    is_numeric_dtype,
    is_integer,
    is_int_or_datetime_dtype,
    is_dtype_equal,
    is_bool,
    is_bool_dtype,
    is_list_like,
    is_datetimelike,
    is_object_dtype,
    _ensure_int64,
    _ensure_float64,
    _ensure_object,
    _get_dtype)
from pandas.core.dtypes.missing import na_value_for_dtype
from pandas.core.internals import (items_overlap_with_suffix,
                                   concatenate_block_managers)
=======
from pandas._libs import hashtable as libhashtable, join as libjoin, lib
import pandas.compat as compat
from pandas.compat import filter, lzip, map, range, zip
from pandas.errors import MergeError
>>>>>>> 2b5058e9
from pandas.util._decorators import Appender, Substitution

from pandas.core.dtypes.common import (
    ensure_float64, ensure_int64, ensure_object, is_array_like, is_bool,
    is_bool_dtype, is_categorical_dtype, is_datetime64_dtype,
    is_datetime64tz_dtype, is_datetimelike, is_dtype_equal, is_float_dtype,
    is_int64_dtype, is_integer, is_integer_dtype, is_list_like, is_number,
    is_numeric_dtype, needs_i8_conversion)
from pandas.core.dtypes.missing import isnull, na_value_for_dtype

from pandas import Categorical, DataFrame, Index, MultiIndex, Series, Timedelta
import pandas.core.algorithms as algos
from pandas.core.arrays.categorical import _recode_for_categories
import pandas.core.common as com
from pandas.core.frame import _merge_doc
from pandas.core.internals import (
    concatenate_block_managers, items_overlap_with_suffix)
import pandas.core.sorting as sorting
from pandas.core.sorting import is_int64_overflow_possible


@Substitution('\nleft : DataFrame')
@Appender(_merge_doc, indents=0)
def merge(left, right, how='inner', on=None, left_on=None, right_on=None,
          left_index=False, right_index=False, sort=False,
          suffixes=('_x', '_y'), copy=True, indicator=False,
          validate=None):
    op = _MergeOperation(left, right, how=how, on=on, left_on=left_on,
                         right_on=right_on, left_index=left_index,
                         right_index=right_index, sort=sort, suffixes=suffixes,
                         copy=copy, indicator=indicator,
                         validate=validate)
    return op.get_result()


if __debug__:
    merge.__doc__ = _merge_doc % '\nleft : DataFrame'


def _groupby_and_merge(by, on, left, right, _merge_pieces,
                       check_duplicates=True):
    """
    groupby & merge; we are always performing a left-by type operation

    Parameters
    ----------
    by: field to group
    on: duplicates field
    left: left frame
    right: right frame
    _merge_pieces: function for merging
    check_duplicates: boolean, default True
        should we check & clean duplicates
    """

    pieces = []
    if not isinstance(by, (list, tuple)):
        by = [by]

    lby = left.groupby(by, sort=False)

    # if we can groupby the rhs
    # then we can get vastly better perf
    try:

        # we will check & remove duplicates if indicated
        if check_duplicates:
            if on is None:
                on = []
            elif not isinstance(on, (list, tuple)):
                on = [on]

            if right.duplicated(by + on).any():
                right = right.drop_duplicates(by + on, keep='last')
        rby = right.groupby(by, sort=False)
    except KeyError:
        rby = None

    for key, lhs in lby:

        if rby is None:
            rhs = right
        else:
            try:
                rhs = right.take(rby.indices[key])
            except KeyError:
                # key doesn't exist in left
                lcols = lhs.columns.tolist()
                cols = lcols + [r for r in right.columns
                                if r not in set(lcols)]
                merged = lhs.reindex(columns=cols)
                merged.index = range(len(merged))
                pieces.append(merged)
                continue

        merged = _merge_pieces(lhs, rhs)

        # make sure join keys are in the merged
        # TODO, should _merge_pieces do this?
        for k in by:
            try:
                if k in merged:
                    merged[k] = key
            except KeyError:
                pass

        pieces.append(merged)

    # preserve the original order
    # if we have a missing piece this can be reset
    from pandas.core.reshape.concat import concat
    result = concat(pieces, ignore_index=True)
    result = result.reindex(columns=pieces[0].columns, copy=False)
    return result, lby


def merge_ordered(left, right, on=None,
                  left_on=None, right_on=None,
                  left_by=None, right_by=None,
                  fill_method=None, suffixes=('_x', '_y'),
                  how='outer'):
    """Perform merge with optional filling/interpolation designed for ordered
    data like time series data. Optionally perform group-wise merge (see
    examples)

    Parameters
    ----------
    left : DataFrame
    right : DataFrame
    on : label or list
        Field names to join on. Must be found in both DataFrames.
    left_on : label or list, or array-like
        Field names to join on in left DataFrame. Can be a vector or list of
        vectors of the length of the DataFrame to use a particular vector as
        the join key instead of columns
    right_on : label or list, or array-like
        Field names to join on in right DataFrame or vector/list of vectors per
        left_on docs
    left_by : column name or list of column names
        Group left DataFrame by group columns and merge piece by piece with
        right DataFrame
    right_by : column name or list of column names
        Group right DataFrame by group columns and merge piece by piece with
        left DataFrame
    fill_method : {'ffill', None}, default None
        Interpolation method for data
    suffixes : 2-length sequence (tuple, list, ...)
        Suffix to apply to overlapping column names in the left and right
        side, respectively
    how : {'left', 'right', 'outer', 'inner'}, default 'outer'
        * left: use only keys from left frame (SQL: left outer join)
        * right: use only keys from right frame (SQL: right outer join)
        * outer: use union of keys from both frames (SQL: full outer join)
        * inner: use intersection of keys from both frames (SQL: inner join)

        .. versionadded:: 0.19.0

    Returns
    -------
    merged : DataFrame
        The output type will the be same as 'left', if it is a subclass
        of DataFrame.

    See Also
    --------
    merge
    merge_asof

    Examples
    --------
    >>> A                      >>> B
          key  lvalue group        key  rvalue
    0   a       1     a        0     b       1
    1   c       2     a        1     c       2
    2   e       3     a        2     d       3
    3   a       1     b
    4   c       2     b
    5   e       3     b

    >>> merge_ordered(A, B, fill_method='ffill', left_by='group')
      group key  lvalue  rvalue
    0     a   a       1     NaN
    1     a   b       1     1.0
    2     a   c       2     2.0
    3     a   d       2     3.0
    4     a   e       3     3.0
    5     b   a       1     NaN
    6     b   b       1     1.0
    7     b   c       2     2.0
    8     b   d       2     3.0
    9     b   e       3     3.0
    """
    def _merger(x, y):
        # perform the ordered merge operation
        op = _OrderedMerge(x, y, on=on, left_on=left_on, right_on=right_on,
                           suffixes=suffixes, fill_method=fill_method,
                           how=how)
        return op.get_result()

    if left_by is not None and right_by is not None:
        raise ValueError('Can only group either left or right frames')
    elif left_by is not None:
        result, _ = _groupby_and_merge(left_by, on, left, right,
                                       lambda x, y: _merger(x, y),
                                       check_duplicates=False)
    elif right_by is not None:
        result, _ = _groupby_and_merge(right_by, on, right, left,
                                       lambda x, y: _merger(y, x),
                                       check_duplicates=False)
    else:
        result = _merger(left, right)
    return result


def merge_asof(left, right, on=None,
               left_on=None, right_on=None,
               left_index=False, right_index=False,
               by=None, left_by=None, right_by=None,
               suffixes=('_x', '_y'),
               tolerance=None,
               allow_exact_matches=True,
               direction='backward'):
    """Perform an asof merge. This is similar to a left-join except that we
    match on nearest key rather than equal keys.

    Both DataFrames must be sorted by the key.

    For each row in the left DataFrame:

      - A "backward" search selects the last row in the right DataFrame whose
        'on' key is less than or equal to the left's key.

      - A "forward" search selects the first row in the right DataFrame whose
        'on' key is greater than or equal to the left's key.

      - A "nearest" search selects the row in the right DataFrame whose 'on'
        key is closest in absolute distance to the left's key.

    The default is "backward" and is compatible in versions below 0.20.0.
    The direction parameter was added in version 0.20.0 and introduces
    "forward" and "nearest".

    Optionally match on equivalent keys with 'by' before searching with 'on'.

    .. versionadded:: 0.19.0

    Parameters
    ----------
    left : DataFrame
    right : DataFrame
    on : label
        Field name to join on. Must be found in both DataFrames.
        The data MUST be ordered. Furthermore this must be a numeric column,
        such as datetimelike, integer, or float. On or left_on/right_on
        must be given.
    left_on : label
        Field name to join on in left DataFrame.
    right_on : label
        Field name to join on in right DataFrame.
    left_index : boolean
        Use the index of the left DataFrame as the join key.

        .. versionadded:: 0.19.2

    right_index : boolean
        Use the index of the right DataFrame as the join key.

        .. versionadded:: 0.19.2

    by : column name or list of column names
        Match on these columns before performing merge operation.
    left_by : column name
        Field names to match on in the left DataFrame.

        .. versionadded:: 0.19.2

    right_by : column name
        Field names to match on in the right DataFrame.

        .. versionadded:: 0.19.2

    suffixes : 2-length sequence (tuple, list, ...)
        Suffix to apply to overlapping column names in the left and right
        side, respectively.
    tolerance : integer or Timedelta, optional, default None
        Select asof tolerance within this range; must be compatible
        with the merge index.
    allow_exact_matches : boolean, default True

        - If True, allow matching with the same 'on' value
          (i.e. less-than-or-equal-to / greater-than-or-equal-to)
        - If False, don't match the same 'on' value
          (i.e., strictly less-than / strictly greater-than)

    direction : 'backward' (default), 'forward', or 'nearest'
        Whether to search for prior, subsequent, or closest matches.

        .. versionadded:: 0.20.0

    Returns
    -------
    merged : DataFrame

    See Also
    --------
    merge
    merge_ordered

    Examples
    --------
    >>> left = pd.DataFrame({'a': [1, 5, 10], 'left_val': ['a', 'b', 'c']})
    >>> left
        a left_val
    0   1        a
    1   5        b
    2  10        c

    >>> right = pd.DataFrame({'a': [1, 2, 3, 6, 7],
    ...                       'right_val': [1, 2, 3, 6, 7]})
    >>> right
       a  right_val
    0  1          1
    1  2          2
    2  3          3
    3  6          6
    4  7          7

    >>> pd.merge_asof(left, right, on='a')
        a left_val  right_val
    0   1        a          1
    1   5        b          3
    2  10        c          7

    >>> pd.merge_asof(left, right, on='a', allow_exact_matches=False)
        a left_val  right_val
    0   1        a        NaN
    1   5        b        3.0
    2  10        c        7.0

    >>> pd.merge_asof(left, right, on='a', direction='forward')
        a left_val  right_val
    0   1        a        1.0
    1   5        b        6.0
    2  10        c        NaN

    >>> pd.merge_asof(left, right, on='a', direction='nearest')
        a left_val  right_val
    0   1        a          1
    1   5        b          6
    2  10        c          7

    We can use indexed DataFrames as well.

    >>> left = pd.DataFrame({'left_val': ['a', 'b', 'c']}, index=[1, 5, 10])
    >>> left
       left_val
    1         a
    5         b
    10        c

    >>> right = pd.DataFrame({'right_val': [1, 2, 3, 6, 7]},
    ...                      index=[1, 2, 3, 6, 7])
    >>> right
       right_val
    1          1
    2          2
    3          3
    6          6
    7          7

    >>> pd.merge_asof(left, right, left_index=True, right_index=True)
       left_val  right_val
    1         a          1
    5         b          3
    10        c          7

    Here is a real-world times-series example

    >>> quotes
                         time ticker     bid     ask
    0 2016-05-25 13:30:00.023   GOOG  720.50  720.93
    1 2016-05-25 13:30:00.023   MSFT   51.95   51.96
    2 2016-05-25 13:30:00.030   MSFT   51.97   51.98
    3 2016-05-25 13:30:00.041   MSFT   51.99   52.00
    4 2016-05-25 13:30:00.048   GOOG  720.50  720.93
    5 2016-05-25 13:30:00.049   AAPL   97.99   98.01
    6 2016-05-25 13:30:00.072   GOOG  720.50  720.88
    7 2016-05-25 13:30:00.075   MSFT   52.01   52.03

    >>> trades
                         time ticker   price  quantity
    0 2016-05-25 13:30:00.023   MSFT   51.95        75
    1 2016-05-25 13:30:00.038   MSFT   51.95       155
    2 2016-05-25 13:30:00.048   GOOG  720.77       100
    3 2016-05-25 13:30:00.048   GOOG  720.92       100
    4 2016-05-25 13:30:00.048   AAPL   98.00       100

    By default we are taking the asof of the quotes

    >>> pd.merge_asof(trades, quotes,
    ...                       on='time',
    ...                       by='ticker')
                         time ticker   price  quantity     bid     ask
    0 2016-05-25 13:30:00.023   MSFT   51.95        75   51.95   51.96
    1 2016-05-25 13:30:00.038   MSFT   51.95       155   51.97   51.98
    2 2016-05-25 13:30:00.048   GOOG  720.77       100  720.50  720.93
    3 2016-05-25 13:30:00.048   GOOG  720.92       100  720.50  720.93
    4 2016-05-25 13:30:00.048   AAPL   98.00       100     NaN     NaN

    We only asof within 2ms between the quote time and the trade time

    >>> pd.merge_asof(trades, quotes,
    ...                       on='time',
    ...                       by='ticker',
    ...                       tolerance=pd.Timedelta('2ms'))
                         time ticker   price  quantity     bid     ask
    0 2016-05-25 13:30:00.023   MSFT   51.95        75   51.95   51.96
    1 2016-05-25 13:30:00.038   MSFT   51.95       155     NaN     NaN
    2 2016-05-25 13:30:00.048   GOOG  720.77       100  720.50  720.93
    3 2016-05-25 13:30:00.048   GOOG  720.92       100  720.50  720.93
    4 2016-05-25 13:30:00.048   AAPL   98.00       100     NaN     NaN

    We only asof within 10ms between the quote time and the trade time
    and we exclude exact matches on time. However *prior* data will
    propagate forward

    >>> pd.merge_asof(trades, quotes,
    ...                       on='time',
    ...                       by='ticker',
    ...                       tolerance=pd.Timedelta('10ms'),
    ...                       allow_exact_matches=False)
                         time ticker   price  quantity     bid     ask
    0 2016-05-25 13:30:00.023   MSFT   51.95        75     NaN     NaN
    1 2016-05-25 13:30:00.038   MSFT   51.95       155   51.97   51.98
    2 2016-05-25 13:30:00.048   GOOG  720.77       100     NaN     NaN
    3 2016-05-25 13:30:00.048   GOOG  720.92       100     NaN     NaN
    4 2016-05-25 13:30:00.048   AAPL   98.00       100     NaN     NaN
    """
    op = _AsOfMerge(left, right,
                    on=on, left_on=left_on, right_on=right_on,
                    left_index=left_index, right_index=right_index,
                    by=by, left_by=left_by, right_by=right_by,
                    suffixes=suffixes,
                    how='asof', tolerance=tolerance,
                    allow_exact_matches=allow_exact_matches,
                    direction=direction)
    return op.get_result()


# TODO: transformations??
# TODO: only copy DataFrames when modification necessary
class _MergeOperation(object):
    """
    Perform a database (SQL) merge operation between two DataFrame objects
    using either columns as keys or their row indexes
    """
    _merge_type = 'merge'

    def __init__(self, left, right, how='inner', on=None,
                 left_on=None, right_on=None, axis=1,
                 left_index=False, right_index=False, sort=True,
                 suffixes=('_x', '_y'), copy=True, indicator=False,
                 validate=None):
        left = validate_operand(left)
        right = validate_operand(right)
        self.left = self.orig_left = left
        self.right = self.orig_right = right
        self.how = how
        self.axis = axis

        self.on = com.maybe_make_list(on)
        self.left_on = com.maybe_make_list(left_on)
        self.right_on = com.maybe_make_list(right_on)

        self.copy = copy
        self.suffixes = suffixes
        self.sort = sort

        self.left_index = left_index
        self.right_index = right_index

        self.indicator = indicator

        if isinstance(self.indicator, compat.string_types):
            self.indicator_name = self.indicator
        elif isinstance(self.indicator, bool):
            self.indicator_name = '_merge' if self.indicator else None
        else:
            raise ValueError(
                'indicator option can only accept boolean or string arguments')

        if not is_bool(left_index):
            raise ValueError(
                'left_index parameter must be of type bool, not '
                '{left_index}'.format(left_index=type(left_index)))
        if not is_bool(right_index):
            raise ValueError(
                'right_index parameter must be of type bool, not '
                '{right_index}'.format(right_index=type(right_index)))

        # warn user when merging between different levels
        if left.columns.nlevels != right.columns.nlevels:
            msg = ('merging between different levels can give an unintended '
                   'result ({left} levels on the left, {right} on the right)'
                   ).format(left=left.columns.nlevels,
                            right=right.columns.nlevels)
            warnings.warn(msg, UserWarning)

        self._validate_specification()

        # note this function has side effects
        (self.left_join_keys,
         self.right_join_keys,
         self.join_names) = self._get_merge_keys()

        # validate the merge keys dtypes. We may need to coerce
        # to avoid incompat dtypes
        self._maybe_coerce_merge_keys()

        # If argument passed to validate,
        # check if columns specified as unique
        # are in fact unique.
        if validate is not None:
            self._validate(validate)

    def get_result(self):
        if self.indicator:
            self.left, self.right = self._indicator_pre_merge(
                self.left, self.right)

        join_index, left_indexer, right_indexer = self._get_join_info()

        ldata, rdata = self.left._data, self.right._data
        lsuf, rsuf = self.suffixes

        llabels, rlabels = items_overlap_with_suffix(ldata.items, lsuf,
                                                     rdata.items, rsuf)

        lindexers = {1: left_indexer} if left_indexer is not None else {}
        rindexers = {1: right_indexer} if right_indexer is not None else {}

        result_data = concatenate_block_managers(
            [(ldata, lindexers), (rdata, rindexers)],
            axes=[llabels.append(rlabels), join_index],
            concat_axis=0, copy=self.copy)

        typ = self.left._constructor
        result = typ(result_data).__finalize__(self, method=self._merge_type)

        if self.indicator:
            result = self._indicator_post_merge(result)

        self._maybe_add_join_keys(result, left_indexer, right_indexer)

        self._maybe_restore_index_levels(result)

        return result

    def _indicator_pre_merge(self, left, right):

        columns = left.columns.union(right.columns)

        for i in ['_left_indicator', '_right_indicator']:
            if i in columns:
                raise ValueError("Cannot use `indicator=True` option when "
                                 "data contains a column named {name}"
                                 .format(name=i))
        if self.indicator_name in columns:
            raise ValueError(
                "Cannot use name of an existing column for indicator column")

        left = left.copy()
        right = right.copy()

        left['_left_indicator'] = 1
        left['_left_indicator'] = left['_left_indicator'].astype('int8')

        right['_right_indicator'] = 2
        right['_right_indicator'] = right['_right_indicator'].astype('int8')

        return left, right

    def _indicator_post_merge(self, result):

        result['_left_indicator'] = result['_left_indicator'].fillna(0)
        result['_right_indicator'] = result['_right_indicator'].fillna(0)

        result[self.indicator_name] = Categorical((result['_left_indicator'] +
                                                   result['_right_indicator']),
                                                  categories=[1, 2, 3])
        result[self.indicator_name] = (
            result[self.indicator_name]
            .cat.rename_categories(['left_only', 'right_only', 'both']))

        result = result.drop(labels=['_left_indicator', '_right_indicator'],
                             axis=1)
        return result

    def _maybe_restore_index_levels(self, result):
        """
        Restore index levels specified as `on` parameters

        Here we check for cases where `self.left_on` and `self.right_on` pairs
        each reference an index level in their respective DataFrames. The
        joined columns corresponding to these pairs are then restored to the
        index of `result`.

        **Note:** This method has side effects. It modifies `result` in-place

        Parameters
        ----------
        result: DataFrame
            merge result

        Returns
        -------
        None
        """
        names_to_restore = []
        for name, left_key, right_key in zip(self.join_names,
                                             self.left_on,
                                             self.right_on):
            if (self.orig_left._is_level_reference(left_key) and
                    self.orig_right._is_level_reference(right_key) and
                    name not in result.index.names):

                names_to_restore.append(name)

        if names_to_restore:
            result.set_index(names_to_restore, inplace=True)

    def _maybe_add_join_keys(self, result, left_indexer, right_indexer):

        left_has_missing = None
        right_has_missing = None

        keys = zip(self.join_names, self.left_on, self.right_on)
        for i, (name, lname, rname) in enumerate(keys):
            if not _should_fill(lname, rname):
                continue

            take_left, take_right = None, None

            if name in result:

                if left_indexer is not None and right_indexer is not None:
                    if name in self.left:

                        if left_has_missing is None:
                            left_has_missing = (left_indexer == -1).any()

                        if left_has_missing:
                            take_right = self.right_join_keys[i]

                            if not is_dtype_equal(result[name].dtype,
                                                  self.left[name].dtype):
                                take_left = self.left[name]._values

                    elif name in self.right:

                        if right_has_missing is None:
                            right_has_missing = (right_indexer == -1).any()

                        if right_has_missing:
                            take_left = self.left_join_keys[i]

                            if not is_dtype_equal(result[name].dtype,
                                                  self.right[name].dtype):
                                take_right = self.right[name]._values

            elif left_indexer is not None \
                    and is_array_like(self.left_join_keys[i]):
                take_left = self.left_join_keys[i]
                take_right = self.right_join_keys[i]

            if take_left is not None or take_right is not None:

                if take_left is None:
                    lvals = result[name]._values
                else:
                    lfill = na_value_for_dtype(take_left.dtype)
                    lvals = algos.take_1d(take_left, left_indexer,
                                          fill_value=lfill)

                if take_right is None:
                    rvals = result[name]._values
                else:
                    rfill = na_value_for_dtype(take_right.dtype)
                    rvals = algos.take_1d(take_right, right_indexer,
                                          fill_value=rfill)

                # if we have an all missing left_indexer
                # make sure to just use the right values
                mask = left_indexer == -1
                if mask.all():
                    key_col = rvals
                else:
                    key_col = Index(lvals).where(~mask, rvals)

                if result._is_label_reference(name):
                    result[name] = key_col
                elif result._is_level_reference(name):
                    if isinstance(result.index, MultiIndex):
                        key_col.name = name
                        idx_list = [result.index.get_level_values(level_name)
                                    if level_name != name else key_col
                                    for level_name in result.index.names]

                        result.set_index(idx_list, inplace=True)
                    else:
                        result.index = Index(key_col, name=name)
                else:
                    result.insert(i, name or 'key_{i}'.format(i=i), key_col)

    def _get_join_indexers(self):
        """ return the join indexers """
        return _get_join_indexers(self.left_join_keys,
                                  self.right_join_keys,
                                  sort=self.sort,
                                  how=self.how)

    def _get_join_info(self):
        left_ax = self.left._data.axes[self.axis]
        right_ax = self.right._data.axes[self.axis]

        if self.left_index and self.right_index and self.how != 'asof':
            join_index, left_indexer, right_indexer = \
                left_ax.join(right_ax, how=self.how, return_indexers=True,
                             sort=self.sort)
        elif self.right_index and self.how == 'left':
            join_index, left_indexer, right_indexer = \
                _left_join_on_index(left_ax, right_ax, self.left_join_keys,
                                    sort=self.sort)

        elif self.left_index and self.how == 'right':
            join_index, right_indexer, left_indexer = \
                _left_join_on_index(right_ax, left_ax, self.right_join_keys,
                                    sort=self.sort)
        else:
            (left_indexer,
             right_indexer) = self._get_join_indexers()

            if self.right_index:
                if len(self.left) > 0:
                    join_index = self.left.index.take(left_indexer)
                else:
                    join_index = self.right.index.take(right_indexer)
                    left_indexer = np.array([-1] * len(join_index))
            elif self.left_index:
                if len(self.right) > 0:
                    join_index = self.right.index.take(right_indexer)
                else:
                    join_index = self.left.index.take(left_indexer)
                    right_indexer = np.array([-1] * len(join_index))
            else:
                join_index = Index(np.arange(len(left_indexer)))

        if len(join_index) == 0:
            join_index = join_index.astype(object)
        return join_index, left_indexer, right_indexer

    def _get_merge_keys(self):
        """
        Note: has side effects (copy/delete key columns)

        Parameters
        ----------
        left
        right
        on

        Returns
        -------
        left_keys, right_keys
        """
        left_keys = []
        right_keys = []
        join_names = []
        right_drop = []
        left_drop = []

        left, right = self.left, self.right

        is_lkey = lambda x: is_array_like(x) and len(x) == len(left)
        is_rkey = lambda x: is_array_like(x) and len(x) == len(right)

        # Note that pd.merge_asof() has separate 'on' and 'by' parameters. A
        # user could, for example, request 'left_index' and 'left_by'. In a
        # regular pd.merge(), users cannot specify both 'left_index' and
        # 'left_on'. (Instead, users have a MultiIndex). That means the
        # self.left_on in this function is always empty in a pd.merge(), but
        # a pd.merge_asof(left_index=True, left_by=...) will result in a
        # self.left_on array with a None in the middle of it. This requires
        # a work-around as designated in the code below.
        # See _validate_specification() for where this happens.

        # ugh, spaghetti re #733
        if _any(self.left_on) and _any(self.right_on):
            for lk, rk in zip(self.left_on, self.right_on):
                if is_lkey(lk):
                    left_keys.append(lk)
                    if is_rkey(rk):
                        right_keys.append(rk)
                        join_names.append(None)  # what to do?
                    else:
                        if rk is not None:
                            right_keys.append(
                                right._get_label_or_level_values(rk))
                            join_names.append(rk)
                        else:
                            # work-around for merge_asof(right_index=True)
                            right_keys.append(right.index)
                            join_names.append(right.index.name)
                else:
                    if not is_rkey(rk):
                        if rk is not None:
                            right_keys.append(
                                right._get_label_or_level_values(rk))
                        else:
                            # work-around for merge_asof(right_index=True)
                            right_keys.append(right.index)
                        if lk is not None and lk == rk:
                            # avoid key upcast in corner case (length-0)
                            if len(left) > 0:
                                right_drop.append(rk)
                            else:
                                left_drop.append(lk)
                    else:
                        right_keys.append(rk)
                    if lk is not None:
                        left_keys.append(left._get_label_or_level_values(lk))
                        join_names.append(lk)
                    else:
                        # work-around for merge_asof(left_index=True)
                        left_keys.append(left.index)
                        join_names.append(left.index.name)
        elif _any(self.left_on):
            for k in self.left_on:
                if is_lkey(k):
                    left_keys.append(k)
                    join_names.append(None)
                else:
                    left_keys.append(left._get_label_or_level_values(k))
                    join_names.append(k)
            if isinstance(self.right.index, MultiIndex):
                right_keys = [lev._values.take(lev_codes) for lev, lev_codes
                              in zip(self.right.index.levels,
                                     self.right.index.codes)]
            else:
                right_keys = [self.right.index.values]
        elif _any(self.right_on):
            for k in self.right_on:
                if is_rkey(k):
                    right_keys.append(k)
                    join_names.append(None)
                else:
                    right_keys.append(right._get_label_or_level_values(k))
                    join_names.append(k)
            if isinstance(self.left.index, MultiIndex):
                left_keys = [lev._values.take(lev_codes) for lev, lev_codes
                             in zip(self.left.index.levels,
                                    self.left.index.codes)]
            else:
                left_keys = [self.left.index.values]

        if left_drop:
            self.left = self.left._drop_labels_or_levels(left_drop)

        if right_drop:
            self.right = self.right._drop_labels_or_levels(right_drop)

        return left_keys, right_keys, join_names

    def _maybe_coerce_merge_keys(self):
        # we have valid mergees but we may have to further
        # coerce these if they are originally incompatible types
        #
        # for example if these are categorical, but are not dtype_equal
        # or if we have object and integer dtypes

        for lk, rk, name in zip(self.left_join_keys,
                                self.right_join_keys,
                                self.join_names):
            if (len(lk) and not len(rk)) or (not len(lk) and len(rk)):
                continue

            lk_is_cat = is_categorical_dtype(lk)
            rk_is_cat = is_categorical_dtype(rk)

            # if either left or right is a categorical
            # then the must match exactly in categories & ordered
            if lk_is_cat and rk_is_cat:
                if lk.is_dtype_equal(rk):
                    continue

            elif lk_is_cat or rk_is_cat:
                pass

            elif is_dtype_equal(lk.dtype, rk.dtype):
                continue

            msg = ("You are trying to merge on {lk_dtype} and "
                   "{rk_dtype} columns. If you wish to proceed "
                   "you should use pd.concat".format(lk_dtype=lk.dtype,
                                                     rk_dtype=rk.dtype))

            coerce_to_object = False
            if is_object_dtype(lk) or is_object_dtype(rk):
                coerce_to_object = True
            # if we are numeric, then allow differing
            # kinds to proceed, eg. int64 and int8, int and float
            # further if we are object, but we infer to
            # the same, then proceed
            elif is_numeric_dtype(lk) and is_numeric_dtype(rk):
                if lk.dtype.kind == rk.dtype.kind:
                    pass

                # check whether ints and floats
                elif is_integer_dtype(rk) and is_float_dtype(lk):
                    if not (lk == lk.astype(rk.dtype))[~np.isnan(lk)].all():
                        warnings.warn('You are merging on int and float '
                                      'columns where the float values '
                                      'are not equal to their int '
                                      'representation', UserWarning)

                elif is_float_dtype(rk) and is_integer_dtype(lk):
                    if not (rk == rk.astype(lk.dtype))[~np.isnan(rk)].all():
                        warnings.warn('You are merging on int and float '
                                      'columns where the float values '
                                      'are not equal to their int '
                                      'representation', UserWarning)

                # let's infer and see if we are ok
                elif lib.infer_dtype(lk) == lib.infer_dtype(rk):
                    pass

            # Check if we are trying to merge on obviously
            # incompatible dtypes GH 9780, GH 15800

            # boolean values are considered as numeric, but are still allowed
            # to be merged on object boolean values
            elif ((is_numeric_dtype(lk) and not is_bool_dtype(lk))
                    and not is_numeric_dtype(rk)):
                raise ValueError(msg)
            elif (not is_numeric_dtype(lk)
                    and (is_numeric_dtype(rk) and not is_bool_dtype(rk))):
                raise ValueError(msg)
            elif is_datetimelike(lk) and not is_datetimelike(rk):
                raise ValueError(msg)
            elif not is_datetimelike(lk) and is_datetimelike(rk):
                raise ValueError(msg)
            elif is_datetime64tz_dtype(lk) and not is_datetime64tz_dtype(rk):
                raise ValueError(msg)
            elif not is_datetime64tz_dtype(lk) and is_datetime64tz_dtype(rk):
                raise ValueError(msg)

            # Houston, we have a problem!
            # let's coerce to object if the dtypes aren't
            # categorical, otherwise coerce to the category
            # dtype. If we coerced categories to object,
            # then we would lose type information on some
            # columns, and end up trying to merge
            # incompatible dtypes. See GH 16900.
            else:
                coerce_to_object = True

            if coerce_to_object:
                if name in self.left.columns:
                    typ = lk.categories.dtype if lk_is_cat else object
                    self.left = self.left.assign(
                        **{name: self.left[name].astype(typ)})
                if name in self.right.columns:
                    typ = rk.categories.dtype if rk_is_cat else object
                    self.right = self.right.assign(
                        **{name: self.right[name].astype(typ)})

    def _validate_specification(self):
        # Hm, any way to make this logic less complicated??
        if self.on is None and self.left_on is None and self.right_on is None:

            if self.left_index and self.right_index:
                self.left_on, self.right_on = (), ()
            elif self.left_index:
                if self.right_on is None:
                    raise MergeError('Must pass right_on or right_index=True')
            elif self.right_index:
                if self.left_on is None:
                    raise MergeError('Must pass left_on or left_index=True')
            else:
                # use the common columns
                common_cols = self.left.columns.intersection(
                    self.right.columns)
                if len(common_cols) == 0:
                    raise MergeError(
                        'No common columns to perform merge on. '
                        'Merge options: left_on={lon}, right_on={ron}, '
                        'left_index={lidx}, right_index={ridx}'
                        .format(lon=self.left_on, ron=self.right_on,
                                lidx=self.left_index, ridx=self.right_index))
                if not common_cols.is_unique:
                    raise MergeError("Data columns not unique: {common!r}"
                                     .format(common=common_cols))
                self.left_on = self.right_on = common_cols
        elif self.on is not None:
            if self.left_on is not None or self.right_on is not None:
                raise MergeError('Can only pass argument "on" OR "left_on" '
                                 'and "right_on", not a combination of both.')
            self.left_on = self.right_on = self.on
        elif self.left_on is not None:
            n = len(self.left_on)
            if self.right_index:
                if len(self.left_on) != self.right.index.nlevels:
                    raise ValueError('len(left_on) must equal the number '
                                     'of levels in the index of "right"')
                self.right_on = [None] * n
        elif self.right_on is not None:
            n = len(self.right_on)
            if self.left_index:
                if len(self.right_on) != self.left.index.nlevels:
                    raise ValueError('len(right_on) must equal the number '
                                     'of levels in the index of "left"')
                self.left_on = [None] * n
        if len(self.right_on) != len(self.left_on):
            raise ValueError("len(right_on) must equal len(left_on)")

    def _validate(self, validate):

        # Check uniqueness of each
        if self.left_index:
            left_unique = self.orig_left.index.is_unique
        else:
            left_unique = MultiIndex.from_arrays(self.left_join_keys
                                                 ).is_unique

        if self.right_index:
            right_unique = self.orig_right.index.is_unique
        else:
            right_unique = MultiIndex.from_arrays(self.right_join_keys
                                                  ).is_unique

        # Check data integrity
        if validate in ["one_to_one", "1:1"]:
            if not left_unique and not right_unique:
                raise MergeError("Merge keys are not unique in either left"
                                 " or right dataset; not a one-to-one merge")
            elif not left_unique:
                raise MergeError("Merge keys are not unique in left dataset;"
                                 " not a one-to-one merge")
            elif not right_unique:
                raise MergeError("Merge keys are not unique in right dataset;"
                                 " not a one-to-one merge")

        elif validate in ["one_to_many", "1:m"]:
            if not left_unique:
                raise MergeError("Merge keys are not unique in left dataset;"
                                 "not a one-to-many merge")

        elif validate in ["many_to_one", "m:1"]:
            if not right_unique:
                raise MergeError("Merge keys are not unique in right dataset;"
                                 " not a many-to-one merge")

        elif validate in ['many_to_many', 'm:m']:
            pass

        else:
            raise ValueError("Not a valid argument for validate")


def _get_join_indexers(left_keys, right_keys, sort=False, how='inner',
                       **kwargs):
    """

    Parameters
    ----------
    left_keys: ndarray, Index, Series
    right_keys: ndarray, Index, Series
    sort: boolean, default False
    how: string {'inner', 'outer', 'left', 'right'}, default 'inner'

    Returns
    -------
    tuple of (left_indexer, right_indexer)
        indexers into the left_keys, right_keys

    """
    from functools import partial

    assert len(left_keys) == len(right_keys), \
        'left_key and right_keys must be the same length'

    # bind `sort` arg. of _factorize_keys
    fkeys = partial(_factorize_keys, sort=sort)

    # get left & right join labels and num. of levels at each location
    llab, rlab, shape = map(list, zip(* map(fkeys, left_keys, right_keys)))

    # get flat i8 keys from label lists
    lkey, rkey = _get_join_keys(llab, rlab, shape, sort)

    # factorize keys to a dense i8 space
    # `count` is the num. of unique keys
    # set(lkey) | set(rkey) == range(count)
    lkey, rkey, count = fkeys(lkey, rkey)

    # preserve left frame order if how == 'left' and sort == False
    kwargs = copy.copy(kwargs)
    if how == 'left':
        kwargs['sort'] = sort
    join_func = _join_functions[how]

    return join_func(lkey, rkey, count, **kwargs)


def _restore_dropped_levels_multijoin(left, right, dropped_level_names,
                                      join_index, lindexer, rindexer):
    """
    *this is an internal non-public method*

    Returns the levels, labels and names of a multi-index to multi-index join.
    Depending on the type of join, this method restores the appropriate
    dropped levels of the joined multi-index.
    The method relies on lidx, rindexer which hold the index positions of
    left and right, where a join was feasible

    Parameters
    ----------
    left : MultiIndex
        left index
    right : MultiIndex
        right index
    dropped_level_names : str array
        list of non-common level names
    join_index : MultiIndex
        the index of the join between the
        common levels of left and right
    lindexer : intp array
        left indexer
    rindexer : intp array
        right indexer

    Returns
    -------
    levels : list of Index
        levels of combined multiindexes
    labels : intp array
        labels of combined multiindexes
    names : str array
        names of combined multiindexes

    """

    def _convert_to_mulitindex(index):
        if isinstance(index, MultiIndex):
            return index
        else:
            return MultiIndex.from_arrays([index.values],
                                          names=[index.name])

    # For multi-multi joins with one overlapping level,
    # the returned index if of type Index
    # Assure that join_index is of type MultiIndex
    # so that dropped levels can be appended
    join_index = _convert_to_mulitindex(join_index)

    join_levels = join_index.levels
    join_codes = join_index.codes
    join_names = join_index.names

    # lindexer and rindexer hold the indexes where the join occurred
    # for left and right respectively. If left/right is None then
    # the join occurred on all indices of left/right
    if lindexer is None:
        lindexer = range(left.size)

    if rindexer is None:
        rindexer = range(right.size)

    # Iterate through the levels that must be restored
    for dropped_level_name in dropped_level_names:
        if dropped_level_name in left.names:
            idx = left
            indexer = lindexer
        else:
            idx = right
            indexer = rindexer

        # The index of the level name to be restored
        name_idx = idx.names.index(dropped_level_name)

        restore_levels = idx.levels[name_idx]
        # Inject -1 in the codes list where a join was not possible
        # IOW indexer[i]=-1
        codes = idx.codes[name_idx]
        restore_codes = algos.take_nd(codes, indexer, fill_value=-1)

        join_levels = join_levels + [restore_levels]
        join_codes = join_codes + [restore_codes]
        join_names = join_names + [dropped_level_name]

    return join_levels, join_codes, join_names


class _OrderedMerge(_MergeOperation):
    _merge_type = 'ordered_merge'

    def __init__(self, left, right, on=None, left_on=None, right_on=None,
                 left_index=False, right_index=False, axis=1,
                 suffixes=('_x', '_y'), copy=True,
                 fill_method=None, how='outer'):

        self.fill_method = fill_method
        _MergeOperation.__init__(self, left, right, on=on, left_on=left_on,
                                 left_index=left_index,
                                 right_index=right_index,
                                 right_on=right_on, axis=axis,
                                 how=how, suffixes=suffixes,
                                 sort=True  # factorize sorts
                                 )

    def get_result(self):
        join_index, left_indexer, right_indexer = self._get_join_info()

        # this is a bit kludgy
        ldata, rdata = self.left._data, self.right._data
        lsuf, rsuf = self.suffixes

        llabels, rlabels = items_overlap_with_suffix(ldata.items, lsuf,
                                                     rdata.items, rsuf)

        if self.fill_method == 'ffill':
            left_join_indexer = libjoin.ffill_indexer(left_indexer)
            right_join_indexer = libjoin.ffill_indexer(right_indexer)
        else:
            left_join_indexer = left_indexer
            right_join_indexer = right_indexer

        lindexers = {
            1: left_join_indexer} if left_join_indexer is not None else {}
        rindexers = {
            1: right_join_indexer} if right_join_indexer is not None else {}

        result_data = concatenate_block_managers(
            [(ldata, lindexers), (rdata, rindexers)],
            axes=[llabels.append(rlabels), join_index],
            concat_axis=0, copy=self.copy)

        typ = self.left._constructor
        result = typ(result_data).__finalize__(self, method=self._merge_type)

        self._maybe_add_join_keys(result, left_indexer, right_indexer)

        return result


def _asof_function(direction):
    name = 'asof_join_{dir}'.format(dir=direction)
    return getattr(libjoin, name, None)


def _asof_by_function(direction):
    name = 'asof_join_{dir}_on_X_by_Y'.format(dir=direction)
    return getattr(libjoin, name, None)


_type_casters = {
    'int64_t': ensure_int64,
    'double': ensure_float64,
    'object': ensure_object,
}


def _get_cython_type_upcast(dtype):
    """ Upcast a dtype to 'int64_t', 'double', or 'object' """
    if is_integer_dtype(dtype):
        return 'int64_t'
    elif is_float_dtype(dtype):
        return 'double'
    else:
        return 'object'


class _AsOfMerge(_OrderedMerge):
    _merge_type = 'asof_merge'

    def __init__(self, left, right, on=None, left_on=None, right_on=None,
                 left_index=False, right_index=False,
                 by=None, left_by=None, right_by=None,
                 axis=1, suffixes=('_x', '_y'), copy=True,
                 fill_method=None,
                 how='asof', tolerance=None,
                 allow_exact_matches=True,
                 direction='backward'):

        self.by = by
        self.left_by = left_by
        self.right_by = right_by
        self.tolerance = tolerance
        self.allow_exact_matches = allow_exact_matches
        self.direction = direction

        _OrderedMerge.__init__(self, left, right, on=on, left_on=left_on,
                               right_on=right_on, left_index=left_index,
                               right_index=right_index, axis=axis,
                               how=how, suffixes=suffixes,
                               fill_method=fill_method)

    def _validate_specification(self):
        super(_AsOfMerge, self)._validate_specification()

        # we only allow on to be a single item for on
        if len(self.left_on) != 1 and not self.left_index:
            raise MergeError("can only asof on a key for left")

        if len(self.right_on) != 1 and not self.right_index:
            raise MergeError("can only asof on a key for right")

        if self.left_index and isinstance(self.left.index, MultiIndex):
            raise MergeError("left can only have one index")

        if self.right_index and isinstance(self.right.index, MultiIndex):
            raise MergeError("right can only have one index")

        # set 'by' columns
        if self.by is not None:
            if self.left_by is not None or self.right_by is not None:
                raise MergeError('Can only pass by OR left_by '
                                 'and right_by')
            self.left_by = self.right_by = self.by
        if self.left_by is None and self.right_by is not None:
            raise MergeError('missing left_by')
        if self.left_by is not None and self.right_by is None:
            raise MergeError('missing right_by')

        # add 'by' to our key-list so we can have it in the
        # output as a key
        if self.left_by is not None:
            if not is_list_like(self.left_by):
                self.left_by = [self.left_by]
            if not is_list_like(self.right_by):
                self.right_by = [self.right_by]

            if len(self.left_by) != len(self.right_by):
                raise MergeError('left_by and right_by must be same length')

            self.left_on = self.left_by + list(self.left_on)
            self.right_on = self.right_by + list(self.right_on)

        # check 'direction' is valid
        if self.direction not in ['backward', 'forward', 'nearest']:
            raise MergeError('direction invalid: {direction}'
                             .format(direction=self.direction))

    @property
    def _asof_key(self):
        """ This is our asof key, the 'on' """
        return self.left_on[-1]

    def _get_merge_keys(self):

        # note this function has side effects
        (left_join_keys,
         right_join_keys,
         join_names) = super(_AsOfMerge, self)._get_merge_keys()

        # validate index types are the same
        for i, (lk, rk) in enumerate(zip(left_join_keys, right_join_keys)):
            if not is_dtype_equal(lk.dtype, rk.dtype):
                raise MergeError("incompatible merge keys [{i}] {lkdtype} and "
                                 "{rkdtype}, must be the same type"
                                 .format(i=i, lkdtype=lk.dtype,
                                         rkdtype=rk.dtype))

        # validate tolerance; must be a Timedelta if we have a DTI
        if self.tolerance is not None:

            if self.left_index:
                lt = self.left.index
            else:
                lt = left_join_keys[-1]

            msg = ("incompatible tolerance {tolerance}, must be compat "
                   "with type {lkdtype}".format(
                       tolerance=type(self.tolerance),
                       lkdtype=lt.dtype))

            if is_datetime64_dtype(lt) or is_datetime64tz_dtype(lt):
                if not isinstance(self.tolerance, Timedelta):
                    raise MergeError(msg)
                if self.tolerance < Timedelta(0):
                    raise MergeError("tolerance must be positive")

            elif is_int64_dtype(lt):
                if not is_integer(self.tolerance):
                    raise MergeError(msg)
                if self.tolerance < 0:
                    raise MergeError("tolerance must be positive")

            elif is_float_dtype(lt):
                if not is_number(self.tolerance):
                    raise MergeError(msg)
                if self.tolerance < 0:
                    raise MergeError("tolerance must be positive")

            else:
                raise MergeError("key must be integer, timestamp or float")

        # validate allow_exact_matches
        if not is_bool(self.allow_exact_matches):
            msg = "allow_exact_matches must be boolean, passed {passed}"
            raise MergeError(msg.format(passed=self.allow_exact_matches))

        return left_join_keys, right_join_keys, join_names

    def _get_join_indexers(self):
        """ return the join indexers """

        def flip(xs):
            """ unlike np.transpose, this returns an array of tuples """
            labels = list(string.ascii_lowercase[:len(xs)])
            dtypes = [x.dtype for x in xs]
            labeled_dtypes = list(zip(labels, dtypes))
            return np.array(lzip(*xs), labeled_dtypes)

        # values to compare
        left_values = (self.left.index.values if self.left_index else
                       self.left_join_keys[-1])
        right_values = (self.right.index.values if self.right_index else
                        self.right_join_keys[-1])
        tolerance = self.tolerance

        # we require sortedness and non-null values in the join keys
        msg_sorted = "{side} keys must be sorted"
        msg_missings = "Merge keys contain null values on {side} side"

        if not Index(left_values).is_monotonic:
            if isnull(left_values).any():
                raise ValueError(msg_missings.format(side='left'))
            else:
                raise ValueError(msg_sorted.format(side='left'))

        if not Index(right_values).is_monotonic:
            if isnull(right_values).any():
                raise ValueError(msg_missings.format(side='right'))
            else:
                raise ValueError(msg_sorted.format(side='right'))

        # initial type conversion as needed
        if needs_i8_conversion(left_values):
            left_values = left_values.view('i8')
            right_values = right_values.view('i8')
            if tolerance is not None:
                tolerance = tolerance.value

        # a "by" parameter requires special handling
        if self.left_by is not None:
            # remove 'on' parameter from values if one existed
            if self.left_index and self.right_index:
                left_by_values = self.left_join_keys
                right_by_values = self.right_join_keys
            else:
                left_by_values = self.left_join_keys[0:-1]
                right_by_values = self.right_join_keys[0:-1]

            # get tuple representation of values if more than one
            if len(left_by_values) == 1:
                left_by_values = left_by_values[0]
                right_by_values = right_by_values[0]
            else:
                left_by_values = flip(left_by_values)
                right_by_values = flip(right_by_values)

            # upcast 'by' parameter because HashTable is limited
            by_type = _get_cython_type_upcast(left_by_values.dtype)
            by_type_caster = _type_casters[by_type]
            left_by_values = by_type_caster(left_by_values)
            right_by_values = by_type_caster(right_by_values)

            # choose appropriate function by type
            func = _asof_by_function(self.direction)
            return func(left_values,
                        right_values,
                        left_by_values,
                        right_by_values,
                        self.allow_exact_matches,
                        tolerance)
        else:
            # choose appropriate function by type
            func = _asof_function(self.direction)
            return func(left_values,
                        right_values,
                        self.allow_exact_matches,
                        tolerance)


def _get_multiindex_indexer(join_keys, index, sort):
    from functools import partial

    # bind `sort` argument
    fkeys = partial(_factorize_keys, sort=sort)

    # left & right join labels and num. of levels at each location
    rcodes, lcodes, shape = map(list, zip(* map(fkeys,
                                                index.levels,
                                                join_keys)))
    if sort:
        rcodes = list(map(np.take, rcodes, index.codes))
    else:
        i8copy = lambda a: a.astype('i8', subok=False, copy=True)
        rcodes = list(map(i8copy, index.codes))

    # fix right labels if there were any nulls
    for i in range(len(join_keys)):
        mask = index.codes[i] == -1
        if mask.any():
            # check if there already was any nulls at this location
            # if there was, it is factorized to `shape[i] - 1`
            a = join_keys[i][lcodes[i] == shape[i] - 1]
            if a.size == 0 or not a[0] != a[0]:
                shape[i] += 1

            rcodes[i][mask] = shape[i] - 1

    # get flat i8 join keys
    lkey, rkey = _get_join_keys(lcodes, rcodes, shape, sort)

    # factorize keys to a dense i8 space
    lkey, rkey, count = fkeys(lkey, rkey)

    return libjoin.left_outer_join(lkey, rkey, count, sort=sort)


def _get_single_indexer(join_key, index, sort=False):
    left_key, right_key, count = _factorize_keys(join_key, index, sort=sort)

    left_indexer, right_indexer = libjoin.left_outer_join(
        ensure_int64(left_key),
        ensure_int64(right_key),
        count, sort=sort)

    return left_indexer, right_indexer


def _left_join_on_index(left_ax, right_ax, join_keys, sort=False):
    if len(join_keys) > 1:
        if not ((isinstance(right_ax, MultiIndex) and
                 len(join_keys) == right_ax.nlevels)):
            raise AssertionError("If more than one join key is given then "
                                 "'right_ax' must be a MultiIndex and the "
                                 "number of join keys must be the number of "
                                 "levels in right_ax")

        left_indexer, right_indexer = \
            _get_multiindex_indexer(join_keys, right_ax, sort=sort)
    else:
        jkey = join_keys[0]

        left_indexer, right_indexer = \
            _get_single_indexer(jkey, right_ax, sort=sort)

    if sort or len(left_ax) != len(left_indexer):
        # if asked to sort or there are 1-to-many matches
        join_index = left_ax.take(left_indexer)
        return join_index, left_indexer, right_indexer

    # left frame preserves order & length of its index
    return left_ax, None, right_indexer


def _right_outer_join(x, y, max_groups):
    right_indexer, left_indexer = libjoin.left_outer_join(y, x, max_groups)
    return left_indexer, right_indexer


_join_functions = {
    'inner': libjoin.inner_join,
    'left': libjoin.left_outer_join,
    'right': _right_outer_join,
    'outer': libjoin.full_outer_join,
}


def _factorize_keys(lk, rk, sort=True):
    if is_datetime64tz_dtype(lk) and is_datetime64tz_dtype(rk):
        lk = lk.values
        rk = rk.values

    # if we exactly match in categories, allow us to factorize on codes
    if (is_categorical_dtype(lk) and
            is_categorical_dtype(rk) and
            lk.is_dtype_equal(rk)):
        klass = libhashtable.Int64Factorizer

        if lk.categories.equals(rk.categories):
            rk = rk.codes
        else:
            # Same categories in different orders -> recode
            rk = _recode_for_categories(rk.codes, rk.categories, lk.categories)

        lk = ensure_int64(lk.codes)
        rk = ensure_int64(rk)
    elif is_integer_dtype(lk) and is_integer_dtype(rk):
        # GH#23917 TODO: needs tests for case where lk is integer-dtype
        #  and rk is datetime-dtype
        klass = libhashtable.Int64Factorizer
        lk = ensure_int64(com.values_from_object(lk))
        rk = ensure_int64(com.values_from_object(rk))
    elif (issubclass(lk.dtype.type, (np.timedelta64, np.datetime64)) and
          issubclass(rk.dtype.type, (np.timedelta64, np.datetime64))):
        # GH#23917 TODO: Needs tests for non-matching dtypes
        klass = libhashtable.Int64Factorizer
        lk = ensure_int64(com.values_from_object(lk))
        rk = ensure_int64(com.values_from_object(rk))
    else:
        klass = libhashtable.Factorizer
        lk = ensure_object(lk)
        rk = ensure_object(rk)

    rizer = klass(max(len(lk), len(rk)))

    llab = rizer.factorize(lk)
    rlab = rizer.factorize(rk)

    count = rizer.get_count()

    if sort:
        uniques = rizer.uniques.to_array()
        llab, rlab = _sort_labels(uniques, llab, rlab)

    # NA group
    lmask = llab == -1
    lany = lmask.any()
    rmask = rlab == -1
    rany = rmask.any()

    if lany or rany:
        if lany:
            np.putmask(llab, lmask, count)
        if rany:
            np.putmask(rlab, rmask, count)
        count += 1

    return llab, rlab, count


def _sort_labels(uniques, left, right):
    if not isinstance(uniques, np.ndarray):
        # tuplesafe
        uniques = Index(uniques).values

    llength = len(left)
    labels = np.concatenate([left, right])

    _, new_labels = sorting.safe_sort(uniques, labels, na_sentinel=-1)
    new_labels = ensure_int64(new_labels)
    new_left, new_right = new_labels[:llength], new_labels[llength:]

    return new_left, new_right


def _get_join_keys(llab, rlab, shape, sort):

    # how many levels can be done without overflow
    pred = lambda i: not is_int64_overflow_possible(shape[:i])
    nlev = next(filter(pred, range(len(shape), 0, -1)))

    # get keys for the first `nlev` levels
    stride = np.prod(shape[1:nlev], dtype='i8')
    lkey = stride * llab[0].astype('i8', subok=False, copy=False)
    rkey = stride * rlab[0].astype('i8', subok=False, copy=False)

    for i in range(1, nlev):
        with np.errstate(divide='ignore'):
            stride //= shape[i]
        lkey += llab[i] * stride
        rkey += rlab[i] * stride

    if nlev == len(shape):  # all done!
        return lkey, rkey

    # densify current keys to avoid overflow
    lkey, rkey, count = _factorize_keys(lkey, rkey, sort=sort)

    llab = [lkey] + llab[nlev:]
    rlab = [rkey] + rlab[nlev:]
    shape = [count] + shape[nlev:]

    return _get_join_keys(llab, rlab, shape, sort)


def _should_fill(lname, rname):
    if (not isinstance(lname, compat.string_types) or
            not isinstance(rname, compat.string_types)):
        return True
    return lname == rname


def _any(x):
    return x is not None and com._any_not_none(*x)


def validate_operand(obj):
    if isinstance(obj, DataFrame):
        return obj
    elif isinstance(obj, Series):
        if obj.name is None:
            raise ValueError('Cannot merge a Series without a name')
        else:
            return obj.to_frame()
    else:
        raise TypeError('Can only merge Series or DataFrame objects, '
                        'a {obj} was passed'.format(obj=type(obj)))<|MERGE_RESOLUTION|>--- conflicted
+++ resolved
@@ -8,42 +8,10 @@
 
 import numpy as np
 
-<<<<<<< HEAD
-from pandas import (Categorical, DataFrame,
-                    Index, MultiIndex, Timedelta)
-from pandas.core.arrays.categorical import _recode_for_categories
-from pandas.core.frame import _merge_doc
-from pandas.core.dtypes.common import (
-    is_datetime64tz_dtype,
-    is_datetime64_dtype,
-    needs_i8_conversion,
-    is_int64_dtype,
-    is_array_like,
-    is_categorical_dtype,
-    is_integer_dtype,
-    is_float_dtype,
-    is_numeric_dtype,
-    is_integer,
-    is_int_or_datetime_dtype,
-    is_dtype_equal,
-    is_bool,
-    is_bool_dtype,
-    is_list_like,
-    is_datetimelike,
-    is_object_dtype,
-    _ensure_int64,
-    _ensure_float64,
-    _ensure_object,
-    _get_dtype)
-from pandas.core.dtypes.missing import na_value_for_dtype
-from pandas.core.internals import (items_overlap_with_suffix,
-                                   concatenate_block_managers)
-=======
 from pandas._libs import hashtable as libhashtable, join as libjoin, lib
 import pandas.compat as compat
 from pandas.compat import filter, lzip, map, range, zip
 from pandas.errors import MergeError
->>>>>>> 2b5058e9
 from pandas.util._decorators import Appender, Substitution
 
 from pandas.core.dtypes.common import (
@@ -51,7 +19,7 @@
     is_bool_dtype, is_categorical_dtype, is_datetime64_dtype,
     is_datetime64tz_dtype, is_datetimelike, is_dtype_equal, is_float_dtype,
     is_int64_dtype, is_integer, is_integer_dtype, is_list_like, is_number,
-    is_numeric_dtype, needs_i8_conversion)
+    is_numeric_dtype, is_object_dtype, needs_i8_conversion)
 from pandas.core.dtypes.missing import isnull, na_value_for_dtype
 
 from pandas import Categorical, DataFrame, Index, MultiIndex, Series, Timedelta
