"""
Generic data algorithms. This module is experimental at the moment and not
intended for public consumption
"""
from __future__ import annotations

import functools
import operator
from textwrap import dedent
from typing import (
    TYPE_CHECKING,
    Dict,
    Optional,
    Tuple,
    Union,
    cast,
)
from warnings import (
    catch_warnings,
    simplefilter,
    warn,
)

import numpy as np

from pandas._libs import (
    algos,
    hashtable as htable,
    iNaT,
    lib,
)
from pandas._typing import (
    AnyArrayLike,
    ArrayLike,
    DtypeObj,
    FrameOrSeriesUnion,
)
from pandas.util._decorators import doc

from pandas.core.dtypes.cast import (
    construct_1d_object_array_from_listlike,
    infer_dtype_from_array,
)
from pandas.core.dtypes.common import (
    ensure_float64,
    ensure_int64,
    ensure_object,
    ensure_platform_int,
    ensure_uint64,
    is_array_like,
    is_bool_dtype,
    is_categorical_dtype,
    is_complex_dtype,
    is_datetime64_dtype,
    is_datetime64_ns_dtype,
    is_extension_array_dtype,
    is_float_dtype,
    is_integer,
    is_integer_dtype,
    is_list_like,
    is_numeric_dtype,
    is_object_dtype,
    is_period_dtype,
    is_scalar,
    is_signed_integer_dtype,
    is_timedelta64_dtype,
    is_unsigned_integer_dtype,
    needs_i8_conversion,
    pandas_dtype,
)
from pandas.core.dtypes.dtypes import PandasDtype
from pandas.core.dtypes.generic import (
    ABCDatetimeArray,
    ABCExtensionArray,
    ABCIndex,
    ABCMultiIndex,
    ABCRangeIndex,
    ABCSeries,
    ABCTimedeltaArray,
)
from pandas.core.dtypes.missing import (
    isna,
    na_value_for_dtype,
)

from pandas.core.array_algos.take import take_nd
from pandas.core.construction import (
    array as pd_array,
    ensure_wrapped_if_datetimelike,
    extract_array,
)
from pandas.core.indexers import validate_indices

if TYPE_CHECKING:
    from pandas import (
        Categorical,
        DataFrame,
        Index,
        Series,
    )
    from pandas.core.arrays import (
        DatetimeArray,
        TimedeltaArray,
    )

_shared_docs: Dict[str, str] = {}


# --------------- #
# dtype access    #
# --------------- #
def _ensure_data(values: ArrayLike) -> Tuple[np.ndarray, DtypeObj]:
    """
    routine to ensure that our data is of the correct
    input dtype for lower-level routines

    This will coerce:
    - ints -> int64
    - uint -> uint64
    - bool -> uint64 (TODO this should be uint8)
    - datetimelike -> i8
    - datetime64tz -> i8 (in local tz)
    - categorical -> codes

    Parameters
    ----------
    values : array-like

    Returns
    -------
    values : ndarray
    pandas_dtype : np.dtype or ExtensionDtype
    """

    if not isinstance(values, ABCMultiIndex):
        # extract_array would raise
        values = extract_array(values, extract_numpy=True)

    # we check some simple dtypes first
    if is_object_dtype(values):
        return ensure_object(np.asarray(values)), np.dtype("object")

    try:
        if is_bool_dtype(values):
            # we are actually coercing to uint64
            # until our algos support uint8 directly (see TODO)
            return np.asarray(values).astype("uint64"), np.dtype("bool")
        elif is_signed_integer_dtype(values):
            return ensure_int64(values), np.dtype("int64")
        elif is_unsigned_integer_dtype(values):
            return ensure_uint64(values), np.dtype("uint64")
        elif is_float_dtype(values):
            return ensure_float64(values), np.dtype("float64")
        elif is_complex_dtype(values):

            # ignore the fact that we are casting to float
            # which discards complex parts
            with catch_warnings():
                simplefilter("ignore", np.ComplexWarning)
                values = ensure_float64(values)
            return values, np.dtype("float64")

    except (TypeError, ValueError, OverflowError):
        # if we are trying to coerce to a dtype
        # and it is incompatible this will fall through to here
        return ensure_object(values), np.dtype("object")

    # datetimelike
    if needs_i8_conversion(values.dtype):
        if is_period_dtype(values.dtype):
            from pandas import PeriodIndex

            values = PeriodIndex(values)._data
        elif is_timedelta64_dtype(values.dtype):
            from pandas import TimedeltaIndex

            values = TimedeltaIndex(values)._data
        else:
            # Datetime
            if values.ndim > 1 and is_datetime64_ns_dtype(values.dtype):
                # Avoid calling the DatetimeIndex constructor as it is 1D only
                # Note: this is reached by DataFrame.rank calls GH#27027
                # TODO(EA2D): special case not needed with 2D EAs
                asi8 = values.view("i8")
                dtype = values.dtype
                return asi8, dtype

            from pandas import DatetimeIndex

            values = DatetimeIndex(values)._data
        dtype = values.dtype
        return values.asi8, dtype

    elif is_categorical_dtype(values.dtype):
        values = cast("Categorical", values)
        values = values.codes
        dtype = pandas_dtype("category")

        # we are actually coercing to int64
        # until our algos support int* directly (not all do)
        values = ensure_int64(values)

        return values, dtype

    # we have failed, return object
    values = np.asarray(values, dtype=object)
    return ensure_object(values), np.dtype("object")


def _reconstruct_data(
    values: ArrayLike, dtype: DtypeObj, original: AnyArrayLike
) -> ArrayLike:
    """
    reverse of _ensure_data

    Parameters
    ----------
    values : np.ndarray or ExtensionArray
    dtype : np.ndtype or ExtensionDtype
    original : AnyArrayLike

    Returns
    -------
    ExtensionArray or np.ndarray
    """
    if isinstance(values, ABCExtensionArray) and values.dtype == dtype:
        # Catch DatetimeArray/TimedeltaArray
        return values

    if is_extension_array_dtype(dtype):
        cls = dtype.construct_array_type()
        if isinstance(values, cls) and values.dtype == dtype:
            return values

        values = cls._from_sequence(values)
    elif is_bool_dtype(dtype):
        values = values.astype(dtype, copy=False)

        # we only support object dtypes bool Index
        if isinstance(original, ABCIndex):
            values = values.astype(object, copy=False)
    elif dtype is not None:
        if is_datetime64_dtype(dtype):
            dtype = "datetime64[ns]"
        elif is_timedelta64_dtype(dtype):
            dtype = "timedelta64[ns]"

        values = values.astype(dtype, copy=False)

    return values


def _ensure_arraylike(values) -> ArrayLike:
    """
    ensure that we are arraylike if not already
    """
    if not is_array_like(values):
        inferred = lib.infer_dtype(values, skipna=False)
        if inferred in ["mixed", "string", "mixed-integer"]:
            # "mixed-integer" to ensure we do not cast ["ss", 42] to str GH#22160
            if isinstance(values, tuple):
                values = list(values)
            values = construct_1d_object_array_from_listlike(values)
        else:
            values = np.asarray(values)
    return values


_hashtables = {
    "float64": htable.Float64HashTable,
    "uint64": htable.UInt64HashTable,
    "int64": htable.Int64HashTable,
    "string": htable.StringHashTable,
    "object": htable.PyObjectHashTable,
}


def _get_hashtable_algo(values: np.ndarray):
    """
    Parameters
    ----------
    values : np.ndarray

    Returns
    -------
    htable : HashTable subclass
    values : ndarray
    """
    values, _ = _ensure_data(values)

    ndtype = _check_object_for_strings(values)
    htable = _hashtables[ndtype]
    return htable, values


def _get_values_for_rank(values: ArrayLike):
    if is_categorical_dtype(values):
        values = cast("Categorical", values)._values_for_rank()

    values, _ = _ensure_data(values)
    return values


def get_data_algo(values: ArrayLike):
    values = _get_values_for_rank(values)

    ndtype = _check_object_for_strings(values)
    htable = _hashtables.get(ndtype, _hashtables["object"])

    return htable, values


def _check_object_for_strings(values: np.ndarray) -> str:
    """
    Check if we can use string hashtable instead of object hashtable.

    Parameters
    ----------
    values : ndarray

    Returns
    -------
    str
    """
    ndtype = values.dtype.name
    if ndtype == "object":

        # it's cheaper to use a String Hash Table than Object; we infer
        # including nulls because that is the only difference between
        # StringHashTable and ObjectHashtable
        if lib.infer_dtype(values, skipna=False) in ["string"]:
            ndtype = "string"
    return ndtype


# --------------- #
# top-level algos #
# --------------- #


def unique(values):
    """
    Hash table-based unique. Uniques are returned in order
    of appearance. This does NOT sort.

    Significantly faster than numpy.unique for long enough sequences.
    Includes NA values.

    Parameters
    ----------
    values : 1d array-like

    Returns
    -------
    numpy.ndarray or ExtensionArray

        The return can be:

        * Index : when the input is an Index
        * Categorical : when the input is a Categorical dtype
        * ndarray : when the input is a Series/ndarray

        Return numpy.ndarray or ExtensionArray.

    See Also
    --------
    Index.unique : Return unique values from an Index.
    Series.unique : Return unique values of Series object.

    Examples
    --------
    >>> pd.unique(pd.Series([2, 1, 3, 3]))
    array([2, 1, 3])

    >>> pd.unique(pd.Series([2] + [1] * 5))
    array([2, 1])

    >>> pd.unique(pd.Series([pd.Timestamp('20160101'),
    ...                     pd.Timestamp('20160101')]))
    array(['2016-01-01T00:00:00.000000000'], dtype='datetime64[ns]')

    >>> pd.unique(pd.Series([pd.Timestamp('20160101', tz='US/Eastern'),
    ...                      pd.Timestamp('20160101', tz='US/Eastern')]))
    array([Timestamp('2016-01-01 00:00:00-0500', tz='US/Eastern')],
          dtype=object)

    >>> pd.unique(pd.Index([pd.Timestamp('20160101', tz='US/Eastern'),
    ...                     pd.Timestamp('20160101', tz='US/Eastern')]))
    DatetimeIndex(['2016-01-01 00:00:00-05:00'],
    ...           dtype='datetime64[ns, US/Eastern]', freq=None)

    >>> pd.unique(list('baabc'))
    array(['b', 'a', 'c'], dtype=object)

    An unordered Categorical will return categories in the
    order of appearance.

    >>> pd.unique(pd.Series(pd.Categorical(list('baabc'))))
    [b, a, c]
    Categories (3, object): [b, a, c]

    >>> pd.unique(pd.Series(pd.Categorical(list('baabc'),
    ...                                    categories=list('abc'))))
    [b, a, c]
    Categories (3, object): [b, a, c]

    An ordered Categorical preserves the category ordering.

    >>> pd.unique(pd.Series(pd.Categorical(list('baabc'),
    ...                                    categories=list('abc'),
    ...                                    ordered=True)))
    [b, a, c]
    Categories (3, object): [a < b < c]

    An array of tuples

    >>> pd.unique([('a', 'b'), ('b', 'a'), ('a', 'c'), ('b', 'a')])
    array([('a', 'b'), ('b', 'a'), ('a', 'c')], dtype=object)
    """
    values = _ensure_arraylike(values)

    if is_extension_array_dtype(values):
        # Dispatch to extension dtype's unique.
        return values.unique()

    original = values
    htable, values = _get_hashtable_algo(values)

    table = htable(len(values))
    uniques = table.unique(values)
    uniques = _reconstruct_data(uniques, original.dtype, original)
    return uniques


unique1d = unique


def isin(comps: AnyArrayLike, values: AnyArrayLike) -> np.ndarray:
    """
    Compute the isin boolean array.

    Parameters
    ----------
    comps : array-like
    values : array-like

    Returns
    -------
    ndarray[bool]
        Same length as `comps`.
    """
    if not is_list_like(comps):
        raise TypeError(
            "only list-like objects are allowed to be passed "
            f"to isin(), you passed a [{type(comps).__name__}]"
        )
    if not is_list_like(values):
        raise TypeError(
            "only list-like objects are allowed to be passed "
            f"to isin(), you passed a [{type(values).__name__}]"
        )

    if not isinstance(values, (ABCIndex, ABCSeries, ABCExtensionArray, np.ndarray)):
        values = _ensure_arraylike(list(values))
    elif isinstance(values, ABCMultiIndex):
        # Avoid raising in extract_array
        values = np.array(values)
    else:
        values = extract_array(values, extract_numpy=True)

    comps = _ensure_arraylike(comps)
    comps = extract_array(comps, extract_numpy=True)
    if is_extension_array_dtype(comps.dtype):
        return comps.isin(values)

    elif needs_i8_conversion(comps.dtype):
        # Dispatch to DatetimeLikeArrayMixin.isin
        return pd_array(comps).isin(values)
    elif needs_i8_conversion(values.dtype) and not is_object_dtype(comps.dtype):
        # e.g. comps are integers and values are datetime64s
        return np.zeros(comps.shape, dtype=bool)
        # TODO: not quite right ... Sparse/Categorical
    elif needs_i8_conversion(values.dtype):
        return isin(comps, values.astype(object))

    elif is_extension_array_dtype(values.dtype):
        return isin(np.asarray(comps), np.asarray(values))

    # GH16012
    # Ensure np.in1d doesn't get object types or it *may* throw an exception
    # Albeit hashmap has O(1) look-up (vs. O(logn) in sorted array),
    # in1d is faster for small sizes
    if len(comps) > 1_000_000 and len(values) <= 26 and not is_object_dtype(comps):
        # If the values include nan we need to check for nan explicitly
        # since np.nan it not equal to np.nan
        if isna(values).any():

            def f(c, v):
                return np.logical_or(np.in1d(c, v), np.isnan(c))

        else:
            f = np.in1d

    else:
        common = np.find_common_type([values.dtype, comps.dtype], [])
        values = values.astype(common, copy=False)
        comps = comps.astype(common, copy=False)
        name = common.name
        if name == "bool":
            name = "uint8"
        f = getattr(htable, f"ismember_{name}")

    return f(comps, values)


def factorize_array(
    values: np.ndarray,
    na_sentinel: int = -1,
    size_hint: Optional[int] = None,
    na_value=None,
    mask: Optional[np.ndarray] = None,
) -> Tuple[np.ndarray, np.ndarray]:
    """
    Factorize an array-like to codes and uniques.

    This doesn't do any coercion of types or unboxing before factorization.

    Parameters
    ----------
    values : ndarray
    na_sentinel : int, default -1
    size_hint : int, optional
        Passed through to the hashtable's 'get_labels' method
    na_value : object, optional
        A value in `values` to consider missing. Note: only use this
        parameter when you know that you don't have any values pandas would
        consider missing in the array (NaN for float data, iNaT for
        datetimes, etc.).
    mask : ndarray[bool], optional
        If not None, the mask is used as indicator for missing values
        (True = missing, False = valid) instead of `na_value` or
        condition "val != val".

    Returns
    -------
    codes : ndarray
    uniques : ndarray
    """
    hash_klass, values = get_data_algo(values)

    table = hash_klass(size_hint or len(values))
    uniques, codes = table.factorize(
        values, na_sentinel=na_sentinel, na_value=na_value, mask=mask
    )

    codes = ensure_platform_int(codes)
    return codes, uniques


@doc(
    values=dedent(
        """\
    values : sequence
        A 1-D sequence. Sequences that aren't pandas objects are
        coerced to ndarrays before factorization.
    """
    ),
    sort=dedent(
        """\
    sort : bool, default False
        Sort `uniques` and shuffle `codes` to maintain the
        relationship.
    """
    ),
    size_hint=dedent(
        """\
    size_hint : int, optional
        Hint to the hashtable sizer.
    """
    ),
)
def factorize(
    values,
    sort: bool = False,
    na_sentinel: Optional[int] = -1,
    size_hint: Optional[int] = None,
) -> Tuple[np.ndarray, Union[np.ndarray, Index]]:
    """
    Encode the object as an enumerated type or categorical variable.

    This method is useful for obtaining a numeric representation of an
    array when all that matters is identifying distinct values. `factorize`
    is available as both a top-level function :func:`pandas.factorize`,
    and as a method :meth:`Series.factorize` and :meth:`Index.factorize`.

    Parameters
    ----------
    {values}{sort}
    na_sentinel : int or None, default -1
        Value to mark "not found". If None, will not drop the NaN
        from the uniques of the values.

        .. versionchanged:: 1.1.2
    {size_hint}\

    Returns
    -------
    codes : ndarray
        An integer ndarray that's an indexer into `uniques`.
        ``uniques.take(codes)`` will have the same values as `values`.
    uniques : ndarray, Index, or Categorical
        The unique valid values. When `values` is Categorical, `uniques`
        is a Categorical. When `values` is some other pandas object, an
        `Index` is returned. Otherwise, a 1-D ndarray is returned.

        .. note ::

           Even if there's a missing value in `values`, `uniques` will
           *not* contain an entry for it.

    See Also
    --------
    cut : Discretize continuous-valued array.
    unique : Find the unique value in an array.

    Examples
    --------
    These examples all show factorize as a top-level method like
    ``pd.factorize(values)``. The results are identical for methods like
    :meth:`Series.factorize`.

    >>> codes, uniques = pd.factorize(['b', 'b', 'a', 'c', 'b'])
    >>> codes
    array([0, 0, 1, 2, 0]...)
    >>> uniques
    array(['b', 'a', 'c'], dtype=object)

    With ``sort=True``, the `uniques` will be sorted, and `codes` will be
    shuffled so that the relationship is the maintained.

    >>> codes, uniques = pd.factorize(['b', 'b', 'a', 'c', 'b'], sort=True)
    >>> codes
    array([1, 1, 0, 2, 1]...)
    >>> uniques
    array(['a', 'b', 'c'], dtype=object)

    Missing values are indicated in `codes` with `na_sentinel`
    (``-1`` by default). Note that missing values are never
    included in `uniques`.

    >>> codes, uniques = pd.factorize(['b', None, 'a', 'c', 'b'])
    >>> codes
    array([ 0, -1,  1,  2,  0]...)
    >>> uniques
    array(['b', 'a', 'c'], dtype=object)

    Thus far, we've only factorized lists (which are internally coerced to
    NumPy arrays). When factorizing pandas objects, the type of `uniques`
    will differ. For Categoricals, a `Categorical` is returned.

    >>> cat = pd.Categorical(['a', 'a', 'c'], categories=['a', 'b', 'c'])
    >>> codes, uniques = pd.factorize(cat)
    >>> codes
    array([0, 0, 1]...)
    >>> uniques
    ['a', 'c']
    Categories (3, object): ['a', 'b', 'c']

    Notice that ``'b'`` is in ``uniques.categories``, despite not being
    present in ``cat.values``.

    For all other pandas objects, an Index of the appropriate type is
    returned.

    >>> cat = pd.Series(['a', 'a', 'c'])
    >>> codes, uniques = pd.factorize(cat)
    >>> codes
    array([0, 0, 1]...)
    >>> uniques
    Index(['a', 'c'], dtype='object')

    If NaN is in the values, and we want to include NaN in the uniques of the
    values, it can be achieved by setting ``na_sentinel=None``.

    >>> values = np.array([1, 2, 1, np.nan])
    >>> codes, uniques = pd.factorize(values)  # default: na_sentinel=-1
    >>> codes
    array([ 0,  1,  0, -1])
    >>> uniques
    array([1., 2.])

    >>> codes, uniques = pd.factorize(values, na_sentinel=None)
    >>> codes
    array([0, 1, 0, 2])
    >>> uniques
    array([ 1.,  2., nan])
    """
    # Implementation notes: This method is responsible for 3 things
    # 1.) coercing data to array-like (ndarray, Index, extension array)
    # 2.) factorizing codes and uniques
    # 3.) Maybe boxing the uniques in an Index
    #
    # Step 2 is dispatched to extension types (like Categorical). They are
    # responsible only for factorization. All data coercion, sorting and boxing
    # should happen here.

    if isinstance(values, ABCRangeIndex):
        return values.factorize(sort=sort)

    values = _ensure_arraylike(values)
    original = values
    if not isinstance(values, ABCMultiIndex):
        values = extract_array(values, extract_numpy=True)

    # GH35667, if na_sentinel=None, we will not dropna NaNs from the uniques
    # of values, assign na_sentinel=-1 to replace code value for NaN.
    dropna = True
    if na_sentinel is None:
        na_sentinel = -1
        dropna = False

    if (
        isinstance(values, (ABCDatetimeArray, ABCTimedeltaArray))
        and values.freq is not None
    ):
        codes, uniques = values.factorize(sort=sort)
        if isinstance(original, ABCIndex):
            uniques = original._shallow_copy(uniques, name=None)
        elif isinstance(original, ABCSeries):
            from pandas import Index

            uniques = Index(uniques)
        return codes, uniques

    if is_extension_array_dtype(values.dtype):
        codes, uniques = values.factorize(na_sentinel=na_sentinel)
        dtype = original.dtype
    else:
        values, dtype = _ensure_data(values)

        if original.dtype.kind in ["m", "M"]:
            # Note: factorize_array will cast NaT bc it has a __int__
            #  method, but will not cast the more-correct dtype.type("nat")
            na_value = iNaT
        else:
            na_value = None

        codes, uniques = factorize_array(
            values, na_sentinel=na_sentinel, size_hint=size_hint, na_value=na_value
        )

    if sort and len(uniques) > 0:
        uniques, codes = safe_sort(
            uniques, codes, na_sentinel=na_sentinel, assume_unique=True, verify=False
        )

    code_is_na = codes == na_sentinel
    if not dropna and code_is_na.any():
        # na_value is set based on the dtype of uniques, and compat set to False is
        # because we do not want na_value to be 0 for integers
        na_value = na_value_for_dtype(uniques.dtype, compat=False)
        uniques = np.append(uniques, [na_value])
        codes = np.where(code_is_na, len(uniques) - 1, codes)

    uniques = _reconstruct_data(uniques, dtype, original)

    # return original tenor
    if isinstance(original, ABCIndex):
        if original.dtype.kind in ["m", "M"] and isinstance(uniques, np.ndarray):
            original._data = cast(
                "Union[DatetimeArray, TimedeltaArray]", original._data
            )
            uniques = type(original._data)._simple_new(uniques, dtype=original.dtype)
        uniques = original._shallow_copy(uniques, name=None)
    elif isinstance(original, ABCSeries):
        from pandas import Index

        uniques = Index(uniques)

    return codes, uniques


def value_counts(
    values,
    sort: bool = True,
    ascending: bool = False,
    normalize: bool = False,
    bins=None,
    dropna: bool = True,
) -> Series:
    """
    Compute a histogram of the counts of non-null values.

    Parameters
    ----------
    values : ndarray (1-d)
    sort : bool, default True
        Sort by values
    ascending : bool, default False
        Sort in ascending order
    normalize: bool, default False
        If True then compute a relative histogram
    bins : integer, optional
        Rather than count values, group them into half-open bins,
        convenience for pd.cut, only works with numeric data
    dropna : bool, default True
        Don't include counts of NaN

    Returns
    -------
    Series
    """
    from pandas.core.series import Series

    name = getattr(values, "name", None)

    if bins is not None:
        from pandas.core.reshape.tile import cut

        values = Series(values)
        try:
            ii = cut(values, bins, include_lowest=True)
        except TypeError as err:
            raise TypeError("bins argument only works with numeric data.") from err

        # count, remove nulls (from the index), and but the bins
        result = ii.value_counts(dropna=dropna)
        result = result[result.index.notna()]
        result.index = result.index.astype("interval")
        result = result.sort_index()

        # if we are dropna and we have NO values
        if dropna and (result._values == 0).all():
            result = result.iloc[0:0]

        # normalizing is by len of all (regardless of dropna)
        counts = np.array([len(ii)])

    else:

        if is_extension_array_dtype(values):

            # handle Categorical and sparse,
            result = Series(values)._values.value_counts(dropna=dropna)
            result.name = name
            counts = result._values

        else:
            keys, counts = value_counts_arraylike(values, dropna)

            result = Series(counts, index=keys, name=name)

    if sort:
        result = result.sort_values(ascending=ascending)

    if normalize:
        result = result / counts.sum()

    return result


# Called once from SparseArray, otherwise could be private
def value_counts_arraylike(values, dropna: bool):
    """
    Parameters
    ----------
    values : arraylike
    dropna : bool

    Returns
    -------
    uniques : np.ndarray or ExtensionArray
    counts : np.ndarray
    """
    values = _ensure_arraylike(values)
    original = values
    values, _ = _ensure_data(values)
    ndtype = values.dtype.name

    if needs_i8_conversion(original.dtype):
        # datetime, timedelta, or period

        keys, counts = htable.value_count_int64(values, dropna)

        if dropna:
            msk = keys != iNaT
            keys, counts = keys[msk], counts[msk]

    else:
        # ndarray like

        # TODO: handle uint8
        f = getattr(htable, f"value_count_{ndtype}")
        keys, counts = f(values, dropna)

    keys = _reconstruct_data(keys, original.dtype, original)

    return keys, counts


def duplicated(values: ArrayLike, keep: Union[str, bool] = "first") -> np.ndarray:
    """
    Return boolean ndarray denoting duplicate values.

    Parameters
    ----------
    values : ndarray-like
        Array over which to check for duplicate values.
    keep : {'first', 'last', False}, default 'first'
        - ``first`` : Mark duplicates as ``True`` except for the first
          occurrence.
        - ``last`` : Mark duplicates as ``True`` except for the last
          occurrence.
        - False : Mark all duplicates as ``True``.

    Returns
    -------
    duplicated : ndarray
    """
    values, _ = _ensure_data(values)
    ndtype = values.dtype.name
    f = getattr(htable, f"duplicated_{ndtype}")
    return f(values, keep=keep)


def mode(values, dropna: bool = True) -> Series:
    """
    Returns the mode(s) of an array.

    Parameters
    ----------
    values : array-like
        Array over which to check for duplicate values.
    dropna : boolean, default True
        Don't consider counts of NaN/NaT.

        .. versionadded:: 0.24.0

    Returns
    -------
    mode : Series
    """
    from pandas import Series
    import pandas.core.indexes.base as ibase

    values = _ensure_arraylike(values)
    original = values

    # categorical is a fast-path
    if is_categorical_dtype(values):
        if isinstance(values, Series):
            # TODO: should we be passing `name` below?
            return Series(values._values.mode(dropna=dropna), name=values.name)
        return values.mode(dropna=dropna)

    if dropna and needs_i8_conversion(values.dtype):
        mask = values.isnull()
        values = values[~mask]

    values, _ = _ensure_data(values)
    ndtype = values.dtype.name

    f = getattr(htable, f"mode_{ndtype}")
    result = f(values, dropna=dropna)
    try:
        result = np.sort(result)
    except TypeError as err:
        warn(f"Unable to sort modes: {err}")

    result = _reconstruct_data(result, original.dtype, original)
    # Ensure index is type stable (should always use int index)
    return Series(result, index=ibase.default_index(len(result)))


def rank(
    values: ArrayLike,
    axis: int = 0,
    method: str = "average",
    na_option: str = "keep",
    ascending: bool = True,
    pct: bool = False,
) -> np.ndarray:
    """
    Rank the values along a given axis.

    Parameters
    ----------
    values : array-like
        Array whose values will be ranked. The number of dimensions in this
        array must not exceed 2.
    axis : int, default 0
        Axis over which to perform rankings.
    method : {'average', 'min', 'max', 'first', 'dense'}, default 'average'
        The method by which tiebreaks are broken during the ranking.
    na_option : {'keep', 'top'}, default 'keep'
        The method by which NaNs are placed in the ranking.
        - ``keep``: rank each NaN value with a NaN ranking
        - ``top``: replace each NaN with either +/- inf so that they
                   there are ranked at the top
    ascending : boolean, default True
        Whether or not the elements should be ranked in ascending order.
    pct : boolean, default False
        Whether or not to the display the returned rankings in integer form
        (e.g. 1, 2, 3) or in percentile form (e.g. 0.333..., 0.666..., 1).
    """
    if values.ndim == 1:
        values = _get_values_for_rank(values)
        ranks = algos.rank_1d(
            values,
            labels=np.zeros(len(values), dtype=np.int64),
            ties_method=method,
            ascending=ascending,
            na_option=na_option,
            pct=pct,
        )
    elif values.ndim == 2:
        values = _get_values_for_rank(values)
        ranks = algos.rank_2d(
            values,
            axis=axis,
            ties_method=method,
            ascending=ascending,
            na_option=na_option,
            pct=pct,
        )
    else:
        raise TypeError("Array with ndim > 2 are not supported.")

    return ranks


def checked_add_with_arr(
    arr: np.ndarray,
    b,
    arr_mask: Optional[np.ndarray] = None,
    b_mask: Optional[np.ndarray] = None,
) -> np.ndarray:
    """
    Perform array addition that checks for underflow and overflow.

    Performs the addition of an int64 array and an int64 integer (or array)
    but checks that they do not result in overflow first. For elements that
    are indicated to be NaN, whether or not there is overflow for that element
    is automatically ignored.

    Parameters
    ----------
    arr : array addend.
    b : array or scalar addend.
    arr_mask : np.ndarray[bool] or None, default None
        array indicating which elements to exclude from checking
    b_mask : np.ndarray[bool] or None, default None
        array or scalar indicating which element(s) to exclude from checking

    Returns
    -------
    sum : An array for elements x + b for each element x in arr if b is
          a scalar or an array for elements x + y for each element pair
          (x, y) in (arr, b).

    Raises
    ------
    OverflowError if any x + y exceeds the maximum or minimum int64 value.
    """
    # For performance reasons, we broadcast 'b' to the new array 'b2'
    # so that it has the same size as 'arr'.
    b2 = np.broadcast_to(b, arr.shape)
    if b_mask is not None:
        # We do the same broadcasting for b_mask as well.
        b2_mask = np.broadcast_to(b_mask, arr.shape)
    else:
        b2_mask = None

    # For elements that are NaN, regardless of their value, we should
    # ignore whether they overflow or not when doing the checked add.
    if arr_mask is not None and b2_mask is not None:
        not_nan = np.logical_not(arr_mask | b2_mask)
    elif arr_mask is not None:
        not_nan = np.logical_not(arr_mask)
    elif b_mask is not None:
        not_nan = np.logical_not(b2_mask)
    else:
        not_nan = np.empty(arr.shape, dtype=bool)
        not_nan.fill(True)

    # gh-14324: For each element in 'arr' and its corresponding element
    # in 'b2', we check the sign of the element in 'b2'. If it is positive,
    # we then check whether its sum with the element in 'arr' exceeds
    # np.iinfo(np.int64).max. If so, we have an overflow error. If it
    # it is negative, we then check whether its sum with the element in
    # 'arr' exceeds np.iinfo(np.int64).min. If so, we have an overflow
    # error as well.
    mask1 = b2 > 0
    mask2 = b2 < 0

    if not mask1.any():
        to_raise = ((np.iinfo(np.int64).min - b2 > arr) & not_nan).any()
    elif not mask2.any():
        to_raise = ((np.iinfo(np.int64).max - b2 < arr) & not_nan).any()
    else:
        to_raise = (
            (np.iinfo(np.int64).max - b2[mask1] < arr[mask1]) & not_nan[mask1]
        ).any() or (
            (np.iinfo(np.int64).min - b2[mask2] > arr[mask2]) & not_nan[mask2]
        ).any()

    if to_raise:
        raise OverflowError("Overflow in int64 addition")
    return arr + b


def quantile(x, q, interpolation_method="fraction"):
    """
    Compute sample quantile or quantiles of the input array. For example, q=0.5
    computes the median.

    The `interpolation_method` parameter supports three values, namely
    `fraction` (default), `lower` and `higher`. Interpolation is done only,
    if the desired quantile lies between two data points `i` and `j`. For
    `fraction`, the result is an interpolated value between `i` and `j`;
    for `lower`, the result is `i`, for `higher` the result is `j`.

    Parameters
    ----------
    x : ndarray
        Values from which to extract score.
    q : scalar or array
        Percentile at which to extract score.
    interpolation_method : {'fraction', 'lower', 'higher'}, optional
        This optional parameter specifies the interpolation method to use,
        when the desired quantile lies between two data points `i` and `j`:

        - fraction: `i + (j - i)*fraction`, where `fraction` is the
                    fractional part of the index surrounded by `i` and `j`.
        -lower: `i`.
        - higher: `j`.

    Returns
    -------
    score : float
        Score at percentile.

    Examples
    --------
    >>> from scipy import stats
    >>> a = np.arange(100)
    >>> stats.scoreatpercentile(a, 50)
    49.5

    """
    x = np.asarray(x)
    mask = isna(x)

    x = x[~mask]

    values = np.sort(x)

    def _interpolate(a, b, fraction):
        """
        Returns the point at the given fraction between a and b, where
        'fraction' must be between 0 and 1.
        """
        return a + (b - a) * fraction

    def _get_score(at):
        if len(values) == 0:
            return np.nan

        idx = at * (len(values) - 1)
        if idx % 1 == 0:
            score = values[int(idx)]
        else:
            if interpolation_method == "fraction":
                score = _interpolate(values[int(idx)], values[int(idx) + 1], idx % 1)
            elif interpolation_method == "lower":
                score = values[np.floor(idx)]
            elif interpolation_method == "higher":
                score = values[np.ceil(idx)]
            else:
                raise ValueError(
                    "interpolation_method can only be 'fraction' "
                    ", 'lower' or 'higher'"
                )

        return score

    if is_scalar(q):
        return _get_score(q)
    else:
        q = np.asarray(q, np.float64)
        result = [_get_score(x) for x in q]
        result = np.array(result, dtype=np.float64)
        return result


# --------------- #
# select n        #
# --------------- #


class SelectN:
    def __init__(self, obj, n: int, keep: str):
        self.obj = obj
        self.n = n
        self.keep = keep

        if self.keep not in ("first", "last", "all"):
            raise ValueError('keep must be either "first", "last" or "all"')

    def compute(self, method: str) -> FrameOrSeriesUnion:
        raise NotImplementedError

    def nlargest(self):
        return self.compute("nlargest")

    def nsmallest(self):
        return self.compute("nsmallest")

    @staticmethod
    def is_valid_dtype_n_method(dtype: DtypeObj) -> bool:
        """
        Helper function to determine if dtype is valid for
        nsmallest/nlargest methods
        """
        return (
            is_numeric_dtype(dtype) and not is_complex_dtype(dtype)
        ) or needs_i8_conversion(dtype)


class SelectNSeries(SelectN):
    """
    Implement n largest/smallest for Series

    Parameters
    ----------
    obj : Series
    n : int
    keep : {'first', 'last'}, default 'first'

    Returns
    -------
    nordered : Series
    """

    def compute(self, method: str) -> Series:

        n = self.n
        dtype = self.obj.dtype
        if not self.is_valid_dtype_n_method(dtype):
            raise TypeError(f"Cannot use method '{method}' with dtype {dtype}")

        if n <= 0:
            return self.obj[[]]

        dropped = self.obj.dropna()

        # slow method
        if n >= len(self.obj):
            ascending = method == "nsmallest"
            return dropped.sort_values(ascending=ascending).head(n)

        # fast method
        arr, pandas_dtype = _ensure_data(dropped.values)
        if method == "nlargest":
            arr = -arr
            if is_integer_dtype(pandas_dtype):
                # GH 21426: ensure reverse ordering at boundaries
                arr -= 1

            elif is_bool_dtype(pandas_dtype):
                # GH 26154: ensure False is smaller than True
                arr = 1 - (-arr)

        if self.keep == "last":
            arr = arr[::-1]

        narr = len(arr)
        n = min(n, narr)

        kth_val = algos.kth_smallest(arr.copy(), n - 1)
        (ns,) = np.nonzero(arr <= kth_val)
        inds = ns[arr[ns].argsort(kind="mergesort")]

        if self.keep != "all":
            inds = inds[:n]

        if self.keep == "last":
            # reverse indices
            inds = narr - 1 - inds

        return dropped.iloc[inds]


class SelectNFrame(SelectN):
    """
    Implement n largest/smallest for DataFrame

    Parameters
    ----------
    obj : DataFrame
    n : int
    keep : {'first', 'last'}, default 'first'
    columns : list or str

    Returns
    -------
    nordered : DataFrame
    """

    def __init__(self, obj, n: int, keep: str, columns):
        super().__init__(obj, n, keep)
        if not is_list_like(columns) or isinstance(columns, tuple):
            columns = [columns]
        columns = list(columns)
        self.columns = columns

    def compute(self, method: str) -> DataFrame:

        from pandas import Int64Index

        n = self.n
        frame = self.obj
        columns = self.columns

        for column in columns:
            dtype = frame[column].dtype
            if not self.is_valid_dtype_n_method(dtype):
                raise TypeError(
                    f"Column {repr(column)} has dtype {dtype}, "
                    f"cannot use method {repr(method)} with this dtype"
                )

        def get_indexer(current_indexer, other_indexer):
            """
            Helper function to concat `current_indexer` and `other_indexer`
            depending on `method`
            """
            if method == "nsmallest":
                return current_indexer.append(other_indexer)
            else:
                return other_indexer.append(current_indexer)

        # Below we save and reset the index in case index contains duplicates
        original_index = frame.index
        cur_frame = frame = frame.reset_index(drop=True)
        cur_n = n
        indexer = Int64Index([])

        for i, column in enumerate(columns):
            # For each column we apply method to cur_frame[column].
            # If it's the last column or if we have the number of
            # results desired we are done.
            # Otherwise there are duplicates of the largest/smallest
            # value and we need to look at the rest of the columns
            # to determine which of the rows with the largest/smallest
            # value in the column to keep.
            series = cur_frame[column]
            is_last_column = len(columns) - 1 == i
            values = getattr(series, method)(
                cur_n, keep=self.keep if is_last_column else "all"
            )

            if is_last_column or len(values) <= cur_n:
                indexer = get_indexer(indexer, values.index)
                break

            # Now find all values which are equal to
            # the (nsmallest: largest)/(nlargest: smallest)
            # from our series.
            border_value = values == values[values.index[-1]]

            # Some of these values are among the top-n
            # some aren't.
            unsafe_values = values[border_value]

            # These values are definitely among the top-n
            safe_values = values[~border_value]
            indexer = get_indexer(indexer, safe_values.index)

            # Go on and separate the unsafe_values on the remaining
            # columns.
            cur_frame = cur_frame.loc[unsafe_values.index]
            cur_n = n - len(indexer)

        frame = frame.take(indexer)

        # Restore the index on frame
        frame.index = original_index.take(indexer)

        # If there is only one column, the frame is already sorted.
        if len(columns) == 1:
            return frame

        ascending = method == "nsmallest"

        return frame.sort_values(columns, ascending=ascending, kind="mergesort")


# ---- #
# take #
# ---- #


<<<<<<< HEAD
def _view_wrapper(f, arr_dtype=None, out_dtype=None, fill_wrap=None):
    def wrapper(arr, indexer, out, fill_value=np.nan):
        if arr_dtype is not None:
            arr = arr.view(arr_dtype)
        if out_dtype is not None:
            out = out.view(out_dtype)
        if fill_wrap is not None:
            fill_value = fill_wrap(fill_value)
        f(arr, indexer, out, fill_value=fill_value)

    return wrapper


def _convert_wrapper(f, conv_dtype):
    def wrapper(arr, indexer, out, fill_value=np.nan):
        if conv_dtype == object:
            # GH#39755 avoid casting dt64/td64 to integers
            arr = ensure_wrapped_if_datetimelike(arr)
        arr = arr.astype(conv_dtype)
        f(arr, indexer, out, fill_value=fill_value)

    return wrapper


def _take_2d_multi_object(arr, indexer, out, fill_value, mask_info):
    # this is not ideal, performance-wise, but it's better than raising
    # an exception (best to optimize in Cython to avoid getting here)
    row_idx, col_idx = indexer
    if mask_info is not None:
        (row_mask, col_mask), (row_needs, col_needs) = mask_info
    else:
        row_mask = row_idx == -1
        col_mask = col_idx == -1
        row_needs = row_mask.any()
        col_needs = col_mask.any()
    if fill_value is not None:
        if row_needs:
            out[row_mask, :] = fill_value
        if col_needs:
            out[:, col_mask] = fill_value
    for i in range(len(row_idx)):
        u_ = row_idx[i]
        for j in range(len(col_idx)):
            v = col_idx[j]
            out[i, j] = arr[u_, v]


def _take_nd_object(arr, indexer, out, axis: int, fill_value, mask_info):
    if mask_info is not None:
        mask, needs_masking = mask_info
    else:
        mask = indexer == -1
        needs_masking = mask.any()
    if arr.dtype != out.dtype:
        arr = arr.astype(out.dtype)
    if arr.shape[axis] > 0:
        arr.take(ensure_platform_int(indexer), axis=axis, out=out)
    if needs_masking:
        outindexer = [slice(None)] * arr.ndim
        outindexer[axis] = mask
        out[tuple(outindexer)] = fill_value


_take_1d_dict = {
    ("int8", "int8"): algos.take_1d_int8_int8,
    ("int8", "int32"): algos.take_1d_int8_int32,
    ("int8", "int64"): algos.take_1d_int8_int64,
    ("int8", "float64"): algos.take_1d_int8_float64,
    ("int16", "int16"): algos.take_1d_int16_int16,
    ("int16", "int32"): algos.take_1d_int16_int32,
    ("int16", "int64"): algos.take_1d_int16_int64,
    ("int16", "float64"): algos.take_1d_int16_float64,
    ("int32", "int32"): algos.take_1d_int32_int32,
    ("int32", "int64"): algos.take_1d_int32_int64,
    ("int32", "float64"): algos.take_1d_int32_float64,
    ("int64", "int64"): algos.take_1d_int64_int64,
    ("int64", "float64"): algos.take_1d_int64_float64,
    ("float32", "float32"): algos.take_1d_float32_float32,
    ("float32", "float64"): algos.take_1d_float32_float64,
    ("float64", "float64"): algos.take_1d_float64_float64,
    ("object", "object"): algos.take_1d_object_object,
    ("bool", "bool"): _view_wrapper(algos.take_1d_bool_bool, np.uint8, np.uint8),
    ("bool", "object"): _view_wrapper(algos.take_1d_bool_object, np.uint8, None),
    ("datetime64[ns]", "datetime64[ns]"): _view_wrapper(
        algos.take_1d_int64_int64, np.int64, np.int64, np.int64
    ),
}

_take_2d_axis0_dict = {
    ("int8", "int8"): algos.take_2d_axis0_int8_int8,
    ("int8", "int32"): algos.take_2d_axis0_int8_int32,
    ("int8", "int64"): algos.take_2d_axis0_int8_int64,
    ("int8", "float64"): algos.take_2d_axis0_int8_float64,
    ("int16", "int16"): algos.take_2d_axis0_int16_int16,
    ("int16", "int32"): algos.take_2d_axis0_int16_int32,
    ("int16", "int64"): algos.take_2d_axis0_int16_int64,
    ("int16", "float64"): algos.take_2d_axis0_int16_float64,
    ("int32", "int32"): algos.take_2d_axis0_int32_int32,
    ("int32", "int64"): algos.take_2d_axis0_int32_int64,
    ("int32", "float64"): algos.take_2d_axis0_int32_float64,
    ("int64", "int64"): algos.take_2d_axis0_int64_int64,
    ("int64", "float64"): algos.take_2d_axis0_int64_float64,
    ("float32", "float32"): algos.take_2d_axis0_float32_float32,
    ("float32", "float64"): algos.take_2d_axis0_float32_float64,
    ("float64", "float64"): algos.take_2d_axis0_float64_float64,
    ("object", "object"): algos.take_2d_axis0_object_object,
    ("bool", "bool"): _view_wrapper(algos.take_2d_axis0_bool_bool, np.uint8, np.uint8),
    ("bool", "object"): _view_wrapper(algos.take_2d_axis0_bool_object, np.uint8, None),
    ("datetime64[ns]", "datetime64[ns]"): _view_wrapper(
        algos.take_2d_axis0_int64_int64, np.int64, np.int64, fill_wrap=np.int64
    ),
}

_take_2d_axis1_dict = {
    ("int8", "int8"): algos.take_2d_axis1_int8_int8,
    ("int8", "int32"): algos.take_2d_axis1_int8_int32,
    ("int8", "int64"): algos.take_2d_axis1_int8_int64,
    ("int8", "float64"): algos.take_2d_axis1_int8_float64,
    ("int16", "int16"): algos.take_2d_axis1_int16_int16,
    ("int16", "int32"): algos.take_2d_axis1_int16_int32,
    ("int16", "int64"): algos.take_2d_axis1_int16_int64,
    ("int16", "float64"): algos.take_2d_axis1_int16_float64,
    ("int32", "int32"): algos.take_2d_axis1_int32_int32,
    ("int32", "int64"): algos.take_2d_axis1_int32_int64,
    ("int32", "float64"): algos.take_2d_axis1_int32_float64,
    ("int64", "int64"): algos.take_2d_axis1_int64_int64,
    ("int64", "float64"): algos.take_2d_axis1_int64_float64,
    ("float32", "float32"): algos.take_2d_axis1_float32_float32,
    ("float32", "float64"): algos.take_2d_axis1_float32_float64,
    ("float64", "float64"): algos.take_2d_axis1_float64_float64,
    ("object", "object"): algos.take_2d_axis1_object_object,
    ("bool", "bool"): _view_wrapper(algos.take_2d_axis1_bool_bool, np.uint8, np.uint8),
    ("bool", "object"): _view_wrapper(algos.take_2d_axis1_bool_object, np.uint8, None),
    ("datetime64[ns]", "datetime64[ns]"): _view_wrapper(
        algos.take_2d_axis1_int64_int64, np.int64, np.int64, fill_wrap=np.int64
    ),
}

_take_2d_multi_dict = {
    ("int8", "int8"): algos.take_2d_multi_int8_int8,
    ("int8", "int32"): algos.take_2d_multi_int8_int32,
    ("int8", "int64"): algos.take_2d_multi_int8_int64,
    ("int8", "float64"): algos.take_2d_multi_int8_float64,
    ("int16", "int16"): algos.take_2d_multi_int16_int16,
    ("int16", "int32"): algos.take_2d_multi_int16_int32,
    ("int16", "int64"): algos.take_2d_multi_int16_int64,
    ("int16", "float64"): algos.take_2d_multi_int16_float64,
    ("int32", "int32"): algos.take_2d_multi_int32_int32,
    ("int32", "int64"): algos.take_2d_multi_int32_int64,
    ("int32", "float64"): algos.take_2d_multi_int32_float64,
    ("int64", "int64"): algos.take_2d_multi_int64_int64,
    ("int64", "float64"): algos.take_2d_multi_int64_float64,
    ("float32", "float32"): algos.take_2d_multi_float32_float32,
    ("float32", "float64"): algos.take_2d_multi_float32_float64,
    ("float64", "float64"): algos.take_2d_multi_float64_float64,
    ("object", "object"): algos.take_2d_multi_object_object,
    ("bool", "bool"): _view_wrapper(algos.take_2d_multi_bool_bool, np.uint8, np.uint8),
    ("bool", "object"): _view_wrapper(algos.take_2d_multi_bool_object, np.uint8, None),
    ("datetime64[ns]", "datetime64[ns]"): _view_wrapper(
        algos.take_2d_multi_int64_int64, np.int64, np.int64, fill_wrap=np.int64
    ),
}


@functools.lru_cache(maxsize=128)
def __get_take_nd_function_cached(ndim, arr_dtype, out_dtype, axis):
    """
    Part of _get_take_nd_function below that doesn't need `mask_info` and thus
    can be cached (mask_info potentially contains a numpy ndarray which is not
    hashable and thus cannot be used as argument for cached function).
    """
    tup = (arr_dtype.name, out_dtype.name)
    if ndim == 1:
        func = _take_1d_dict.get(tup, None)
    elif ndim == 2:
        if axis == 0:
            func = _take_2d_axis0_dict.get(tup, None)
        else:
            func = _take_2d_axis1_dict.get(tup, None)
    if func is not None:
        return func

    tup = (out_dtype.name, out_dtype.name)
    if ndim == 1:
        func = _take_1d_dict.get(tup, None)
    elif ndim == 2:
        if axis == 0:
            func = _take_2d_axis0_dict.get(tup, None)
        else:
            func = _take_2d_axis1_dict.get(tup, None)
    if func is not None:
        func = _convert_wrapper(func, out_dtype)
        return func

    return None


def _get_take_nd_function(
    ndim: int, arr_dtype, out_dtype, axis: int = 0, mask_info=None
):
    """
    Get the appropriate "take" implementation for the given dimension, axis
    and dtypes.
    """
    func = None
    if ndim <= 2:
        # for this part we don't need `mask_info` -> use the cached algo lookup
        func = __get_take_nd_function_cached(ndim, arr_dtype, out_dtype, axis)

    if func is None:

        def func(arr, indexer, out, fill_value=np.nan):
            indexer = ensure_int64(indexer)
            _take_nd_object(
                arr, indexer, out, axis=axis, fill_value=fill_value, mask_info=mask_info
            )

    return func


@functools.lru_cache(maxsize=128)
def _maybe_promote_cached(dtype, fill_value, fill_value_type):
    # also use fill_value_type as (unused) argument to use this in the cache
    # lookup -> differentiate 1 and True
    return maybe_promote(dtype, fill_value)


def _maybe_promote(dtype, fill_value):
    try:
        # error: Argument 3 to "__call__" of "_lru_cache_wrapper" has incompatible type
        # "Type[Any]"; expected "Hashable"  [arg-type]
        return _maybe_promote_cached(
            dtype, fill_value, type(fill_value)
        )  # type: ignore[arg-type]
    except TypeError:
        # if fill_value is not hashable (required for caching)
        return maybe_promote(dtype, fill_value)


def take(arr, indices, axis: int = 0, allow_fill: bool = False, fill_value=None):
=======
def take(
    arr, indices: np.ndarray, axis: int = 0, allow_fill: bool = False, fill_value=None
):
>>>>>>> 7c59101f
    """
    Take elements from an array.

    Parameters
    ----------
    arr : sequence
        Non array-likes (sequences without a dtype) are coerced
        to an ndarray.
    indices : sequence of integers
        Indices to be taken.
    axis : int, default 0
        The axis over which to select values.
    allow_fill : bool, default False
        How to handle negative values in `indices`.

        * False: negative values in `indices` indicate positional indices
          from the right (the default). This is similar to :func:`numpy.take`.

        * True: negative values in `indices` indicate
          missing values. These values are set to `fill_value`. Any other
          negative values raise a ``ValueError``.

    fill_value : any, optional
        Fill value to use for NA-indices when `allow_fill` is True.
        This may be ``None``, in which case the default NA value for
        the type (``self.dtype.na_value``) is used.

        For multi-dimensional `arr`, each *element* is filled with
        `fill_value`.

    Returns
    -------
    ndarray or ExtensionArray
        Same type as the input.

    Raises
    ------
    IndexError
        When `indices` is out of bounds for the array.
    ValueError
        When the indexer contains negative values other than ``-1``
        and `allow_fill` is True.

    Notes
    -----
    When `allow_fill` is False, `indices` may be whatever dimensionality
    is accepted by NumPy for `arr`.

    When `allow_fill` is True, `indices` should be 1-D.

    See Also
    --------
    numpy.take : Take elements from an array along an axis.

    Examples
    --------
    >>> from pandas.api.extensions import take

    With the default ``allow_fill=False``, negative numbers indicate
    positional indices from the right.

    >>> take(np.array([10, 20, 30]), [0, 0, -1])
    array([10, 10, 30])

    Setting ``allow_fill=True`` will place `fill_value` in those positions.

    >>> take(np.array([10, 20, 30]), [0, 0, -1], allow_fill=True)
    array([10., 10., nan])

    >>> take(np.array([10, 20, 30]), [0, 0, -1], allow_fill=True,
    ...      fill_value=-10)
    array([ 10,  10, -10])
    """
    if not is_array_like(arr):
        arr = np.asarray(arr)

    indices = np.asarray(indices, dtype=np.intp)

    if allow_fill:
        # Pandas style, -1 means NA
        validate_indices(indices, arr.shape[axis])
        result = take_nd(
            arr, indices, axis=axis, allow_fill=True, fill_value=fill_value
        )
    else:
        # NumPy style
        result = arr.take(indices, axis=axis)
    return result


<<<<<<< HEAD
def _take_preprocess_indexer_and_fill_value(
    arr: np.ndarray,
    indexer: Optional[np.ndarray],
    axis: int,
    out: Optional[np.ndarray],
    fill_value,
    allow_fill: bool,
):
    mask_info = None

    if indexer is None:
        indexer = np.arange(arr.shape[axis], dtype=np.int64)
        dtype, fill_value = arr.dtype, arr.dtype.type()
    else:
        indexer = ensure_int64(indexer, copy=False)
        if not allow_fill:
            dtype, fill_value = arr.dtype, arr.dtype.type()
            mask_info = None, False
        else:
            # check for promotion based on types only (do this first because
            # it's faster than computing a mask)
            dtype, fill_value = _maybe_promote(arr.dtype, fill_value)
            if dtype != arr.dtype and (out is None or out.dtype != dtype):
                # check if promotion is actually required based on indexer
                mask = indexer == -1
                needs_masking = mask.any()
                mask_info = mask, needs_masking
                if needs_masking:
                    if out is not None and out.dtype != dtype:
                        raise TypeError("Incompatible type for fill_value")
                else:
                    # if not, then depromote, set fill_value to dummy
                    # (it won't be used but we don't want the cython code
                    # to crash when trying to cast it to dtype)
                    dtype, fill_value = arr.dtype, arr.dtype.type()

    return indexer, dtype, fill_value, mask_info


def take_nd(
    arr,
    indexer,
    axis: int = 0,
    out=None,
    fill_value=lib.no_default,
    allow_fill: bool = True,
):
    """
    Specialized Cython take which sets NaN values in one pass

    This dispatches to ``take`` defined on ExtensionArrays. It does not
    currently dispatch to ``SparseArray.take`` for sparse ``arr``.

    Parameters
    ----------
    arr : array-like
        Input array.
    indexer : ndarray
        1-D array of indices to take, subarrays corresponding to -1 value
        indices are filed with fill_value
    axis : int, default 0
        Axis to take from
    out : ndarray or None, default None
        Optional output array, must be appropriate type to hold input and
        fill_value together, if indexer has any -1 value entries; call
        maybe_promote to determine this type for any fill_value
    fill_value : any, default np.nan
        Fill value to replace -1 values with
    allow_fill : boolean, default True
        If False, indexer is assumed to contain no -1 values so no filling
        will be done.  This short-circuits computation of a mask.  Result is
        undefined if allow_fill == False and -1 is present in indexer.

    Returns
    -------
    subarray : array-like
        May be the same type as the input, or cast to an ndarray.
    """
    if fill_value is lib.no_default:
        fill_value = na_value_for_dtype(arr.dtype, compat=False)

    if isinstance(arr, ABCExtensionArray):
        # Check for EA to catch DatetimeArray, TimedeltaArray
        return arr.take(indexer, fill_value=fill_value, allow_fill=allow_fill)

    arr = extract_array(arr)
    arr = np.asarray(arr)

    indexer, dtype, fill_value, mask_info = _take_preprocess_indexer_and_fill_value(
        arr, indexer, axis, out, fill_value, allow_fill
    )

    flip_order = False
    if arr.ndim == 2 and arr.flags.f_contiguous:
        flip_order = True

    if flip_order:
        arr = arr.T
        axis = arr.ndim - axis - 1
        if out is not None:
            out = out.T

    # at this point, it's guaranteed that dtype can hold both the arr values
    # and the fill_value
    if out is None:
        out_shape_ = list(arr.shape)
        out_shape_[axis] = len(indexer)
        out_shape = tuple(out_shape_)
        if arr.flags.f_contiguous and axis == arr.ndim - 1:
            # minor tweak that can make an order-of-magnitude difference
            # for dataframes initialized directly from 2-d ndarrays
            # (s.t. df.values is c-contiguous and df._mgr.blocks[0] is its
            # f-contiguous transpose)
            out = np.empty(out_shape, dtype=dtype, order="F")
        else:
            out = np.empty(out_shape, dtype=dtype)

    func = _get_take_nd_function(
        arr.ndim, arr.dtype, out.dtype, axis=axis, mask_info=mask_info
    )
    func(arr, indexer, out, fill_value)

    if flip_order:
        out = out.T
    return out


def take_1d(
    arr: ArrayLike,
    indexer: np.ndarray,
    out=None,
    fill_value=lib.no_default,
    allow_fill: bool = True,
):
    """
    Specialized version for 1D arrays. Differences compared to take_nd:

    - Assumes input (arr, indexer) has already been converted to numpy array / EA
    - Only works for 1D arrays

    To ensure the lowest possible overhead.

    TODO(ArrayManager): mainly useful for ArrayManager, otherwise can potentially
    be removed again if we don't end up with ArrayManager.
    """
    if fill_value is lib.no_default:
        fill_value = na_value_for_dtype(arr.dtype, compat=False)

    if not isinstance(arr, np.ndarray):
        # ExtensionArray -> dispatch to their method
        return arr.take(indexer, fill_value=fill_value, allow_fill=allow_fill)

    indexer, dtype, fill_value, mask_info = _take_preprocess_indexer_and_fill_value(
        arr, indexer, 0, out, fill_value, allow_fill
    )

    # at this point, it's guaranteed that dtype can hold both the arr values
    # and the fill_value
    out = np.empty(indexer.shape, dtype=dtype)

    func = _get_take_nd_function(
        arr.ndim, arr.dtype, out.dtype, axis=0, mask_info=mask_info
    )
    func(arr, indexer, out, fill_value)

    return out


def take_2d_multi(
    arr: np.ndarray, indexer: np.ndarray, fill_value=np.nan
) -> np.ndarray:
    """
    Specialized Cython take which sets NaN values in one pass.
    """
    # This is only called from one place in DataFrame._reindex_multi,
    #  so we know indexer is well-behaved.
    assert indexer is not None
    assert indexer[0] is not None
    assert indexer[1] is not None

    row_idx, col_idx = indexer

    row_idx = ensure_int64(row_idx)
    col_idx = ensure_int64(col_idx)
    indexer = row_idx, col_idx
    mask_info = None

    # check for promotion based on types only (do this first because
    # it's faster than computing a mask)
    dtype, fill_value = maybe_promote(arr.dtype, fill_value)
    if dtype != arr.dtype:
        # check if promotion is actually required based on indexer
        row_mask = row_idx == -1
        col_mask = col_idx == -1
        row_needs = row_mask.any()
        col_needs = col_mask.any()
        mask_info = (row_mask, col_mask), (row_needs, col_needs)

        if not (row_needs or col_needs):
            # if not, then depromote, set fill_value to dummy
            # (it won't be used but we don't want the cython code
            # to crash when trying to cast it to dtype)
            dtype, fill_value = arr.dtype, arr.dtype.type()

    # at this point, it's guaranteed that dtype can hold both the arr values
    # and the fill_value
    out_shape = len(row_idx), len(col_idx)
    out = np.empty(out_shape, dtype=dtype)

    func = _take_2d_multi_dict.get((arr.dtype.name, out.dtype.name), None)
    if func is None and arr.dtype != out.dtype:
        func = _take_2d_multi_dict.get((out.dtype.name, out.dtype.name), None)
        if func is not None:
            func = _convert_wrapper(func, out.dtype)
    if func is None:

        def func(arr, indexer, out, fill_value=np.nan):
            _take_2d_multi_object(
                arr, indexer, out, fill_value=fill_value, mask_info=mask_info
            )

    func(arr, indexer, out=out, fill_value=fill_value)
    return out


=======
>>>>>>> 7c59101f
# ------------ #
# searchsorted #
# ------------ #


def searchsorted(arr, value, side="left", sorter=None) -> np.ndarray:
    """
    Find indices where elements should be inserted to maintain order.

    .. versionadded:: 0.25.0

    Find the indices into a sorted array `arr` (a) such that, if the
    corresponding elements in `value` were inserted before the indices,
    the order of `arr` would be preserved.

    Assuming that `arr` is sorted:

    ======  ================================
    `side`  returned index `i` satisfies
    ======  ================================
    left    ``arr[i-1] < value <= self[i]``
    right   ``arr[i-1] <= value < self[i]``
    ======  ================================

    Parameters
    ----------
    arr: array-like
        Input array. If `sorter` is None, then it must be sorted in
        ascending order, otherwise `sorter` must be an array of indices
        that sort it.
    value : array_like
        Values to insert into `arr`.
    side : {'left', 'right'}, optional
        If 'left', the index of the first suitable location found is given.
        If 'right', return the last such index.  If there is no suitable
        index, return either 0 or N (where N is the length of `self`).
    sorter : 1-D array_like, optional
        Optional array of integer indices that sort array a into ascending
        order. They are typically the result of argsort.

    Returns
    -------
    array of ints
        Array of insertion points with the same shape as `value`.

    See Also
    --------
    numpy.searchsorted : Similar method from NumPy.
    """
    if sorter is not None:
        sorter = ensure_platform_int(sorter)

    if (
        isinstance(arr, np.ndarray)
        and is_integer_dtype(arr.dtype)
        and (is_integer(value) or is_integer_dtype(value))
    ):
        # if `arr` and `value` have different dtypes, `arr` would be
        # recast by numpy, causing a slow search.
        # Before searching below, we therefore try to give `value` the
        # same dtype as `arr`, while guarding against integer overflows.
        iinfo = np.iinfo(arr.dtype.type)
        value_arr = np.array([value]) if is_scalar(value) else np.array(value)
        if (value_arr >= iinfo.min).all() and (value_arr <= iinfo.max).all():
            # value within bounds, so no overflow, so can convert value dtype
            # to dtype of arr
            dtype = arr.dtype
        else:
            dtype = value_arr.dtype

        if is_scalar(value):
            value = dtype.type(value)
        else:
            value = pd_array(value, dtype=dtype)
    elif not (
        is_object_dtype(arr) or is_numeric_dtype(arr) or is_categorical_dtype(arr)
    ):
        # E.g. if `arr` is an array with dtype='datetime64[ns]'
        # and `value` is a pd.Timestamp, we may need to convert value
        arr = ensure_wrapped_if_datetimelike(arr)

    return arr.searchsorted(value, side=side, sorter=sorter)


# ---- #
# diff #
# ---- #

_diff_special = {"float64", "float32", "int64", "int32", "int16", "int8"}


def diff(arr, n: int, axis: int = 0, stacklevel=3):
    """
    difference of n between self,
    analogous to s-s.shift(n)

    Parameters
    ----------
    arr : ndarray
    n : int
        number of periods
    axis : int
        axis to shift on
    stacklevel : int
        The stacklevel for the lost dtype warning.

    Returns
    -------
    shifted
    """

    n = int(n)
    na = np.nan
    dtype = arr.dtype

    if dtype.kind == "b":
        op = operator.xor
    else:
        op = operator.sub

    if isinstance(dtype, PandasDtype):
        # PandasArray cannot necessarily hold shifted versions of itself.
        arr = arr.to_numpy()
        dtype = arr.dtype

    if is_extension_array_dtype(dtype):
        if hasattr(arr, f"__{op.__name__}__"):
            if axis != 0:
                raise ValueError(f"cannot diff {type(arr).__name__} on axis={axis}")
            return op(arr, arr.shift(n))
        else:
            warn(
                "dtype lost in 'diff()'. In the future this will raise a "
                "TypeError. Convert to a suitable dtype prior to calling 'diff'.",
                FutureWarning,
                stacklevel=stacklevel,
            )
            arr = np.asarray(arr)
            dtype = arr.dtype

    is_timedelta = False
    is_bool = False
    if needs_i8_conversion(arr.dtype):
        dtype = np.int64
        arr = arr.view("i8")
        na = iNaT
        is_timedelta = True

    elif is_bool_dtype(dtype):
        # We have to cast in order to be able to hold np.nan
        dtype = np.object_
        is_bool = True

    elif is_integer_dtype(dtype):
        # We have to cast in order to be able to hold np.nan

        # int8, int16 are incompatible with float64,
        # see https://github.com/cython/cython/issues/2646
        if arr.dtype.name in ["int8", "int16"]:
            dtype = np.float32
        else:
            dtype = np.float64

    orig_ndim = arr.ndim
    if orig_ndim == 1:
        # reshape so we can always use algos.diff_2d
        arr = arr.reshape(-1, 1)
        # TODO: require axis == 0

    dtype = np.dtype(dtype)
    out_arr = np.empty(arr.shape, dtype=dtype)

    na_indexer = [slice(None)] * arr.ndim
    na_indexer[axis] = slice(None, n) if n >= 0 else slice(n, None)
    out_arr[tuple(na_indexer)] = na

    if arr.ndim == 2 and arr.dtype.name in _diff_special:
        # TODO: can diff_2d dtype specialization troubles be fixed by defining
        #  out_arr inside diff_2d?
        algos.diff_2d(arr, out_arr, n, axis, datetimelike=is_timedelta)
    else:
        # To keep mypy happy, _res_indexer is a list while res_indexer is
        #  a tuple, ditto for lag_indexer.
        _res_indexer = [slice(None)] * arr.ndim
        _res_indexer[axis] = slice(n, None) if n >= 0 else slice(None, n)
        res_indexer = tuple(_res_indexer)

        _lag_indexer = [slice(None)] * arr.ndim
        _lag_indexer[axis] = slice(None, -n) if n > 0 else slice(-n, None)
        lag_indexer = tuple(_lag_indexer)

        # need to make sure that we account for na for datelike/timedelta
        # we don't actually want to subtract these i8 numbers
        if is_timedelta:
            res = arr[res_indexer]
            lag = arr[lag_indexer]

            mask = (arr[res_indexer] == na) | (arr[lag_indexer] == na)
            if mask.any():
                res = res.copy()
                res[mask] = 0
                lag = lag.copy()
                lag[mask] = 0

            result = res - lag
            result[mask] = na
            out_arr[res_indexer] = result
        elif is_bool:
            out_arr[res_indexer] = arr[res_indexer] ^ arr[lag_indexer]
        else:
            out_arr[res_indexer] = arr[res_indexer] - arr[lag_indexer]

    if is_timedelta:
        out_arr = out_arr.view("timedelta64[ns]")

    if orig_ndim == 1:
        out_arr = out_arr[:, 0]
    return out_arr


# --------------------------------------------------------------------
# Helper functions

# Note: safe_sort is in algorithms.py instead of sorting.py because it is
#  low-dependency, is used in this module, and used private methods from
#  this module.
def safe_sort(
    values,
    codes=None,
    na_sentinel: int = -1,
    assume_unique: bool = False,
    verify: bool = True,
) -> Union[np.ndarray, Tuple[np.ndarray, np.ndarray]]:
    """
    Sort ``values`` and reorder corresponding ``codes``.

    ``values`` should be unique if ``codes`` is not None.
    Safe for use with mixed types (int, str), orders ints before strs.

    Parameters
    ----------
    values : list-like
        Sequence; must be unique if ``codes`` is not None.
    codes : list_like, optional
        Indices to ``values``. All out of bound indices are treated as
        "not found" and will be masked with ``na_sentinel``.
    na_sentinel : int, default -1
        Value in ``codes`` to mark "not found".
        Ignored when ``codes`` is None.
    assume_unique : bool, default False
        When True, ``values`` are assumed to be unique, which can speed up
        the calculation. Ignored when ``codes`` is None.
    verify : bool, default True
        Check if codes are out of bound for the values and put out of bound
        codes equal to na_sentinel. If ``verify=False``, it is assumed there
        are no out of bound codes. Ignored when ``codes`` is None.

        .. versionadded:: 0.25.0

    Returns
    -------
    ordered : ndarray
        Sorted ``values``
    new_codes : ndarray
        Reordered ``codes``; returned when ``codes`` is not None.

    Raises
    ------
    TypeError
        * If ``values`` is not list-like or if ``codes`` is neither None
        nor list-like
        * If ``values`` cannot be sorted
    ValueError
        * If ``codes`` is not None and ``values`` contain duplicates.
    """
    if not is_list_like(values):
        raise TypeError(
            "Only list-like objects are allowed to be passed to safe_sort as values"
        )

    if not isinstance(values, (np.ndarray, ABCExtensionArray)):
        # don't convert to string types
        dtype, _ = infer_dtype_from_array(values)
        values = np.asarray(values, dtype=dtype)

    sorter = None

    if (
        not is_extension_array_dtype(values)
        and lib.infer_dtype(values, skipna=False) == "mixed-integer"
    ):
        ordered = _sort_mixed(values)
    else:
        try:
            sorter = values.argsort()
            ordered = values.take(sorter)
        except TypeError:
            # Previous sorters failed or were not applicable, try `_sort_mixed`
            # which would work, but which fails for special case of 1d arrays
            # with tuples.
            if values.size and isinstance(values[0], tuple):
                ordered = _sort_tuples(values)
            else:
                ordered = _sort_mixed(values)

    # codes:

    if codes is None:
        return ordered

    if not is_list_like(codes):
        raise TypeError(
            "Only list-like objects or None are allowed to "
            "be passed to safe_sort as codes"
        )
    codes = ensure_platform_int(np.asarray(codes))

    if not assume_unique and not len(unique(values)) == len(values):
        raise ValueError("values should be unique if codes is not None")

    if sorter is None:
        # mixed types
        hash_klass, values = get_data_algo(values)
        t = hash_klass(len(values))
        t.map_locations(values)
        sorter = ensure_platform_int(t.lookup(ordered))

    if na_sentinel == -1:
        # take_nd is faster, but only works for na_sentinels of -1
        order2 = sorter.argsort()
        new_codes = take_nd(order2, codes, fill_value=-1)
        if verify:
            mask = (codes < -len(values)) | (codes >= len(values))
        else:
            mask = None
    else:
        reverse_indexer = np.empty(len(sorter), dtype=np.int_)
        reverse_indexer.put(sorter, np.arange(len(sorter)))
        # Out of bound indices will be masked with `na_sentinel` next, so we
        # may deal with them here without performance loss using `mode='wrap'`
        new_codes = reverse_indexer.take(codes, mode="wrap")

        mask = codes == na_sentinel
        if verify:
            mask = mask | (codes < -len(values)) | (codes >= len(values))

    if mask is not None:
        np.putmask(new_codes, mask, na_sentinel)

    return ordered, ensure_platform_int(new_codes)


def _sort_mixed(values):
    """ order ints before strings in 1d arrays, safe in py3 """
    str_pos = np.array([isinstance(x, str) for x in values], dtype=bool)
    nums = np.sort(values[~str_pos])
    strs = np.sort(values[str_pos])
    return np.concatenate([nums, np.asarray(strs, dtype=object)])


def _sort_tuples(values: np.ndarray):
    """
    Convert array of tuples (1d) to array or array (2d).
    We need to keep the columns separately as they contain different types and
    nans (can't use `np.sort` as it may fail when str and nan are mixed in a
    column as types cannot be compared).
    """
    from pandas.core.internals.construction import to_arrays
    from pandas.core.sorting import lexsort_indexer

    arrays, _ = to_arrays(values, None)
    indexer = lexsort_indexer(arrays, orders=True)
    return values[indexer]<|MERGE_RESOLUTION|>--- conflicted
+++ resolved
@@ -4,7 +4,6 @@
 """
 from __future__ import annotations
 
-import functools
 import operator
 from textwrap import dedent
 from typing import (
@@ -1401,252 +1400,9 @@
 # ---- #
 
 
-<<<<<<< HEAD
-def _view_wrapper(f, arr_dtype=None, out_dtype=None, fill_wrap=None):
-    def wrapper(arr, indexer, out, fill_value=np.nan):
-        if arr_dtype is not None:
-            arr = arr.view(arr_dtype)
-        if out_dtype is not None:
-            out = out.view(out_dtype)
-        if fill_wrap is not None:
-            fill_value = fill_wrap(fill_value)
-        f(arr, indexer, out, fill_value=fill_value)
-
-    return wrapper
-
-
-def _convert_wrapper(f, conv_dtype):
-    def wrapper(arr, indexer, out, fill_value=np.nan):
-        if conv_dtype == object:
-            # GH#39755 avoid casting dt64/td64 to integers
-            arr = ensure_wrapped_if_datetimelike(arr)
-        arr = arr.astype(conv_dtype)
-        f(arr, indexer, out, fill_value=fill_value)
-
-    return wrapper
-
-
-def _take_2d_multi_object(arr, indexer, out, fill_value, mask_info):
-    # this is not ideal, performance-wise, but it's better than raising
-    # an exception (best to optimize in Cython to avoid getting here)
-    row_idx, col_idx = indexer
-    if mask_info is not None:
-        (row_mask, col_mask), (row_needs, col_needs) = mask_info
-    else:
-        row_mask = row_idx == -1
-        col_mask = col_idx == -1
-        row_needs = row_mask.any()
-        col_needs = col_mask.any()
-    if fill_value is not None:
-        if row_needs:
-            out[row_mask, :] = fill_value
-        if col_needs:
-            out[:, col_mask] = fill_value
-    for i in range(len(row_idx)):
-        u_ = row_idx[i]
-        for j in range(len(col_idx)):
-            v = col_idx[j]
-            out[i, j] = arr[u_, v]
-
-
-def _take_nd_object(arr, indexer, out, axis: int, fill_value, mask_info):
-    if mask_info is not None:
-        mask, needs_masking = mask_info
-    else:
-        mask = indexer == -1
-        needs_masking = mask.any()
-    if arr.dtype != out.dtype:
-        arr = arr.astype(out.dtype)
-    if arr.shape[axis] > 0:
-        arr.take(ensure_platform_int(indexer), axis=axis, out=out)
-    if needs_masking:
-        outindexer = [slice(None)] * arr.ndim
-        outindexer[axis] = mask
-        out[tuple(outindexer)] = fill_value
-
-
-_take_1d_dict = {
-    ("int8", "int8"): algos.take_1d_int8_int8,
-    ("int8", "int32"): algos.take_1d_int8_int32,
-    ("int8", "int64"): algos.take_1d_int8_int64,
-    ("int8", "float64"): algos.take_1d_int8_float64,
-    ("int16", "int16"): algos.take_1d_int16_int16,
-    ("int16", "int32"): algos.take_1d_int16_int32,
-    ("int16", "int64"): algos.take_1d_int16_int64,
-    ("int16", "float64"): algos.take_1d_int16_float64,
-    ("int32", "int32"): algos.take_1d_int32_int32,
-    ("int32", "int64"): algos.take_1d_int32_int64,
-    ("int32", "float64"): algos.take_1d_int32_float64,
-    ("int64", "int64"): algos.take_1d_int64_int64,
-    ("int64", "float64"): algos.take_1d_int64_float64,
-    ("float32", "float32"): algos.take_1d_float32_float32,
-    ("float32", "float64"): algos.take_1d_float32_float64,
-    ("float64", "float64"): algos.take_1d_float64_float64,
-    ("object", "object"): algos.take_1d_object_object,
-    ("bool", "bool"): _view_wrapper(algos.take_1d_bool_bool, np.uint8, np.uint8),
-    ("bool", "object"): _view_wrapper(algos.take_1d_bool_object, np.uint8, None),
-    ("datetime64[ns]", "datetime64[ns]"): _view_wrapper(
-        algos.take_1d_int64_int64, np.int64, np.int64, np.int64
-    ),
-}
-
-_take_2d_axis0_dict = {
-    ("int8", "int8"): algos.take_2d_axis0_int8_int8,
-    ("int8", "int32"): algos.take_2d_axis0_int8_int32,
-    ("int8", "int64"): algos.take_2d_axis0_int8_int64,
-    ("int8", "float64"): algos.take_2d_axis0_int8_float64,
-    ("int16", "int16"): algos.take_2d_axis0_int16_int16,
-    ("int16", "int32"): algos.take_2d_axis0_int16_int32,
-    ("int16", "int64"): algos.take_2d_axis0_int16_int64,
-    ("int16", "float64"): algos.take_2d_axis0_int16_float64,
-    ("int32", "int32"): algos.take_2d_axis0_int32_int32,
-    ("int32", "int64"): algos.take_2d_axis0_int32_int64,
-    ("int32", "float64"): algos.take_2d_axis0_int32_float64,
-    ("int64", "int64"): algos.take_2d_axis0_int64_int64,
-    ("int64", "float64"): algos.take_2d_axis0_int64_float64,
-    ("float32", "float32"): algos.take_2d_axis0_float32_float32,
-    ("float32", "float64"): algos.take_2d_axis0_float32_float64,
-    ("float64", "float64"): algos.take_2d_axis0_float64_float64,
-    ("object", "object"): algos.take_2d_axis0_object_object,
-    ("bool", "bool"): _view_wrapper(algos.take_2d_axis0_bool_bool, np.uint8, np.uint8),
-    ("bool", "object"): _view_wrapper(algos.take_2d_axis0_bool_object, np.uint8, None),
-    ("datetime64[ns]", "datetime64[ns]"): _view_wrapper(
-        algos.take_2d_axis0_int64_int64, np.int64, np.int64, fill_wrap=np.int64
-    ),
-}
-
-_take_2d_axis1_dict = {
-    ("int8", "int8"): algos.take_2d_axis1_int8_int8,
-    ("int8", "int32"): algos.take_2d_axis1_int8_int32,
-    ("int8", "int64"): algos.take_2d_axis1_int8_int64,
-    ("int8", "float64"): algos.take_2d_axis1_int8_float64,
-    ("int16", "int16"): algos.take_2d_axis1_int16_int16,
-    ("int16", "int32"): algos.take_2d_axis1_int16_int32,
-    ("int16", "int64"): algos.take_2d_axis1_int16_int64,
-    ("int16", "float64"): algos.take_2d_axis1_int16_float64,
-    ("int32", "int32"): algos.take_2d_axis1_int32_int32,
-    ("int32", "int64"): algos.take_2d_axis1_int32_int64,
-    ("int32", "float64"): algos.take_2d_axis1_int32_float64,
-    ("int64", "int64"): algos.take_2d_axis1_int64_int64,
-    ("int64", "float64"): algos.take_2d_axis1_int64_float64,
-    ("float32", "float32"): algos.take_2d_axis1_float32_float32,
-    ("float32", "float64"): algos.take_2d_axis1_float32_float64,
-    ("float64", "float64"): algos.take_2d_axis1_float64_float64,
-    ("object", "object"): algos.take_2d_axis1_object_object,
-    ("bool", "bool"): _view_wrapper(algos.take_2d_axis1_bool_bool, np.uint8, np.uint8),
-    ("bool", "object"): _view_wrapper(algos.take_2d_axis1_bool_object, np.uint8, None),
-    ("datetime64[ns]", "datetime64[ns]"): _view_wrapper(
-        algos.take_2d_axis1_int64_int64, np.int64, np.int64, fill_wrap=np.int64
-    ),
-}
-
-_take_2d_multi_dict = {
-    ("int8", "int8"): algos.take_2d_multi_int8_int8,
-    ("int8", "int32"): algos.take_2d_multi_int8_int32,
-    ("int8", "int64"): algos.take_2d_multi_int8_int64,
-    ("int8", "float64"): algos.take_2d_multi_int8_float64,
-    ("int16", "int16"): algos.take_2d_multi_int16_int16,
-    ("int16", "int32"): algos.take_2d_multi_int16_int32,
-    ("int16", "int64"): algos.take_2d_multi_int16_int64,
-    ("int16", "float64"): algos.take_2d_multi_int16_float64,
-    ("int32", "int32"): algos.take_2d_multi_int32_int32,
-    ("int32", "int64"): algos.take_2d_multi_int32_int64,
-    ("int32", "float64"): algos.take_2d_multi_int32_float64,
-    ("int64", "int64"): algos.take_2d_multi_int64_int64,
-    ("int64", "float64"): algos.take_2d_multi_int64_float64,
-    ("float32", "float32"): algos.take_2d_multi_float32_float32,
-    ("float32", "float64"): algos.take_2d_multi_float32_float64,
-    ("float64", "float64"): algos.take_2d_multi_float64_float64,
-    ("object", "object"): algos.take_2d_multi_object_object,
-    ("bool", "bool"): _view_wrapper(algos.take_2d_multi_bool_bool, np.uint8, np.uint8),
-    ("bool", "object"): _view_wrapper(algos.take_2d_multi_bool_object, np.uint8, None),
-    ("datetime64[ns]", "datetime64[ns]"): _view_wrapper(
-        algos.take_2d_multi_int64_int64, np.int64, np.int64, fill_wrap=np.int64
-    ),
-}
-
-
-@functools.lru_cache(maxsize=128)
-def __get_take_nd_function_cached(ndim, arr_dtype, out_dtype, axis):
-    """
-    Part of _get_take_nd_function below that doesn't need `mask_info` and thus
-    can be cached (mask_info potentially contains a numpy ndarray which is not
-    hashable and thus cannot be used as argument for cached function).
-    """
-    tup = (arr_dtype.name, out_dtype.name)
-    if ndim == 1:
-        func = _take_1d_dict.get(tup, None)
-    elif ndim == 2:
-        if axis == 0:
-            func = _take_2d_axis0_dict.get(tup, None)
-        else:
-            func = _take_2d_axis1_dict.get(tup, None)
-    if func is not None:
-        return func
-
-    tup = (out_dtype.name, out_dtype.name)
-    if ndim == 1:
-        func = _take_1d_dict.get(tup, None)
-    elif ndim == 2:
-        if axis == 0:
-            func = _take_2d_axis0_dict.get(tup, None)
-        else:
-            func = _take_2d_axis1_dict.get(tup, None)
-    if func is not None:
-        func = _convert_wrapper(func, out_dtype)
-        return func
-
-    return None
-
-
-def _get_take_nd_function(
-    ndim: int, arr_dtype, out_dtype, axis: int = 0, mask_info=None
-):
-    """
-    Get the appropriate "take" implementation for the given dimension, axis
-    and dtypes.
-    """
-    func = None
-    if ndim <= 2:
-        # for this part we don't need `mask_info` -> use the cached algo lookup
-        func = __get_take_nd_function_cached(ndim, arr_dtype, out_dtype, axis)
-
-    if func is None:
-
-        def func(arr, indexer, out, fill_value=np.nan):
-            indexer = ensure_int64(indexer)
-            _take_nd_object(
-                arr, indexer, out, axis=axis, fill_value=fill_value, mask_info=mask_info
-            )
-
-    return func
-
-
-@functools.lru_cache(maxsize=128)
-def _maybe_promote_cached(dtype, fill_value, fill_value_type):
-    # also use fill_value_type as (unused) argument to use this in the cache
-    # lookup -> differentiate 1 and True
-    return maybe_promote(dtype, fill_value)
-
-
-def _maybe_promote(dtype, fill_value):
-    try:
-        # error: Argument 3 to "__call__" of "_lru_cache_wrapper" has incompatible type
-        # "Type[Any]"; expected "Hashable"  [arg-type]
-        return _maybe_promote_cached(
-            dtype, fill_value, type(fill_value)
-        )  # type: ignore[arg-type]
-    except TypeError:
-        # if fill_value is not hashable (required for caching)
-        return maybe_promote(dtype, fill_value)
-
-
-def take(arr, indices, axis: int = 0, allow_fill: bool = False, fill_value=None):
-=======
 def take(
     arr, indices: np.ndarray, axis: int = 0, allow_fill: bool = False, fill_value=None
 ):
->>>>>>> 7c59101f
     """
     Take elements from an array.
 
@@ -1737,234 +1493,6 @@
     return result
 
 
-<<<<<<< HEAD
-def _take_preprocess_indexer_and_fill_value(
-    arr: np.ndarray,
-    indexer: Optional[np.ndarray],
-    axis: int,
-    out: Optional[np.ndarray],
-    fill_value,
-    allow_fill: bool,
-):
-    mask_info = None
-
-    if indexer is None:
-        indexer = np.arange(arr.shape[axis], dtype=np.int64)
-        dtype, fill_value = arr.dtype, arr.dtype.type()
-    else:
-        indexer = ensure_int64(indexer, copy=False)
-        if not allow_fill:
-            dtype, fill_value = arr.dtype, arr.dtype.type()
-            mask_info = None, False
-        else:
-            # check for promotion based on types only (do this first because
-            # it's faster than computing a mask)
-            dtype, fill_value = _maybe_promote(arr.dtype, fill_value)
-            if dtype != arr.dtype and (out is None or out.dtype != dtype):
-                # check if promotion is actually required based on indexer
-                mask = indexer == -1
-                needs_masking = mask.any()
-                mask_info = mask, needs_masking
-                if needs_masking:
-                    if out is not None and out.dtype != dtype:
-                        raise TypeError("Incompatible type for fill_value")
-                else:
-                    # if not, then depromote, set fill_value to dummy
-                    # (it won't be used but we don't want the cython code
-                    # to crash when trying to cast it to dtype)
-                    dtype, fill_value = arr.dtype, arr.dtype.type()
-
-    return indexer, dtype, fill_value, mask_info
-
-
-def take_nd(
-    arr,
-    indexer,
-    axis: int = 0,
-    out=None,
-    fill_value=lib.no_default,
-    allow_fill: bool = True,
-):
-    """
-    Specialized Cython take which sets NaN values in one pass
-
-    This dispatches to ``take`` defined on ExtensionArrays. It does not
-    currently dispatch to ``SparseArray.take`` for sparse ``arr``.
-
-    Parameters
-    ----------
-    arr : array-like
-        Input array.
-    indexer : ndarray
-        1-D array of indices to take, subarrays corresponding to -1 value
-        indices are filed with fill_value
-    axis : int, default 0
-        Axis to take from
-    out : ndarray or None, default None
-        Optional output array, must be appropriate type to hold input and
-        fill_value together, if indexer has any -1 value entries; call
-        maybe_promote to determine this type for any fill_value
-    fill_value : any, default np.nan
-        Fill value to replace -1 values with
-    allow_fill : boolean, default True
-        If False, indexer is assumed to contain no -1 values so no filling
-        will be done.  This short-circuits computation of a mask.  Result is
-        undefined if allow_fill == False and -1 is present in indexer.
-
-    Returns
-    -------
-    subarray : array-like
-        May be the same type as the input, or cast to an ndarray.
-    """
-    if fill_value is lib.no_default:
-        fill_value = na_value_for_dtype(arr.dtype, compat=False)
-
-    if isinstance(arr, ABCExtensionArray):
-        # Check for EA to catch DatetimeArray, TimedeltaArray
-        return arr.take(indexer, fill_value=fill_value, allow_fill=allow_fill)
-
-    arr = extract_array(arr)
-    arr = np.asarray(arr)
-
-    indexer, dtype, fill_value, mask_info = _take_preprocess_indexer_and_fill_value(
-        arr, indexer, axis, out, fill_value, allow_fill
-    )
-
-    flip_order = False
-    if arr.ndim == 2 and arr.flags.f_contiguous:
-        flip_order = True
-
-    if flip_order:
-        arr = arr.T
-        axis = arr.ndim - axis - 1
-        if out is not None:
-            out = out.T
-
-    # at this point, it's guaranteed that dtype can hold both the arr values
-    # and the fill_value
-    if out is None:
-        out_shape_ = list(arr.shape)
-        out_shape_[axis] = len(indexer)
-        out_shape = tuple(out_shape_)
-        if arr.flags.f_contiguous and axis == arr.ndim - 1:
-            # minor tweak that can make an order-of-magnitude difference
-            # for dataframes initialized directly from 2-d ndarrays
-            # (s.t. df.values is c-contiguous and df._mgr.blocks[0] is its
-            # f-contiguous transpose)
-            out = np.empty(out_shape, dtype=dtype, order="F")
-        else:
-            out = np.empty(out_shape, dtype=dtype)
-
-    func = _get_take_nd_function(
-        arr.ndim, arr.dtype, out.dtype, axis=axis, mask_info=mask_info
-    )
-    func(arr, indexer, out, fill_value)
-
-    if flip_order:
-        out = out.T
-    return out
-
-
-def take_1d(
-    arr: ArrayLike,
-    indexer: np.ndarray,
-    out=None,
-    fill_value=lib.no_default,
-    allow_fill: bool = True,
-):
-    """
-    Specialized version for 1D arrays. Differences compared to take_nd:
-
-    - Assumes input (arr, indexer) has already been converted to numpy array / EA
-    - Only works for 1D arrays
-
-    To ensure the lowest possible overhead.
-
-    TODO(ArrayManager): mainly useful for ArrayManager, otherwise can potentially
-    be removed again if we don't end up with ArrayManager.
-    """
-    if fill_value is lib.no_default:
-        fill_value = na_value_for_dtype(arr.dtype, compat=False)
-
-    if not isinstance(arr, np.ndarray):
-        # ExtensionArray -> dispatch to their method
-        return arr.take(indexer, fill_value=fill_value, allow_fill=allow_fill)
-
-    indexer, dtype, fill_value, mask_info = _take_preprocess_indexer_and_fill_value(
-        arr, indexer, 0, out, fill_value, allow_fill
-    )
-
-    # at this point, it's guaranteed that dtype can hold both the arr values
-    # and the fill_value
-    out = np.empty(indexer.shape, dtype=dtype)
-
-    func = _get_take_nd_function(
-        arr.ndim, arr.dtype, out.dtype, axis=0, mask_info=mask_info
-    )
-    func(arr, indexer, out, fill_value)
-
-    return out
-
-
-def take_2d_multi(
-    arr: np.ndarray, indexer: np.ndarray, fill_value=np.nan
-) -> np.ndarray:
-    """
-    Specialized Cython take which sets NaN values in one pass.
-    """
-    # This is only called from one place in DataFrame._reindex_multi,
-    #  so we know indexer is well-behaved.
-    assert indexer is not None
-    assert indexer[0] is not None
-    assert indexer[1] is not None
-
-    row_idx, col_idx = indexer
-
-    row_idx = ensure_int64(row_idx)
-    col_idx = ensure_int64(col_idx)
-    indexer = row_idx, col_idx
-    mask_info = None
-
-    # check for promotion based on types only (do this first because
-    # it's faster than computing a mask)
-    dtype, fill_value = maybe_promote(arr.dtype, fill_value)
-    if dtype != arr.dtype:
-        # check if promotion is actually required based on indexer
-        row_mask = row_idx == -1
-        col_mask = col_idx == -1
-        row_needs = row_mask.any()
-        col_needs = col_mask.any()
-        mask_info = (row_mask, col_mask), (row_needs, col_needs)
-
-        if not (row_needs or col_needs):
-            # if not, then depromote, set fill_value to dummy
-            # (it won't be used but we don't want the cython code
-            # to crash when trying to cast it to dtype)
-            dtype, fill_value = arr.dtype, arr.dtype.type()
-
-    # at this point, it's guaranteed that dtype can hold both the arr values
-    # and the fill_value
-    out_shape = len(row_idx), len(col_idx)
-    out = np.empty(out_shape, dtype=dtype)
-
-    func = _take_2d_multi_dict.get((arr.dtype.name, out.dtype.name), None)
-    if func is None and arr.dtype != out.dtype:
-        func = _take_2d_multi_dict.get((out.dtype.name, out.dtype.name), None)
-        if func is not None:
-            func = _convert_wrapper(func, out.dtype)
-    if func is None:
-
-        def func(arr, indexer, out, fill_value=np.nan):
-            _take_2d_multi_object(
-                arr, indexer, out, fill_value=fill_value, mask_info=mask_info
-            )
-
-    func(arr, indexer, out=out, fill_value=fill_value)
-    return out
-
-
-=======
->>>>>>> 7c59101f
 # ------------ #
 # searchsorted #
 # ------------ #
