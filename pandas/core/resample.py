import copy
from datetime import timedelta
from textwrap import dedent
from typing import Dict, no_type_check

import numpy as np

from pandas._libs import lib
from pandas._libs.tslibs import NaT, Period, Timestamp
from pandas._libs.tslibs.frequencies import is_subperiod, is_superperiod
from pandas._libs.tslibs.period import IncompatibleFrequency
from pandas.compat.numpy import function as nv
from pandas.errors import AbstractMethodError
from pandas.util._decorators import Appender, Substitution, doc

from pandas.core.dtypes.generic import ABCDataFrame, ABCSeries

import pandas.core.algorithms as algos
from pandas.core.base import DataError, ShallowMixin
from pandas.core.generic import NDFrame, _shared_docs
from pandas.core.groupby.base import GroupByMixin
from pandas.core.groupby.generic import SeriesGroupBy
from pandas.core.groupby.groupby import GroupBy, _GroupBy, _pipe_template, get_groupby
from pandas.core.groupby.grouper import Grouper
from pandas.core.groupby.ops import BinGrouper
from pandas.core.indexes.api import Index
from pandas.core.indexes.datetimes import DatetimeIndex, date_range
from pandas.core.indexes.period import PeriodIndex, period_range
from pandas.core.indexes.timedeltas import TimedeltaIndex, timedelta_range

from pandas.tseries.frequencies import to_offset
from pandas.tseries.offsets import DateOffset, Day, Nano, Tick

_shared_docs_kwargs: Dict[str, str] = dict()


class Resampler(_GroupBy, ShallowMixin):
    """
    Class for resampling datetimelike data, a groupby-like operation.
    See aggregate, transform, and apply functions on this object.

    It's easiest to use obj.resample(...) to use Resampler.

    Parameters
    ----------
    obj : pandas object
    groupby : a TimeGrouper object
    axis : int, default 0
    kind : str or None
        'period', 'timestamp' to override default index treatment

    Returns
    -------
    a Resampler of the appropriate type

    Notes
    -----
    After resampling, see aggregate, apply, and transform functions.
    """

    # to the groupby descriptor
    _attributes = [
        "freq",
        "axis",
        "closed",
        "label",
        "convention",
        "loffset",
        "base",
        "kind",
    ]

    def __init__(self, obj, groupby=None, axis=0, kind=None, **kwargs):
        self.groupby = groupby
        self.keys = None
        self.sort = True
        self.axis = axis
        self.kind = kind
        self.squeeze = False
        self.group_keys = True
        self.as_index = True
        self.exclusions = set()
        self.binner = None
        self.grouper = None

        if self.groupby is not None:
            self.groupby._set_grouper(self._convert_obj(obj), sort=True)

    def __str__(self) -> str:
        """
        Provide a nice str repr of our rolling object.
        """
        attrs = (
            f"{k}={getattr(self.groupby, k)}"
            for k in self._attributes
            if getattr(self.groupby, k, None) is not None
        )
        return f"{type(self).__name__} [{', '.join(attrs)}]"

    def __getattr__(self, attr: str):
        if attr in self._internal_names_set:
            return object.__getattribute__(self, attr)
        if attr in self._attributes:
            return getattr(self.groupby, attr)
        if attr in self.obj:
            return self[attr]

        return object.__getattribute__(self, attr)

    def __iter__(self):
        """
        Resampler iterator.

        Returns
        -------
        Generator yielding sequence of (name, subsetted object)
        for each group.

        See Also
        --------
        GroupBy.__iter__
        """
        self._set_binner()
        return super().__iter__()

    @property
    def obj(self):
        return self.groupby.obj

    @property
    def ax(self):
        return self.groupby.ax

    @property
    def _typ(self) -> str:
        """
        Masquerade for compat as a Series or a DataFrame.
        """
        if isinstance(self._selected_obj, ABCSeries):
            return "series"
        return "dataframe"

    @property
    def _from_selection(self) -> bool:
        """
        Is the resampling from a DataFrame column or MultiIndex level.
        """
        # upsampling and PeriodIndex resampling do not work
        # with selection, this state used to catch and raise an error
        return self.groupby is not None and (
            self.groupby.key is not None or self.groupby.level is not None
        )

    def _convert_obj(self, obj):
        """
        Provide any conversions for the object in order to correctly handle.

        Parameters
        ----------
        obj : the object to be resampled

        Returns
        -------
        obj : converted object
        """
        obj = obj._consolidate()
        return obj

    def _get_binner_for_time(self):
        raise AbstractMethodError(self)

    def _set_binner(self):
        """
        Setup our binners.

        Cache these as we are an immutable object
        """
        if self.binner is None:
            self.binner, self.grouper = self._get_binner()

    def _get_binner(self):
        """
        Create the BinGrouper, assume that self.set_grouper(obj)
        has already been called.
        """
        binner, bins, binlabels = self._get_binner_for_time()
        assert len(bins) == len(binlabels)
        bin_grouper = BinGrouper(bins, binlabels, indexer=self.groupby.indexer)
        return binner, bin_grouper

    def _assure_grouper(self):
        """
        Make sure that we are creating our binner & grouper.
        """
        self._set_binner()

    @Substitution(
        klass="Resampler",
        versionadded=".. versionadded:: 0.23.0",
        examples="""
    >>> df = pd.DataFrame({'A': [1, 2, 3, 4]},
    ...                   index=pd.date_range('2012-08-02', periods=4))
    >>> df
                A
    2012-08-02  1
    2012-08-03  2
    2012-08-04  3
    2012-08-05  4

    To get the difference between each 2-day period's maximum and minimum
    value in one pass, you can do

    >>> df.resample('2D').pipe(lambda x: x.max() - x.min())
                A
    2012-08-02  1
    2012-08-04  1""",
    )
    @Appender(_pipe_template)
    def pipe(self, func, *args, **kwargs):
        return super().pipe(func, *args, **kwargs)

    _agg_see_also_doc = dedent(
        """
    See Also
    --------
    DataFrame.groupby.aggregate
    DataFrame.resample.transform
    DataFrame.aggregate
    """
    )

    _agg_examples_doc = dedent(
        """
    Examples
    --------
    >>> s = pd.Series([1,2,3,4,5],
                      index=pd.date_range('20130101', periods=5,freq='s'))
    2013-01-01 00:00:00    1
    2013-01-01 00:00:01    2
    2013-01-01 00:00:02    3
    2013-01-01 00:00:03    4
    2013-01-01 00:00:04    5
    Freq: S, dtype: int64

    >>> r = s.resample('2s')
    DatetimeIndexResampler [freq=<2 * Seconds>, axis=0, closed=left,
                            label=left, convention=start, base=0]

    >>> r.agg(np.sum)
    2013-01-01 00:00:00    3
    2013-01-01 00:00:02    7
    2013-01-01 00:00:04    5
    Freq: 2S, dtype: int64

    >>> r.agg(['sum','mean','max'])
                         sum  mean  max
    2013-01-01 00:00:00    3   1.5    2
    2013-01-01 00:00:02    7   3.5    4
    2013-01-01 00:00:04    5   5.0    5

    >>> r.agg({'result' : lambda x: x.mean() / x.std(),
               'total' : np.sum})
                         total    result
    2013-01-01 00:00:00      3  2.121320
    2013-01-01 00:00:02      7  4.949747
    2013-01-01 00:00:04      5       NaN
    """
    )

    @Substitution(
        see_also=_agg_see_also_doc,
        examples=_agg_examples_doc,
        versionadded="",
        klass="DataFrame",
        axis="",
    )
    @Appender(_shared_docs["aggregate"])
    def aggregate(self, func, *args, **kwargs):

        self._set_binner()
        result, how = self._aggregate(func, *args, **kwargs)
        if result is None:
            how = func
            grouper = None
            result = self._groupby_and_aggregate(how, grouper, *args, **kwargs)

        result = self._apply_loffset(result)
        return result

    agg = aggregate
    apply = aggregate

    def transform(self, arg, *args, **kwargs):
        """
        Call function producing a like-indexed Series on each group and return
        a Series with the transformed values.

        Parameters
        ----------
        arg : function
            To apply to each group. Should return a Series with the same index.

        Returns
        -------
        transformed : Series

        Examples
        --------
        >>> resampled.transform(lambda x: (x - x.mean()) / x.std())
        """
        return self._selected_obj.groupby(self.groupby).transform(arg, *args, **kwargs)

    def _downsample(self, f):
        raise AbstractMethodError(self)

    def _upsample(self, f, limit=None, fill_value=None):
        raise AbstractMethodError(self)

    def _gotitem(self, key, ndim: int, subset=None):
        """
        Sub-classes to define. Return a sliced object.

        Parameters
        ----------
        key : string / list of selections
        ndim : {1, 2}
            requested ndim of result
        subset : object, default None
            subset to act on
        """
        self._set_binner()
        grouper = self.grouper
        if subset is None:
            subset = self.obj
        grouped = get_groupby(subset, by=None, grouper=grouper, axis=self.axis)

        # try the key selection
        try:
            return grouped[key]
        except KeyError:
            return grouped

    def _groupby_and_aggregate(self, how, grouper=None, *args, **kwargs):
        """
        Re-evaluate the obj with a groupby aggregation.
        """
        if grouper is None:
            self._set_binner()
            grouper = self.grouper

        obj = self._selected_obj

        grouped = get_groupby(obj, by=None, grouper=grouper, axis=self.axis)

        try:
            if isinstance(obj, ABCDataFrame) and callable(how):
                # Check if the function is reducing or not.
                result = grouped._aggregate_item_by_item(how, *args, **kwargs)
            else:
                result = grouped.aggregate(how, *args, **kwargs)
        except DataError:
            # we have a non-reducing function; try to evaluate
            result = grouped.apply(how, *args, **kwargs)
        except ValueError as err:
            if "Must produce aggregated value" in str(err):
                # raised in _aggregate_named
                pass
            elif "len(index) != len(labels)" in str(err):
                # raised in libgroupby validation
                pass
            elif "No objects to concatenate" in str(err):
                # raised in concat call
                #  In tests this is reached via either
                #  _apply_to_column_groupbys (ohlc) or DataFrameGroupBy.nunique
                pass
            else:
                raise

            # we have a non-reducing function
            # try to evaluate
            result = grouped.apply(how, *args, **kwargs)

        result = self._apply_loffset(result)
        return self._wrap_result(result)

    def _apply_loffset(self, result):
        """
        If loffset is set, offset the result index.

        This is NOT an idempotent routine, it will be applied
        exactly once to the result.

        Parameters
        ----------
        result : Series or DataFrame
            the result of resample
        """
        needs_offset = (
            isinstance(self.loffset, (DateOffset, timedelta, np.timedelta64))
            and isinstance(result.index, DatetimeIndex)
            and len(result.index) > 0
        )

        if needs_offset:
            result.index = result.index + self.loffset

        self.loffset = None
        return result

    def _get_resampler_for_grouping(self, groupby, **kwargs):
        """
        Return the correct class for resampling with groupby.
        """
        return self._resampler_for_grouping(self, groupby=groupby, **kwargs)

    def _wrap_result(self, result):
        """
        Potentially wrap any results.
        """
        if isinstance(result, ABCSeries) and self._selection is not None:
            result.name = self._selection

        if isinstance(result, ABCSeries) and result.empty:
            obj = self.obj
            result.index = _asfreq_compat(obj.index, freq=self.freq)
            result.name = getattr(obj, "name", None)

        return result

    def pad(self, limit=None):
        """
        Forward fill the values.

        Parameters
        ----------
        limit : int, optional
            Limit of how many values to fill.

        Returns
        -------
        An upsampled Series.

        See Also
        --------
        Series.fillna
        DataFrame.fillna
        """
        return self._upsample("pad", limit=limit)

    ffill = pad

    def nearest(self, limit=None):
        """
        Resample by using the nearest value.

        When resampling data, missing values may appear (e.g., when the
        resampling frequency is higher than the original frequency).
        The `nearest` method will replace ``NaN`` values that appeared in
        the resampled data with the value from the nearest member of the
        sequence, based on the index value.
        Missing values that existed in the original data will not be modified.
        If `limit` is given, fill only this many values in each direction for
        each of the original values.

        Parameters
        ----------
        limit : int, optional
            Limit of how many values to fill.

        Returns
        -------
        Series or DataFrame
            An upsampled Series or DataFrame with ``NaN`` values filled with
            their nearest value.

        See Also
        --------
        backfill : Backward fill the new missing values in the resampled data.
        pad : Forward fill ``NaN`` values.

        Examples
        --------
        >>> s = pd.Series([1, 2],
        ...               index=pd.date_range('20180101',
        ...                                   periods=2,
        ...                                   freq='1h'))
        >>> s
        2018-01-01 00:00:00    1
        2018-01-01 01:00:00    2
        Freq: H, dtype: int64

        >>> s.resample('15min').nearest()
        2018-01-01 00:00:00    1
        2018-01-01 00:15:00    1
        2018-01-01 00:30:00    2
        2018-01-01 00:45:00    2
        2018-01-01 01:00:00    2
        Freq: 15T, dtype: int64

        Limit the number of upsampled values imputed by the nearest:

        >>> s.resample('15min').nearest(limit=1)
        2018-01-01 00:00:00    1.0
        2018-01-01 00:15:00    1.0
        2018-01-01 00:30:00    NaN
        2018-01-01 00:45:00    2.0
        2018-01-01 01:00:00    2.0
        Freq: 15T, dtype: float64
        """
        return self._upsample("nearest", limit=limit)

    def backfill(self, limit=None):
        """
        Backward fill the new missing values in the resampled data.

        In statistics, imputation is the process of replacing missing data with
        substituted values [1]_. When resampling data, missing values may
        appear (e.g., when the resampling frequency is higher than the original
        frequency). The backward fill will replace NaN values that appeared in
        the resampled data with the next value in the original sequence.
        Missing values that existed in the original data will not be modified.

        Parameters
        ----------
        limit : int, optional
            Limit of how many values to fill.

        Returns
        -------
        Series, DataFrame
            An upsampled Series or DataFrame with backward filled NaN values.

        See Also
        --------
        bfill : Alias of backfill.
        fillna : Fill NaN values using the specified method, which can be
            'backfill'.
        nearest : Fill NaN values with nearest neighbor starting from center.
        pad : Forward fill NaN values.
        Series.fillna : Fill NaN values in the Series using the
            specified method, which can be 'backfill'.
        DataFrame.fillna : Fill NaN values in the DataFrame using the
            specified method, which can be 'backfill'.

        References
        ----------
        .. [1] https://en.wikipedia.org/wiki/Imputation_(statistics)

        Examples
        --------
        Resampling a Series:

        >>> s = pd.Series([1, 2, 3],
        ...               index=pd.date_range('20180101', periods=3, freq='h'))
        >>> s
        2018-01-01 00:00:00    1
        2018-01-01 01:00:00    2
        2018-01-01 02:00:00    3
        Freq: H, dtype: int64

        >>> s.resample('30min').backfill()
        2018-01-01 00:00:00    1
        2018-01-01 00:30:00    2
        2018-01-01 01:00:00    2
        2018-01-01 01:30:00    3
        2018-01-01 02:00:00    3
        Freq: 30T, dtype: int64

        >>> s.resample('15min').backfill(limit=2)
        2018-01-01 00:00:00    1.0
        2018-01-01 00:15:00    NaN
        2018-01-01 00:30:00    2.0
        2018-01-01 00:45:00    2.0
        2018-01-01 01:00:00    2.0
        2018-01-01 01:15:00    NaN
        2018-01-01 01:30:00    3.0
        2018-01-01 01:45:00    3.0
        2018-01-01 02:00:00    3.0
        Freq: 15T, dtype: float64

        Resampling a DataFrame that has missing values:

        >>> df = pd.DataFrame({'a': [2, np.nan, 6], 'b': [1, 3, 5]},
        ...                   index=pd.date_range('20180101', periods=3,
        ...                                       freq='h'))
        >>> df
                               a  b
        2018-01-01 00:00:00  2.0  1
        2018-01-01 01:00:00  NaN  3
        2018-01-01 02:00:00  6.0  5

        >>> df.resample('30min').backfill()
                               a  b
        2018-01-01 00:00:00  2.0  1
        2018-01-01 00:30:00  NaN  3
        2018-01-01 01:00:00  NaN  3
        2018-01-01 01:30:00  6.0  5
        2018-01-01 02:00:00  6.0  5

        >>> df.resample('15min').backfill(limit=2)
                               a    b
        2018-01-01 00:00:00  2.0  1.0
        2018-01-01 00:15:00  NaN  NaN
        2018-01-01 00:30:00  NaN  3.0
        2018-01-01 00:45:00  NaN  3.0
        2018-01-01 01:00:00  NaN  3.0
        2018-01-01 01:15:00  NaN  NaN
        2018-01-01 01:30:00  6.0  5.0
        2018-01-01 01:45:00  6.0  5.0
        2018-01-01 02:00:00  6.0  5.0
        """
        return self._upsample("backfill", limit=limit)

    bfill = backfill

    def fillna(self, method, limit=None):
        """
        Fill missing values introduced by upsampling.

        In statistics, imputation is the process of replacing missing data with
        substituted values [1]_. When resampling data, missing values may
        appear (e.g., when the resampling frequency is higher than the original
        frequency).

        Missing values that existed in the original data will
        not be modified.

        Parameters
        ----------
        method : {'pad', 'backfill', 'ffill', 'bfill', 'nearest'}
            Method to use for filling holes in resampled data

            * 'pad' or 'ffill': use previous valid observation to fill gap
              (forward fill).
            * 'backfill' or 'bfill': use next valid observation to fill gap.
            * 'nearest': use nearest valid observation to fill gap.

        limit : int, optional
            Limit of how many consecutive missing values to fill.

        Returns
        -------
        Series or DataFrame
            An upsampled Series or DataFrame with missing values filled.

        See Also
        --------
        backfill : Backward fill NaN values in the resampled data.
        pad : Forward fill NaN values in the resampled data.
        nearest : Fill NaN values in the resampled data
            with nearest neighbor starting from center.
        interpolate : Fill NaN values using interpolation.
        Series.fillna : Fill NaN values in the Series using the
            specified method, which can be 'bfill' and 'ffill'.
        DataFrame.fillna : Fill NaN values in the DataFrame using the
            specified method, which can be 'bfill' and 'ffill'.

        References
        ----------
        .. [1] https://en.wikipedia.org/wiki/Imputation_(statistics)

        Examples
        --------
        Resampling a Series:

        >>> s = pd.Series([1, 2, 3],
        ...               index=pd.date_range('20180101', periods=3, freq='h'))
        >>> s
        2018-01-01 00:00:00    1
        2018-01-01 01:00:00    2
        2018-01-01 02:00:00    3
        Freq: H, dtype: int64

        Without filling the missing values you get:

        >>> s.resample("30min").asfreq()
        2018-01-01 00:00:00    1.0
        2018-01-01 00:30:00    NaN
        2018-01-01 01:00:00    2.0
        2018-01-01 01:30:00    NaN
        2018-01-01 02:00:00    3.0
        Freq: 30T, dtype: float64

        >>> s.resample('30min').fillna("backfill")
        2018-01-01 00:00:00    1
        2018-01-01 00:30:00    2
        2018-01-01 01:00:00    2
        2018-01-01 01:30:00    3
        2018-01-01 02:00:00    3
        Freq: 30T, dtype: int64

        >>> s.resample('15min').fillna("backfill", limit=2)
        2018-01-01 00:00:00    1.0
        2018-01-01 00:15:00    NaN
        2018-01-01 00:30:00    2.0
        2018-01-01 00:45:00    2.0
        2018-01-01 01:00:00    2.0
        2018-01-01 01:15:00    NaN
        2018-01-01 01:30:00    3.0
        2018-01-01 01:45:00    3.0
        2018-01-01 02:00:00    3.0
        Freq: 15T, dtype: float64

        >>> s.resample('30min').fillna("pad")
        2018-01-01 00:00:00    1
        2018-01-01 00:30:00    1
        2018-01-01 01:00:00    2
        2018-01-01 01:30:00    2
        2018-01-01 02:00:00    3
        Freq: 30T, dtype: int64

        >>> s.resample('30min').fillna("nearest")
        2018-01-01 00:00:00    1
        2018-01-01 00:30:00    2
        2018-01-01 01:00:00    2
        2018-01-01 01:30:00    3
        2018-01-01 02:00:00    3
        Freq: 30T, dtype: int64

        Missing values present before the upsampling are not affected.

        >>> sm = pd.Series([1, None, 3],
        ...               index=pd.date_range('20180101', periods=3, freq='h'))
        >>> sm
        2018-01-01 00:00:00    1.0
        2018-01-01 01:00:00    NaN
        2018-01-01 02:00:00    3.0
        Freq: H, dtype: float64

        >>> sm.resample('30min').fillna('backfill')
        2018-01-01 00:00:00    1.0
        2018-01-01 00:30:00    NaN
        2018-01-01 01:00:00    NaN
        2018-01-01 01:30:00    3.0
        2018-01-01 02:00:00    3.0
        Freq: 30T, dtype: float64

        >>> sm.resample('30min').fillna('pad')
        2018-01-01 00:00:00    1.0
        2018-01-01 00:30:00    1.0
        2018-01-01 01:00:00    NaN
        2018-01-01 01:30:00    NaN
        2018-01-01 02:00:00    3.0
        Freq: 30T, dtype: float64

        >>> sm.resample('30min').fillna('nearest')
        2018-01-01 00:00:00    1.0
        2018-01-01 00:30:00    NaN
        2018-01-01 01:00:00    NaN
        2018-01-01 01:30:00    3.0
        2018-01-01 02:00:00    3.0
        Freq: 30T, dtype: float64

        DataFrame resampling is done column-wise. All the same options are
        available.

        >>> df = pd.DataFrame({'a': [2, np.nan, 6], 'b': [1, 3, 5]},
        ...                   index=pd.date_range('20180101', periods=3,
        ...                                       freq='h'))
        >>> df
                               a  b
        2018-01-01 00:00:00  2.0  1
        2018-01-01 01:00:00  NaN  3
        2018-01-01 02:00:00  6.0  5

        >>> df.resample('30min').fillna("bfill")
                               a  b
        2018-01-01 00:00:00  2.0  1
        2018-01-01 00:30:00  NaN  3
        2018-01-01 01:00:00  NaN  3
        2018-01-01 01:30:00  6.0  5
        2018-01-01 02:00:00  6.0  5
        """
        return self._upsample(method, limit=limit)

    @doc(NDFrame.interpolate, **_shared_docs_kwargs)
    def interpolate(
        self,
        method="linear",
        axis=0,
        limit=None,
        inplace=False,
        limit_direction="forward",
        limit_area=None,
        downcast=None,
        **kwargs,
    ):
        """
        Interpolate values according to different methods.
        """
        result = self._upsample(None)
        return result.interpolate(
            method=method,
            axis=axis,
            limit=limit,
            inplace=inplace,
            limit_direction=limit_direction,
            limit_area=limit_area,
            downcast=downcast,
            **kwargs,
        )

    def asfreq(self, fill_value=None):
        """
        Return the values at the new freq, essentially a reindex.

        Parameters
        ----------
        fill_value : scalar, optional
            Value to use for missing values, applied during upsampling (note
            this does not fill NaNs that already were present).

        Returns
        -------
        DataFrame or Series
            Values at the specified freq.

        See Also
        --------
        Series.asfreq
        DataFrame.asfreq
        """
        return self._upsample("asfreq", fill_value=fill_value)

    def std(self, ddof=1, *args, **kwargs):
        """
        Compute standard deviation of groups, excluding missing values.

        Parameters
        ----------
        ddof : int, default 1
            Degrees of freedom.

        Returns
        -------
        DataFrame or Series
            Standard deviation of values within each group.
        """
        nv.validate_resampler_func("std", args, kwargs)
        return self._downsample("std", ddof=ddof)

    def var(self, ddof=1, *args, **kwargs):
        """
        Compute variance of groups, excluding missing values.

        Parameters
        ----------
        ddof : int, default 1
            Degrees of freedom.

        Returns
        -------
        DataFrame or Series
            Variance of values within each group.
        """
        nv.validate_resampler_func("var", args, kwargs)
        return self._downsample("var", ddof=ddof)

    @doc(GroupBy.size)
    def size(self):
        result = self._downsample("size")
        if not len(self.ax):
            from pandas import Series

            if self._selected_obj.ndim == 1:
                name = self._selected_obj.name
            else:
                name = None
            result = Series([], index=result.index, dtype="int64", name=name)
        return result

    @doc(GroupBy.count)
    def count(self):
        result = self._downsample("count")
        if not len(self.ax):
            if self._selected_obj.ndim == 1:
                result = type(self._selected_obj)(
                    [], index=result.index, dtype="int64", name=self._selected_obj.name
                )
            else:
                from pandas import DataFrame

                result = DataFrame(
                    [], index=result.index, columns=result.columns, dtype="int64"
                )

        return result

    def quantile(self, q=0.5, **kwargs):
        """
        Return value at the given quantile.

        .. versionadded:: 0.24.0

        Parameters
        ----------
        q : float or array-like, default 0.5 (50% quantile)

        Returns
        -------
        DataFrame or Series
            Quantile of values within each group.

        See Also
        --------
        Series.quantile
        DataFrame.quantile
        DataFrameGroupBy.quantile
        """
        return self._downsample("quantile", q=q, **kwargs)


# downsample methods
for method in ["sum", "prod"]:

    def f(self, _method=method, min_count=0, *args, **kwargs):
        nv.validate_resampler_func(_method, args, kwargs)
        return self._downsample(_method, min_count=min_count)

    f.__doc__ = getattr(GroupBy, method).__doc__
    setattr(Resampler, method, f)


# downsample methods
for method in ["min", "max", "first", "last", "mean", "sem", "median", "ohlc"]:

    def g(self, _method=method, *args, **kwargs):
        nv.validate_resampler_func(_method, args, kwargs)
        return self._downsample(_method)

    g.__doc__ = getattr(GroupBy, method).__doc__
    setattr(Resampler, method, g)


# series only methods
for method in ["nunique"]:

    def h(self, _method=method):
        return self._downsample(_method)

    h.__doc__ = getattr(SeriesGroupBy, method).__doc__
    setattr(Resampler, method, h)


class _GroupByMixin(GroupByMixin):
    """
    Provide the groupby facilities.
    """

    def __init__(self, obj, *args, **kwargs):

        parent = kwargs.pop("parent", None)
        groupby = kwargs.pop("groupby", None)
        if parent is None:
            parent = obj

        # initialize our GroupByMixin object with
        # the resampler attributes
        for attr in self._attributes:
            setattr(self, attr, kwargs.get(attr, getattr(parent, attr)))

        super().__init__(None)
        self._groupby = groupby
        self._groupby.mutated = True
        self._groupby.grouper.mutated = True
        self.groupby = copy.copy(parent.groupby)

    @no_type_check
    def _apply(self, f, grouper=None, *args, **kwargs):
        """
        Dispatch to _upsample; we are stripping all of the _upsample kwargs and
        performing the original function call on the grouped object.
        """

        def func(x):
            x = self._shallow_copy(x, groupby=self.groupby)

            if isinstance(f, str):
                return getattr(x, f)(**kwargs)

            return x.apply(f, *args, **kwargs)

        result = self._groupby.apply(func)
        return self._wrap_result(result)

    _upsample = _apply
    _downsample = _apply
    _groupby_and_aggregate = _apply


class DatetimeIndexResampler(Resampler):
    @property
    def _resampler_for_grouping(self):
        return DatetimeIndexResamplerGroupby

    def _get_binner_for_time(self):

        # this is how we are actually creating the bins
        if self.kind == "period":
            return self.groupby._get_time_period_bins(self.ax)
        return self.groupby._get_time_bins(self.ax)

    def _downsample(self, how, **kwargs):
        """
        Downsample the cython defined function.

        Parameters
        ----------
        how : string / cython mapped function
        **kwargs : kw args passed to how function
        """
        self._set_binner()
        how = self._get_cython_func(how) or how
        ax = self.ax
        obj = self._selected_obj

        if not len(ax):
            # reset to the new freq
            obj = obj.copy()
            obj.index = obj.index._with_freq(self.freq)
            assert obj.index.freq == self.freq, (obj.index.freq, self.freq)
            return obj

        # do we have a regular frequency
        if ax.freq is not None or ax.inferred_freq is not None:

            if len(self.grouper.binlabels) > len(ax) and how is None:

                # let's do an asfreq
                return self.asfreq()

        # we are downsampling
        # we want to call the actual grouper method here
        result = obj.groupby(self.grouper, axis=self.axis).aggregate(how, **kwargs)

        result = self._apply_loffset(result)
        return self._wrap_result(result)

    def _adjust_binner_for_upsample(self, binner):
        """
        Adjust our binner when upsampling.

        The range of a new index should not be outside specified range
        """
        if self.closed == "right":
            binner = binner[1:]
        else:
            binner = binner[:-1]
        return binner

    def _upsample(self, method, limit=None, fill_value=None):
        """
        Parameters
        ----------
        method : string {'backfill', 'bfill', 'pad',
            'ffill', 'asfreq'} method for upsampling
        limit : int, default None
            Maximum size gap to fill when reindexing
        fill_value : scalar, default None
            Value to use for missing values

        See Also
        --------
        .fillna

        """
        self._set_binner()
        if self.axis:
            raise AssertionError("axis must be 0")
        if self._from_selection:
            raise ValueError(
                "Upsampling from level= or on= selection "
                "is not supported, use .set_index(...) "
                "to explicitly set index to datetime-like"
            )

        ax = self.ax
        obj = self._selected_obj
        binner = self.binner
        res_index = self._adjust_binner_for_upsample(binner)

        # if we have the same frequency as our axis, then we are equal sampling
        if limit is None and to_offset(ax.inferred_freq) == self.freq:
            result = obj.copy()
            result.index = res_index
        else:
            result = obj.reindex(
                res_index, method=method, limit=limit, fill_value=fill_value
            )

        result = self._apply_loffset(result)
        return self._wrap_result(result)

    def _wrap_result(self, result):
        result = super()._wrap_result(result)

        # we may have a different kind that we were asked originally
        # convert if needed
        if self.kind == "period" and not isinstance(result.index, PeriodIndex):
            result.index = result.index.to_period(self.freq)
        return result


class DatetimeIndexResamplerGroupby(_GroupByMixin, DatetimeIndexResampler):
    """
    Provides a resample of a groupby implementation
    """

    @property
    def _constructor(self):
        return DatetimeIndexResampler


class PeriodIndexResampler(DatetimeIndexResampler):
    @property
    def _resampler_for_grouping(self):
        return PeriodIndexResamplerGroupby

    def _get_binner_for_time(self):
        if self.kind == "timestamp":
            return super()._get_binner_for_time()
        return self.groupby._get_period_bins(self.ax)

    def _convert_obj(self, obj):
        obj = super()._convert_obj(obj)

        if self._from_selection:
            # see GH 14008, GH 12871
            msg = (
                "Resampling from level= or on= selection "
                "with a PeriodIndex is not currently supported, "
                "use .set_index(...) to explicitly set index"
            )
            raise NotImplementedError(msg)

        if self.loffset is not None:
            # Cannot apply loffset/timedelta to PeriodIndex -> convert to
            # timestamps
            self.kind = "timestamp"

        # convert to timestamp
        if self.kind == "timestamp":
            obj = obj.to_timestamp(how=self.convention)

        return obj

    def _downsample(self, how, **kwargs):
        """
        Downsample the cython defined function.

        Parameters
        ----------
        how : string / cython mapped function
        **kwargs : kw args passed to how function
        """
        # we may need to actually resample as if we are timestamps
        if self.kind == "timestamp":
            return super()._downsample(how, **kwargs)

        how = self._get_cython_func(how) or how
        ax = self.ax

        if is_subperiod(ax.freq, self.freq):
            # Downsampling
            return self._groupby_and_aggregate(how, grouper=self.grouper, **kwargs)
        elif is_superperiod(ax.freq, self.freq):
            if how == "ohlc":
                # GH #13083
                # upsampling to subperiods is handled as an asfreq, which works
                # for pure aggregating/reducing methods
                # OHLC reduces along the time dimension, but creates multiple
                # values for each period -> handle by _groupby_and_aggregate()
                return self._groupby_and_aggregate(how, grouper=self.grouper)
            return self.asfreq()
        elif ax.freq == self.freq:
            return self.asfreq()

        raise IncompatibleFrequency(
            f"Frequency {ax.freq} cannot be resampled to {self.freq}, "
            "as they are not sub or super periods"
        )

    def _upsample(self, method, limit=None, fill_value=None):
        """
        Parameters
        ----------
        method : string {'backfill', 'bfill', 'pad', 'ffill'}
            Method for upsampling.
        limit : int, default None
            Maximum size gap to fill when reindexing.
        fill_value : scalar, default None
            Value to use for missing values.

        See Also
        --------
        .fillna

        """
        # we may need to actually resample as if we are timestamps
        if self.kind == "timestamp":
            return super()._upsample(method, limit=limit, fill_value=fill_value)

        self._set_binner()
        ax = self.ax
        obj = self.obj
        new_index = self.binner

        # Start vs. end of period
        memb = ax.asfreq(self.freq, how=self.convention)

        # Get the fill indexer
        indexer = memb.get_indexer(new_index, method=method, limit=limit)
        return self._wrap_result(
            _take_new_index(obj, indexer, new_index, axis=self.axis)
        )


class PeriodIndexResamplerGroupby(_GroupByMixin, PeriodIndexResampler):
    """
    Provides a resample of a groupby implementation.
    """

    @property
    def _constructor(self):
        return PeriodIndexResampler


class TimedeltaIndexResampler(DatetimeIndexResampler):
    @property
    def _resampler_for_grouping(self):
        return TimedeltaIndexResamplerGroupby

    def _get_binner_for_time(self):
        return self.groupby._get_time_delta_bins(self.ax)

    def _adjust_binner_for_upsample(self, binner):
        """
        Adjust our binner when upsampling.

        The range of a new index is allowed to be greater than original range
        so we don't need to change the length of a binner, GH 13022
        """
        return binner


class TimedeltaIndexResamplerGroupby(_GroupByMixin, TimedeltaIndexResampler):
    """
    Provides a resample of a groupby implementation.
    """

    @property
    def _constructor(self):
        return TimedeltaIndexResampler


def get_resampler(obj, kind=None, **kwds):
    """
    Create a TimeGrouper and return our resampler.
    """
    tg = TimeGrouper(**kwds)
    return tg._get_resampler(obj, kind=kind)


get_resampler.__doc__ = Resampler.__doc__


def get_resampler_for_grouping(
    groupby, rule, how=None, fill_method=None, limit=None, kind=None, **kwargs
):
    """
    Return our appropriate resampler when grouping as well.
    """
    # .resample uses 'on' similar to how .groupby uses 'key'
    kwargs["key"] = kwargs.pop("on", None)

    tg = TimeGrouper(freq=rule, **kwargs)
    resampler = tg._get_resampler(groupby.obj, kind=kind)
    return resampler._get_resampler_for_grouping(groupby=groupby)


class TimeGrouper(Grouper):
    """
    Custom groupby class for time-interval grouping.

    Parameters
    ----------
    freq : pandas date offset or offset alias for identifying bin edges
    closed : closed end of interval; 'left' or 'right'
    label : interval boundary to use for labeling; 'left' or 'right'
    convention : {'start', 'end', 'e', 's'}
        If axis is PeriodIndex
    """

    _attributes = Grouper._attributes + (
        "closed",
        "label",
        "how",
        "loffset",
        "kind",
        "convention",
        "base",
    )

    def __init__(
        self,
        freq="Min",
        closed=None,
        label=None,
        how="mean",
        axis=0,
        fill_method=None,
        limit=None,
        loffset=None,
        kind=None,
        convention=None,
        base=0,
        **kwargs,
    ):
        # Check for correctness of the keyword arguments which would
        # otherwise silently use the default if misspelled
        if label not in {None, "left", "right"}:
            raise ValueError(f"Unsupported value {label} for `label`")
        if closed not in {None, "left", "right"}:
            raise ValueError(f"Unsupported value {closed} for `closed`")
        if convention not in {None, "start", "end", "e", "s"}:
            raise ValueError(f"Unsupported value {convention} for `convention`")

        freq = to_offset(freq)

        end_types = {"M", "A", "Q", "BM", "BA", "BQ", "W"}
        rule = freq.rule_code
        if rule in end_types or ("-" in rule and rule[: rule.find("-")] in end_types):
            if closed is None:
                closed = "right"
            if label is None:
                label = "right"
        else:
            if closed is None:
                closed = "left"
            if label is None:
                label = "left"

        self.closed = closed
        self.label = label
        self.kind = kind

        self.convention = convention or "E"
        self.convention = self.convention.lower()

        if isinstance(loffset, str):
            loffset = to_offset(loffset)
        self.loffset = loffset

        self.how = how
        self.fill_method = fill_method
        self.limit = limit
        self.base = base

        # always sort time groupers
        kwargs["sort"] = True

        super().__init__(freq=freq, axis=axis, **kwargs)

    def _get_resampler(self, obj, kind=None):
        """
        Return my resampler or raise if we have an invalid axis.

        Parameters
        ----------
        obj : input object
        kind : string, optional
            'period','timestamp','timedelta' are valid

        Returns
        -------
        a Resampler

        Raises
        ------
        TypeError if incompatible axis

        """
        self._set_grouper(obj)

        ax = self.ax
        if isinstance(ax, DatetimeIndex):
            return DatetimeIndexResampler(obj, groupby=self, kind=kind, axis=self.axis)
        elif isinstance(ax, PeriodIndex) or kind == "period":
            return PeriodIndexResampler(obj, groupby=self, kind=kind, axis=self.axis)
        elif isinstance(ax, TimedeltaIndex):
            return TimedeltaIndexResampler(obj, groupby=self, axis=self.axis)

        raise TypeError(
            "Only valid with DatetimeIndex, "
            "TimedeltaIndex or PeriodIndex, "
            f"but got an instance of '{type(ax).__name__}'"
        )

    def _get_grouper(self, obj, validate: bool = True):
        # create the resampler and return our binner
        r = self._get_resampler(obj)
        r._set_binner()
        return r.binner, r.grouper, r.obj

    def _get_time_bins(self, ax):
        if not isinstance(ax, DatetimeIndex):
            raise TypeError(
                "axis must be a DatetimeIndex, but got "
                f"an instance of {type(ax).__name__}"
            )

        if len(ax) == 0:
            binner = labels = DatetimeIndex(data=[], freq=self.freq, name=ax.name)
            return binner, [], labels

        first, last = _get_timestamp_range_edges(
            ax.min(), ax.max(), self.freq, closed=self.closed, base=self.base
        )
        # GH #12037
        # use first/last directly instead of call replace() on them
        # because replace() will swallow the nanosecond part
        # thus last bin maybe slightly before the end if the end contains
        # nanosecond part and lead to `Values falls after last bin` error
        # GH 25758: If DST lands at midnight (e.g. 'America/Havana'), user feedback
        # has noted that ambiguous=True provides the most sensible result
        binner = labels = date_range(
            freq=self.freq,
            start=first,
            end=last,
            tz=ax.tz,
            name=ax.name,
            ambiguous=True,
            nonexistent="shift_forward",
        )

        ax_values = ax.asi8
        binner, bin_edges = self._adjust_bin_edges(binner, ax_values)

        # general version, knowing nothing about relative frequencies
        bins = lib.generate_bins_dt64(
            ax_values, bin_edges, self.closed, hasnans=ax.hasnans
        )

        if self.closed == "right":
            labels = binner
            if self.label == "right":
                labels = labels[1:]
        elif self.label == "right":
            labels = labels[1:]

        if ax.hasnans:
            binner = binner.insert(0, NaT)
            labels = labels.insert(0, NaT)

        # if we end up with more labels than bins
        # adjust the labels
        # GH4076
        if len(bins) < len(labels):
            labels = labels[: len(bins)]

        return binner, bins, labels

    def _adjust_bin_edges(self, binner, ax_values):
        # Some hacks for > daily data, see #1471, #1458, #1483

        if self.freq != "D" and is_superperiod(self.freq, "D"):
            if self.closed == "right":
                # GH 21459, GH 9119: Adjust the bins relative to the wall time
                bin_edges = binner.tz_localize(None)
                bin_edges = bin_edges + timedelta(1) - Nano(1)
                bin_edges = bin_edges.tz_localize(binner.tz).asi8
            else:
                bin_edges = binner.asi8

            # intraday values on last day
            if bin_edges[-2] > ax_values.max():
                bin_edges = bin_edges[:-1]
                binner = binner[:-1]
        else:
            bin_edges = binner.asi8
        return binner, bin_edges

    def _get_time_delta_bins(self, ax):
        if not isinstance(ax, TimedeltaIndex):
            raise TypeError(
                "axis must be a TimedeltaIndex, but got "
                f"an instance of {type(ax).__name__}"
            )

        if not len(ax):
            binner = labels = TimedeltaIndex(data=[], freq=self.freq, name=ax.name)
            return binner, [], labels

        start, end = ax.min(), ax.max()
        labels = binner = timedelta_range(
            start=start, end=end, freq=self.freq, name=ax.name
        )

        end_stamps = labels + self.freq
        bins = ax.searchsorted(end_stamps, side="left")

        if self.base > 0:
            # GH #10530
            labels += type(self.freq)(self.base)
        if self.loffset:
            # GH #33498
            labels += self.loffset

        return binner, bins, labels

    def _get_time_period_bins(self, ax):
        if not isinstance(ax, DatetimeIndex):
            raise TypeError(
                "axis must be a DatetimeIndex, but got "
                f"an instance of {type(ax).__name__}"
            )

        freq = self.freq

        if not len(ax):
            binner = labels = PeriodIndex(data=[], freq=freq, name=ax.name)
            return binner, [], labels

        labels = binner = period_range(start=ax[0], end=ax[-1], freq=freq, name=ax.name)

        end_stamps = (labels + freq).asfreq(freq, "s").to_timestamp()
        if ax.tzinfo:
            end_stamps = end_stamps.tz_localize(ax.tzinfo)
        bins = ax.searchsorted(end_stamps, side="left")

        return binner, bins, labels

    def _get_period_bins(self, ax):
        if not isinstance(ax, PeriodIndex):
            raise TypeError(
                "axis must be a PeriodIndex, but got "
                f"an instance of {type(ax).__name__}"
            )

        memb = ax.asfreq(self.freq, how=self.convention)

        # NaT handling as in pandas._lib.lib.generate_bins_dt64()
        nat_count = 0
        if memb.hasnans:
            nat_count = np.sum(memb._isnan)
            memb = memb[~memb._isnan]

        # if index contains no valid (non-NaT) values, return empty index
        if not len(memb):
            binner = labels = PeriodIndex(data=[], freq=self.freq, name=ax.name)
            return binner, [], labels

        freq_mult = self.freq.n

        start = ax.min().asfreq(self.freq, how=self.convention)
        end = ax.max().asfreq(self.freq, how="end")
        bin_shift = 0

        # GH 23882
        if self.base:
            # get base adjusted bin edge labels
            p_start, end = _get_period_range_edges(
                start, end, self.freq, closed=self.closed, base=self.base
            )

            # Get offset for bin edge (not label edge) adjustment
            if start != p_start:
                start_offset = Period(start, self.freq) - Period(p_start, self.freq)
                bin_shift = start_offset.n % freq_mult
                start = p_start
            else:
                bin_shift = 0

        labels = binner = period_range(
            start=start, end=end, freq=self.freq, name=ax.name
        )

        i8 = memb.asi8

        # when upsampling to subperiods, we need to generate enough bins
        expected_bins_count = len(binner) * freq_mult
        i8_extend = expected_bins_count - (i8[-1] - i8[0])
        rng = np.arange(i8[0], i8[-1] + i8_extend, freq_mult)
        rng += freq_mult
        # adjust bin edge indexes to account for base
        rng -= bin_shift

        # Wrap in PeriodArray for PeriodArray.searchsorted
        prng = type(memb._data)(rng, dtype=memb.dtype)
        bins = memb.searchsorted(prng, side="left")

        if nat_count > 0:
            # NaT handling as in pandas._lib.lib.generate_bins_dt64()
            # shift bins by the number of NaT
            bins += nat_count
            bins = np.insert(bins, 0, nat_count)
            binner = binner.insert(0, NaT)
            labels = labels.insert(0, NaT)

        return binner, bins, labels


def _take_new_index(obj, indexer, new_index, axis=0):

    if isinstance(obj, ABCSeries):
        new_values = algos.take_1d(obj._values, indexer)
        return obj._constructor(new_values, index=new_index, name=obj.name)
    elif isinstance(obj, ABCDataFrame):
        if axis == 1:
            raise NotImplementedError("axis 1 is not supported")
        return obj._constructor(
            obj._mgr.reindex_indexer(new_axis=new_index, indexer=indexer, axis=1)
        )
    else:
        raise ValueError("'obj' should be either a Series or a DataFrame")


def _get_timestamp_range_edges(first, last, offset, closed="left", base=0):
    """
    Adjust the `first` Timestamp to the preceding Timestamp that resides on
    the provided offset. Adjust the `last` Timestamp to the following
    Timestamp that resides on the provided offset. Input Timestamps that
    already reside on the offset will be adjusted depending on the type of
    offset and the `closed` parameter.

    Parameters
    ----------
    first : pd.Timestamp
        The beginning Timestamp of the range to be adjusted.
    last : pd.Timestamp
        The ending Timestamp of the range to be adjusted.
    offset : pd.DateOffset
        The dateoffset to which the Timestamps will be adjusted.
    closed : {'right', 'left'}, default None
        Which side of bin interval is closed.
    base : int, default 0
        The "origin" of the adjusted Timestamps.

    Returns
    -------
    A tuple of length 2, containing the adjusted pd.Timestamp objects.
    """
    if isinstance(offset, Tick):
        if isinstance(offset, Day):
            # _adjust_dates_anchored assumes 'D' means 24H, but first/last
            # might contain a DST transition (23H, 24H, or 25H).
            # So "pretend" the dates are naive when adjusting the endpoints
            tz = first.tz
            first = first.tz_localize(None)
            last = last.tz_localize(None)

        first, last = _adjust_dates_anchored(
            first, last, offset, closed=closed, base=base
        )
        if isinstance(offset, Day):
            first = first.tz_localize(tz)
            last = last.tz_localize(tz)
        return first, last

    else:
        first = first.normalize()
        last = last.normalize()

    if closed == "left":
        first = Timestamp(offset.rollback(first))
    else:
        first = Timestamp(first - offset)

    last = Timestamp(last + offset)

    return first, last


def _get_period_range_edges(first, last, offset, closed="left", base=0):
    """
    Adjust the provided `first` and `last` Periods to the respective Period of
    the given offset that encompasses them.

    Parameters
    ----------
    first : pd.Period
        The beginning Period of the range to be adjusted.
    last : pd.Period
        The ending Period of the range to be adjusted.
    offset : pd.DateOffset
        The dateoffset to which the Periods will be adjusted.
    closed : {'right', 'left'}, default None
        Which side of bin interval is closed.
    base : int, default 0
        The "origin" of the adjusted Periods.

    Returns
    -------
    A tuple of length 2, containing the adjusted pd.Period objects.
    """
    if not all(isinstance(obj, Period) for obj in [first, last]):
        raise TypeError("'first' and 'last' must be instances of type Period")

    # GH 23882
    first = first.to_timestamp()
    last = last.to_timestamp()
    adjust_first = not offset.is_on_offset(first)
    adjust_last = offset.is_on_offset(last)

    first, last = _get_timestamp_range_edges(
        first, last, offset, closed=closed, base=base
    )

<<<<<<< HEAD
    if adjust_first:
        first = (first + adjust_first * offset).to_period(offset)
    else:
        first = first.to_period(offset)
    if adjust_last:
        last = (last - adjust_last * offset).to_period(offset)
    else:
        last = last.to_period(offset)
=======
    first = (first + int(adjust_first) * offset).to_period(offset)
    last = (last - int(adjust_last) * offset).to_period(offset)
>>>>>>> 89e44e6d
    return first, last


def _adjust_dates_anchored(first, last, offset, closed="right", base=0):
    # First and last offsets should be calculated from the start day to fix an
    # error cause by resampling across multiple days when a one day period is
    # not a multiple of the frequency.
    #
    # See https://github.com/pandas-dev/pandas/issues/8683

    # GH 10117 & GH 19375. If first and last contain timezone information,
    # Perform the calculation in UTC in order to avoid localizing on an
    # Ambiguous or Nonexistent time.
    first_tzinfo = first.tzinfo
    last_tzinfo = last.tzinfo
    start_day_nanos = first.normalize().value
    if first_tzinfo is not None:
        first = first.tz_convert("UTC")
    if last_tzinfo is not None:
        last = last.tz_convert("UTC")

    base_nanos = (base % offset.n) * offset.nanos // offset.n
    start_day_nanos += base_nanos

    foffset = (first.value - start_day_nanos) % offset.nanos
    loffset = (last.value - start_day_nanos) % offset.nanos

    if closed == "right":
        if foffset > 0:
            # roll back
            fresult = first.value - foffset
        else:
            fresult = first.value - offset.nanos

        if loffset > 0:
            # roll forward
            lresult = last.value + (offset.nanos - loffset)
        else:
            # already the end of the road
            lresult = last.value
    else:  # closed == 'left'
        if foffset > 0:
            fresult = first.value - foffset
        else:
            # start of the road
            fresult = first.value

        if loffset > 0:
            # roll forward
            lresult = last.value + (offset.nanos - loffset)
        else:
            lresult = last.value + offset.nanos
    fresult = Timestamp(fresult)
    lresult = Timestamp(lresult)
    if first_tzinfo is not None:
        fresult = fresult.tz_localize("UTC").tz_convert(first_tzinfo)
    if last_tzinfo is not None:
        lresult = lresult.tz_localize("UTC").tz_convert(last_tzinfo)
    return fresult, lresult


def asfreq(obj, freq, method=None, how=None, normalize=False, fill_value=None):
    """
    Utility frequency conversion method for Series/DataFrame.
    """
    if isinstance(obj.index, PeriodIndex):
        if method is not None:
            raise NotImplementedError("'method' argument is not supported")

        if how is None:
            how = "E"

        new_obj = obj.copy()
        new_obj.index = obj.index.asfreq(freq, how=how)

    elif len(obj.index) == 0:
        new_obj = obj.copy()

        new_obj.index = _asfreq_compat(obj.index, freq)
    else:
        dti = date_range(obj.index[0], obj.index[-1], freq=freq)
        dti.name = obj.index.name
        new_obj = obj.reindex(dti, method=method, fill_value=fill_value)
        if normalize:
            new_obj.index = new_obj.index.normalize()

    return new_obj


def _asfreq_compat(index, freq):
    """
    Helper to mimic asfreq on (empty) DatetimeIndex and TimedeltaIndex.

    Parameters
    ----------
    index : PeriodIndex, DatetimeIndex, or TimedeltaIndex
    freq : DateOffset

    Returns
    -------
    same type as index
    """
    if len(index) != 0:
        # This should never be reached, always checked by the caller
        raise ValueError(
            "Can only set arbitrary freq for empty DatetimeIndex or TimedeltaIndex"
        )
    if isinstance(index, PeriodIndex):
        new_index = index.asfreq(freq=freq)
    else:
        new_index = Index([], dtype=index.dtype, freq=freq, name=index.name)
    return new_index<|MERGE_RESOLUTION|>--- conflicted
+++ resolved
@@ -1706,19 +1706,14 @@
         first, last, offset, closed=closed, base=base
     )
 
-<<<<<<< HEAD
     if adjust_first:
-        first = (first + adjust_first * offset).to_period(offset)
+        first = (first + int(adjust_first) * offset).to_period(offset)
     else:
         first = first.to_period(offset)
     if adjust_last:
-        last = (last - adjust_last * offset).to_period(offset)
+        last = (last - int(adjust_last) * offset).to_period(offset)
     else:
         last = last.to_period(offset)
-=======
-    first = (first + int(adjust_first) * offset).to_period(offset)
-    last = (last - int(adjust_last) * offset).to_period(offset)
->>>>>>> 89e44e6d
     return first, last
 
 
