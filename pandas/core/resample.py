from __future__ import annotations

import copy
from textwrap import dedent
from typing import (
    TYPE_CHECKING,
    Callable,
    Hashable,
    Literal,
    cast,
    final,
    no_type_check,
)
import warnings

import numpy as np

from pandas._libs import lib
from pandas._libs.tslibs import (
    BaseOffset,
    IncompatibleFrequency,
    NaT,
    Period,
    Timedelta,
    Timestamp,
    to_offset,
)
from pandas._typing import (
    AnyArrayLike,
    Axis,
    AxisInt,
    Frequency,
    IndexLabel,
    NDFrameT,
    QuantileInterpolation,
    T,
    TimedeltaConvertibleTypes,
    TimeGrouperOrigin,
    TimestampConvertibleTypes,
    npt,
)
from pandas.compat.numpy import function as nv
from pandas.errors import (
    AbstractMethodError,
    DataError,
)
from pandas.util._decorators import (
    Appender,
    Substitution,
    doc,
)
from pandas.util._exceptions import find_stack_level

from pandas.core.dtypes.generic import (
    ABCDataFrame,
    ABCSeries,
)

import pandas.core.algorithms as algos
from pandas.core.apply import ResamplerWindowApply
from pandas.core.base import PandasObject
import pandas.core.common as com
from pandas.core.generic import (
    NDFrame,
    _shared_docs,
)
from pandas.core.groupby.generic import SeriesGroupBy
from pandas.core.groupby.groupby import (
    BaseGroupBy,
    GroupBy,
    _pipe_template,
    get_groupby,
)
from pandas.core.groupby.grouper import Grouper
from pandas.core.groupby.ops import BinGrouper
from pandas.core.indexes.datetimes import (
    DatetimeIndex,
    date_range,
)
from pandas.core.indexes.period import (
    PeriodIndex,
    period_range,
)
from pandas.core.indexes.timedeltas import (
    TimedeltaIndex,
    timedelta_range,
)

from pandas.tseries.frequencies import (
    is_subperiod,
    is_superperiod,
)
from pandas.tseries.offsets import (
    Day,
    Tick,
)

if TYPE_CHECKING:
    from pandas import (
        DataFrame,
        Index,
        Series,
    )

_shared_docs_kwargs: dict[str, str] = {}


class Resampler(BaseGroupBy, PandasObject):
    """
    Class for resampling datetimelike data, a groupby-like operation.
    See aggregate, transform, and apply functions on this object.

    It's easiest to use obj.resample(...) to use Resampler.

    Parameters
    ----------
    obj : Series or DataFrame
    groupby : TimeGrouper
    axis : int, default 0
    kind : str or None
        'period', 'timestamp' to override default index treatment

    Returns
    -------
    a Resampler of the appropriate type

    Notes
    -----
    After resampling, see aggregate, apply, and transform functions.
    """

    grouper: BinGrouper
    _timegrouper: TimeGrouper
    binner: DatetimeIndex | TimedeltaIndex | PeriodIndex  # depends on subclass
    exclusions: frozenset[Hashable] = frozenset()  # for SelectionMixin compat
    _internal_names_set = set({"obj", "ax"})

    # to the groupby descriptor
    _attributes = [
        "freq",
        "axis",
        "closed",
        "label",
        "convention",
        "kind",
        "origin",
        "offset",
    ]

    def __init__(
        self,
        obj: NDFrame,
        timegrouper: TimeGrouper,
        axis: Axis = 0,
        kind=None,
        *,
        gpr_index: Index,
        group_keys: bool | lib.NoDefault = lib.no_default,
        selection=None,
    ) -> None:
        self._timegrouper = timegrouper
        self.keys = None
        self.sort = True
        self.axis = obj._get_axis_number(axis)
        self.kind = kind
        self.group_keys = group_keys
        self.as_index = True

        self.obj, self.ax = self._timegrouper._set_grouper(
            self._convert_obj(obj), sort=True, gpr_index=gpr_index
        )
        self.binner, self.grouper = self._get_binner()
        self._selection = selection
        if self._timegrouper.key is not None:
            self.exclusions = frozenset([self._timegrouper.key])
        else:
            self.exclusions = frozenset()

    def __str__(self) -> str:
        """
        Provide a nice str repr of our rolling object.
        """
        attrs = (
            f"{k}={getattr(self._timegrouper, k)}"
            for k in self._attributes
            if getattr(self._timegrouper, k, None) is not None
        )
        return f"{type(self).__name__} [{', '.join(attrs)}]"

    def __getattr__(self, attr: str):
        if attr in self._internal_names_set:
            return object.__getattribute__(self, attr)
        if attr in self._attributes:
            return getattr(self._timegrouper, attr)
        if attr in self.obj:
            return self[attr]

        return object.__getattribute__(self, attr)

    @property
    def _from_selection(self) -> bool:
        """
        Is the resampling from a DataFrame column or MultiIndex level.
        """
        # upsampling and PeriodIndex resampling do not work
        # with selection, this state used to catch and raise an error
        return self._timegrouper is not None and (
            self._timegrouper.key is not None or self._timegrouper.level is not None
        )

    def _convert_obj(self, obj: NDFrameT) -> NDFrameT:
        """
        Provide any conversions for the object in order to correctly handle.

        Parameters
        ----------
        obj : Series or DataFrame

        Returns
        -------
        Series or DataFrame
        """
        return obj._consolidate()

    def _get_binner_for_time(self):
        raise AbstractMethodError(self)

    @final
    def _get_binner(self):
        """
        Create the BinGrouper, assume that self.set_grouper(obj)
        has already been called.
        """
        binner, bins, binlabels = self._get_binner_for_time()
        assert len(bins) == len(binlabels)
        bin_grouper = BinGrouper(bins, binlabels, indexer=self._timegrouper.indexer)
        return binner, bin_grouper

    @Substitution(
        klass="Resampler",
        examples="""
    >>> df = pd.DataFrame({'A': [1, 2, 3, 4]},
    ...                   index=pd.date_range('2012-08-02', periods=4))
    >>> df
                A
    2012-08-02  1
    2012-08-03  2
    2012-08-04  3
    2012-08-05  4

    To get the difference between each 2-day period's maximum and minimum
    value in one pass, you can do

    >>> df.resample('2D').pipe(lambda x: x.max() - x.min())
                A
    2012-08-02  1
    2012-08-04  1""",
    )
    @Appender(_pipe_template)
    def pipe(
        self,
        func: Callable[..., T] | tuple[Callable[..., T], str],
        *args,
        **kwargs,
    ) -> T:
        return super().pipe(func, *args, **kwargs)

    _agg_see_also_doc = dedent(
        """
    See Also
    --------
    DataFrame.groupby.aggregate : Aggregate using callable, string, dict,
        or list of string/callables.
    DataFrame.resample.transform : Transforms the Series on each group
        based on the given function.
    DataFrame.aggregate: Aggregate using one or more
        operations over the specified axis.
    """
    )

    _agg_examples_doc = dedent(
        """
    Examples
    --------
    >>> s = pd.Series([1, 2, 3, 4, 5],
    ...               index=pd.date_range('20130101', periods=5, freq='s'))
    >>> s
    2013-01-01 00:00:00    1
    2013-01-01 00:00:01    2
    2013-01-01 00:00:02    3
    2013-01-01 00:00:03    4
    2013-01-01 00:00:04    5
    Freq: S, dtype: int64

    >>> r = s.resample('2s')

    >>> r.agg(np.sum)
    2013-01-01 00:00:00    3
    2013-01-01 00:00:02    7
    2013-01-01 00:00:04    5
    Freq: 2S, dtype: int64

    >>> r.agg(['sum', 'mean', 'max'])
                         sum  mean  max
    2013-01-01 00:00:00    3   1.5    2
    2013-01-01 00:00:02    7   3.5    4
    2013-01-01 00:00:04    5   5.0    5

    >>> r.agg({'result': lambda x: x.mean() / x.std(),
    ...        'total': np.sum})
                           result  total
    2013-01-01 00:00:00  2.121320      3
    2013-01-01 00:00:02  4.949747      7
    2013-01-01 00:00:04       NaN      5

    >>> r.agg(average="mean", total="sum")
                             average  total
    2013-01-01 00:00:00      1.5      3
    2013-01-01 00:00:02      3.5      7
    2013-01-01 00:00:04      5.0      5
    """
    )

    @doc(
        _shared_docs["aggregate"],
        see_also=_agg_see_also_doc,
        examples=_agg_examples_doc,
        klass="DataFrame",
        axis="",
    )
    def aggregate(self, func=None, *args, **kwargs):

        result = ResamplerWindowApply(self, func, args=args, kwargs=kwargs).agg()
        if result is None:
            how = func
            result = self._groupby_and_aggregate(how, *args, **kwargs)

        return result

    agg = aggregate
    apply = aggregate

    def transform(self, arg, *args, **kwargs):
        """
        Call function producing a like-indexed Series on each group.

        Return a Series with the transformed values.

        Parameters
        ----------
        arg : function
            To apply to each group. Should return a Series with the same index.

        Returns
        -------
        Series

        Examples
        --------
        >>> s = pd.Series([1, 2],
        ...               index=pd.date_range('20180101',
        ...                                   periods=2,
        ...                                   freq='1h'))
        >>> s
        2018-01-01 00:00:00    1
        2018-01-01 01:00:00    2
        Freq: H, dtype: int64

        >>> resampled = s.resample('15min')
        >>> resampled.transform(lambda x: (x - x.mean()) / x.std())
        2018-01-01 00:00:00   NaN
        2018-01-01 01:00:00   NaN
        Freq: H, dtype: float64
        """
        return self._selected_obj.groupby(self._timegrouper).transform(
            arg, *args, **kwargs
        )

    def _downsample(self, f, **kwargs):
        raise AbstractMethodError(self)

    def _upsample(self, f, limit=None, fill_value=None):
        raise AbstractMethodError(self)

    def _gotitem(self, key, ndim: int, subset=None):
        """
        Sub-classes to define. Return a sliced object.

        Parameters
        ----------
        key : string / list of selections
        ndim : {1, 2}
            requested ndim of result
        subset : object, default None
            subset to act on
        """
        grouper = self.grouper
        if subset is None:
            subset = self.obj
        grouped = get_groupby(
            subset, by=None, grouper=grouper, axis=self.axis, group_keys=self.group_keys
        )

        # try the key selection
        try:
            return grouped[key]
        except KeyError:
            return grouped

    def _groupby_and_aggregate(self, how, *args, **kwargs):
        """
        Re-evaluate the obj with a groupby aggregation.
        """
        grouper = self.grouper

        if self._selected_obj.ndim == 1:
            obj = self._selected_obj
        else:
            # Excludes `on` column when provided
            obj = self._obj_with_exclusions
        grouped = get_groupby(
            obj, by=None, grouper=grouper, axis=self.axis, group_keys=self.group_keys
        )

        try:
            if isinstance(obj, ABCDataFrame) and callable(how):
                # Check if the function is reducing or not.
                # e.g. test_resample_apply_with_additional_args
                result = grouped._aggregate_item_by_item(how, *args, **kwargs)
            else:
                result = grouped.aggregate(how, *args, **kwargs)
        except DataError:
            # got TypeErrors on aggregation
            result = grouped.apply(how, *args, **kwargs)
        except (AttributeError, KeyError):
            # we have a non-reducing function; try to evaluate
            # alternatively we want to evaluate only a column of the input

            # test_apply_to_one_column_of_df the function being applied references
            #  a DataFrame column, but aggregate_item_by_item operates column-wise
            #  on Series, raising AttributeError or KeyError
            #  (depending on whether the column lookup uses getattr/__getitem__)
            result = grouped.apply(how, *args, **kwargs)

        except ValueError as err:
            if "Must produce aggregated value" in str(err):
                # raised in _aggregate_named
                # see test_apply_without_aggregation, test_apply_with_mutated_index
                pass
            else:
                raise

            # we have a non-reducing function
            # try to evaluate
            result = grouped.apply(how, *args, **kwargs)

        return self._wrap_result(result)

    def _get_resampler_for_grouping(self, groupby: GroupBy, key):
        """
        Return the correct class for resampling with groupby.
        """
        return self._resampler_for_grouping(groupby=groupby, key=key, parent=self)

    def _wrap_result(self, result):
        """
        Potentially wrap any results.
        """
        # GH 47705
        obj = self.obj
        if (
            isinstance(result, ABCDataFrame)
            and result.empty
            and not isinstance(result.index, PeriodIndex)
        ):
            result = result.set_index(
                _asfreq_compat(obj.index[:0], freq=self.freq), append=True
            )

        if isinstance(result, ABCSeries) and self._selection is not None:
            result.name = self._selection

        if isinstance(result, ABCSeries) and result.empty:
            # When index is all NaT, result is empty but index is not
            result.index = _asfreq_compat(obj.index[:0], freq=self.freq)
            result.name = getattr(obj, "name", None)

        return result

    def ffill(self, limit=None):
        """
        Forward fill the values.

        Parameters
        ----------
        limit : int, optional
            Limit of how many values to fill.

        Returns
        -------
        An upsampled Series.

        See Also
        --------
        Series.fillna: Fill NA/NaN values using the specified method.
        DataFrame.fillna: Fill NA/NaN values using the specified method.
        """
        return self._upsample("ffill", limit=limit)

    def nearest(self, limit=None):
        """
        Resample by using the nearest value.

        When resampling data, missing values may appear (e.g., when the
        resampling frequency is higher than the original frequency).
        The `nearest` method will replace ``NaN`` values that appeared in
        the resampled data with the value from the nearest member of the
        sequence, based on the index value.
        Missing values that existed in the original data will not be modified.
        If `limit` is given, fill only this many values in each direction for
        each of the original values.

        Parameters
        ----------
        limit : int, optional
            Limit of how many values to fill.

        Returns
        -------
        Series or DataFrame
            An upsampled Series or DataFrame with ``NaN`` values filled with
            their nearest value.

        See Also
        --------
        backfill : Backward fill the new missing values in the resampled data.
        pad : Forward fill ``NaN`` values.

        Examples
        --------
        >>> s = pd.Series([1, 2],
        ...               index=pd.date_range('20180101',
        ...                                   periods=2,
        ...                                   freq='1h'))
        >>> s
        2018-01-01 00:00:00    1
        2018-01-01 01:00:00    2
        Freq: H, dtype: int64

        >>> s.resample('15min').nearest()
        2018-01-01 00:00:00    1
        2018-01-01 00:15:00    1
        2018-01-01 00:30:00    2
        2018-01-01 00:45:00    2
        2018-01-01 01:00:00    2
        Freq: 15T, dtype: int64

        Limit the number of upsampled values imputed by the nearest:

        >>> s.resample('15min').nearest(limit=1)
        2018-01-01 00:00:00    1.0
        2018-01-01 00:15:00    1.0
        2018-01-01 00:30:00    NaN
        2018-01-01 00:45:00    2.0
        2018-01-01 01:00:00    2.0
        Freq: 15T, dtype: float64
        """
        return self._upsample("nearest", limit=limit)

    def bfill(self, limit=None):
        """
        Backward fill the new missing values in the resampled data.

        In statistics, imputation is the process of replacing missing data with
        substituted values [1]_. When resampling data, missing values may
        appear (e.g., when the resampling frequency is higher than the original
        frequency). The backward fill will replace NaN values that appeared in
        the resampled data with the next value in the original sequence.
        Missing values that existed in the original data will not be modified.

        Parameters
        ----------
        limit : int, optional
            Limit of how many values to fill.

        Returns
        -------
        Series, DataFrame
            An upsampled Series or DataFrame with backward filled NaN values.

        See Also
        --------
        bfill : Alias of backfill.
        fillna : Fill NaN values using the specified method, which can be
            'backfill'.
        nearest : Fill NaN values with nearest neighbor starting from center.
        ffill : Forward fill NaN values.
        Series.fillna : Fill NaN values in the Series using the
            specified method, which can be 'backfill'.
        DataFrame.fillna : Fill NaN values in the DataFrame using the
            specified method, which can be 'backfill'.

        References
        ----------
        .. [1] https://en.wikipedia.org/wiki/Imputation_(statistics)

        Examples
        --------
        Resampling a Series:

        >>> s = pd.Series([1, 2, 3],
        ...               index=pd.date_range('20180101', periods=3, freq='h'))
        >>> s
        2018-01-01 00:00:00    1
        2018-01-01 01:00:00    2
        2018-01-01 02:00:00    3
        Freq: H, dtype: int64

        >>> s.resample('30min').bfill()
        2018-01-01 00:00:00    1
        2018-01-01 00:30:00    2
        2018-01-01 01:00:00    2
        2018-01-01 01:30:00    3
        2018-01-01 02:00:00    3
        Freq: 30T, dtype: int64

        >>> s.resample('15min').bfill(limit=2)
        2018-01-01 00:00:00    1.0
        2018-01-01 00:15:00    NaN
        2018-01-01 00:30:00    2.0
        2018-01-01 00:45:00    2.0
        2018-01-01 01:00:00    2.0
        2018-01-01 01:15:00    NaN
        2018-01-01 01:30:00    3.0
        2018-01-01 01:45:00    3.0
        2018-01-01 02:00:00    3.0
        Freq: 15T, dtype: float64

        Resampling a DataFrame that has missing values:

        >>> df = pd.DataFrame({'a': [2, np.nan, 6], 'b': [1, 3, 5]},
        ...                   index=pd.date_range('20180101', periods=3,
        ...                                       freq='h'))
        >>> df
                               a  b
        2018-01-01 00:00:00  2.0  1
        2018-01-01 01:00:00  NaN  3
        2018-01-01 02:00:00  6.0  5

        >>> df.resample('30min').bfill()
                               a  b
        2018-01-01 00:00:00  2.0  1
        2018-01-01 00:30:00  NaN  3
        2018-01-01 01:00:00  NaN  3
        2018-01-01 01:30:00  6.0  5
        2018-01-01 02:00:00  6.0  5

        >>> df.resample('15min').bfill(limit=2)
                               a    b
        2018-01-01 00:00:00  2.0  1.0
        2018-01-01 00:15:00  NaN  NaN
        2018-01-01 00:30:00  NaN  3.0
        2018-01-01 00:45:00  NaN  3.0
        2018-01-01 01:00:00  NaN  3.0
        2018-01-01 01:15:00  NaN  NaN
        2018-01-01 01:30:00  6.0  5.0
        2018-01-01 01:45:00  6.0  5.0
        2018-01-01 02:00:00  6.0  5.0
        """
        return self._upsample("bfill", limit=limit)

    def fillna(self, method, limit=None):
        """
        Fill missing values introduced by upsampling.

        In statistics, imputation is the process of replacing missing data with
        substituted values [1]_. When resampling data, missing values may
        appear (e.g., when the resampling frequency is higher than the original
        frequency).

        Missing values that existed in the original data will
        not be modified.

        Parameters
        ----------
        method : {'pad', 'backfill', 'ffill', 'bfill', 'nearest'}
            Method to use for filling holes in resampled data

            * 'pad' or 'ffill': use previous valid observation to fill gap
              (forward fill).
            * 'backfill' or 'bfill': use next valid observation to fill gap.
            * 'nearest': use nearest valid observation to fill gap.

        limit : int, optional
            Limit of how many consecutive missing values to fill.

        Returns
        -------
        Series or DataFrame
            An upsampled Series or DataFrame with missing values filled.

        See Also
        --------
        bfill : Backward fill NaN values in the resampled data.
        ffill : Forward fill NaN values in the resampled data.
        nearest : Fill NaN values in the resampled data
            with nearest neighbor starting from center.
        interpolate : Fill NaN values using interpolation.
        Series.fillna : Fill NaN values in the Series using the
            specified method, which can be 'bfill' and 'ffill'.
        DataFrame.fillna : Fill NaN values in the DataFrame using the
            specified method, which can be 'bfill' and 'ffill'.

        References
        ----------
        .. [1] https://en.wikipedia.org/wiki/Imputation_(statistics)

        Examples
        --------
        Resampling a Series:

        >>> s = pd.Series([1, 2, 3],
        ...               index=pd.date_range('20180101', periods=3, freq='h'))
        >>> s
        2018-01-01 00:00:00    1
        2018-01-01 01:00:00    2
        2018-01-01 02:00:00    3
        Freq: H, dtype: int64

        Without filling the missing values you get:

        >>> s.resample("30min").asfreq()
        2018-01-01 00:00:00    1.0
        2018-01-01 00:30:00    NaN
        2018-01-01 01:00:00    2.0
        2018-01-01 01:30:00    NaN
        2018-01-01 02:00:00    3.0
        Freq: 30T, dtype: float64

        >>> s.resample('30min').fillna("backfill")
        2018-01-01 00:00:00    1
        2018-01-01 00:30:00    2
        2018-01-01 01:00:00    2
        2018-01-01 01:30:00    3
        2018-01-01 02:00:00    3
        Freq: 30T, dtype: int64

        >>> s.resample('15min').fillna("backfill", limit=2)
        2018-01-01 00:00:00    1.0
        2018-01-01 00:15:00    NaN
        2018-01-01 00:30:00    2.0
        2018-01-01 00:45:00    2.0
        2018-01-01 01:00:00    2.0
        2018-01-01 01:15:00    NaN
        2018-01-01 01:30:00    3.0
        2018-01-01 01:45:00    3.0
        2018-01-01 02:00:00    3.0
        Freq: 15T, dtype: float64

        >>> s.resample('30min').fillna("pad")
        2018-01-01 00:00:00    1
        2018-01-01 00:30:00    1
        2018-01-01 01:00:00    2
        2018-01-01 01:30:00    2
        2018-01-01 02:00:00    3
        Freq: 30T, dtype: int64

        >>> s.resample('30min').fillna("nearest")
        2018-01-01 00:00:00    1
        2018-01-01 00:30:00    2
        2018-01-01 01:00:00    2
        2018-01-01 01:30:00    3
        2018-01-01 02:00:00    3
        Freq: 30T, dtype: int64

        Missing values present before the upsampling are not affected.

        >>> sm = pd.Series([1, None, 3],
        ...               index=pd.date_range('20180101', periods=3, freq='h'))
        >>> sm
        2018-01-01 00:00:00    1.0
        2018-01-01 01:00:00    NaN
        2018-01-01 02:00:00    3.0
        Freq: H, dtype: float64

        >>> sm.resample('30min').fillna('backfill')
        2018-01-01 00:00:00    1.0
        2018-01-01 00:30:00    NaN
        2018-01-01 01:00:00    NaN
        2018-01-01 01:30:00    3.0
        2018-01-01 02:00:00    3.0
        Freq: 30T, dtype: float64

        >>> sm.resample('30min').fillna('pad')
        2018-01-01 00:00:00    1.0
        2018-01-01 00:30:00    1.0
        2018-01-01 01:00:00    NaN
        2018-01-01 01:30:00    NaN
        2018-01-01 02:00:00    3.0
        Freq: 30T, dtype: float64

        >>> sm.resample('30min').fillna('nearest')
        2018-01-01 00:00:00    1.0
        2018-01-01 00:30:00    NaN
        2018-01-01 01:00:00    NaN
        2018-01-01 01:30:00    3.0
        2018-01-01 02:00:00    3.0
        Freq: 30T, dtype: float64

        DataFrame resampling is done column-wise. All the same options are
        available.

        >>> df = pd.DataFrame({'a': [2, np.nan, 6], 'b': [1, 3, 5]},
        ...                   index=pd.date_range('20180101', periods=3,
        ...                                       freq='h'))
        >>> df
                               a  b
        2018-01-01 00:00:00  2.0  1
        2018-01-01 01:00:00  NaN  3
        2018-01-01 02:00:00  6.0  5

        >>> df.resample('30min').fillna("bfill")
                               a  b
        2018-01-01 00:00:00  2.0  1
        2018-01-01 00:30:00  NaN  3
        2018-01-01 01:00:00  NaN  3
        2018-01-01 01:30:00  6.0  5
        2018-01-01 02:00:00  6.0  5
        """
        return self._upsample(method, limit=limit)

    @doc(NDFrame.interpolate, **_shared_docs_kwargs)
    def interpolate(
        self,
        method: QuantileInterpolation = "linear",
        *,
        axis: Axis = 0,
        limit=None,
        inplace: bool = False,
        limit_direction: Literal["forward", "backward", "both"] = "forward",
        limit_area=None,
        downcast=None,
        **kwargs,
    ):
        """
        Interpolate values according to different methods.
        """
        result = self._upsample("asfreq")
        return result.interpolate(
            method=method,
            axis=axis,
            limit=limit,
            inplace=inplace,
            limit_direction=limit_direction,
            limit_area=limit_area,
            downcast=downcast,
            **kwargs,
        )

    def asfreq(self, fill_value=None):
        """
        Return the values at the new freq, essentially a reindex.

        Parameters
        ----------
        fill_value : scalar, optional
            Value to use for missing values, applied during upsampling (note
            this does not fill NaNs that already were present).

        Returns
        -------
        DataFrame or Series
            Values at the specified freq.

        See Also
        --------
        Series.asfreq: Convert TimeSeries to specified frequency.
        DataFrame.asfreq: Convert TimeSeries to specified frequency.
        """
        return self._upsample("asfreq", fill_value=fill_value)

    def sum(
        self,
        numeric_only: bool = False,
        min_count: int = 0,
        *args,
        **kwargs,
    ):
        maybe_warn_args_and_kwargs(type(self), "sum", args, kwargs)
        nv.validate_resampler_func("sum", args, kwargs)
        return self._downsample("sum", numeric_only=numeric_only, min_count=min_count)

    @doc(GroupBy.prod)
    def prod(
        self,
        numeric_only: bool = False,
        min_count: int = 0,
        *args,
        **kwargs,
    ):
        maybe_warn_args_and_kwargs(type(self), "prod", args, kwargs)
        nv.validate_resampler_func("prod", args, kwargs)
        return self._downsample("prod", numeric_only=numeric_only, min_count=min_count)

    def min(
        self,
        numeric_only: bool = False,
        min_count: int = 0,
        *args,
        **kwargs,
    ):
        maybe_warn_args_and_kwargs(type(self), "min", args, kwargs)
        nv.validate_resampler_func("min", args, kwargs)
        return self._downsample("min", numeric_only=numeric_only, min_count=min_count)

    def max(
        self,
        numeric_only: bool = False,
        min_count: int = 0,
        *args,
        **kwargs,
    ):
        maybe_warn_args_and_kwargs(type(self), "max", args, kwargs)
        nv.validate_resampler_func("max", args, kwargs)
        return self._downsample("max", numeric_only=numeric_only, min_count=min_count)

    @doc(GroupBy.first)
    def first(
        self,
        numeric_only: bool = False,
        min_count: int = 0,
        *args,
        **kwargs,
    ):
        maybe_warn_args_and_kwargs(type(self), "first", args, kwargs)
        nv.validate_resampler_func("first", args, kwargs)
        return self._downsample("first", numeric_only=numeric_only, min_count=min_count)

    @doc(GroupBy.last)
    def last(
        self,
        numeric_only: bool = False,
        min_count: int = 0,
        *args,
        **kwargs,
    ):
        maybe_warn_args_and_kwargs(type(self), "last", args, kwargs)
        nv.validate_resampler_func("last", args, kwargs)
        return self._downsample("last", numeric_only=numeric_only, min_count=min_count)

    @doc(GroupBy.median)
    def median(self, numeric_only: bool = False, *args, **kwargs):
        maybe_warn_args_and_kwargs(type(self), "median", args, kwargs)
        nv.validate_resampler_func("median", args, kwargs)
        return self._downsample("median", numeric_only=numeric_only)

    def mean(
        self,
        numeric_only: bool = False,
        *args,
        **kwargs,
    ):
        """
        Compute mean of groups, excluding missing values.

        Parameters
        ----------
        numeric_only : bool, default False
            Include only `float`, `int` or `boolean` data.

            .. versionchanged:: 2.0.0

                numeric_only now defaults to ``False``.

        Returns
        -------
        DataFrame or Series
            Mean of values within each group.
        """
        maybe_warn_args_and_kwargs(type(self), "mean", args, kwargs)
        nv.validate_resampler_func("mean", args, kwargs)
        return self._downsample("mean", numeric_only=numeric_only)

    def std(
        self,
        ddof: int = 1,
        numeric_only: bool = False,
        *args,
        **kwargs,
    ):
        """
        Compute standard deviation of groups, excluding missing values.

        Parameters
        ----------
        ddof : int, default 1
            Degrees of freedom.
        numeric_only : bool, default False
            Include only `float`, `int` or `boolean` data.

            .. versionadded:: 1.5.0

            .. versionchanged:: 2.0.0

                numeric_only now defaults to ``False``.

        Returns
        -------
        DataFrame or Series
            Standard deviation of values within each group.
        """
        maybe_warn_args_and_kwargs(type(self), "std", args, kwargs)
        nv.validate_resampler_func("std", args, kwargs)
        return self._downsample("std", ddof=ddof, numeric_only=numeric_only)

    def var(
        self,
        ddof: int = 1,
        numeric_only: bool = False,
        *args,
        **kwargs,
    ):
        """
        Compute variance of groups, excluding missing values.

        Parameters
        ----------
        ddof : int, default 1
            Degrees of freedom.

        numeric_only : bool, default False
            Include only `float`, `int` or `boolean` data.

            .. versionadded:: 1.5.0

            .. versionchanged:: 2.0.0

                numeric_only now defaults to ``False``.

        Returns
        -------
        DataFrame or Series
            Variance of values within each group.
        """
        maybe_warn_args_and_kwargs(type(self), "var", args, kwargs)
        nv.validate_resampler_func("var", args, kwargs)
        return self._downsample("var", ddof=ddof, numeric_only=numeric_only)

    @doc(GroupBy.sem)
    def sem(
        self,
        ddof: int = 1,
        numeric_only: bool = False,
        *args,
        **kwargs,
    ):
        maybe_warn_args_and_kwargs(type(self), "sem", args, kwargs)
        nv.validate_resampler_func("sem", args, kwargs)
        return self._downsample("sem", ddof=ddof, numeric_only=numeric_only)

    @doc(GroupBy.ohlc)
    def ohlc(
        self,
        *args,
        **kwargs,
    ):
        maybe_warn_args_and_kwargs(type(self), "ohlc", args, kwargs)
        nv.validate_resampler_func("ohlc", args, kwargs)
        return self._downsample("ohlc")

    @doc(SeriesGroupBy.nunique)
    def nunique(
        self,
        *args,
        **kwargs,
    ):
        maybe_warn_args_and_kwargs(type(self), "nunique", args, kwargs)
        nv.validate_resampler_func("nunique", args, kwargs)
        return self._downsample("nunique")

    @doc(GroupBy.size)
    def size(self):
        result = self._downsample("size")

        # If the result is a non-empty DataFrame we stack to get a Series
        # GH 46826
        if isinstance(result, ABCDataFrame) and not result.empty:
            result = result.stack()

        if not len(self.ax):
            from pandas import Series

            if self._selected_obj.ndim == 1:
                name = self._selected_obj.name
            else:
                name = None
            result = Series([], index=result.index, dtype="int64", name=name)
        return result

    @doc(GroupBy.count)
    def count(self):
        result = self._downsample("count")
        if not len(self.ax):
            if self._selected_obj.ndim == 1:
                result = type(self._selected_obj)(
                    [], index=result.index, dtype="int64", name=self._selected_obj.name
                )
            else:
                from pandas import DataFrame

                result = DataFrame(
                    [], index=result.index, columns=result.columns, dtype="int64"
                )

        return result

    def quantile(self, q: float | AnyArrayLike = 0.5, **kwargs):
        """
        Return value at the given quantile.

        Parameters
        ----------
        q : float or array-like, default 0.5 (50% quantile)

        Returns
        -------
        DataFrame or Series
            Quantile of values within each group.

        See Also
        --------
        Series.quantile
            Return a series, where the index is q and the values are the quantiles.
        DataFrame.quantile
            Return a DataFrame, where the columns are the columns of self,
            and the values are the quantiles.
        DataFrameGroupBy.quantile
            Return a DataFrame, where the columns are groupby columns,
            and the values are its quantiles.
        """
        return self._downsample("quantile", q=q, **kwargs)


class _GroupByMixin(PandasObject):
    """
    Provide the groupby facilities.
    """

    _attributes: list[str]  # in practice the same as Resampler._attributes
    _selection: IndexLabel | None = None
    _groupby: GroupBy
    _timegrouper: TimeGrouper

    def __init__(
        self,
        *,
        parent: Resampler,
        groupby: GroupBy,
        key=None,
        selection: IndexLabel | None = None,
    ) -> None:
        # reached via ._gotitem and _get_resampler_for_grouping

        assert isinstance(groupby, GroupBy), type(groupby)

        # parent is always a Resampler, sometimes a _GroupByMixin
        assert isinstance(parent, Resampler), type(parent)

        # initialize our GroupByMixin object with
        # the resampler attributes
        for attr in self._attributes:
            setattr(self, attr, getattr(parent, attr))
        self._selection = selection

        self.binner = parent.binner
        self.key = key

        self._groupby = groupby
        self._timegrouper = copy.copy(parent._timegrouper)

        self.ax = parent.ax
        self.obj = parent.obj

    @no_type_check
    def _apply(self, f, *args, **kwargs):
        """
        Dispatch to _upsample; we are stripping all of the _upsample kwargs and
        performing the original function call on the grouped object.
        """

        def func(x):
            x = self._resampler_cls(x, timegrouper=self._timegrouper, gpr_index=self.ax)

            if isinstance(f, str):
                return getattr(x, f)(**kwargs)

            return x.apply(f, *args, **kwargs)

        result = self._groupby.apply(func)
        return self._wrap_result(result)

    _upsample = _apply
    _downsample = _apply
    _groupby_and_aggregate = _apply

    @final
    def _gotitem(self, key, ndim, subset=None):
        """
        Sub-classes to define. Return a sliced object.

        Parameters
        ----------
        key : string / list of selections
        ndim : {1, 2}
            requested ndim of result
        subset : object, default None
            subset to act on
        """
        # create a new object to prevent aliasing
        if subset is None:
<<<<<<< HEAD
            # error: "_GroupByMixin" has no attribute "obj"
            subset = self.obj  # type: ignore[attr-defined]
=======
            subset = self.obj
>>>>>>> 8478cf63

        # Try to select from a DataFrame, falling back to a Series
        try:
            if isinstance(key, list) and self.key not in key and self.key is not None:
                key.append(self.key)
            groupby = self._groupby[key]
        except IndexError:
            groupby = self._groupby

        selection = None
        if subset.ndim == 2 and (
            (lib.is_scalar(key) and key in subset) or lib.is_list_like(key)
        ):
            selection = key

        new_rs = type(self)(
            groupby=groupby,
            parent=cast(Resampler, self),
            selection=selection,
        )
        return new_rs


class DatetimeIndexResampler(Resampler):
    @property
    def _resampler_for_grouping(self):
        return DatetimeIndexResamplerGroupby

    def _get_binner_for_time(self):

        # this is how we are actually creating the bins
        if self.kind == "period":
            return self._timegrouper._get_time_period_bins(self.ax)
        return self._timegrouper._get_time_bins(self.ax)

    def _downsample(self, how, **kwargs):
        """
        Downsample the cython defined function.

        Parameters
        ----------
        how : string / cython mapped function
        **kwargs : kw args passed to how function
        """
        how = com.get_cython_func(how) or how
        ax = self.ax
        if self._selected_obj.ndim == 1:
            obj = self._selected_obj
        else:
            # Excludes `on` column when provided
            obj = self._obj_with_exclusions

        if not len(ax):
            # reset to the new freq
            obj = obj.copy()
            obj.index = obj.index._with_freq(self.freq)
            assert obj.index.freq == self.freq, (obj.index.freq, self.freq)
            return obj

        # do we have a regular frequency

        # error: Item "None" of "Optional[Any]" has no attribute "binlabels"
        if (
            (ax.freq is not None or ax.inferred_freq is not None)
            and len(self.grouper.binlabels) > len(ax)
            and how is None
        ):

            # let's do an asfreq
            return self.asfreq()

        # we are downsampling
        # we want to call the actual grouper method here
        result = obj.groupby(self.grouper, axis=self.axis).aggregate(how, **kwargs)

        return self._wrap_result(result)

    def _adjust_binner_for_upsample(self, binner):
        """
        Adjust our binner when upsampling.

        The range of a new index should not be outside specified range
        """
        if self.closed == "right":
            binner = binner[1:]
        else:
            binner = binner[:-1]
        return binner

    def _upsample(self, method, limit=None, fill_value=None):
        """
        Parameters
        ----------
        method : string {'backfill', 'bfill', 'pad',
            'ffill', 'asfreq'} method for upsampling
        limit : int, default None
            Maximum size gap to fill when reindexing
        fill_value : scalar, default None
            Value to use for missing values

        See Also
        --------
        .fillna: Fill NA/NaN values using the specified method.

        """
        if self.axis:
            raise AssertionError("axis must be 0")
        if self._from_selection:
            raise ValueError(
                "Upsampling from level= or on= selection "
                "is not supported, use .set_index(...) "
                "to explicitly set index to datetime-like"
            )

        ax = self.ax
        obj = self._selected_obj
        binner = self.binner
        res_index = self._adjust_binner_for_upsample(binner)

        # if we have the same frequency as our axis, then we are equal sampling
        if (
            limit is None
            and to_offset(ax.inferred_freq) == self.freq
            and len(obj) == len(res_index)
        ):
            result = obj.copy()
            result.index = res_index
        else:
            result = obj.reindex(
                res_index, method=method, limit=limit, fill_value=fill_value
            )

        return self._wrap_result(result)

    def _wrap_result(self, result):
        result = super()._wrap_result(result)

        # we may have a different kind that we were asked originally
        # convert if needed
        if self.kind == "period" and not isinstance(result.index, PeriodIndex):
            result.index = result.index.to_period(self.freq)
        return result


class DatetimeIndexResamplerGroupby(_GroupByMixin, DatetimeIndexResampler):
    """
    Provides a resample of a groupby implementation
    """

    @property
    def _resampler_cls(self):
        return DatetimeIndexResampler


class PeriodIndexResampler(DatetimeIndexResampler):
    @property
    def _resampler_for_grouping(self):
        return PeriodIndexResamplerGroupby

    def _get_binner_for_time(self):
        if self.kind == "timestamp":
            return super()._get_binner_for_time()
        return self._timegrouper._get_period_bins(self.ax)

    def _convert_obj(self, obj: NDFrameT) -> NDFrameT:
        obj = super()._convert_obj(obj)

        if self._from_selection:
            # see GH 14008, GH 12871
            msg = (
                "Resampling from level= or on= selection "
                "with a PeriodIndex is not currently supported, "
                "use .set_index(...) to explicitly set index"
            )
            raise NotImplementedError(msg)

        # convert to timestamp
        if self.kind == "timestamp":
            obj = obj.to_timestamp(how=self.convention)

        return obj

    def _downsample(self, how, **kwargs):
        """
        Downsample the cython defined function.

        Parameters
        ----------
        how : string / cython mapped function
        **kwargs : kw args passed to how function
        """
        # we may need to actually resample as if we are timestamps
        if self.kind == "timestamp":
            return super()._downsample(how, **kwargs)

        how = com.get_cython_func(how) or how
        ax = self.ax

        if is_subperiod(ax.freq, self.freq):
            # Downsampling
            return self._groupby_and_aggregate(how, **kwargs)
        elif is_superperiod(ax.freq, self.freq):
            if how == "ohlc":
                # GH #13083
                # upsampling to subperiods is handled as an asfreq, which works
                # for pure aggregating/reducing methods
                # OHLC reduces along the time dimension, but creates multiple
                # values for each period -> handle by _groupby_and_aggregate()
                return self._groupby_and_aggregate(how)
            return self.asfreq()
        elif ax.freq == self.freq:
            return self.asfreq()

        raise IncompatibleFrequency(
            f"Frequency {ax.freq} cannot be resampled to {self.freq}, "
            "as they are not sub or super periods"
        )

    def _upsample(self, method, limit=None, fill_value=None):
        """
        Parameters
        ----------
        method : {'backfill', 'bfill', 'pad', 'ffill'}
            Method for upsampling.
        limit : int, default None
            Maximum size gap to fill when reindexing.
        fill_value : scalar, default None
            Value to use for missing values.

        See Also
        --------
        .fillna: Fill NA/NaN values using the specified method.

        """
        # we may need to actually resample as if we are timestamps
        if self.kind == "timestamp":
            return super()._upsample(method, limit=limit, fill_value=fill_value)

        ax = self.ax
        obj = self.obj
        new_index = self.binner

        # Start vs. end of period
        memb = ax.asfreq(self.freq, how=self.convention)

        # Get the fill indexer
        indexer = memb.get_indexer(new_index, method=method, limit=limit)
        new_obj = _take_new_index(
            obj,
            indexer,
            new_index,
            axis=self.axis,
        )
        return self._wrap_result(new_obj)


class PeriodIndexResamplerGroupby(_GroupByMixin, PeriodIndexResampler):
    """
    Provides a resample of a groupby implementation.
    """

    @property
    def _resampler_cls(self):
        return PeriodIndexResampler


class TimedeltaIndexResampler(DatetimeIndexResampler):
    @property
    def _resampler_for_grouping(self):
        return TimedeltaIndexResamplerGroupby

    def _get_binner_for_time(self):
        return self._timegrouper._get_time_delta_bins(self.ax)

    def _adjust_binner_for_upsample(self, binner):
        """
        Adjust our binner when upsampling.

        The range of a new index is allowed to be greater than original range
        so we don't need to change the length of a binner, GH 13022
        """
        return binner


class TimedeltaIndexResamplerGroupby(_GroupByMixin, TimedeltaIndexResampler):
    """
    Provides a resample of a groupby implementation.
    """

    @property
    def _resampler_cls(self):
        return TimedeltaIndexResampler


def get_resampler(obj: Series | DataFrame, kind=None, **kwds) -> Resampler:
    """
    Create a TimeGrouper and return our resampler.
    """
    tg = TimeGrouper(**kwds)
    return tg._get_resampler(obj, kind=kind)


get_resampler.__doc__ = Resampler.__doc__


def get_resampler_for_grouping(
    groupby: GroupBy,
    rule,
    how=None,
    fill_method=None,
    limit=None,
    kind=None,
    on=None,
    **kwargs,
) -> Resampler:
    """
    Return our appropriate resampler when grouping as well.
    """
    # .resample uses 'on' similar to how .groupby uses 'key'
    tg = TimeGrouper(freq=rule, key=on, **kwargs)
    resampler = tg._get_resampler(groupby.obj, kind=kind)
    return resampler._get_resampler_for_grouping(groupby=groupby, key=tg.key)


class TimeGrouper(Grouper):
    """
    Custom groupby class for time-interval grouping.

    Parameters
    ----------
    freq : pandas date offset or offset alias for identifying bin edges
    closed : closed end of interval; 'left' or 'right'
    label : interval boundary to use for labeling; 'left' or 'right'
    convention : {'start', 'end', 'e', 's'}
        If axis is PeriodIndex
    """

    _attributes = Grouper._attributes + (
        "closed",
        "label",
        "how",
        "kind",
        "convention",
        "origin",
        "offset",
    )

    origin: TimeGrouperOrigin

    def __init__(
        self,
        freq: Frequency = "Min",
        closed: Literal["left", "right"] | None = None,
        label: Literal["left", "right"] | None = None,
        how: str = "mean",
        axis: Axis = 0,
        fill_method=None,
        limit=None,
        kind: str | None = None,
        convention: Literal["start", "end", "e", "s"] | None = None,
        origin: Literal["epoch", "start", "start_day", "end", "end_day"]
        | TimestampConvertibleTypes = "start_day",
        offset: TimedeltaConvertibleTypes | None = None,
        group_keys: bool | lib.NoDefault = True,
        **kwargs,
    ) -> None:
        # Check for correctness of the keyword arguments which would
        # otherwise silently use the default if misspelled
        if label not in {None, "left", "right"}:
            raise ValueError(f"Unsupported value {label} for `label`")
        if closed not in {None, "left", "right"}:
            raise ValueError(f"Unsupported value {closed} for `closed`")
        if convention not in {None, "start", "end", "e", "s"}:
            raise ValueError(f"Unsupported value {convention} for `convention`")

        freq = to_offset(freq)

        end_types = {"M", "A", "Q", "BM", "BA", "BQ", "W"}
        rule = freq.rule_code
        if rule in end_types or ("-" in rule and rule[: rule.find("-")] in end_types):
            if closed is None:
                closed = "right"
            if label is None:
                label = "right"
        else:
            # The backward resample sets ``closed`` to ``'right'`` by default
            # since the last value should be considered as the edge point for
            # the last bin. When origin in "end" or "end_day", the value for a
            # specific ``Timestamp`` index stands for the resample result from
            # the current ``Timestamp`` minus ``freq`` to the current
            # ``Timestamp`` with a right close.
            if origin in ["end", "end_day"]:
                if closed is None:
                    closed = "right"
                if label is None:
                    label = "right"
            else:
                if closed is None:
                    closed = "left"
                if label is None:
                    label = "left"

        self.closed = closed
        self.label = label
        self.kind = kind
        self.convention = convention if convention is not None else "e"
        self.how = how
        self.fill_method = fill_method
        self.limit = limit
        self.group_keys = group_keys

        if origin in ("epoch", "start", "start_day", "end", "end_day"):
            # error: Incompatible types in assignment (expression has type "Union[Union[
            # Timestamp, datetime, datetime64, signedinteger[_64Bit], float, str],
            # Literal['epoch', 'start', 'start_day', 'end', 'end_day']]", variable has
            # type "Union[Timestamp, Literal['epoch', 'start', 'start_day', 'end',
            # 'end_day']]")
            self.origin = origin  # type: ignore[assignment]
        else:
            try:
                self.origin = Timestamp(origin)
            except (ValueError, TypeError) as err:
                raise ValueError(
                    "'origin' should be equal to 'epoch', 'start', 'start_day', "
                    "'end', 'end_day' or "
                    f"should be a Timestamp convertible type. Got '{origin}' instead."
                ) from err

        try:
            self.offset = Timedelta(offset) if offset is not None else None
        except (ValueError, TypeError) as err:
            raise ValueError(
                "'offset' should be a Timedelta convertible type. "
                f"Got '{offset}' instead."
            ) from err

        # always sort time groupers
        kwargs["sort"] = True

        super().__init__(freq=freq, axis=axis, **kwargs)

    def _get_resampler(self, obj: NDFrame, kind=None) -> Resampler:
        """
        Return my resampler or raise if we have an invalid axis.

        Parameters
        ----------
        obj : Series or DataFrame
        kind : string, optional
            'period','timestamp','timedelta' are valid

        Returns
        -------
        Resampler

        Raises
        ------
        TypeError if incompatible axis

        """
        _, ax = self._set_grouper(obj, gpr_index=None)

        if isinstance(ax, DatetimeIndex):
            return DatetimeIndexResampler(
                obj,
                timegrouper=self,
                kind=kind,
                axis=self.axis,
                group_keys=self.group_keys,
                gpr_index=ax,
            )
        elif isinstance(ax, PeriodIndex) or kind == "period":
            return PeriodIndexResampler(
                obj,
                timegrouper=self,
                kind=kind,
                axis=self.axis,
                group_keys=self.group_keys,
                gpr_index=ax,
            )
        elif isinstance(ax, TimedeltaIndex):
            return TimedeltaIndexResampler(
                obj,
                timegrouper=self,
                axis=self.axis,
                group_keys=self.group_keys,
                gpr_index=ax,
            )

        raise TypeError(
            "Only valid with DatetimeIndex, "
            "TimedeltaIndex or PeriodIndex, "
            f"but got an instance of '{type(ax).__name__}'"
        )

    def _get_grouper(
        self, obj: NDFrameT, validate: bool = True
    ) -> tuple[BinGrouper, NDFrameT]:
        # create the resampler and return our binner
        r = self._get_resampler(obj)
        return r.grouper, cast(NDFrameT, r.obj)

    def _get_time_bins(self, ax: DatetimeIndex):
        if not isinstance(ax, DatetimeIndex):
            raise TypeError(
                "axis must be a DatetimeIndex, but got "
                f"an instance of {type(ax).__name__}"
            )

        if len(ax) == 0:
            binner = labels = DatetimeIndex(data=[], freq=self.freq, name=ax.name)
            return binner, [], labels

        first, last = _get_timestamp_range_edges(
            ax.min(),
            ax.max(),
            self.freq,
            closed=self.closed,
            origin=self.origin,
            offset=self.offset,
        )
        # GH #12037
        # use first/last directly instead of call replace() on them
        # because replace() will swallow the nanosecond part
        # thus last bin maybe slightly before the end if the end contains
        # nanosecond part and lead to `Values falls after last bin` error
        # GH 25758: If DST lands at midnight (e.g. 'America/Havana'), user feedback
        # has noted that ambiguous=True provides the most sensible result
        binner = labels = date_range(
            freq=self.freq,
            start=first,
            end=last,
            tz=ax.tz,
            name=ax.name,
            ambiguous=True,
            nonexistent="shift_forward",
        ).as_unit(ax.unit)

        ax_values = ax.asi8
        binner, bin_edges = self._adjust_bin_edges(binner, ax_values)

        # general version, knowing nothing about relative frequencies
        bins = lib.generate_bins_dt64(
            ax_values, bin_edges, self.closed, hasnans=ax.hasnans
        )

        if self.closed == "right":
            labels = binner
            if self.label == "right":
                labels = labels[1:]
        elif self.label == "right":
            labels = labels[1:]

        if ax.hasnans:
            binner = binner.insert(0, NaT)
            labels = labels.insert(0, NaT)

        # if we end up with more labels than bins
        # adjust the labels
        # GH4076
        if len(bins) < len(labels):
            labels = labels[: len(bins)]

        return binner, bins, labels

    def _adjust_bin_edges(
        self, binner: DatetimeIndex, ax_values: npt.NDArray[np.int64]
    ) -> tuple[DatetimeIndex, npt.NDArray[np.int64]]:
        # Some hacks for > daily data, see #1471, #1458, #1483

        if self.freq != "D" and is_superperiod(self.freq, "D"):
            if self.closed == "right":
                # GH 21459, GH 9119: Adjust the bins relative to the wall time
                edges_dti = binner.tz_localize(None)
                edges_dti = (
                    edges_dti
                    + Timedelta(days=1, unit=edges_dti.unit).as_unit(edges_dti.unit)
                    - Timedelta(1, unit=edges_dti.unit).as_unit(edges_dti.unit)
                )
                bin_edges = edges_dti.tz_localize(binner.tz).asi8
            else:
                bin_edges = binner.asi8

            # intraday values on last day
            if bin_edges[-2] > ax_values.max():
                bin_edges = bin_edges[:-1]
                binner = binner[:-1]
        else:
            bin_edges = binner.asi8
        return binner, bin_edges

    def _get_time_delta_bins(self, ax: TimedeltaIndex):
        if not isinstance(ax, TimedeltaIndex):
            raise TypeError(
                "axis must be a TimedeltaIndex, but got "
                f"an instance of {type(ax).__name__}"
            )

        if not len(ax):
            binner = labels = TimedeltaIndex(data=[], freq=self.freq, name=ax.name)
            return binner, [], labels

        start, end = ax.min(), ax.max()

        if self.closed == "right":
            end += self.freq

        labels = binner = timedelta_range(
            start=start, end=end, freq=self.freq, name=ax.name
        )

        end_stamps = labels
        if self.closed == "left":
            end_stamps += self.freq

        bins = ax.searchsorted(end_stamps, side=self.closed)

        if self.offset:
            # GH 10530 & 31809
            labels += self.offset

        return binner, bins, labels

    def _get_time_period_bins(self, ax: DatetimeIndex):
        if not isinstance(ax, DatetimeIndex):
            raise TypeError(
                "axis must be a DatetimeIndex, but got "
                f"an instance of {type(ax).__name__}"
            )

        freq = self.freq

        if not len(ax):
            binner = labels = PeriodIndex(data=[], freq=freq, name=ax.name)
            return binner, [], labels

        labels = binner = period_range(start=ax[0], end=ax[-1], freq=freq, name=ax.name)

        end_stamps = (labels + freq).asfreq(freq, "s").to_timestamp()
        if ax.tz:
            end_stamps = end_stamps.tz_localize(ax.tz)
        bins = ax.searchsorted(end_stamps, side="left")

        return binner, bins, labels

    def _get_period_bins(self, ax: PeriodIndex):
        if not isinstance(ax, PeriodIndex):
            raise TypeError(
                "axis must be a PeriodIndex, but got "
                f"an instance of {type(ax).__name__}"
            )

        memb = ax.asfreq(self.freq, how=self.convention)

        # NaT handling as in pandas._lib.lib.generate_bins_dt64()
        nat_count = 0
        if memb.hasnans:
            # error: Incompatible types in assignment (expression has type
            # "bool_", variable has type "int")  [assignment]
            nat_count = np.sum(memb._isnan)  # type: ignore[assignment]
            memb = memb[~memb._isnan]

        if not len(memb):
            # index contains no valid (non-NaT) values
            bins = np.array([], dtype=np.int64)
            binner = labels = PeriodIndex(data=[], freq=self.freq, name=ax.name)
            if len(ax) > 0:
                # index is all NaT
                binner, bins, labels = _insert_nat_bin(binner, bins, labels, len(ax))
            return binner, bins, labels

        freq_mult = self.freq.n

        start = ax.min().asfreq(self.freq, how=self.convention)
        end = ax.max().asfreq(self.freq, how="end")
        bin_shift = 0

        if isinstance(self.freq, Tick):
            # GH 23882 & 31809: get adjusted bin edge labels with 'origin'
            # and 'origin' support. This call only makes sense if the freq is a
            # Tick since offset and origin are only used in those cases.
            # Not doing this check could create an extra empty bin.
            p_start, end = _get_period_range_edges(
                start,
                end,
                self.freq,
                closed=self.closed,
                origin=self.origin,
                offset=self.offset,
            )

            # Get offset for bin edge (not label edge) adjustment
            start_offset = Period(start, self.freq) - Period(p_start, self.freq)
            # error: Item "Period" of "Union[Period, Any]" has no attribute "n"
            bin_shift = start_offset.n % freq_mult  # type: ignore[union-attr]
            start = p_start

        labels = binner = period_range(
            start=start, end=end, freq=self.freq, name=ax.name
        )

        i8 = memb.asi8

        # when upsampling to subperiods, we need to generate enough bins
        expected_bins_count = len(binner) * freq_mult
        i8_extend = expected_bins_count - (i8[-1] - i8[0])
        rng = np.arange(i8[0], i8[-1] + i8_extend, freq_mult)
        rng += freq_mult
        # adjust bin edge indexes to account for base
        rng -= bin_shift

        # Wrap in PeriodArray for PeriodArray.searchsorted
        prng = type(memb._data)(rng, dtype=memb.dtype)
        bins = memb.searchsorted(prng, side="left")

        if nat_count > 0:
            binner, bins, labels = _insert_nat_bin(binner, bins, labels, nat_count)

        return binner, bins, labels


def _take_new_index(
    obj: NDFrameT, indexer: npt.NDArray[np.intp], new_index: Index, axis: AxisInt = 0
) -> NDFrameT:

    if isinstance(obj, ABCSeries):
        new_values = algos.take_nd(obj._values, indexer)
        # error: Incompatible return value type (got "Series", expected "NDFrameT")
        return obj._constructor(  # type: ignore[return-value]
            new_values, index=new_index, name=obj.name
        )
    elif isinstance(obj, ABCDataFrame):
        if axis == 1:
            raise NotImplementedError("axis 1 is not supported")
        new_mgr = obj._mgr.reindex_indexer(new_axis=new_index, indexer=indexer, axis=1)
        # error: Incompatible return value type
        # (got "DataFrame", expected "NDFrameT")
        return obj._constructor(new_mgr)  # type: ignore[return-value]
    else:
        raise ValueError("'obj' should be either a Series or a DataFrame")


def _get_timestamp_range_edges(
    first: Timestamp,
    last: Timestamp,
    freq: BaseOffset,
    closed: Literal["right", "left"] = "left",
    origin: TimeGrouperOrigin = "start_day",
    offset: Timedelta | None = None,
) -> tuple[Timestamp, Timestamp]:
    """
    Adjust the `first` Timestamp to the preceding Timestamp that resides on
    the provided offset. Adjust the `last` Timestamp to the following
    Timestamp that resides on the provided offset. Input Timestamps that
    already reside on the offset will be adjusted depending on the type of
    offset and the `closed` parameter.

    Parameters
    ----------
    first : pd.Timestamp
        The beginning Timestamp of the range to be adjusted.
    last : pd.Timestamp
        The ending Timestamp of the range to be adjusted.
    freq : pd.DateOffset
        The dateoffset to which the Timestamps will be adjusted.
    closed : {'right', 'left'}, default "left"
        Which side of bin interval is closed.
    origin : {'epoch', 'start', 'start_day'} or Timestamp, default 'start_day'
        The timestamp on which to adjust the grouping. The timezone of origin must
        match the timezone of the index.
        If a timestamp is not used, these values are also supported:

        - 'epoch': `origin` is 1970-01-01
        - 'start': `origin` is the first value of the timeseries
        - 'start_day': `origin` is the first day at midnight of the timeseries
    offset : pd.Timedelta, default is None
        An offset timedelta added to the origin.

    Returns
    -------
    A tuple of length 2, containing the adjusted pd.Timestamp objects.
    """
    if isinstance(freq, Tick):
        index_tz = first.tz
        if isinstance(origin, Timestamp) and (origin.tz is None) != (index_tz is None):
            raise ValueError("The origin must have the same timezone as the index.")
        if origin == "epoch":
            # set the epoch based on the timezone to have similar bins results when
            # resampling on the same kind of indexes on different timezones
            origin = Timestamp("1970-01-01", tz=index_tz)

        if isinstance(freq, Day):
            # _adjust_dates_anchored assumes 'D' means 24H, but first/last
            # might contain a DST transition (23H, 24H, or 25H).
            # So "pretend" the dates are naive when adjusting the endpoints
            first = first.tz_localize(None)
            last = last.tz_localize(None)
            if isinstance(origin, Timestamp):
                origin = origin.tz_localize(None)

        first, last = _adjust_dates_anchored(
            first, last, freq, closed=closed, origin=origin, offset=offset
        )
        if isinstance(freq, Day):
            first = first.tz_localize(index_tz)
            last = last.tz_localize(index_tz)
    else:
        first = first.normalize()
        last = last.normalize()

        if closed == "left":
            first = Timestamp(freq.rollback(first))
        else:
            first = Timestamp(first - freq)

        last = Timestamp(last + freq)

    return first, last


def _get_period_range_edges(
    first: Period,
    last: Period,
    freq: BaseOffset,
    closed: Literal["right", "left"] = "left",
    origin: TimeGrouperOrigin = "start_day",
    offset: Timedelta | None = None,
) -> tuple[Period, Period]:
    """
    Adjust the provided `first` and `last` Periods to the respective Period of
    the given offset that encompasses them.

    Parameters
    ----------
    first : pd.Period
        The beginning Period of the range to be adjusted.
    last : pd.Period
        The ending Period of the range to be adjusted.
    freq : pd.DateOffset
        The freq to which the Periods will be adjusted.
    closed : {'right', 'left'}, default "left"
        Which side of bin interval is closed.
    origin : {'epoch', 'start', 'start_day'}, Timestamp, default 'start_day'
        The timestamp on which to adjust the grouping. The timezone of origin must
        match the timezone of the index.

        If a timestamp is not used, these values are also supported:

        - 'epoch': `origin` is 1970-01-01
        - 'start': `origin` is the first value of the timeseries
        - 'start_day': `origin` is the first day at midnight of the timeseries
    offset : pd.Timedelta, default is None
        An offset timedelta added to the origin.

    Returns
    -------
    A tuple of length 2, containing the adjusted pd.Period objects.
    """
    if not all(isinstance(obj, Period) for obj in [first, last]):
        raise TypeError("'first' and 'last' must be instances of type Period")

    # GH 23882
    first_ts = first.to_timestamp()
    last_ts = last.to_timestamp()
    adjust_first = not freq.is_on_offset(first_ts)
    adjust_last = freq.is_on_offset(last_ts)

    first_ts, last_ts = _get_timestamp_range_edges(
        first_ts, last_ts, freq, closed=closed, origin=origin, offset=offset
    )

    first = (first_ts + int(adjust_first) * freq).to_period(freq)
    last = (last_ts - int(adjust_last) * freq).to_period(freq)
    return first, last


def _insert_nat_bin(
    binner: PeriodIndex, bins: np.ndarray, labels: PeriodIndex, nat_count: int
) -> tuple[PeriodIndex, np.ndarray, PeriodIndex]:
    # NaT handling as in pandas._lib.lib.generate_bins_dt64()
    # shift bins by the number of NaT
    assert nat_count > 0
    bins += nat_count
    bins = np.insert(bins, 0, nat_count)

    # Incompatible types in assignment (expression has type "Index", variable
    # has type "PeriodIndex")
    binner = binner.insert(0, NaT)  # type: ignore[assignment]
    # Incompatible types in assignment (expression has type "Index", variable
    # has type "PeriodIndex")
    labels = labels.insert(0, NaT)  # type: ignore[assignment]
    return binner, bins, labels


def _adjust_dates_anchored(
    first: Timestamp,
    last: Timestamp,
    freq: Tick,
    closed: Literal["right", "left"] = "right",
    origin: TimeGrouperOrigin = "start_day",
    offset: Timedelta | None = None,
) -> tuple[Timestamp, Timestamp]:
    # First and last offsets should be calculated from the start day to fix an
    # error cause by resampling across multiple days when a one day period is
    # not a multiple of the frequency. See GH 8683
    # To handle frequencies that are not multiple or divisible by a day we let
    # the possibility to define a fixed origin timestamp. See GH 31809
    first = first.as_unit("ns")
    last = last.as_unit("ns")
    if offset is not None:
        offset = offset.as_unit("ns")

    origin_nanos = 0  # origin == "epoch"
    if origin == "start_day":
        origin_nanos = first.normalize().value
    elif origin == "start":
        origin_nanos = first.value
    elif isinstance(origin, Timestamp):
        origin_nanos = origin.as_unit("ns").value
    elif origin in ["end", "end_day"]:
        origin_last = last if origin == "end" else last.ceil("D")
        sub_freq_times = (origin_last.value - first.value) // freq.nanos
        if closed == "left":
            sub_freq_times += 1
        first = origin_last - sub_freq_times * freq
        origin_nanos = first.value
    origin_nanos += offset.value if offset else 0

    # GH 10117 & GH 19375. If first and last contain timezone information,
    # Perform the calculation in UTC in order to avoid localizing on an
    # Ambiguous or Nonexistent time.
    first_tzinfo = first.tzinfo
    last_tzinfo = last.tzinfo
    if first_tzinfo is not None:
        first = first.tz_convert("UTC")
    if last_tzinfo is not None:
        last = last.tz_convert("UTC")

    foffset = (first.value - origin_nanos) % freq.nanos
    loffset = (last.value - origin_nanos) % freq.nanos

    if closed == "right":
        if foffset > 0:
            # roll back
            fresult_int = first.value - foffset
        else:
            fresult_int = first.value - freq.nanos

        if loffset > 0:
            # roll forward
            lresult_int = last.value + (freq.nanos - loffset)
        else:
            # already the end of the road
            lresult_int = last.value
    else:  # closed == 'left'
        if foffset > 0:
            fresult_int = first.value - foffset
        else:
            # start of the road
            fresult_int = first.value

        if loffset > 0:
            # roll forward
            lresult_int = last.value + (freq.nanos - loffset)
        else:
            lresult_int = last.value + freq.nanos
    fresult = Timestamp(fresult_int)
    lresult = Timestamp(lresult_int)
    if first_tzinfo is not None:
        fresult = fresult.tz_localize("UTC").tz_convert(first_tzinfo)
    if last_tzinfo is not None:
        lresult = lresult.tz_localize("UTC").tz_convert(last_tzinfo)
    return fresult, lresult


def asfreq(
    obj: NDFrameT,
    freq,
    method=None,
    how=None,
    normalize: bool = False,
    fill_value=None,
) -> NDFrameT:
    """
    Utility frequency conversion method for Series/DataFrame.

    See :meth:`pandas.NDFrame.asfreq` for full documentation.
    """
    if isinstance(obj.index, PeriodIndex):
        if method is not None:
            raise NotImplementedError("'method' argument is not supported")

        if how is None:
            how = "E"

        new_obj = obj.copy()
        new_obj.index = obj.index.asfreq(freq, how=how)

    elif len(obj.index) == 0:
        new_obj = obj.copy()

        new_obj.index = _asfreq_compat(obj.index, freq)
    else:
        dti = date_range(obj.index.min(), obj.index.max(), freq=freq)
        dti.name = obj.index.name
        new_obj = obj.reindex(dti, method=method, fill_value=fill_value)
        if normalize:
            new_obj.index = new_obj.index.normalize()

    return new_obj


def _asfreq_compat(index: DatetimeIndex | PeriodIndex | TimedeltaIndex, freq):
    """
    Helper to mimic asfreq on (empty) DatetimeIndex and TimedeltaIndex.

    Parameters
    ----------
    index : PeriodIndex, DatetimeIndex, or TimedeltaIndex
    freq : DateOffset

    Returns
    -------
    same type as index
    """
    if len(index) != 0:
        # This should never be reached, always checked by the caller
        raise ValueError(
            "Can only set arbitrary freq for empty DatetimeIndex or TimedeltaIndex"
        )
    new_index: Index
    if isinstance(index, PeriodIndex):
        new_index = index.asfreq(freq=freq)
    elif isinstance(index, DatetimeIndex):
        new_index = DatetimeIndex([], dtype=index.dtype, freq=freq, name=index.name)
    elif isinstance(index, TimedeltaIndex):
        new_index = TimedeltaIndex([], dtype=index.dtype, freq=freq, name=index.name)
    else:  # pragma: no cover
        raise TypeError(type(index))
    return new_index


def maybe_warn_args_and_kwargs(cls, kernel: str, args, kwargs) -> None:
    """
    Warn for deprecation of args and kwargs in resample functions.

    Parameters
    ----------
    cls : type
        Class to warn about.
    kernel : str
        Operation name.
    args : tuple or None
        args passed by user. Will be None if and only if kernel does not have args.
    kwargs : dict or None
        kwargs passed by user. Will be None if and only if kernel does not have kwargs.
    """
    warn_args = args is not None and len(args) > 0
    warn_kwargs = kwargs is not None and len(kwargs) > 0
    if warn_args and warn_kwargs:
        msg = "args and kwargs"
    elif warn_args:
        msg = "args"
    elif warn_kwargs:
        msg = "kwargs"
    else:
        return
    warnings.warn(
        f"Passing additional {msg} to {cls.__name__}.{kernel} has "
        "no impact on the result and is deprecated. This will "
        "raise a TypeError in a future version of pandas.",
        category=FutureWarning,
        stacklevel=find_stack_level(),
    )<|MERGE_RESOLUTION|>--- conflicted
+++ resolved
@@ -1218,12 +1218,7 @@
         """
         # create a new object to prevent aliasing
         if subset is None:
-<<<<<<< HEAD
-            # error: "_GroupByMixin" has no attribute "obj"
-            subset = self.obj  # type: ignore[attr-defined]
-=======
             subset = self.obj
->>>>>>> 8478cf63
 
         # Try to select from a DataFrame, falling back to a Series
         try:
