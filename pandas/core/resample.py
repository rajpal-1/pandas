--- conflicted
+++ resolved
@@ -2129,13 +2129,7 @@
         if axis == 1:
             raise NotImplementedError("axis 1 is not supported")
         new_mgr = obj._mgr.reindex_indexer(new_axis=new_index, indexer=indexer, axis=1)
-<<<<<<< HEAD
-        # error: Incompatible return value type
-        # (got "DataFrame", expected "NDFrameT")
-        return obj._constructor(new_mgr, _allow_mgr=True)  # type: ignore[return-value]
-=======
         return obj._constructor_from_mgr(new_mgr, axes=new_mgr.axes)
->>>>>>> 49851bbb
     else:
         raise ValueError("'obj' should be either a Series or a DataFrame")
 
