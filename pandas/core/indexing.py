from typing import Hashable, List, Tuple, Union

import numpy as np

from pandas._libs.indexing import _NDFrameIndexerBase
from pandas._libs.lib import item_from_zerodim
from pandas.errors import AbstractMethodError
from pandas.util._decorators import Appender

from pandas.core.dtypes.common import (
    is_float,
    is_integer,
    is_iterator,
    is_list_like,
    is_numeric_dtype,
    is_scalar,
    is_sequence,
)
from pandas.core.dtypes.concat import concat_compat
from pandas.core.dtypes.generic import ABCDataFrame, ABCMultiIndex, ABCSeries
from pandas.core.dtypes.missing import _infer_fill_value, isna

import pandas.core.common as com
from pandas.core.indexers import (
    check_array_indexer,
    is_list_like_indexer,
    length_of_indexer,
)
from pandas.core.indexes.api import Index, InvalidIndexError

# "null slice"
_NS = slice(None, None)


# the public IndexSlicerMaker
class _IndexSlice:
    """
    Create an object to more easily perform multi-index slicing.

    See Also
    --------
    MultiIndex.remove_unused_levels : New MultiIndex with no unused levels.

    Notes
    -----
    See :ref:`Defined Levels <advanced.shown_levels>`
    for further info on slicing a MultiIndex.

    Examples
    --------

    >>> midx = pd.MultiIndex.from_product([['A0','A1'], ['B0','B1','B2','B3']])
    >>> columns = ['foo', 'bar']
    >>> dfmi = pd.DataFrame(np.arange(16).reshape((len(midx), len(columns))),
                            index=midx, columns=columns)

    Using the default slice command:

    >>> dfmi.loc[(slice(None), slice('B0', 'B1')), :]
               foo  bar
        A0 B0    0    1
           B1    2    3
        A1 B0    8    9
           B1   10   11

    Using the IndexSlice class for a more intuitive command:

    >>> idx = pd.IndexSlice
    >>> dfmi.loc[idx[:, 'B0':'B1'], :]
               foo  bar
        A0 B0    0    1
           B1    2    3
        A1 B0    8    9
           B1   10   11
    """

    def __getitem__(self, arg):
        return arg


IndexSlice = _IndexSlice()


class IndexingError(Exception):
    pass


class IndexingMixin:
    """Mixin for adding .loc/.iloc/.at/.iat to Datafames and Series.
    """

    @property
    def iloc(self) -> "_iLocIndexer":
        """
        Purely integer-location based indexing for selection by position.

        ``.iloc[]`` is primarily integer position based (from ``0`` to
        ``length-1`` of the axis), but may also be used with a boolean
        array.

        Allowed inputs are:

        - An integer, e.g. ``5``.
        - A list or array of integers, e.g. ``[4, 3, 0]``.
        - A slice object with ints, e.g. ``1:7``.
        - A boolean array.
        - A ``callable`` function with one argument (the calling Series or
          DataFrame) and that returns valid output for indexing (one of the above).
          This is useful in method chains, when you don't have a reference to the
          calling object, but would like to base your selection on some value.

        ``.iloc`` will raise ``IndexError`` if a requested indexer is
        out-of-bounds, except *slice* indexers which allow out-of-bounds
        indexing (this conforms with python/numpy *slice* semantics).

        See more at :ref:`Selection by Position <indexing.integer>`.

        See Also
        --------
        DataFrame.iat : Fast integer location scalar accessor.
        DataFrame.loc : Purely label-location based indexer for selection by label.
        Series.iloc : Purely integer-location based indexing for
                       selection by position.

        Examples
        --------

        >>> mydict = [{'a': 1, 'b': 2, 'c': 3, 'd': 4},
        ...           {'a': 100, 'b': 200, 'c': 300, 'd': 400},
        ...           {'a': 1000, 'b': 2000, 'c': 3000, 'd': 4000 }]
        >>> df = pd.DataFrame(mydict)
        >>> df
              a     b     c     d
        0     1     2     3     4
        1   100   200   300   400
        2  1000  2000  3000  4000

        **Indexing just the rows**

        With a scalar integer.

        >>> type(df.iloc[0])
        <class 'pandas.core.series.Series'>
        >>> df.iloc[0]
        a    1
        b    2
        c    3
        d    4
        Name: 0, dtype: int64

        With a list of integers.

        >>> df.iloc[[0]]
           a  b  c  d
        0  1  2  3  4
        >>> type(df.iloc[[0]])
        <class 'pandas.core.frame.DataFrame'>

        >>> df.iloc[[0, 1]]
             a    b    c    d
        0    1    2    3    4
        1  100  200  300  400

        With a `slice` object.

        >>> df.iloc[:3]
              a     b     c     d
        0     1     2     3     4
        1   100   200   300   400
        2  1000  2000  3000  4000

        With a boolean mask the same length as the index.

        >>> df.iloc[[True, False, True]]
              a     b     c     d
        0     1     2     3     4
        2  1000  2000  3000  4000

        With a callable, useful in method chains. The `x` passed
        to the ``lambda`` is the DataFrame being sliced. This selects
        the rows whose index label even.

        >>> df.iloc[lambda x: x.index % 2 == 0]
              a     b     c     d
        0     1     2     3     4
        2  1000  2000  3000  4000

        **Indexing both axes**

        You can mix the indexer types for the index and columns. Use ``:`` to
        select the entire axis.

        With scalar integers.

        >>> df.iloc[0, 1]
        2

        With lists of integers.

        >>> df.iloc[[0, 2], [1, 3]]
              b     d
        0     2     4
        2  2000  4000

        With `slice` objects.

        >>> df.iloc[1:3, 0:3]
              a     b     c
        1   100   200   300
        2  1000  2000  3000

        With a boolean array whose length matches the columns.

        >>> df.iloc[:, [True, False, True, False]]
              a     c
        0     1     3
        1   100   300
        2  1000  3000

        With a callable function that expects the Series or DataFrame.

        >>> df.iloc[:, lambda df: [0, 2]]
              a     c
        0     1     3
        1   100   300
        2  1000  3000
        """
        return _iLocIndexer("iloc", self)

    @property
    def loc(self) -> "_LocIndexer":
        """
        Access a group of rows and columns by label(s) or a boolean array.

        ``.loc[]`` is primarily label based, but may also be used with a
        boolean array.

        Allowed inputs are:

        - A single label, e.g. ``5`` or ``'a'``, (note that ``5`` is
          interpreted as a *label* of the index, and **never** as an
          integer position along the index).
        - A list or array of labels, e.g. ``['a', 'b', 'c']``.
        - A slice object with labels, e.g. ``'a':'f'``.

          .. warning:: Note that contrary to usual python slices, **both** the
              start and the stop are included

        - A boolean array of the same length as the axis being sliced,
          e.g. ``[True, False, True]``.
        - A ``callable`` function with one argument (the calling Series or
          DataFrame) and that returns valid output for indexing (one of the above)

        See more at :ref:`Selection by Label <indexing.label>`

        Raises
        ------
        KeyError
            If any items are not found.

        See Also
        --------
        DataFrame.at : Access a single value for a row/column label pair.
        DataFrame.iloc : Access group of rows and columns by integer position(s).
        DataFrame.xs : Returns a cross-section (row(s) or column(s)) from the
            Series/DataFrame.
        Series.loc : Access group of values using labels.

        Examples
        --------
        **Getting values**

        >>> df = pd.DataFrame([[1, 2], [4, 5], [7, 8]],
        ...      index=['cobra', 'viper', 'sidewinder'],
        ...      columns=['max_speed', 'shield'])
        >>> df
                    max_speed  shield
        cobra               1       2
        viper               4       5
        sidewinder          7       8

        Single label. Note this returns the row as a Series.

        >>> df.loc['viper']
        max_speed    4
        shield       5
        Name: viper, dtype: int64

        List of labels. Note using ``[[]]`` returns a DataFrame.

        >>> df.loc[['viper', 'sidewinder']]
                    max_speed  shield
        viper               4       5
        sidewinder          7       8

        Single label for row and column

        >>> df.loc['cobra', 'shield']
        2

        Slice with labels for row and single label for column. As mentioned
        above, note that both the start and stop of the slice are included.

        >>> df.loc['cobra':'viper', 'max_speed']
        cobra    1
        viper    4
        Name: max_speed, dtype: int64

        Boolean list with the same length as the row axis

        >>> df.loc[[False, False, True]]
                    max_speed  shield
        sidewinder          7       8

        Conditional that returns a boolean Series

        >>> df.loc[df['shield'] > 6]
                    max_speed  shield
        sidewinder          7       8

        Conditional that returns a boolean Series with column labels specified

        >>> df.loc[df['shield'] > 6, ['max_speed']]
                    max_speed
        sidewinder          7

        Callable that returns a boolean Series

        >>> df.loc[lambda df: df['shield'] == 8]
                    max_speed  shield
        sidewinder          7       8

        **Setting values**

        Set value for all items matching the list of labels

        >>> df.loc[['viper', 'sidewinder'], ['shield']] = 50
        >>> df
                    max_speed  shield
        cobra               1       2
        viper               4      50
        sidewinder          7      50

        Set value for an entire row

        >>> df.loc['cobra'] = 10
        >>> df
                    max_speed  shield
        cobra              10      10
        viper               4      50
        sidewinder          7      50

        Set value for an entire column

        >>> df.loc[:, 'max_speed'] = 30
        >>> df
                    max_speed  shield
        cobra              30      10
        viper              30      50
        sidewinder         30      50

        Set value for rows matching callable condition

        >>> df.loc[df['shield'] > 35] = 0
        >>> df
                    max_speed  shield
        cobra              30      10
        viper               0       0
        sidewinder          0       0

        **Getting values on a DataFrame with an index that has integer labels**

        Another example using integers for the index

        >>> df = pd.DataFrame([[1, 2], [4, 5], [7, 8]],
        ...      index=[7, 8, 9], columns=['max_speed', 'shield'])
        >>> df
           max_speed  shield
        7          1       2
        8          4       5
        9          7       8

        Slice with integer labels for rows. As mentioned above, note that both
        the start and stop of the slice are included.

        >>> df.loc[7:9]
           max_speed  shield
        7          1       2
        8          4       5
        9          7       8

        **Getting values with a MultiIndex**

        A number of examples using a DataFrame with a MultiIndex

        >>> tuples = [
        ...    ('cobra', 'mark i'), ('cobra', 'mark ii'),
        ...    ('sidewinder', 'mark i'), ('sidewinder', 'mark ii'),
        ...    ('viper', 'mark ii'), ('viper', 'mark iii')
        ... ]
        >>> index = pd.MultiIndex.from_tuples(tuples)
        >>> values = [[12, 2], [0, 4], [10, 20],
        ...         [1, 4], [7, 1], [16, 36]]
        >>> df = pd.DataFrame(values, columns=['max_speed', 'shield'], index=index)
        >>> df
                             max_speed  shield
        cobra      mark i           12       2
                   mark ii           0       4
        sidewinder mark i           10      20
                   mark ii           1       4
        viper      mark ii           7       1
                   mark iii         16      36

        Single label. Note this returns a DataFrame with a single index.

        >>> df.loc['cobra']
                 max_speed  shield
        mark i          12       2
        mark ii          0       4

        Single index tuple. Note this returns a Series.

        >>> df.loc[('cobra', 'mark ii')]
        max_speed    0
        shield       4
        Name: (cobra, mark ii), dtype: int64

        Single label for row and column. Similar to passing in a tuple, this
        returns a Series.

        >>> df.loc['cobra', 'mark i']
        max_speed    12
        shield        2
        Name: (cobra, mark i), dtype: int64

        Single tuple. Note using ``[[]]`` returns a DataFrame.

        >>> df.loc[[('cobra', 'mark ii')]]
                       max_speed  shield
        cobra mark ii          0       4

        Single tuple for the index with a single label for the column

        >>> df.loc[('cobra', 'mark i'), 'shield']
        2

        Slice from index tuple to single label

        >>> df.loc[('cobra', 'mark i'):'viper']
                             max_speed  shield
        cobra      mark i           12       2
                   mark ii           0       4
        sidewinder mark i           10      20
                   mark ii           1       4
        viper      mark ii           7       1
                   mark iii         16      36

        Slice from index tuple to index tuple

        >>> df.loc[('cobra', 'mark i'):('viper', 'mark ii')]
                            max_speed  shield
        cobra      mark i          12       2
                   mark ii          0       4
        sidewinder mark i          10      20
                   mark ii          1       4
        viper      mark ii          7       1
        """
        return _LocIndexer("loc", self)

    @property
    def at(self) -> "_AtIndexer":
        """
        Access a single value for a row/column label pair.

        Similar to ``loc``, in that both provide label-based lookups. Use
        ``at`` if you only need to get or set a single value in a DataFrame
        or Series.

        Raises
        ------
        KeyError
            If 'label' does not exist in DataFrame.

        See Also
        --------
        DataFrame.iat : Access a single value for a row/column pair by integer
            position.
        DataFrame.loc : Access a group of rows and columns by label(s).
        Series.at : Access a single value using a label.

        Examples
        --------
        >>> df = pd.DataFrame([[0, 2, 3], [0, 4, 1], [10, 20, 30]],
        ...                   index=[4, 5, 6], columns=['A', 'B', 'C'])
        >>> df
            A   B   C
        4   0   2   3
        5   0   4   1
        6  10  20  30

        Get value at specified row/column pair

        >>> df.at[4, 'B']
        2

        Set value at specified row/column pair

        >>> df.at[4, 'B'] = 10
        >>> df.at[4, 'B']
        10

        Get value within a Series

        >>> df.loc[5].at['B']
        4
        """
        return _AtIndexer("at", self)

    @property
    def iat(self) -> "_iAtIndexer":
        """
        Access a single value for a row/column pair by integer position.

        Similar to ``iloc``, in that both provide integer-based lookups. Use
        ``iat`` if you only need to get or set a single value in a DataFrame
        or Series.

        Raises
        ------
        IndexError
            When integer position is out of bounds.

        See Also
        --------
        DataFrame.at : Access a single value for a row/column label pair.
        DataFrame.loc : Access a group of rows and columns by label(s).
        DataFrame.iloc : Access a group of rows and columns by integer position(s).

        Examples
        --------
        >>> df = pd.DataFrame([[0, 2, 3], [0, 4, 1], [10, 20, 30]],
        ...                   columns=['A', 'B', 'C'])
        >>> df
            A   B   C
        0   0   2   3
        1   0   4   1
        2  10  20  30

        Get value at specified row/column pair

        >>> df.iat[1, 2]
        1

        Set value at specified row/column pair

        >>> df.iat[1, 2] = 10
        >>> df.iat[1, 2]
        10

        Get value within a series

        >>> df.loc[0].iat[1]
        2
        """
        return _iAtIndexer("iat", self)


class _LocationIndexer(_NDFrameIndexerBase):
    _valid_types: str
    axis = None

    def __call__(self, axis=None):
        # we need to return a copy of ourselves
        new_self = type(self)(self.name, self.obj)

        if axis is not None:
            axis = self.obj._get_axis_number(axis)
        new_self.axis = axis
        return new_self

    def _get_label(self, label, axis: int):
        # GH#5667 this will fail if the label is not present in the axis.
        return self.obj._xs(label, axis=axis)

    def _get_setitem_indexer(self, key):
        """
        Convert a potentially-label-based key into a positional indexer.
        """
        if self.axis is not None:
            return self._convert_tuple(key, is_setter=True)

        ax = self.obj._get_axis(0)

        if isinstance(ax, ABCMultiIndex) and self.name != "iloc":
            try:
                return ax.get_loc(key)
            except (TypeError, KeyError, InvalidIndexError):
                # TypeError e.g. passed a bool
                pass

        if isinstance(key, tuple):
            try:
                return self._convert_tuple(key, is_setter=True)
            except IndexingError:
                pass

        if isinstance(key, range):
            return list(key)

        try:
            return self._convert_to_indexer(key, axis=0, is_setter=True)
        except TypeError as e:

            # invalid indexer type vs 'other' indexing errors
            if "cannot do" in str(e):
                raise
            raise IndexingError(key)

    def __setitem__(self, key, value):
        if isinstance(key, tuple):
            key = tuple(com.apply_if_callable(x, self.obj) for x in key)
        else:
            key = com.apply_if_callable(key, self.obj)
        indexer = self._get_setitem_indexer(key)
        self._has_valid_setitem_indexer(key)

        iloc = self if self.name == "iloc" else self.obj.iloc
        iloc._setitem_with_indexer(indexer, value)

    def _validate_key(self, key, axis: int):
        """
        Ensure that key is valid for current indexer.

        Parameters
        ----------
        key : scalar, slice or list-like
            Key requested.
        axis : int
            Dimension on which the indexing is being made.

        Raises
        ------
        TypeError
            If the key (or some element of it) has wrong type.
        IndexError
            If the key (or some element of it) is out of bounds.
        KeyError
            If the key was not found.
        """
        raise AbstractMethodError(self)

    def _has_valid_tuple(self, key: Tuple):
        """
        Check the key for valid keys across my indexer.
        """
        for i, k in enumerate(key):
            if i >= self.ndim:
                raise IndexingError("Too many indexers")
            try:
                self._validate_key(k, i)
            except ValueError:
                raise ValueError(
                    "Location based indexing can only have "
                    f"[{self._valid_types}] types"
                )

    def _is_nested_tuple_indexer(self, tup: Tuple) -> bool:
        """
        Returns
        -------
        bool
        """
        if any(isinstance(ax, ABCMultiIndex) for ax in self.obj.axes):
            return any(is_nested_tuple(tup, ax) for ax in self.obj.axes)
        return False

    def _convert_tuple(self, key, is_setter: bool = False):
        keyidx = []
        if self.axis is not None:
            axis = self.obj._get_axis_number(self.axis)
            for i in range(self.ndim):
                if i == axis:
                    keyidx.append(
                        self._convert_to_indexer(key, axis=axis, is_setter=is_setter)
                    )
                else:
                    keyidx.append(slice(None))
        else:
            for i, k in enumerate(key):
                if i >= self.ndim:
                    raise IndexingError("Too many indexers")
                idx = self._convert_to_indexer(k, axis=i, is_setter=is_setter)
                keyidx.append(idx)
        return tuple(keyidx)

    def _handle_lowerdim_multi_index_axis0(self, tup: Tuple):
        # we have an axis0 multi-index, handle or raise
        axis = self.axis or 0
        try:
            # fast path for series or for tup devoid of slices
            return self._get_label(tup, axis=axis)
        except TypeError:
            # slices are unhashable
            pass
        except KeyError as ek:
            # raise KeyError if number of indexers match
            # else IndexingError will be raised
            if len(tup) <= self.obj.index.nlevels and len(tup) > self.ndim:
                raise ek

        return None

    def _getitem_tuple_same_dim(self, tup: Tuple):
<<<<<<< HEAD
=======
        """
        Index with indexers that should return an object of the same dimension
        as self.obj.

        This is only called after a failed call to _getitem_lowerdim.
        """
>>>>>>> 48cb5a95
        retval = self.obj
        for i, key in enumerate(tup):
            if com.is_null_slice(key):
                continue

            retval = getattr(retval, self.name)._getitem_axis(key, axis=i)
            # We should never have retval.ndim < self.ndim, as that should
            #  be handled by the _getitem_lowerdim call above.
<<<<<<< HEAD
=======
            assert retval.ndim == self.ndim
>>>>>>> 48cb5a95

        return retval

    def _getitem_lowerdim(self, tup: Tuple):

        # we can directly get the axis result since the axis is specified
        if self.axis is not None:
            axis = self.obj._get_axis_number(self.axis)
            return self._getitem_axis(tup, axis=axis)

        # we may have a nested tuples indexer here
        if self._is_nested_tuple_indexer(tup):
            return self._getitem_nested_tuple(tup)

        # we maybe be using a tuple to represent multiple dimensions here
        ax0 = self.obj._get_axis(0)
        # ...but iloc should handle the tuple as simple integer-location
        # instead of checking it as multiindex representation (GH 13797)
        if isinstance(ax0, ABCMultiIndex) and self.name != "iloc":
            result = self._handle_lowerdim_multi_index_axis0(tup)
            if result is not None:
                return result

        if len(tup) > self.ndim:
            raise IndexingError("Too many indexers. handle elsewhere")

        for i, key in enumerate(tup):
            if is_label_like(key):
                # We don't need to check for tuples here because those are
                #  caught by the _is_nested_tuple_indexer check above.
                section = self._getitem_axis(key, axis=i)

                if not hasattr(section, "ndim"):
                    # We should never get here, because _getitem_lowerdim
                    #  is only called after a check for is_scalar_access,
                    #  which this would be.
                    return section

                elif section.ndim == self.ndim:
                    # we're in the middle of slicing through a MultiIndex
                    # revise the key wrt to `section` by inserting an _NS
                    new_key = tup[:i] + (_NS,) + tup[i + 1 :]

                else:
                    # Note: the section.ndim == self.ndim check above
                    #  rules out having DataFrame here, so we dont need to worry
                    #  about transposing.
                    new_key = tup[:i] + tup[i + 1 :]

                    if len(new_key) == 1:
                        new_key = new_key[0]

                # Slices should return views, but calling iloc/loc with a null
                # slice returns a new object.
                if com.is_null_slice(new_key):
                    return section
                # This is an elided recursive call to iloc/loc'
                return getattr(section, self.name)[new_key]

        raise IndexingError("not applicable")

    def _getitem_nested_tuple(self, tup: Tuple):
        # we have a nested tuple so have at least 1 multi-index level
        # we should be able to match up the dimensionality here

        # we have too many indexers for our dim, but have at least 1
        # multi-index dimension, try to see if we have something like
        # a tuple passed to a series with a multi-index
        if len(tup) > self.ndim:
            result = self._handle_lowerdim_multi_index_axis0(tup)
            if result is not None:
                return result

            # this is a series with a multi-index specified a tuple of
            # selectors
            axis = self.axis or 0
            return self._getitem_axis(tup, axis=axis)

        # handle the multi-axis by taking sections and reducing
        # this is iterative
        obj = self.obj
        axis = 0
        for i, key in enumerate(tup):

            if com.is_null_slice(key):
                axis += 1
                continue

            current_ndim = obj.ndim
            obj = getattr(obj, self.name)._getitem_axis(key, axis=axis)
            axis += 1

            # if we have a scalar, we are done
            if is_scalar(obj) or not hasattr(obj, "ndim"):
                break

            # has the dim of the obj changed?
            # GH 7199
            if obj.ndim < current_ndim:
                axis -= 1

        return obj

    def _convert_to_indexer(self, key, axis: int, is_setter: bool = False):
        raise AbstractMethodError(self)

    def __getitem__(self, key):
        if type(key) is tuple:
            key = tuple(com.apply_if_callable(x, self.obj) for x in key)
            if self._is_scalar_access(key):
                try:
                    return self.obj._get_value(*key, takeable=self._takeable)
                except (KeyError, IndexError, AttributeError):
                    # AttributeError for IntervalTree get_value
                    pass
            return self._getitem_tuple(key)
        else:
            # we by definition only have the 0th axis
            axis = self.axis or 0

            maybe_callable = com.apply_if_callable(key, self.obj)
            return self._getitem_axis(maybe_callable, axis=axis)

    def _is_scalar_access(self, key: Tuple):
        raise NotImplementedError()

    def _getitem_tuple(self, tup: Tuple):
        raise AbstractMethodError(self)

    def _getitem_axis(self, key, axis: int):
        raise NotImplementedError()

    def _has_valid_setitem_indexer(self, indexer) -> bool:
        raise AbstractMethodError(self)

    def _getbool_axis(self, key, axis: int):
        # caller is responsible for ensuring non-None axis
        labels = self.obj._get_axis(axis)
        key = check_bool_indexer(labels, key)
        inds = key.nonzero()[0]
        return self.obj._take_with_is_copy(inds, axis=axis)


@Appender(IndexingMixin.loc.__doc__)
class _LocIndexer(_LocationIndexer):
    _takeable: bool = False
    _valid_types = (
        "labels (MUST BE IN THE INDEX), slices of labels (BOTH "
        "endpoints included! Can be slices of integers if the "
        "index is integers), listlike of labels, boolean"
    )

    # -------------------------------------------------------------------
    # Key Checks

    @Appender(_LocationIndexer._validate_key.__doc__)
    def _validate_key(self, key, axis: int):

        # valid for a collection of labels (we check their presence later)
        # slice of labels (where start-end in labels)
        # slice of integers (only if in the labels)
        # boolean

        if isinstance(key, slice):
            return

        if com.is_bool_indexer(key):
            return

        if not is_list_like_indexer(key):
            labels = self.obj._get_axis(axis)
            labels._convert_scalar_indexer(key, kind="loc")

    def _has_valid_setitem_indexer(self, indexer) -> bool:
        return True

    def _is_scalar_access(self, key: Tuple) -> bool:
        """
        Returns
        -------
        bool
        """
        # this is a shortcut accessor to both .loc and .iloc
        # that provide the equivalent access of .at and .iat
        # a) avoid getting things via sections and (to minimize dtype changes)
        # b) provide a performant path
        if len(key) != self.ndim:
            return False

        for i, k in enumerate(key):
            if not is_scalar(k):
                return False

            ax = self.obj.axes[i]
            if isinstance(ax, ABCMultiIndex):
                return False

            if isinstance(k, str) and ax._supports_partial_string_indexing:
                # partial string indexing, df.loc['2000', 'A']
                # should not be considered scalar
                return False

            if not ax.is_unique:
                return False

        return True

    # -------------------------------------------------------------------
    # MultiIndex Handling

    def _multi_take_opportunity(self, tup: Tuple) -> bool:
        """
        Check whether there is the possibility to use ``_multi_take``.

        Currently the limit is that all axes being indexed, must be indexed with
        list-likes.

        Parameters
        ----------
        tup : tuple
            Tuple of indexers, one per axis.

        Returns
        -------
        bool
            Whether the current indexing,
            can be passed through `_multi_take`.
        """
        if not all(is_list_like_indexer(x) for x in tup):
            return False

        # just too complicated
        if any(com.is_bool_indexer(x) for x in tup):
            return False

        return True

    def _multi_take(self, tup: Tuple):
        """
        Create the indexers for the passed tuple of keys, and
        executes the take operation. This allows the take operation to be
        executed all at once, rather than once for each dimension.
        Improving efficiency.

        Parameters
        ----------
        tup : tuple
            Tuple of indexers, one per axis.

        Returns
        -------
        values: same type as the object being indexed
        """
        # GH 836
        d = {
            axis: self._get_listlike_indexer(key, axis)
            for (key, axis) in zip(tup, self.obj._AXIS_ORDERS)
        }
        return self.obj._reindex_with_indexers(d, copy=True, allow_dups=True)

    # -------------------------------------------------------------------

    def _get_partial_string_timestamp_match_key(self, key, labels):
        """
        Translate any partial string timestamp matches in key, returning the
        new key.

        (GH 10331)
        """
        if isinstance(labels, ABCMultiIndex):
            if (
                isinstance(key, str)
                and labels.levels[0]._supports_partial_string_indexing
            ):
                # Convert key '2016-01-01' to
                # ('2016-01-01'[, slice(None, None, None)]+)
                key = tuple([key] + [slice(None)] * (len(labels.levels) - 1))

            if isinstance(key, tuple):
                # Convert (..., '2016-01-01', ...) in tuple to
                # (..., slice('2016-01-01', '2016-01-01', None), ...)
                new_key = []
                for i, component in enumerate(key):
                    if (
                        isinstance(component, str)
                        and labels.levels[i]._supports_partial_string_indexing
                    ):
                        new_key.append(slice(component, component, None))
                    else:
                        new_key.append(component)
                key = tuple(new_key)

        return key

    def _getitem_iterable(self, key, axis: int):
        """
        Index current object with an an iterable collection of keys.

        Parameters
        ----------
        key : iterable
            Targeted labels.
        axis: int
            Dimension on which the indexing is being made.

        Raises
        ------
        KeyError
            If no key was found. Will change in the future to raise if not all
            keys were found.

        Returns
        -------
        scalar, DataFrame, or Series: indexed value(s).
        """
        # we assume that not com.is_bool_indexer(key), as that is
        #  handled before we get here.
        self._validate_key(key, axis)

        # A collection of keys
        keyarr, indexer = self._get_listlike_indexer(key, axis, raise_missing=False)
        return self.obj._reindex_with_indexers(
            {axis: [keyarr, indexer]}, copy=True, allow_dups=True
        )

    def _getitem_tuple(self, tup: Tuple):
        try:
            return self._getitem_lowerdim(tup)
        except IndexingError:
            pass

        # no multi-index, so validate all of the indexers
        self._has_valid_tuple(tup)

        # ugly hack for GH #836
        if self._multi_take_opportunity(tup):
            return self._multi_take(tup)

        return self._getitem_tuple_same_dim(tup)

    def _getitem_axis(self, key, axis: int):
        key = item_from_zerodim(key)
        if is_iterator(key):
            key = list(key)

        labels = self.obj._get_axis(axis)
        key = self._get_partial_string_timestamp_match_key(key, labels)

        if isinstance(key, slice):
            self._validate_key(key, axis)
            return self._get_slice_axis(key, axis=axis)
        elif com.is_bool_indexer(key):
            return self._getbool_axis(key, axis=axis)
        elif is_list_like_indexer(key):

            # convert various list-like indexers
            # to a list of keys
            # we will use the *values* of the object
            # and NOT the index if its a PandasObject
            if isinstance(labels, ABCMultiIndex):

                if isinstance(key, (ABCSeries, np.ndarray)) and key.ndim <= 1:
                    # Series, or 0,1 ndim ndarray
                    # GH 14730
                    key = list(key)
                elif isinstance(key, ABCDataFrame):
                    # GH 15438
                    raise NotImplementedError(
                        "Indexing a MultiIndex with a "
                        "DataFrame key is not "
                        "implemented"
                    )
                elif hasattr(key, "ndim") and key.ndim > 1:
                    raise NotImplementedError(
                        "Indexing a MultiIndex with a "
                        "multidimensional key is not "
                        "implemented"
                    )

                if (
                    not isinstance(key, tuple)
                    and len(key)
                    and not isinstance(key[0], tuple)
                ):
                    key = tuple([key])

            # an iterable multi-selection
            if not (isinstance(key, tuple) and isinstance(labels, ABCMultiIndex)):

                if hasattr(key, "ndim") and key.ndim > 1:
                    raise ValueError("Cannot index with multidimensional key")

                return self._getitem_iterable(key, axis=axis)

            # nested tuple slicing
            if is_nested_tuple(key, labels):
                locs = labels.get_locs(key)
                indexer = [slice(None)] * self.ndim
                indexer[axis] = locs
                return self.obj.iloc[tuple(indexer)]

        # fall thru to straight lookup
        self._validate_key(key, axis)
        return self._get_label(key, axis=axis)

    def _get_slice_axis(self, slice_obj: slice, axis: int):
        """
        This is pretty simple as we just have to deal with labels.
        """
        # caller is responsible for ensuring non-None axis
        obj = self.obj
        if not need_slice(slice_obj):
            return obj.copy(deep=False)

        labels = obj._get_axis(axis)
        indexer = labels.slice_indexer(
            slice_obj.start, slice_obj.stop, slice_obj.step, kind="loc"
        )

        if isinstance(indexer, slice):
            return self.obj._slice(indexer, axis=axis)
        else:
            # DatetimeIndex overrides Index.slice_indexer and may
            #  return a DatetimeIndex instead of a slice object.
            return self.obj.take(indexer, axis=axis)

    def _convert_to_indexer(self, key, axis: int, is_setter: bool = False):
        """
        Convert indexing key into something we can use to do actual fancy
        indexing on a ndarray.

        Examples
        ix[:5] -> slice(0, 5)
        ix[[1,2,3]] -> [1,2,3]
        ix[['foo', 'bar', 'baz']] -> [i, j, k] (indices of foo, bar, baz)

        Going by Zen of Python?
        'In the face of ambiguity, refuse the temptation to guess.'
        raise AmbiguousIndexError with integer labels?
        - No, prefer label-based indexing
        """
        labels = self.obj._get_axis(axis)

        if isinstance(key, slice):
            return labels._convert_slice_indexer(key, kind="loc")

        if is_scalar(key):
            # try to find out correct indexer, if not type correct raise
            try:
                key = labels._convert_scalar_indexer(key, kind="loc")
            except TypeError:
                # but we will allow setting
                if not is_setter:
                    raise

        # see if we are positional in nature
        is_int_index = labels.is_integer()
        is_int_positional = is_integer(key) and not is_int_index

        if is_scalar(key) or isinstance(labels, ABCMultiIndex):
            # Otherwise get_loc will raise InvalidIndexError

            # if we are a label return me
            try:
                return labels.get_loc(key)
            except LookupError:
                if isinstance(key, tuple) and isinstance(labels, ABCMultiIndex):
                    if len(key) == labels.nlevels:
                        return {"key": key}
                    raise
            except TypeError:
                pass
            except ValueError:
                if not is_int_positional:
                    raise

        # a positional
        if is_int_positional:

            # if we are setting and its not a valid location
            # its an insert which fails by definition

            # always valid
            return {"key": key}

        if is_nested_tuple(key, labels):
            return labels.get_locs(key)

        elif is_list_like_indexer(key):

            if com.is_bool_indexer(key):
                key = check_bool_indexer(labels, key)
                (inds,) = key.nonzero()
                return inds
            else:
                # When setting, missing keys are not allowed, even with .loc:
                return self._get_listlike_indexer(key, axis, raise_missing=True)[1]
        else:
            try:
                return labels.get_loc(key)
            except LookupError:
                # allow a not found key only if we are a setter
                if not is_list_like_indexer(key):
                    return {"key": key}
                raise

    def _get_listlike_indexer(self, key, axis: int, raise_missing: bool = False):
        """
        Transform a list-like of keys into a new index and an indexer.

        Parameters
        ----------
        key : list-like
            Targeted labels.
        axis: int
            Dimension on which the indexing is being made.
        raise_missing: bool, default False
            Whether to raise a KeyError if some labels were not found.
            Will be removed in the future, and then this method will always behave as
            if ``raise_missing=True``.

        Raises
        ------
        KeyError
            If at least one key was requested but none was found, and
            raise_missing=True.

        Returns
        -------
        keyarr: Index
            New index (coinciding with 'key' if the axis is unique).
        values : array-like
            Indexer for the return object, -1 denotes keys not found.
        """
        ax = self.obj._get_axis(axis)

        # Have the index compute an indexer or return None
        # if it cannot handle:
        indexer, keyarr = ax._convert_listlike_indexer(key)
        # We only act on all found values:
        if indexer is not None and (indexer != -1).all():
            self._validate_read_indexer(key, indexer, axis, raise_missing=raise_missing)
            return ax[indexer], indexer

        if ax.is_unique and not getattr(ax, "is_overlapping", False):
            indexer = ax.get_indexer_for(key)
            keyarr = ax.reindex(keyarr)[0]
        else:
            keyarr, indexer, new_indexer = ax._reindex_non_unique(keyarr)

        self._validate_read_indexer(keyarr, indexer, axis, raise_missing=raise_missing)
        return keyarr, indexer

    def _validate_read_indexer(
        self, key, indexer, axis: int, raise_missing: bool = False
    ):
        """
        Check that indexer can be used to return a result.

        e.g. at least one element was found,
        unless the list of keys was actually empty.

        Parameters
        ----------
        key : list-like
            Targeted labels (only used to show correct error message).
        indexer: array-like of booleans
            Indices corresponding to the key,
            (with -1 indicating not found).
        axis: int
            Dimension on which the indexing is being made.
        raise_missing: bool
            Whether to raise a KeyError if some labels are not found. Will be
            removed in the future, and then this method will always behave as
            if raise_missing=True.

        Raises
        ------
        KeyError
            If at least one key was requested but none was found, and
            raise_missing=True.
        """
        ax = self.obj._get_axis(axis)

        if len(key) == 0:
            return

        # Count missing values:
        missing = (indexer < 0).sum()

        if missing:
            if missing == len(indexer):
                axis_name = self.obj._get_axis_name(axis)
                raise KeyError(f"None of [{key}] are in the [{axis_name}]")

            # We (temporarily) allow for some missing keys with .loc, except in
            # some cases (e.g. setting) in which "raise_missing" will be False
            if not (self.name == "loc" and not raise_missing):
                not_found = list(set(key) - set(ax))
                raise KeyError(f"{not_found} not in index")

            # we skip the warning on Categorical/Interval
            # as this check is actually done (check for
            # non-missing values), but a bit later in the
            # code, so we want to avoid warning & then
            # just raising
            if not (ax.is_categorical() or ax.is_interval()):
                raise KeyError(
                    "Passing list-likes to .loc or [] with any missing labels "
                    "is no longer supported, see "
                    "https://pandas.pydata.org/pandas-docs/stable/user_guide/indexing.html#deprecate-loc-reindex-listlike"  # noqa:E501
                )


@Appender(IndexingMixin.iloc.__doc__)
class _iLocIndexer(_LocationIndexer):
    _valid_types = (
        "integer, integer slice (START point is INCLUDED, END "
        "point is EXCLUDED), listlike of integers, boolean array"
    )
    _takeable = True

    # -------------------------------------------------------------------
    # Key Checks

    def _validate_key(self, key, axis: int):
        if com.is_bool_indexer(key):
            if hasattr(key, "index") and isinstance(key.index, Index):
                if key.index.inferred_type == "integer":
                    raise NotImplementedError(
                        "iLocation based boolean "
                        "indexing on an integer type "
                        "is not available"
                    )
                raise ValueError(
                    "iLocation based boolean indexing cannot use "
                    "an indexable as a mask"
                )
            return

        if isinstance(key, slice):
            return
        elif is_integer(key):
            self._validate_integer(key, axis)
        elif isinstance(key, tuple):
            # a tuple should already have been caught by this point
            # so don't treat a tuple as a valid indexer
            raise IndexingError("Too many indexers")
        elif is_list_like_indexer(key):
            arr = np.array(key)
            len_axis = len(self.obj._get_axis(axis))

            # check that the key has a numeric dtype
            if not is_numeric_dtype(arr.dtype):
                raise IndexError(f".iloc requires numeric indexers, got {arr}")

            # check that the key does not exceed the maximum size of the index
            if len(arr) and (arr.max() >= len_axis or arr.min() < -len_axis):
                raise IndexError("positional indexers are out-of-bounds")
        else:
            raise ValueError(f"Can only index by location with a [{self._valid_types}]")

    def _has_valid_setitem_indexer(self, indexer):
        self._has_valid_positional_setitem_indexer(indexer)

    def _has_valid_positional_setitem_indexer(self, indexer) -> bool:
        """
        Validate that a positional indexer cannot enlarge its target
        will raise if needed, does not modify the indexer externally.

        Returns
        -------
        bool
        """
        if isinstance(indexer, dict):
            raise IndexError(f"{self.name} cannot enlarge its target object")
        else:
            if not isinstance(indexer, tuple):
                indexer = _tuplify(self.ndim, indexer)
            for ax, i in zip(self.obj.axes, indexer):
                if isinstance(i, slice):
                    # should check the stop slice?
                    pass
                elif is_list_like_indexer(i):
                    # should check the elements?
                    pass
                elif is_integer(i):
                    if i >= len(ax):
                        raise IndexError(
                            f"{self.name} cannot enlarge its target object"
                        )
                elif isinstance(i, dict):
                    raise IndexError(f"{self.name} cannot enlarge its target object")

        return True

    def _is_scalar_access(self, key: Tuple) -> bool:
        """
        Returns
        -------
        bool
        """
        # this is a shortcut accessor to both .loc and .iloc
        # that provide the equivalent access of .at and .iat
        # a) avoid getting things via sections and (to minimize dtype changes)
        # b) provide a performant path
        if len(key) != self.ndim:
            return False

        for i, k in enumerate(key):
            if not is_integer(k):
                return False

            ax = self.obj.axes[i]
            if not ax.is_unique:
                return False

        return True

    def _validate_integer(self, key: int, axis: int) -> None:
        """
        Check that 'key' is a valid position in the desired axis.

        Parameters
        ----------
        key : int
            Requested position.
        axis : int
            Desired axis.

        Raises
        ------
        IndexError
            If 'key' is not a valid position in axis 'axis'.
        """
        len_axis = len(self.obj._get_axis(axis))
        if key >= len_axis or key < -len_axis:
            raise IndexError("single positional indexer is out-of-bounds")

    # -------------------------------------------------------------------

    def _getitem_tuple(self, tup: Tuple):

        self._has_valid_tuple(tup)
        try:
            return self._getitem_lowerdim(tup)
        except IndexingError:
            pass

        return self._getitem_tuple_same_dim(tup)

    def _get_list_axis(self, key, axis: int):
        """
        Return Series values by list or array of integers.

        Parameters
        ----------
        key : list-like positional indexer
        axis : int

        Returns
        -------
        Series object

        Notes
        -----
        `axis` can only be zero.
        """
        try:
            return self.obj._take_with_is_copy(key, axis=axis)
        except IndexError:
            # re-raise with different error message
            raise IndexError("positional indexers are out-of-bounds")

    def _getitem_axis(self, key, axis: int):
        if isinstance(key, slice):
            return self._get_slice_axis(key, axis=axis)

        if isinstance(key, list):
            key = np.asarray(key)

        if com.is_bool_indexer(key):
            self._validate_key(key, axis)
            return self._getbool_axis(key, axis=axis)

        # a list of integers
        elif is_list_like_indexer(key):
            return self._get_list_axis(key, axis=axis)

        # a single integer
        else:
            key = item_from_zerodim(key)
            if not is_integer(key):
                raise TypeError("Cannot index by location index with a non-integer key")

            # validate the location
            self._validate_integer(key, axis)

            return self.obj._ixs(key, axis=axis)

    def _get_slice_axis(self, slice_obj: slice, axis: int):
        # caller is responsible for ensuring non-None axis
        obj = self.obj

        if not need_slice(slice_obj):
            return obj.copy(deep=False)

        labels = obj._get_axis(axis)
        labels._validate_positional_slice(slice_obj)
        return self.obj._slice(slice_obj, axis=axis)

    def _convert_to_indexer(self, key, axis: int, is_setter: bool = False):
        """
        Much simpler as we only have to deal with our valid types.
        """
        labels = self.obj._get_axis(axis)

        # make need to convert a float key
        if isinstance(key, slice):
            labels._validate_positional_slice(key)
            return key

        elif is_float(key):
            labels._validate_indexer("positional", key, "iloc")
            return key

        self._validate_key(key, axis)
        return key

    # -------------------------------------------------------------------

    def _setitem_with_indexer(self, indexer, value):

        # also has the side effect of consolidating in-place
        from pandas import Series

        info_axis = self.obj._info_axis_number

        # maybe partial set
        take_split_path = self.obj._is_mixed_type

        # if there is only one block/type, still have to take split path
        # unless the block is one-dimensional or it can hold the value
        if not take_split_path and self.obj._data.blocks:
            (blk,) = self.obj._data.blocks
            if 1 < blk.ndim:  # in case of dict, keys are indices
                val = list(value.values()) if isinstance(value, dict) else value
                take_split_path = not blk._can_hold_element(val)

        # if we have any multi-indexes that have non-trivial slices
        # (not null slices) then we must take the split path, xref
        # GH 10360, GH 27841
        if isinstance(indexer, tuple) and len(indexer) == len(self.obj.axes):
            for i, ax in zip(indexer, self.obj.axes):
                if isinstance(ax, ABCMultiIndex) and not (
                    is_integer(i) or com.is_null_slice(i)
                ):
                    take_split_path = True
                    break

        if isinstance(indexer, tuple):
            nindexer = []
            for i, idx in enumerate(indexer):
                if isinstance(idx, dict):

                    # reindex the axis to the new value
                    # and set inplace
                    key, _ = convert_missing_indexer(idx)

                    # if this is the items axes, then take the main missing
                    # path first
                    # this correctly sets the dtype and avoids cache issues
                    # essentially this separates out the block that is needed
                    # to possibly be modified
                    if self.ndim > 1 and i == self.obj._info_axis_number:

                        # add the new item, and set the value
                        # must have all defined axes if we have a scalar
                        # or a list-like on the non-info axes if we have a
                        # list-like
                        len_non_info_axes = (
                            len(_ax) for _i, _ax in enumerate(self.obj.axes) if _i != i
                        )
                        if any(not l for l in len_non_info_axes):
                            if not is_list_like_indexer(value):
                                raise ValueError(
                                    "cannot set a frame with no "
                                    "defined index and a scalar"
                                )
                            self.obj[key] = value
                            return

                        # add a new item with the dtype setup
                        self.obj[key] = _infer_fill_value(value)

                        new_indexer = convert_from_missing_indexer_tuple(
                            indexer, self.obj.axes
                        )
                        self._setitem_with_indexer(new_indexer, value)

                        return

                    # reindex the axis
                    # make sure to clear the cache because we are
                    # just replacing the block manager here
                    # so the object is the same
                    index = self.obj._get_axis(i)
                    labels = index.insert(len(index), key)
                    self.obj._data = self.obj.reindex(labels, axis=i)._data
                    self.obj._maybe_update_cacher(clear=True)
                    self.obj._is_copy = None

                    nindexer.append(labels.get_loc(key))

                else:
                    nindexer.append(idx)

            indexer = tuple(nindexer)
        else:

            indexer, missing = convert_missing_indexer(indexer)

            if missing:
                self._setitem_with_indexer_missing(indexer, value)
                return

        # set
        item_labels = self.obj._get_axis(info_axis)

        # align and set the values
        if take_split_path:
            # Above we only set take_split_path to True for 2D cases
            assert self.ndim == 2
            assert info_axis == 1

            if not isinstance(indexer, tuple):
                indexer = _tuplify(self.ndim, indexer)

            if isinstance(value, ABCSeries):
                value = self._align_series(indexer, value)

            info_idx = indexer[info_axis]
            if is_integer(info_idx):
                info_idx = [info_idx]
            labels = item_labels[info_idx]

            # if we have a partial multiindex, then need to adjust the plane
            # indexer here
            if len(labels) == 1 and isinstance(
                self.obj[labels[0]].axes[0], ABCMultiIndex
            ):
                item = labels[0]
                obj = self.obj[item]
                index = obj.index
                idx = indexer[:info_axis][0]

                plane_indexer = tuple([idx]) + indexer[info_axis + 1 :]
                lplane_indexer = length_of_indexer(plane_indexer[0], index)

                # require that we are setting the right number of values that
                # we are indexing
                if (
                    is_list_like_indexer(value)
                    and np.iterable(value)
                    and lplane_indexer != len(value)
                ):

                    if len(obj[idx]) != len(value):
                        raise ValueError(
                            "cannot set using a multi-index "
                            "selection indexer with a different "
                            "length than the value"
                        )

                    # make sure we have an ndarray
                    value = getattr(value, "values", value).ravel()

                    # we can directly set the series here
                    obj._consolidate_inplace()
                    obj = obj.copy()
                    obj._data = obj._data.setitem(indexer=tuple([idx]), value=value)
                    self.obj[item] = obj
                    return

            # non-mi
            else:
                plane_indexer = indexer[:info_axis] + indexer[info_axis + 1 :]
                plane_axis = self.obj.axes[:info_axis][0]
                lplane_indexer = length_of_indexer(plane_indexer[0], plane_axis)

            def setter(item, v):
                s = self.obj[item]
                pi = plane_indexer[0] if lplane_indexer == 1 else plane_indexer

                # perform the equivalent of a setitem on the info axis
                # as we have a null slice or a slice with full bounds
                # which means essentially reassign to the columns of a
                # multi-dim object
                # GH6149 (null slice), GH10408 (full bounds)
                if isinstance(pi, tuple) and all(
                    com.is_null_slice(idx) or com.is_full_slice(idx, len(self.obj))
                    for idx in pi
                ):
                    s = v
                else:
                    # set the item, possibly having a dtype change
                    s._consolidate_inplace()
                    s = s.copy()
                    s._data = s._data.setitem(indexer=pi, value=v)
                    s._maybe_update_cacher(clear=True)

                # reset the sliced object if unique
                self.obj[item] = s

            # we need an iterable, with a ndim of at least 1
            # eg. don't pass through np.array(0)
            if is_list_like_indexer(value) and getattr(value, "ndim", 1) > 0:

                # we have an equal len Frame
                if isinstance(value, ABCDataFrame):
                    sub_indexer = list(indexer)
                    multiindex_indexer = isinstance(labels, ABCMultiIndex)

                    for item in labels:
                        if item in value:
                            sub_indexer[info_axis] = item
                            v = self._align_series(
                                tuple(sub_indexer), value[item], multiindex_indexer
                            )
                        else:
                            v = np.nan

                        setter(item, v)

                # we have an equal len ndarray/convertible to our labels
                # hasattr first, to avoid coercing to ndarray without reason.
                # But we may be relying on the ndarray coercion to check ndim.
                # Why not just convert to an ndarray earlier on if needed?
                elif np.ndim(value) == 2:

                    # note that this coerces the dtype if we are mixed
                    # GH 7551
                    value = np.array(value, dtype=object)
                    if len(labels) != value.shape[1]:
                        raise ValueError(
                            "Must have equal len keys and value "
                            "when setting with an ndarray"
                        )

                    for i, item in enumerate(labels):

                        # setting with a list, recoerces
                        setter(item, value[:, i].tolist())

                # we have an equal len list/ndarray
                elif _can_do_equal_len(
                    labels, value, plane_indexer, lplane_indexer, self.obj
                ):
                    setter(labels[0], value)

                # per label values
                else:

                    if len(labels) != len(value):
                        raise ValueError(
                            "Must have equal len keys and value "
                            "when setting with an iterable"
                        )

                    for item, v in zip(labels, value):
                        setter(item, v)
            else:

                # scalar
                for item in labels:
                    setter(item, value)

        else:
            if isinstance(indexer, tuple):
                indexer = maybe_convert_ix(*indexer)

                # if we are setting on the info axis ONLY
                # set using those methods to avoid block-splitting
                # logic here
                if (
                    len(indexer) > info_axis
                    and is_integer(indexer[info_axis])
                    and all(
                        com.is_null_slice(idx)
                        for i, idx in enumerate(indexer)
                        if i != info_axis
                    )
                    and item_labels.is_unique
                ):
                    self.obj[item_labels[indexer[info_axis]]] = value
                    return

            if isinstance(value, (ABCSeries, dict)):
                # TODO(EA): ExtensionBlock.setitem this causes issues with
                # setting for extensionarrays that store dicts. Need to decide
                # if it's worth supporting that.
                value = self._align_series(indexer, Series(value))

            elif isinstance(value, ABCDataFrame):
                value = self._align_frame(indexer, value)

            # check for chained assignment
            self.obj._check_is_chained_assignment_possible()

            # actually do the set
            self.obj._consolidate_inplace()
            self.obj._data = self.obj._data.setitem(indexer=indexer, value=value)
            self.obj._maybe_update_cacher(clear=True)

    def _setitem_with_indexer_missing(self, indexer, value):
        """
        Insert new row(s) or column(s) into the Series or DataFrame.
        """
        from pandas import Series

        # reindex the axis to the new value
        # and set inplace
        if self.ndim == 1:
            index = self.obj.index
            new_index = index.insert(len(index), indexer)

            # we have a coerced indexer, e.g. a float
            # that matches in an Int64Index, so
            # we will not create a duplicate index, rather
            # index to that element
            # e.g. 0.0 -> 0
            # GH#12246
            if index.is_unique:
                new_indexer = index.get_indexer([new_index[-1]])
                if (new_indexer != -1).any():
                    return self._setitem_with_indexer(new_indexer, value)

            # this preserves dtype of the value
            new_values = Series([value])._values
            if len(self.obj._values):
                # GH#22717 handle casting compatibility that np.concatenate
                #  does incorrectly
                new_values = concat_compat([self.obj._values, new_values])
            self.obj._data = self.obj._constructor(
                new_values, index=new_index, name=self.obj.name
            )._data
            self.obj._maybe_update_cacher(clear=True)

        elif self.ndim == 2:

            if not len(self.obj.columns):
                # no columns and scalar
                raise ValueError("cannot set a frame with no defined columns")

            if isinstance(value, ABCSeries):
                # append a Series
                value = value.reindex(index=self.obj.columns, copy=True)
                value.name = indexer

            else:
                # a list-list
                if is_list_like_indexer(value):
                    # must have conforming columns
                    if len(value) != len(self.obj.columns):
                        raise ValueError("cannot set a row with mismatched columns")

                value = Series(value, index=self.obj.columns, name=indexer)

            self.obj._data = self.obj.append(value)._data
            self.obj._maybe_update_cacher(clear=True)

    def _align_series(self, indexer, ser: ABCSeries, multiindex_indexer: bool = False):
        """
        Parameters
        ----------
        indexer : tuple, slice, scalar
            Indexer used to get the locations that will be set to `ser`.
        ser : pd.Series
            Values to assign to the locations specified by `indexer`.
        multiindex_indexer : boolean, optional
            Defaults to False. Should be set to True if `indexer` was from
            a `pd.MultiIndex`, to avoid unnecessary broadcasting.

        Returns
        -------
        `np.array` of `ser` broadcast to the appropriate shape for assignment
        to the locations selected by `indexer`
        """
        if isinstance(indexer, (slice, np.ndarray, list, Index)):
            indexer = tuple([indexer])

        if isinstance(indexer, tuple):

            # flatten np.ndarray indexers
            def ravel(i):
                return i.ravel() if isinstance(i, np.ndarray) else i

            indexer = tuple(map(ravel, indexer))

            aligners = [not com.is_null_slice(idx) for idx in indexer]
            sum_aligners = sum(aligners)
            single_aligner = sum_aligners == 1
            is_frame = self.ndim == 2
            obj = self.obj

            # are we a single alignable value on a non-primary
            # dim (e.g. panel: 1,2, or frame: 0) ?
            # hence need to align to a single axis dimension
            # rather that find all valid dims

            # frame
            if is_frame:
                single_aligner = single_aligner and aligners[0]

            # we have a frame, with multiple indexers on both axes; and a
            # series, so need to broadcast (see GH5206)
            if sum_aligners == self.ndim and all(is_sequence(_) for _ in indexer):
                ser = ser.reindex(obj.axes[0][indexer[0]], copy=True)._values

                # single indexer
                if len(indexer) > 1 and not multiindex_indexer:
                    len_indexer = len(indexer[1])
                    ser = np.tile(ser, len_indexer).reshape(len_indexer, -1).T

                return ser

            for i, idx in enumerate(indexer):
                ax = obj.axes[i]

                # multiple aligners (or null slices)
                if is_sequence(idx) or isinstance(idx, slice):
                    if single_aligner and com.is_null_slice(idx):
                        continue
                    new_ix = ax[idx]
                    if not is_list_like_indexer(new_ix):
                        new_ix = Index([new_ix])
                    else:
                        new_ix = Index(new_ix)
                    if ser.index.equals(new_ix) or not len(new_ix):
                        return ser._values.copy()

                    return ser.reindex(new_ix)._values

                # 2 dims
                elif single_aligner:

                    # reindex along index
                    ax = self.obj.axes[1]
                    if ser.index.equals(ax) or not len(ax):
                        return ser._values.copy()
                    return ser.reindex(ax)._values

        elif is_scalar(indexer):
            ax = self.obj._get_axis(1)

            if ser.index.equals(ax):
                return ser._values.copy()

            return ser.reindex(ax)._values

        raise ValueError("Incompatible indexer with Series")

    def _align_frame(self, indexer, df: ABCDataFrame):
        is_frame = self.ndim == 2

        if isinstance(indexer, tuple):

            idx, cols = None, None
            sindexers = []
            for i, ix in enumerate(indexer):
                ax = self.obj.axes[i]
                if is_sequence(ix) or isinstance(ix, slice):
                    if isinstance(ix, np.ndarray):
                        ix = ix.ravel()
                    if idx is None:
                        idx = ax[ix]
                    elif cols is None:
                        cols = ax[ix]
                    else:
                        break
                else:
                    sindexers.append(i)

            if idx is not None and cols is not None:

                if df.index.equals(idx) and df.columns.equals(cols):
                    val = df.copy()._values
                else:
                    val = df.reindex(idx, columns=cols)._values
                return val

        elif (isinstance(indexer, slice) or is_list_like_indexer(indexer)) and is_frame:
            ax = self.obj.index[indexer]
            if df.index.equals(ax):
                val = df.copy()._values
            else:

                # we have a multi-index and are trying to align
                # with a particular, level GH3738
                if (
                    isinstance(ax, ABCMultiIndex)
                    and isinstance(df.index, ABCMultiIndex)
                    and ax.nlevels != df.index.nlevels
                ):
                    raise TypeError(
                        "cannot align on a multi-index with out "
                        "specifying the join levels"
                    )

                val = df.reindex(index=ax)._values
            return val

        raise ValueError("Incompatible indexer with DataFrame")


class _ScalarAccessIndexer(_NDFrameIndexerBase):
    """
    Access scalars quickly.
    """

    def _convert_key(self, key, is_setter: bool = False):
        raise AbstractMethodError(self)

    def __getitem__(self, key):
        if not isinstance(key, tuple):

            # we could have a convertible item here (e.g. Timestamp)
            if not is_list_like_indexer(key):
                key = tuple([key])
            else:
                raise ValueError("Invalid call for scalar access (getting)!")

        key = self._convert_key(key)
        return self.obj._get_value(*key, takeable=self._takeable)

    def __setitem__(self, key, value):
        if isinstance(key, tuple):
            key = tuple(com.apply_if_callable(x, self.obj) for x in key)
        else:
            # scalar callable may return tuple
            key = com.apply_if_callable(key, self.obj)

        if not isinstance(key, tuple):
            key = _tuplify(self.ndim, key)
        if len(key) != self.ndim:
            raise ValueError("Not enough indexers for scalar access (setting)!")
        key = list(self._convert_key(key, is_setter=True))
        self.obj._set_value(*key, value=value, takeable=self._takeable)


@Appender(IndexingMixin.at.__doc__)
class _AtIndexer(_ScalarAccessIndexer):
    _takeable = False

    def _convert_key(self, key, is_setter: bool = False):
        """
        Require they keys to be the same type as the index. (so we don't
        fallback)
        """
        # allow arbitrary setting
        if is_setter:
            return list(key)

        lkey = list(key)
        for n, (ax, i) in enumerate(zip(self.obj.axes, key)):
            lkey[n] = ax._convert_scalar_indexer(i, kind="loc")

        return tuple(lkey)


@Appender(IndexingMixin.iat.__doc__)
class _iAtIndexer(_ScalarAccessIndexer):
    _takeable = True

    def _convert_key(self, key, is_setter: bool = False):
        """
        Require integer args. (and convert to label arguments)
        """
        for a, i in zip(self.obj.axes, key):
            if not is_integer(i):
                raise ValueError("iAt based indexing can only have integer indexers")
        return key


def _tuplify(ndim: int, loc: Hashable) -> Tuple[Union[Hashable, slice], ...]:
    """
    Given an indexer for the first dimension, create an equivalent tuple
    for indexing over all dimensions.

    Parameters
    ----------
    ndim : int
    loc : object

    Returns
    -------
    tuple
    """
    _tup: List[Union[Hashable, slice]]
    _tup = [slice(None, None) for _ in range(ndim)]
    _tup[0] = loc
    return tuple(_tup)


def convert_to_index_sliceable(obj, key):
    """
    If we are index sliceable, then return my slicer, otherwise return None.
    """
    idx = obj.index
    if isinstance(key, slice):
        return idx._convert_slice_indexer(key, kind="getitem")

    elif isinstance(key, str):

        # we are an actual column
        if key in obj._data.items:
            return None

        # We might have a datetimelike string that we can translate to a
        # slice here via partial string indexing
        if idx._supports_partial_string_indexing:
            try:
                return idx._get_string_slice(key)
            except (KeyError, ValueError, NotImplementedError):
                return None

    return None


def check_bool_indexer(index: Index, key) -> np.ndarray:
    """
    Check if key is a valid boolean indexer for an object with such index and
    perform reindexing or conversion if needed.

    This function assumes that is_bool_indexer(key) == True.

    Parameters
    ----------
    index : Index
        Index of the object on which the indexing is done.
    key : list-like
        Boolean indexer to check.

    Returns
    -------
    np.array
        Resulting key.

    Raises
    ------
    IndexError
        If the key does not have the same length as index.
    IndexingError
        If the index of the key is unalignable to index.
    """
    result = key
    if isinstance(key, ABCSeries) and not key.index.equals(index):
        result = result.reindex(index)
        mask = isna(result._values)
        if mask.any():
            raise IndexingError(
                "Unalignable boolean Series provided as "
                "indexer (index of the boolean Series and of "
                "the indexed object do not match)."
            )
        result = result.astype(bool)._values
    else:
        # key might be sparse / object-dtype bool, check_array_indexer needs bool array
        result = np.asarray(result, dtype=bool)
        result = check_array_indexer(index, result)

    return result


def convert_missing_indexer(indexer):
    """
    Reverse convert a missing indexer, which is a dict
    return the scalar indexer and a boolean indicating if we converted
    """
    if isinstance(indexer, dict):

        # a missing key (but not a tuple indexer)
        indexer = indexer["key"]

        if isinstance(indexer, bool):
            raise KeyError("cannot use a single bool to index into setitem")
        return indexer, True

    return indexer, False


def convert_from_missing_indexer_tuple(indexer, axes):
    """
    Create a filtered indexer that doesn't have any missing indexers.
    """

    def get_indexer(_i, _idx):
        return axes[_i].get_loc(_idx["key"]) if isinstance(_idx, dict) else _idx

    return tuple(get_indexer(_i, _idx) for _i, _idx in enumerate(indexer))


def maybe_convert_ix(*args):
    """
    We likely want to take the cross-product.
    """
    ixify = True
    for arg in args:
        if not isinstance(arg, (np.ndarray, list, ABCSeries, Index)):
            ixify = False

    if ixify:
        return np.ix_(*args)
    else:
        return args


def is_nested_tuple(tup, labels) -> bool:
    """
    Returns
    -------
    bool
    """
    # check for a compatible nested tuple and multiindexes among the axes
    if not isinstance(tup, tuple):
        return False

    for i, k in enumerate(tup):

        if is_list_like(k) or isinstance(k, slice):
            return isinstance(labels, ABCMultiIndex)

    return False


def is_label_like(key) -> bool:
    """
    Returns
    -------
    bool
    """
    # select a label or row
    return not isinstance(key, slice) and not is_list_like_indexer(key)


def need_slice(obj) -> bool:
    """
    Returns
    -------
    bool
    """
    return (
        obj.start is not None
        or obj.stop is not None
        or (obj.step is not None and obj.step != 1)
    )


def _non_reducing_slice(slice_):
    """
    Ensurse that a slice doesn't reduce to a Series or Scalar.

    Any user-paseed `subset` should have this called on it
    to make sure we're always working with DataFrames.
    """
    # default to column slice, like DataFrame
    # ['A', 'B'] -> IndexSlices[:, ['A', 'B']]
    kinds = (ABCSeries, np.ndarray, Index, list, str)
    if isinstance(slice_, kinds):
        slice_ = IndexSlice[:, slice_]

    def pred(part) -> bool:
        """
        Returns
        -------
        bool
            True if slice does *not* reduce,
            False if `part` is a tuple.
        """
        # true when slice does *not* reduce, False when part is a tuple,
        # i.e. MultiIndex slice
        return (isinstance(part, slice) or is_list_like(part)) and not isinstance(
            part, tuple
        )

    if not is_list_like(slice_):
        if not isinstance(slice_, slice):
            # a 1-d slice, like df.loc[1]
            slice_ = [[slice_]]
        else:
            # slice(a, b, c)
            slice_ = [slice_]  # to tuplize later
    else:
        slice_ = [part if pred(part) else [part] for part in slice_]
    return tuple(slice_)


def _maybe_numeric_slice(df, slice_, include_bool=False):
    """
    Want nice defaults for background_gradient that don't break
    with non-numeric data. But if slice_ is passed go with that.
    """
    if slice_ is None:
        dtypes = [np.number]
        if include_bool:
            dtypes.append(bool)
        slice_ = IndexSlice[:, df.select_dtypes(include=dtypes).columns]
    return slice_


def _can_do_equal_len(labels, value, plane_indexer, lplane_indexer, obj) -> bool:
    """
    Returns
    -------
    bool
        True if we have an equal len settable.
    """
    if not len(labels) == 1 or not np.iterable(value) or is_scalar(plane_indexer[0]):
        return False

    item = labels[0]
    index = obj[item].index

    values_len = len(value)
    # equal len list/ndarray
    if len(index) == values_len:
        return True
    elif lplane_indexer == values_len:
        return True

    return False<|MERGE_RESOLUTION|>--- conflicted
+++ resolved
@@ -711,15 +711,12 @@
         return None
 
     def _getitem_tuple_same_dim(self, tup: Tuple):
-<<<<<<< HEAD
-=======
         """
         Index with indexers that should return an object of the same dimension
         as self.obj.
 
         This is only called after a failed call to _getitem_lowerdim.
         """
->>>>>>> 48cb5a95
         retval = self.obj
         for i, key in enumerate(tup):
             if com.is_null_slice(key):
@@ -728,10 +725,7 @@
             retval = getattr(retval, self.name)._getitem_axis(key, axis=i)
             # We should never have retval.ndim < self.ndim, as that should
             #  be handled by the _getitem_lowerdim call above.
-<<<<<<< HEAD
-=======
             assert retval.ndim == self.ndim
->>>>>>> 48cb5a95
 
         return retval
 
