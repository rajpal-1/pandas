--- conflicted
+++ resolved
@@ -541,11 +541,7 @@
     -------
     np.ndarray or ExtensionArray
     """
-<<<<<<< HEAD
-
-=======
     original_dtype = dtype
->>>>>>> e477eee4
     if isinstance(data, ma.MaskedArray):
         data = sanitize_masked_array(data)
 
