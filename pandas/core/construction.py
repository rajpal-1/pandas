--- conflicted
+++ resolved
@@ -13,11 +13,7 @@
 
 from pandas._libs import lib
 from pandas._libs.tslibs import IncompatibleFrequency, OutOfBoundsDatetime
-<<<<<<< HEAD
-from pandas._typing import AnyArrayLike, ArrayLike, Dtype
-=======
-from pandas._typing import ArrayLike, Dtype, DtypeObj
->>>>>>> 1a82659e
+from pandas._typing import AnyArrayLike, ArrayLike, Dtype, DtypeObj
 
 from pandas.core.dtypes.cast import (
     construct_1d_arraylike_from_scalar,
@@ -55,21 +51,13 @@
 if TYPE_CHECKING:
     from pandas.core.series import Series  # noqa: F401
     from pandas.core.indexes.api import Index  # noqa: F401
-<<<<<<< HEAD
-    from pandas.core.arrays.base import ExtensionArray
+    from pandas.core.arrays import ExtensionArray  # noqa: F401
 
 
 def array(
     data: Union[Sequence[object], AnyArrayLike],
-    dtype: Optional[Union[str, np.dtype, ExtensionDtype]] = None,
+    dtype: Optional[Dtype] = None,
     copy: bool = True,
-=======
-    from pandas.core.arrays import ExtensionArray  # noqa: F401
-
-
-def array(
-    data: Sequence[object], dtype: Optional[Dtype] = None, copy: bool = True,
->>>>>>> 1a82659e
 ) -> "ExtensionArray":
     """
     Create an array.
