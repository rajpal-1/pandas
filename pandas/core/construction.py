"""
Constructor functions intended to be shared by pd.array, Series.__init__,
and Index.__new__.

These should not depend on core.internals.
"""
from __future__ import annotations

from collections import abc
from typing import TYPE_CHECKING, Any, Optional, Sequence, Union, cast

import numpy as np
import numpy.ma as ma

from pandas._libs import lib
from pandas._libs.tslibs import IncompatibleFrequency, OutOfBoundsDatetime
from pandas._typing import AnyArrayLike, ArrayLike, Dtype, DtypeObj

from pandas.core.dtypes.base import ExtensionDtype, registry
from pandas.core.dtypes.cast import (
    construct_1d_arraylike_from_scalar,
    construct_1d_ndarray_preserving_na,
    construct_1d_object_array_from_listlike,
    maybe_cast_to_datetime,
    maybe_cast_to_integer_array,
    maybe_castable,
    maybe_convert_platform,
    maybe_upcast,
)
from pandas.core.dtypes.common import (
    is_datetime64_ns_dtype,
    is_extension_array_dtype,
    is_float_dtype,
    is_integer_dtype,
    is_list_like,
    is_object_dtype,
    is_sparse,
    is_string_dtype,
    is_timedelta64_ns_dtype,
)
from pandas.core.dtypes.generic import (
    ABCExtensionArray,
    ABCIndex,
    ABCPandasArray,
    ABCSeries,
)
from pandas.core.dtypes.missing import isna

import pandas.core.common as com

if TYPE_CHECKING:
    from pandas import ExtensionArray, Index, Series


def array(
    data: Union[Sequence[object], AnyArrayLike],
    dtype: Optional[Dtype] = None,
    copy: bool = True,
) -> ExtensionArray:
    """
    Create an array.

    .. versionadded:: 0.24.0

    Parameters
    ----------
    data : Sequence of objects
        The scalars inside `data` should be instances of the
        scalar type for `dtype`. It's expected that `data`
        represents a 1-dimensional array of data.

        When `data` is an Index or Series, the underlying array
        will be extracted from `data`.

    dtype : str, np.dtype, or ExtensionDtype, optional
        The dtype to use for the array. This may be a NumPy
        dtype or an extension type registered with pandas using
        :meth:`pandas.api.extensions.register_extension_dtype`.

        If not specified, there are two possibilities:

        1. When `data` is a :class:`Series`, :class:`Index`, or
           :class:`ExtensionArray`, the `dtype` will be taken
           from the data.
        2. Otherwise, pandas will attempt to infer the `dtype`
           from the data.

        Note that when `data` is a NumPy array, ``data.dtype`` is
        *not* used for inferring the array type. This is because
        NumPy cannot represent all the types of data that can be
        held in extension arrays.

        Currently, pandas will infer an extension dtype for sequences of

        ============================== =====================================
        Scalar Type                    Array Type
        ============================== =====================================
        :class:`pandas.Interval`       :class:`pandas.arrays.IntervalArray`
        :class:`pandas.Period`         :class:`pandas.arrays.PeriodArray`
        :class:`datetime.datetime`     :class:`pandas.arrays.DatetimeArray`
        :class:`datetime.timedelta`    :class:`pandas.arrays.TimedeltaArray`
        :class:`int`                   :class:`pandas.arrays.IntegerArray`
        :class:`float`                 :class:`pandas.arrays.FloatingArray`
        :class:`str`                   :class:`pandas.arrays.StringArray`
        :class:`bool`                  :class:`pandas.arrays.BooleanArray`
        ============================== =====================================

        For all other cases, NumPy's usual inference rules will be used.

        .. versionchanged:: 1.0.0

           Pandas infers nullable-integer dtype for integer data,
           string dtype for string data, and nullable-boolean dtype
           for boolean data.

        .. versionchanged:: 1.2.0

            Pandas now also infers nullable-floating dtype for float-like
            input data

    copy : bool, default True
        Whether to copy the data, even if not necessary. Depending
        on the type of `data`, creating the new array may require
        copying data, even if ``copy=False``.

    Returns
    -------
    ExtensionArray
        The newly created array.

    Raises
    ------
    ValueError
        When `data` is not 1-dimensional.

    See Also
    --------
    numpy.array : Construct a NumPy array.
    Series : Construct a pandas Series.
    Index : Construct a pandas Index.
    arrays.PandasArray : ExtensionArray wrapping a NumPy array.
    Series.array : Extract the array stored within a Series.

    Notes
    -----
    Omitting the `dtype` argument means pandas will attempt to infer the
    best array type from the values in the data. As new array types are
    added by pandas and 3rd party libraries, the "best" array type may
    change. We recommend specifying `dtype` to ensure that

    1. the correct array type for the data is returned
    2. the returned array type doesn't change as new extension types
       are added by pandas and third-party libraries

    Additionally, if the underlying memory representation of the returned
    array matters, we recommend specifying the `dtype` as a concrete object
    rather than a string alias or allowing it to be inferred. For example,
    a future version of pandas or a 3rd-party library may include a
    dedicated ExtensionArray for string data. In this event, the following
    would no longer return a :class:`arrays.PandasArray` backed by a NumPy
    array.

    >>> pd.array(['a', 'b'], dtype=str)
    <PandasArray>
    ['a', 'b']
    Length: 2, dtype: str32

    This would instead return the new ExtensionArray dedicated for string
    data. If you really need the new array to be backed by a  NumPy array,
    specify that in the dtype.

    >>> pd.array(['a', 'b'], dtype=np.dtype("<U1"))
    <PandasArray>
    ['a', 'b']
    Length: 2, dtype: str32

    Finally, Pandas has arrays that mostly overlap with NumPy

      * :class:`arrays.DatetimeArray`
      * :class:`arrays.TimedeltaArray`

    When data with a ``datetime64[ns]`` or ``timedelta64[ns]`` dtype is
    passed, pandas will always return a ``DatetimeArray`` or ``TimedeltaArray``
    rather than a ``PandasArray``. This is for symmetry with the case of
    timezone-aware data, which NumPy does not natively support.

    >>> pd.array(['2015', '2016'], dtype='datetime64[ns]')
    <DatetimeArray>
    ['2015-01-01 00:00:00', '2016-01-01 00:00:00']
    Length: 2, dtype: datetime64[ns]

    >>> pd.array(["1H", "2H"], dtype='timedelta64[ns]')
    <TimedeltaArray>
    ['0 days 01:00:00', '0 days 02:00:00']
    Length: 2, dtype: timedelta64[ns]

    Examples
    --------
    If a dtype is not specified, pandas will infer the best dtype from the values.
    See the description of `dtype` for the types pandas infers for.

    >>> pd.array([1, 2])
    <IntegerArray>
    [1, 2]
    Length: 2, dtype: Int64

    >>> pd.array([1, 2, np.nan])
    <IntegerArray>
    [1, 2, <NA>]
    Length: 3, dtype: Int64

    >>> pd.array([1.1, 2.2])
    <FloatingArray>
    [1.1, 2.2]
    Length: 2, dtype: Float64

    >>> pd.array(["a", None, "c"])
    <StringArray>
    ['a', <NA>, 'c']
    Length: 3, dtype: string

    >>> pd.array([pd.Period('2000', freq="D"), pd.Period("2000", freq="D")])
    <PeriodArray>
    ['2000-01-01', '2000-01-01']
    Length: 2, dtype: period[D]

    You can use the string alias for `dtype`

    >>> pd.array(['a', 'b', 'a'], dtype='category')
    ['a', 'b', 'a']
    Categories (2, object): ['a', 'b']

    Or specify the actual dtype

    >>> pd.array(['a', 'b', 'a'],
    ...          dtype=pd.CategoricalDtype(['a', 'b', 'c'], ordered=True))
    ['a', 'b', 'a']
    Categories (3, object): ['a' < 'b' < 'c']

    If pandas does not infer a dedicated extension type a
    :class:`arrays.PandasArray` is returned.

    >>> pd.array([1 + 1j, 3 + 2j])
    <PandasArray>
    [(1+1j), (3+2j)]
    Length: 2, dtype: complex128

    As mentioned in the "Notes" section, new extension types may be added
    in the future (by pandas or 3rd party libraries), causing the return
    value to no longer be a :class:`arrays.PandasArray`. Specify the `dtype`
    as a NumPy dtype if you need to ensure there's no future change in
    behavior.

    >>> pd.array([1, 2], dtype=np.dtype("int32"))
    <PandasArray>
    [1, 2]
    Length: 2, dtype: int32

    `data` must be 1-dimensional. A ValueError is raised when the input
    has the wrong dimensionality.

    >>> pd.array(1)
    Traceback (most recent call last):
      ...
    ValueError: Cannot pass scalar '1' to 'pandas.array'.
    """
    from pandas.core.arrays import (
        BooleanArray,
        DatetimeArray,
        FloatingArray,
        IntegerArray,
        IntervalArray,
        PandasArray,
        StringArray,
        TimedeltaArray,
        period_array,
    )

    if lib.is_scalar(data):
        msg = f"Cannot pass scalar '{data}' to 'pandas.array'."
        raise ValueError(msg)

    if dtype is None and isinstance(data, (ABCSeries, ABCIndex, ABCExtensionArray)):
        dtype = data.dtype

    # error: Value of type variable "AnyArrayLike" of "extract_array" cannot be
    # "Union[Sequence[object], ExtensionArray]"

    # error: Value of type variable "AnyArrayLike" of "extract_array" cannot be
    # "Union[Sequence[object], Index]"

    # pandas\core\construction.py:295: error: Incompatible types in assignment
    # (expression has type "ExtensionArray", variable has type
    # "Union[Sequence[object], Index]")  [assignment]

    # pandas\core\construction.py:295: error: Incompatible types in assignment
    # (expression has type "ExtensionArray", variable has type
    # "Union[Sequence[object], Series]")  [assignment]

    # pandas\core\construction.py:295: error: Incompatible types in assignment
    # (expression has type "ExtensionArray", variable has type
    # "Union[Sequence[object], ndarray]")  [assignment]
    data = extract_array(data, extract_numpy=True)  # type: ignore[type-var,assignment]

    # this returns None for not-found dtypes.
    if isinstance(dtype, str):
        dtype = registry.find(dtype) or dtype

    if is_extension_array_dtype(dtype):
        cls = cast(ExtensionDtype, dtype).construct_array_type()
        return cls._from_sequence(data, dtype=dtype, copy=copy)

    if dtype is None:
        inferred_dtype = lib.infer_dtype(data, skipna=True)
        if inferred_dtype == "period":
            try:
                return period_array(data, copy=copy)
            except IncompatibleFrequency:
                # We may have a mixture of frequencies.
                # We choose to return an ndarray, rather than raising.
                pass
        elif inferred_dtype == "interval":
            try:
                return IntervalArray(data, copy=copy)
            except ValueError:
                # We may have a mixture of `closed` here.
                # We choose to return an ndarray, rather than raising.
                pass

        elif inferred_dtype.startswith("datetime"):
            # datetime, datetime64
            try:
                return DatetimeArray._from_sequence(data, copy=copy)
            except ValueError:
                # Mixture of timezones, fall back to PandasArray
                pass

        elif inferred_dtype.startswith("timedelta"):
            # timedelta, timedelta64
            return TimedeltaArray._from_sequence(data, copy=copy)

        elif inferred_dtype == "string":
            return StringArray._from_sequence(data, copy=copy)

        elif inferred_dtype == "integer":
            return IntegerArray._from_sequence(data, copy=copy)

        elif inferred_dtype in ("floating", "mixed-integer-float"):
            return FloatingArray._from_sequence(data, copy=copy)

        elif inferred_dtype == "boolean":
            return BooleanArray._from_sequence(data, copy=copy)

    # Pandas overrides NumPy for
    #   1. datetime64[ns]
    #   2. timedelta64[ns]
    # so that a DatetimeArray is returned.
    if is_datetime64_ns_dtype(dtype):
        return DatetimeArray._from_sequence(data, dtype=dtype, copy=copy)
    elif is_timedelta64_ns_dtype(dtype):
        return TimedeltaArray._from_sequence(data, dtype=dtype, copy=copy)

    result = PandasArray._from_sequence(data, dtype=dtype, copy=copy)
    return result


def extract_array(obj: object, extract_numpy: bool = False) -> Union[Any, ArrayLike]:
    """
    Extract the ndarray or ExtensionArray from a Series or Index.

    For all other types, `obj` is just returned as is.

    Parameters
    ----------
    obj : object
        For Series / Index, the underlying ExtensionArray is unboxed.
        For Numpy-backed ExtensionArrays, the ndarray is extracted.

    extract_numpy : bool, default False
        Whether to extract the ndarray from a PandasArray

    Returns
    -------
    arr : object

    Examples
    --------
    >>> extract_array(pd.Series(['a', 'b', 'c'], dtype='category'))
    ['a', 'b', 'c']
    Categories (3, object): ['a', 'b', 'c']

    Other objects like lists, arrays, and DataFrames are just passed through.

    >>> extract_array([1, 2, 3])
    [1, 2, 3]

    For an ndarray-backed Series / Index a PandasArray is returned.

    >>> extract_array(pd.Series([1, 2, 3]))
    <PandasArray>
    [1, 2, 3]
    Length: 3, dtype: int64

    To extract all the way down to the ndarray, pass ``extract_numpy=True``.

    >>> extract_array(pd.Series([1, 2, 3]), extract_numpy=True)
    array([1, 2, 3])
    """
    if isinstance(obj, (ABCIndex, ABCSeries)):
        obj = obj.array

    if extract_numpy and isinstance(obj, ABCPandasArray):
        obj = obj.to_numpy()

    return obj


def ensure_wrapped_if_datetimelike(arr):
    """
    Wrap datetime64 and timedelta64 ndarrays in DatetimeArray/TimedeltaArray.
    """
    if isinstance(arr, np.ndarray):
        if arr.dtype.kind == "M":
            from pandas.core.arrays import DatetimeArray

            return DatetimeArray._from_sequence(arr)

        elif arr.dtype.kind == "m":
            from pandas.core.arrays import TimedeltaArray

            return TimedeltaArray._from_sequence(arr)

    return arr


def sanitize_masked_array(data: ma.MaskedArray) -> np.ndarray:
    """
    Convert numpy MaskedArray to ensure mask is softened.
    """
    mask = ma.getmaskarray(data)
    if mask.any():
        data, fill_value = maybe_upcast(data, copy=True)
        data.soften_mask()  # set hardmask False if it was True
        data[mask] = fill_value
    else:
        data = data.copy()
    return data


def sanitize_array(
    data,
    index: Optional[Index],
    dtype: Optional[DtypeObj] = None,
    copy: bool = False,
    raise_cast_failure: bool = False,
) -> ArrayLike:
    """
    Sanitize input data to an ndarray or ExtensionArray, copy if specified,
    coerce to the dtype if specified.
    """

    if isinstance(data, ma.MaskedArray):
        data = sanitize_masked_array(data)

    # extract ndarray or ExtensionArray, ensure we have no PandasArray
    data = extract_array(data, extract_numpy=True)

    if isinstance(data, np.ndarray) and data.ndim == 0:
        if dtype is None:
            dtype = data.dtype
        data = lib.item_from_zerodim(data)

    # GH#846
    if isinstance(data, np.ndarray):

        if dtype is not None and is_float_dtype(data.dtype) and is_integer_dtype(dtype):
            # possibility of nan -> garbage
            try:
                subarr = _try_cast(data, dtype, copy, True)
            except ValueError:
                subarr = np.array(data, copy=copy)
        else:
            # we will try to copy by-definition here
            subarr = _try_cast(data, dtype, copy, raise_cast_failure)

    elif isinstance(data, ABCExtensionArray):
        # it is already ensured above this is not a PandasArray
        subarr = data

        if dtype is not None:
            subarr = subarr.astype(dtype, copy=copy)
        elif copy:
            subarr = subarr.copy()
        return subarr

    elif isinstance(data, (list, tuple, abc.Set, abc.ValuesView)) and len(data) > 0:
        # TODO: deque, array.array
        if isinstance(data, set):
            # Raise only for unordered sets, e.g., not for dict_keys
            raise TypeError("Set type is unordered")
        data = list(data)

        if dtype is not None:
            subarr = _try_cast(data, dtype, copy, raise_cast_failure)
        else:
            subarr = maybe_convert_platform(data)
            subarr = maybe_cast_to_datetime(subarr, dtype)

    elif isinstance(data, range):
        # GH#16804
        arr = np.arange(data.start, data.stop, data.step, dtype="int64")
        subarr = _try_cast(arr, dtype, copy, raise_cast_failure)

    elif not is_list_like(data):
        if index is None:
            raise ValueError("index must be specified when data is not list-like")
        subarr = construct_1d_arraylike_from_scalar(data, len(index), dtype)

    else:
        subarr = _try_cast(data, dtype, copy, raise_cast_failure)

    subarr = _sanitize_ndim(subarr, data, dtype, index)

    if not (is_extension_array_dtype(subarr.dtype) or is_extension_array_dtype(dtype)):
        subarr = _sanitize_str_dtypes(subarr, data, dtype, copy)

        is_object_or_str_dtype = is_object_dtype(dtype) or is_string_dtype(dtype)
        if is_object_dtype(subarr.dtype) and not is_object_or_str_dtype:
            inferred = lib.infer_dtype(subarr, skipna=False)
            if inferred in {"interval", "period"}:
                subarr = array(subarr)

    return subarr


def _sanitize_ndim(
    result: ArrayLike, data, dtype: Optional[DtypeObj], index: Optional[Index]
) -> ArrayLike:
    """
    Ensure we have a 1-dimensional result array.
    """
    if getattr(result, "ndim", 0) == 0:
        raise ValueError("result should be arraylike with ndim > 0")

    elif result.ndim == 1:
        # the result that we want
        result = _maybe_repeat(result, index)

    elif result.ndim > 1:
        if isinstance(data, np.ndarray):
            raise ValueError("Data must be 1-dimensional")
        else:
            result = com.asarray_tuplesafe(data, dtype=dtype)
    return result

<<<<<<< HEAD
    if not (is_extension_array_dtype(subarr.dtype) or is_extension_array_dtype(dtype)):
        # This is to prevent mixed-type Series getting all casted to
        # NumPy string type, e.g. NaN --> '-1#IND'.
        if issubclass(subarr.dtype.type, str):
            # GH#16605
            # If not empty convert the data to dtype
            # GH#19853: If data is a scalar, subarr has already the result
            if not lib.is_scalar(data):
                if not np.all(isna(data)):
                    # error: Argument "dtype" to "array" has incompatible type
                    # "Union[dtype, ExtensionDtype, None]"; expected
                    # "Union[dtype, None, type, _SupportsDtype, str, Tuple[Any,
                    # int], Tuple[Any, Union[int, Sequence[int]]], List[Any],
                    # _DtypeDict, Tuple[Any, Any]]"
                    data = np.array(
                        data, dtype=dtype, copy=False  # type:ignore[arg-type]
                    )
                subarr = np.array(data, dtype=object, copy=copy)
=======
>>>>>>> a3b651ae

def _sanitize_str_dtypes(
    result: np.ndarray, data, dtype: Optional[DtypeObj], copy: bool
) -> np.ndarray:
    """
    Ensure we have a dtype that is supported by pandas.
    """

    # This is to prevent mixed-type Series getting all casted to
    # NumPy string type, e.g. NaN --> '-1#IND'.
    if issubclass(result.dtype.type, str):
        # GH#16605
        # If not empty convert the data to dtype
        # GH#19853: If data is a scalar, result has already the result
        if not lib.is_scalar(data):
            if not np.all(isna(data)):
                data = np.array(data, dtype=dtype, copy=False)
            result = np.array(data, dtype=object, copy=copy)
    return result


def _maybe_repeat(arr: ArrayLike, index: Optional[Index]) -> ArrayLike:
    """
    If we have a length-1 array and an index describing how long we expect
    the result to be, repeat the array.
    """
    if index is not None:
        if 1 == len(arr) != len(index):
            arr = arr.repeat(len(index))
    return arr


def _try_cast(arr, dtype: Optional[DtypeObj], copy: bool, raise_cast_failure: bool):
    """
    Convert input to numpy ndarray and optionally cast to a given dtype.

    Parameters
    ----------
    arr : ndarray, list, tuple, iterator (catchall)
        Excludes: ExtensionArray, Series, Index.
    dtype : np.dtype, ExtensionDtype or None
    copy : bool
        If False, don't copy the data if not needed.
    raise_cast_failure : bool
        If True, and if a dtype is specified, raise errors during casting.
        Otherwise an object array is returned.
    """
    # perf shortcut as this is the most common case
    if isinstance(arr, np.ndarray):
        if maybe_castable(arr) and not copy and dtype is None:
            return arr

    if isinstance(dtype, ExtensionDtype) and (dtype.kind != "M" or is_sparse(dtype)):
        # create an extension array from its dtype
        # DatetimeTZ case needs to go through maybe_cast_to_datetime but
        # SparseDtype does not
        array_type = dtype.construct_array_type()._from_sequence
        subarr = array_type(arr, dtype=dtype, copy=copy)
        return subarr

    if is_object_dtype(dtype) and not isinstance(arr, np.ndarray):
        subarr = construct_1d_object_array_from_listlike(arr)
        return subarr

    try:
        # GH#15832: Check if we are requesting a numeric dtype and
        # that we can convert the data to the requested dtype.
        if is_integer_dtype(dtype):
            # this will raise if we have e.g. floats

            # pandas\core\construction.py:595: error: Argument 2 to
            # "maybe_cast_to_integer_array" has incompatible type "Union[dtype,
            # ExtensionDtype, None]"; expected "Union[ExtensionDtype, str,
            # dtype, Type[str], Type[float], Type[int], Type[complex],
            # Type[bool], Type[object]]"  [arg-type]
            maybe_cast_to_integer_array(arr, dtype)  # type: ignore[arg-type]
            subarr = arr
        else:
            subarr = maybe_cast_to_datetime(arr, dtype)

        if not isinstance(subarr, (ABCExtensionArray, ABCIndex)):
            subarr = construct_1d_ndarray_preserving_na(subarr, dtype, copy=copy)
    except OutOfBoundsDatetime:
        # in case of out of bound datetime64 -> always raise
        raise
    except (ValueError, TypeError) as err:
        if dtype is not None and raise_cast_failure:
            raise
        elif "Cannot cast" in str(err):
            # via _disallow_mismatched_datetimelike
            raise
        else:
            subarr = np.array(arr, dtype=object, copy=copy)
    return subarr


def is_empty_data(data: Any) -> bool:
    """
    Utility to check if a Series is instantiated with empty data,
    which does not contain dtype information.

    Parameters
    ----------
    data : array-like, Iterable, dict, or scalar value
        Contains data stored in Series.

    Returns
    -------
    bool
    """
    is_none = data is None
    is_list_like_without_dtype = is_list_like(data) and not hasattr(data, "dtype")
    is_simple_empty = is_list_like_without_dtype and not data
    return is_none or is_simple_empty


def create_series_with_explicit_dtype(
    data: Any = None,
    index: Optional[Union[ArrayLike, Index]] = None,
    dtype: Optional[Dtype] = None,
    name: Optional[str] = None,
    copy: bool = False,
    fastpath: bool = False,
    dtype_if_empty: Dtype = object,
) -> Series:
    """
    Helper to pass an explicit dtype when instantiating an empty Series.

    This silences a DeprecationWarning described in GitHub-17261.

    Parameters
    ----------
    data : Mirrored from Series.__init__
    index : Mirrored from Series.__init__
    dtype : Mirrored from Series.__init__
    name : Mirrored from Series.__init__
    copy : Mirrored from Series.__init__
    fastpath : Mirrored from Series.__init__
    dtype_if_empty : str, numpy.dtype, or ExtensionDtype
        This dtype will be passed explicitly if an empty Series will
        be instantiated.

    Returns
    -------
    Series
    """
    from pandas.core.series import Series

    if is_empty_data(data) and dtype is None:
        dtype = dtype_if_empty
    return Series(
        data=data, index=index, dtype=dtype, name=name, copy=copy, fastpath=fastpath
    )<|MERGE_RESOLUTION|>--- conflicted
+++ resolved
@@ -553,27 +553,6 @@
             result = com.asarray_tuplesafe(data, dtype=dtype)
     return result
 
-<<<<<<< HEAD
-    if not (is_extension_array_dtype(subarr.dtype) or is_extension_array_dtype(dtype)):
-        # This is to prevent mixed-type Series getting all casted to
-        # NumPy string type, e.g. NaN --> '-1#IND'.
-        if issubclass(subarr.dtype.type, str):
-            # GH#16605
-            # If not empty convert the data to dtype
-            # GH#19853: If data is a scalar, subarr has already the result
-            if not lib.is_scalar(data):
-                if not np.all(isna(data)):
-                    # error: Argument "dtype" to "array" has incompatible type
-                    # "Union[dtype, ExtensionDtype, None]"; expected
-                    # "Union[dtype, None, type, _SupportsDtype, str, Tuple[Any,
-                    # int], Tuple[Any, Union[int, Sequence[int]]], List[Any],
-                    # _DtypeDict, Tuple[Any, Any]]"
-                    data = np.array(
-                        data, dtype=dtype, copy=False  # type:ignore[arg-type]
-                    )
-                subarr = np.array(data, dtype=object, copy=copy)
-=======
->>>>>>> a3b651ae
 
 def _sanitize_str_dtypes(
     result: np.ndarray, data, dtype: Optional[DtypeObj], copy: bool
