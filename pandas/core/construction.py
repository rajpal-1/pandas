--- conflicted
+++ resolved
@@ -611,11 +611,7 @@
         if is_object_dtype(dtype) and isinstance(dtype, ExtensionDtype):
             # i.e. PandasDtype("O")
 
-<<<<<<< HEAD
-            result = com.asarray_tuplesafe(data, dtype=np.dtype(object))
-=======
             result = com.asarray_tuplesafe(data, dtype=np.dtype("object"))
->>>>>>> dcc2a8f8
             cls = dtype.construct_array_type()
             result = cls._from_sequence(result, dtype=dtype)
         else:
