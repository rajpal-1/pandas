"""
Common type operations.
"""

from typing import Any, Callable, Union
import warnings

import numpy as np

from pandas._libs import Interval, Period, Timestamp, algos
from pandas._libs.tslibs import conversion
from pandas._typing import ArrayLike, DtypeObj, Optional

from pandas.core.dtypes.base import registry
from pandas.core.dtypes.dtypes import (
    CategoricalDtype,
    DatetimeTZDtype,
    ExtensionDtype,
    IntervalDtype,
    PeriodDtype,
)
from pandas.core.dtypes.generic import ABCCategorical, ABCIndexClass
from pandas.core.dtypes.inference import (  # noqa:F401
    is_array_like,
    is_bool,
    is_complex,
    is_dataclass,
    is_decimal,
    is_dict_like,
    is_file_like,
    is_float,
    is_hashable,
    is_integer,
    is_interval,
    is_iterator,
    is_list_like,
    is_named_tuple,
    is_nested_list_like,
    is_number,
    is_re,
    is_re_compilable,
    is_scalar,
    is_sequence,
)

POSSIBLY_CAST_DTYPES = {
    np.dtype(t).name
    for t in [
        "O",
        "int8",
        "uint8",
        "int16",
        "uint16",
        "int32",
        "uint32",
        "int64",
        "uint64",
    ]
}

DT64NS_DTYPE = conversion.DT64NS_DTYPE
TD64NS_DTYPE = conversion.TD64NS_DTYPE
INT64_DTYPE = np.dtype(np.int64)

# oh the troubles to reduce import time
_is_scipy_sparse = None

ensure_float64 = algos.ensure_float64
ensure_float32 = algos.ensure_float32


def ensure_float(arr):
    """
    Ensure that an array object has a float dtype if possible.

    Parameters
    ----------
    arr : array-like
        The array whose data type we want to enforce as float.

    Returns
    -------
    float_arr : The original array cast to the float dtype if
                possible. Otherwise, the original array is returned.
    """
    if issubclass(arr.dtype.type, (np.integer, np.bool_)):
        arr = arr.astype(float)
    return arr


ensure_uint64 = algos.ensure_uint64
ensure_int64 = algos.ensure_int64
ensure_int32 = algos.ensure_int32
ensure_int16 = algos.ensure_int16
ensure_int8 = algos.ensure_int8
ensure_platform_int = algos.ensure_platform_int
ensure_object = algos.ensure_object


def ensure_str(value: Union[bytes, Any]) -> str:
    """
    Ensure that bytes and non-strings get converted into ``str`` objects.
    """
    if isinstance(value, bytes):
        value = value.decode("utf-8")
    elif not isinstance(value, str):
        value = str(value)
    return value


def ensure_int_or_float(arr: ArrayLike, copy: bool = False) -> np.ndarray:
    """
    Ensure that an dtype array of some integer dtype
    has an int64 dtype if possible.
    If it's not possible, potentially because of overflow,
    convert the array to float64 instead.

    Parameters
    ----------
    arr : array-like
          The array whose data type we want to enforce.
    copy: bool
          Whether to copy the original array or reuse
          it in place, if possible.

    Returns
    -------
    out_arr : The input array cast as int64 if
              possible without overflow.
              Otherwise the input array cast to float64.

    Notes
    -----
    If the array is explicitly of type uint64 the type
    will remain unchanged.
    """
    # TODO: GH27506 potential bug with ExtensionArrays
    try:
        # error: Unexpected keyword argument "casting" for "astype"
        return arr.astype("int64", copy=copy, casting="safe")  # type: ignore[call-arg]
    except TypeError:
        pass
    try:
        # error: Unexpected keyword argument "casting" for "astype"
        return arr.astype("uint64", copy=copy, casting="safe")  # type: ignore[call-arg]
    except TypeError:
        if is_extension_array_dtype(arr.dtype):
            return arr.to_numpy(dtype="float64", na_value=np.nan)
        return arr.astype("float64", copy=copy)


def ensure_python_int(value: Union[int, np.integer]) -> int:
    """
    Ensure that a value is a python int.

    Parameters
    ----------
    value: int or numpy.integer

    Returns
    -------
    int

    Raises
    ------
    TypeError: if the value isn't an int or can't be converted to one.
    """
    if not is_scalar(value):
        raise TypeError(
            f"Value needs to be a scalar value, was type {type(value).__name__}"
        )
    try:
        new_value = int(value)
        assert new_value == value
    except (TypeError, ValueError, AssertionError) as err:
        raise TypeError(f"Wrong type {type(value)} for value {value}") from err
    return new_value


def classes(*klasses) -> Callable:
    """ evaluate if the tipo is a subclass of the klasses """
    return lambda tipo: issubclass(tipo, klasses)


def classes_and_not_datetimelike(*klasses) -> Callable:
    """
    evaluate if the tipo is a subclass of the klasses
    and not a datetimelike
    """
    return lambda tipo: (
        issubclass(tipo, klasses)
        and not issubclass(tipo, (np.datetime64, np.timedelta64))
    )


def is_object_dtype(arr_or_dtype) -> bool:
    """
    Check whether an array-like or dtype is of the object dtype.

    Parameters
    ----------
    arr_or_dtype : array-like
        The array-like or dtype to check.

    Returns
    -------
    boolean
        Whether or not the array-like or dtype is of the object dtype.

    Examples
    --------
    >>> is_object_dtype(object)
    True
    >>> is_object_dtype(int)
    False
    >>> is_object_dtype(np.array([], dtype=object))
    True
    >>> is_object_dtype(np.array([], dtype=int))
    False
    >>> is_object_dtype([1, 2, 3])
    False
    """
    return _is_dtype_type(arr_or_dtype, classes(np.object_))


def is_sparse(arr) -> bool:
    """
    Check whether an array-like is a 1-D pandas sparse array.

    Check that the one-dimensional array-like is a pandas sparse array.
    Returns True if it is a pandas sparse array, not another type of
    sparse array.

    Parameters
    ----------
    arr : array-like
        Array-like to check.

    Returns
    -------
    bool
        Whether or not the array-like is a pandas sparse array.

    Examples
    --------
    Returns `True` if the parameter is a 1-D pandas sparse array.

    >>> is_sparse(pd.arrays.SparseArray([0, 0, 1, 0]))
    True
    >>> is_sparse(pd.Series(pd.arrays.SparseArray([0, 0, 1, 0])))
    True

    Returns `False` if the parameter is not sparse.

    >>> is_sparse(np.array([0, 0, 1, 0]))
    False
    >>> is_sparse(pd.Series([0, 1, 0, 0]))
    False

    Returns `False` if the parameter is not a pandas sparse array.

    >>> from scipy.sparse import bsr_matrix
    >>> is_sparse(bsr_matrix([0, 1, 0, 0]))
    False

    Returns `False` if the parameter has more than one dimension.
    """
    from pandas.core.arrays.sparse import SparseDtype

    dtype = getattr(arr, "dtype", arr)
    return isinstance(dtype, SparseDtype)


def is_scipy_sparse(arr) -> bool:
    """
    Check whether an array-like is a scipy.sparse.spmatrix instance.

    Parameters
    ----------
    arr : array-like
        The array-like to check.

    Returns
    -------
    boolean
        Whether or not the array-like is a scipy.sparse.spmatrix instance.

    Notes
    -----
    If scipy is not installed, this function will always return False.

    Examples
    --------
    >>> from scipy.sparse import bsr_matrix
    >>> is_scipy_sparse(bsr_matrix([1, 2, 3]))
    True
    >>> is_scipy_sparse(pd.arrays.SparseArray([1, 2, 3]))
    False
    """
    global _is_scipy_sparse

    if _is_scipy_sparse is None:
        try:
            from scipy.sparse import issparse as _is_scipy_sparse
        except ImportError:
            _is_scipy_sparse = lambda _: False

    assert _is_scipy_sparse is not None
    return _is_scipy_sparse(arr)


def is_categorical(arr) -> bool:
    """
    Check whether an array-like is a Categorical instance.

    Parameters
    ----------
    arr : array-like
        The array-like to check.

    Returns
    -------
    boolean
        Whether or not the array-like is of a Categorical instance.

    Examples
    --------
    >>> is_categorical([1, 2, 3])
    False

    Categoricals, Series Categoricals, and CategoricalIndex will return True.

    >>> cat = pd.Categorical([1, 2, 3])
    >>> is_categorical(cat)
    True
    >>> is_categorical(pd.Series(cat))
    True
    >>> is_categorical(pd.CategoricalIndex([1, 2, 3]))
    True
    """
    warnings.warn(
        "is_categorical is deprecated and will be removed in a future version.  "
        "Use is_categorical_dtype instead",
        FutureWarning,
        stacklevel=2,
    )
    return isinstance(arr, ABCCategorical) or is_categorical_dtype(arr)


def is_datetime64_dtype(arr_or_dtype) -> bool:
    """
    Check whether an array-like or dtype is of the datetime64 dtype.

    Parameters
    ----------
    arr_or_dtype : array-like
        The array-like or dtype to check.

    Returns
    -------
    boolean
        Whether or not the array-like or dtype is of the datetime64 dtype.

    Examples
    --------
    >>> is_datetime64_dtype(object)
    False
    >>> is_datetime64_dtype(np.datetime64)
    True
    >>> is_datetime64_dtype(np.array([], dtype=int))
    False
    >>> is_datetime64_dtype(np.array([], dtype=np.datetime64))
    True
    >>> is_datetime64_dtype([1, 2, 3])
    False
    """
    if isinstance(arr_or_dtype, np.dtype):
        # GH#33400 fastpath for dtype object
        return arr_or_dtype.kind == "M"
    return _is_dtype_type(arr_or_dtype, classes(np.datetime64))


def is_datetime64tz_dtype(arr_or_dtype) -> bool:
    """
    Check whether an array-like or dtype is of a DatetimeTZDtype dtype.

    Parameters
    ----------
    arr_or_dtype : array-like
        The array-like or dtype to check.

    Returns
    -------
    boolean
        Whether or not the array-like or dtype is of a DatetimeTZDtype dtype.

    Examples
    --------
    >>> is_datetime64tz_dtype(object)
    False
    >>> is_datetime64tz_dtype([1, 2, 3])
    False
    >>> is_datetime64tz_dtype(pd.DatetimeIndex([1, 2, 3]))  # tz-naive
    False
    >>> is_datetime64tz_dtype(pd.DatetimeIndex([1, 2, 3], tz="US/Eastern"))
    True

    >>> dtype = DatetimeTZDtype("ns", tz="US/Eastern")
    >>> s = pd.Series([], dtype=dtype)
    >>> is_datetime64tz_dtype(dtype)
    True
    >>> is_datetime64tz_dtype(s)
    True
    """
    if isinstance(arr_or_dtype, ExtensionDtype):
        # GH#33400 fastpath for dtype object
        return arr_or_dtype.kind == "M"

    if arr_or_dtype is None:
        return False
    return DatetimeTZDtype.is_dtype(arr_or_dtype)


def is_timedelta64_dtype(arr_or_dtype) -> bool:
    """
    Check whether an array-like or dtype is of the timedelta64 dtype.

    Parameters
    ----------
    arr_or_dtype : array-like
        The array-like or dtype to check.

    Returns
    -------
    boolean
        Whether or not the array-like or dtype is of the timedelta64 dtype.

    Examples
    --------
    >>> is_timedelta64_dtype(object)
    False
    >>> is_timedelta64_dtype(np.timedelta64)
    True
    >>> is_timedelta64_dtype([1, 2, 3])
    False
    >>> is_timedelta64_dtype(pd.Series([], dtype="timedelta64[ns]"))
    True
    >>> is_timedelta64_dtype('0 days')
    False
    """
    if isinstance(arr_or_dtype, np.dtype):
        # GH#33400 fastpath for dtype object
        return arr_or_dtype.kind == "m"

    return _is_dtype_type(arr_or_dtype, classes(np.timedelta64))


def is_period_dtype(arr_or_dtype) -> bool:
    """
    Check whether an array-like or dtype is of the Period dtype.

    Parameters
    ----------
    arr_or_dtype : array-like
        The array-like or dtype to check.

    Returns
    -------
    boolean
        Whether or not the array-like or dtype is of the Period dtype.

    Examples
    --------
    >>> is_period_dtype(object)
    False
    >>> is_period_dtype(PeriodDtype(freq="D"))
    True
    >>> is_period_dtype([1, 2, 3])
    False
    >>> is_period_dtype(pd.Period("2017-01-01"))
    False
    >>> is_period_dtype(pd.PeriodIndex([], freq="A"))
    True
    """
    if isinstance(arr_or_dtype, ExtensionDtype):
        # GH#33400 fastpath for dtype object
        return arr_or_dtype.type is Period

    if arr_or_dtype is None:
        return False
    return PeriodDtype.is_dtype(arr_or_dtype)


def is_interval_dtype(arr_or_dtype) -> bool:
    """
    Check whether an array-like or dtype is of the Interval dtype.

    Parameters
    ----------
    arr_or_dtype : array-like
        The array-like or dtype to check.

    Returns
    -------
    boolean
        Whether or not the array-like or dtype is of the Interval dtype.

    Examples
    --------
    >>> is_interval_dtype(object)
    False
    >>> is_interval_dtype(IntervalDtype())
    True
    >>> is_interval_dtype([1, 2, 3])
    False
    >>>
    >>> interval = pd.Interval(1, 2, closed="right")
    >>> is_interval_dtype(interval)
    False
    >>> is_interval_dtype(pd.IntervalIndex([interval]))
    True
    """
    if isinstance(arr_or_dtype, ExtensionDtype):
        # GH#33400 fastpath for dtype object
        return arr_or_dtype.type is Interval

    if arr_or_dtype is None:
        return False
    return IntervalDtype.is_dtype(arr_or_dtype)


def is_categorical_dtype(arr_or_dtype) -> bool:
    """
    Check whether an array-like or dtype is of the Categorical dtype.

    Parameters
    ----------
    arr_or_dtype : array-like
        The array-like or dtype to check.

    Returns
    -------
    boolean
        Whether or not the array-like or dtype is of the Categorical dtype.

    Examples
    --------
    >>> is_categorical_dtype(object)
    False
    >>> is_categorical_dtype(CategoricalDtype())
    True
    >>> is_categorical_dtype([1, 2, 3])
    False
    >>> is_categorical_dtype(pd.Categorical([1, 2, 3]))
    True
    >>> is_categorical_dtype(pd.CategoricalIndex([1, 2, 3]))
    True
    """
    if isinstance(arr_or_dtype, ExtensionDtype):
        # GH#33400 fastpath for dtype object
        return arr_or_dtype.name == "category"

    if arr_or_dtype is None:
        return False
    return CategoricalDtype.is_dtype(arr_or_dtype)


def is_string_dtype(arr_or_dtype) -> bool:
    """
    Check whether the provided array or dtype is of the string dtype.

    Parameters
    ----------
    arr_or_dtype : array-like
        The array or dtype to check.

    Returns
    -------
    boolean
        Whether or not the array or dtype is of the string dtype.

    Examples
    --------
    >>> is_string_dtype(str)
    True
    >>> is_string_dtype(object)
    True
    >>> is_string_dtype(int)
    False
    >>>
    >>> is_string_dtype(np.array(['a', 'b']))
    True
    >>> is_string_dtype(pd.Series([1, 2]))
    False
    """
    # TODO: gh-15585: consider making the checks stricter.
    def condition(dtype) -> bool:
        return dtype.kind in ("O", "S", "U") and not is_excluded_dtype(dtype)

    def is_excluded_dtype(dtype) -> bool:
        """
        These have kind = "O" but aren't string dtypes so need to be explicitly excluded
        """
        is_excluded_checks = (is_period_dtype, is_interval_dtype, is_categorical_dtype)
        return any(is_excluded(dtype) for is_excluded in is_excluded_checks)

    return _is_dtype(arr_or_dtype, condition)


def is_dtype_equal(source, target) -> bool:
    """
    Check if two dtypes are equal.

    Parameters
    ----------
    source : The first dtype to compare
    target : The second dtype to compare

    Returns
    -------
    boolean
        Whether or not the two dtypes are equal.

    Examples
    --------
    >>> is_dtype_equal(int, float)
    False
    >>> is_dtype_equal("int", int)
    True
    >>> is_dtype_equal(object, "category")
    False
    >>> is_dtype_equal(CategoricalDtype(), "category")
    True
    >>> is_dtype_equal(DatetimeTZDtype(tz="UTC"), "datetime64")
    False
    """
    try:
        source = get_dtype(source)
        target = get_dtype(target)
        return source == target
    except (TypeError, AttributeError):

        # invalid comparison
        # object == category will hit this
        return False


def is_any_int_dtype(arr_or_dtype) -> bool:
    """
    Check whether the provided array or dtype is of an integer dtype.

    In this function, timedelta64 instances are also considered "any-integer"
    type objects and will return True.

    This function is internal and should not be exposed in the public API.

    .. versionchanged:: 0.24.0

       The nullable Integer dtypes (e.g. pandas.Int64Dtype) are also considered
       as integer by this function.

    Parameters
    ----------
    arr_or_dtype : array-like
        The array or dtype to check.

    Returns
    -------
    boolean
        Whether or not the array or dtype is of an integer dtype.

    Examples
    --------
    >>> is_any_int_dtype(str)
    False
    >>> is_any_int_dtype(int)
    True
    >>> is_any_int_dtype(float)
    False
    >>> is_any_int_dtype(np.uint64)
    True
    >>> is_any_int_dtype(np.datetime64)
    False
    >>> is_any_int_dtype(np.timedelta64)
    True
    >>> is_any_int_dtype(np.array(['a', 'b']))
    False
    >>> is_any_int_dtype(pd.Series([1, 2]))
    True
    >>> is_any_int_dtype(np.array([], dtype=np.timedelta64))
    True
    >>> is_any_int_dtype(pd.Index([1, 2.]))  # float
    False
    """
    return _is_dtype_type(arr_or_dtype, classes(np.integer, np.timedelta64))


def is_integer_dtype(arr_or_dtype) -> bool:
    """
    Check whether the provided array or dtype is of an integer dtype.

    Unlike in `in_any_int_dtype`, timedelta64 instances will return False.

    .. versionchanged:: 0.24.0

       The nullable Integer dtypes (e.g. pandas.Int64Dtype) are also considered
       as integer by this function.

    Parameters
    ----------
    arr_or_dtype : array-like
        The array or dtype to check.

    Returns
    -------
    boolean
        Whether or not the array or dtype is of an integer dtype and
        not an instance of timedelta64.

    Examples
    --------
    >>> is_integer_dtype(str)
    False
    >>> is_integer_dtype(int)
    True
    >>> is_integer_dtype(float)
    False
    >>> is_integer_dtype(np.uint64)
    True
    >>> is_integer_dtype('int8')
    True
    >>> is_integer_dtype('Int8')
    True
    >>> is_integer_dtype(pd.Int8Dtype)
    True
    >>> is_integer_dtype(np.datetime64)
    False
    >>> is_integer_dtype(np.timedelta64)
    False
    >>> is_integer_dtype(np.array(['a', 'b']))
    False
    >>> is_integer_dtype(pd.Series([1, 2]))
    True
    >>> is_integer_dtype(np.array([], dtype=np.timedelta64))
    False
    >>> is_integer_dtype(pd.Index([1, 2.]))  # float
    False
    """
    return _is_dtype_type(arr_or_dtype, classes_and_not_datetimelike(np.integer))


def is_signed_integer_dtype(arr_or_dtype) -> bool:
    """
    Check whether the provided array or dtype is of a signed integer dtype.

    Unlike in `in_any_int_dtype`, timedelta64 instances will return False.

    .. versionchanged:: 0.24.0

       The nullable Integer dtypes (e.g. pandas.Int64Dtype) are also considered
       as integer by this function.

    Parameters
    ----------
    arr_or_dtype : array-like
        The array or dtype to check.

    Returns
    -------
    boolean
        Whether or not the array or dtype is of a signed integer dtype
        and not an instance of timedelta64.

    Examples
    --------
    >>> is_signed_integer_dtype(str)
    False
    >>> is_signed_integer_dtype(int)
    True
    >>> is_signed_integer_dtype(float)
    False
    >>> is_signed_integer_dtype(np.uint64)  # unsigned
    False
    >>> is_signed_integer_dtype('int8')
    True
    >>> is_signed_integer_dtype('Int8')
    True
    >>> is_signed_integer_dtype(pd.Int8Dtype)
    True
    >>> is_signed_integer_dtype(np.datetime64)
    False
    >>> is_signed_integer_dtype(np.timedelta64)
    False
    >>> is_signed_integer_dtype(np.array(['a', 'b']))
    False
    >>> is_signed_integer_dtype(pd.Series([1, 2]))
    True
    >>> is_signed_integer_dtype(np.array([], dtype=np.timedelta64))
    False
    >>> is_signed_integer_dtype(pd.Index([1, 2.]))  # float
    False
    >>> is_signed_integer_dtype(np.array([1, 2], dtype=np.uint32))  # unsigned
    False
    """
    return _is_dtype_type(arr_or_dtype, classes_and_not_datetimelike(np.signedinteger))


def is_unsigned_integer_dtype(arr_or_dtype) -> bool:
    """
    Check whether the provided array or dtype is of an unsigned integer dtype.

    .. versionchanged:: 0.24.0

       The nullable Integer dtypes (e.g. pandas.UInt64Dtype) are also
       considered as integer by this function.

    Parameters
    ----------
    arr_or_dtype : array-like
        The array or dtype to check.

    Returns
    -------
    boolean
        Whether or not the array or dtype is of an unsigned integer dtype.

    Examples
    --------
    >>> is_unsigned_integer_dtype(str)
    False
    >>> is_unsigned_integer_dtype(int)  # signed
    False
    >>> is_unsigned_integer_dtype(float)
    False
    >>> is_unsigned_integer_dtype(np.uint64)
    True
    >>> is_unsigned_integer_dtype('uint8')
    True
    >>> is_unsigned_integer_dtype('UInt8')
    True
    >>> is_unsigned_integer_dtype(pd.UInt8Dtype)
    True
    >>> is_unsigned_integer_dtype(np.array(['a', 'b']))
    False
    >>> is_unsigned_integer_dtype(pd.Series([1, 2]))  # signed
    False
    >>> is_unsigned_integer_dtype(pd.Index([1, 2.]))  # float
    False
    >>> is_unsigned_integer_dtype(np.array([1, 2], dtype=np.uint32))
    True
    """
    return _is_dtype_type(
        arr_or_dtype, classes_and_not_datetimelike(np.unsignedinteger)
    )


def is_int64_dtype(arr_or_dtype) -> bool:
    """
    Check whether the provided array or dtype is of the int64 dtype.

    Parameters
    ----------
    arr_or_dtype : array-like
        The array or dtype to check.

    Returns
    -------
    boolean
        Whether or not the array or dtype is of the int64 dtype.

    Notes
    -----
    Depending on system architecture, the return value of `is_int64_dtype(
    int)` will be True if the OS uses 64-bit integers and False if the OS
    uses 32-bit integers.

    Examples
    --------
    >>> is_int64_dtype(str)
    False
    >>> is_int64_dtype(np.int32)
    False
    >>> is_int64_dtype(np.int64)
    True
    >>> is_int64_dtype('int8')
    False
    >>> is_int64_dtype('Int8')
    False
    >>> is_int64_dtype(pd.Int64Dtype)
    True
    >>> is_int64_dtype(float)
    False
    >>> is_int64_dtype(np.uint64)  # unsigned
    False
    >>> is_int64_dtype(np.array(['a', 'b']))
    False
    >>> is_int64_dtype(np.array([1, 2], dtype=np.int64))
    True
    >>> is_int64_dtype(pd.Index([1, 2.]))  # float
    False
    >>> is_int64_dtype(np.array([1, 2], dtype=np.uint32))  # unsigned
    False
    """
    return _is_dtype_type(arr_or_dtype, classes(np.int64))


def is_datetime64_any_dtype(arr_or_dtype) -> bool:
    """
    Check whether the provided array or dtype is of the datetime64 dtype.

    Parameters
    ----------
    arr_or_dtype : array-like
        The array or dtype to check.

    Returns
    -------
    bool
        Whether or not the array or dtype is of the datetime64 dtype.

    Examples
    --------
    >>> is_datetime64_any_dtype(str)
    False
    >>> is_datetime64_any_dtype(int)
    False
    >>> is_datetime64_any_dtype(np.datetime64)  # can be tz-naive
    True
    >>> is_datetime64_any_dtype(DatetimeTZDtype("ns", "US/Eastern"))
    True
    >>> is_datetime64_any_dtype(np.array(['a', 'b']))
    False
    >>> is_datetime64_any_dtype(np.array([1, 2]))
    False
    >>> is_datetime64_any_dtype(np.array([], dtype="datetime64[ns]"))
    True
    >>> is_datetime64_any_dtype(pd.DatetimeIndex([1, 2, 3], dtype="datetime64[ns]"))
    True
    """
    if isinstance(arr_or_dtype, (np.dtype, ExtensionDtype)):
        # GH#33400 fastpath for dtype object
        return arr_or_dtype.kind == "M"

    if arr_or_dtype is None:
        return False
    return is_datetime64_dtype(arr_or_dtype) or is_datetime64tz_dtype(arr_or_dtype)


def is_datetime64_ns_dtype(arr_or_dtype) -> bool:
    """
    Check whether the provided array or dtype is of the datetime64[ns] dtype.

    Parameters
    ----------
    arr_or_dtype : array-like
        The array or dtype to check.

    Returns
    -------
    bool
        Whether or not the array or dtype is of the datetime64[ns] dtype.

    Examples
    --------
    >>> is_datetime64_ns_dtype(str)
    False
    >>> is_datetime64_ns_dtype(int)
    False
    >>> is_datetime64_ns_dtype(np.datetime64)  # no unit
    False
    >>> is_datetime64_ns_dtype(DatetimeTZDtype("ns", "US/Eastern"))
    True
    >>> is_datetime64_ns_dtype(np.array(['a', 'b']))
    False
    >>> is_datetime64_ns_dtype(np.array([1, 2]))
    False
    >>> is_datetime64_ns_dtype(np.array([], dtype="datetime64"))  # no unit
    False
    >>> is_datetime64_ns_dtype(np.array([], dtype="datetime64[ps]"))  # wrong unit
    False
    >>> is_datetime64_ns_dtype(pd.DatetimeIndex([1, 2, 3], dtype="datetime64[ns]"))
    True
    """
    if arr_or_dtype is None:
        return False
    try:
        tipo = get_dtype(arr_or_dtype)
    except TypeError:
        if is_datetime64tz_dtype(arr_or_dtype):
            tipo = get_dtype(arr_or_dtype.dtype)
        else:
            return False
    return tipo == DT64NS_DTYPE or getattr(tipo, "base", None) == DT64NS_DTYPE


def is_timedelta64_ns_dtype(arr_or_dtype) -> bool:
    """
    Check whether the provided array or dtype is of the timedelta64[ns] dtype.

    This is a very specific dtype, so generic ones like `np.timedelta64`
    will return False if passed into this function.

    Parameters
    ----------
    arr_or_dtype : array-like
        The array or dtype to check.

    Returns
    -------
    boolean
        Whether or not the array or dtype is of the timedelta64[ns] dtype.

    Examples
    --------
    >>> is_timedelta64_ns_dtype(np.dtype('m8[ns]'))
    True
    >>> is_timedelta64_ns_dtype(np.dtype('m8[ps]'))  # Wrong frequency
    False
    >>> is_timedelta64_ns_dtype(np.array([1, 2], dtype='m8[ns]'))
    True
    >>> is_timedelta64_ns_dtype(np.array([1, 2], dtype=np.timedelta64))
    False
    """
    return _is_dtype(arr_or_dtype, lambda dtype: dtype == TD64NS_DTYPE)


def is_datetime_or_timedelta_dtype(arr_or_dtype) -> bool:
    """
    Check whether the provided array or dtype is of
    a timedelta64 or datetime64 dtype.

    Parameters
    ----------
    arr_or_dtype : array-like
        The array or dtype to check.

    Returns
    -------
    boolean
        Whether or not the array or dtype is of a timedelta64,
        or datetime64 dtype.

    Examples
    --------
    >>> is_datetime_or_timedelta_dtype(str)
    False
    >>> is_datetime_or_timedelta_dtype(int)
    False
    >>> is_datetime_or_timedelta_dtype(np.datetime64)
    True
    >>> is_datetime_or_timedelta_dtype(np.timedelta64)
    True
    >>> is_datetime_or_timedelta_dtype(np.array(['a', 'b']))
    False
    >>> is_datetime_or_timedelta_dtype(pd.Series([1, 2]))
    False
    >>> is_datetime_or_timedelta_dtype(np.array([], dtype=np.timedelta64))
    True
    >>> is_datetime_or_timedelta_dtype(np.array([], dtype=np.datetime64))
    True
    """
    return _is_dtype_type(arr_or_dtype, classes(np.datetime64, np.timedelta64))


# This exists to silence numpy deprecation warnings, see GH#29553
def is_numeric_v_string_like(a, b):
    """
    Check if we are comparing a string-like object to a numeric ndarray.
    NumPy doesn't like to compare such objects, especially numeric arrays
    and scalar string-likes.

    Parameters
    ----------
    a : array-like, scalar
        The first object to check.
    b : array-like, scalar
        The second object to check.

    Returns
    -------
    boolean
        Whether we return a comparing a string-like object to a numeric array.

    Examples
    --------
    >>> is_numeric_v_string_like(1, 1)
    False
    >>> is_numeric_v_string_like("foo", "foo")
    False
    >>> is_numeric_v_string_like(1, "foo")  # non-array numeric
    False
    >>> is_numeric_v_string_like(np.array([1]), "foo")
    True
    >>> is_numeric_v_string_like("foo", np.array([1]))  # symmetric check
    True
    >>> is_numeric_v_string_like(np.array([1, 2]), np.array(["foo"]))
    True
    >>> is_numeric_v_string_like(np.array(["foo"]), np.array([1, 2]))
    True
    >>> is_numeric_v_string_like(np.array([1]), np.array([2]))
    False
    >>> is_numeric_v_string_like(np.array(["foo"]), np.array(["foo"]))
    False
    """
    is_a_array = isinstance(a, np.ndarray)
    is_b_array = isinstance(b, np.ndarray)

    is_a_numeric_array = is_a_array and is_numeric_dtype(a)
    is_b_numeric_array = is_b_array and is_numeric_dtype(b)
    is_a_string_array = is_a_array and is_string_like_dtype(a)
    is_b_string_array = is_b_array and is_string_like_dtype(b)

    is_a_scalar_string_like = not is_a_array and isinstance(a, str)
    is_b_scalar_string_like = not is_b_array and isinstance(b, str)

    return (
        (is_a_numeric_array and is_b_scalar_string_like)
        or (is_b_numeric_array and is_a_scalar_string_like)
        or (is_a_numeric_array and is_b_string_array)
        or (is_b_numeric_array and is_a_string_array)
    )


# This exists to silence numpy deprecation warnings, see GH#29553
def is_datetimelike_v_numeric(a, b):
    """
    Check if we are comparing a datetime-like object to a numeric object.
    By "numeric," we mean an object that is either of an int or float dtype.

    Parameters
    ----------
    a : array-like, scalar
        The first object to check.
    b : array-like, scalar
        The second object to check.

    Returns
    -------
    boolean
        Whether we return a comparing a datetime-like to a numeric object.

    Examples
    --------
    >>> from datetime import datetime
    >>> dt = np.datetime64(datetime(2017, 1, 1))
    >>>
    >>> is_datetimelike_v_numeric(1, 1)
    False
    >>> is_datetimelike_v_numeric(dt, dt)
    False
    >>> is_datetimelike_v_numeric(1, dt)
    True
    >>> is_datetimelike_v_numeric(dt, 1)  # symmetric check
    True
    >>> is_datetimelike_v_numeric(np.array([dt]), 1)
    True
    >>> is_datetimelike_v_numeric(np.array([1]), dt)
    True
    >>> is_datetimelike_v_numeric(np.array([dt]), np.array([1]))
    True
    >>> is_datetimelike_v_numeric(np.array([1]), np.array([2]))
    False
    >>> is_datetimelike_v_numeric(np.array([dt]), np.array([dt]))
    False
    """
    if not hasattr(a, "dtype"):
        a = np.asarray(a)
    if not hasattr(b, "dtype"):
        b = np.asarray(b)

    def is_numeric(x):
        """
        Check if an object has a numeric dtype (i.e. integer or float).
        """
        return is_integer_dtype(x) or is_float_dtype(x)

    return (needs_i8_conversion(a) and is_numeric(b)) or (
        needs_i8_conversion(b) and is_numeric(a)
    )


def needs_i8_conversion(arr_or_dtype) -> bool:
    """
    Check whether the array or dtype should be converted to int64.

    An array-like or dtype "needs" such a conversion if the array-like
    or dtype is of a datetime-like dtype

    Parameters
    ----------
    arr_or_dtype : array-like
        The array or dtype to check.

    Returns
    -------
    boolean
        Whether or not the array or dtype should be converted to int64.

    Examples
    --------
    >>> needs_i8_conversion(str)
    False
    >>> needs_i8_conversion(np.int64)
    False
    >>> needs_i8_conversion(np.datetime64)
    True
    >>> needs_i8_conversion(np.array(['a', 'b']))
    False
    >>> needs_i8_conversion(pd.Series([1, 2]))
    False
    >>> needs_i8_conversion(pd.Series([], dtype="timedelta64[ns]"))
    True
    >>> needs_i8_conversion(pd.DatetimeIndex([1, 2, 3], tz="US/Eastern"))
    True
    """
    if arr_or_dtype is None:
        return False
    if isinstance(arr_or_dtype, (np.dtype, ExtensionDtype)):
<<<<<<< HEAD
        # Fastpath
        dtype = arr_or_dtype
        return (
            dtype.type is Period or dtype.type is Timestamp or dtype.kind in ["m", "M"]
        )
=======
        # fastpath
        dtype = arr_or_dtype
        return dtype.kind in ["m", "M"] or dtype.type is Period
>>>>>>> 15539fa6
    return (
        is_datetime_or_timedelta_dtype(arr_or_dtype)
        or is_datetime64tz_dtype(arr_or_dtype)
        or is_period_dtype(arr_or_dtype)
    )


def is_numeric_dtype(arr_or_dtype) -> bool:
    """
    Check whether the provided array or dtype is of a numeric dtype.

    Parameters
    ----------
    arr_or_dtype : array-like
        The array or dtype to check.

    Returns
    -------
    boolean
        Whether or not the array or dtype is of a numeric dtype.

    Examples
    --------
    >>> is_numeric_dtype(str)
    False
    >>> is_numeric_dtype(int)
    True
    >>> is_numeric_dtype(float)
    True
    >>> is_numeric_dtype(np.uint64)
    True
    >>> is_numeric_dtype(np.datetime64)
    False
    >>> is_numeric_dtype(np.timedelta64)
    False
    >>> is_numeric_dtype(np.array(['a', 'b']))
    False
    >>> is_numeric_dtype(pd.Series([1, 2]))
    True
    >>> is_numeric_dtype(pd.Index([1, 2.]))
    True
    >>> is_numeric_dtype(np.array([], dtype=np.timedelta64))
    False
    """
    return _is_dtype_type(
        arr_or_dtype, classes_and_not_datetimelike(np.number, np.bool_)
    )


def is_string_like_dtype(arr_or_dtype) -> bool:
    """
    Check whether the provided array or dtype is of a string-like dtype.

    Unlike `is_string_dtype`, the object dtype is excluded because it
    is a mixed dtype.

    Parameters
    ----------
    arr_or_dtype : array-like
        The array or dtype to check.

    Returns
    -------
    boolean
        Whether or not the array or dtype is of the string dtype.

    Examples
    --------
    >>> is_string_like_dtype(str)
    True
    >>> is_string_like_dtype(object)
    False
    >>> is_string_like_dtype(np.array(['a', 'b']))
    True
    >>> is_string_like_dtype(pd.Series([1, 2]))
    False
    """
    return _is_dtype(arr_or_dtype, lambda dtype: dtype.kind in ("S", "U"))


def is_float_dtype(arr_or_dtype) -> bool:
    """
    Check whether the provided array or dtype is of a float dtype.

    This function is internal and should not be exposed in the public API.

    Parameters
    ----------
    arr_or_dtype : array-like
        The array or dtype to check.

    Returns
    -------
    boolean
        Whether or not the array or dtype is of a float dtype.

    Examples
    --------
    >>> is_float_dtype(str)
    False
    >>> is_float_dtype(int)
    False
    >>> is_float_dtype(float)
    True
    >>> is_float_dtype(np.array(['a', 'b']))
    False
    >>> is_float_dtype(pd.Series([1, 2]))
    False
    >>> is_float_dtype(pd.Index([1, 2.]))
    True
    """
    return _is_dtype_type(arr_or_dtype, classes(np.floating))


def is_bool_dtype(arr_or_dtype) -> bool:
    """
    Check whether the provided array or dtype is of a boolean dtype.

    Parameters
    ----------
    arr_or_dtype : array-like
        The array or dtype to check.

    Returns
    -------
    boolean
        Whether or not the array or dtype is of a boolean dtype.

    Notes
    -----
    An ExtensionArray is considered boolean when the ``_is_boolean``
    attribute is set to True.

    Examples
    --------
    >>> is_bool_dtype(str)
    False
    >>> is_bool_dtype(int)
    False
    >>> is_bool_dtype(bool)
    True
    >>> is_bool_dtype(np.bool_)
    True
    >>> is_bool_dtype(np.array(['a', 'b']))
    False
    >>> is_bool_dtype(pd.Series([1, 2]))
    False
    >>> is_bool_dtype(np.array([True, False]))
    True
    >>> is_bool_dtype(pd.Categorical([True, False]))
    True
    >>> is_bool_dtype(pd.arrays.SparseArray([True, False]))
    True
    """
    if arr_or_dtype is None:
        return False
    try:
        dtype = get_dtype(arr_or_dtype)
    except TypeError:
        return False

    if isinstance(arr_or_dtype, CategoricalDtype):
        arr_or_dtype = arr_or_dtype.categories
        # now we use the special definition for Index

    if isinstance(arr_or_dtype, ABCIndexClass):

        # TODO(jreback)
        # we don't have a boolean Index class
        # so its object, we need to infer to
        # guess this
        return arr_or_dtype.is_object and arr_or_dtype.inferred_type == "boolean"
    elif is_extension_array_dtype(arr_or_dtype):
        return getattr(arr_or_dtype, "dtype", arr_or_dtype)._is_boolean

    return issubclass(dtype.type, np.bool_)


def is_extension_type(arr) -> bool:
    """
    Check whether an array-like is of a pandas extension class instance.

    .. deprecated:: 1.0.0
        Use ``is_extension_array_dtype`` instead.

    Extension classes include categoricals, pandas sparse objects (i.e.
    classes represented within the pandas library and not ones external
    to it like scipy sparse matrices), and datetime-like arrays.

    Parameters
    ----------
    arr : array-like
        The array-like to check.

    Returns
    -------
    boolean
        Whether or not the array-like is of a pandas extension class instance.

    Examples
    --------
    >>> is_extension_type([1, 2, 3])
    False
    >>> is_extension_type(np.array([1, 2, 3]))
    False
    >>>
    >>> cat = pd.Categorical([1, 2, 3])
    >>>
    >>> is_extension_type(cat)
    True
    >>> is_extension_type(pd.Series(cat))
    True
    >>> is_extension_type(pd.arrays.SparseArray([1, 2, 3]))
    True
    >>> from scipy.sparse import bsr_matrix
    >>> is_extension_type(bsr_matrix([1, 2, 3]))
    False
    >>> is_extension_type(pd.DatetimeIndex([1, 2, 3]))
    False
    >>> is_extension_type(pd.DatetimeIndex([1, 2, 3], tz="US/Eastern"))
    True
    >>>
    >>> dtype = DatetimeTZDtype("ns", tz="US/Eastern")
    >>> s = pd.Series([], dtype=dtype)
    >>> is_extension_type(s)
    True
    """
    warnings.warn(
        "'is_extension_type' is deprecated and will be removed in a future "
        "version.  Use 'is_extension_array_dtype' instead.",
        FutureWarning,
        stacklevel=2,
    )

    if is_categorical_dtype(arr):
        return True
    elif is_sparse(arr):
        return True
    elif is_datetime64tz_dtype(arr):
        return True
    return False


def is_extension_array_dtype(arr_or_dtype) -> bool:
    """
    Check if an object is a pandas extension array type.

    See the :ref:`Use Guide <extending.extension-types>` for more.

    Parameters
    ----------
    arr_or_dtype : object
        For array-like input, the ``.dtype`` attribute will
        be extracted.

    Returns
    -------
    bool
        Whether the `arr_or_dtype` is an extension array type.

    Notes
    -----
    This checks whether an object implements the pandas extension
    array interface. In pandas, this includes:

    * Categorical
    * Sparse
    * Interval
    * Period
    * DatetimeArray
    * TimedeltaArray

    Third-party libraries may implement arrays or types satisfying
    this interface as well.

    Examples
    --------
    >>> from pandas.api.types import is_extension_array_dtype
    >>> arr = pd.Categorical(['a', 'b'])
    >>> is_extension_array_dtype(arr)
    True
    >>> is_extension_array_dtype(arr.dtype)
    True

    >>> arr = np.array(['a', 'b'])
    >>> is_extension_array_dtype(arr.dtype)
    False
    """
    dtype = getattr(arr_or_dtype, "dtype", arr_or_dtype)
    return isinstance(dtype, ExtensionDtype) or registry.find(dtype) is not None


def is_complex_dtype(arr_or_dtype) -> bool:
    """
    Check whether the provided array or dtype is of a complex dtype.

    Parameters
    ----------
    arr_or_dtype : array-like
        The array or dtype to check.

    Returns
    -------
    boolean
        Whether or not the array or dtype is of a complex dtype.

    Examples
    --------
    >>> is_complex_dtype(str)
    False
    >>> is_complex_dtype(int)
    False
    >>> is_complex_dtype(np.complex_)
    True
    >>> is_complex_dtype(np.array(['a', 'b']))
    False
    >>> is_complex_dtype(pd.Series([1, 2]))
    False
    >>> is_complex_dtype(np.array([1 + 1j, 5]))
    True
    """
    return _is_dtype_type(arr_or_dtype, classes(np.complexfloating))


def _is_dtype(arr_or_dtype, condition) -> bool:
    """
    Return a boolean if the condition is satisfied for the arr_or_dtype.

    Parameters
    ----------
    arr_or_dtype : array-like, str, np.dtype, or ExtensionArrayType
        The array-like or dtype object whose dtype we want to extract.
    condition : callable[Union[np.dtype, ExtensionDtype]]

    Returns
    -------
    bool

    """
    if arr_or_dtype is None:
        return False
    try:
        dtype = get_dtype(arr_or_dtype)
    except (TypeError, ValueError, UnicodeEncodeError):
        return False
    return condition(dtype)


def get_dtype(arr_or_dtype) -> DtypeObj:
    """
    Get the dtype instance associated with an array
    or dtype object.

    Parameters
    ----------
    arr_or_dtype : array-like
        The array-like or dtype object whose dtype we want to extract.

    Returns
    -------
    obj_dtype : The extract dtype instance from the
                passed in array or dtype object.

    Raises
    ------
    TypeError : The passed in object is None.
    """
    if arr_or_dtype is None:
        raise TypeError("Cannot deduce dtype from null object")

    # fastpath
    elif isinstance(arr_or_dtype, np.dtype):
        return arr_or_dtype
    elif isinstance(arr_or_dtype, type):
        return np.dtype(arr_or_dtype)

    # if we have an array-like
    elif hasattr(arr_or_dtype, "dtype"):
        arr_or_dtype = arr_or_dtype.dtype

    return pandas_dtype(arr_or_dtype)


def _is_dtype_type(arr_or_dtype, condition) -> bool:
    """
    Return a boolean if the condition is satisfied for the arr_or_dtype.

    Parameters
    ----------
    arr_or_dtype : array-like
        The array-like or dtype object whose dtype we want to extract.
    condition : callable[Union[np.dtype, ExtensionDtypeType]]

    Returns
    -------
    bool : if the condition is satisfied for the arr_or_dtype
    """
    if arr_or_dtype is None:
        return condition(type(None))

    # fastpath
    if isinstance(arr_or_dtype, np.dtype):
        return condition(arr_or_dtype.type)
    elif isinstance(arr_or_dtype, type):
        if issubclass(arr_or_dtype, ExtensionDtype):
            arr_or_dtype = arr_or_dtype.type
        return condition(np.dtype(arr_or_dtype).type)

    # if we have an array-like
    if hasattr(arr_or_dtype, "dtype"):
        arr_or_dtype = arr_or_dtype.dtype

    # we are not possibly a dtype
    elif is_list_like(arr_or_dtype):
        return condition(type(None))

    try:
        tipo = pandas_dtype(arr_or_dtype).type
    except (TypeError, ValueError, UnicodeEncodeError):
        if is_scalar(arr_or_dtype):
            return condition(type(None))

        return False

    return condition(tipo)


def infer_dtype_from_object(dtype):
    """
    Get a numpy dtype.type-style object for a dtype object.

    This methods also includes handling of the datetime64[ns] and
    datetime64[ns, TZ] objects.

    If no dtype can be found, we return ``object``.

    Parameters
    ----------
    dtype : dtype, type
        The dtype object whose numpy dtype.type-style
        object we want to extract.

    Returns
    -------
    dtype_object : The extracted numpy dtype.type-style object.
    """
    if isinstance(dtype, type) and issubclass(dtype, np.generic):
        # Type object from a dtype
        return dtype
    elif isinstance(dtype, (np.dtype, ExtensionDtype)):
        # dtype object
        try:
            _validate_date_like_dtype(dtype)
        except TypeError:
            # Should still pass if we don't have a date-like
            pass
        return dtype.type

    try:
        dtype = pandas_dtype(dtype)
    except TypeError:
        pass

    if is_extension_array_dtype(dtype):
        return dtype.type
    elif isinstance(dtype, str):

        # TODO(jreback)
        # should deprecate these
        if dtype in ["datetimetz", "datetime64tz"]:
            return DatetimeTZDtype.type
        elif dtype in ["period"]:
            raise NotImplementedError

        if dtype == "datetime" or dtype == "timedelta":
            dtype += "64"
        try:
            return infer_dtype_from_object(getattr(np, dtype))
        except (AttributeError, TypeError):
            # Handles cases like get_dtype(int) i.e.,
            # Python objects that are valid dtypes
            # (unlike user-defined types, in general)
            #
            # TypeError handles the float16 type code of 'e'
            # further handle internal types
            pass

    return infer_dtype_from_object(np.dtype(dtype))


def _validate_date_like_dtype(dtype) -> None:
    """
    Check whether the dtype is a date-like dtype. Raises an error if invalid.

    Parameters
    ----------
    dtype : dtype, type
        The dtype to check.

    Raises
    ------
    TypeError : The dtype could not be casted to a date-like dtype.
    ValueError : The dtype is an illegal date-like dtype (e.g. the
                 the frequency provided is too specific)
    """
    try:
        typ = np.datetime_data(dtype)[0]
    except ValueError as e:
        raise TypeError(e) from e
    if typ != "generic" and typ != "ns":
        raise ValueError(
            f"{repr(dtype.name)} is too specific of a frequency, "
            f"try passing {repr(dtype.type.__name__)}"
        )


def validate_all_hashable(*args, error_name: Optional[str] = None) -> None:
    """
    Return None if all args are hashable, else raise a TypeError.

    Parameters
    ----------
    *args
        Arguments to validate.
    error_name : str, optional
        The name to use if error

    Raises
    ------
    TypeError : If an argument is not hashable

    Returns
    -------
    None
    """
    if not all(is_hashable(arg) for arg in args):
        if error_name:
            raise TypeError(f"{error_name} must be a hashable type")
        else:
            raise TypeError("All elements must be hashable")


def pandas_dtype(dtype) -> DtypeObj:
    """
    Convert input into a pandas only dtype object or a numpy dtype object.

    Parameters
    ----------
    dtype : object to be converted

    Returns
    -------
    np.dtype or a pandas dtype

    Raises
    ------
    TypeError if not a dtype
    """
    # short-circuit
    if isinstance(dtype, np.ndarray):
        return dtype.dtype
    elif isinstance(dtype, (np.dtype, ExtensionDtype)):
        return dtype

    # registered extension types
    result = registry.find(dtype)
    if result is not None:
        return result

    # try a numpy dtype
    # raise a consistent TypeError if failed
    try:
        npdtype = np.dtype(dtype)
    except SyntaxError as err:
        # np.dtype uses `eval` which can raise SyntaxError
        raise TypeError(f"data type '{dtype}' not understood") from err

    # Any invalid dtype (such as pd.Timestamp) should raise an error.
    # np.dtype(invalid_type).kind = 0 for such objects. However, this will
    # also catch some valid dtypes such as object, np.object_ and 'object'
    # which we safeguard against by catching them earlier and returning
    # np.dtype(valid_dtype) before this condition is evaluated.
    if is_hashable(dtype) and dtype in [object, np.object_, "object", "O"]:
        # check hashability to avoid errors/DeprecationWarning when we get
        # here and `dtype` is an array
        return npdtype
    elif npdtype.kind == "O":
        raise TypeError(f"dtype '{dtype}' not understood")

    return npdtype<|MERGE_RESOLUTION|>--- conflicted
+++ resolved
@@ -7,7 +7,7 @@
 
 import numpy as np
 
-from pandas._libs import Interval, Period, Timestamp, algos
+from pandas._libs import Interval, Period, algos
 from pandas._libs.tslibs import conversion
 from pandas._typing import ArrayLike, DtypeObj, Optional
 
@@ -1216,17 +1216,9 @@
     if arr_or_dtype is None:
         return False
     if isinstance(arr_or_dtype, (np.dtype, ExtensionDtype)):
-<<<<<<< HEAD
-        # Fastpath
-        dtype = arr_or_dtype
-        return (
-            dtype.type is Period or dtype.type is Timestamp or dtype.kind in ["m", "M"]
-        )
-=======
         # fastpath
         dtype = arr_or_dtype
         return dtype.kind in ["m", "M"] or dtype.type is Period
->>>>>>> 15539fa6
     return (
         is_datetime_or_timedelta_dtype(arr_or_dtype)
         or is_datetime64tz_dtype(arr_or_dtype)
