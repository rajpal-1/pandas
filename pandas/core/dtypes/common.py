--- conflicted
+++ resolved
@@ -1325,15 +1325,7 @@
         # now we use the special definition for Index
 
     if isinstance(arr_or_dtype, ABCIndex):
-<<<<<<< HEAD
-
-        # TODO(jreback)
-        # we don't have a boolean Index class
-        # so its object, we need to infer to
-        # guess this
-=======
         # Allow Index[object] that is all-bools or Index["boolean"]
->>>>>>> 9a4fcea8
         return arr_or_dtype.inferred_type == "boolean"
     elif isinstance(dtype, ExtensionDtype):
         return getattr(dtype, "_is_boolean", False)
