--- conflicted
+++ resolved
@@ -574,11 +574,7 @@
     -------
     bool
     """
-<<<<<<< HEAD
-    if not is_scalar(obj) or not isna(obj):
-=======
     if not lib.is_scalar(obj) or not isna(obj):
->>>>>>> 24bd67ec
         return False
     if dtype.kind == "M":
         return not isinstance(obj, np.timedelta64)
