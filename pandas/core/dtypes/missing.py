--- conflicted
+++ resolved
@@ -8,14 +8,9 @@
 from pandas._libs import lib
 import pandas._libs.missing as libmissing
 from pandas._libs.tslibs import NaT, iNaT
-
-<<<<<<< HEAD
 from pandas._typing import DtypeObj
 
-from .common import (
-=======
 from pandas.core.dtypes.common import (
->>>>>>> a05e6c94
     _NS_DTYPE,
     _TD_DTYPE,
     ensure_object,
@@ -591,11 +586,7 @@
         return arr[notna(lib.values_from_object(arr))]
 
 
-<<<<<<< HEAD
 def is_valid_nat_for_dtype(obj, dtype: DtypeObj) -> bool:
-=======
-def is_valid_nat_for_dtype(obj, dtype) -> bool:
->>>>>>> a05e6c94
     """
     isna check that excludes incompatible dtypes
 
