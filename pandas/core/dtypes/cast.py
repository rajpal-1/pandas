"""
Routines for casting.
"""

from __future__ import annotations

import datetime as dt
import functools
from typing import (
    TYPE_CHECKING,
    Any,
    Literal,
    Sequence,
    Sized,
    TypeVar,
    cast,
    overload,
)
import warnings

import numpy as np

from pandas._libs import lib
from pandas._libs.missing import (
    NA,
    NAType,
    checknull,
)
from pandas._libs.tslibs import (
    NaT,
    OutOfBoundsDatetime,
    OutOfBoundsTimedelta,
    Timedelta,
    Timestamp,
    get_unit_from_dtype,
    is_supported_unit,
)
from pandas._libs.tslibs.timedeltas import array_to_timedelta64
from pandas.errors import (
    IntCastingNaNError,
    LossySetitemError,
)

from pandas.core.dtypes.common import (
    ensure_int8,
    ensure_int16,
    ensure_int32,
    ensure_int64,
    ensure_object,
    ensure_str,
    is_bool,
    is_complex,
    is_float,
    is_integer,
    is_object_dtype,
    is_scalar,
    is_string_dtype,
    pandas_dtype as pandas_dtype_func,
)
from pandas.core.dtypes.dtypes import (
    BaseMaskedDtype,
    CategoricalDtype,
    DatetimeTZDtype,
    ExtensionDtype,
    IntervalDtype,
    PandasExtensionDtype,
    PeriodDtype,
)
from pandas.core.dtypes.generic import (
    ABCIndex,
    ABCSeries,
)
from pandas.core.dtypes.inference import is_list_like
from pandas.core.dtypes.missing import (
    is_valid_na_for_dtype,
    isna,
    na_value_for_dtype,
    notna,
)

if TYPE_CHECKING:
    from pandas._typing import (
        ArrayLike,
        Dtype,
        DtypeObj,
        NumpyIndexT,
        Scalar,
        npt,
    )

    from pandas import Index
    from pandas.core.arrays import (
        Categorical,
        DatetimeArray,
        ExtensionArray,
        IntervalArray,
        PeriodArray,
        TimedeltaArray,
    )


_int8_max = np.iinfo(np.int8).max
_int16_max = np.iinfo(np.int16).max
_int32_max = np.iinfo(np.int32).max

_dtype_obj = np.dtype(object)

NumpyArrayT = TypeVar("NumpyArrayT", bound=np.ndarray)


def maybe_convert_platform(
    values: list | tuple | range | np.ndarray | ExtensionArray,
) -> ArrayLike:
    """try to do platform conversion, allow ndarray or list here"""
    arr: ArrayLike

    if isinstance(values, (list, tuple, range)):
        arr = construct_1d_object_array_from_listlike(values)
    else:
        # The caller is responsible for ensuring that we have np.ndarray
        #  or ExtensionArray here.
        arr = values

    if arr.dtype == _dtype_obj:
        arr = cast(np.ndarray, arr)
        arr = lib.maybe_convert_objects(arr)

    return arr


def is_nested_object(obj) -> bool:
    """
    return a boolean if we have a nested object, e.g. a Series with 1 or
    more Series elements

    This may not be necessarily be performant.

    """
    return bool(
        isinstance(obj, ABCSeries)
        and is_object_dtype(obj.dtype)
        and any(isinstance(v, ABCSeries) for v in obj._values)
    )


def maybe_box_datetimelike(value: Scalar, dtype: Dtype | None = None) -> Scalar:
    """
    Cast scalar to Timestamp or Timedelta if scalar is datetime-like
    and dtype is not object.

    Parameters
    ----------
    value : scalar
    dtype : Dtype, optional

    Returns
    -------
    scalar
    """
    if dtype == _dtype_obj:
        pass
    elif isinstance(value, (np.datetime64, dt.datetime)):
        value = Timestamp(value)
    elif isinstance(value, (np.timedelta64, dt.timedelta)):
        value = Timedelta(value)

    return value


def maybe_box_native(value: Scalar | None | NAType) -> Scalar | None | NAType:
    """
    If passed a scalar cast the scalar to a python native type.

    Parameters
    ----------
    value : scalar or Series

    Returns
    -------
    scalar or Series
    """
    if is_float(value):
        value = float(value)
    elif is_integer(value):
        value = int(value)
    elif is_bool(value):
        value = bool(value)
    elif isinstance(value, (np.datetime64, np.timedelta64)):
        value = maybe_box_datetimelike(value)
    elif value is NA:
        value = None
    return value


def _maybe_unbox_datetimelike(value: Scalar, dtype: DtypeObj) -> Scalar:
    """
    Convert a Timedelta or Timestamp to timedelta64 or datetime64 for setting
    into a numpy array.  Failing to unbox would risk dropping nanoseconds.

    Notes
    -----
    Caller is responsible for checking dtype.kind in "mM"
    """
    if is_valid_na_for_dtype(value, dtype):
        # GH#36541: can't fill array directly with pd.NaT
        # > np.empty(10, dtype="datetime64[ns]").fill(pd.NaT)
        # ValueError: cannot convert float NaN to integer
        value = dtype.type("NaT", "ns")
    elif isinstance(value, Timestamp):
        if value.tz is None:
            value = value.to_datetime64()
        elif not isinstance(dtype, DatetimeTZDtype):
            raise TypeError("Cannot unbox tzaware Timestamp to tznaive dtype")
    elif isinstance(value, Timedelta):
        value = value.to_timedelta64()

    _disallow_mismatched_datetimelike(value, dtype)
    return value


def _disallow_mismatched_datetimelike(value, dtype: DtypeObj):
    """
    numpy allows np.array(dt64values, dtype="timedelta64[ns]") and
    vice-versa, but we do not want to allow this, so we need to
    check explicitly
    """
    vdtype = getattr(value, "dtype", None)
    if vdtype is None:
        return
    elif (vdtype.kind == "m" and dtype.kind == "M") or (
        vdtype.kind == "M" and dtype.kind == "m"
    ):
        raise TypeError(f"Cannot cast {repr(value)} to {dtype}")


@overload
def maybe_downcast_to_dtype(result: np.ndarray, dtype: str | np.dtype) -> np.ndarray:
    ...


@overload
def maybe_downcast_to_dtype(result: ExtensionArray, dtype: str | np.dtype) -> ArrayLike:
    ...


def maybe_downcast_to_dtype(result: ArrayLike, dtype: str | np.dtype) -> ArrayLike:
    """
    try to cast to the specified dtype (e.g. convert back to bool/int
    or could be an astype of float64->float32
    """
    do_round = False

    if isinstance(dtype, str):
        if dtype == "infer":
            inferred_type = lib.infer_dtype(result, skipna=False)
            if inferred_type == "boolean":
                dtype = "bool"
            elif inferred_type == "integer":
                dtype = "int64"
            elif inferred_type == "datetime64":
                dtype = "datetime64[ns]"
            elif inferred_type in ["timedelta", "timedelta64"]:
                dtype = "timedelta64[ns]"

            # try to upcast here
            elif inferred_type == "floating":
                dtype = "int64"
                if issubclass(result.dtype.type, np.number):
                    do_round = True

            else:
                # TODO: complex?  what if result is already non-object?
                dtype = "object"

        dtype = np.dtype(dtype)

    if not isinstance(dtype, np.dtype):
        # enforce our signature annotation
        raise TypeError(dtype)  # pragma: no cover

    converted = maybe_downcast_numeric(result, dtype, do_round)
    if converted is not result:
        return converted

    # a datetimelike
    # GH12821, iNaT is cast to float
    if dtype.kind in "mM" and result.dtype.kind in "if":
        result = result.astype(dtype)

    elif dtype.kind == "m" and result.dtype == _dtype_obj:
        # test_where_downcast_to_td64
        result = cast(np.ndarray, result)
        result = array_to_timedelta64(result)

    elif dtype == np.dtype("M8[ns]") and result.dtype == _dtype_obj:
        result = cast(np.ndarray, result)
        return np.asarray(maybe_cast_to_datetime(result, dtype=dtype))

    return result


@overload
def maybe_downcast_numeric(
    result: np.ndarray, dtype: np.dtype, do_round: bool = False
) -> np.ndarray:
    ...


@overload
def maybe_downcast_numeric(
    result: ExtensionArray, dtype: DtypeObj, do_round: bool = False
) -> ArrayLike:
    ...


def maybe_downcast_numeric(
    result: ArrayLike, dtype: DtypeObj, do_round: bool = False
) -> ArrayLike:
    """
    Subset of maybe_downcast_to_dtype restricted to numeric dtypes.

    Parameters
    ----------
    result : ndarray or ExtensionArray
    dtype : np.dtype or ExtensionDtype
    do_round : bool

    Returns
    -------
    ndarray or ExtensionArray
    """
    if not isinstance(dtype, np.dtype) or not isinstance(result.dtype, np.dtype):
        # e.g. SparseDtype has no itemsize attr
        return result

    def trans(x):
        if do_round:
            return x.round()
        return x

    if dtype.kind == result.dtype.kind:
        # don't allow upcasts here (except if empty)
        if result.dtype.itemsize <= dtype.itemsize and result.size:
            return result

    if dtype.kind in "biu":
        if not result.size:
            # if we don't have any elements, just astype it
            return trans(result).astype(dtype)

        # do a test on the first element, if it fails then we are done
        r = result.ravel()
        arr = np.array([r[0]])

        if isna(arr).any():
            # if we have any nulls, then we are done
            return result

        elif not isinstance(r[0], (np.integer, np.floating, int, float, bool)):
            # a comparable, e.g. a Decimal may slip in here
            return result

        if (
            issubclass(result.dtype.type, (np.object_, np.number))
            and notna(result).all()
        ):
            new_result = trans(result).astype(dtype)
            if new_result.dtype.kind == "O" or result.dtype.kind == "O":
                # np.allclose may raise TypeError on object-dtype
                if (new_result == result).all():
                    return new_result
            else:
                if np.allclose(new_result, result, rtol=0):
                    return new_result

    elif (
        issubclass(dtype.type, np.floating)
        and result.dtype.kind != "b"
        and not is_string_dtype(result.dtype)
    ):
        with warnings.catch_warnings():
            warnings.filterwarnings(
                "ignore", "overflow encountered in cast", RuntimeWarning
            )
            new_result = result.astype(dtype)

        # Adjust tolerances based on floating point size
        size_tols = {4: 5e-4, 8: 5e-8, 16: 5e-16}

        atol = size_tols.get(new_result.dtype.itemsize, 0.0)

        # Check downcast float values are still equal within 7 digits when
        # converting from float64 to float32
        if np.allclose(new_result, result, equal_nan=True, rtol=0.0, atol=atol):
            return new_result

    elif dtype.kind == result.dtype.kind == "c":
        new_result = result.astype(dtype)

        if np.array_equal(new_result, result, equal_nan=True):
            # TODO: use tolerance like we do for float?
            return new_result

    return result


def maybe_upcast_numeric_to_64bit(arr: NumpyIndexT) -> NumpyIndexT:
    """
    If array is a int/uint/float bit size lower than 64 bit, upcast it to 64 bit.

    Parameters
    ----------
    arr : ndarray or ExtensionArray

    Returns
    -------
    ndarray or ExtensionArray
    """
    dtype = arr.dtype
    if dtype.kind == "i" and dtype != np.int64:
        return arr.astype(np.int64)
    elif dtype.kind == "u" and dtype != np.uint64:
        return arr.astype(np.uint64)
    elif dtype.kind == "f" and dtype != np.float64:
        return arr.astype(np.float64)
    else:
        return arr


def maybe_cast_pointwise_result(
    result: ArrayLike,
    dtype: DtypeObj,
    numeric_only: bool = False,
    same_dtype: bool = True,
) -> ArrayLike:
    """
    Try casting result of a pointwise operation back to the original dtype if
    appropriate.

    Parameters
    ----------
    result : array-like
        Result to cast.
    dtype : np.dtype or ExtensionDtype
        Input Series from which result was calculated.
    numeric_only : bool, default False
        Whether to cast only numerics or datetimes as well.
    same_dtype : bool, default True
        Specify dtype when calling _from_sequence

    Returns
    -------
    result : array-like
        result maybe casted to the dtype.
    """

    if isinstance(dtype, ExtensionDtype):
        if not isinstance(dtype, (CategoricalDtype, DatetimeTZDtype)):
            # TODO: avoid this special-casing
            # We have to special case categorical so as not to upcast
            # things like counts back to categorical

            cls = dtype.construct_array_type()
            if same_dtype:
                result = _maybe_cast_to_extension_array(cls, result, dtype=dtype)
            else:
                result = _maybe_cast_to_extension_array(cls, result)

    elif (numeric_only and dtype.kind in "iufcb") or not numeric_only:
        result = maybe_downcast_to_dtype(result, dtype)

    return result


def _maybe_cast_to_extension_array(
    cls: type[ExtensionArray], obj: ArrayLike, dtype: ExtensionDtype | None = None
) -> ArrayLike:
    """
    Call to `_from_sequence` that returns the object unchanged on Exception.

    Parameters
    ----------
    cls : class, subclass of ExtensionArray
    obj : arraylike
        Values to pass to cls._from_sequence
    dtype : ExtensionDtype, optional

    Returns
    -------
    ExtensionArray or obj
    """
    from pandas.core.arrays.string_ import BaseStringArray

    # Everything can be converted to StringArrays, but we may not want to convert
    if issubclass(cls, BaseStringArray) and lib.infer_dtype(obj) != "string":
        return obj

    try:
        result = cls._from_sequence(obj, dtype=dtype)
    except Exception:
        # We can't predict what downstream EA constructors may raise
        result = obj
    return result


@overload
def ensure_dtype_can_hold_na(dtype: np.dtype) -> np.dtype:
    ...


@overload
def ensure_dtype_can_hold_na(dtype: ExtensionDtype) -> ExtensionDtype:
    ...


def ensure_dtype_can_hold_na(dtype: DtypeObj) -> DtypeObj:
    """
    If we have a dtype that cannot hold NA values, find the best match that can.
    """
    if isinstance(dtype, ExtensionDtype):
        if dtype._can_hold_na:
            return dtype
        elif isinstance(dtype, IntervalDtype):
            # TODO(GH#45349): don't special-case IntervalDtype, allow
            #  overriding instead of returning object below.
            return IntervalDtype(np.float64, closed=dtype.closed)
        return _dtype_obj
    elif dtype.kind == "b":
        return _dtype_obj
    elif dtype.kind in "iu":
        return np.dtype(np.float64)
    return dtype


_canonical_nans = {
    np.datetime64: np.datetime64("NaT", "ns"),
    np.timedelta64: np.timedelta64("NaT", "ns"),
    type(np.nan): np.nan,
}


def maybe_promote(dtype: np.dtype, fill_value=np.nan):
    """
    Find the minimal dtype that can hold both the given dtype and fill_value.

    Parameters
    ----------
    dtype : np.dtype
    fill_value : scalar, default np.nan

    Returns
    -------
    dtype
        Upcasted from dtype argument if necessary.
    fill_value
        Upcasted from fill_value argument if necessary.

    Raises
    ------
    ValueError
        If fill_value is a non-scalar and dtype is not object.
    """
    orig = fill_value
    if checknull(fill_value):
        # https://github.com/pandas-dev/pandas/pull/39692#issuecomment-1441051740
        #  avoid cache misses with NaN/NaT values that are not singletons
        fill_value = _canonical_nans.get(type(fill_value), fill_value)

    # for performance, we are using a cached version of the actual implementation
    # of the function in _maybe_promote. However, this doesn't always work (in case
    # of non-hashable arguments), so we fallback to the actual implementation if needed
    try:
        # error: Argument 3 to "__call__" of "_lru_cache_wrapper" has incompatible type
        # "Type[Any]"; expected "Hashable"  [arg-type]
        dtype, fill_value = _maybe_promote_cached(
            dtype, fill_value, type(fill_value)  # type: ignore[arg-type]
        )
    except TypeError:
        # if fill_value is not hashable (required for caching)
        dtype, fill_value = _maybe_promote(dtype, fill_value)

    if dtype == _dtype_obj and orig is not None:
        # GH#51592 restore our potentially non-canonical fill_value
        fill_value = orig
    return dtype, fill_value


@functools.lru_cache(maxsize=128)
def _maybe_promote_cached(dtype, fill_value, fill_value_type):
    # The cached version of _maybe_promote below
    # This also use fill_value_type as (unused) argument to use this in the
    # cache lookup -> to differentiate 1 and True
    return _maybe_promote(dtype, fill_value)


def _maybe_promote(dtype: np.dtype, fill_value=np.nan):
    # The actual implementation of the function, use `maybe_promote` above for
    # a cached version.
    if not is_scalar(fill_value):
        # with object dtype there is nothing to promote, and the user can
        #  pass pretty much any weird fill_value they like
        if dtype != object:
            # with object dtype there is nothing to promote, and the user can
            #  pass pretty much any weird fill_value they like
            raise ValueError("fill_value must be a scalar")
        dtype = _dtype_obj
        return dtype, fill_value

    if is_valid_na_for_dtype(fill_value, dtype) and dtype.kind in "iufcmM":
        dtype = ensure_dtype_can_hold_na(dtype)
        fv = na_value_for_dtype(dtype)
        return dtype, fv

    elif isinstance(dtype, CategoricalDtype):
        if fill_value in dtype.categories or isna(fill_value):
            return dtype, fill_value
        else:
            return object, ensure_object(fill_value)

    elif isna(fill_value):
        dtype = _dtype_obj
        if fill_value is None:
            # but we retain e.g. pd.NA
            fill_value = np.nan
        return dtype, fill_value

    # returns tuple of (dtype, fill_value)
    if issubclass(dtype.type, np.datetime64):
        inferred, fv = infer_dtype_from_scalar(fill_value)
        if inferred == dtype:
            return dtype, fv

        from pandas.core.arrays import DatetimeArray

        dta = DatetimeArray._from_sequence([], dtype="M8[ns]")
        try:
            fv = dta._validate_setitem_value(fill_value)
            return dta.dtype, fv
        except (ValueError, TypeError):
            return _dtype_obj, fill_value

    elif issubclass(dtype.type, np.timedelta64):
        inferred, fv = infer_dtype_from_scalar(fill_value)
        if inferred == dtype:
            return dtype, fv

        elif inferred.kind == "m":
            # different unit, e.g. passed np.timedelta64(24, "h") with dtype=m8[ns]
            # see if we can losslessly cast it to our dtype
            unit = np.datetime_data(dtype)[0]
            try:
                td = Timedelta(fill_value).as_unit(unit, round_ok=False)
            except OutOfBoundsTimedelta:
                return _dtype_obj, fill_value
            else:
                return dtype, td.asm8

        return _dtype_obj, fill_value

    elif is_float(fill_value):
        if issubclass(dtype.type, np.bool_):
            dtype = np.dtype(np.object_)

        elif issubclass(dtype.type, np.integer):
            dtype = np.dtype(np.float64)

        elif dtype.kind == "f":
            mst = np.min_scalar_type(fill_value)
            if mst > dtype:
                # e.g. mst is np.float64 and dtype is np.float32
                dtype = mst

        elif dtype.kind == "c":
            mst = np.min_scalar_type(fill_value)
            dtype = np.promote_types(dtype, mst)

    elif is_bool(fill_value):
        if not issubclass(dtype.type, np.bool_):
            dtype = np.dtype(np.object_)

    elif is_integer(fill_value):
        if issubclass(dtype.type, np.bool_):
            dtype = np.dtype(np.object_)

        elif issubclass(dtype.type, np.integer):
            if not np.can_cast(fill_value, dtype):
                # upcast to prevent overflow
                mst = np.min_scalar_type(fill_value)
                dtype = np.promote_types(dtype, mst)
                if dtype.kind == "f":
                    # Case where we disagree with numpy
                    dtype = np.dtype(np.object_)

    elif is_complex(fill_value):
        if issubclass(dtype.type, np.bool_):
            dtype = np.dtype(np.object_)

        elif issubclass(dtype.type, (np.integer, np.floating)):
            mst = np.min_scalar_type(fill_value)
            dtype = np.promote_types(dtype, mst)

        elif dtype.kind == "c":
            mst = np.min_scalar_type(fill_value)
            if mst > dtype:
                # e.g. mst is np.complex128 and dtype is np.complex64
                dtype = mst

    else:
        dtype = np.dtype(np.object_)

    # in case we have a string that looked like a number
    if issubclass(dtype.type, (bytes, str)):
        dtype = np.dtype(np.object_)

    fill_value = _ensure_dtype_type(fill_value, dtype)
    return dtype, fill_value


def _ensure_dtype_type(value, dtype: np.dtype):
    """
    Ensure that the given value is an instance of the given dtype.

    e.g. if out dtype is np.complex64_, we should have an instance of that
    as opposed to a python complex object.

    Parameters
    ----------
    value : object
    dtype : np.dtype

    Returns
    -------
    object
    """
    # Start with exceptions in which we do _not_ cast to numpy types

    if dtype == _dtype_obj:
        return value

    # Note: before we get here we have already excluded isna(value)
    return dtype.type(value)


def infer_dtype_from(val) -> tuple[DtypeObj, Any]:
    """
    Interpret the dtype from a scalar or array.

    Parameters
    ----------
    val : object
    """
    if not is_list_like(val):
        return infer_dtype_from_scalar(val)
    return infer_dtype_from_array(val)


def infer_dtype_from_scalar(val) -> tuple[DtypeObj, Any]:
    """
    Interpret the dtype from a scalar.

    Parameters
    ----------
    val : object
    """
    dtype: DtypeObj = _dtype_obj

    # a 1-element ndarray
    if isinstance(val, np.ndarray):
        if val.ndim != 0:
            msg = "invalid ndarray passed to infer_dtype_from_scalar"
            raise ValueError(msg)

        dtype = val.dtype
        val = lib.item_from_zerodim(val)

    elif isinstance(val, str):
        # If we create an empty array using a string to infer
        # the dtype, NumPy will only allocate one character per entry
        # so this is kind of bad. Alternately we could use np.repeat
        # instead of np.empty (but then you still don't want things
        # coming out as np.str_!

        dtype = _dtype_obj

    elif isinstance(val, (np.datetime64, dt.datetime)):
        try:
            val = Timestamp(val)
        except OutOfBoundsDatetime:
            return _dtype_obj, val

        if val is NaT or val.tz is None:
            val = val.to_datetime64()
            dtype = val.dtype
            # TODO: test with datetime(2920, 10, 1) based on test_replace_dtypes
        else:
<<<<<<< HEAD
            if pandas_dtype:
                dtype = DatetimeTZDtype(unit=val.unit, tz=val.tz)
            else:
                # return datetimetz as object
                return _dtype_obj, val
=======
            dtype = DatetimeTZDtype(unit="ns", tz=val.tz)
>>>>>>> ddff84a5

    elif isinstance(val, (np.timedelta64, dt.timedelta)):
        try:
            val = Timedelta(val)
        except (OutOfBoundsTimedelta, OverflowError):
            dtype = _dtype_obj
        else:
            if val is NaT:
                val = np.timedelta64("NaT", "ns")
            else:
                val = val.asm8
            dtype = val.dtype

    elif is_bool(val):
        dtype = np.dtype(np.bool_)

    elif is_integer(val):
        if isinstance(val, np.integer):
            dtype = np.dtype(type(val))
        else:
            dtype = np.dtype(np.int64)

        try:
            np.array(val, dtype=dtype)
        except OverflowError:
            dtype = np.array(val).dtype

    elif is_float(val):
        if isinstance(val, np.floating):
            dtype = np.dtype(type(val))
        else:
            dtype = np.dtype(np.float64)

    elif is_complex(val):
        dtype = np.dtype(np.complex_)

    if lib.is_period(val):
        dtype = PeriodDtype(freq=val.freq)
    elif lib.is_interval(val):
        subtype = infer_dtype_from_scalar(val.left)[0]
        dtype = IntervalDtype(subtype=subtype, closed=val.closed)

    return dtype, val


def dict_compat(d: dict[Scalar, Scalar]) -> dict[Scalar, Scalar]:
    """
    Convert datetimelike-keyed dicts to a Timestamp-keyed dict.

    Parameters
    ----------
    d: dict-like object

    Returns
    -------
    dict
    """
    return {maybe_box_datetimelike(key): value for key, value in d.items()}


def infer_dtype_from_array(arr) -> tuple[DtypeObj, ArrayLike]:
    """
    Infer the dtype from an array.

    Parameters
    ----------
    arr : array

    Returns
    -------
    tuple (pandas-compat dtype, array)


    Examples
    --------
    >>> np.asarray([1, '1'])
    array(['1', '1'], dtype='<U21')

    >>> infer_dtype_from_array([1, '1'])
    (dtype('O'), [1, '1'])
    """
    if isinstance(arr, np.ndarray):
        return arr.dtype, arr

    if not is_list_like(arr):
        raise TypeError("'arr' must be list-like")

    arr_dtype = getattr(arr, "dtype", None)
    if isinstance(arr_dtype, ExtensionDtype):
        return arr.dtype, arr

    elif isinstance(arr, ABCSeries):
        return arr.dtype, np.asarray(arr)

    # don't force numpy coerce with nan's
    inferred = lib.infer_dtype(arr, skipna=False)
    if inferred in ["string", "bytes", "mixed", "mixed-integer"]:
        return (np.dtype(np.object_), arr)

    arr = np.asarray(arr)
    return arr.dtype, arr


def _maybe_infer_dtype_type(element):
    """
    Try to infer an object's dtype, for use in arithmetic ops.

    Uses `element.dtype` if that's available.
    Objects implementing the iterator protocol are cast to a NumPy array,
    and from there the array's type is used.

    Parameters
    ----------
    element : object
        Possibly has a `.dtype` attribute, and possibly the iterator
        protocol.

    Returns
    -------
    tipo : type

    Examples
    --------
    >>> from collections import namedtuple
    >>> Foo = namedtuple("Foo", "dtype")
    >>> _maybe_infer_dtype_type(Foo(np.dtype("i8")))
    dtype('int64')
    """
    tipo = None
    if hasattr(element, "dtype"):
        tipo = element.dtype
    elif is_list_like(element):
        element = np.asarray(element)
        tipo = element.dtype
    return tipo


def invalidate_string_dtypes(dtype_set: set[DtypeObj]) -> None:
    """
    Change string like dtypes to object for
    ``DataFrame.select_dtypes()``.
    """
    # error: Argument 1 to <set> has incompatible type "Type[generic]"; expected
    # "Union[dtype[Any], ExtensionDtype, None]"
    # error: Argument 2 to <set> has incompatible type "Type[generic]"; expected
    # "Union[dtype[Any], ExtensionDtype, None]"
    non_string_dtypes = dtype_set - {
        np.dtype("S").type,  # type: ignore[arg-type]
        np.dtype("<U").type,  # type: ignore[arg-type]
    }
    if non_string_dtypes != dtype_set:
        raise TypeError("string dtypes are not allowed, use 'object' instead")


def coerce_indexer_dtype(indexer, categories) -> np.ndarray:
    """coerce the indexer input array to the smallest dtype possible"""
    length = len(categories)
    if length < _int8_max:
        return ensure_int8(indexer)
    elif length < _int16_max:
        return ensure_int16(indexer)
    elif length < _int32_max:
        return ensure_int32(indexer)
    return ensure_int64(indexer)


def convert_dtypes(
    input_array: ArrayLike,
    convert_string: bool = True,
    convert_integer: bool = True,
    convert_boolean: bool = True,
    convert_floating: bool = True,
    infer_objects: bool = False,
    dtype_backend: Literal["numpy_nullable", "pyarrow"] = "numpy_nullable",
) -> DtypeObj:
    """
    Convert objects to best possible type, and optionally,
    to types supporting ``pd.NA``.

    Parameters
    ----------
    input_array : ExtensionArray or np.ndarray
    convert_string : bool, default True
        Whether object dtypes should be converted to ``StringDtype()``.
    convert_integer : bool, default True
        Whether, if possible, conversion can be done to integer extension types.
    convert_boolean : bool, defaults True
        Whether object dtypes should be converted to ``BooleanDtypes()``.
    convert_floating : bool, defaults True
        Whether, if possible, conversion can be done to floating extension types.
        If `convert_integer` is also True, preference will be give to integer
        dtypes if the floats can be faithfully casted to integers.
    infer_objects : bool, defaults False
        Whether to also infer objects to float/int if possible. Is only hit if the
        object array contains pd.NA.
    dtype_backend : str, default "numpy_nullable"
        Nullable dtype implementation to use.

        * "numpy_nullable" returns numpy-backed nullable types
        * "pyarrow" returns pyarrow-backed nullable types using ``ArrowDtype``

    Returns
    -------
    np.dtype, or ExtensionDtype
    """
    inferred_dtype: str | DtypeObj

    if (
        convert_string or convert_integer or convert_boolean or convert_floating
    ) and isinstance(input_array, np.ndarray):
        if input_array.dtype == object:
            inferred_dtype = lib.infer_dtype(input_array)
        else:
            inferred_dtype = input_array.dtype

        if is_string_dtype(inferred_dtype):
            if not convert_string or inferred_dtype == "bytes":
                inferred_dtype = input_array.dtype
            else:
                inferred_dtype = pandas_dtype_func("string")

        if convert_integer:
            target_int_dtype = pandas_dtype_func("Int64")

            if input_array.dtype.kind in "iu":
                from pandas.core.arrays.integer import NUMPY_INT_TO_DTYPE

                inferred_dtype = NUMPY_INT_TO_DTYPE.get(
                    input_array.dtype, target_int_dtype
                )
            elif input_array.dtype.kind in "fcb":
                # TODO: de-dup with maybe_cast_to_integer_array?
                arr = input_array[notna(input_array)]
                if (arr.astype(int) == arr).all():
                    inferred_dtype = target_int_dtype
                else:
                    inferred_dtype = input_array.dtype
            elif (
                infer_objects
                and input_array.dtype == object
                and (isinstance(inferred_dtype, str) and inferred_dtype == "integer")
            ):
                inferred_dtype = target_int_dtype

        if convert_floating:
            if input_array.dtype.kind in "fcb":
                # i.e. numeric but not integer
                from pandas.core.arrays.floating import NUMPY_FLOAT_TO_DTYPE

                inferred_float_dtype: DtypeObj = NUMPY_FLOAT_TO_DTYPE.get(
                    input_array.dtype, pandas_dtype_func("Float64")
                )
                # if we could also convert to integer, check if all floats
                # are actually integers
                if convert_integer:
                    # TODO: de-dup with maybe_cast_to_integer_array?
                    arr = input_array[notna(input_array)]
                    if (arr.astype(int) == arr).all():
                        inferred_dtype = pandas_dtype_func("Int64")
                    else:
                        inferred_dtype = inferred_float_dtype
                else:
                    inferred_dtype = inferred_float_dtype
            elif (
                infer_objects
                and input_array.dtype == object
                and (
                    isinstance(inferred_dtype, str)
                    and inferred_dtype == "mixed-integer-float"
                )
            ):
                inferred_dtype = pandas_dtype_func("Float64")

        if convert_boolean:
            if input_array.dtype.kind == "b":
                inferred_dtype = pandas_dtype_func("boolean")
            elif isinstance(inferred_dtype, str) and inferred_dtype == "boolean":
                inferred_dtype = pandas_dtype_func("boolean")

        if isinstance(inferred_dtype, str):
            # If we couldn't do anything else, then we retain the dtype
            inferred_dtype = input_array.dtype

    else:
        inferred_dtype = input_array.dtype

    if dtype_backend == "pyarrow":
        from pandas.core.arrays.arrow.array import to_pyarrow_type
        from pandas.core.arrays.arrow.dtype import ArrowDtype
        from pandas.core.arrays.string_ import StringDtype

        assert not isinstance(inferred_dtype, str)

        if (
            (convert_integer and inferred_dtype.kind in "iu")
            or (convert_floating and inferred_dtype.kind in "fc")
            or (convert_boolean and inferred_dtype.kind == "b")
            or (convert_string and isinstance(inferred_dtype, StringDtype))
            or (
                inferred_dtype.kind not in "iufcb"
                and not isinstance(inferred_dtype, StringDtype)
            )
        ):
            if isinstance(inferred_dtype, PandasExtensionDtype):
                base_dtype = inferred_dtype.base
            elif isinstance(inferred_dtype, (BaseMaskedDtype, ArrowDtype)):
                base_dtype = inferred_dtype.numpy_dtype
            elif isinstance(inferred_dtype, StringDtype):
                base_dtype = np.dtype(str)
            else:
                base_dtype = inferred_dtype
            pa_type = to_pyarrow_type(base_dtype)
            if pa_type is not None:
                inferred_dtype = ArrowDtype(pa_type)

    # error: Incompatible return value type (got "Union[str, Union[dtype[Any],
    # ExtensionDtype]]", expected "Union[dtype[Any], ExtensionDtype]")
    return inferred_dtype  # type: ignore[return-value]


def maybe_infer_to_datetimelike(
    value: npt.NDArray[np.object_],
) -> np.ndarray | DatetimeArray | TimedeltaArray | PeriodArray | IntervalArray:
    """
    we might have a array (or single object) that is datetime like,
    and no dtype is passed don't change the value unless we find a
    datetime/timedelta set

    this is pretty strict in that a datetime/timedelta is REQUIRED
    in addition to possible nulls/string likes

    Parameters
    ----------
    value : np.ndarray[object]

    Returns
    -------
    np.ndarray, DatetimeArray, TimedeltaArray, PeriodArray, or IntervalArray

    """
    if not isinstance(value, np.ndarray) or value.dtype != object:
        # Caller is responsible for passing only ndarray[object]
        raise TypeError(type(value))  # pragma: no cover
    if value.ndim != 1:
        # Caller is responsible
        raise ValueError(value.ndim)  # pragma: no cover

    if not len(value):
        return value

    # error: Incompatible return value type (got "Union[ExtensionArray,
    # ndarray[Any, Any]]", expected "Union[ndarray[Any, Any], DatetimeArray,
    # TimedeltaArray, PeriodArray, IntervalArray]")
    return lib.maybe_convert_objects(  # type: ignore[return-value]
        value,
        # Here we do not convert numeric dtypes, as if we wanted that,
        #  numpy would have done it for us.
        convert_numeric=False,
        convert_non_numeric=True,
        dtype_if_all_nat=np.dtype("M8[ns]"),
    )


def maybe_cast_to_datetime(
    value: np.ndarray | list, dtype: np.dtype
) -> ExtensionArray | np.ndarray:
    """
    try to cast the array/value to a datetimelike dtype, converting float
    nan to iNaT

    Caller is responsible for handling ExtensionDtype cases and non dt64/td64
    cases.
    """
    from pandas.core.arrays.datetimes import DatetimeArray
    from pandas.core.arrays.timedeltas import TimedeltaArray

    assert dtype.kind in "mM"
    if not is_list_like(value):
        raise TypeError("value must be listlike")

    # TODO: _from_sequence would raise ValueError in cases where
    #  _ensure_nanosecond_dtype raises TypeError
    _ensure_nanosecond_dtype(dtype)

    if lib.is_np_dtype(dtype, "m"):
        res = TimedeltaArray._from_sequence(value, dtype=dtype)
        return res
    else:
        try:
            dta = DatetimeArray._from_sequence(value, dtype=dtype)
        except ValueError as err:
            # We can give a Series-specific exception message.
            if "cannot supply both a tz and a timezone-naive dtype" in str(err):
                raise ValueError(
                    "Cannot convert timezone-aware data to "
                    "timezone-naive dtype. Use "
                    "pd.Series(values).dt.tz_localize(None) instead."
                ) from err
            raise

        return dta


def _ensure_nanosecond_dtype(dtype: DtypeObj) -> None:
    """
    Convert dtypes with granularity less than nanosecond to nanosecond

    >>> _ensure_nanosecond_dtype(np.dtype("M8[us]"))

    >>> _ensure_nanosecond_dtype(np.dtype("M8[D]"))
    Traceback (most recent call last):
        ...
    TypeError: dtype=datetime64[D] is not supported. Supported resolutions are 's', 'ms', 'us', and 'ns'

    >>> _ensure_nanosecond_dtype(np.dtype("m8[ps]"))
    Traceback (most recent call last):
        ...
    TypeError: dtype=timedelta64[ps] is not supported. Supported resolutions are 's', 'ms', 'us', and 'ns'
    """  # noqa:E501
    msg = (
        f"The '{dtype.name}' dtype has no unit. "
        f"Please pass in '{dtype.name}[ns]' instead."
    )

    # unpack e.g. SparseDtype
    dtype = getattr(dtype, "subtype", dtype)

    if not isinstance(dtype, np.dtype):
        # i.e. datetime64tz
        pass

    elif dtype.kind in "mM":
        reso = get_unit_from_dtype(dtype)
        if not is_supported_unit(reso):
            # pre-2.0 we would silently swap in nanos for lower-resolutions,
            #  raise for above-nano resolutions
            if dtype.name in ["datetime64", "timedelta64"]:
                raise ValueError(msg)
            # TODO: ValueError or TypeError? existing test
            #  test_constructor_generic_timestamp_bad_frequency expects TypeError
            raise TypeError(
                f"dtype={dtype} is not supported. Supported resolutions are 's', "
                "'ms', 'us', and 'ns'"
            )


# TODO: other value-dependent functions to standardize here include
#  Index._find_common_type_compat
def find_result_type(left: ArrayLike, right: Any) -> DtypeObj:
    """
    Find the type/dtype for a the result of an operation between these objects.

    This is similar to find_common_type, but looks at the objects instead
    of just their dtypes. This can be useful in particular when one of the
    objects does not have a `dtype`.

    Parameters
    ----------
    left : np.ndarray or ExtensionArray
    right : Any

    Returns
    -------
    np.dtype or ExtensionDtype

    See also
    --------
    find_common_type
    numpy.result_type
    """
    new_dtype: DtypeObj

    if (
        isinstance(left, np.ndarray)
        and left.dtype.kind in "iuc"
        and (lib.is_integer(right) or lib.is_float(right))
    ):
        # e.g. with int8 dtype and right=512, we want to end up with
        # np.int16, whereas infer_dtype_from(512) gives np.int64,
        #  which will make us upcast too far.
        if lib.is_float(right) and right.is_integer() and left.dtype.kind != "f":
            right = int(right)

        new_dtype = np.result_type(left, right)

    elif is_valid_na_for_dtype(right, left.dtype):
        # e.g. IntervalDtype[int] and None/np.nan
        new_dtype = ensure_dtype_can_hold_na(left.dtype)

    else:
        dtype, _ = infer_dtype_from(right)

        new_dtype = find_common_type([left.dtype, dtype])

    return new_dtype


def common_dtype_categorical_compat(
    objs: Sequence[Index | ArrayLike], dtype: DtypeObj
) -> DtypeObj:
    """
    Update the result of find_common_type to account for NAs in a Categorical.

    Parameters
    ----------
    objs : list[np.ndarray | ExtensionArray | Index]
    dtype : np.dtype or ExtensionDtype

    Returns
    -------
    np.dtype or ExtensionDtype
    """
    # GH#38240

    # TODO: more generally, could do `not can_hold_na(dtype)`
    if isinstance(dtype, np.dtype) and dtype.kind in "iu":
        for obj in objs:
            # We don't want to accientally allow e.g. "categorical" str here
            obj_dtype = getattr(obj, "dtype", None)
            if isinstance(obj_dtype, CategoricalDtype):
                if isinstance(obj, ABCIndex):
                    # This check may already be cached
                    hasnas = obj.hasnans
                else:
                    # Categorical
                    hasnas = cast("Categorical", obj)._hasna

                if hasnas:
                    # see test_union_int_categorical_with_nan
                    dtype = np.dtype(np.float64)
                    break
    return dtype


@overload
def find_common_type(types: list[np.dtype]) -> np.dtype:
    ...


@overload
def find_common_type(types: list[ExtensionDtype]) -> DtypeObj:
    ...


@overload
def find_common_type(types: list[DtypeObj]) -> DtypeObj:
    ...


def find_common_type(types):
    """
    Find a common data type among the given dtypes.

    Parameters
    ----------
    types : list of dtypes

    Returns
    -------
    pandas extension or numpy dtype

    See Also
    --------
    numpy.find_common_type

    """
    if not types:
        raise ValueError("no types given")

    first = types[0]

    # workaround for find_common_type([np.dtype('datetime64[ns]')] * 2)
    # => object
    if lib.dtypes_all_equal(list(types)):
        return first

    # get unique types (dict.fromkeys is used as order-preserving set())
    types = list(dict.fromkeys(types).keys())

    if any(isinstance(t, ExtensionDtype) for t in types):
        for t in types:
            if isinstance(t, ExtensionDtype):
                res = t._get_common_dtype(types)
                if res is not None:
                    return res
        return np.dtype("object")

    # take lowest unit
    if all(lib.is_np_dtype(t, "M") for t in types):
        return np.dtype(max(types))
    if all(lib.is_np_dtype(t, "m") for t in types):
        return np.dtype(max(types))

    # don't mix bool / int or float or complex
    # this is different from numpy, which casts bool with float/int as int
    has_bools = any(t.kind == "b" for t in types)
    if has_bools:
        for t in types:
            if t.kind in "iufc":
                return np.dtype("object")

    return np.find_common_type(types, [])


def construct_2d_arraylike_from_scalar(
    value: Scalar, length: int, width: int, dtype: np.dtype, copy: bool
) -> np.ndarray:
    shape = (length, width)

    if dtype.kind in "mM":
        value = _maybe_box_and_unbox_datetimelike(value, dtype)
    elif dtype == _dtype_obj:
        if isinstance(value, (np.timedelta64, np.datetime64)):
            # calling np.array below would cast to pytimedelta/pydatetime
            out = np.empty(shape, dtype=object)
            out.fill(value)
            return out

    # Attempt to coerce to a numpy array
    try:
        arr = np.array(value, dtype=dtype, copy=copy)
    except (ValueError, TypeError) as err:
        raise TypeError(
            f"DataFrame constructor called with incompatible data and dtype: {err}"
        ) from err

    if arr.ndim != 0:
        raise ValueError("DataFrame constructor not properly called!")

    return np.full(shape, arr)


def construct_1d_arraylike_from_scalar(
    value: Scalar, length: int, dtype: DtypeObj | None
) -> ArrayLike:
    """
    create a np.ndarray / pandas type of specified shape and dtype
    filled with values

    Parameters
    ----------
    value : scalar value
    length : int
    dtype : pandas_dtype or np.dtype

    Returns
    -------
    np.ndarray / pandas type of length, filled with value

    """

    if dtype is None:
        try:
            dtype, value = infer_dtype_from_scalar(value)
        except OutOfBoundsDatetime:
            dtype = _dtype_obj

    if isinstance(dtype, ExtensionDtype):
        cls = dtype.construct_array_type()
        seq = [] if length == 0 else [value]
        subarr = cls._from_sequence(seq, dtype=dtype).repeat(length)

    else:
        if length and dtype.kind in "iu" and isna(value):
            # coerce if we have nan for an integer dtype
            dtype = np.dtype("float64")
        elif isinstance(dtype, np.dtype) and dtype.kind in "US":
            # we need to coerce to object dtype to avoid
            # to allow numpy to take our string as a scalar value
            dtype = np.dtype("object")
            if not isna(value):
                value = ensure_str(value)
        elif dtype.kind in "mM":
            value = _maybe_box_and_unbox_datetimelike(value, dtype)

        subarr = np.empty(length, dtype=dtype)
        if length:
            # GH 47391: numpy > 1.24 will raise filling np.nan into int dtypes
            subarr.fill(value)

    return subarr


def _maybe_box_and_unbox_datetimelike(value: Scalar, dtype: DtypeObj):
    # Caller is responsible for checking dtype.kind in "mM"

    if isinstance(value, dt.datetime):
        # we dont want to box dt64, in particular datetime64("NaT")
        value = maybe_box_datetimelike(value, dtype)

    return _maybe_unbox_datetimelike(value, dtype)


def construct_1d_object_array_from_listlike(values: Sized) -> np.ndarray:
    """
    Transform any list-like object in a 1-dimensional numpy array of object
    dtype.

    Parameters
    ----------
    values : any iterable which has a len()

    Raises
    ------
    TypeError
        * If `values` does not have a len()

    Returns
    -------
    1-dimensional numpy array of dtype object
    """
    # numpy will try to interpret nested lists as further dimensions, hence
    # making a 1D array that contains list-likes is a bit tricky:
    result = np.empty(len(values), dtype="object")
    result[:] = values
    return result


def maybe_cast_to_integer_array(arr: list | np.ndarray, dtype: np.dtype) -> np.ndarray:
    """
    Takes any dtype and returns the casted version, raising for when data is
    incompatible with integer/unsigned integer dtypes.

    Parameters
    ----------
    arr : np.ndarray or list
        The array to cast.
    dtype : np.dtype
        The integer dtype to cast the array to.

    Returns
    -------
    ndarray
        Array of integer or unsigned integer dtype.

    Raises
    ------
    OverflowError : the dtype is incompatible with the data
    ValueError : loss of precision has occurred during casting

    Examples
    --------
    If you try to coerce negative values to unsigned integers, it raises:

    >>> pd.Series([-1], dtype="uint64")
    Traceback (most recent call last):
        ...
    OverflowError: Trying to coerce negative values to unsigned integers

    Also, if you try to coerce float values to integers, it raises:

    >>> maybe_cast_to_integer_array([1, 2, 3.5], dtype=np.dtype("int64"))
    Traceback (most recent call last):
        ...
    ValueError: Trying to coerce float values to integers
    """
    assert dtype.kind in "iu"

    try:
        if not isinstance(arr, np.ndarray):
            with warnings.catch_warnings():
                # We already disallow dtype=uint w/ negative numbers
                # (test_constructor_coercion_signed_to_unsigned) so safe to ignore.
                warnings.filterwarnings(
                    "ignore",
                    "NumPy will stop allowing conversion of out-of-bound Python int",
                    DeprecationWarning,
                )
                casted = np.array(arr, dtype=dtype, copy=False)
        else:
            with warnings.catch_warnings():
                warnings.filterwarnings("ignore", category=RuntimeWarning)
                casted = arr.astype(dtype, copy=False)
    except OverflowError as err:
        raise OverflowError(
            "The elements provided in the data cannot all be "
            f"casted to the dtype {dtype}"
        ) from err

    if isinstance(arr, np.ndarray) and arr.dtype == dtype:
        # avoid expensive array_equal check
        return casted

    with warnings.catch_warnings():
        warnings.filterwarnings("ignore", category=RuntimeWarning)
        warnings.filterwarnings(
            "ignore", "elementwise comparison failed", FutureWarning
        )
        if np.array_equal(arr, casted):
            return casted

    # We do this casting to allow for proper
    # data and dtype checking.
    #
    # We didn't do this earlier because NumPy
    # doesn't handle `uint64` correctly.
    arr = np.asarray(arr)

    if np.issubdtype(arr.dtype, str):
        if (casted.astype(str) == arr).all():
            return casted
        raise ValueError(f"string values cannot be losslessly cast to {dtype}")

    if dtype.kind == "u" and (arr < 0).any():
        raise OverflowError("Trying to coerce negative values to unsigned integers")

    if arr.dtype.kind == "f":
        if not np.isfinite(arr).all():
            raise IntCastingNaNError(
                "Cannot convert non-finite values (NA or inf) to integer"
            )
        raise ValueError("Trying to coerce float values to integers")
    if arr.dtype == object:
        raise ValueError("Trying to coerce float values to integers")

    if casted.dtype < arr.dtype:
        # GH#41734 e.g. [1, 200, 923442] and dtype="int8" -> overflows
        raise ValueError(
            f"Values are too large to be losslessly converted to {dtype}. "
            f"To cast anyway, use pd.Series(values).astype({dtype})"
        )

    if arr.dtype.kind in "mM":
        # test_constructor_maskedarray_nonfloat
        raise TypeError(
            f"Constructing a Series or DataFrame from {arr.dtype} values and "
            f"dtype={dtype} is not supported. Use values.view({dtype}) instead."
        )

    # No known cases that get here, but raising explicitly to cover our bases.
    raise ValueError(f"values cannot be losslessly cast to {dtype}")


def can_hold_element(arr: ArrayLike, element: Any) -> bool:
    """
    Can we do an inplace setitem with this element in an array with this dtype?

    Parameters
    ----------
    arr : np.ndarray or ExtensionArray
    element : Any

    Returns
    -------
    bool
    """
    dtype = arr.dtype
    if not isinstance(dtype, np.dtype) or dtype.kind in "mM":
        if isinstance(dtype, (PeriodDtype, IntervalDtype, DatetimeTZDtype, np.dtype)):
            # np.dtype here catches datetime64ns and timedelta64ns; we assume
            #  in this case that we have DatetimeArray/TimedeltaArray
            arr = cast(
                "PeriodArray | DatetimeArray | TimedeltaArray | IntervalArray", arr
            )
            try:
                arr._validate_setitem_value(element)
                return True
            except (ValueError, TypeError):
                # TODO: re-use _catch_deprecated_value_error to ensure we are
                #  strict about what exceptions we allow through here.
                return False

        # This is technically incorrect, but maintains the behavior of
        # ExtensionBlock._can_hold_element
        return True

    try:
        np_can_hold_element(dtype, element)
        return True
    except (TypeError, LossySetitemError):
        return False


def np_can_hold_element(dtype: np.dtype, element: Any) -> Any:
    """
    Raise if we cannot losslessly set this element into an ndarray with this dtype.

    Specifically about places where we disagree with numpy.  i.e. there are
    cases where numpy will raise in doing the setitem that we do not check
    for here, e.g. setting str "X" into a numeric ndarray.

    Returns
    -------
    Any
        The element, potentially cast to the dtype.

    Raises
    ------
    ValueError : If we cannot losslessly store this element with this dtype.
    """
    if dtype == _dtype_obj:
        return element

    tipo = _maybe_infer_dtype_type(element)

    if dtype.kind in "iu":
        if isinstance(element, range):
            if _dtype_can_hold_range(element, dtype):
                return element
            raise LossySetitemError

        if is_integer(element) or (is_float(element) and element.is_integer()):
            # e.g. test_setitem_series_int8 if we have a python int 1
            #  tipo may be np.int32, despite the fact that it will fit
            #  in smaller int dtypes.
            info = np.iinfo(dtype)
            if info.min <= element <= info.max:
                return dtype.type(element)
            raise LossySetitemError

        if tipo is not None:
            if tipo.kind not in "iu":
                if isinstance(element, np.ndarray) and element.dtype.kind == "f":
                    # If all can be losslessly cast to integers, then we can hold them
                    with np.errstate(invalid="ignore"):
                        # We check afterwards if cast was losslessly, so no need to show
                        # the warning
                        casted = element.astype(dtype)
                    comp = casted == element
                    if comp.all():
                        # Return the casted values bc they can be passed to
                        #  np.putmask, whereas the raw values cannot.
                        #  see TestSetitemFloatNDarrayIntoIntegerSeries
                        return casted
                    raise LossySetitemError

                # Anything other than integer we cannot hold
                raise LossySetitemError
            if (
                dtype.kind == "u"
                and isinstance(element, np.ndarray)
                and element.dtype.kind == "i"
            ):
                # see test_where_uint64
                casted = element.astype(dtype)
                if (casted == element).all():
                    # TODO: faster to check (element >=0).all()?  potential
                    #  itemsize issues there?
                    return casted
                raise LossySetitemError
            if dtype.itemsize < tipo.itemsize:
                raise LossySetitemError
            if not isinstance(tipo, np.dtype):
                # i.e. nullable IntegerDtype; we can put this into an ndarray
                #  losslessly iff it has no NAs
                if element._hasna:
                    raise LossySetitemError
                return element

            return element

        raise LossySetitemError

    if dtype.kind == "f":
        if lib.is_integer(element) or lib.is_float(element):
            casted = dtype.type(element)
            if np.isnan(casted) or casted == element:
                return casted
            # otherwise e.g. overflow see TestCoercionFloat32
            raise LossySetitemError

        if tipo is not None:
            # TODO: itemsize check?
            if tipo.kind not in "iuf":
                # Anything other than float/integer we cannot hold
                raise LossySetitemError
            if not isinstance(tipo, np.dtype):
                # i.e. nullable IntegerDtype or FloatingDtype;
                #  we can put this into an ndarray losslessly iff it has no NAs
                if element._hasna:
                    raise LossySetitemError
                return element
            elif tipo.itemsize > dtype.itemsize or tipo.kind != dtype.kind:
                if isinstance(element, np.ndarray):
                    # e.g. TestDataFrameIndexingWhere::test_where_alignment
                    casted = element.astype(dtype)
                    if np.array_equal(casted, element, equal_nan=True):
                        return casted
                    raise LossySetitemError

            return element

        raise LossySetitemError

    if dtype.kind == "c":
        if lib.is_integer(element) or lib.is_complex(element) or lib.is_float(element):
            if np.isnan(element):
                # see test_where_complex GH#6345
                return dtype.type(element)

            with warnings.catch_warnings():
                warnings.filterwarnings("ignore")
                casted = dtype.type(element)
            if casted == element:
                return casted
            # otherwise e.g. overflow see test_32878_complex_itemsize
            raise LossySetitemError

        if tipo is not None:
            if tipo.kind in "iufc":
                return element
            raise LossySetitemError
        raise LossySetitemError

    if dtype.kind == "b":
        if tipo is not None:
            if tipo.kind == "b":
                if not isinstance(tipo, np.dtype):
                    # i.e. we have a BooleanArray
                    if element._hasna:
                        # i.e. there are pd.NA elements
                        raise LossySetitemError
                return element
            raise LossySetitemError
        if lib.is_bool(element):
            return element
        raise LossySetitemError

    if dtype.kind == "S":
        # TODO: test tests.frame.methods.test_replace tests get here,
        #  need more targeted tests.  xref phofl has a PR about this
        if tipo is not None:
            if tipo.kind == "S" and tipo.itemsize <= dtype.itemsize:
                return element
            raise LossySetitemError
        if isinstance(element, bytes) and len(element) <= dtype.itemsize:
            return element
        raise LossySetitemError

    if dtype.kind == "V":
        # i.e. np.void, which cannot hold _anything_
        raise LossySetitemError

    raise NotImplementedError(dtype)


def _dtype_can_hold_range(rng: range, dtype: np.dtype) -> bool:
    """
    _maybe_infer_dtype_type infers to int64 (and float64 for very large endpoints),
    but in many cases a range can be held by a smaller integer dtype.
    Check if this is one of those cases.
    """
    if not len(rng):
        return True
    return np.can_cast(rng[0], dtype) and np.can_cast(rng[-1], dtype)<|MERGE_RESOLUTION|>--- conflicted
+++ resolved
@@ -793,15 +793,7 @@
             dtype = val.dtype
             # TODO: test with datetime(2920, 10, 1) based on test_replace_dtypes
         else:
-<<<<<<< HEAD
-            if pandas_dtype:
-                dtype = DatetimeTZDtype(unit=val.unit, tz=val.tz)
-            else:
-                # return datetimetz as object
-                return _dtype_obj, val
-=======
-            dtype = DatetimeTZDtype(unit="ns", tz=val.tz)
->>>>>>> ddff84a5
+            dtype = DatetimeTZDtype(unit=val.unit, tz=val.tz)
 
     elif isinstance(val, (np.timedelta64, dt.timedelta)):
         try:
