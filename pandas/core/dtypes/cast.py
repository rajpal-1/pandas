"""
Routines for casting.
"""

from __future__ import annotations

from datetime import (
    date,
    datetime,
    timedelta,
)
import functools
from typing import (
    TYPE_CHECKING,
    Any,
    Sized,
    TypeVar,
    cast,
    overload,
)
import warnings

import numpy as np

from pandas._libs import lib
from pandas._libs.tslibs import (
    NaT,
    OutOfBoundsDatetime,
    OutOfBoundsTimedelta,
    Timedelta,
    Timestamp,
    astype_overflowsafe,
    get_supported_reso,
    get_unit_from_dtype,
    is_supported_unit,
    npy_unit_to_abbrev,
)
from pandas._libs.tslibs.timedeltas import array_to_timedelta64
from pandas._typing import (
    ArrayLike,
    Dtype,
    DtypeObj,
    Scalar,
)
from pandas.errors import (
    IntCastingNaNError,
    LossySetitemError,
)
from pandas.util._exceptions import find_stack_level
from pandas.util._validators import validate_bool_kwarg

from pandas.core.dtypes.astype import astype_nansafe
from pandas.core.dtypes.common import (
    DT64NS_DTYPE,
    TD64NS_DTYPE,
    ensure_int8,
    ensure_int16,
    ensure_int32,
    ensure_int64,
    ensure_object,
    ensure_str,
    is_bool,
    is_bool_dtype,
    is_complex,
    is_complex_dtype,
    is_datetime64_dtype,
    is_extension_array_dtype,
    is_float,
    is_float_dtype,
    is_integer,
    is_integer_dtype,
    is_numeric_dtype,
    is_object_dtype,
    is_scalar,
    is_string_dtype,
    is_timedelta64_dtype,
    is_unsigned_integer_dtype,
    pandas_dtype,
)
from pandas.core.dtypes.dtypes import (
    CategoricalDtype,
    DatetimeTZDtype,
    ExtensionDtype,
    IntervalDtype,
    PeriodDtype,
)
from pandas.core.dtypes.generic import (
    ABCExtensionArray,
    ABCIndex,
    ABCSeries,
)
from pandas.core.dtypes.inference import is_list_like
from pandas.core.dtypes.missing import (
    array_equivalent,
    is_valid_na_for_dtype,
    isna,
    na_value_for_dtype,
    notna,
)

if TYPE_CHECKING:

    from pandas import Index
    from pandas.core.arrays import (
        Categorical,
        DatetimeArray,
        ExtensionArray,
        IntervalArray,
        PeriodArray,
        TimedeltaArray,
    )


_int8_max = np.iinfo(np.int8).max
_int16_max = np.iinfo(np.int16).max
_int32_max = np.iinfo(np.int32).max
_int64_max = np.iinfo(np.int64).max

_dtype_obj = np.dtype(object)

NumpyArrayT = TypeVar("NumpyArrayT", bound=np.ndarray)


def maybe_convert_platform(
    values: list | tuple | range | np.ndarray | ExtensionArray,
) -> ArrayLike:
    """try to do platform conversion, allow ndarray or list here"""
    arr: ArrayLike

    if isinstance(values, (list, tuple, range)):
        arr = construct_1d_object_array_from_listlike(values)
    else:
        # The caller is responsible for ensuring that we have np.ndarray
        #  or ExtensionArray here.
        arr = values

    if arr.dtype == _dtype_obj:
        arr = cast(np.ndarray, arr)
        arr = lib.maybe_convert_objects(arr)

    return arr


def is_nested_object(obj) -> bool:
    """
    return a boolean if we have a nested object, e.g. a Series with 1 or
    more Series elements

    This may not be necessarily be performant.

    """
    return bool(
        isinstance(obj, ABCSeries)
        and is_object_dtype(obj.dtype)
        and any(isinstance(v, ABCSeries) for v in obj._values)
    )


def maybe_box_datetimelike(value: Scalar, dtype: Dtype | None = None) -> Scalar:
    """
    Cast scalar to Timestamp or Timedelta if scalar is datetime-like
    and dtype is not object.

    Parameters
    ----------
    value : scalar
    dtype : Dtype, optional

    Returns
    -------
    scalar
    """
    if dtype == _dtype_obj:
        pass
    elif isinstance(value, (np.datetime64, datetime)):
        value = Timestamp(value)
    elif isinstance(value, (np.timedelta64, timedelta)):
        value = Timedelta(value)

    return value


def maybe_box_native(value: Scalar) -> Scalar:
    """
    If passed a scalar cast the scalar to a python native type.

    Parameters
    ----------
    value : scalar or Series

    Returns
    -------
    scalar or Series
    """
    if is_float(value):
        # error: Argument 1 to "float" has incompatible type
        # "Union[Union[str, int, float, bool], Union[Any, Timestamp, Timedelta, Any]]";
        # expected "Union[SupportsFloat, _SupportsIndex, str]"
        value = float(value)  # type: ignore[arg-type]
    elif is_integer(value):
        # error: Argument 1 to "int" has incompatible type
        # "Union[Union[str, int, float, bool], Union[Any, Timestamp, Timedelta, Any]]";
        # expected "Union[str, SupportsInt, _SupportsIndex, _SupportsTrunc]"
        value = int(value)  # type: ignore[arg-type]
    elif is_bool(value):
        value = bool(value)
    elif isinstance(value, (np.datetime64, np.timedelta64)):
        value = maybe_box_datetimelike(value)
    return value


def _maybe_unbox_datetimelike(value: Scalar, dtype: DtypeObj) -> Scalar:
    """
    Convert a Timedelta or Timestamp to timedelta64 or datetime64 for setting
    into a numpy array.  Failing to unbox would risk dropping nanoseconds.

    Notes
    -----
    Caller is responsible for checking dtype.kind in ["m", "M"]
    """
    if is_valid_na_for_dtype(value, dtype):
        # GH#36541: can't fill array directly with pd.NaT
        # > np.empty(10, dtype="datetime64[ns]").fill(pd.NaT)
        # ValueError: cannot convert float NaN to integer
        value = dtype.type("NaT", "ns")
    elif isinstance(value, Timestamp):
        if value.tz is None:
            value = value.to_datetime64()
        elif not isinstance(dtype, DatetimeTZDtype):
            raise TypeError("Cannot unbox tzaware Timestamp to tznaive dtype")
    elif isinstance(value, Timedelta):
        value = value.to_timedelta64()

    _disallow_mismatched_datetimelike(value, dtype)
    return value


def _disallow_mismatched_datetimelike(value, dtype: DtypeObj):
    """
    numpy allows np.array(dt64values, dtype="timedelta64[ns]") and
    vice-versa, but we do not want to allow this, so we need to
    check explicitly
    """
    vdtype = getattr(value, "dtype", None)
    if vdtype is None:
        return
    elif (vdtype.kind == "m" and dtype.kind == "M") or (
        vdtype.kind == "M" and dtype.kind == "m"
    ):
        raise TypeError(f"Cannot cast {repr(value)} to {dtype}")


@overload
def maybe_downcast_to_dtype(result: np.ndarray, dtype: str | np.dtype) -> np.ndarray:
    ...


@overload
def maybe_downcast_to_dtype(result: ExtensionArray, dtype: str | np.dtype) -> ArrayLike:
    ...


def maybe_downcast_to_dtype(result: ArrayLike, dtype: str | np.dtype) -> ArrayLike:
    """
    try to cast to the specified dtype (e.g. convert back to bool/int
    or could be an astype of float64->float32
    """
    do_round = False

    if isinstance(dtype, str):
        if dtype == "infer":
            inferred_type = lib.infer_dtype(result, skipna=False)
            if inferred_type == "boolean":
                dtype = "bool"
            elif inferred_type == "integer":
                dtype = "int64"
            elif inferred_type == "datetime64":
                dtype = "datetime64[ns]"
            elif inferred_type in ["timedelta", "timedelta64"]:
                dtype = "timedelta64[ns]"

            # try to upcast here
            elif inferred_type == "floating":
                dtype = "int64"
                if issubclass(result.dtype.type, np.number):
                    do_round = True

            else:
                # TODO: complex?  what if result is already non-object?
                dtype = "object"

        dtype = np.dtype(dtype)

    if not isinstance(dtype, np.dtype):
        # enforce our signature annotation
        raise TypeError(dtype)  # pragma: no cover

    converted = maybe_downcast_numeric(result, dtype, do_round)
    if converted is not result:
        return converted

    # a datetimelike
    # GH12821, iNaT is cast to float
    if dtype.kind in ["M", "m"] and result.dtype.kind in ["i", "f"]:
        result = result.astype(dtype)

    elif dtype.kind == "m" and result.dtype == _dtype_obj:
        # test_where_downcast_to_td64
        result = cast(np.ndarray, result)
        result = array_to_timedelta64(result)

    elif dtype == np.dtype("M8[ns]") and result.dtype == _dtype_obj:
        return np.asarray(maybe_cast_to_datetime(result, dtype=dtype))

    return result


@overload
def maybe_downcast_numeric(
    result: np.ndarray, dtype: np.dtype, do_round: bool = False
) -> np.ndarray:
    ...


@overload
def maybe_downcast_numeric(
    result: ExtensionArray, dtype: DtypeObj, do_round: bool = False
) -> ArrayLike:
    ...


def maybe_downcast_numeric(
    result: ArrayLike, dtype: DtypeObj, do_round: bool = False
) -> ArrayLike:
    """
    Subset of maybe_downcast_to_dtype restricted to numeric dtypes.

    Parameters
    ----------
    result : ndarray or ExtensionArray
    dtype : np.dtype or ExtensionDtype
    do_round : bool

    Returns
    -------
    ndarray or ExtensionArray
    """
    if not isinstance(dtype, np.dtype) or not isinstance(result.dtype, np.dtype):
        # e.g. SparseDtype has no itemsize attr
        return result

    def trans(x):
        if do_round:
            return x.round()
        return x

    if dtype.kind == result.dtype.kind:
        # don't allow upcasts here (except if empty)
        if result.dtype.itemsize <= dtype.itemsize and result.size:
            return result

    if is_bool_dtype(dtype) or is_integer_dtype(dtype):

        if not result.size:
            # if we don't have any elements, just astype it
            return trans(result).astype(dtype)

        # do a test on the first element, if it fails then we are done
        r = result.ravel()
        arr = np.array([r[0]])

        if isna(arr).any():
            # if we have any nulls, then we are done
            return result

        elif not isinstance(r[0], (np.integer, np.floating, int, float, bool)):
            # a comparable, e.g. a Decimal may slip in here
            return result

        if (
            issubclass(result.dtype.type, (np.object_, np.number))
            and notna(result).all()
        ):
            new_result = trans(result).astype(dtype)
            if new_result.dtype.kind == "O" or result.dtype.kind == "O":
                # np.allclose may raise TypeError on object-dtype
                if (new_result == result).all():
                    return new_result
            else:
                if np.allclose(new_result, result, rtol=0):
                    return new_result

    elif (
        issubclass(dtype.type, np.floating)
        and not is_bool_dtype(result.dtype)
        and not is_string_dtype(result.dtype)
    ):
        new_result = result.astype(dtype)

        # Adjust tolerances based on floating point size
        size_tols = {4: 5e-4, 8: 5e-8, 16: 5e-16}

        atol = size_tols.get(new_result.dtype.itemsize, 0.0)

        # Check downcast float values are still equal within 7 digits when
        # converting from float64 to float32
        if np.allclose(new_result, result, equal_nan=True, rtol=0.0, atol=atol):
            return new_result

    elif dtype.kind == result.dtype.kind == "c":
        new_result = result.astype(dtype)

        if array_equivalent(new_result, result):
            # TODO: use tolerance like we do for float?
            return new_result

    return result


def maybe_cast_pointwise_result(
    result: ArrayLike,
    dtype: DtypeObj,
    numeric_only: bool = False,
    same_dtype: bool = True,
) -> ArrayLike:
    """
    Try casting result of a pointwise operation back to the original dtype if
    appropriate.

    Parameters
    ----------
    result : array-like
        Result to cast.
    dtype : np.dtype or ExtensionDtype
        Input Series from which result was calculated.
    numeric_only : bool, default False
        Whether to cast only numerics or datetimes as well.
    same_dtype : bool, default True
        Specify dtype when calling _from_sequence

    Returns
    -------
    result : array-like
        result maybe casted to the dtype.
    """

    assert not is_scalar(result)

    if isinstance(dtype, ExtensionDtype):
        if not isinstance(dtype, (CategoricalDtype, DatetimeTZDtype)):
            # TODO: avoid this special-casing
            # We have to special case categorical so as not to upcast
            # things like counts back to categorical

            cls = dtype.construct_array_type()
            if same_dtype:
                result = maybe_cast_to_extension_array(cls, result, dtype=dtype)
            else:
                result = maybe_cast_to_extension_array(cls, result)

    elif (numeric_only and is_numeric_dtype(dtype)) or not numeric_only:
        result = maybe_downcast_to_dtype(result, dtype)

    return result


def maybe_cast_to_extension_array(
    cls: type[ExtensionArray], obj: ArrayLike, dtype: ExtensionDtype | None = None
) -> ArrayLike:
    """
    Call to `_from_sequence` that returns the object unchanged on Exception.

    Parameters
    ----------
    cls : class, subclass of ExtensionArray
    obj : arraylike
        Values to pass to cls._from_sequence
    dtype : ExtensionDtype, optional

    Returns
    -------
    ExtensionArray or obj
    """
    from pandas.core.arrays.string_ import BaseStringArray

    assert isinstance(cls, type), f"must pass a type: {cls}"
    assertion_msg = f"must pass a subclass of ExtensionArray: {cls}"
    assert issubclass(cls, ABCExtensionArray), assertion_msg

    # Everything can be converted to StringArrays, but we may not want to convert
    if issubclass(cls, BaseStringArray) and lib.infer_dtype(obj) != "string":
        return obj

    try:
        result = cls._from_sequence(obj, dtype=dtype)
    except Exception:
        # We can't predict what downstream EA constructors may raise
        result = obj
    return result


@overload
def ensure_dtype_can_hold_na(dtype: np.dtype) -> np.dtype:
    ...


@overload
def ensure_dtype_can_hold_na(dtype: ExtensionDtype) -> ExtensionDtype:
    ...


def ensure_dtype_can_hold_na(dtype: DtypeObj) -> DtypeObj:
    """
    If we have a dtype that cannot hold NA values, find the best match that can.
    """
    if isinstance(dtype, ExtensionDtype):
        if dtype._can_hold_na:
            return dtype
        elif isinstance(dtype, IntervalDtype):
            # TODO(GH#45349): don't special-case IntervalDtype, allow
            #  overriding instead of returning object below.
            return IntervalDtype(np.float64, closed=dtype.closed)
        return _dtype_obj
    elif dtype.kind == "b":
        return _dtype_obj
    elif dtype.kind in ["i", "u"]:
        return np.dtype(np.float64)
    return dtype


def maybe_promote(dtype: np.dtype, fill_value=np.nan):
    """
    Find the minimal dtype that can hold both the given dtype and fill_value.

    Parameters
    ----------
    dtype : np.dtype
    fill_value : scalar, default np.nan

    Returns
    -------
    dtype
        Upcasted from dtype argument if necessary.
    fill_value
        Upcasted from fill_value argument if necessary.

    Raises
    ------
    ValueError
        If fill_value is a non-scalar and dtype is not object.
    """
    # TODO(2.0): need to directly use the non-cached version as long as we
    # possibly raise a deprecation warning for datetime dtype
    if dtype.kind == "M":
        return _maybe_promote(dtype, fill_value)
    # for performance, we are using a cached version of the actual implementation
    # of the function in _maybe_promote. However, this doesn't always work (in case
    # of non-hashable arguments), so we fallback to the actual implementation if needed
    try:
        # error: Argument 3 to "__call__" of "_lru_cache_wrapper" has incompatible type
        # "Type[Any]"; expected "Hashable"  [arg-type]
        return _maybe_promote_cached(
            dtype, fill_value, type(fill_value)  # type: ignore[arg-type]
        )
    except TypeError:
        # if fill_value is not hashable (required for caching)
        return _maybe_promote(dtype, fill_value)


@functools.lru_cache(maxsize=128)
def _maybe_promote_cached(dtype, fill_value, fill_value_type):
    # The cached version of _maybe_promote below
    # This also use fill_value_type as (unused) argument to use this in the
    # cache lookup -> to differentiate 1 and True
    return _maybe_promote(dtype, fill_value)


def _maybe_promote(dtype: np.dtype, fill_value=np.nan):
    # The actual implementation of the function, use `maybe_promote` above for
    # a cached version.
    if not is_scalar(fill_value):
        # with object dtype there is nothing to promote, and the user can
        #  pass pretty much any weird fill_value they like
        if not is_object_dtype(dtype):
            # with object dtype there is nothing to promote, and the user can
            #  pass pretty much any weird fill_value they like
            raise ValueError("fill_value must be a scalar")
        dtype = _dtype_obj
        return dtype, fill_value

    kinds = ["i", "u", "f", "c", "m", "M"]
    if is_valid_na_for_dtype(fill_value, dtype) and dtype.kind in kinds:
        dtype = ensure_dtype_can_hold_na(dtype)
        fv = na_value_for_dtype(dtype)
        return dtype, fv

    elif isinstance(dtype, CategoricalDtype):
        if fill_value in dtype.categories or isna(fill_value):
            return dtype, fill_value
        else:
            return object, ensure_object(fill_value)

    elif isna(fill_value):
        dtype = _dtype_obj
        if fill_value is None:
            # but we retain e.g. pd.NA
            fill_value = np.nan
        return dtype, fill_value

    # returns tuple of (dtype, fill_value)
    if issubclass(dtype.type, np.datetime64):
        inferred, fv = infer_dtype_from_scalar(fill_value, pandas_dtype=True)
        if inferred == dtype:
            return dtype, fv

        # TODO(2.0): once this deprecation is enforced, this whole case
        # becomes equivalent to:
        #  dta = DatetimeArray._from_sequence([], dtype="M8[ns]")
        #  try:
        #      fv = dta._validate_setitem_value(fill_value)
        #      return dta.dtype, fv
        #  except (ValueError, TypeError):
        #      return _dtype_obj, fill_value
        if isinstance(fill_value, date) and not isinstance(fill_value, datetime):
            # deprecate casting of date object to match infer_dtype_from_scalar
            #  and DatetimeArray._validate_setitem_value
            try:
                fv = Timestamp(fill_value).to_datetime64()
            except OutOfBoundsDatetime:
                pass
            else:
                warnings.warn(
                    "Using a `date` object for fill_value with `datetime64[ns]` "
                    "dtype is deprecated. In a future version, this will be cast "
                    "to object dtype. Pass `fill_value=Timestamp(date_obj)` instead.",
                    FutureWarning,
                    stacklevel=find_stack_level(),
                )
                return dtype, fv
        elif isinstance(fill_value, str):
            try:
                # explicitly wrap in str to convert np.str_
                fv = Timestamp(str(fill_value))
            except (ValueError, TypeError):
                pass
            else:
                if isna(fv) or fv.tz is None:
                    return dtype, fv.asm8

        return np.dtype("object"), fill_value

    elif issubclass(dtype.type, np.timedelta64):
        inferred, fv = infer_dtype_from_scalar(fill_value, pandas_dtype=True)
        if inferred == dtype:
            return dtype, fv

        return np.dtype("object"), fill_value

    elif is_float(fill_value):
        if issubclass(dtype.type, np.bool_):
            dtype = np.dtype(np.object_)

        elif issubclass(dtype.type, np.integer):
            dtype = np.dtype(np.float64)

        elif dtype.kind == "f":
            mst = np.min_scalar_type(fill_value)
            if mst > dtype:
                # e.g. mst is np.float64 and dtype is np.float32
                dtype = mst

        elif dtype.kind == "c":
            mst = np.min_scalar_type(fill_value)
            dtype = np.promote_types(dtype, mst)

    elif is_bool(fill_value):
        if not issubclass(dtype.type, np.bool_):
            dtype = np.dtype(np.object_)

    elif is_integer(fill_value):
        if issubclass(dtype.type, np.bool_):
            dtype = np.dtype(np.object_)

        elif issubclass(dtype.type, np.integer):
            if not np.can_cast(fill_value, dtype):
                # upcast to prevent overflow
                mst = np.min_scalar_type(fill_value)
                dtype = np.promote_types(dtype, mst)
                if dtype.kind == "f":
                    # Case where we disagree with numpy
                    dtype = np.dtype(np.object_)

    elif is_complex(fill_value):
        if issubclass(dtype.type, np.bool_):
            dtype = np.dtype(np.object_)

        elif issubclass(dtype.type, (np.integer, np.floating)):
            mst = np.min_scalar_type(fill_value)
            dtype = np.promote_types(dtype, mst)

        elif dtype.kind == "c":
            mst = np.min_scalar_type(fill_value)
            if mst > dtype:
                # e.g. mst is np.complex128 and dtype is np.complex64
                dtype = mst

    else:
        dtype = np.dtype(np.object_)

    # in case we have a string that looked like a number
    if issubclass(dtype.type, (bytes, str)):
        dtype = np.dtype(np.object_)

    fill_value = _ensure_dtype_type(fill_value, dtype)
    return dtype, fill_value


def _ensure_dtype_type(value, dtype: np.dtype):
    """
    Ensure that the given value is an instance of the given dtype.

    e.g. if out dtype is np.complex64_, we should have an instance of that
    as opposed to a python complex object.

    Parameters
    ----------
    value : object
    dtype : np.dtype

    Returns
    -------
    object
    """
    # Start with exceptions in which we do _not_ cast to numpy types

    if dtype == _dtype_obj:
        return value

    # Note: before we get here we have already excluded isna(value)
    return dtype.type(value)


def infer_dtype_from(val, pandas_dtype: bool = False) -> tuple[DtypeObj, Any]:
    """
    Interpret the dtype from a scalar or array.

    Parameters
    ----------
    val : object
    pandas_dtype : bool, default False
        whether to infer dtype including pandas extension types.
        If False, scalar/array belongs to pandas extension types is inferred as
        object
    """
    if not is_list_like(val):
        return infer_dtype_from_scalar(val, pandas_dtype=pandas_dtype)
    return infer_dtype_from_array(val, pandas_dtype=pandas_dtype)


def infer_dtype_from_scalar(val, pandas_dtype: bool = False) -> tuple[DtypeObj, Any]:
    """
    Interpret the dtype from a scalar.

    Parameters
    ----------
    pandas_dtype : bool, default False
        whether to infer dtype including pandas extension types.
        If False, scalar belongs to pandas extension types is inferred as
        object
    """
    dtype: DtypeObj = _dtype_obj

    # a 1-element ndarray
    if isinstance(val, np.ndarray):
        if val.ndim != 0:
            msg = "invalid ndarray passed to infer_dtype_from_scalar"
            raise ValueError(msg)

        dtype = val.dtype
        val = lib.item_from_zerodim(val)

    elif isinstance(val, str):

        # If we create an empty array using a string to infer
        # the dtype, NumPy will only allocate one character per entry
        # so this is kind of bad. Alternately we could use np.repeat
        # instead of np.empty (but then you still don't want things
        # coming out as np.str_!

        dtype = _dtype_obj

    elif isinstance(val, (np.datetime64, datetime)):
        try:
            val = Timestamp(val)
        except OutOfBoundsDatetime:
            return _dtype_obj, val

        # error: Non-overlapping identity check (left operand type: "Timestamp",
        # right operand type: "NaTType")
        if val is NaT or val.tz is None:  # type: ignore[comparison-overlap]
            dtype = np.dtype("M8[ns]")
            val = val.to_datetime64()
            # TODO(2.0): this should be dtype = val.dtype
            #  to get the correct M8 resolution
        else:
            if pandas_dtype:
                dtype = DatetimeTZDtype(unit="ns", tz=val.tz)
            else:
                # return datetimetz as object
                return _dtype_obj, val

    elif isinstance(val, (np.timedelta64, timedelta)):
        try:
            val = Timedelta(val)
        except (OutOfBoundsTimedelta, OverflowError):
            dtype = _dtype_obj
        else:
            dtype = np.dtype("m8[ns]")
            val = np.timedelta64(val.value, "ns")

    elif is_bool(val):
        dtype = np.dtype(np.bool_)

    elif is_integer(val):
        if isinstance(val, np.integer):
            dtype = np.dtype(type(val))
        else:
            dtype = np.dtype(np.int64)

        try:
            np.array(val, dtype=dtype)
        except OverflowError:
            dtype = np.array(val).dtype

    elif is_float(val):
        if isinstance(val, np.floating):
            dtype = np.dtype(type(val))
        else:
            dtype = np.dtype(np.float64)

    elif is_complex(val):
        dtype = np.dtype(np.complex_)

    elif pandas_dtype:
        if lib.is_period(val):
            dtype = PeriodDtype(freq=val.freq)
        elif lib.is_interval(val):
            subtype = infer_dtype_from_scalar(val.left, pandas_dtype=True)[0]
            dtype = IntervalDtype(subtype=subtype, closed=val.closed)

    return dtype, val


def dict_compat(d: dict[Scalar, Scalar]) -> dict[Scalar, Scalar]:
    """
    Convert datetimelike-keyed dicts to a Timestamp-keyed dict.

    Parameters
    ----------
    d: dict-like object

    Returns
    -------
    dict
    """
    return {maybe_box_datetimelike(key): value for key, value in d.items()}


def infer_dtype_from_array(
    arr, pandas_dtype: bool = False
) -> tuple[DtypeObj, ArrayLike]:
    """
    Infer the dtype from an array.

    Parameters
    ----------
    arr : array
    pandas_dtype : bool, default False
        whether to infer dtype including pandas extension types.
        If False, array belongs to pandas extension types
        is inferred as object

    Returns
    -------
    tuple (numpy-compat/pandas-compat dtype, array)

    Notes
    -----
    if pandas_dtype=False. these infer to numpy dtypes
    exactly with the exception that mixed / object dtypes
    are not coerced by stringifying or conversion

    if pandas_dtype=True. datetime64tz-aware/categorical
    types will retain there character.

    Examples
    --------
    >>> np.asarray([1, '1'])
    array(['1', '1'], dtype='<U21')

    >>> infer_dtype_from_array([1, '1'])
    (dtype('O'), [1, '1'])
    """
    if isinstance(arr, np.ndarray):
        return arr.dtype, arr

    if not is_list_like(arr):
        raise TypeError("'arr' must be list-like")

    if pandas_dtype and is_extension_array_dtype(arr):
        return arr.dtype, arr

    elif isinstance(arr, ABCSeries):
        return arr.dtype, np.asarray(arr)

    # don't force numpy coerce with nan's
    inferred = lib.infer_dtype(arr, skipna=False)
    if inferred in ["string", "bytes", "mixed", "mixed-integer"]:
        return (np.dtype(np.object_), arr)

    arr = np.asarray(arr)
    return arr.dtype, arr


def _maybe_infer_dtype_type(element):
    """
    Try to infer an object's dtype, for use in arithmetic ops.

    Uses `element.dtype` if that's available.
    Objects implementing the iterator protocol are cast to a NumPy array,
    and from there the array's type is used.

    Parameters
    ----------
    element : object
        Possibly has a `.dtype` attribute, and possibly the iterator
        protocol.

    Returns
    -------
    tipo : type

    Examples
    --------
    >>> from collections import namedtuple
    >>> Foo = namedtuple("Foo", "dtype")
    >>> _maybe_infer_dtype_type(Foo(np.dtype("i8")))
    dtype('int64')
    """
    tipo = None
    if hasattr(element, "dtype"):
        tipo = element.dtype
    elif is_list_like(element):
        element = np.asarray(element)
        tipo = element.dtype
    return tipo


def maybe_upcast(
    values: NumpyArrayT,
    fill_value: Scalar = np.nan,
    copy: bool = False,
) -> tuple[NumpyArrayT, Scalar]:
    """
    Provide explicit type promotion and coercion.

    Parameters
    ----------
    values : np.ndarray
        The array that we may want to upcast.
    fill_value : what we want to fill with
    copy : bool, default True
        If True always make a copy even if no upcast is required.

    Returns
    -------
    values: np.ndarray
        the original array, possibly upcast
    fill_value:
        the fill value, possibly upcast
    """
    new_dtype, fill_value = maybe_promote(values.dtype, fill_value)
    # We get a copy in all cases _except_ (values.dtype == new_dtype and not copy)
    upcast_values = values.astype(new_dtype, copy=copy)

    # error: Incompatible return value type (got "Tuple[ndarray[Any, dtype[Any]],
    # Union[Union[str, int, float, bool] Union[Period, Timestamp, Timedelta, Any]]]",
    # expected "Tuple[NumpyArrayT, Union[Union[str, int, float, bool], Union[Period,
    # Timestamp, Timedelta, Any]]]")
    return upcast_values, fill_value  # type: ignore[return-value]


def invalidate_string_dtypes(dtype_set: set[DtypeObj]) -> None:
    """
    Change string like dtypes to object for
    ``DataFrame.select_dtypes()``.
    """
    # error: Argument 1 to <set> has incompatible type "Type[generic]"; expected
    # "Union[dtype[Any], ExtensionDtype, None]"
    # error: Argument 2 to <set> has incompatible type "Type[generic]"; expected
    # "Union[dtype[Any], ExtensionDtype, None]"
    non_string_dtypes = dtype_set - {
        np.dtype("S").type,  # type: ignore[arg-type]
        np.dtype("<U").type,  # type: ignore[arg-type]
    }
    if non_string_dtypes != dtype_set:
        raise TypeError("string dtypes are not allowed, use 'object' instead")


def coerce_indexer_dtype(indexer, categories) -> np.ndarray:
    """coerce the indexer input array to the smallest dtype possible"""
    length = len(categories)
    if length < _int8_max:
        return ensure_int8(indexer)
    elif length < _int16_max:
        return ensure_int16(indexer)
    elif length < _int32_max:
        return ensure_int32(indexer)
    return ensure_int64(indexer)


def soft_convert_objects(
    values: np.ndarray,
    datetime: bool = True,
    numeric: bool = True,
    timedelta: bool = True,
    period: bool = True,
    copy: bool = True,
) -> ArrayLike:
    """
    Try to coerce datetime, timedelta, and numeric object-dtype columns
    to inferred dtype.

    Parameters
    ----------
    values : np.ndarray[object]
    datetime : bool, default True
    numeric: bool, default True
    timedelta : bool, default True
    period : bool, default True
    copy : bool, default True

    Returns
    -------
    np.ndarray or ExtensionArray
    """
    validate_bool_kwarg(datetime, "datetime")
    validate_bool_kwarg(numeric, "numeric")
    validate_bool_kwarg(timedelta, "timedelta")
    validate_bool_kwarg(copy, "copy")

    conversion_count = sum((datetime, numeric, timedelta))
    if conversion_count == 0:
        raise ValueError("At least one of datetime, numeric or timedelta must be True.")

    # Soft conversions
    if datetime or timedelta:
        # GH 20380, when datetime is beyond year 2262, hence outside
        # bound of nanosecond-resolution 64-bit integers.
        try:
            converted = lib.maybe_convert_objects(
                values,
                convert_datetime=datetime,
                convert_timedelta=timedelta,
                convert_period=period,
            )
        except (OutOfBoundsDatetime, ValueError):
            return values
        if converted is not values:
            return converted

    if numeric and is_object_dtype(values.dtype):
        converted, _ = lib.maybe_convert_numeric(values, set(), coerce_numeric=True)

        # If all NaNs, then do not-alter
        values = converted if not isna(converted).all() else values
        values = values.copy() if copy else values

    return values


def convert_dtypes(
    input_array: ArrayLike,
    convert_string: bool = True,
    convert_integer: bool = True,
    convert_boolean: bool = True,
    convert_floating: bool = True,
    infer_objects: bool = False,
) -> DtypeObj:
    """
    Convert objects to best possible type, and optionally,
    to types supporting ``pd.NA``.

    Parameters
    ----------
    input_array : ExtensionArray or np.ndarray
    convert_string : bool, default True
        Whether object dtypes should be converted to ``StringDtype()``.
    convert_integer : bool, default True
        Whether, if possible, conversion can be done to integer extension types.
    convert_boolean : bool, defaults True
        Whether object dtypes should be converted to ``BooleanDtypes()``.
    convert_floating : bool, defaults True
        Whether, if possible, conversion can be done to floating extension types.
        If `convert_integer` is also True, preference will be give to integer
        dtypes if the floats can be faithfully casted to integers.
    infer_objects : bool, defaults False
        Whether to also infer objects to float/int if possible. Is only hit if the
        object array contains pd.NA.

    Returns
    -------
    np.dtype, or ExtensionDtype
    """
    inferred_dtype: str | DtypeObj

    if (
        convert_string or convert_integer or convert_boolean or convert_floating
    ) and isinstance(input_array, np.ndarray):

        if is_object_dtype(input_array.dtype):
            inferred_dtype = lib.infer_dtype(input_array)
        else:
            inferred_dtype = input_array.dtype

        if is_string_dtype(inferred_dtype):
            if not convert_string or inferred_dtype == "bytes":
                return input_array.dtype
            else:
                return pandas_dtype("string")

        if convert_integer:
            target_int_dtype = pandas_dtype("Int64")

            if is_integer_dtype(input_array.dtype):
                from pandas.core.arrays.integer import INT_STR_TO_DTYPE

                inferred_dtype = INT_STR_TO_DTYPE.get(
                    input_array.dtype.name, target_int_dtype
                )
            elif is_numeric_dtype(input_array.dtype):
                # TODO: de-dup with maybe_cast_to_integer_array?
                arr = input_array[notna(input_array)]
                if (arr.astype(int) == arr).all():
                    inferred_dtype = target_int_dtype
                else:
                    inferred_dtype = input_array.dtype
            elif (
                infer_objects
                and is_object_dtype(input_array.dtype)
                and inferred_dtype == "integer"
            ):
                inferred_dtype = target_int_dtype

        if convert_floating:
            if not is_integer_dtype(input_array.dtype) and is_numeric_dtype(
                input_array.dtype
            ):
                from pandas.core.arrays.floating import FLOAT_STR_TO_DTYPE

                inferred_float_dtype: DtypeObj = FLOAT_STR_TO_DTYPE.get(
                    input_array.dtype.name, pandas_dtype("Float64")
                )
                # if we could also convert to integer, check if all floats
                # are actually integers
                if convert_integer:
                    # TODO: de-dup with maybe_cast_to_integer_array?
                    arr = input_array[notna(input_array)]
                    if (arr.astype(int) == arr).all():
                        inferred_dtype = pandas_dtype("Int64")
                    else:
                        inferred_dtype = inferred_float_dtype
                else:
                    inferred_dtype = inferred_float_dtype
            elif (
                infer_objects
                and is_object_dtype(input_array.dtype)
                and inferred_dtype == "mixed-integer-float"
            ):
                inferred_dtype = pandas_dtype("Float64")

        if convert_boolean:
            if is_bool_dtype(input_array.dtype):
                inferred_dtype = pandas_dtype("boolean")
            elif isinstance(inferred_dtype, str) and inferred_dtype == "boolean":
                inferred_dtype = pandas_dtype("boolean")

        if isinstance(inferred_dtype, str):
            # If we couldn't do anything else, then we retain the dtype
            inferred_dtype = input_array.dtype

    else:
        return input_array.dtype

    # error: Incompatible return value type (got "Union[str, Union[dtype[Any],
    # ExtensionDtype]]", expected "Union[dtype[Any], ExtensionDtype]")
    return inferred_dtype  # type: ignore[return-value]


def maybe_infer_to_datetimelike(
    value: np.ndarray,
) -> np.ndarray | DatetimeArray | TimedeltaArray | PeriodArray | IntervalArray:
    """
    we might have a array (or single object) that is datetime like,
    and no dtype is passed don't change the value unless we find a
    datetime/timedelta set

    this is pretty strict in that a datetime/timedelta is REQUIRED
    in addition to possible nulls/string likes

    Parameters
    ----------
    value : np.ndarray[object]

    Returns
    -------
    np.ndarray, DatetimeArray, TimedeltaArray, PeriodArray, or IntervalArray

    """
    if not isinstance(value, np.ndarray) or value.dtype != object:
        # Caller is responsible for passing only ndarray[object]
        raise TypeError(type(value))  # pragma: no cover

    v = np.array(value, copy=False)

    shape = v.shape
    if v.ndim != 1:
        v = v.ravel()

    if not len(v):
        return value

    def try_datetime(v: np.ndarray) -> np.ndarray | DatetimeArray:
        # Coerce to datetime64, datetime64tz, or in corner cases
        #  object[datetimes]
        from pandas.core.arrays.datetimes import sequence_to_datetimes

        try:
            dta = sequence_to_datetimes(v)
        except (ValueError, OutOfBoundsDatetime):
            # ValueError for e.g. mixed tzs
            # GH#19761 we may have mixed timezones, in which cast 'dta' is
            #  an ndarray[object].  Only 1 test
            #  relies on this behavior, see GH#40111
            return v.reshape(shape)
        else:
            return dta.reshape(shape)

    def try_timedelta(v: np.ndarray) -> np.ndarray:
        # safe coerce to timedelta64

        # will try first with a string & object conversion
        try:
            # bc we know v.dtype == object, this is equivalent to
            #  `np.asarray(to_timedelta(v))`, but using a lower-level API that
            #  does not require a circular import.
            td_values = array_to_timedelta64(v).view("m8[ns]")
        except OutOfBoundsTimedelta:
            return v.reshape(shape)
        else:
            return td_values.reshape(shape)

    # TODO: this is _almost_ equivalent to lib.maybe_convert_objects,
    #  the main differences are described in GH#49340 and GH#49341
    #  and maybe_convert_objects doesn't catch OutOfBoundsDatetime
    inferred_type = lib.infer_datetimelike_array(ensure_object(v))

    if inferred_type in ["period", "interval"]:
        # Incompatible return value type (got "Union[ExtensionArray, ndarray]",
        # expected "Union[ndarray, DatetimeArray, TimedeltaArray, PeriodArray,
        # IntervalArray]")
        return lib.maybe_convert_objects(  # type: ignore[return-value]
            v, convert_period=True, convert_interval=True
        )

    if inferred_type == "datetime":
        # Incompatible types in assignment (expression has type
        # "Union[ndarray[Any, Any], DatetimeArray]", variable has type
        # "ndarray[Any, Any]")
        value = try_datetime(v)  # type: ignore[assignment]
    elif inferred_type == "timedelta":
        value = try_timedelta(v)
    elif inferred_type == "nat":
        # if all NaT, return as datetime
        # only reached if we have at least 1 NaT and the rest (NaT or None or np.nan)

        # Incompatible types in assignment (expression has type
        # "Union[ndarray[Any, Any], DatetimeArray]", variable has type
        # "ndarray[Any, Any]")
        value = try_datetime(v)  # type: ignore[assignment]
        assert value.dtype == "M8[ns]"

    return value


def maybe_cast_to_datetime(
    value: ExtensionArray | np.ndarray | list, dtype: np.dtype | None
) -> ExtensionArray | np.ndarray:
    """
    try to cast the array/value to a datetimelike dtype, converting float
    nan to iNaT

    We allow a list *only* when dtype is not None.

    Caller is responsible for handling ExtensionDtype cases.
    """
    from pandas.core.arrays.datetimes import DatetimeArray
    from pandas.core.arrays.timedeltas import TimedeltaArray

    if not is_list_like(value):
        raise TypeError("value must be listlike")

    if is_timedelta64_dtype(dtype):
        # TODO: _from_sequence would raise ValueError in cases where
        #  _ensure_nanosecond_dtype raises TypeError
        dtype = cast(np.dtype, dtype)
        # Incompatible types in assignment (expression has type "Union[dtype[Any],
        # ExtensionDtype]", variable has type "Optional[dtype[Any]]")
        dtype = _ensure_nanosecond_dtype(dtype)  # type: ignore[assignment]
        res = TimedeltaArray._from_sequence(value, dtype=dtype)
        return res

    elif is_datetime64_dtype(dtype):
        # Argument 1 to "_ensure_nanosecond_dtype" has incompatible type
        # "Optional[dtype[Any]]"; expected "Union[dtype[Any], ExtensionDtype]"
        # error: Incompatible types in assignment (expression has type
        # "Union[dtype[Any], ExtensionDtype]", variable has type "Optional[dtype[Any]]")
        dtype = _ensure_nanosecond_dtype(dtype)  # type: ignore[arg-type,assignment]

        try:
            dta = DatetimeArray._from_sequence(value, dtype=dtype)
        except ParserError:
            # Note: this is dateutil's ParserError, not ours.
            return np.asarray(value)
        except ValueError as err:
            # We can give a Series-specific exception message.
            if "cannot supply both a tz and a timezone-naive dtype" in str(err):
                raise ValueError(
                    "Cannot convert timezone-aware data to "
                    "timezone-naive dtype. Use "
                    "pd.Series(values).dt.tz_localize(None) instead."
                ) from err
            raise

        return dta

    if dtype is not None:

        vdtype = getattr(value, "dtype", None)

<<<<<<< HEAD
        if getattr(vdtype, "kind", None) in ["m", "M"]:
=======
        if is_datetime64:
            # Incompatible types in assignment (expression has type
            # "Union[dtype[Any], ExtensionDtype]", variable has type
            # "Optional[dtype[Any]]")
            dtype = _ensure_nanosecond_dtype(dtype)  # type: ignore[assignment]

            value = np.array(value, copy=False)

            # we have an array of datetime or timedeltas & nulls
            if value.size or not is_dtype_equal(value.dtype, dtype):
                _disallow_mismatched_datetimelike(value, dtype)

                dta = sequence_to_datetimes(value)
                # GH 25843: Remove tz information since the dtype
                # didn't specify one

                if dta.tz is not None:
                    raise ValueError(
                        "Cannot convert timezone-aware data to "
                        "timezone-naive dtype. Use "
                        "pd.Series(values).dt.tz_localize(None) instead."
                    )

                # TODO(2.0): Do this astype in sequence_to_datetimes to
                #  avoid potential extra copy?
                dta = dta.astype(dtype, copy=False)
                value = dta

        elif getattr(vdtype, "kind", None) in ["m", "M"]:
>>>>>>> cb57af0e
            # we are already datetimelike and want to coerce to non-datetimelike;
            #  astype_nansafe will raise for anything other than object, then upcast.
            #  see test_datetimelike_values_with_object_dtype
            # error: Argument 2 to "astype_nansafe" has incompatible type
            # "Union[dtype[Any], ExtensionDtype]"; expected "dtype[Any]"
            return astype_nansafe(value, dtype)  # type: ignore[arg-type]

    elif isinstance(value, np.ndarray):
        if value.dtype == _dtype_obj:
            value = maybe_infer_to_datetimelike(value)

    elif isinstance(value, list):
        # we only get here with dtype=None, which we do not allow
        raise ValueError(
            "maybe_cast_to_datetime allows a list *only* if dtype is not None"
        )

    # at this point we have converted or raised in all cases where we had a list
    return cast(ArrayLike, value)


def sanitize_to_nanoseconds(values: np.ndarray, copy: bool = False) -> np.ndarray:
    """
    Safely convert non-nanosecond datetime64 or timedelta64 values to nanosecond.
    """
    dtype = values.dtype
    if dtype.kind == "M" and dtype != DT64NS_DTYPE:
        values = astype_overflowsafe(values, dtype=DT64NS_DTYPE)

    elif dtype.kind == "m" and dtype != TD64NS_DTYPE:
        values = astype_overflowsafe(values, dtype=TD64NS_DTYPE)

    elif copy:
        values = values.copy()

    return values


def _ensure_nanosecond_dtype(dtype: DtypeObj) -> DtypeObj:
    """
    Convert dtypes with granularity less than nanosecond to nanosecond

    >>> _ensure_nanosecond_dtype(np.dtype("M8[D]"))
    dtype('<M8[s]')

    >>> _ensure_nanosecond_dtype(np.dtype("M8[us]"))
    dtype('<M8[us]')

    >>> _ensure_nanosecond_dtype(np.dtype("m8[ps]"))
    Traceback (most recent call last):
        ...
    TypeError: cannot convert timedeltalike to dtype [timedelta64[ps]]
    """
    msg = (
        f"The '{dtype.name}' dtype has no unit. "
        f"Please pass in '{dtype.name}[ns]' instead."
    )

    # unpack e.g. SparseDtype
    dtype = getattr(dtype, "subtype", dtype)

    if not isinstance(dtype, np.dtype):
        # i.e. datetime64tz
        pass

    elif dtype.kind == "M" and not is_supported_unit(get_unit_from_dtype(dtype)):
        # pandas supports dtype whose granularity is less than [ns]
        # e.g., [ps], [fs], [as]
        if dtype <= np.dtype("M8[ns]"):
            if dtype.name == "datetime64":
                raise ValueError(msg)
            reso = get_supported_reso(get_unit_from_dtype(dtype))
            unit = npy_unit_to_abbrev(reso)
            dtype = np.dtype(f"M8[{unit}]")
        else:
            raise TypeError(f"cannot convert datetimelike to dtype [{dtype}]")

    elif dtype.kind == "m" and dtype != TD64NS_DTYPE:
        # pandas supports dtype whose granularity is less than [ns]
        # e.g., [ps], [fs], [as]
        if dtype <= np.dtype("m8[ns]"):
            if dtype.name == "timedelta64":
                raise ValueError(msg)
            reso = get_supported_reso(get_unit_from_dtype(dtype))
            unit = npy_unit_to_abbrev(reso)
            dtype = np.dtype(f"m8[{unit}]")
        else:
            raise TypeError(f"cannot convert timedeltalike to dtype [{dtype}]")
    return dtype


# TODO: other value-dependent functions to standardize here include
#  dtypes.concat.cast_to_common_type and Index._find_common_type_compat
def find_result_type(left: ArrayLike, right: Any) -> DtypeObj:
    """
    Find the type/dtype for a the result of an operation between these objects.

    This is similar to find_common_type, but looks at the objects instead
    of just their dtypes. This can be useful in particular when one of the
    objects does not have a `dtype`.

    Parameters
    ----------
    left : np.ndarray or ExtensionArray
    right : Any

    Returns
    -------
    np.dtype or ExtensionDtype

    See also
    --------
    find_common_type
    numpy.result_type
    """
    new_dtype: DtypeObj

    if (
        isinstance(left, np.ndarray)
        and left.dtype.kind in ["i", "u", "c"]
        and (lib.is_integer(right) or lib.is_float(right))
    ):
        # e.g. with int8 dtype and right=512, we want to end up with
        # np.int16, whereas infer_dtype_from(512) gives np.int64,
        #  which will make us upcast too far.
        if lib.is_float(right) and right.is_integer() and left.dtype.kind != "f":
            right = int(right)

        new_dtype = np.result_type(left, right)

    elif is_valid_na_for_dtype(right, left.dtype):
        # e.g. IntervalDtype[int] and None/np.nan
        new_dtype = ensure_dtype_can_hold_na(left.dtype)

    else:
        dtype, _ = infer_dtype_from(right, pandas_dtype=True)

        new_dtype = find_common_type([left.dtype, dtype])

    return new_dtype


def common_dtype_categorical_compat(
    objs: list[Index | ArrayLike], dtype: DtypeObj
) -> DtypeObj:
    """
    Update the result of find_common_type to account for NAs in a Categorical.

    Parameters
    ----------
    objs : list[np.ndarray | ExtensionArray | Index]
    dtype : np.dtype or ExtensionDtype

    Returns
    -------
    np.dtype or ExtensionDtype
    """
    # GH#38240

    # TODO: more generally, could do `not can_hold_na(dtype)`
    if isinstance(dtype, np.dtype) and dtype.kind in ["i", "u"]:

        for obj in objs:
            # We don't want to accientally allow e.g. "categorical" str here
            obj_dtype = getattr(obj, "dtype", None)
            if isinstance(obj_dtype, CategoricalDtype):
                if isinstance(obj, ABCIndex):
                    # This check may already be cached
                    hasnas = obj.hasnans
                else:
                    # Categorical
                    hasnas = cast("Categorical", obj)._hasna

                if hasnas:
                    # see test_union_int_categorical_with_nan
                    dtype = np.dtype(np.float64)
                    break
    return dtype


@overload
def find_common_type(types: list[np.dtype]) -> np.dtype:
    ...


@overload
def find_common_type(types: list[ExtensionDtype]) -> DtypeObj:
    ...


@overload
def find_common_type(types: list[DtypeObj]) -> DtypeObj:
    ...


def find_common_type(types):
    """
    Find a common data type among the given dtypes.

    Parameters
    ----------
    types : list of dtypes

    Returns
    -------
    pandas extension or numpy dtype

    See Also
    --------
    numpy.find_common_type

    """
    if not types:
        raise ValueError("no types given")

    first = types[0]

    # workaround for find_common_type([np.dtype('datetime64[ns]')] * 2)
    # => object
    if lib.dtypes_all_equal(list(types)):
        return first

    # get unique types (dict.fromkeys is used as order-preserving set())
    types = list(dict.fromkeys(types).keys())

    if any(isinstance(t, ExtensionDtype) for t in types):
        for t in types:
            if isinstance(t, ExtensionDtype):
                res = t._get_common_dtype(types)
                if res is not None:
                    return res
        return np.dtype("object")

    # take lowest unit
    if all(is_datetime64_dtype(t) for t in types):
        return np.dtype("datetime64[ns]")
    if all(is_timedelta64_dtype(t) for t in types):
        return np.dtype("timedelta64[ns]")

    # don't mix bool / int or float or complex
    # this is different from numpy, which casts bool with float/int as int
    has_bools = any(is_bool_dtype(t) for t in types)
    if has_bools:
        for t in types:
            if is_integer_dtype(t) or is_float_dtype(t) or is_complex_dtype(t):
                return np.dtype("object")

    return np.find_common_type(types, [])


def construct_2d_arraylike_from_scalar(
    value: Scalar, length: int, width: int, dtype: np.dtype, copy: bool
) -> np.ndarray:

    shape = (length, width)

    if dtype.kind in ["m", "M"]:
        value = _maybe_box_and_unbox_datetimelike(value, dtype)
    elif dtype == _dtype_obj:
        if isinstance(value, (np.timedelta64, np.datetime64)):
            # calling np.array below would cast to pytimedelta/pydatetime
            out = np.empty(shape, dtype=object)
            out.fill(value)
            return out

    # Attempt to coerce to a numpy array
    try:
        arr = np.array(value, dtype=dtype, copy=copy)
    except (ValueError, TypeError) as err:
        raise TypeError(
            f"DataFrame constructor called with incompatible data and dtype: {err}"
        ) from err

    if arr.ndim != 0:
        raise ValueError("DataFrame constructor not properly called!")

    return np.full(shape, arr)


def construct_1d_arraylike_from_scalar(
    value: Scalar, length: int, dtype: DtypeObj | None
) -> ArrayLike:
    """
    create a np.ndarray / pandas type of specified shape and dtype
    filled with values

    Parameters
    ----------
    value : scalar value
    length : int
    dtype : pandas_dtype or np.dtype

    Returns
    -------
    np.ndarray / pandas type of length, filled with value

    """

    if dtype is None:
        try:
            dtype, value = infer_dtype_from_scalar(value, pandas_dtype=True)
        except OutOfBoundsDatetime:
            dtype = _dtype_obj

    if isinstance(dtype, ExtensionDtype):
        cls = dtype.construct_array_type()
        seq = [] if length == 0 else [value]
        subarr = cls._from_sequence(seq, dtype=dtype).repeat(length)

    else:

        if length and is_integer_dtype(dtype) and isna(value):
            # coerce if we have nan for an integer dtype
            dtype = np.dtype("float64")
        elif isinstance(dtype, np.dtype) and dtype.kind in ("U", "S"):
            # we need to coerce to object dtype to avoid
            # to allow numpy to take our string as a scalar value
            dtype = np.dtype("object")
            if not isna(value):
                value = ensure_str(value)
        elif dtype.kind in ["M", "m"]:
            value = _maybe_box_and_unbox_datetimelike(value, dtype)

        subarr = np.empty(length, dtype=dtype)
        if length:
            # GH 47391: numpy > 1.24 will raise filling np.nan into int dtypes
            subarr.fill(value)

    return subarr


def _maybe_box_and_unbox_datetimelike(value: Scalar, dtype: DtypeObj):
    # Caller is responsible for checking dtype.kind in ["m", "M"]

    if isinstance(value, datetime):
        # we dont want to box dt64, in particular datetime64("NaT")
        value = maybe_box_datetimelike(value, dtype)

    return _maybe_unbox_datetimelike(value, dtype)


def construct_1d_object_array_from_listlike(values: Sized) -> np.ndarray:
    """
    Transform any list-like object in a 1-dimensional numpy array of object
    dtype.

    Parameters
    ----------
    values : any iterable which has a len()

    Raises
    ------
    TypeError
        * If `values` does not have a len()

    Returns
    -------
    1-dimensional numpy array of dtype object
    """
    # numpy will try to interpret nested lists as further dimensions, hence
    # making a 1D array that contains list-likes is a bit tricky:
    result = np.empty(len(values), dtype="object")
    result[:] = values
    return result


def maybe_cast_to_integer_array(
    arr: list | np.ndarray, dtype: np.dtype, copy: bool = False
) -> np.ndarray:
    """
    Takes any dtype and returns the casted version, raising for when data is
    incompatible with integer/unsigned integer dtypes.

    Parameters
    ----------
    arr : np.ndarray or list
        The array to cast.
    dtype : np.dtype
        The integer dtype to cast the array to.
    copy: bool, default False
        Whether to make a copy of the array before returning.

    Returns
    -------
    ndarray
        Array of integer or unsigned integer dtype.

    Raises
    ------
    OverflowError : the dtype is incompatible with the data
    ValueError : loss of precision has occurred during casting

    Examples
    --------
    If you try to coerce negative values to unsigned integers, it raises:

    >>> pd.Series([-1], dtype="uint64")
    Traceback (most recent call last):
        ...
    OverflowError: Trying to coerce negative values to unsigned integers

    Also, if you try to coerce float values to integers, it raises:

    >>> maybe_cast_to_integer_array([1, 2, 3.5], dtype=np.dtype("int64"))
    Traceback (most recent call last):
        ...
    ValueError: Trying to coerce float values to integers
    """
    assert is_integer_dtype(dtype)

    try:
        if not isinstance(arr, np.ndarray):
            casted = np.array(arr, dtype=dtype, copy=copy)
        else:
            casted = arr.astype(dtype, copy=copy)
    except OverflowError as err:
        raise OverflowError(
            "The elements provided in the data cannot all be "
            f"casted to the dtype {dtype}"
        ) from err

    with warnings.catch_warnings():
        warnings.filterwarnings("ignore")
        if np.array_equal(arr, casted):
            return casted

    # We do this casting to allow for proper
    # data and dtype checking.
    #
    # We didn't do this earlier because NumPy
    # doesn't handle `uint64` correctly.
    arr = np.asarray(arr)

    if np.issubdtype(arr.dtype, str):
        if (casted.astype(str) == arr).all():
            return casted
        raise ValueError(f"string values cannot be losslessly cast to {dtype}")

    if is_unsigned_integer_dtype(dtype) and (arr < 0).any():
        raise OverflowError("Trying to coerce negative values to unsigned integers")

    if is_float_dtype(arr.dtype):
        if not np.isfinite(arr).all():
            raise IntCastingNaNError(
                "Cannot convert non-finite values (NA or inf) to integer"
            )
        raise ValueError("Trying to coerce float values to integers")
    if is_object_dtype(arr.dtype):
        raise ValueError("Trying to coerce float values to integers")

    if casted.dtype < arr.dtype:
        # GH#41734 e.g. [1, 200, 923442] and dtype="int8" -> overflows
        warnings.warn(
            f"Values are too large to be losslessly cast to {dtype}. "
            "In a future version this will raise OverflowError. To retain the "
            f"old behavior, use pd.Series(values).astype({dtype})",
            FutureWarning,
            stacklevel=find_stack_level(),
        )
        return casted

    if arr.dtype.kind in ["m", "M"]:
        # test_constructor_maskedarray_nonfloat
        warnings.warn(
            f"Constructing Series or DataFrame from {arr.dtype} values and "
            f"dtype={dtype} is deprecated and will raise in a future version. "
            "Use values.view(dtype) instead.",
            FutureWarning,
            stacklevel=find_stack_level(),
        )
        return casted

    # No known cases that get here, but raising explicitly to cover our bases.
    raise ValueError(f"values cannot be losslessly cast to {dtype}")


def can_hold_element(arr: ArrayLike, element: Any) -> bool:
    """
    Can we do an inplace setitem with this element in an array with this dtype?

    Parameters
    ----------
    arr : np.ndarray or ExtensionArray
    element : Any

    Returns
    -------
    bool
    """
    dtype = arr.dtype
    if not isinstance(dtype, np.dtype) or dtype.kind in ["m", "M"]:
        if isinstance(dtype, (PeriodDtype, IntervalDtype, DatetimeTZDtype, np.dtype)):
            # np.dtype here catches datetime64ns and timedelta64ns; we assume
            #  in this case that we have DatetimeArray/TimedeltaArray
            arr = cast(
                "PeriodArray | DatetimeArray | TimedeltaArray | IntervalArray", arr
            )
            try:
                arr._validate_setitem_value(element)
                return True
            except (ValueError, TypeError):
                # TODO(2.0): stop catching ValueError for tzaware, see
                #  _catch_deprecated_value_error
                return False

        # This is technically incorrect, but maintains the behavior of
        # ExtensionBlock._can_hold_element
        return True

    try:
        np_can_hold_element(dtype, element)
        return True
    except (TypeError, LossySetitemError):
        return False


def np_can_hold_element(dtype: np.dtype, element: Any) -> Any:
    """
    Raise if we cannot losslessly set this element into an ndarray with this dtype.

    Specifically about places where we disagree with numpy.  i.e. there are
    cases where numpy will raise in doing the setitem that we do not check
    for here, e.g. setting str "X" into a numeric ndarray.

    Returns
    -------
    Any
        The element, potentially cast to the dtype.

    Raises
    ------
    ValueError : If we cannot losslessly store this element with this dtype.
    """
    if dtype == _dtype_obj:
        return element

    tipo = _maybe_infer_dtype_type(element)

    if dtype.kind in ["i", "u"]:
        if isinstance(element, range):
            if _dtype_can_hold_range(element, dtype):
                return element
            raise LossySetitemError

        elif is_integer(element) or (is_float(element) and element.is_integer()):
            # e.g. test_setitem_series_int8 if we have a python int 1
            #  tipo may be np.int32, despite the fact that it will fit
            #  in smaller int dtypes.
            info = np.iinfo(dtype)
            if info.min <= element <= info.max:
                return dtype.type(element)
            raise LossySetitemError

        if tipo is not None:
            if tipo.kind not in ["i", "u"]:
                if isinstance(element, np.ndarray) and element.dtype.kind == "f":
                    # If all can be losslessly cast to integers, then we can hold them
                    with np.errstate(invalid="ignore"):
                        # We check afterwards if cast was losslessly, so no need to show
                        # the warning
                        casted = element.astype(dtype)
                    comp = casted == element
                    if comp.all():
                        # Return the casted values bc they can be passed to
                        #  np.putmask, whereas the raw values cannot.
                        #  see TestSetitemFloatNDarrayIntoIntegerSeries
                        return casted
                    raise LossySetitemError

                # Anything other than integer we cannot hold
                raise LossySetitemError
            elif (
                dtype.kind == "u"
                and isinstance(element, np.ndarray)
                and element.dtype.kind == "i"
            ):
                # see test_where_uint64
                casted = element.astype(dtype)
                if (casted == element).all():
                    # TODO: faster to check (element >=0).all()?  potential
                    #  itemsize issues there?
                    return casted
                raise LossySetitemError
            elif dtype.itemsize < tipo.itemsize:
                raise LossySetitemError
            elif not isinstance(tipo, np.dtype):
                # i.e. nullable IntegerDtype; we can put this into an ndarray
                #  losslessly iff it has no NAs
                if element._hasna:
                    raise LossySetitemError
                return element

            return element

        raise LossySetitemError

    elif dtype.kind == "f":
        if lib.is_integer(element) or lib.is_float(element):
            casted = dtype.type(element)
            if np.isnan(casted) or casted == element:
                return casted
            # otherwise e.g. overflow see TestCoercionFloat32
            raise LossySetitemError

        if tipo is not None:
            # TODO: itemsize check?
            if tipo.kind not in ["f", "i", "u"]:
                # Anything other than float/integer we cannot hold
                raise LossySetitemError
            elif not isinstance(tipo, np.dtype):
                # i.e. nullable IntegerDtype or FloatingDtype;
                #  we can put this into an ndarray losslessly iff it has no NAs
                if element._hasna:
                    raise LossySetitemError
                return element
            elif tipo.itemsize > dtype.itemsize or tipo.kind != dtype.kind:
                if isinstance(element, np.ndarray):
                    # e.g. TestDataFrameIndexingWhere::test_where_alignment
                    casted = element.astype(dtype)
                    # TODO(np>=1.20): we can just use np.array_equal with equal_nan
                    if array_equivalent(casted, element):
                        return casted
                    raise LossySetitemError

            return element

        raise LossySetitemError

    elif dtype.kind == "c":
        if lib.is_integer(element) or lib.is_complex(element) or lib.is_float(element):
            if np.isnan(element):
                # see test_where_complex GH#6345
                return dtype.type(element)

            casted = dtype.type(element)
            if casted == element:
                return casted
            # otherwise e.g. overflow see test_32878_complex_itemsize
            raise LossySetitemError

        if tipo is not None:
            if tipo.kind in ["c", "f", "i", "u"]:
                return element
            raise LossySetitemError
        raise LossySetitemError

    elif dtype.kind == "b":
        if tipo is not None:
            if tipo.kind == "b":
                if not isinstance(tipo, np.dtype):
                    # i.e. we have a BooleanArray
                    if element._hasna:
                        # i.e. there are pd.NA elements
                        raise LossySetitemError
                return element
            raise LossySetitemError
        if lib.is_bool(element):
            return element
        raise LossySetitemError

    elif dtype.kind == "S":
        # TODO: test tests.frame.methods.test_replace tests get here,
        #  need more targeted tests.  xref phofl has a PR about this
        if tipo is not None:
            if tipo.kind == "S" and tipo.itemsize <= dtype.itemsize:
                return element
            raise LossySetitemError
        if isinstance(element, bytes) and len(element) <= dtype.itemsize:
            return element
        raise LossySetitemError

    raise NotImplementedError(dtype)


def _dtype_can_hold_range(rng: range, dtype: np.dtype) -> bool:
    """
    _maybe_infer_dtype_type infers to int64 (and float64 for very large endpoints),
    but in many cases a range can be held by a smaller integer dtype.
    Check if this is one of those cases.
    """
    if not len(rng):
        return True
    return np.can_cast(rng[0], dtype) and np.can_cast(rng[-1], dtype)<|MERGE_RESOLUTION|>--- conflicted
+++ resolved
@@ -1329,9 +1329,6 @@
 
         try:
             dta = DatetimeArray._from_sequence(value, dtype=dtype)
-        except ParserError:
-            # Note: this is dateutil's ParserError, not ours.
-            return np.asarray(value)
         except ValueError as err:
             # We can give a Series-specific exception message.
             if "cannot supply both a tz and a timezone-naive dtype" in str(err):
@@ -1348,39 +1345,7 @@
 
         vdtype = getattr(value, "dtype", None)
 
-<<<<<<< HEAD
         if getattr(vdtype, "kind", None) in ["m", "M"]:
-=======
-        if is_datetime64:
-            # Incompatible types in assignment (expression has type
-            # "Union[dtype[Any], ExtensionDtype]", variable has type
-            # "Optional[dtype[Any]]")
-            dtype = _ensure_nanosecond_dtype(dtype)  # type: ignore[assignment]
-
-            value = np.array(value, copy=False)
-
-            # we have an array of datetime or timedeltas & nulls
-            if value.size or not is_dtype_equal(value.dtype, dtype):
-                _disallow_mismatched_datetimelike(value, dtype)
-
-                dta = sequence_to_datetimes(value)
-                # GH 25843: Remove tz information since the dtype
-                # didn't specify one
-
-                if dta.tz is not None:
-                    raise ValueError(
-                        "Cannot convert timezone-aware data to "
-                        "timezone-naive dtype. Use "
-                        "pd.Series(values).dt.tz_localize(None) instead."
-                    )
-
-                # TODO(2.0): Do this astype in sequence_to_datetimes to
-                #  avoid potential extra copy?
-                dta = dta.astype(dtype, copy=False)
-                value = dta
-
-        elif getattr(vdtype, "kind", None) in ["m", "M"]:
->>>>>>> cb57af0e
             # we are already datetimelike and want to coerce to non-datetimelike;
             #  astype_nansafe will raise for anything other than object, then upcast.
             #  see test_datetimelike_values_with_object_dtype
