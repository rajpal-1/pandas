--- conflicted
+++ resolved
@@ -653,12 +653,9 @@
     ----------
     arr : ndarray
     dtype : np.dtype
-<<<<<<< HEAD
-=======
     copy : bool, default True
         If False, a view will be attempted but may fail, if
         e.g. the itemsizes don't align.
->>>>>>> 513c02cb
     """
 
     # dispatch on extension dtype if needed
