"""
Routines for casting.
"""

from __future__ import annotations

from contextlib import suppress
from datetime import (
    date,
    datetime,
    timedelta,
)
import functools
import inspect
from typing import (
    TYPE_CHECKING,
    Any,
    Dict,
    List,
    Optional,
    Sequence,
    Set,
    Sized,
    Tuple,
    Type,
    Union,
    cast,
)
import warnings

import numpy as np

from pandas._libs import lib
from pandas._libs.tslibs import (
    NaT,
    OutOfBoundsDatetime,
    OutOfBoundsTimedelta,
    Period,
    Timedelta,
    Timestamp,
    conversion,
    ints_to_pydatetime,
)
from pandas._libs.tslibs.timedeltas import array_to_timedelta64
from pandas._typing import (
    AnyArrayLike,
    ArrayLike,
    Dtype,
    DtypeObj,
    Scalar,
)
from pandas.util._exceptions import find_stack_level
from pandas.util._validators import validate_bool_kwarg

from pandas.core.dtypes.common import (
    DT64NS_DTYPE,
    POSSIBLY_CAST_DTYPES,
    TD64NS_DTYPE,
    ensure_int8,
    ensure_int16,
    ensure_int32,
    ensure_int64,
    ensure_object,
    ensure_str,
    is_bool,
    is_bool_dtype,
    is_categorical_dtype,
    is_complex,
    is_complex_dtype,
    is_datetime64_dtype,
    is_datetime64_ns_dtype,
    is_datetime64tz_dtype,
    is_datetime_or_timedelta_dtype,
    is_dtype_equal,
    is_extension_array_dtype,
    is_float,
    is_float_dtype,
    is_integer,
    is_integer_dtype,
    is_numeric_dtype,
    is_object_dtype,
    is_scalar,
    is_sparse,
    is_string_dtype,
    is_timedelta64_dtype,
    is_timedelta64_ns_dtype,
    is_unsigned_integer_dtype,
    pandas_dtype,
)
from pandas.core.dtypes.dtypes import (
    CategoricalDtype,
    DatetimeTZDtype,
    ExtensionDtype,
    IntervalDtype,
    PeriodDtype,
)
from pandas.core.dtypes.generic import (
    ABCDataFrame,
    ABCExtensionArray,
    ABCSeries,
)
from pandas.core.dtypes.inference import is_list_like
from pandas.core.dtypes.missing import (
    is_valid_na_for_dtype,
    isna,
    na_value_for_dtype,
    notna,
)

if TYPE_CHECKING:
    from pandas import Series
    from pandas.core.arrays import (
        DatetimeArray,
        ExtensionArray,
    )

_int8_max = np.iinfo(np.int8).max
_int16_max = np.iinfo(np.int16).max
_int32_max = np.iinfo(np.int32).max
_int64_max = np.iinfo(np.int64).max


def maybe_convert_platform(
    values: Union[list, tuple, range, np.ndarray, ExtensionArray]
) -> ArrayLike:
    """ try to do platform conversion, allow ndarray or list here """
    if isinstance(values, (list, tuple, range)):
        arr = construct_1d_object_array_from_listlike(values)
    else:
        # The caller is responsible for ensuring that we have np.ndarray
        #  or ExtensionArray here.
        arr = values

    if arr.dtype == object:
        arr = lib.maybe_convert_objects(arr)

    return arr


def is_nested_object(obj) -> bool:
    """
    return a boolean if we have a nested object, e.g. a Series with 1 or
    more Series elements

    This may not be necessarily be performant.

    """
    return bool(
        isinstance(obj, ABCSeries)
        and is_object_dtype(obj.dtype)
        and any(isinstance(v, ABCSeries) for v in obj._values)
    )


def maybe_box_datetimelike(value: Scalar, dtype: Optional[Dtype] = None) -> Scalar:
    """
    Cast scalar to Timestamp or Timedelta if scalar is datetime-like
    and dtype is not object.

    Parameters
    ----------
    value : scalar
    dtype : Dtype, optional

    Returns
    -------
    scalar
    """
    if dtype == object:
        pass
    elif isinstance(value, (np.datetime64, datetime)):
        value = Timestamp(value)
    elif isinstance(value, (np.timedelta64, timedelta)):
        value = Timedelta(value)

    return value


def maybe_box_native(value: Scalar) -> Scalar:
    """
    If passed a scalar cast the scalar to a python native type.

    Parameters
    ----------
    value : scalar or Series

    Returns
    -------
    scalar or Series
    """
    if is_datetime_or_timedelta_dtype(value):
        value = maybe_box_datetimelike(value)
    elif is_float(value):
        value = float(value)
    elif is_integer(value):
        value = int(value)
    elif is_bool(value):
        value = bool(value)
    return value


def maybe_unbox_datetimelike(value: Scalar, dtype: DtypeObj) -> Scalar:
    """
    Convert a Timedelta or Timestamp to timedelta64 or datetime64 for setting
    into a numpy array.  Failing to unbox would risk dropping nanoseconds.

    Notes
    -----
    Caller is responsible for checking dtype.kind in ["m", "M"]
    """
    if is_valid_na_for_dtype(value, dtype):
        # GH#36541: can't fill array directly with pd.NaT
        # > np.empty(10, dtype="datetime64[64]").fill(pd.NaT)
        # ValueError: cannot convert float NaN to integer
        value = dtype.type("NaT", "ns")
    elif isinstance(value, Timestamp):
        if value.tz is None:
            value = value.to_datetime64()
    elif isinstance(value, Timedelta):
        value = value.to_timedelta64()

    _disallow_mismatched_datetimelike(value, dtype)
    return value


def _disallow_mismatched_datetimelike(value, dtype: DtypeObj):
    """
    numpy allows np.array(dt64values, dtype="timedelta64[ns]") and
    vice-versa, but we do not want to allow this, so we need to
    check explicitly
    """
    vdtype = getattr(value, "dtype", None)
    if vdtype is None:
        return
    elif (vdtype.kind == "m" and dtype.kind == "M") or (
        vdtype.kind == "M" and dtype.kind == "m"
    ):
        raise TypeError(f"Cannot cast {repr(value)} to {dtype}")


def maybe_downcast_to_dtype(
    result: ArrayLike, dtype: Union[str, np.dtype]
) -> ArrayLike:
    """
    try to cast to the specified dtype (e.g. convert back to bool/int
    or could be an astype of float64->float32
    """
    if isinstance(result, ABCDataFrame):
        # see test_pivot_table_doctest_case
        return result
    do_round = False

    if isinstance(dtype, str):
        if dtype == "infer":
            inferred_type = lib.infer_dtype(ensure_object(result), skipna=False)
            if inferred_type == "boolean":
                dtype = "bool"
            elif inferred_type == "integer":
                dtype = "int64"
            elif inferred_type == "datetime64":
                dtype = "datetime64[ns]"
            elif inferred_type == "timedelta64":
                dtype = "timedelta64[ns]"

            # try to upcast here
            elif inferred_type == "floating":
                dtype = "int64"
                if issubclass(result.dtype.type, np.number):
                    do_round = True

            else:
                # TODO: complex?  what if result is already non-object?
                dtype = "object"

        dtype = np.dtype(dtype)

    elif dtype.type is Period:
        from pandas.core.arrays import PeriodArray

        with suppress(TypeError):
            # e.g. TypeError: int() argument must be a string, a
            #  bytes-like object or a number, not 'Period
            return PeriodArray(result, freq=dtype.freq)

    converted = maybe_downcast_numeric(result, dtype, do_round)
    if converted is not result:
        return converted

    # a datetimelike
    # GH12821, iNaT is cast to float
    if dtype.kind in ["M", "m"] and result.dtype.kind in ["i", "f"]:
        if isinstance(dtype, DatetimeTZDtype):
            # convert to datetime and change timezone
            i8values = result.astype("i8", copy=False)
            cls = dtype.construct_array_type()
            # equiv: DatetimeArray(i8values).tz_localize("UTC").tz_convert(dtype.tz)
            dt64values = i8values.view("M8[ns]")
            result = cls._simple_new(dt64values, dtype=dtype)
        else:
            result = result.astype(dtype)

    return result


def maybe_downcast_numeric(
    result: ArrayLike, dtype: DtypeObj, do_round: bool = False
) -> ArrayLike:
    """
    Subset of maybe_downcast_to_dtype restricted to numeric dtypes.

    Parameters
    ----------
    result : ndarray or ExtensionArray
    dtype : np.dtype or ExtensionDtype
    do_round : bool

    Returns
    -------
    ndarray or ExtensionArray
    """
    if not isinstance(dtype, np.dtype) or not isinstance(result.dtype, np.dtype):
        # e.g. SparseDtype has no itemsize attr
        return result

    def trans(x):
        if do_round:
            return x.round()
        return x

    if dtype.kind == result.dtype.kind:
        # don't allow upcasts here (except if empty)
        if result.dtype.itemsize <= dtype.itemsize and result.size:
            return result

    if is_bool_dtype(dtype) or is_integer_dtype(dtype):

        if not result.size:
            # if we don't have any elements, just astype it
            return trans(result).astype(dtype)

        # do a test on the first element, if it fails then we are done
        r = result.ravel()
        arr = np.array([r[0]])

        if isna(arr).any():
            # if we have any nulls, then we are done
            return result

        elif not isinstance(r[0], (np.integer, np.floating, int, float, bool)):
            # a comparable, e.g. a Decimal may slip in here
            return result

        if (
            issubclass(result.dtype.type, (np.object_, np.number))
            and notna(result).all()
        ):
            new_result = trans(result).astype(dtype)
            if new_result.dtype.kind == "O" or result.dtype.kind == "O":
                # np.allclose may raise TypeError on object-dtype
                if (new_result == result).all():
                    return new_result
            else:
                if np.allclose(new_result, result, rtol=0):
                    return new_result

    elif (
        issubclass(dtype.type, np.floating)
        and not is_bool_dtype(result.dtype)
        and not is_string_dtype(result.dtype)
    ):
        return result.astype(dtype)

    return result


def maybe_cast_result(
    result: ArrayLike, obj: Series, numeric_only: bool = False, how: str = ""
) -> ArrayLike:
    """
    Try casting result to a different type if appropriate

    Parameters
    ----------
    result : array-like
        Result to cast.
    obj : Series
        Input Series from which result was calculated.
    numeric_only : bool, default False
        Whether to cast only numerics or datetimes as well.
    how : str, default ""
        How the result was computed.

    Returns
    -------
    result : array-like
        result maybe casted to the dtype.
    """
    dtype = obj.dtype
    dtype = maybe_cast_result_dtype(dtype, how)

    assert not is_scalar(result)

    if (
        is_extension_array_dtype(dtype)
        and not is_categorical_dtype(dtype)
        and dtype.kind != "M"
    ):
        # We have to special case categorical so as not to upcast
        # things like counts back to categorical
        cls = dtype.construct_array_type()
        result = maybe_cast_to_extension_array(cls, result, dtype=dtype)

    elif numeric_only and is_numeric_dtype(dtype) or not numeric_only:
        result = maybe_downcast_to_dtype(result, dtype)

    return result


def maybe_cast_result_dtype(dtype: DtypeObj, how: str) -> DtypeObj:
    """
    Get the desired dtype of a result based on the
    input dtype and how it was computed.

    Parameters
    ----------
    dtype : DtypeObj
        Input dtype.
    how : str
        How the result was computed.

    Returns
    -------
    DtypeObj
        The desired dtype of the result.
    """
    from pandas.core.arrays.boolean import BooleanDtype
    from pandas.core.arrays.floating import Float64Dtype
    from pandas.core.arrays.integer import (
        Int64Dtype,
        _IntegerDtype,
    )

    if how in ["add", "cumsum", "sum", "prod"]:
        if dtype == np.dtype(bool):
            return np.dtype(np.int64)
        elif isinstance(dtype, (BooleanDtype, _IntegerDtype)):
            return Int64Dtype()
    elif how in ["mean", "median", "var"] and isinstance(
        dtype, (BooleanDtype, _IntegerDtype)
    ):
        return Float64Dtype()
    return dtype


def maybe_cast_to_extension_array(
    cls: Type[ExtensionArray], obj: ArrayLike, dtype: Optional[ExtensionDtype] = None
) -> ArrayLike:
    """
    Call to `_from_sequence` that returns the object unchanged on Exception.

    Parameters
    ----------
    cls : class, subclass of ExtensionArray
    obj : arraylike
        Values to pass to cls._from_sequence
    dtype : ExtensionDtype, optional

    Returns
    -------
    ExtensionArray or obj
    """
    from pandas.core.arrays.string_ import StringArray
    from pandas.core.arrays.string_arrow import ArrowStringArray

    assert isinstance(cls, type), f"must pass a type: {cls}"
    assertion_msg = f"must pass a subclass of ExtensionArray: {cls}"
    assert issubclass(cls, ABCExtensionArray), assertion_msg

    # Everything can be converted to StringArrays, but we may not want to convert
    if (
        issubclass(cls, (StringArray, ArrowStringArray))
        and lib.infer_dtype(obj) != "string"
    ):
        return obj

    try:
        result = cls._from_sequence(obj, dtype=dtype)
    except Exception:
        # We can't predict what downstream EA constructors may raise
        result = obj
    return result


def maybe_upcast_putmask(result: np.ndarray, mask: np.ndarray) -> np.ndarray:
    """
    A safe version of putmask that potentially upcasts the result.

    The result is replaced with the first N elements of other,
    where N is the number of True values in mask.
    If the length of other is shorter than N, other will be repeated.

    Parameters
    ----------
    result : ndarray
        The destination array. This will be mutated in-place if no upcasting is
        necessary.
    mask : boolean ndarray

    Returns
    -------
    result : ndarray

    Examples
    --------
    >>> arr = np.arange(1, 6)
    >>> mask = np.array([False, True, False, True, True])
    >>> result = maybe_upcast_putmask(arr, mask)
    >>> result
    array([ 1., nan,  3., nan, nan])
    """
    if not isinstance(result, np.ndarray):
        raise ValueError("The result input must be a ndarray.")

    # NB: we never get here with result.dtype.kind in ["m", "M"]

    if mask.any():

        # we want to decide whether place will work
        # if we have nans in the False portion of our mask then we need to
        # upcast (possibly), otherwise we DON't want to upcast (e.g. if we
        # have values, say integers, in the success portion then it's ok to not
        # upcast)
        new_dtype = ensure_dtype_can_hold_na(result.dtype)

        if new_dtype != result.dtype:
            result = result.astype(new_dtype, copy=True)

        np.place(result, mask, np.nan)

    return result


def ensure_dtype_can_hold_na(dtype: DtypeObj) -> DtypeObj:
    """
    If we have a dtype that cannot hold NA values, find the best match that can.
    """
    if isinstance(dtype, ExtensionDtype):
        # TODO: ExtensionDtype.can_hold_na?
        return dtype
    elif dtype.kind == "b":
        return np.dtype(object)
    elif dtype.kind in ["i", "u"]:
        return np.dtype(np.float64)
    return dtype


def maybe_promote(dtype: np.dtype, fill_value=np.nan):
    """
    Find the minimal dtype that can hold both the given dtype and fill_value.

    Parameters
    ----------
    dtype : np.dtype
    fill_value : scalar, default np.nan

    Returns
    -------
    dtype
        Upcasted from dtype argument if necessary.
    fill_value
        Upcasted from fill_value argument if necessary.

    Raises
    ------
    ValueError
        If fill_value is a non-scalar and dtype is not object.
    """
    # TODO(2.0): need to directly use the non-cached version as long as we
    # possibly raise a deprecation warning for datetime dtype
    if dtype.kind == "M":
        return _maybe_promote(dtype, fill_value)
    # for performance, we are using a cached version of the actual implementation
    # of the function in _maybe_promote. However, this doesn't always work (in case
    # of non-hashable arguments), so we fallback to the actual implementation if needed
    try:
        # error: Argument 3 to "__call__" of "_lru_cache_wrapper" has incompatible type
        # "Type[Any]"; expected "Hashable"  [arg-type]
        return _maybe_promote_cached(
            dtype, fill_value, type(fill_value)  # type: ignore[arg-type]
        )
    except TypeError:
        # if fill_value is not hashable (required for caching)
        return _maybe_promote(dtype, fill_value)


@functools.lru_cache(maxsize=128)
def _maybe_promote_cached(dtype, fill_value, fill_value_type):
    # The cached version of _maybe_promote below
    # This also use fill_value_type as (unused) argument to use this in the
    # cache lookup -> to differentiate 1 and True
    return _maybe_promote(dtype, fill_value)


def _maybe_promote(dtype: np.dtype, fill_value=np.nan):
    # The actual implementation of the function, use `maybe_promote` above for
    # a cached version.
    if not is_scalar(fill_value):
        # with object dtype there is nothing to promote, and the user can
        #  pass pretty much any weird fill_value they like
        if not is_object_dtype(dtype):
            # with object dtype there is nothing to promote, and the user can
            #  pass pretty much any weird fill_value they like
            raise ValueError("fill_value must be a scalar")
        dtype = np.dtype(object)
        return dtype, fill_value

    kinds = ["i", "u", "f", "c", "m", "M"]
    if is_valid_na_for_dtype(fill_value, dtype) and dtype.kind in kinds:
        dtype = ensure_dtype_can_hold_na(dtype)
        fv = na_value_for_dtype(dtype)
        return dtype, fv

    elif isna(fill_value):
        dtype = np.dtype(object)
        if fill_value is None:
            # but we retain e.g. pd.NA
            fill_value = np.nan
        return dtype, fill_value

    # returns tuple of (dtype, fill_value)
    if issubclass(dtype.type, np.datetime64):
        inferred, fv = infer_dtype_from_scalar(fill_value, pandas_dtype=True)
        if inferred == dtype:
            return dtype, fv

        # TODO(2.0): once this deprecation is enforced, this whole case
        # becomes equivalent to:
        #  dta = DatetimeArray._from_sequence([], dtype="M8[ns]")
        #  try:
        #      fv = dta._validate_setitem_value(fill_value)
        #      return dta.dtype, fv
        #  except (ValueError, TypeError):
        #      return np.dtype(object), fill_value
        if isinstance(fill_value, date) and not isinstance(fill_value, datetime):
            # deprecate casting of date object to match infer_dtype_from_scalar
            #  and DatetimeArray._validate_setitem_value
            try:
                fv = Timestamp(fill_value).to_datetime64()
            except OutOfBoundsDatetime:
                pass
            else:
                warnings.warn(
                    "Using a `date` object for fill_value with `datetime64[ns]` "
                    "dtype is deprecated. In a future version, this will be cast "
                    "to object dtype. Pass `fill_value=Timestamp(date_obj)` instead.",
                    FutureWarning,
                    stacklevel=8,
                )
                return dtype, fv
        elif isinstance(fill_value, str):
            try:
                # explicitly wrap in str to convert np.str_
                fv = Timestamp(str(fill_value))
            except (ValueError, TypeError):
                pass
            else:
                if fv.tz is None:
                    return dtype, fv.asm8

        return np.dtype(object), fill_value

    elif issubclass(dtype.type, np.timedelta64):
        inferred, fv = infer_dtype_from_scalar(fill_value, pandas_dtype=True)
        if inferred == dtype:
            return dtype, fv
        return np.dtype(object), fill_value

    elif is_float(fill_value):
        if issubclass(dtype.type, np.bool_):
            dtype = np.dtype(np.object_)

        elif issubclass(dtype.type, np.integer):
            dtype = np.dtype(np.float64)

        elif dtype.kind == "f":
            mst = np.min_scalar_type(fill_value)
            if mst > dtype:
                # e.g. mst is np.float64 and dtype is np.float32
                dtype = mst

        elif dtype.kind == "c":
            mst = np.min_scalar_type(fill_value)
            dtype = np.promote_types(dtype, mst)

    elif is_bool(fill_value):
        if not issubclass(dtype.type, np.bool_):
            dtype = np.dtype(np.object_)

    elif is_integer(fill_value):
        if issubclass(dtype.type, np.bool_):
            dtype = np.dtype(np.object_)

        elif issubclass(dtype.type, np.integer):
            if not np.can_cast(fill_value, dtype):
                # upcast to prevent overflow
                mst = np.min_scalar_type(fill_value)
                dtype = np.promote_types(dtype, mst)
                if dtype.kind == "f":
                    # Case where we disagree with numpy
                    dtype = np.dtype(np.object_)

    elif is_complex(fill_value):
        if issubclass(dtype.type, np.bool_):
            dtype = np.dtype(np.object_)

        elif issubclass(dtype.type, (np.integer, np.floating)):
            mst = np.min_scalar_type(fill_value)
            dtype = np.promote_types(dtype, mst)

        elif dtype.kind == "c":
            mst = np.min_scalar_type(fill_value)
            if mst > dtype:
                # e.g. mst is np.complex128 and dtype is np.complex64
                dtype = mst

    else:
        dtype = np.dtype(np.object_)

    # in case we have a string that looked like a number
    if issubclass(dtype.type, (bytes, str)):
        dtype = np.dtype(np.object_)

    fill_value = _ensure_dtype_type(fill_value, dtype)
    return dtype, fill_value


def _ensure_dtype_type(value, dtype: np.dtype):
    """
    Ensure that the given value is an instance of the given dtype.

    e.g. if out dtype is np.complex64_, we should have an instance of that
    as opposed to a python complex object.

    Parameters
    ----------
    value : object
    dtype : np.dtype

    Returns
    -------
    object
    """
    # Start with exceptions in which we do _not_ cast to numpy types
    if dtype == np.object_:
        return value

    # Note: before we get here we have already excluded isna(value)
    return dtype.type(value)


def infer_dtype_from(val, pandas_dtype: bool = False) -> Tuple[DtypeObj, Any]:
    """
    Interpret the dtype from a scalar or array.

    Parameters
    ----------
    val : object
    pandas_dtype : bool, default False
        whether to infer dtype including pandas extension types.
        If False, scalar/array belongs to pandas extension types is inferred as
        object
    """
    if not is_list_like(val):
        return infer_dtype_from_scalar(val, pandas_dtype=pandas_dtype)
    return infer_dtype_from_array(val, pandas_dtype=pandas_dtype)


def infer_dtype_from_scalar(val, pandas_dtype: bool = False) -> Tuple[DtypeObj, Any]:
    """
    Interpret the dtype from a scalar.

    Parameters
    ----------
    pandas_dtype : bool, default False
        whether to infer dtype including pandas extension types.
        If False, scalar belongs to pandas extension types is inferred as
        object
    """
    dtype: DtypeObj = np.dtype(object)

    # a 1-element ndarray
    if isinstance(val, np.ndarray):
        if val.ndim != 0:
            msg = "invalid ndarray passed to infer_dtype_from_scalar"
            raise ValueError(msg)

        dtype = val.dtype
        val = lib.item_from_zerodim(val)

    elif isinstance(val, str):

        # If we create an empty array using a string to infer
        # the dtype, NumPy will only allocate one character per entry
        # so this is kind of bad. Alternately we could use np.repeat
        # instead of np.empty (but then you still don't want things
        # coming out as np.str_!

        dtype = np.dtype(object)

    elif isinstance(val, (np.datetime64, datetime)):
        try:
            val = Timestamp(val)
        except OutOfBoundsDatetime:
            return np.dtype(object), val

        if val is NaT or val.tz is None:
            dtype = np.dtype("M8[ns]")
            val = val.to_datetime64()
        else:
            if pandas_dtype:
                dtype = DatetimeTZDtype(unit="ns", tz=val.tz)
            else:
                # return datetimetz as object
                return np.dtype(object), val

    elif isinstance(val, (np.timedelta64, timedelta)):
        try:
            val = Timedelta(val)
        except (OutOfBoundsTimedelta, OverflowError):
            dtype = np.dtype(object)
        else:
            dtype = np.dtype("m8[ns]")
            val = np.timedelta64(val.value, "ns")

    elif is_bool(val):
        dtype = np.dtype(np.bool_)

    elif is_integer(val):
        if isinstance(val, np.integer):
            dtype = np.dtype(type(val))
        else:
            dtype = np.dtype(np.int64)

        try:
            np.array(val, dtype=dtype)
        except OverflowError:
            dtype = np.array(val).dtype

    elif is_float(val):
        if isinstance(val, np.floating):
            dtype = np.dtype(type(val))
        else:
            dtype = np.dtype(np.float64)

    elif is_complex(val):
        dtype = np.dtype(np.complex_)

    elif pandas_dtype:
        if lib.is_period(val):
            dtype = PeriodDtype(freq=val.freq)
        elif lib.is_interval(val):
            subtype = infer_dtype_from_scalar(val.left, pandas_dtype=True)[0]
            dtype = IntervalDtype(subtype=subtype, closed=val.closed)

    return dtype, val


def dict_compat(d: Dict[Scalar, Scalar]) -> Dict[Scalar, Scalar]:
    """
    Convert datetimelike-keyed dicts to a Timestamp-keyed dict.

    Parameters
    ----------
    d: dict-like object

    Returns
    -------
    dict

    """
    return {maybe_box_datetimelike(key): value for key, value in d.items()}


def infer_dtype_from_array(
    arr, pandas_dtype: bool = False
) -> Tuple[DtypeObj, ArrayLike]:
    """
    Infer the dtype from an array.

    Parameters
    ----------
    arr : array
    pandas_dtype : bool, default False
        whether to infer dtype including pandas extension types.
        If False, array belongs to pandas extension types
        is inferred as object

    Returns
    -------
    tuple (numpy-compat/pandas-compat dtype, array)

    Notes
    -----
    if pandas_dtype=False. these infer to numpy dtypes
    exactly with the exception that mixed / object dtypes
    are not coerced by stringifying or conversion

    if pandas_dtype=True. datetime64tz-aware/categorical
    types will retain there character.

    Examples
    --------
    >>> np.asarray([1, '1'])
    array(['1', '1'], dtype='<U21')

    >>> infer_dtype_from_array([1, '1'])
    (dtype('O'), [1, '1'])
    """
    if isinstance(arr, np.ndarray):
        return arr.dtype, arr

    if not is_list_like(arr):
        raise TypeError("'arr' must be list-like")

    if pandas_dtype and is_extension_array_dtype(arr):
        return arr.dtype, arr

    elif isinstance(arr, ABCSeries):
        return arr.dtype, np.asarray(arr)

    # don't force numpy coerce with nan's
    inferred = lib.infer_dtype(arr, skipna=False)
    if inferred in ["string", "bytes", "mixed", "mixed-integer"]:
        return (np.dtype(np.object_), arr)

    arr = np.asarray(arr)
    return arr.dtype, arr


def maybe_infer_dtype_type(element):
    """
    Try to infer an object's dtype, for use in arithmetic ops.

    Uses `element.dtype` if that's available.
    Objects implementing the iterator protocol are cast to a NumPy array,
    and from there the array's type is used.

    Parameters
    ----------
    element : object
        Possibly has a `.dtype` attribute, and possibly the iterator
        protocol.

    Returns
    -------
    tipo : type

    Examples
    --------
    >>> from collections import namedtuple
    >>> Foo = namedtuple("Foo", "dtype")
    >>> maybe_infer_dtype_type(Foo(np.dtype("i8")))
    dtype('int64')
    """
    tipo = None
    if hasattr(element, "dtype"):
        tipo = element.dtype
    elif is_list_like(element):
        element = np.asarray(element)
        tipo = element.dtype
    return tipo


def maybe_upcast(
    values: np.ndarray,
    fill_value: Scalar = np.nan,
    copy: bool = False,
) -> Tuple[np.ndarray, Scalar]:
    """
    Provide explicit type promotion and coercion.

    Parameters
    ----------
    values : np.ndarray
        The array that we may want to upcast.
    fill_value : what we want to fill with
    copy : bool, default True
        If True always make a copy even if no upcast is required.

    Returns
    -------
    values: np.ndarray
        the original array, possibly upcast
    fill_value:
        the fill value, possibly upcast
    """
    new_dtype, fill_value = maybe_promote(values.dtype, fill_value)
    # We get a copy in all cases _except_ (values.dtype == new_dtype and not copy)
    values = values.astype(new_dtype, copy=copy)

    return values, fill_value


def invalidate_string_dtypes(dtype_set: Set[DtypeObj]):
    """
    Change string like dtypes to object for
    ``DataFrame.select_dtypes()``.
    """
    non_string_dtypes = dtype_set - {np.dtype("S").type, np.dtype("<U").type}
    if non_string_dtypes != dtype_set:
        raise TypeError("string dtypes are not allowed, use 'object' instead")


def coerce_indexer_dtype(indexer, categories):
    """ coerce the indexer input array to the smallest dtype possible """
    length = len(categories)
    if length < _int8_max:
        return ensure_int8(indexer)
    elif length < _int16_max:
        return ensure_int16(indexer)
    elif length < _int32_max:
        return ensure_int32(indexer)
    return ensure_int64(indexer)


def astype_dt64_to_dt64tz(
    values: ArrayLike, dtype: DtypeObj, copy: bool, via_utc: bool = False
) -> DatetimeArray:
    # GH#33401 we have inconsistent behaviors between
    #  Datetimeindex[naive].astype(tzaware)
    #  Series[dt64].astype(tzaware)
    # This collects them in one place to prevent further fragmentation.

    from pandas.core.construction import ensure_wrapped_if_datetimelike

    values = ensure_wrapped_if_datetimelike(values)
    values = cast("DatetimeArray", values)
    aware = isinstance(dtype, DatetimeTZDtype)

    if via_utc:
        # Series.astype behavior
        assert values.tz is None and aware  # caller is responsible for checking this
        dtype = cast(DatetimeTZDtype, dtype)

        if copy:
            # this should be the only copy
            values = values.copy()

        level = find_stack_level()
        warnings.warn(
            "Using .astype to convert from timezone-naive dtype to "
            "timezone-aware dtype is deprecated and will raise in a "
            "future version.  Use ser.dt.tz_localize instead.",
            FutureWarning,
            stacklevel=level,
        )

        # FIXME: GH#33401 this doesn't match DatetimeArray.astype, which
        #  goes through the `not via_utc` path
        return values.tz_localize("UTC").tz_convert(dtype.tz)

    else:
        # DatetimeArray/DatetimeIndex.astype behavior

        if values.tz is None and aware:
            dtype = cast(DatetimeTZDtype, dtype)
            level = find_stack_level()
            warnings.warn(
                "Using .astype to convert from timezone-naive dtype to "
                "timezone-aware dtype is deprecated and will raise in a "
                "future version.  Use obj.tz_localize instead.",
                FutureWarning,
                stacklevel=level,
            )

            return values.tz_localize(dtype.tz)

        elif aware:
            # GH#18951: datetime64_tz dtype but not equal means different tz
            dtype = cast(DatetimeTZDtype, dtype)
            result = values.tz_convert(dtype.tz)
            if copy:
                result = result.copy()
            return result

        elif values.tz is not None:
            level = find_stack_level()
            warnings.warn(
                "Using .astype to convert from timezone-aware dtype to "
                "timezone-naive dtype is deprecated and will raise in a "
                "future version.  Use obj.tz_localize(None) or "
                "obj.tz_convert('UTC').tz_localize(None) instead",
                FutureWarning,
                stacklevel=level,
            )

            result = values.tz_convert("UTC").tz_localize(None)
            if copy:
                result = result.copy()
            return result

        raise NotImplementedError("dtype_equal case should be handled elsewhere")


def astype_td64_unit_conversion(
    values: np.ndarray, dtype: np.dtype, copy: bool
) -> np.ndarray:
    """
    By pandas convention, converting to non-nano timedelta64
    returns an int64-dtyped array with ints representing multiples
    of the desired timedelta unit.  This is essentially division.

    Parameters
    ----------
    values : np.ndarray[timedelta64[ns]]
    dtype : np.dtype
        timedelta64 with unit not-necessarily nano
    copy : bool

    Returns
    -------
    np.ndarray
    """
    if is_dtype_equal(values.dtype, dtype):
        if copy:
            return values.copy()
        return values

    # otherwise we are converting to non-nano
    result = values.astype(dtype, copy=False)  # avoid double-copying
    result = result.astype(np.float64)

    mask = isna(values)
    np.putmask(result, mask, np.nan)
    return result


def astype_nansafe(
    arr: np.ndarray, dtype: DtypeObj, copy: bool = True, skipna: bool = False
) -> ArrayLike:
    """
    Cast the elements of an array to a given dtype a nan-safe manner.

    Parameters
    ----------
    arr : ndarray
    dtype : np.dtype or ExtensionDtype
    copy : bool, default True
        If False, a view will be attempted but may fail, if
        e.g. the item sizes don't align.
    skipna: bool, default False
        Whether or not we should skip NaN when casting as a string-type.

    Raises
    ------
    ValueError
        The dtype was a datetime64/timedelta64 dtype, but it had no unit.
    """
    if arr.ndim > 1:
        # Make sure we are doing non-copy ravel and reshape.
        flags = arr.flags
        flat = arr.ravel("K")
        result = astype_nansafe(flat, dtype, copy=copy, skipna=skipna)
        order = "F" if flags.f_contiguous else "C"
        return result.reshape(arr.shape, order=order)

    # We get here with 0-dim from sparse
    arr = np.atleast_1d(arr)

    # dispatch on extension dtype if needed
    if isinstance(dtype, ExtensionDtype):
        return dtype.construct_array_type()._from_sequence(arr, dtype=dtype, copy=copy)

    elif not isinstance(dtype, np.dtype):  # pragma: no cover
        raise ValueError("dtype must be np.dtype or ExtensionDtype")

    if arr.dtype.kind in ["m", "M"] and (
        issubclass(dtype.type, str) or dtype == object
    ):
        from pandas.core.construction import ensure_wrapped_if_datetimelike

        arr = ensure_wrapped_if_datetimelike(arr)
        return arr.astype(dtype, copy=copy)

    if issubclass(dtype.type, str):
        return lib.ensure_string_array(arr, skipna=skipna, convert_na_value=False)

    elif is_datetime64_dtype(arr):
        if dtype == np.int64:
            warnings.warn(
                f"casting {arr.dtype} values to int64 with .astype(...) "
                "is deprecated and will raise in a future version. "
                "Use .view(...) instead.",
                FutureWarning,
                # stacklevel chosen to be correct when reached via Series.astype
                stacklevel=7,
            )
            if isna(arr).any():
                raise ValueError("Cannot convert NaT values to integer")
            return arr.view(dtype)

        # allow frequency conversions
        if dtype.kind == "M":
            return arr.astype(dtype)

        raise TypeError(f"cannot astype a datetimelike from [{arr.dtype}] to [{dtype}]")

    elif is_timedelta64_dtype(arr):
        if dtype == np.int64:
            warnings.warn(
                f"casting {arr.dtype} values to int64 with .astype(...) "
                "is deprecated and will raise in a future version. "
                "Use .view(...) instead.",
                FutureWarning,
                # stacklevel chosen to be correct when reached via Series.astype
                stacklevel=7,
            )
            if isna(arr).any():
                raise ValueError("Cannot convert NaT values to integer")
            return arr.view(dtype)

        elif dtype.kind == "m":
            return astype_td64_unit_conversion(arr, dtype, copy=copy)

        raise TypeError(f"cannot astype a timedelta from [{arr.dtype}] to [{dtype}]")

    elif np.issubdtype(arr.dtype, np.floating) and np.issubdtype(dtype, np.integer):

        if not np.isfinite(arr).all():
            raise ValueError("Cannot convert non-finite values (NA or inf) to integer")

    elif is_object_dtype(arr):

        # work around NumPy brokenness, #1987
        if np.issubdtype(dtype.type, np.integer):
            return lib.astype_intsafe(arr, dtype)

        # if we have a datetime/timedelta array of objects
        # then coerce to a proper dtype and recall astype_nansafe

        elif is_datetime64_dtype(dtype):
            from pandas import to_datetime

            return astype_nansafe(to_datetime(arr).values, dtype, copy=copy)
        elif is_timedelta64_dtype(dtype):
            from pandas import to_timedelta

            return astype_nansafe(to_timedelta(arr)._values, dtype, copy=copy)

    if dtype.name in ("datetime64", "timedelta64"):
        msg = (
            f"The '{dtype.name}' dtype has no unit. Please pass in "
            f"'{dtype.name}[ns]' instead."
        )
        raise ValueError(msg)

    if copy or is_object_dtype(arr.dtype) or is_object_dtype(dtype):
        # Explicit copy, or required since NumPy can't view from / to object.
        return arr.astype(dtype, copy=True)

    return arr.astype(dtype, copy=copy)


def astype_array(values: ArrayLike, dtype: DtypeObj, copy: bool = False) -> ArrayLike:
    """
    Cast array (ndarray or ExtensionArray) to the new dtype.

    Parameters
    ----------
    values : ndarray or ExtensionArray
    dtype : dtype object
    copy : bool, default False
        copy if indicated

    Returns
    -------
    ndarray or ExtensionArray
    """
    if (
        values.dtype.kind in ["m", "M"]
        and dtype.kind in ["i", "u"]
        and isinstance(dtype, np.dtype)
        and dtype.itemsize != 8
    ):
        # TODO(2.0) remove special case once deprecation on DTA/TDA is enforced
        msg = rf"cannot astype a datetimelike from [{values.dtype}] to [{dtype}]"
        raise TypeError(msg)

    if is_datetime64tz_dtype(dtype) and is_datetime64_dtype(values.dtype):
        return astype_dt64_to_dt64tz(values, dtype, copy, via_utc=True)

    if is_dtype_equal(values.dtype, dtype):
        if copy:
            return values.copy()
        return values

    if isinstance(values, ABCExtensionArray):
        values = values.astype(dtype, copy=copy)

    else:
        values = astype_nansafe(values, dtype, copy=copy)

    # in pandas we don't store numpy str dtypes, so convert to object
    if isinstance(dtype, np.dtype) and issubclass(values.dtype.type, str):
        values = np.array(values, dtype=object)

    return values


def astype_array_safe(
    values: ArrayLike, dtype, copy: bool = False, errors: str = "raise"
) -> ArrayLike:
    """
    Cast array (ndarray or ExtensionArray) to the new dtype.

    This basically is the implementation for DataFrame/Series.astype and
    includes all custom logic for pandas (NaN-safety, converting str to object,
    not allowing )

    Parameters
    ----------
    values : ndarray or ExtensionArray
    dtype : str, dtype convertible
    copy : bool, default False
        copy if indicated
    errors : str, {'raise', 'ignore'}, default 'raise'
        - ``raise`` : allow exceptions to be raised
        - ``ignore`` : suppress exceptions. On error return original object

    Returns
    -------
    ndarray or ExtensionArray
    """
    errors_legal_values = ("raise", "ignore")

    if errors not in errors_legal_values:
        invalid_arg = (
            "Expected value of kwarg 'errors' to be one of "
            f"{list(errors_legal_values)}. Supplied value is '{errors}'"
        )
        raise ValueError(invalid_arg)

    if inspect.isclass(dtype) and issubclass(dtype, ExtensionDtype):
        msg = (
            f"Expected an instance of {dtype.__name__}, "
            "but got the class instead. Try instantiating 'dtype'."
        )
        raise TypeError(msg)

    dtype = pandas_dtype(dtype)

    try:
        new_values = astype_array(values, dtype, copy=copy)
    except (ValueError, TypeError):
        # e.g. astype_nansafe can fail on object-dtype of strings
        #  trying to convert to float
        if errors == "ignore":
            new_values = values
        else:
            raise

    return new_values


def soft_convert_objects(
    values: np.ndarray,
    datetime: bool = True,
    numeric: bool = True,
    timedelta: bool = True,
    copy: bool = True,
) -> ArrayLike:
    """
    Try to coerce datetime, timedelta, and numeric object-dtype columns
    to inferred dtype.

    Parameters
    ----------
    values : np.ndarray[object]
    datetime : bool, default True
    numeric: bool, default True
    timedelta : bool, default True
    copy : bool, default True

    Returns
    -------
    np.ndarray or ExtensionArray
    """
    validate_bool_kwarg(datetime, "datetime")
    validate_bool_kwarg(numeric, "numeric")
    validate_bool_kwarg(timedelta, "timedelta")
    validate_bool_kwarg(copy, "copy")

    conversion_count = sum((datetime, numeric, timedelta))
    if conversion_count == 0:
        raise ValueError("At least one of datetime, numeric or timedelta must be True.")

    # Soft conversions
    if datetime or timedelta:
        # GH 20380, when datetime is beyond year 2262, hence outside
        # bound of nanosecond-resolution 64-bit integers.
        try:
            values = lib.maybe_convert_objects(
                values, convert_datetime=datetime, convert_timedelta=timedelta
            )
        except (OutOfBoundsDatetime, ValueError):
            return values

    if numeric and is_object_dtype(values.dtype):
        converted = lib.maybe_convert_numeric(values, set(), coerce_numeric=True)

        # If all NaNs, then do not-alter
        values = converted if not isna(converted).all() else values
        values = values.copy() if copy else values

    return values


def convert_dtypes(
    input_array: AnyArrayLike,
    convert_string: bool = True,
    convert_integer: bool = True,
    convert_boolean: bool = True,
    convert_floating: bool = True,
) -> Dtype:
    """
    Convert objects to best possible type, and optionally,
    to types supporting ``pd.NA``.

    Parameters
    ----------
    input_array : ExtensionArray, Index, Series or np.ndarray
    convert_string : bool, default True
        Whether object dtypes should be converted to ``StringDtype()``.
    convert_integer : bool, default True
        Whether, if possible, conversion can be done to integer extension types.
    convert_boolean : bool, defaults True
        Whether object dtypes should be converted to ``BooleanDtypes()``.
    convert_floating : bool, defaults True
        Whether, if possible, conversion can be done to floating extension types.
        If `convert_integer` is also True, preference will be give to integer
        dtypes if the floats can be faithfully casted to integers.

    Returns
    -------
    dtype
        new dtype
    """
    is_extension = is_extension_array_dtype(input_array.dtype)
    if (
        convert_string or convert_integer or convert_boolean or convert_floating
    ) and not is_extension:
        inferred_dtype = lib.infer_dtype(input_array)

        if not convert_string and is_string_dtype(inferred_dtype):
            inferred_dtype = input_array.dtype

        if convert_integer:
            target_int_dtype = "Int64"

            if is_integer_dtype(input_array.dtype):
                from pandas.core.arrays.integer import INT_STR_TO_DTYPE

                inferred_dtype = INT_STR_TO_DTYPE.get(
                    input_array.dtype.name, target_int_dtype
                )
            if not is_integer_dtype(input_array.dtype) and is_numeric_dtype(
                input_array.dtype
            ):
                inferred_dtype = target_int_dtype

        else:
            if is_integer_dtype(inferred_dtype):
                inferred_dtype = input_array.dtype

        if convert_floating:
            if not is_integer_dtype(input_array.dtype) and is_numeric_dtype(
                input_array.dtype
            ):
                from pandas.core.arrays.floating import FLOAT_STR_TO_DTYPE

                inferred_float_dtype = FLOAT_STR_TO_DTYPE.get(
                    input_array.dtype.name, "Float64"
                )
                # if we could also convert to integer, check if all floats
                # are actually integers
                if convert_integer:
                    arr = input_array[notna(input_array)]
                    if (arr.astype(int) == arr).all():
                        inferred_dtype = "Int64"
                    else:
                        inferred_dtype = inferred_float_dtype
                else:
                    inferred_dtype = inferred_float_dtype
        else:
            if is_float_dtype(inferred_dtype):
                inferred_dtype = input_array.dtype

        if convert_boolean:
            if is_bool_dtype(input_array.dtype):
                inferred_dtype = "boolean"
        else:
            if isinstance(inferred_dtype, str) and inferred_dtype == "boolean":
                inferred_dtype = input_array.dtype

    else:
        inferred_dtype = input_array.dtype

    return inferred_dtype


def maybe_castable(dtype: np.dtype) -> bool:
    # return False to force a non-fastpath

    # check datetime64[ns]/timedelta64[ns] are valid
    # otherwise try to coerce
    kind = dtype.kind
    if kind == "M":
        return is_datetime64_ns_dtype(dtype)
    elif kind == "m":
        return is_timedelta64_ns_dtype(dtype)

    return dtype.name not in POSSIBLY_CAST_DTYPES


def maybe_infer_to_datetimelike(value: Union[np.ndarray, List]):
    """
    we might have a array (or single object) that is datetime like,
    and no dtype is passed don't change the value unless we find a
    datetime/timedelta set

    this is pretty strict in that a datetime/timedelta is REQUIRED
    in addition to possible nulls/string likes

    Parameters
    ----------
    value : np.ndarray or list

    """
    if not isinstance(value, (np.ndarray, list)):
        raise TypeError(type(value))  # pragma: no cover

    v = np.array(value, copy=False)

    # we only care about object dtypes
    if not is_object_dtype(v.dtype):
        return value

    shape = v.shape
    if v.ndim != 1:
        v = v.ravel()

    if not len(v):
        return value

    def try_datetime(v: np.ndarray) -> ArrayLike:
        # Coerce to datetime64, datetime64tz, or in corner cases
        #  object[datetimes]
        from pandas.core.arrays.datetimes import sequence_to_datetimes

        try:
            # GH#19671 we pass require_iso8601 to be relatively strict
            #  when parsing strings.
            dta = sequence_to_datetimes(v, require_iso8601=True, allow_object=True)
        except (ValueError, TypeError):
            # e.g. <class 'numpy.timedelta64'> is not convertible to datetime
            return v.reshape(shape)
        else:
            # GH#19761 we may have mixed timezones, in which cast 'dta' is
            #  an ndarray[object].  Only 1 test
            #  relies on this behavior, see GH#40111
            return dta.reshape(shape)

    def try_timedelta(v: np.ndarray) -> np.ndarray:
        # safe coerce to timedelta64

        # will try first with a string & object conversion
        try:
            # bc we know v.dtype == object, this is equivalent to
            #  `np.asarray(to_timedelta(v))`, but using a lower-level API that
            #  does not require a circular import.
            td_values = array_to_timedelta64(v).view("m8[ns]")
        except (ValueError, OverflowError):
            return v.reshape(shape)
        else:
            return td_values.reshape(shape)

    inferred_type = lib.infer_datetimelike_array(ensure_object(v))

    if inferred_type == "datetime":
        value = try_datetime(v)
    elif inferred_type == "timedelta":
        value = try_timedelta(v)
    elif inferred_type == "nat":

        # if all NaT, return as datetime
        if isna(v).all():
            value = try_datetime(v)
        else:

            # We have at least a NaT and a string
            # try timedelta first to avoid spurious datetime conversions
            # e.g. '00:00:01' is a timedelta but technically is also a datetime
            value = try_timedelta(v)
            if lib.infer_dtype(value, skipna=False) in ["mixed"]:
                # cannot skip missing values, as NaT implies that the string
                # is actually a datetime
                value = try_datetime(v)

    return value


def maybe_cast_to_datetime(
    value: Union[ExtensionArray, np.ndarray, list], dtype: Optional[DtypeObj]
) -> Union[ExtensionArray, np.ndarray, list]:
    """
    try to cast the array/value to a datetimelike dtype, converting float
    nan to iNaT
    """
    from pandas.core.arrays.datetimes import sequence_to_datetimes
    from pandas.core.arrays.timedeltas import sequence_to_td64ns

    if not is_list_like(value):
        raise TypeError("value must be listlike")

    if dtype is not None:
        is_datetime64 = is_datetime64_dtype(dtype)
        is_datetime64tz = is_datetime64tz_dtype(dtype)
        is_timedelta64 = is_timedelta64_dtype(dtype)

        vdtype = getattr(value, "dtype", None)

        if is_datetime64 or is_datetime64tz or is_timedelta64:
            dtype = ensure_nanosecond_dtype(dtype)

            if not is_sparse(value):
                value = np.array(value, copy=False)

                # we have an array of datetime or timedeltas & nulls
                if value.size or not is_dtype_equal(value.dtype, dtype):
                    _disallow_mismatched_datetimelike(value, dtype)

                    try:
                        if is_datetime64:
                            dta = sequence_to_datetimes(value, allow_object=False)
                            # GH 25843: Remove tz information since the dtype
                            # didn't specify one
                            if dta.tz is not None:
                                # equiv: dta.view(dtype)
                                # Note: NOT equivalent to dta.astype(dtype)
                                dta = dta.tz_localize(None)
                            value = dta
                        elif is_datetime64tz:
                            dtype = cast(DatetimeTZDtype, dtype)
                            # The string check can be removed once issue #13712
                            # is solved. String data that is passed with a
                            # datetime64tz is assumed to be naive which should
                            # be localized to the timezone.
                            is_dt_string = is_string_dtype(value.dtype)
                            dta = sequence_to_datetimes(value, allow_object=False)
                            if dta.tz is not None:
                                value = dta.astype(dtype, copy=False)
                            elif is_dt_string:
                                # Strings here are naive, so directly localize
                                # equiv: dta.astype(dtype)  # though deprecated
                                value = dta.tz_localize(dtype.tz)
                            else:
                                # Numeric values are UTC at this point,
                                # so localize and convert
                                # equiv: Series(dta).astype(dtype) # though deprecated
                                value = dta.tz_localize("UTC").tz_convert(dtype.tz)
                        elif is_timedelta64:
                            # if successful, we get a ndarray[td64ns]
                            value, _ = sequence_to_td64ns(value)
                    except OutOfBoundsDatetime:
                        raise
                    except ValueError:
                        # TODO(GH#40048): only catch dateutil's ParserError
                        #  once we can reliably import it in all supported versions
                        pass

        # coerce datetimelike to object
        elif is_datetime64_dtype(vdtype) and not is_datetime64_dtype(dtype):
            if is_object_dtype(dtype):
                value = cast(np.ndarray, value)

                if value.dtype != DT64NS_DTYPE:
                    value = value.astype(DT64NS_DTYPE)
                ints = np.asarray(value).view("i8")
                return ints_to_pydatetime(ints)

            # we have a non-castable dtype that was passed
            raise TypeError(f"Cannot cast datetime64 to {dtype}")

    elif isinstance(value, np.ndarray):
        if value.dtype.kind in ["M", "m"]:
            # catch a datetime/timedelta that is not of ns variety
            # and no coercion specified
            value = sanitize_to_nanoseconds(value)

        elif value.dtype == object:
            value = maybe_infer_to_datetimelike(value)

    elif not isinstance(value, ABCExtensionArray):
        # only do this if we have an array and the dtype of the array is not
        # setup already we are not an integer/object, so don't bother with this
        # conversion
        value = maybe_infer_to_datetimelike(value)

    return value


def sanitize_to_nanoseconds(values: np.ndarray) -> np.ndarray:
    """
    Safely convert non-nanosecond datetime64 or timedelta64 values to nanosecond.
    """
    dtype = values.dtype
    if dtype.kind == "M" and dtype != DT64NS_DTYPE:
        values = conversion.ensure_datetime64ns(values)

    elif dtype.kind == "m" and dtype != TD64NS_DTYPE:
        values = conversion.ensure_timedelta64ns(values)

    return values


<<<<<<< HEAD
def find_common_type(
    types: List[DtypeObj], promote_categorical: bool = False
) -> DtypeObj:
=======
def ensure_nanosecond_dtype(dtype: DtypeObj) -> DtypeObj:
    """
    Convert dtypes with granularity less than nanosecond to nanosecond

    >>> ensure_nanosecond_dtype(np.dtype("M8[s]"))
    dtype('<M8[ns]')

    >>> ensure_nanosecond_dtype(np.dtype("m8[ps]"))
    Traceback (most recent call last):
        ...
    TypeError: cannot convert timedeltalike to dtype [timedelta64[ps]]
    """
    msg = (
        f"The '{dtype.name}' dtype has no unit. "
        f"Please pass in '{dtype.name}[ns]' instead."
    )

    # unpack e.g. SparseDtype
    dtype = getattr(dtype, "subtype", dtype)

    if not isinstance(dtype, np.dtype):
        # i.e. datetime64tz
        pass

    elif dtype.kind == "M" and dtype != DT64NS_DTYPE:
        # pandas supports dtype whose granularity is less than [ns]
        # e.g., [ps], [fs], [as]
        if dtype <= np.dtype("M8[ns]"):
            if dtype.name == "datetime64":
                raise ValueError(msg)
            dtype = DT64NS_DTYPE
        else:
            raise TypeError(f"cannot convert datetimelike to dtype [{dtype}]")

    elif dtype.kind == "m" and dtype != TD64NS_DTYPE:
        # pandas supports dtype whose granularity is less than [ns]
        # e.g., [ps], [fs], [as]
        if dtype <= np.dtype("m8[ns]"):
            if dtype.name == "timedelta64":
                raise ValueError(msg)
            dtype = TD64NS_DTYPE
        else:
            raise TypeError(f"cannot convert timedeltalike to dtype [{dtype}]")
    return dtype


def find_common_type(types: List[DtypeObj]) -> DtypeObj:
>>>>>>> 4810d748
    """
    Find a common data type among the given dtypes.

    Parameters
    ----------
    types : list of dtypes
    promote_categorical : find if possible, a categorical dtype that fits all the dtypes

    Returns
    -------
    pandas extension or numpy dtype

    See Also
    --------
    numpy.find_common_type

    """
    if not types:
        raise ValueError("no types given")

    first = types[0]

    # We will first try to find a common categorical dtype
    # if promote_categorical is set to True. This is used
    # to preserve the categorical dtype (since categorical
    # values can consist of multiple dtypes).
    if promote_categorical:
        if any(is_categorical_dtype(t) for t in types):
            cat_dtypes = []
            for t in types:
                if isinstance(t, CategoricalDtype):
                    if any(~isna(t.categories.values)):
                        cat_values_dtype = t.categories.values.dtype
                        if all(
                            is_categorical_dtype(x) or np.can_cast(cat_values_dtype, x)
                            for x in types
                        ):
                            cat_dtypes.append(t)
            if len(cat_dtypes) > 0:
                dtype_ref = cat_dtypes[0]
                if all(is_dtype_equal(dtype, dtype_ref) for dtype in cat_dtypes[1:]):
                    return dtype_ref

    # workaround for find_common_type([np.dtype('datetime64[ns]')] * 2)
    # => object
    if all(is_dtype_equal(first, t) for t in types[1:]):
        return first

    # get unique types (dict.fromkeys is used as order-preserving set())
    types = list(dict.fromkeys(types).keys())

    if any(isinstance(t, ExtensionDtype) for t in types):
        for t in types:
            if isinstance(t, ExtensionDtype):
                res = t._get_common_dtype(types)
                if res is not None:
                    return res
        return np.dtype("object")

    # take lowest unit
    if all(is_datetime64_dtype(t) for t in types):
        return np.dtype("datetime64[ns]")
    if all(is_timedelta64_dtype(t) for t in types):
        return np.dtype("timedelta64[ns]")

    # don't mix bool / int or float or complex
    # this is different from numpy, which casts bool with float/int as int
    has_bools = any(is_bool_dtype(t) for t in types)
    if has_bools:
        for t in types:
            if is_integer_dtype(t) or is_float_dtype(t) or is_complex_dtype(t):
                return np.dtype("object")

    return np.find_common_type(types, [])


def construct_2d_arraylike_from_scalar(
    value: Scalar, length: int, width: int, dtype: np.dtype, copy: bool
) -> np.ndarray:

    shape = (length, width)

    if dtype.kind in ["m", "M"]:
        value = maybe_unbox_datetimelike(value, dtype)
    elif dtype == object:
        if isinstance(value, (np.timedelta64, np.datetime64)):
            # calling np.array below would cast to pytimedelta/pydatetime
            out = np.empty(shape, dtype=object)
            out.fill(value)
            return out

    # Attempt to coerce to a numpy array
    try:
        arr = np.array(value, dtype=dtype, copy=copy)
    except (ValueError, TypeError) as err:
        raise TypeError(
            f"DataFrame constructor called with incompatible data and dtype: {err}"
        ) from err

    if arr.ndim != 0:
        raise ValueError("DataFrame constructor not properly called!")

    return np.full(shape, arr)


def construct_1d_arraylike_from_scalar(
    value: Scalar, length: int, dtype: Optional[DtypeObj]
) -> ArrayLike:
    """
    create a np.ndarray / pandas type of specified shape and dtype
    filled with values

    Parameters
    ----------
    value : scalar value
    length : int
    dtype : pandas_dtype or np.dtype

    Returns
    -------
    np.ndarray / pandas type of length, filled with value

    """

    if dtype is None:
        try:
            dtype, value = infer_dtype_from_scalar(value, pandas_dtype=True)
        except OutOfBoundsDatetime:
            dtype = np.dtype(object)

    if is_extension_array_dtype(dtype):
        cls = dtype.construct_array_type()
        subarr = cls._from_sequence([value] * length, dtype=dtype)

    else:

        if length and is_integer_dtype(dtype) and isna(value):
            # coerce if we have nan for an integer dtype
            dtype = np.dtype("float64")
        elif isinstance(dtype, np.dtype) and dtype.kind in ("U", "S"):
            # we need to coerce to object dtype to avoid
            # to allow numpy to take our string as a scalar value
            dtype = np.dtype("object")
            if not isna(value):
                value = ensure_str(value)
        elif dtype.kind in ["M", "m"]:
            value = maybe_unbox_datetimelike(value, dtype)

        subarr = np.empty(length, dtype=dtype)
        subarr.fill(value)

    return subarr


def construct_1d_object_array_from_listlike(values: Sized) -> np.ndarray:
    """
    Transform any list-like object in a 1-dimensional numpy array of object
    dtype.

    Parameters
    ----------
    values : any iterable which has a len()

    Raises
    ------
    TypeError
        * If `values` does not have a len()

    Returns
    -------
    1-dimensional numpy array of dtype object
    """
    # numpy will try to interpret nested lists as further dimensions, hence
    # making a 1D array that contains list-likes is a bit tricky:
    result = np.empty(len(values), dtype="object")
    result[:] = values
    return result


def construct_1d_ndarray_preserving_na(
    values: Sequence, dtype: Optional[DtypeObj] = None, copy: bool = False
) -> np.ndarray:
    """
    Construct a new ndarray, coercing `values` to `dtype`, preserving NA.

    Parameters
    ----------
    values : Sequence
    dtype : numpy.dtype, optional
    copy : bool, default False
        Note that copies may still be made with ``copy=False`` if casting
        is required.

    Returns
    -------
    arr : ndarray[dtype]

    Examples
    --------
    >>> np.array([1.0, 2.0, None], dtype='str')
    array(['1.0', '2.0', 'None'], dtype='<U4')

    >>> construct_1d_ndarray_preserving_na([1.0, 2.0, None], dtype=np.dtype('str'))
    array(['1.0', '2.0', None], dtype=object)
    """

    if dtype is not None and dtype.kind == "U":
        subarr = lib.ensure_string_array(values, convert_na_value=False, copy=copy)
    else:
        if dtype is not None:
            _disallow_mismatched_datetimelike(values, dtype)

        if (
            dtype == object
            and isinstance(values, np.ndarray)
            and values.dtype.kind in ["m", "M"]
        ):
            # TODO(numpy#12550): special-case can be removed
            subarr = construct_1d_object_array_from_listlike(list(values))
        else:
            subarr = np.array(values, dtype=dtype, copy=copy)

    return subarr


def maybe_cast_to_integer_array(
    arr: Union[list, np.ndarray], dtype: np.dtype, copy: bool = False
):
    """
    Takes any dtype and returns the casted version, raising for when data is
    incompatible with integer/unsigned integer dtypes.

    .. versionadded:: 0.24.0

    Parameters
    ----------
    arr : np.ndarray or list
        The array to cast.
    dtype : np.dtype
        The integer dtype to cast the array to.
    copy: bool, default False
        Whether to make a copy of the array before returning.

    Returns
    -------
    ndarray
        Array of integer or unsigned integer dtype.

    Raises
    ------
    OverflowError : the dtype is incompatible with the data
    ValueError : loss of precision has occurred during casting

    Examples
    --------
    If you try to coerce negative values to unsigned integers, it raises:

    >>> pd.Series([-1], dtype="uint64")
    Traceback (most recent call last):
        ...
    OverflowError: Trying to coerce negative values to unsigned integers

    Also, if you try to coerce float values to integers, it raises:

    >>> pd.Series([1, 2, 3.5], dtype="int64")
    Traceback (most recent call last):
        ...
    ValueError: Trying to coerce float values to integers
    """
    assert is_integer_dtype(dtype)

    try:
        if not isinstance(arr, np.ndarray):
            casted = np.array(arr, dtype=dtype, copy=copy)
        else:
            casted = arr.astype(dtype, copy=copy)
    except OverflowError as err:
        raise OverflowError(
            "The elements provided in the data cannot all be "
            f"casted to the dtype {dtype}"
        ) from err

    if np.array_equal(arr, casted):
        return casted

    # We do this casting to allow for proper
    # data and dtype checking.
    #
    # We didn't do this earlier because NumPy
    # doesn't handle `uint64` correctly.
    arr = np.asarray(arr)

    if is_unsigned_integer_dtype(dtype) and (arr < 0).any():
        raise OverflowError("Trying to coerce negative values to unsigned integers")

    if is_float_dtype(arr) or is_object_dtype(arr):
        raise ValueError("Trying to coerce float values to integers")


def convert_scalar_for_putitemlike(scalar: Scalar, dtype: np.dtype) -> Scalar:
    """
    Convert datetimelike scalar if we are setting into a datetime64
    or timedelta64 ndarray.

    Parameters
    ----------
    scalar : scalar
    dtype : np.dtype

    Returns
    -------
    scalar
    """
    if dtype.kind in ["m", "M"]:
        scalar = maybe_box_datetimelike(scalar, dtype)
        return maybe_unbox_datetimelike(scalar, dtype)
    else:
        validate_numeric_casting(dtype, scalar)
    return scalar


def validate_numeric_casting(dtype: np.dtype, value: Scalar) -> None:
    """
    Check that we can losslessly insert the given value into an array
    with the given dtype.

    Parameters
    ----------
    dtype : np.dtype
    value : scalar

    Raises
    ------
    ValueError
    """
    if (
        issubclass(dtype.type, (np.integer, np.bool_))
        and is_float(value)
        and np.isnan(value)
    ):
        raise ValueError("Cannot assign nan to integer series")

    elif dtype.kind in ["i", "u", "f", "c"]:
        if is_bool(value) or isinstance(value, np.timedelta64):
            # numpy will cast td64 to integer if we're not careful
            raise ValueError(
                f"Cannot assign {type(value).__name__} to float/integer series"
            )
    elif dtype.kind == "b":
        if is_scalar(value) and not is_bool(value):
            raise ValueError(f"Cannot assign {type(value).__name__} to bool series")


def can_hold_element(dtype: np.dtype, element: Any) -> bool:
    """
    Can we do an inplace setitem with this element in an array with this dtype?

    Parameters
    ----------
    dtype : np.dtype
    element : Any

    Returns
    -------
    bool
    """
    tipo = maybe_infer_dtype_type(element)

    if dtype.kind in ["i", "u"]:
        if tipo is not None:
            return tipo.kind in ["i", "u"] and dtype.itemsize >= tipo.itemsize

        # We have not inferred an integer from the dtype
        # check if we have a builtin int or a float equal to an int
        return is_integer(element) or (is_float(element) and element.is_integer())

    elif dtype.kind == "f":
        if tipo is not None:
            return tipo.kind in ["f", "i", "u"]
        return lib.is_integer(element) or lib.is_float(element)

    elif dtype.kind == "c":
        if tipo is not None:
            return tipo.kind in ["c", "f", "i", "u"]
        return (
            lib.is_integer(element) or lib.is_complex(element) or lib.is_float(element)
        )

    elif dtype.kind == "b":
        if tipo is not None:
            return tipo.kind == "b"
        return lib.is_bool(element)

    elif dtype == object:
        return True

    raise NotImplementedError(dtype)<|MERGE_RESOLUTION|>--- conflicted
+++ resolved
@@ -1723,11 +1723,6 @@
     return values
 
 
-<<<<<<< HEAD
-def find_common_type(
-    types: List[DtypeObj], promote_categorical: bool = False
-) -> DtypeObj:
-=======
 def ensure_nanosecond_dtype(dtype: DtypeObj) -> DtypeObj:
     """
     Convert dtypes with granularity less than nanosecond to nanosecond
@@ -1774,8 +1769,9 @@
     return dtype
 
 
-def find_common_type(types: List[DtypeObj]) -> DtypeObj:
->>>>>>> 4810d748
+def find_common_type(
+    types: List[DtypeObj], promote_categorical: bool = False
+) -> DtypeObj:
     """
     Find a common data type among the given dtypes.
 
