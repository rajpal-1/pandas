"""
Routines for casting.
"""

from __future__ import annotations

from contextlib import suppress
from datetime import date, datetime, timedelta
from typing import (
    TYPE_CHECKING,
    Any,
    Dict,
    List,
    Optional,
    Sequence,
    Set,
    Sized,
    Tuple,
    Type,
    Union,
)

import numpy as np

from pandas._libs import lib, tslib, tslibs
from pandas._libs.tslibs import (
    NaT,
    OutOfBoundsDatetime,
    Period,
    Timedelta,
    Timestamp,
    conversion,
    iNaT,
    ints_to_pydatetime,
    ints_to_pytimedelta,
)
from pandas._libs.tslibs.timezones import tz_compare
from pandas._typing import AnyArrayLike, ArrayLike, Dtype, DtypeObj, Scalar, Shape
from pandas.util._validators import validate_bool_kwarg

from pandas.core.dtypes.common import (
    DT64NS_DTYPE,
    INT64_DTYPE,
    POSSIBLY_CAST_DTYPES,
    TD64NS_DTYPE,
    ensure_int8,
    ensure_int16,
    ensure_int32,
    ensure_int64,
    ensure_object,
    ensure_str,
    is_bool,
    is_bool_dtype,
    is_categorical_dtype,
    is_complex,
    is_complex_dtype,
    is_datetime64_dtype,
    is_datetime64_ns_dtype,
    is_datetime64tz_dtype,
    is_datetime_or_timedelta_dtype,
    is_dtype_equal,
    is_extension_array_dtype,
    is_float,
    is_float_dtype,
    is_integer,
    is_integer_dtype,
    is_numeric_dtype,
    is_object_dtype,
    is_scalar,
    is_sparse,
    is_string_dtype,
    is_timedelta64_dtype,
    is_timedelta64_ns_dtype,
    is_unsigned_integer_dtype,
    pandas_dtype,
)
from pandas.core.dtypes.dtypes import (
    DatetimeTZDtype,
    ExtensionDtype,
    IntervalDtype,
    PeriodDtype,
)
from pandas.core.dtypes.generic import (
    ABCDataFrame,
    ABCDatetimeArray,
    ABCDatetimeIndex,
    ABCExtensionArray,
    ABCPeriodArray,
    ABCPeriodIndex,
    ABCSeries,
)
from pandas.core.dtypes.inference import is_list_like
from pandas.core.dtypes.missing import (
    is_valid_nat_for_dtype,
    isna,
    na_value_for_dtype,
    notna,
)

if TYPE_CHECKING:
    from pandas import Series
    from pandas.core.arrays import ExtensionArray
    from pandas.core.indexes.base import Index
    from pandas.core.indexes.datetimes import DatetimeIndex

_int8_max = np.iinfo(np.int8).max
_int16_max = np.iinfo(np.int16).max
_int32_max = np.iinfo(np.int32).max
_int64_max = np.iinfo(np.int64).max


def maybe_convert_platform(values):
    """ try to do platform conversion, allow ndarray or list here """
    if isinstance(values, (list, tuple, range)):
        values = construct_1d_object_array_from_listlike(values)
    if getattr(values, "dtype", None) == np.object_:
        if hasattr(values, "_values"):
            values = values._values
        values = lib.maybe_convert_objects(values)

    return values


def is_nested_object(obj) -> bool:
    """
    return a boolean if we have a nested object, e.g. a Series with 1 or
    more Series elements

    This may not be necessarily be performant.

    """
    return bool(
        isinstance(obj, ABCSeries)
        and is_object_dtype(obj.dtype)
        and any(isinstance(v, ABCSeries) for v in obj._values)
    )


def maybe_box_datetimelike(value: Scalar, dtype: Optional[Dtype] = None) -> Scalar:
    """
    Cast scalar to Timestamp or Timedelta if scalar is datetime-like
    and dtype is not object.

    Parameters
    ----------
    value : scalar
    dtype : Dtype, optional

    Returns
    -------
    scalar
    """
    if dtype == object:
        pass
    elif isinstance(value, (np.datetime64, datetime)):
        value = tslibs.Timestamp(value)
    elif isinstance(value, (np.timedelta64, timedelta)):
        value = tslibs.Timedelta(value)

    return value


def maybe_downcast_to_dtype(result, dtype: Union[str, np.dtype]):
    """
    try to cast to the specified dtype (e.g. convert back to bool/int
    or could be an astype of float64->float32
    """
    do_round = False

    if is_scalar(result):
        return result
    elif isinstance(result, ABCDataFrame):
        # occurs in pivot_table doctest
        return result

    if isinstance(dtype, str):
        if dtype == "infer":
            inferred_type = lib.infer_dtype(ensure_object(result), skipna=False)
            if inferred_type == "boolean":
                dtype = "bool"
            elif inferred_type == "integer":
                dtype = "int64"
            elif inferred_type == "datetime64":
                dtype = "datetime64[ns]"
            elif inferred_type == "timedelta64":
                dtype = "timedelta64[ns]"

            # try to upcast here
            elif inferred_type == "floating":
                dtype = "int64"
                if issubclass(result.dtype.type, np.number):
                    do_round = True

            else:
                dtype = "object"

        dtype = np.dtype(dtype)

    elif dtype.type is Period:
        from pandas.core.arrays import PeriodArray

        with suppress(TypeError):
            # e.g. TypeError: int() argument must be a string, a
            #  bytes-like object or a number, not 'Period
            return PeriodArray(result, freq=dtype.freq)

    converted = maybe_downcast_numeric(result, dtype, do_round)
    if converted is not result:
        return converted

    # a datetimelike
    # GH12821, iNaT is cast to float
    if dtype.kind in ["M", "m"] and result.dtype.kind in ["i", "f"]:
        if hasattr(dtype, "tz"):
            # not a numpy dtype
            if dtype.tz:
                # convert to datetime and change timezone
                from pandas import to_datetime

                result = to_datetime(result).tz_localize("utc")
                result = result.tz_convert(dtype.tz)
        else:
            result = result.astype(dtype)

    return result


def maybe_downcast_numeric(result, dtype: DtypeObj, do_round: bool = False):
    """
    Subset of maybe_downcast_to_dtype restricted to numeric dtypes.

    Parameters
    ----------
    result : ndarray or ExtensionArray
    dtype : np.dtype or ExtensionDtype
    do_round : bool

    Returns
    -------
    ndarray or ExtensionArray
    """
    if not isinstance(dtype, np.dtype):
        # e.g. SparseDtype has no itemsize attr
        return result

    if isinstance(result, list):
        # reached via groupby.agg._ohlc; really this should be handled earlier
        result = np.array(result)

    def trans(x):
        if do_round:
            return x.round()
        return x

    if dtype.kind == result.dtype.kind:
        # don't allow upcasts here (except if empty)
        if result.dtype.itemsize <= dtype.itemsize and result.size:
            return result

    if is_bool_dtype(dtype) or is_integer_dtype(dtype):

        if not result.size:
            # if we don't have any elements, just astype it
            return trans(result).astype(dtype)

        # do a test on the first element, if it fails then we are done
        r = result.ravel()
        arr = np.array([r[0]])

        if isna(arr).any():
            # if we have any nulls, then we are done
            return result

        elif not isinstance(r[0], (np.integer, np.floating, int, float, bool)):
            # a comparable, e.g. a Decimal may slip in here
            return result

        if (
            issubclass(result.dtype.type, (np.object_, np.number))
            and notna(result).all()
        ):
            new_result = trans(result).astype(dtype)
            if new_result.dtype.kind == "O" or result.dtype.kind == "O":
                # np.allclose may raise TypeError on object-dtype
                if (new_result == result).all():
                    return new_result
            else:
                if np.allclose(new_result, result, rtol=0):
                    return new_result

    elif (
        issubclass(dtype.type, np.floating)
        and not is_bool_dtype(result.dtype)
        and not is_string_dtype(result.dtype)
    ):
        return result.astype(dtype)

    return result


def maybe_cast_result(result, obj: Series, numeric_only: bool = False, how: str = ""):
    """
    Try casting result to a different type if appropriate

    Parameters
    ----------
    result : array-like
        Result to cast.
    obj : Series
        Input Series from which result was calculated.
    numeric_only : bool, default False
        Whether to cast only numerics or datetimes as well.
    how : str, default ""
        How the result was computed.

    Returns
    -------
    result : array-like
        result maybe casted to the dtype.
    """
    dtype = obj.dtype
    dtype = maybe_cast_result_dtype(dtype, how)

    if not is_scalar(result):
        if (
            is_extension_array_dtype(dtype)
            and not is_categorical_dtype(dtype)
            and dtype.kind != "M"
        ):
            # We have to special case categorical so as not to upcast
            # things like counts back to categorical
            cls = dtype.construct_array_type()
            result = maybe_cast_to_extension_array(cls, result, dtype=dtype)

        elif numeric_only and is_numeric_dtype(dtype) or not numeric_only:
            result = maybe_downcast_to_dtype(result, dtype)

    return result


def maybe_cast_result_dtype(dtype: DtypeObj, how: str) -> DtypeObj:
    """
    Get the desired dtype of a result based on the
    input dtype and how it was computed.

    Parameters
    ----------
    dtype : DtypeObj
        Input dtype.
    how : str
        How the result was computed.

    Returns
    -------
    DtypeObj
        The desired dtype of the result.
    """
    from pandas.core.arrays.boolean import BooleanDtype
    from pandas.core.arrays.integer import Int64Dtype

    if how in ["add", "cumsum", "sum"]:
        if dtype == np.dtype(bool):
            return np.dtype(np.int64)
        elif isinstance(dtype, BooleanDtype):
            return Int64Dtype()
    return dtype


def maybe_cast_to_extension_array(
    cls: Type["ExtensionArray"], obj: ArrayLike, dtype: Optional[ExtensionDtype] = None
) -> ArrayLike:
    """
    Call to `_from_sequence` that returns the object unchanged on Exception.

    Parameters
    ----------
    cls : class, subclass of ExtensionArray
    obj : arraylike
        Values to pass to cls._from_sequence
    dtype : ExtensionDtype, optional

    Returns
    -------
    ExtensionArray or obj
    """
    from pandas.core.arrays.string_ import StringArray
    from pandas.core.arrays.string_arrow import ArrowStringArray

    assert isinstance(cls, type), f"must pass a type: {cls}"
    assertion_msg = f"must pass a subclass of ExtensionArray: {cls}"
    assert issubclass(cls, ABCExtensionArray), assertion_msg

    # Everything can be converted to StringArrays, but we may not want to convert
    if (
        issubclass(cls, (StringArray, ArrowStringArray))
        and lib.infer_dtype(obj) != "string"
    ):
        return obj

    try:
        result = cls._from_sequence(obj, dtype=dtype)
    except Exception:
        # We can't predict what downstream EA constructors may raise
        result = obj
    return result


def maybe_upcast_putmask(
    result: np.ndarray, mask: np.ndarray, other: Scalar
) -> Tuple[np.ndarray, bool]:
    """
    A safe version of putmask that potentially upcasts the result.

    The result is replaced with the first N elements of other,
    where N is the number of True values in mask.
    If the length of other is shorter than N, other will be repeated.

    Parameters
    ----------
    result : ndarray
        The destination array. This will be mutated in-place if no upcasting is
        necessary.
    mask : boolean ndarray
    other : scalar
        The source value.

    Returns
    -------
    result : ndarray
    changed : bool
        Set to true if the result array was upcasted.

    Examples
    --------
    >>> arr = np.arange(1, 6)
    >>> mask = np.array([False, True, False, True, True])
    >>> result, _ = maybe_upcast_putmask(arr, mask, False)
    >>> result
    array([1, 0, 3, 0, 0])
    """
    if not isinstance(result, np.ndarray):
        raise ValueError("The result input must be a ndarray.")
    if not is_scalar(other):
        # We _could_ support non-scalar other, but until we have a compelling
        #  use case, we assume away the possibility.
        raise ValueError("other must be a scalar")

    if mask.any():
        # Two conversions for date-like dtypes that can't be done automatically
        # in np.place:
        #   NaN -> NaT
        #   integer or integer array -> date-like array
        if result.dtype.kind in ["m", "M"]:
            if isna(other):
                other = result.dtype.type("nat")
            elif is_integer(other):
                other = np.array(other, dtype=result.dtype)

        def changeit():
            # we are forced to change the dtype of the result as the input
            # isn't compatible
            r, _ = maybe_upcast(result, fill_value=other, copy=True)
            np.place(r, mask, other)

            return r, True

        # we want to decide whether place will work
        # if we have nans in the False portion of our mask then we need to
        # upcast (possibly), otherwise we DON't want to upcast (e.g. if we
        # have values, say integers, in the success portion then it's ok to not
        # upcast)
        new_dtype, _ = maybe_promote(result.dtype, other)
        if new_dtype != result.dtype:

            # we have a scalar or len 0 ndarray
            # and its nan and we are changing some values
            if isna(other):
                return changeit()

        try:
            np.place(result, mask, other)
        except TypeError:
            # e.g. int-dtype result and float-dtype other
            return changeit()

    return result, False


def maybe_casted_values(
    index: "Index", codes: Optional[np.ndarray] = None
) -> ArrayLike:
    """
    Convert an index, given directly or as a pair (level, code), to a 1D array.

    Parameters
    ----------
    index : Index
    codes : sequence of integers (optional)

    Returns
    -------
    ExtensionArray or ndarray
        If codes is `None`, the values of `index`.
        If codes is passed, an array obtained by taking from `index` the indices
        contained in `codes`.
    """

    values = index._values
<<<<<<< HEAD
    if (
        not isinstance(index, (ABCPeriodIndex, ABCDatetimeIndex))
        and values.dtype == np.object_
    ):
=======
    if values.dtype == np.object_:
>>>>>>> 65319af6
        values = lib.maybe_convert_objects(values)

    # if we have the codes, extract the values with a mask
    if codes is not None:
        mask: np.ndarray = codes == -1

        if mask.size > 0 and mask.all():
            # we can have situations where the whole mask is -1,
            # meaning there is nothing found in codes, so make all nan's

            dtype = index.dtype
            fill_value = na_value_for_dtype(dtype)
            values = construct_1d_arraylike_from_scalar(fill_value, len(mask), dtype)

        else:
            values = values.take(codes)

            if mask.any():
                if isinstance(values, np.ndarray):
                    values, _ = maybe_upcast_putmask(values, mask, np.nan)
                else:
                    values[mask] = np.nan

    return values


def maybe_promote(dtype, fill_value=np.nan):
    """
    Find the minimal dtype that can hold both the given dtype and fill_value.

    Parameters
    ----------
    dtype : np.dtype or ExtensionDtype
    fill_value : scalar, default np.nan

    Returns
    -------
    dtype
        Upcasted from dtype argument if necessary.
    fill_value
        Upcasted from fill_value argument if necessary.
    """
    if not is_scalar(fill_value) and not is_object_dtype(dtype):
        # with object dtype there is nothing to promote, and the user can
        #  pass pretty much any weird fill_value they like
        raise ValueError("fill_value must be a scalar")

    # if we passed an array here, determine the fill value by dtype
    if isinstance(fill_value, np.ndarray):
        if issubclass(fill_value.dtype.type, (np.datetime64, np.timedelta64)):
            fill_value = fill_value.dtype.type("NaT", "ns")
        else:

            # we need to change to object type as our
            # fill_value is of object type
            if fill_value.dtype == np.object_:
                dtype = np.dtype(np.object_)
            fill_value = np.nan

        if dtype == np.object_ or dtype.kind in ["U", "S"]:
            # We treat string-like dtypes as object, and _always_ fill
            #  with np.nan
            fill_value = np.nan
            dtype = np.dtype(np.object_)

    # returns tuple of (dtype, fill_value)
    if issubclass(dtype.type, np.datetime64):
        if isinstance(fill_value, datetime) and fill_value.tzinfo is not None:
            # Trying to insert tzaware into tznaive, have to cast to object
            dtype = np.dtype(np.object_)
        elif is_integer(fill_value) or (is_float(fill_value) and not isna(fill_value)):
            dtype = np.dtype(np.object_)
        else:
            try:
                fill_value = Timestamp(fill_value).to_datetime64()
            except (TypeError, ValueError):
                dtype = np.dtype(np.object_)
    elif issubclass(dtype.type, np.timedelta64):
        if (
            is_integer(fill_value)
            or (is_float(fill_value) and not np.isnan(fill_value))
            or isinstance(fill_value, str)
        ):
            # TODO: What about str that can be a timedelta?
            dtype = np.dtype(np.object_)
        else:
            try:
                fv = Timedelta(fill_value)
            except ValueError:
                dtype = np.dtype(np.object_)
            else:
                if fv is NaT:
                    # NaT has no `to_timedelta64` method
                    fill_value = np.timedelta64("NaT", "ns")
                else:
                    fill_value = fv.to_timedelta64()
    elif is_datetime64tz_dtype(dtype):
        if isna(fill_value):
            fill_value = NaT
        elif not isinstance(fill_value, datetime):
            dtype = np.dtype(np.object_)
        elif fill_value.tzinfo is None:
            dtype = np.dtype(np.object_)
        elif not tz_compare(fill_value.tzinfo, dtype.tz):
            # TODO: sure we want to cast here?
            dtype = np.dtype(np.object_)

    elif is_extension_array_dtype(dtype) and isna(fill_value):
        fill_value = dtype.na_value

    elif is_float(fill_value):
        if issubclass(dtype.type, np.bool_):
            dtype = np.dtype(np.object_)

        elif issubclass(dtype.type, np.integer):
            dtype = np.dtype(np.float64)

        elif dtype.kind == "f":
            mst = np.min_scalar_type(fill_value)
            if mst > dtype:
                # e.g. mst is np.float64 and dtype is np.float32
                dtype = mst

        elif dtype.kind == "c":
            mst = np.min_scalar_type(fill_value)
            dtype = np.promote_types(dtype, mst)

    elif is_bool(fill_value):
        if not issubclass(dtype.type, np.bool_):
            dtype = np.dtype(np.object_)

    elif is_integer(fill_value):
        if issubclass(dtype.type, np.bool_):
            dtype = np.dtype(np.object_)

        elif issubclass(dtype.type, np.integer):
            if not np.can_cast(fill_value, dtype):
                # upcast to prevent overflow
                mst = np.min_scalar_type(fill_value)
                dtype = np.promote_types(dtype, mst)
                if dtype.kind == "f":
                    # Case where we disagree with numpy
                    dtype = np.dtype(np.object_)

    elif is_complex(fill_value):
        if issubclass(dtype.type, np.bool_):
            dtype = np.dtype(np.object_)

        elif issubclass(dtype.type, (np.integer, np.floating)):
            mst = np.min_scalar_type(fill_value)
            dtype = np.promote_types(dtype, mst)

        elif dtype.kind == "c":
            mst = np.min_scalar_type(fill_value)
            if mst > dtype:
                # e.g. mst is np.complex128 and dtype is np.complex64
                dtype = mst

    elif fill_value is None:
        if is_float_dtype(dtype) or is_complex_dtype(dtype):
            fill_value = np.nan
        elif is_integer_dtype(dtype):
            dtype = np.float64
            fill_value = np.nan
        elif is_datetime_or_timedelta_dtype(dtype):
            fill_value = dtype.type("NaT", "ns")
        else:
            dtype = np.dtype(np.object_)
            fill_value = np.nan
    else:
        dtype = np.dtype(np.object_)

    # in case we have a string that looked like a number
    if is_extension_array_dtype(dtype):
        pass
    elif issubclass(np.dtype(dtype).type, (bytes, str)):
        dtype = np.dtype(np.object_)

    fill_value = _ensure_dtype_type(fill_value, dtype)
    return dtype, fill_value


def _ensure_dtype_type(value, dtype: DtypeObj):
    """
    Ensure that the given value is an instance of the given dtype.

    e.g. if out dtype is np.complex64_, we should have an instance of that
    as opposed to a python complex object.

    Parameters
    ----------
    value : object
    dtype : np.dtype or ExtensionDtype

    Returns
    -------
    object
    """
    # Start with exceptions in which we do _not_ cast to numpy types
    if is_extension_array_dtype(dtype):
        return value
    elif dtype == np.object_:
        return value
    elif isna(value):
        # e.g. keep np.nan rather than try to cast to np.float32(np.nan)
        return value

    return dtype.type(value)


def infer_dtype_from(val, pandas_dtype: bool = False) -> Tuple[DtypeObj, Any]:
    """
    Interpret the dtype from a scalar or array.

    Parameters
    ----------
    val : object
    pandas_dtype : bool, default False
        whether to infer dtype including pandas extension types.
        If False, scalar/array belongs to pandas extension types is inferred as
        object
    """
    if is_scalar(val):
        return infer_dtype_from_scalar(val, pandas_dtype=pandas_dtype)
    return infer_dtype_from_array(val, pandas_dtype=pandas_dtype)


def infer_dtype_from_scalar(val, pandas_dtype: bool = False) -> Tuple[DtypeObj, Any]:
    """
    Interpret the dtype from a scalar.

    Parameters
    ----------
    pandas_dtype : bool, default False
        whether to infer dtype including pandas extension types.
        If False, scalar belongs to pandas extension types is inferred as
        object
    """
    dtype: DtypeObj = np.dtype(object)

    # a 1-element ndarray
    if isinstance(val, np.ndarray):
        if val.ndim != 0:
            msg = "invalid ndarray passed to infer_dtype_from_scalar"
            raise ValueError(msg)

        dtype = val.dtype
        val = val.item()

    elif isinstance(val, str):

        # If we create an empty array using a string to infer
        # the dtype, NumPy will only allocate one character per entry
        # so this is kind of bad. Alternately we could use np.repeat
        # instead of np.empty (but then you still don't want things
        # coming out as np.str_!

        dtype = np.dtype(object)

    elif isinstance(val, (np.datetime64, datetime)):
        val = Timestamp(val)
        if val is NaT or val.tz is None:
            dtype = np.dtype("M8[ns]")
        else:
            if pandas_dtype:
                dtype = DatetimeTZDtype(unit="ns", tz=val.tz)
            else:
                # return datetimetz as object
                return np.dtype(object), val
        val = val.value

    elif isinstance(val, (np.timedelta64, timedelta)):
        val = Timedelta(val).value
        dtype = np.dtype("m8[ns]")

    elif is_bool(val):
        dtype = np.dtype(np.bool_)

    elif is_integer(val):
        if isinstance(val, np.integer):
            dtype = np.dtype(type(val))
        else:
            dtype = np.dtype(np.int64)

        try:
            np.array(val, dtype=dtype)
        except OverflowError:
            dtype = np.array(val).dtype

    elif is_float(val):
        if isinstance(val, np.floating):
            dtype = np.dtype(type(val))
        else:
            dtype = np.dtype(np.float64)

    elif is_complex(val):
        dtype = np.dtype(np.complex_)

    elif pandas_dtype:
        if lib.is_period(val):
            dtype = PeriodDtype(freq=val.freq)
        elif lib.is_interval(val):
            subtype = infer_dtype_from_scalar(val.left, pandas_dtype=True)[0]
            dtype = IntervalDtype(subtype=subtype)

    return dtype, val


def dict_compat(d: Dict[Scalar, Scalar]) -> Dict[Scalar, Scalar]:
    """
    Convert datetimelike-keyed dicts to a Timestamp-keyed dict.

    Parameters
    ----------
    d: dict-like object

    Returns
    -------
    dict

    """
    return {maybe_box_datetimelike(key): value for key, value in d.items()}


def infer_dtype_from_array(
    arr, pandas_dtype: bool = False
) -> Tuple[DtypeObj, ArrayLike]:
    """
    Infer the dtype from an array.

    Parameters
    ----------
    arr : array
    pandas_dtype : bool, default False
        whether to infer dtype including pandas extension types.
        If False, array belongs to pandas extension types
        is inferred as object

    Returns
    -------
    tuple (numpy-compat/pandas-compat dtype, array)

    Notes
    -----
    if pandas_dtype=False. these infer to numpy dtypes
    exactly with the exception that mixed / object dtypes
    are not coerced by stringifying or conversion

    if pandas_dtype=True. datetime64tz-aware/categorical
    types will retain there character.

    Examples
    --------
    >>> np.asarray([1, '1'])
    array(['1', '1'], dtype='<U21')

    >>> infer_dtype_from_array([1, '1'])
    (dtype('O'), [1, '1'])
    """
    if isinstance(arr, np.ndarray):
        return arr.dtype, arr

    if not is_list_like(arr):
        arr = [arr]

    if pandas_dtype and is_extension_array_dtype(arr):
        return arr.dtype, arr

    elif isinstance(arr, ABCSeries):
        return arr.dtype, np.asarray(arr)

    # don't force numpy coerce with nan's
    inferred = lib.infer_dtype(arr, skipna=False)
    if inferred in ["string", "bytes", "mixed", "mixed-integer"]:
        return (np.dtype(np.object_), arr)

    arr = np.asarray(arr)
    return arr.dtype, arr


def maybe_infer_dtype_type(element):
    """
    Try to infer an object's dtype, for use in arithmetic ops.

    Uses `element.dtype` if that's available.
    Objects implementing the iterator protocol are cast to a NumPy array,
    and from there the array's type is used.

    Parameters
    ----------
    element : object
        Possibly has a `.dtype` attribute, and possibly the iterator
        protocol.

    Returns
    -------
    tipo : type

    Examples
    --------
    >>> from collections import namedtuple
    >>> Foo = namedtuple("Foo", "dtype")
    >>> maybe_infer_dtype_type(Foo(np.dtype("i8")))
    dtype('int64')
    """
    tipo = None
    if hasattr(element, "dtype"):
        tipo = element.dtype
    elif is_list_like(element):
        element = np.asarray(element)
        tipo = element.dtype
    return tipo


def maybe_upcast(
    values: ArrayLike,
    fill_value: Scalar = np.nan,
    dtype: Dtype = None,
    copy: bool = False,
) -> Tuple[ArrayLike, Scalar]:
    """
    Provide explicit type promotion and coercion.

    Parameters
    ----------
    values : ndarray or ExtensionArray
        The array that we want to maybe upcast.
    fill_value : what we want to fill with
    dtype : if None, then use the dtype of the values, else coerce to this type
    copy : bool, default True
        If True always make a copy even if no upcast is required.

    Returns
    -------
    values: ndarray or ExtensionArray
        the original array, possibly upcast
    fill_value:
        the fill value, possibly upcast
    """
    if not is_scalar(fill_value) and not is_object_dtype(values.dtype):
        # We allow arbitrary fill values for object dtype
        raise ValueError("fill_value must be a scalar")

    if is_extension_array_dtype(values):
        if copy:
            values = values.copy()
    else:
        if dtype is None:
            dtype = values.dtype
        new_dtype, fill_value = maybe_promote(dtype, fill_value)
        if new_dtype != values.dtype:
            values = values.astype(new_dtype)
        elif copy:
            values = values.copy()

    return values, fill_value


def invalidate_string_dtypes(dtype_set: Set[DtypeObj]):
    """
    Change string like dtypes to object for
    ``DataFrame.select_dtypes()``.
    """
    non_string_dtypes = dtype_set - {np.dtype("S").type, np.dtype("<U").type}
    if non_string_dtypes != dtype_set:
        raise TypeError("string dtypes are not allowed, use 'object' instead")


def coerce_indexer_dtype(indexer, categories):
    """ coerce the indexer input array to the smallest dtype possible """
    length = len(categories)
    if length < _int8_max:
        return ensure_int8(indexer)
    elif length < _int16_max:
        return ensure_int16(indexer)
    elif length < _int32_max:
        return ensure_int32(indexer)
    return ensure_int64(indexer)


def coerce_to_dtypes(result: Sequence[Scalar], dtypes: Sequence[Dtype]) -> List[Scalar]:
    """
    given a dtypes and a result set, coerce the result elements to the
    dtypes
    """
    if len(result) != len(dtypes):
        raise AssertionError("_coerce_to_dtypes requires equal len arrays")

    def conv(r, dtype):
        if np.any(isna(r)):
            pass
        elif dtype == DT64NS_DTYPE:
            r = Timestamp(r)
        elif dtype == TD64NS_DTYPE:
            r = Timedelta(r)
        elif dtype == np.bool_:
            # messy. non 0/1 integers do not get converted.
            if is_integer(r) and r not in [0, 1]:
                return int(r)
            r = bool(r)
        elif dtype.kind == "f":
            r = float(r)
        elif dtype.kind == "i":
            r = int(r)

        return r

    return [conv(r, dtype) for r, dtype in zip(result, dtypes)]


def astype_nansafe(
    arr, dtype: DtypeObj, copy: bool = True, skipna: bool = False
) -> ArrayLike:
    """
    Cast the elements of an array to a given dtype a nan-safe manner.

    Parameters
    ----------
    arr : ndarray
    dtype : np.dtype
    copy : bool, default True
        If False, a view will be attempted but may fail, if
        e.g. the item sizes don't align.
    skipna: bool, default False
        Whether or not we should skip NaN when casting as a string-type.

    Raises
    ------
    ValueError
        The dtype was a datetime64/timedelta64 dtype, but it had no unit.
    """
    # dispatch on extension dtype if needed
    if is_extension_array_dtype(dtype):
        return dtype.construct_array_type()._from_sequence(arr, dtype=dtype, copy=copy)

    if not isinstance(dtype, np.dtype):
        dtype = pandas_dtype(dtype)

    if issubclass(dtype.type, str):
        return lib.ensure_string_array(
            arr.ravel(), skipna=skipna, convert_na_value=False
        ).reshape(arr.shape)

    elif is_datetime64_dtype(arr):
        if is_object_dtype(dtype):
            return ints_to_pydatetime(arr.view(np.int64))
        elif dtype == np.int64:
            if isna(arr).any():
                raise ValueError("Cannot convert NaT values to integer")
            return arr.view(dtype)

        # allow frequency conversions
        if dtype.kind == "M":
            return arr.astype(dtype)

        raise TypeError(f"cannot astype a datetimelike from [{arr.dtype}] to [{dtype}]")

    elif is_timedelta64_dtype(arr):
        if is_object_dtype(dtype):
            return ints_to_pytimedelta(arr.view(np.int64))
        elif dtype == np.int64:
            if isna(arr).any():
                raise ValueError("Cannot convert NaT values to integer")
            return arr.view(dtype)

        if dtype not in [INT64_DTYPE, TD64NS_DTYPE]:

            # allow frequency conversions
            # we return a float here!
            if dtype.kind == "m":
                mask = isna(arr)
                result = arr.astype(dtype).astype(np.float64)
                result[mask] = np.nan
                return result
        elif dtype == TD64NS_DTYPE:
            return arr.astype(TD64NS_DTYPE, copy=copy)

        raise TypeError(f"cannot astype a timedelta from [{arr.dtype}] to [{dtype}]")

    elif np.issubdtype(arr.dtype, np.floating) and np.issubdtype(dtype, np.integer):

        if not np.isfinite(arr).all():
            raise ValueError("Cannot convert non-finite values (NA or inf) to integer")

    elif is_object_dtype(arr):

        # work around NumPy brokenness, #1987
        if np.issubdtype(dtype.type, np.integer):
            return lib.astype_intsafe(arr.ravel(), dtype).reshape(arr.shape)

        # if we have a datetime/timedelta array of objects
        # then coerce to a proper dtype and recall astype_nansafe

        elif is_datetime64_dtype(dtype):
            from pandas import to_datetime

            return astype_nansafe(to_datetime(arr).values, dtype, copy=copy)
        elif is_timedelta64_dtype(dtype):
            from pandas import to_timedelta

            return astype_nansafe(to_timedelta(arr)._values, dtype, copy=copy)

    if dtype.name in ("datetime64", "timedelta64"):
        msg = (
            f"The '{dtype.name}' dtype has no unit. Please pass in "
            f"'{dtype.name}[ns]' instead."
        )
        raise ValueError(msg)

    if copy or is_object_dtype(arr) or is_object_dtype(dtype):
        # Explicit copy, or required since NumPy can't view from / to object.
        return arr.astype(dtype, copy=True)

    return arr.view(dtype)


def maybe_convert_objects(
    values: np.ndarray, convert_numeric: bool = True
) -> Union[np.ndarray, "DatetimeIndex"]:
    """
    If we have an object dtype array, try to coerce dates and/or numbers.

    Parameters
    ----------
    values : ndarray
    convert_numeric : bool, default True

    Returns
    -------
    ndarray or DatetimeIndex
    """
    validate_bool_kwarg(convert_numeric, "convert_numeric")

    orig_values = values

    # convert dates
    if is_object_dtype(values.dtype):
        values = lib.maybe_convert_objects(values, convert_datetime=True)

    # convert timedeltas
    if is_object_dtype(values.dtype):
        values = lib.maybe_convert_objects(values, convert_timedelta=True)

    # convert to numeric
    if is_object_dtype(values.dtype):
        if convert_numeric:
            try:
                new_values = lib.maybe_convert_numeric(
                    values, set(), coerce_numeric=True
                )
            except (ValueError, TypeError):
                pass
            else:
                # if we are all nans then leave me alone
                if not isna(new_values).all():
                    values = new_values

        else:
            # soft-conversion
            values = lib.maybe_convert_objects(values)

    if values is orig_values:
        values = values.copy()

    return values


def soft_convert_objects(
    values: np.ndarray,
    datetime: bool = True,
    numeric: bool = True,
    timedelta: bool = True,
    coerce: bool = False,
    copy: bool = True,
):
    """ if we have an object dtype, try to coerce dates and/or numbers """
    validate_bool_kwarg(datetime, "datetime")
    validate_bool_kwarg(numeric, "numeric")
    validate_bool_kwarg(timedelta, "timedelta")
    validate_bool_kwarg(coerce, "coerce")
    validate_bool_kwarg(copy, "copy")

    conversion_count = sum((datetime, numeric, timedelta))
    if conversion_count == 0:
        raise ValueError("At least one of datetime, numeric or timedelta must be True.")
    elif conversion_count > 1 and coerce:
        raise ValueError(
            "Only one of 'datetime', 'numeric' or "
            "'timedelta' can be True when coerce=True."
        )

    if not is_object_dtype(values.dtype):
        # If not object, do not attempt conversion
        values = values.copy() if copy else values
        return values

    # If 1 flag is coerce, ensure 2 others are False
    if coerce:
        # Immediate return if coerce
        if datetime:
            from pandas import to_datetime

            return to_datetime(values, errors="coerce").to_numpy()
        elif timedelta:
            from pandas import to_timedelta

            return to_timedelta(values, errors="coerce").to_numpy()
        elif numeric:
            from pandas import to_numeric

            return to_numeric(values, errors="coerce")

    # Soft conversions
    if datetime:
        # GH 20380, when datetime is beyond year 2262, hence outside
        # bound of nanosecond-resolution 64-bit integers.
        try:
            values = lib.maybe_convert_objects(values, convert_datetime=True)
        except OutOfBoundsDatetime:
            pass

    if timedelta and is_object_dtype(values.dtype):
        # Object check to ensure only run if previous did not convert
        values = lib.maybe_convert_objects(values, convert_timedelta=True)

    if numeric and is_object_dtype(values.dtype):
        try:
            converted = lib.maybe_convert_numeric(values, set(), coerce_numeric=True)
        except (ValueError, TypeError):
            pass
        else:
            # If all NaNs, then do not-alter
            values = converted if not isna(converted).all() else values
            values = values.copy() if copy else values

    return values


def convert_dtypes(
    input_array: AnyArrayLike,
    convert_string: bool = True,
    convert_integer: bool = True,
    convert_boolean: bool = True,
) -> Dtype:
    """
    Convert objects to best possible type, and optionally,
    to types supporting ``pd.NA``.

    Parameters
    ----------
    input_array : ExtensionArray, Index, Series or np.ndarray
    convert_string : bool, default True
        Whether object dtypes should be converted to ``StringDtype()``.
    convert_integer : bool, default True
        Whether, if possible, conversion can be done to integer extension types.
    convert_boolean : bool, defaults True
        Whether object dtypes should be converted to ``BooleanDtypes()``.

    Returns
    -------
    dtype
        new dtype
    """
    is_extension = is_extension_array_dtype(input_array.dtype)
    if (convert_string or convert_integer or convert_boolean) and not is_extension:
        try:
            inferred_dtype = lib.infer_dtype(input_array)
        except ValueError:
            # Required to catch due to Period.  Can remove once GH 23553 is fixed
            inferred_dtype = input_array.dtype

        if not convert_string and is_string_dtype(inferred_dtype):
            inferred_dtype = input_array.dtype

        if convert_integer:
            target_int_dtype = "Int64"

            if is_integer_dtype(input_array.dtype):
                from pandas.core.arrays.integer import INT_STR_TO_DTYPE

                inferred_dtype = INT_STR_TO_DTYPE.get(
                    input_array.dtype.name, target_int_dtype
                )
            if not is_integer_dtype(input_array.dtype) and is_numeric_dtype(
                input_array.dtype
            ):
                inferred_dtype = target_int_dtype

        else:
            if is_integer_dtype(inferred_dtype):
                inferred_dtype = input_array.dtype

        if convert_boolean:
            if is_bool_dtype(input_array.dtype):
                inferred_dtype = "boolean"
        else:
            if isinstance(inferred_dtype, str) and inferred_dtype == "boolean":
                inferred_dtype = input_array.dtype

    else:
        inferred_dtype = input_array.dtype

    return inferred_dtype


def maybe_castable(arr: np.ndarray) -> bool:
    # return False to force a non-fastpath

    assert isinstance(arr, np.ndarray)  # GH 37024

    # check datetime64[ns]/timedelta64[ns] are valid
    # otherwise try to coerce
    kind = arr.dtype.kind
    if kind == "M":
        return is_datetime64_ns_dtype(arr.dtype)
    elif kind == "m":
        return is_timedelta64_ns_dtype(arr.dtype)

    return arr.dtype.name not in POSSIBLY_CAST_DTYPES


def maybe_infer_to_datetimelike(
    value: Union[ArrayLike, Scalar], convert_dates: bool = False
):
    """
    we might have a array (or single object) that is datetime like,
    and no dtype is passed don't change the value unless we find a
    datetime/timedelta set

    this is pretty strict in that a datetime/timedelta is REQUIRED
    in addition to possible nulls/string likes

    Parameters
    ----------
    value : np.array / Series / Index / list-like
    convert_dates : bool, default False
       if True try really hard to convert dates (such as datetime.date), other
       leave inferred dtype 'date' alone

    """
    # TODO: why not timedelta?
    if isinstance(
        value, (ABCDatetimeIndex, ABCPeriodIndex, ABCDatetimeArray, ABCPeriodArray)
    ):
        return value

    v = value

    if not is_list_like(v):
        v = [v]
    v = np.array(v, copy=False)

    # we only care about object dtypes
    if not is_object_dtype(v):
        return value

    shape = v.shape
    if not v.ndim == 1:
        v = v.ravel()

    if not len(v):
        return value

    def try_datetime(v):
        # safe coerce to datetime64
        try:
            # GH19671
            v = tslib.array_to_datetime(v, require_iso8601=True, errors="raise")[0]
        except ValueError:

            # we might have a sequence of the same-datetimes with tz's
            # if so coerce to a DatetimeIndex; if they are not the same,
            # then these stay as object dtype, xref GH19671
            from pandas import DatetimeIndex

            try:

                values, tz = conversion.datetime_to_datetime64(v)
                return DatetimeIndex(values).tz_localize("UTC").tz_convert(tz=tz)
            except (ValueError, TypeError):
                pass

        except Exception:
            pass

        return v.reshape(shape)

    def try_timedelta(v):
        # safe coerce to timedelta64

        # will try first with a string & object conversion
        from pandas import to_timedelta

        try:
            td_values = to_timedelta(v)
        except ValueError:
            return v.reshape(shape)
        else:
            return np.asarray(td_values).reshape(shape)

    inferred_type = lib.infer_datetimelike_array(ensure_object(v))

    if inferred_type == "date" and convert_dates:
        value = try_datetime(v)
    elif inferred_type == "datetime":
        value = try_datetime(v)
    elif inferred_type == "timedelta":
        value = try_timedelta(v)
    elif inferred_type == "nat":

        # if all NaT, return as datetime
        if isna(v).all():
            value = try_datetime(v)
        else:

            # We have at least a NaT and a string
            # try timedelta first to avoid spurious datetime conversions
            # e.g. '00:00:01' is a timedelta but technically is also a datetime
            value = try_timedelta(v)
            if lib.infer_dtype(value, skipna=False) in ["mixed"]:
                # cannot skip missing values, as NaT implies that the string
                # is actually a datetime
                value = try_datetime(v)

    return value


def maybe_cast_to_datetime(value, dtype: DtypeObj, errors: str = "raise"):
    """
    try to cast the array/value to a datetimelike dtype, converting float
    nan to iNaT
    """
    from pandas.core.tools.datetimes import to_datetime
    from pandas.core.tools.timedeltas import to_timedelta

    if dtype is not None:
        is_datetime64 = is_datetime64_dtype(dtype)
        is_datetime64tz = is_datetime64tz_dtype(dtype)
        is_timedelta64 = is_timedelta64_dtype(dtype)

        if is_datetime64 or is_datetime64tz or is_timedelta64:

            # Force the dtype if needed.
            msg = (
                f"The '{dtype.name}' dtype has no unit. "
                f"Please pass in '{dtype.name}[ns]' instead."
            )

            if is_datetime64:
                # unpack e.g. SparseDtype
                dtype = getattr(dtype, "subtype", dtype)
                if not is_dtype_equal(dtype, DT64NS_DTYPE):

                    # pandas supports dtype whose granularity is less than [ns]
                    # e.g., [ps], [fs], [as]
                    if dtype <= np.dtype("M8[ns]"):
                        if dtype.name == "datetime64":
                            raise ValueError(msg)
                        dtype = DT64NS_DTYPE
                    else:
                        raise TypeError(
                            f"cannot convert datetimelike to dtype [{dtype}]"
                        )
            elif is_datetime64tz:

                # our NaT doesn't support tz's
                # this will coerce to DatetimeIndex with
                # a matching dtype below
                if is_scalar(value) and isna(value):
                    value = [value]

            elif is_timedelta64 and not is_dtype_equal(dtype, TD64NS_DTYPE):

                # pandas supports dtype whose granularity is less than [ns]
                # e.g., [ps], [fs], [as]
                if dtype <= np.dtype("m8[ns]"):
                    if dtype.name == "timedelta64":
                        raise ValueError(msg)
                    dtype = TD64NS_DTYPE
                else:
                    raise TypeError(f"cannot convert timedeltalike to dtype [{dtype}]")

            if is_scalar(value):
                if value == iNaT or isna(value):
                    value = iNaT
            elif not is_sparse(value):
                value = np.array(value, copy=False)

                # have a scalar array-like (e.g. NaT)
                if value.ndim == 0:
                    value = iNaT

                # we have an array of datetime or timedeltas & nulls
                elif np.prod(value.shape) or not is_dtype_equal(value.dtype, dtype):
                    try:
                        if is_datetime64:
                            value = to_datetime(value, errors=errors)
                            # GH 25843: Remove tz information since the dtype
                            # didn't specify one
                            if value.tz is not None:
                                value = value.tz_localize(None)
                            value = value._values
                        elif is_datetime64tz:
                            # The string check can be removed once issue #13712
                            # is solved. String data that is passed with a
                            # datetime64tz is assumed to be naive which should
                            # be localized to the timezone.
                            is_dt_string = is_string_dtype(value.dtype)
                            value = to_datetime(value, errors=errors).array
                            if is_dt_string:
                                # Strings here are naive, so directly localize
                                value = value.tz_localize(dtype.tz)
                            else:
                                # Numeric values are UTC at this point,
                                # so localize and convert
                                value = value.tz_localize("UTC").tz_convert(dtype.tz)
                        elif is_timedelta64:
                            value = to_timedelta(value, errors=errors)._values
                    except OutOfBoundsDatetime:
                        raise
                    except (AttributeError, ValueError, TypeError):
                        pass

        # coerce datetimelike to object
        elif is_datetime64_dtype(
            getattr(value, "dtype", None)
        ) and not is_datetime64_dtype(dtype):
            if is_object_dtype(dtype):
                if value.dtype != DT64NS_DTYPE:
                    value = value.astype(DT64NS_DTYPE)
                ints = np.asarray(value).view("i8")
                return ints_to_pydatetime(ints)

            # we have a non-castable dtype that was passed
            raise TypeError(f"Cannot cast datetime64 to {dtype}")

    else:

        is_array = isinstance(value, np.ndarray)

        # catch a datetime/timedelta that is not of ns variety
        # and no coercion specified
        if is_array and value.dtype.kind in ["M", "m"]:
            dtype = value.dtype

            if dtype.kind == "M" and dtype != DT64NS_DTYPE:
                value = conversion.ensure_datetime64ns(value)

            elif dtype.kind == "m" and dtype != TD64NS_DTYPE:
                value = to_timedelta(value)

        # only do this if we have an array and the dtype of the array is not
        # setup already we are not an integer/object, so don't bother with this
        # conversion
        elif not (
            is_array
            and not (
                issubclass(value.dtype.type, np.integer) or value.dtype == np.object_
            )
        ):
            value = maybe_infer_to_datetimelike(value)

    return value


def find_common_type(types: List[DtypeObj]) -> DtypeObj:
    """
    Find a common data type among the given dtypes.

    Parameters
    ----------
    types : list of dtypes

    Returns
    -------
    pandas extension or numpy dtype

    See Also
    --------
    numpy.find_common_type

    """
    if not types:
        raise ValueError("no types given")

    first = types[0]

    # workaround for find_common_type([np.dtype('datetime64[ns]')] * 2)
    # => object
    if all(is_dtype_equal(first, t) for t in types[1:]):
        return first

    # get unique types (dict.fromkeys is used as order-preserving set())
    types = list(dict.fromkeys(types).keys())

    if any(isinstance(t, ExtensionDtype) for t in types):
        for t in types:
            if isinstance(t, ExtensionDtype):
                res = t._get_common_dtype(types)
                if res is not None:
                    return res
        return np.dtype("object")

    # take lowest unit
    if all(is_datetime64_dtype(t) for t in types):
        return np.dtype("datetime64[ns]")
    if all(is_timedelta64_dtype(t) for t in types):
        return np.dtype("timedelta64[ns]")

    # don't mix bool / int or float or complex
    # this is different from numpy, which casts bool with float/int as int
    has_bools = any(is_bool_dtype(t) for t in types)
    if has_bools:
        for t in types:
            if is_integer_dtype(t) or is_float_dtype(t) or is_complex_dtype(t):
                return np.dtype("object")

    return np.find_common_type(types, [])


def cast_scalar_to_array(
    shape: Shape, value: Scalar, dtype: Optional[DtypeObj] = None
) -> np.ndarray:
    """
    Create np.ndarray of specified shape and dtype, filled with values.

    Parameters
    ----------
    shape : tuple
    value : scalar value
    dtype : np.dtype, optional
        dtype to coerce

    Returns
    -------
    ndarray of shape, filled with value, of specified / inferred dtype

    """
    if dtype is None:
        dtype, fill_value = infer_dtype_from_scalar(value)
    else:
        fill_value = value

    values = np.empty(shape, dtype=dtype)
    values.fill(fill_value)

    return values


def construct_1d_arraylike_from_scalar(
    value: Scalar, length: int, dtype: DtypeObj
) -> ArrayLike:
    """
    create a np.ndarray / pandas type of specified shape and dtype
    filled with values

    Parameters
    ----------
    value : scalar value
    length : int
    dtype : pandas_dtype or np.dtype

    Returns
    -------
    np.ndarray / pandas type of length, filled with value

    """
    if is_extension_array_dtype(dtype):
        cls = dtype.construct_array_type()
        subarr = cls._from_sequence([value] * length, dtype=dtype)

    else:

        if length and is_integer_dtype(dtype) and isna(value):
            # coerce if we have nan for an integer dtype
            dtype = np.dtype("float64")
        elif isinstance(dtype, np.dtype) and dtype.kind in ("U", "S"):
            # we need to coerce to object dtype to avoid
            # to allow numpy to take our string as a scalar value
            dtype = np.dtype("object")
            if not isna(value):
                value = ensure_str(value)
        elif dtype.kind in ["M", "m"] and is_valid_nat_for_dtype(value, dtype):
            # GH36541: can't fill array directly with pd.NaT
            # > np.empty(10, dtype="datetime64[64]").fill(pd.NaT)
            # ValueError: cannot convert float NaN to integer
            value = np.datetime64("NaT")

        subarr = np.empty(length, dtype=dtype)
        subarr.fill(value)

    return subarr


def construct_1d_object_array_from_listlike(values: Sized) -> np.ndarray:
    """
    Transform any list-like object in a 1-dimensional numpy array of object
    dtype.

    Parameters
    ----------
    values : any iterable which has a len()

    Raises
    ------
    TypeError
        * If `values` does not have a len()

    Returns
    -------
    1-dimensional numpy array of dtype object
    """
    # numpy will try to interpret nested lists as further dimensions, hence
    # making a 1D array that contains list-likes is a bit tricky:
    result = np.empty(len(values), dtype="object")
    result[:] = values
    return result


def construct_1d_ndarray_preserving_na(
    values: Sequence, dtype: Optional[DtypeObj] = None, copy: bool = False
) -> np.ndarray:
    """
    Construct a new ndarray, coercing `values` to `dtype`, preserving NA.

    Parameters
    ----------
    values : Sequence
    dtype : numpy.dtype, optional
    copy : bool, default False
        Note that copies may still be made with ``copy=False`` if casting
        is required.

    Returns
    -------
    arr : ndarray[dtype]

    Examples
    --------
    >>> np.array([1.0, 2.0, None], dtype='str')
    array(['1.0', '2.0', 'None'], dtype='<U4')

    >>> construct_1d_ndarray_preserving_na([1.0, 2.0, None], dtype=np.dtype('str'))
    array(['1.0', '2.0', None], dtype=object)
    """

    if dtype is not None and dtype.kind == "U":
        subarr = lib.ensure_string_array(values, convert_na_value=False, copy=copy)
    else:
        subarr = np.array(values, dtype=dtype, copy=copy)

    return subarr


def maybe_cast_to_integer_array(arr, dtype: Dtype, copy: bool = False):
    """
    Takes any dtype and returns the casted version, raising for when data is
    incompatible with integer/unsigned integer dtypes.

    .. versionadded:: 0.24.0

    Parameters
    ----------
    arr : array-like
        The array to cast.
    dtype : str, np.dtype
        The integer dtype to cast the array to.
    copy: bool, default False
        Whether to make a copy of the array before returning.

    Returns
    -------
    ndarray
        Array of integer or unsigned integer dtype.

    Raises
    ------
    OverflowError : the dtype is incompatible with the data
    ValueError : loss of precision has occurred during casting

    Examples
    --------
    If you try to coerce negative values to unsigned integers, it raises:

    >>> pd.Series([-1], dtype="uint64")
    Traceback (most recent call last):
        ...
    OverflowError: Trying to coerce negative values to unsigned integers

    Also, if you try to coerce float values to integers, it raises:

    >>> pd.Series([1, 2, 3.5], dtype="int64")
    Traceback (most recent call last):
        ...
    ValueError: Trying to coerce float values to integers
    """
    assert is_integer_dtype(dtype)

    try:
        if not hasattr(arr, "astype"):
            casted = np.array(arr, dtype=dtype, copy=copy)
        else:
            casted = arr.astype(dtype, copy=copy)
    except OverflowError as err:
        raise OverflowError(
            "The elements provided in the data cannot all be "
            f"casted to the dtype {dtype}"
        ) from err

    if np.array_equal(arr, casted):
        return casted

    # We do this casting to allow for proper
    # data and dtype checking.
    #
    # We didn't do this earlier because NumPy
    # doesn't handle `uint64` correctly.
    arr = np.asarray(arr)

    if is_unsigned_integer_dtype(dtype) and (arr < 0).any():
        raise OverflowError("Trying to coerce negative values to unsigned integers")

    if is_float_dtype(arr) or is_object_dtype(arr):
        raise ValueError("Trying to coerce float values to integers")


def convert_scalar_for_putitemlike(scalar: Scalar, dtype: np.dtype) -> Scalar:
    """
    Convert datetimelike scalar if we are setting into a datetime64
    or timedelta64 ndarray.

    Parameters
    ----------
    scalar : scalar
    dtype : np.dtype

    Returns
    -------
    scalar
    """
    if dtype.kind == "m":
        if isinstance(scalar, (timedelta, np.timedelta64)):
            # We have to cast after asm8 in case we have NaT
            return Timedelta(scalar).asm8.view("timedelta64[ns]")
        elif scalar is None or scalar is NaT or (is_float(scalar) and np.isnan(scalar)):
            return np.timedelta64("NaT", "ns")
    if dtype.kind == "M":
        if isinstance(scalar, (date, np.datetime64)):
            # Note: we include date, not just datetime
            return Timestamp(scalar).to_datetime64()
        elif scalar is None or scalar is NaT or (is_float(scalar) and np.isnan(scalar)):
            return np.datetime64("NaT", "ns")
    else:
        validate_numeric_casting(dtype, scalar)
    return scalar


def validate_numeric_casting(dtype: np.dtype, value: Scalar) -> None:
    """
    Check that we can losslessly insert the given value into an array
    with the given dtype.

    Parameters
    ----------
    dtype : np.dtype
    value : scalar

    Raises
    ------
    ValueError
    """
    if (
        issubclass(dtype.type, (np.integer, np.bool_))
        and is_float(value)
        and np.isnan(value)
    ):
        raise ValueError("Cannot assign nan to integer series")

    if (
        issubclass(dtype.type, (np.integer, np.floating, complex))
        and not issubclass(dtype.type, np.bool_)
        and is_bool(value)
    ):
        raise ValueError("Cannot assign bool to float/integer series")<|MERGE_RESOLUTION|>--- conflicted
+++ resolved
@@ -506,14 +506,7 @@
     """
 
     values = index._values
-<<<<<<< HEAD
-    if (
-        not isinstance(index, (ABCPeriodIndex, ABCDatetimeIndex))
-        and values.dtype == np.object_
-    ):
-=======
     if values.dtype == np.object_:
->>>>>>> 65319af6
         values = lib.maybe_convert_objects(values)
 
     # if we have the codes, extract the values with a mask
