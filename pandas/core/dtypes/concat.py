"""
Utility functions related to concat.
"""
from __future__ import annotations

from typing import (
    TYPE_CHECKING,
    Sequence,
    cast,
)

import numpy as np

from pandas._libs import lib

from pandas.core.dtypes.astype import astype_array
from pandas.core.dtypes.cast import (
    common_dtype_categorical_compat,
    find_common_type,
)
from pandas.core.dtypes.common import is_dtype_equal
from pandas.core.dtypes.dtypes import (
    DatetimeTZDtype,
    ExtensionDtype,
)
from pandas.core.dtypes.generic import (
    ABCCategoricalIndex,
    ABCExtensionArray,
    ABCSeries,
)

if TYPE_CHECKING:
    from pandas._typing import (
        ArrayLike,
        AxisInt,
    )

    from pandas.core.arrays import (
        Categorical,
        ExtensionArray,
    )


def _is_nonempty(x, axis) -> bool:
    # filter empty arrays
    # 1-d dtypes always are included here
    if x.ndim <= axis:
        return True
    return x.shape[axis] > 0


<<<<<<< HEAD
def _is_nonempty(x, axis) -> bool:
    # filter empty arrays
    # 1-d dtypes always are included here
    if x.ndim <= axis:
        return True
    return x.shape[axis] > 0


def concat_compat(to_concat, axis: AxisInt = 0, ea_compat_axis: bool = False):
=======
def concat_compat(
    to_concat: Sequence[ArrayLike], axis: AxisInt = 0, ea_compat_axis: bool = False
) -> ArrayLike:
>>>>>>> 4c66addb
    """
    provide concatenation of an array of arrays each of which is a single
    'normalized' dtypes (in that for example, if it's object, then it is a
    non-datetimelike and provide a combined dtype for the resulting array that
    preserves the overall dtype if possible)

    Parameters
    ----------
    to_concat : sequence of arrays
    axis : axis to provide concatenation
    ea_compat_axis : bool, default False
        For ExtensionArray compat, behave as if axis == 1 when determining
        whether to drop empty arrays.

    Returns
    -------
    a single array, preserving the combined dtypes
    """
<<<<<<< HEAD
=======
    if len(to_concat) and lib.dtypes_all_equal([obj.dtype for obj in to_concat]):
        # fastpath!
        obj = to_concat[0]
        if isinstance(obj, np.ndarray):
            to_concat_arrs = cast("Sequence[np.ndarray]", to_concat)
            return np.concatenate(to_concat_arrs, axis=axis)

        to_concat_eas = cast("Sequence[ExtensionArray]", to_concat)
        if ea_compat_axis:
            # We have 1D objects, that don't support axis keyword
            return obj._concat_same_type(to_concat_eas)
        elif axis == 0:
            return obj._concat_same_type(to_concat_eas)
        else:
            # e.g. DatetimeArray
            # NB: We are assuming here that ensure_wrapped_if_arraylike has
            #  been called where relevant.
            return obj._concat_same_type(
                # error: Unexpected keyword argument "axis" for "_concat_same_type"
                # of "ExtensionArray"
                to_concat_eas,
                axis=axis,  # type: ignore[call-arg]
            )

>>>>>>> 4c66addb
    # If all arrays are empty, there's nothing to convert, just short-cut to
    # the concatenation, #3121.
    #
    # Creating an empty array directly is tempting, but the winnings would be
    # marginal given that it would still require shape & dtype calculation and
    # np.concatenate which has them both implemented is compiled.
    non_empties = [x for x in to_concat if _is_nonempty(x, axis)]
    if non_empties and axis == 0 and not ea_compat_axis:
        # ea_compat_axis see GH#39574
        to_concat = non_empties

    dtypes = {obj.dtype for obj in to_concat}
    kinds = {obj.dtype.kind for obj in to_concat}
    contains_datetime = any(
        isinstance(dtype, (np.dtype, DatetimeTZDtype)) and dtype.kind in "mM"
        for dtype in dtypes
    ) or any(isinstance(obj, ABCExtensionArray) and obj.ndim > 1 for obj in to_concat)

    all_empty = not len(non_empties)
    single_dtype = len(dtypes) == 1
    any_ea = any(isinstance(x, ExtensionDtype) for x in dtypes)

    if contains_datetime:
        return _concat_datetime(to_concat, axis=axis)

    if any_ea:
        # we ignore axis here, as internally concatting with EAs is always
        # for axis=0
        if not single_dtype:
            target_dtype = find_common_type([x.dtype for x in to_concat])
            target_dtype = common_dtype_categorical_compat(to_concat, target_dtype)
            to_concat = [
                astype_array(arr, target_dtype, copy=False) for arr in to_concat
            ]

        if isinstance(to_concat[0], ABCExtensionArray):
            # TODO: what about EA-backed Index?
            to_concat_eas = cast("Sequence[ExtensionArray]", to_concat)
            cls = type(to_concat[0])
            return cls._concat_same_type(to_concat_eas)
        else:
            to_concat_arrs = cast("Sequence[np.ndarray]", to_concat)
            return np.concatenate(to_concat_arrs)

    elif all_empty:
        # we have all empties, but may need to coerce the result dtype to
        # object if we have non-numeric type operands (numpy would otherwise
        # cast this to float)
        if len(kinds) != 1:
            if not len(kinds - {"i", "u", "f"}) or not len(kinds - {"b", "i", "u"}):
                # let numpy coerce
                pass
            else:
                # coerce to object
                to_concat = [x.astype("object") for x in to_concat]
                kinds = {"o"}

    # error: Argument 1 to "concatenate" has incompatible type
    # "Sequence[Union[ExtensionArray, ndarray[Any, Any]]]"; expected
    # "Union[_SupportsArray[dtype[Any]], _NestedSequence[_SupportsArray[dtype[Any]]]]"
    result: np.ndarray = np.concatenate(to_concat, axis=axis)  # type: ignore[arg-type]
    if "b" in kinds and result.dtype.kind in ["i", "u", "f"]:
        # GH#39817 cast to object instead of casting bools to numeric
        result = result.astype(object, copy=False)
    return result


def union_categoricals(
    to_union, sort_categories: bool = False, ignore_order: bool = False
) -> Categorical:
    """
    Combine list-like of Categorical-like, unioning categories.

    All categories must have the same dtype.

    Parameters
    ----------
    to_union : list-like
        Categorical, CategoricalIndex, or Series with dtype='category'.
    sort_categories : bool, default False
        If true, resulting categories will be lexsorted, otherwise
        they will be ordered as they appear in the data.
    ignore_order : bool, default False
        If true, the ordered attribute of the Categoricals will be ignored.
        Results in an unordered categorical.

    Returns
    -------
    Categorical

    Raises
    ------
    TypeError
        - all inputs do not have the same dtype
        - all inputs do not have the same ordered property
        - all inputs are ordered and their categories are not identical
        - sort_categories=True and Categoricals are ordered
    ValueError
        Empty list of categoricals passed

    Notes
    -----
    To learn more about categories, see `link
    <https://pandas.pydata.org/pandas-docs/stable/user_guide/categorical.html#unioning>`__

    Examples
    --------
    If you want to combine categoricals that do not necessarily have
    the same categories, `union_categoricals` will combine a list-like
    of categoricals. The new categories will be the union of the
    categories being combined.

    >>> a = pd.Categorical(["b", "c"])
    >>> b = pd.Categorical(["a", "b"])
    >>> pd.api.types.union_categoricals([a, b])
    ['b', 'c', 'a', 'b']
    Categories (3, object): ['b', 'c', 'a']

    By default, the resulting categories will be ordered as they appear
    in the `categories` of the data. If you want the categories to be
    lexsorted, use `sort_categories=True` argument.

    >>> pd.api.types.union_categoricals([a, b], sort_categories=True)
    ['b', 'c', 'a', 'b']
    Categories (3, object): ['a', 'b', 'c']

    `union_categoricals` also works with the case of combining two
    categoricals of the same categories and order information (e.g. what
    you could also `append` for).

    >>> a = pd.Categorical(["a", "b"], ordered=True)
    >>> b = pd.Categorical(["a", "b", "a"], ordered=True)
    >>> pd.api.types.union_categoricals([a, b])
    ['a', 'b', 'a', 'b', 'a']
    Categories (2, object): ['a' < 'b']

    Raises `TypeError` because the categories are ordered and not identical.

    >>> a = pd.Categorical(["a", "b"], ordered=True)
    >>> b = pd.Categorical(["a", "b", "c"], ordered=True)
    >>> pd.api.types.union_categoricals([a, b])
    Traceback (most recent call last):
        ...
    TypeError: to union ordered Categoricals, all categories must be the same

    New in version 0.20.0

    Ordered categoricals with different categories or orderings can be
    combined by using the `ignore_ordered=True` argument.

    >>> a = pd.Categorical(["a", "b", "c"], ordered=True)
    >>> b = pd.Categorical(["c", "b", "a"], ordered=True)
    >>> pd.api.types.union_categoricals([a, b], ignore_order=True)
    ['a', 'b', 'c', 'c', 'b', 'a']
    Categories (3, object): ['a', 'b', 'c']

    `union_categoricals` also works with a `CategoricalIndex`, or `Series`
    containing categorical data, but note that the resulting array will
    always be a plain `Categorical`

    >>> a = pd.Series(["b", "c"], dtype='category')
    >>> b = pd.Series(["a", "b"], dtype='category')
    >>> pd.api.types.union_categoricals([a, b])
    ['b', 'c', 'a', 'b']
    Categories (3, object): ['b', 'c', 'a']
    """
    from pandas import Categorical
    from pandas.core.arrays.categorical import recode_for_categories

    if len(to_union) == 0:
        raise ValueError("No Categoricals to union")

    def _maybe_unwrap(x):
        if isinstance(x, (ABCCategoricalIndex, ABCSeries)):
            return x._values
        elif isinstance(x, Categorical):
            return x
        else:
            raise TypeError("all components to combine must be Categorical")

    to_union = [_maybe_unwrap(x) for x in to_union]
    first = to_union[0]

    if not all(
        is_dtype_equal(other.categories.dtype, first.categories.dtype)
        for other in to_union[1:]
    ):
        raise TypeError("dtype of categories must be the same")

    ordered = False
    if all(first._categories_match_up_to_permutation(other) for other in to_union[1:]):
        # identical categories - fastpath
        categories = first.categories
        ordered = first.ordered

        all_codes = [first._encode_with_my_categories(x)._codes for x in to_union]
        new_codes = np.concatenate(all_codes)

        if sort_categories and not ignore_order and ordered:
            raise TypeError("Cannot use sort_categories=True with ordered Categoricals")

        if sort_categories and not categories.is_monotonic_increasing:
            categories = categories.sort_values()
            indexer = categories.get_indexer(first.categories)

            from pandas.core.algorithms import take_nd

            new_codes = take_nd(indexer, new_codes, fill_value=-1)
    elif ignore_order or all(not c.ordered for c in to_union):
        # different categories - union and recode
        cats = first.categories.append([c.categories for c in to_union[1:]])
        categories = cats.unique()
        if sort_categories:
            categories = categories.sort_values()

        new_codes = [
            recode_for_categories(c.codes, c.categories, categories) for c in to_union
        ]
        new_codes = np.concatenate(new_codes)
    else:
        # ordered - to show a proper error message
        if all(c.ordered for c in to_union):
            msg = "to union ordered Categoricals, all categories must be the same"
            raise TypeError(msg)
        raise TypeError("Categorical.ordered must be the same")

    if ignore_order:
        ordered = False

    return Categorical(new_codes, categories=categories, ordered=ordered, fastpath=True)


def _concatenate_2d(to_concat: Sequence[np.ndarray], axis: AxisInt) -> np.ndarray:
    # coerce to 2d if needed & concatenate
    if axis == 1:
        to_concat = [np.atleast_2d(x) for x in to_concat]
    return np.concatenate(to_concat, axis=axis)


def _concat_datetime(to_concat: Sequence[ArrayLike], axis: AxisInt = 0) -> ArrayLike:
    """
    provide concatenation of an datetimelike array of arrays each of which is a
    single M8[ns], datetime64[ns, tz] or m8[ns] dtype

    Parameters
    ----------
    to_concat : sequence of arrays
    axis : axis to provide concatenation

    Returns
    -------
    a single array, preserving the combined dtypes
    """
    from pandas.core.construction import ensure_wrapped_if_datetimelike

    to_concat = [ensure_wrapped_if_datetimelike(x) for x in to_concat]

    single_dtype = lib.dtypes_all_equal([x.dtype for x in to_concat])

    # multiple types, need to coerce to object
    if not single_dtype:
        # ensure_wrapped_if_datetimelike ensures that astype(object) wraps
        #  in Timestamp/Timedelta
        return _concatenate_2d([x.astype(object) for x in to_concat], axis=axis)

    # error: Unexpected keyword argument "axis" for "_concat_same_type" of
    # "ExtensionArray"
    to_concat_eas = cast("list[ExtensionArray]", to_concat)
    result = type(to_concat_eas[0])._concat_same_type(  # type: ignore[call-arg]
        to_concat_eas, axis=axis
    )
    return result<|MERGE_RESOLUTION|>--- conflicted
+++ resolved
@@ -49,21 +49,9 @@
     return x.shape[axis] > 0
 
 
-<<<<<<< HEAD
-def _is_nonempty(x, axis) -> bool:
-    # filter empty arrays
-    # 1-d dtypes always are included here
-    if x.ndim <= axis:
-        return True
-    return x.shape[axis] > 0
-
-
-def concat_compat(to_concat, axis: AxisInt = 0, ea_compat_axis: bool = False):
-=======
 def concat_compat(
     to_concat: Sequence[ArrayLike], axis: AxisInt = 0, ea_compat_axis: bool = False
 ) -> ArrayLike:
->>>>>>> 4c66addb
     """
     provide concatenation of an array of arrays each of which is a single
     'normalized' dtypes (in that for example, if it's object, then it is a
@@ -82,8 +70,6 @@
     -------
     a single array, preserving the combined dtypes
     """
-<<<<<<< HEAD
-=======
     if len(to_concat) and lib.dtypes_all_equal([obj.dtype for obj in to_concat]):
         # fastpath!
         obj = to_concat[0]
@@ -108,7 +94,6 @@
                 axis=axis,  # type: ignore[call-arg]
             )
 
->>>>>>> 4c66addb
     # If all arrays are empty, there's nothing to convert, just short-cut to
     # the concatenation, #3121.
     #
