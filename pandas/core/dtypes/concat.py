--- conflicted
+++ resolved
@@ -20,16 +20,7 @@
     common_dtype_categorical_compat,
     find_common_type,
 )
-<<<<<<< HEAD
-from pandas.core.dtypes.common import is_dtype_equal
 from pandas.core.dtypes.dtypes import CategoricalDtype
-=======
-from pandas.core.dtypes.dtypes import (
-    CategoricalDtype,
-    DatetimeTZDtype,
-    ExtensionDtype,
-)
->>>>>>> 042ebab0
 from pandas.core.dtypes.generic import (
     ABCCategoricalIndex,
     ABCSeries,
