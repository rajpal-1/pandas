""" define extension dtypes """
import re

import numpy as np
import pytz

from pandas._libs.interval import Interval
from pandas._libs.tslibs import NaT, Period, Timestamp, timezones

from pandas.core.dtypes.generic import ABCCategoricalIndex, ABCIndexClass

from pandas import compat

from .base import ExtensionDtype, _DtypeOpsMixin


def register_extension_dtype(cls):
    """Class decorator to register an ExtensionType with pandas.

    .. versionadded:: 0.24.0

    This enables operations like ``.astype(name)`` for the name
    of the ExtensionDtype.

    Examples
    --------
    >>> from pandas.api.extensions import register_extension_dtype
    >>> from pandas.api.extensions import ExtensionDtype
    >>> @register_extension_dtype
    ... class MyExtensionDtype(ExtensionDtype):
    ...     pass
    """
    registry.register(cls)
    return cls


class Registry(object):
    """
    Registry for dtype inference

    The registry allows one to map a string repr of a extension
    dtype to an extenstion dtype.

    Multiple extension types can be registered.
    These are tried in order.
    """
    def __init__(self):
        self.dtypes = []

    def register(self, dtype):
        """
        Parameters
        ----------
        dtype : ExtensionDtype
        """
        if not issubclass(dtype, (PandasExtensionDtype, ExtensionDtype)):
            raise ValueError("can only register pandas extension dtypes")

        self.dtypes.append(dtype)

    def find(self, dtype):
        """
        Parameters
        ----------
        dtype : PandasExtensionDtype or string

        Returns
        -------
        return the first matching dtype, otherwise return None
        """
        if not isinstance(dtype, compat.string_types):
            dtype_type = dtype
            if not isinstance(dtype, type):
                dtype_type = type(dtype)
            if issubclass(dtype_type, ExtensionDtype):
                return dtype

            return None

        for dtype_type in self.dtypes:
            try:
                return dtype_type.construct_from_string(dtype)
            except TypeError:
                pass

        return None


registry = Registry()


class PandasExtensionDtype(_DtypeOpsMixin):
    """
    A np.dtype duck-typed class, suitable for holding a custom dtype.

    THIS IS NOT A REAL NUMPY DTYPE
    """
    type = None
    subdtype = None
    kind = None
    str = None
    num = 100
    shape = tuple()
    itemsize = 8
    base = None
    isbuiltin = 0
    isnative = 0
    _cache = {}

    def __unicode__(self):
        return self.name

    def __str__(self):
        """
        Return a string representation for a particular Object

        Invoked by str(df) in both py2/py3.
        Yields Bytestring in Py2, Unicode String in py3.
        """

        if compat.PY3:
            return self.__unicode__()
        return self.__bytes__()

    def __bytes__(self):
        """
        Return a string representation for a particular object.

        Invoked by bytes(obj) in py3 only.
        Yields a bytestring in both py2/py3.
        """
        from pandas.core.config import get_option

        encoding = get_option("display.encoding")
        return self.__unicode__().encode(encoding, 'replace')

    def __repr__(self):
        """
        Return a string representation for a particular object.

        Yields Bytestring in Py2, Unicode String in py3.
        """
        return str(self)

    def __hash__(self):
        raise NotImplementedError("sub-classes should implement an __hash__ "
                                  "method")

    def __getstate__(self):
        # pickle support; we don't want to pickle the cache
        return {k: getattr(self, k, None) for k in self._metadata}

    @classmethod
    def reset_cache(cls):
        """ clear the cache """
        cls._cache = {}


class CategoricalDtypeType(type):
    """
    the type of CategoricalDtype, this metaclass determines subclass ability
    """
    pass


@register_extension_dtype
class CategoricalDtype(PandasExtensionDtype, ExtensionDtype):
    """
    Type for categorical data with the categories and orderedness

    .. versionchanged:: 0.21.0

    Parameters
    ----------
    categories : sequence, optional
        Must be unique, and must not contain any nulls.
    ordered : bool, default False

    Attributes
    ----------
    categories
    ordered

    Methods
    -------
    None

    Notes
    -----
    This class is useful for specifying the type of a ``Categorical``
    independent of the values. See :ref:`categorical.categoricaldtype`
    for more.

    Examples
    --------
    >>> t = pd.CategoricalDtype(categories=['b', 'a'], ordered=True)
    >>> pd.Series(['a', 'b', 'a', 'c'], dtype=t)
    0      a
    1      b
    2      a
    3    NaN
    dtype: category
    Categories (2, object): [b < a]

    See Also
    --------
    pandas.Categorical
    """
    # TODO: Document public vs. private API
    name = 'category'
    type = CategoricalDtypeType
    kind = 'O'
    str = '|O08'
    base = np.dtype('O')
    _metadata = ('categories', 'ordered')
    _cache = {}

    def __init__(self, categories=None, ordered=None):
        self._finalize(categories, ordered, fastpath=False)

    @classmethod
    def _from_fastpath(cls, categories=None, ordered=None):
        self = cls.__new__(cls)
        self._finalize(categories, ordered, fastpath=True)
        return self

    @classmethod
    def _from_categorical_dtype(cls, dtype, categories=None, ordered=None):
        if categories is ordered is None:
            return dtype
        if categories is None:
            categories = dtype.categories
        if ordered is None:
            ordered = dtype.ordered
        return cls(categories, ordered)

    def _finalize(self, categories, ordered, fastpath=False):

        if ordered is not None:
            self.validate_ordered(ordered)

        if categories is not None:
            categories = self.validate_categories(categories,
                                                  fastpath=fastpath)

        self._categories = categories
        self._ordered = ordered

    def __setstate__(self, state):
        self._categories = state.pop('categories', None)
        self._ordered = state.pop('ordered', False)

    def __hash__(self):
        # _hash_categories returns a uint64, so use the negative
        # space for when we have unknown categories to avoid a conflict
        if self.categories is None:
            if self.ordered:
                return -1
            else:
                return -2
        # We *do* want to include the real self.ordered here
        return int(self._hash_categories(self.categories, self.ordered))

    def __eq__(self, other):
        """
        Rules for CDT equality:
        1) Any CDT is equal to the string 'category'
        2) Any CDT is equal to itself
        3) Any CDT is equal to a CDT with categories=None regardless of ordered
        4) A CDT with ordered=True is only equal to another CDT with
           ordered=True and identical categories in the same order
        5) A CDT with ordered={False, None} is only equal to another CDT with
           ordered={False, None} and identical categories, but same order is
           not required. There is no distinction between False/None.
        6) Any other comparison returns False
        """
        if isinstance(other, compat.string_types):
            return other == self.name
        elif other is self:
            return True
        elif not (hasattr(other, 'ordered') and hasattr(other, 'categories')):
            return False
        elif self.categories is None or other.categories is None:
            # We're forced into a suboptimal corner thanks to math and
            # backwards compatibility. We require that `CDT(...) == 'category'`
            # for all CDTs **including** `CDT(None, ...)`. Therefore, *all*
            # CDT(., .) = CDT(None, False) and *all*
            # CDT(., .) = CDT(None, True).
            return True
        elif self.ordered or other.ordered:
            # At least one has ordered=True; equal if both have ordered=True
            # and the same values for categories in the same order.
            return ((self.ordered == other.ordered) and
                    self.categories.equals(other.categories))
        else:
            # Neither has ordered=True; equal if both have the same categories,
            # but same order is not necessary.  There is no distinction between
            # ordered=False and ordered=None: CDT(., False) and CDT(., None)
            # will be equal if they have the same categories.
            return hash(self) == hash(other)

    def __repr__(self):
        tpl = u'CategoricalDtype(categories={}ordered={})'
        if self.categories is None:
            data = u"None, "
        else:
            data = self.categories._format_data(name=self.__class__.__name__)
        return tpl.format(data, self.ordered)

    @staticmethod
    def _hash_categories(categories, ordered=True):
        from pandas.core.util.hashing import (
            hash_array, _combine_hash_arrays, hash_tuples
        )

        if len(categories) and isinstance(categories[0], tuple):
            # assumes if any individual category is a tuple, then all our. ATM
            # I don't really want to support just some of the categories being
            # tuples.
            categories = list(categories)  # breaks if a np.array of categories
            cat_array = hash_tuples(categories)
        else:
            if categories.dtype == 'O':
                types = [type(x) for x in categories]
                if not len(set(types)) == 1:
                    # TODO: hash_array doesn't handle mixed types. It casts
                    # everything to a str first, which means we treat
                    # {'1', '2'} the same as {'1', 2}
                    # find a better solution
                    hashed = hash((tuple(categories), ordered))
                    return hashed
            cat_array = hash_array(np.asarray(categories), categorize=False)
        if ordered:
            cat_array = np.vstack([
                cat_array, np.arange(len(cat_array), dtype=cat_array.dtype)
            ])
        else:
            cat_array = [cat_array]
        hashed = _combine_hash_arrays(iter(cat_array),
                                      num_items=len(cat_array))
        return np.bitwise_xor.reduce(hashed)

    @classmethod
    def construct_array_type(cls):
        """
        Return the array type associated with this dtype

        Returns
        -------
        type
        """
        from pandas import Categorical
        return Categorical

    @classmethod
    def construct_from_string(cls, string):
        """
        attempt to construct this type from a string, raise a TypeError if
        it's not possible """
        try:
            if string == 'category':
                return cls()
            else:
                raise TypeError("cannot construct a CategoricalDtype")
        except AttributeError:
            pass

    @staticmethod
    def validate_ordered(ordered):
        """
        Validates that we have a valid ordered parameter. If
        it is not a boolean, a TypeError will be raised.

        Parameters
        ----------
        ordered : object
            The parameter to be verified.

        Raises
        ------
        TypeError
            If 'ordered' is not a boolean.
        """
        from pandas.core.dtypes.common import is_bool
        if not is_bool(ordered):
            raise TypeError("'ordered' must either be 'True' or 'False'")

    @staticmethod
    def validate_categories(categories, fastpath=False):
        """
        Validates that we have good categories

        Parameters
        ----------
        categories : array-like
        fastpath : bool
            Whether to skip nan and uniqueness checks

        Returns
        -------
        categories : Index
        """
        from pandas import Index

        if not isinstance(categories, ABCIndexClass):
            categories = Index(categories, tupleize_cols=False)

        if not fastpath:

            if categories.hasnans:
                raise ValueError('Categorial categories cannot be null')

            if not categories.is_unique:
                raise ValueError('Categorical categories must be unique')

        if isinstance(categories, ABCCategoricalIndex):
            categories = categories.categories

        return categories

    def update_dtype(self, dtype):
        """
        Returns a CategoricalDtype with categories and ordered taken from dtype
        if specified, otherwise falling back to self if unspecified

        Parameters
        ----------
        dtype : CategoricalDtype

        Returns
        -------
        new_dtype : CategoricalDtype
        """
        if isinstance(dtype, compat.string_types) and dtype == 'category':
            # dtype='category' should not change anything
            return self
        elif not self.is_dtype(dtype):
            msg = ('a CategoricalDtype must be passed to perform an update, '
                   'got {dtype!r}').format(dtype=dtype)
            raise ValueError(msg)
        elif dtype.categories is not None and dtype.ordered is self.ordered:
            return dtype

        # dtype is CDT: keep current categories/ordered if None
        new_categories = dtype.categories
        if new_categories is None:
            new_categories = self.categories

        new_ordered = dtype.ordered
        if new_ordered is None:
            new_ordered = self.ordered

        return CategoricalDtype(new_categories, new_ordered)

    @property
    def categories(self):
        """
        An ``Index`` containing the unique categories allowed.
        """
        return self._categories

    @property
    def ordered(self):
        """
        Whether the categories have an ordered relationship
        """
        return self._ordered

    @property
    def _is_boolean(self):
        from pandas.core.dtypes.common import is_bool_dtype

        return is_bool_dtype(self.categories)


@register_extension_dtype
class DatetimeTZDtype(PandasExtensionDtype, ExtensionDtype):

    """
    A np.dtype duck-typed class, suitable for holding a custom datetime with tz
    dtype.

    THIS IS NOT A REAL NUMPY DTYPE, but essentially a sub-class of
    np.datetime64[ns]
    """
    type = Timestamp
    kind = 'M'
    str = '|M8[ns]'
    num = 101
    base = np.dtype('M8[ns]')
    na_value = NaT
    _metadata = ('unit', 'tz')
    _match = re.compile(r"(datetime64|M8)\[(?P<unit>.+), (?P<tz>.+)\]")
    _cache = {}
    # TODO: restore caching? who cares though? It seems needlessly complex.
    # np.dtype('datetime64[ns]') isn't a singleton

<<<<<<< HEAD
    def __init__(self, unit="ns", tz=None):
        """
        An ExtensionDtype for timezone-aware datetime data.
=======
    def __new__(cls, unit=None, tz=None):
        """
        Create a new unit if needed, otherwise return from the cache
>>>>>>> 08395af4

        Parameters
        ----------
        unit : str, default "ns"
            The precision of the datetime data. Currently limited
            to ``"ns"``.
        tz : str, int, or datetime.tzinfo
            The timezone.

        Raises
        ------
        pytz.UnknownTimeZoneError
            When the requested timezone cannot be found.

        Examples
        --------
        >>> pd.core.dtypes.dtypes.DatetimeTZDtype(tz='UTC')
        datetime64[ns, UTC]

        >>> pd.core.dtypes.dtypes.DatetimeTZDtype(tz='dateutil/US/Central')
        datetime64[ns, tzfile('/usr/share/zoneinfo/US/Central')]
        """
        if isinstance(unit, DatetimeTZDtype):
            unit, tz = unit.unit, unit.tz

        if unit != 'ns':
            raise ValueError("DatetimeTZDtype only supports ns units")

        if tz:
            tz = timezones.maybe_get_tz(tz)
        elif tz is not None:
            raise pytz.UnknownTimeZoneError(tz)
        elif tz is None:
            raise TypeError("A 'tz' is required.")

        self._unit = unit
        self._tz = tz

    @property
    def unit(self):
        """The precision of the datetime data."""
        return self._unit

    @property
    def tz(self):
        """The timezone."""
        return self._tz

    @classmethod
    def construct_array_type(cls):
        """
        Return the array type associated with this dtype

        Returns
        -------
        type
        """
        from pandas.core.arrays import DatetimeArrayMixin
        return DatetimeArrayMixin

    @classmethod
    def construct_from_string(cls, string):
<<<<<<< HEAD
=======
        """
        attempt to construct this type from a string, raise a TypeError if
        it's not possible
>>>>>>> 08395af4
        """
        Construct a DatetimeTZDtype from a string.

        Parameters
        ----------
        string : str
            The string alias for this DatetimeTZDtype.
            Should be formatted like ``datetime64[ns, <tz>]``,
            where ``<tz>`` is the timezone name.

        Examples
        --------
        >>> DatetimeTZDtype.construct_from_string('datetime64[ns, UTC]')
        datetime64[ns, UTC]
        """
        msg = "Could not construct DatetimeTZDtype from {}"
        try:
            match = cls._match.match(string)
            if match:
                d = match.groupdict()
                return cls(unit=d['unit'], tz=d['tz'])
        except Exception:
            # TODO(py3): Change this pass to `raise TypeError(msg) from e`
            pass
        raise TypeError(msg.format(string))

    def __unicode__(self):
        return "datetime64[{unit}, {tz}]".format(unit=self.unit, tz=self.tz)

    @property
    def name(self):
        """A string representation of the dtype."""
        return str(self)

    def __hash__(self):
        # make myself hashable
        # TODO: update this.
        return hash(str(self))

    def __eq__(self, other):
        if isinstance(other, compat.string_types):
            return other == self.name

        return (isinstance(other, DatetimeTZDtype) and
                self.unit == other.unit and
                str(self.tz) == str(other.tz))

    def __setstate__(self, state):
        # for pickle compat.
        self._tz = state['tz']
        self._unit = state['unit']


class PeriodDtype(ExtensionDtype, PandasExtensionDtype):
    """
    A Period duck-typed class, suitable for holding a period with freq dtype.

    THIS IS NOT A REAL NUMPY DTYPE, but essentially a sub-class of np.int64.
    """
    type = Period
    kind = 'O'
    str = '|O08'
    base = np.dtype('O')
    num = 102
    _metadata = ('freq',)
    _match = re.compile(r"(P|p)eriod\[(?P<freq>.+)\]")
    _cache = {}

    def __new__(cls, freq=None):
        """
        Parameters
        ----------
        freq : frequency
        """

        if isinstance(freq, PeriodDtype):
            return freq

        elif freq is None:
            # empty constructor for pickle compat
            return object.__new__(cls)

        from pandas.tseries.offsets import DateOffset
        if not isinstance(freq, DateOffset):
            freq = cls._parse_dtype_strict(freq)

        try:
            return cls._cache[freq.freqstr]
        except KeyError:
            u = object.__new__(cls)
            u.freq = freq
            cls._cache[freq.freqstr] = u
            return u

    @classmethod
    def _parse_dtype_strict(cls, freq):
        if isinstance(freq, compat.string_types):
            if freq.startswith('period[') or freq.startswith('Period['):
                m = cls._match.search(freq)
                if m is not None:
                    freq = m.group('freq')
            from pandas.tseries.frequencies import to_offset
            freq = to_offset(freq)
            if freq is not None:
                return freq

        raise ValueError("could not construct PeriodDtype")

    @classmethod
    def construct_from_string(cls, string):
        """
        Strict construction from a string, raise a TypeError if not
        possible
        """
        from pandas.tseries.offsets import DateOffset

        if (isinstance(string, compat.string_types) and
            (string.startswith('period[') or
             string.startswith('Period[')) or
                isinstance(string, DateOffset)):
            # do not parse string like U as period[U]
            # avoid tuple to be regarded as freq
            try:
                return cls(freq=string)
            except ValueError:
                pass
        raise TypeError("could not construct PeriodDtype")

    def __unicode__(self):
        return compat.text_type(self.name)

    @property
    def name(self):
        return str("period[{freq}]".format(freq=self.freq.freqstr))

    @property
    def na_value(self):
        return NaT

    def __hash__(self):
        # make myself hashable
        return hash(str(self))

    def __eq__(self, other):
        if isinstance(other, compat.string_types):
            return other == self.name or other == self.name.title()

        return isinstance(other, PeriodDtype) and self.freq == other.freq

    @classmethod
    def is_dtype(cls, dtype):
        """
        Return a boolean if we if the passed type is an actual dtype that we
        can match (via string or type)
        """

        if isinstance(dtype, compat.string_types):
            # PeriodDtype can be instantiated from freq string like "U",
            # but doesn't regard freq str like "U" as dtype.
            if dtype.startswith('period[') or dtype.startswith('Period['):
                try:
                    if cls._parse_dtype_strict(dtype) is not None:
                        return True
                    else:
                        return False
                except ValueError:
                    return False
            else:
                return False
        return super(PeriodDtype, cls).is_dtype(dtype)

    @classmethod
    def construct_array_type(cls):
        from pandas.core.arrays import PeriodArray

        return PeriodArray


@register_extension_dtype
class IntervalDtype(PandasExtensionDtype, ExtensionDtype):
    """
    A Interval duck-typed class, suitable for holding an interval

    THIS IS NOT A REAL NUMPY DTYPE
    """
    name = 'interval'
    kind = None
    str = '|O08'
    base = np.dtype('O')
    num = 103
    _metadata = ('subtype',)
    _match = re.compile(r"(I|i)nterval\[(?P<subtype>.+)\]")
    _cache = {}

    def __new__(cls, subtype=None):
        """
        Parameters
        ----------
        subtype : the dtype of the Interval
        """
        from pandas.core.dtypes.common import (
            is_categorical_dtype, is_string_dtype, pandas_dtype)

        if isinstance(subtype, IntervalDtype):
            return subtype
        elif subtype is None:
            # we are called as an empty constructor
            # generally for pickle compat
            u = object.__new__(cls)
            u.subtype = None
            return u
        elif (isinstance(subtype, compat.string_types) and
              subtype.lower() == 'interval'):
            subtype = None
        else:
            if isinstance(subtype, compat.string_types):
                m = cls._match.search(subtype)
                if m is not None:
                    subtype = m.group('subtype')

            try:
                subtype = pandas_dtype(subtype)
            except TypeError:
                raise TypeError("could not construct IntervalDtype")

        if is_categorical_dtype(subtype) or is_string_dtype(subtype):
            # GH 19016
            msg = ('category, object, and string subtypes are not supported '
                   'for IntervalDtype')
            raise TypeError(msg)

        try:
            return cls._cache[str(subtype)]
        except KeyError:
            u = object.__new__(cls)
            u.subtype = subtype
            cls._cache[str(subtype)] = u
            return u

    @classmethod
    def construct_array_type(cls):
        """
        Return the array type associated with this dtype

        Returns
        -------
        type
        """
        from pandas.core.arrays import IntervalArray
        return IntervalArray

    @classmethod
    def construct_from_string(cls, string):
        """
        attempt to construct this type from a string, raise a TypeError
        if its not possible
        """
        if (isinstance(string, compat.string_types) and
            (string.startswith('interval') or
             string.startswith('Interval'))):
            return cls(string)

        msg = "a string needs to be passed, got type {typ}"
        raise TypeError(msg.format(typ=type(string)))

    @property
    def type(self):
        return Interval

    def __unicode__(self):
        if self.subtype is None:
            return "interval"
        return "interval[{subtype}]".format(subtype=self.subtype)

    def __hash__(self):
        # make myself hashable
        return hash(str(self))

    def __eq__(self, other):
        if isinstance(other, compat.string_types):
            return other.lower() in (self.name.lower(), str(self).lower())
        elif not isinstance(other, IntervalDtype):
            return False
        elif self.subtype is None or other.subtype is None:
            # None should match any subtype
            return True
        else:
            from pandas.core.dtypes.common import is_dtype_equal
            return is_dtype_equal(self.subtype, other.subtype)

    @classmethod
    def is_dtype(cls, dtype):
        """
        Return a boolean if we if the passed type is an actual dtype that we
        can match (via string or type)
        """

        if isinstance(dtype, compat.string_types):
            if dtype.lower().startswith('interval'):
                try:
                    if cls.construct_from_string(dtype) is not None:
                        return True
                    else:
                        return False
                except ValueError:
                    return False
            else:
                return False
        return super(IntervalDtype, cls).is_dtype(dtype)


# TODO(Extension): remove the second registry once all internal extension
# dtypes are real extension dtypes.
_pandas_registry = Registry()

_pandas_registry.register(DatetimeTZDtype)
_pandas_registry.register(PeriodDtype)<|MERGE_RESOLUTION|>--- conflicted
+++ resolved
@@ -495,15 +495,9 @@
     # TODO: restore caching? who cares though? It seems needlessly complex.
     # np.dtype('datetime64[ns]') isn't a singleton
 
-<<<<<<< HEAD
     def __init__(self, unit="ns", tz=None):
         """
         An ExtensionDtype for timezone-aware datetime data.
-=======
-    def __new__(cls, unit=None, tz=None):
-        """
-        Create a new unit if needed, otherwise return from the cache
->>>>>>> 08395af4
 
         Parameters
         ----------
@@ -566,12 +560,6 @@
 
     @classmethod
     def construct_from_string(cls, string):
-<<<<<<< HEAD
-=======
-        """
-        attempt to construct this type from a string, raise a TypeError if
-        it's not possible
->>>>>>> 08395af4
         """
         Construct a DatetimeTZDtype from a string.
 
