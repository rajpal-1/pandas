--- conflicted
+++ resolved
@@ -492,15 +492,9 @@
     _match = re.compile(r"(datetime64|M8)\[(?P<unit>.+), (?P<tz>.+)\]")
     _cache = {}
 
-<<<<<<< HEAD
     def __init__(self, unit="ns", tz=None):
         """
         An ExtensionDtype for timezone-aware datetime data.
-=======
-    def __new__(cls, unit=None, tz=None):
-        """
-        Create a new unit if needed, otherwise return from the cache
->>>>>>> 08395af4
 
         Parameters
         ----------
@@ -576,12 +570,6 @@
 
     @classmethod
     def construct_from_string(cls, string):
-<<<<<<< HEAD
-=======
-        """
-        attempt to construct this type from a string, raise a TypeError if
-        it's not possible
->>>>>>> 08395af4
         """
         Construct a DatetimeTZDtype from a string.
 
