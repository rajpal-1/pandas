--- conflicted
+++ resolved
@@ -1218,11 +1218,7 @@
                 new_right = [new_right]
             new_right = list(new_right)
         elif is_extension_array_dtype(right) and type(left) != type(right):
-<<<<<<< HEAD
-            new_right = list(right)  # TODO: was this intended?
-=======
             new_right = list(right)
->>>>>>> d430195f
         else:
             new_right = right
 
