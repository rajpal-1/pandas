--- conflicted
+++ resolved
@@ -595,15 +595,10 @@
             # time delta division -> unit less
             # integer gets converted to timedelta in np < 1.6
             if ((self.is_timedelta_lhs and self.is_timedelta_rhs) and
-<<<<<<< HEAD
                     not self.is_integer_rhs and
-                    self.name in ('__div__', '__truediv__')):
-=======
-                    not self.is_integer_rhs and not self.is_integer_lhs and
                     self.name in ('__div__', '__rdiv__',
                                   '__truediv__', '__rtruediv__',
                                   '__floordiv__', '__rfloordiv__')):
->>>>>>> cfa5ea69
                 self.dtype = 'float64'
                 self.fill_value = np.nan
                 lvalues = lvalues.astype(np.float64)
