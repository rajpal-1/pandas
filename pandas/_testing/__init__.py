--- conflicted
+++ resolved
@@ -456,63 +456,6 @@
     return pi
 
 
-<<<<<<< HEAD
-def makeMultiIndex(k: int = 10, names=None, **kwargs):
-    N = (k // 2) + 1
-    rng = range(N)
-    mi = MultiIndex.from_product([("foo", "bar"), rng], names=names, **kwargs)
-    assert len(mi) >= k  # GH#38795
-    return mi[:k]
-
-
-def index_subclass_makers_generator():
-    make_index_funcs = [
-        makeDateIndex,
-        makePeriodIndex,
-        makeTimedeltaIndex,
-        makeRangeIndex,
-        makeIntervalIndex,
-        makeCategoricalIndex,
-        makeMultiIndex,
-    ]
-    yield from make_index_funcs
-
-
-def all_timeseries_index_generator(k: int = 10) -> Iterable[Index]:
-    """
-    Generator which can be iterated over to get instances of all the classes
-    which represent time-series.
-
-    Parameters
-    ----------
-    k: length of each of the index instances
-    """
-    make_index_funcs: list[Callable[..., Index]] = [
-        makeDateIndex,
-        makePeriodIndex,
-        makeTimedeltaIndex,
-    ]
-    for make_index_func in make_index_funcs:
-        yield make_index_func(k=k)
-=======
-# make series
-def make_rand_series(name=None, dtype=np.float64) -> Series:
-    index = makeStringIndex(_N)
-    data = np.random.default_rng(2).standard_normal(_N)
-    with np.errstate(invalid="ignore"):
-        data = data.astype(dtype, copy=False)
-    return Series(data, index=index, name=name)
-
-
-def makeFloatSeries(name=None) -> Series:
-    return make_rand_series(name=name)
-
-
-def makeStringSeries(name=None) -> Series:
-    return make_rand_series(name=name)
->>>>>>> 6971c9ca
-
-
 def makeObjectSeries(name=None) -> Series:
     data = makeStringIndex(_N)
     data = Index(data, dtype=object)
@@ -1113,21 +1056,11 @@
     "makeDataFrame",
     "makeDateIndex",
     "makeFloatIndex",
-<<<<<<< HEAD
-    "makeIntervalIndex",
-=======
-    "makeFloatSeries",
->>>>>>> 6971c9ca
     "makeIntIndex",
     "makeMixedDataFrame",
     "makeNumericIndex",
     "makeObjectSeries",
     "makePeriodIndex",
-<<<<<<< HEAD
-    "makePeriodSeries",
-=======
-    "make_rand_series",
->>>>>>> 6971c9ca
     "makeRangeIndex",
     "makeStringIndex",
     "makeTimeDataFrame",
