from __future__ import annotations

import collections
from datetime import datetime
from functools import wraps
import operator
import os
import re
import string
from typing import (
    TYPE_CHECKING,
    Callable,
    ContextManager,
    Counter,
    Iterable,
    List,
    Type,
)
import warnings

import numpy as np

from pandas._config.localization import (  # noqa:F401
    can_set_locale,
    get_locales,
    set_locale,
)

from pandas._typing import Dtype

from pandas.core.dtypes.common import (
    is_datetime64_dtype,
    is_datetime64tz_dtype,
    is_period_dtype,
    is_sequence,
    is_timedelta64_dtype,
)

import pandas as pd
from pandas import (
    Categorical,
    CategoricalIndex,
    DataFrame,
    DatetimeIndex,
    Index,
    IntervalIndex,
    MultiIndex,
    RangeIndex,
    Series,
    bdate_range,
)
from pandas._testing._io import (  # noqa:F401
    close,
    network,
    round_trip_localpath,
    round_trip_pathlib,
    round_trip_pickle,
    with_connectivity_check,
    write_to_compressed,
)
from pandas._testing._random import (  # noqa:F401
    randbool,
    rands,
    rands_array,
    randu_array,
)
from pandas._testing._warnings import assert_produces_warning  # noqa:F401
from pandas._testing.asserters import (  # noqa:F401
    assert_almost_equal,
    assert_attr_equal,
    assert_categorical_equal,
    assert_class_equal,
    assert_contains_all,
    assert_copy,
    assert_datetime_array_equal,
    assert_dict_equal,
    assert_equal,
    assert_extension_array_equal,
    assert_frame_equal,
    assert_index_equal,
    assert_interval_array_equal,
    assert_is_sorted,
    assert_is_valid_plot_return_object,
    assert_numpy_array_equal,
    assert_period_array_equal,
    assert_series_equal,
    assert_sp_array_equal,
    assert_timedelta_array_equal,
    raise_assert_detail,
)
from pandas._testing.compat import get_dtype  # noqa:F401
from pandas._testing.contexts import (  # noqa:F401
    RNGContext,
    decompress_file,
    ensure_clean,
    ensure_clean_dir,
    ensure_safe_environment_variables,
    set_timezone,
    use_numexpr,
    with_csv_dialect,
)
from pandas.core.arrays import (
    DatetimeArray,
<<<<<<< HEAD
    PandasArray,
=======
>>>>>>> 0b5c12de
    PeriodArray,
    TimedeltaArray,
    period_array,
)

if TYPE_CHECKING:
    from pandas import (
        PeriodIndex,
        TimedeltaIndex,
    )

_N = 30
_K = 4

UNSIGNED_INT_DTYPES: List[Dtype] = ["uint8", "uint16", "uint32", "uint64"]
UNSIGNED_EA_INT_DTYPES: List[Dtype] = ["UInt8", "UInt16", "UInt32", "UInt64"]
SIGNED_INT_DTYPES: List[Dtype] = [int, "int8", "int16", "int32", "int64"]
SIGNED_EA_INT_DTYPES: List[Dtype] = ["Int8", "Int16", "Int32", "Int64"]
ALL_INT_DTYPES = UNSIGNED_INT_DTYPES + SIGNED_INT_DTYPES
ALL_EA_INT_DTYPES = UNSIGNED_EA_INT_DTYPES + SIGNED_EA_INT_DTYPES

FLOAT_DTYPES: List[Dtype] = [float, "float32", "float64"]
FLOAT_EA_DTYPES: List[Dtype] = ["Float32", "Float64"]
COMPLEX_DTYPES: List[Dtype] = [complex, "complex64", "complex128"]
STRING_DTYPES: List[Dtype] = [str, "str", "U"]

DATETIME64_DTYPES: List[Dtype] = ["datetime64[ns]", "M8[ns]"]
TIMEDELTA64_DTYPES: List[Dtype] = ["timedelta64[ns]", "m8[ns]"]

BOOL_DTYPES: List[Dtype] = [bool, "bool"]
BYTES_DTYPES: List[Dtype] = [bytes, "bytes"]
OBJECT_DTYPES: List[Dtype] = [object, "object"]

ALL_REAL_DTYPES = FLOAT_DTYPES + ALL_INT_DTYPES
ALL_NUMPY_DTYPES = (
    ALL_REAL_DTYPES
    + COMPLEX_DTYPES
    + STRING_DTYPES
    + DATETIME64_DTYPES
    + TIMEDELTA64_DTYPES
    + BOOL_DTYPES
    + OBJECT_DTYPES
    + BYTES_DTYPES
)

NULL_OBJECTS = [None, np.nan, pd.NaT, float("nan"), pd.NA]

EMPTY_STRING_PATTERN = re.compile("^$")

# set testing_mode
_testing_mode_warnings = (DeprecationWarning, ResourceWarning)


def set_testing_mode():
    # set the testing mode filters
    testing_mode = os.environ.get("PANDAS_TESTING_MODE", "None")
    if "deprecate" in testing_mode:
        for category in _testing_mode_warnings:
            warnings.simplefilter("always", category)


def reset_testing_mode():
    # reset the testing mode filters
    testing_mode = os.environ.get("PANDAS_TESTING_MODE", "None")
    if "deprecate" in testing_mode:
        for category in _testing_mode_warnings:
            warnings.simplefilter("ignore", category)


set_testing_mode()


def reset_display_options():
    """
    Reset the display options for printing and representing objects.
    """
    pd.reset_option("^display.", silent=True)


# -----------------------------------------------------------------------------
# Comparators


def equalContents(arr1, arr2) -> bool:
    """
    Checks if the set of unique elements of arr1 and arr2 are equivalent.
    """
    return frozenset(arr1) == frozenset(arr2)


def box_expected(expected, box_cls, transpose=True):
    """
    Helper function to wrap the expected output of a test in a given box_class.

    Parameters
    ----------
    expected : np.ndarray, Index, Series
    box_cls : {Index, Series, DataFrame}

    Returns
    -------
    subclass of box_cls
    """
    if box_cls is pd.array:
        if isinstance(expected, pd.RangeIndex):
            # pd.array would return an IntegerArray
            expected = PandasArray(expected._values)
        else:
            expected = pd.array(expected)
    elif box_cls is pd.Index:
        expected = pd.Index(expected)
    elif box_cls is pd.Series:
        expected = pd.Series(expected)
    elif box_cls is pd.DataFrame:
        expected = pd.Series(expected).to_frame()
        if transpose:
            # for vector operations, we need a DataFrame to be a single-row,
            #  not a single-column, in order to operate against non-DataFrame
            #  vectors of the same length. But convert to two rows to avoid
            #  single-row special cases in datetime arithmetic
            expected = expected.T
            expected = pd.concat([expected] * 2, ignore_index=True)
    elif box_cls is PeriodArray:
        # the PeriodArray constructor is not as flexible as period_array
        expected = period_array(expected)
    elif box_cls is DatetimeArray:
        expected = DatetimeArray(expected)
    elif box_cls is TimedeltaArray:
        expected = TimedeltaArray(expected)
    elif box_cls is np.ndarray:
        expected = np.array(expected)
    elif box_cls is to_array:
        expected = to_array(expected)
    else:
        raise NotImplementedError(box_cls)
    return expected


def to_array(obj):
    # temporary implementation until we get pd.array in place
    dtype = getattr(obj, "dtype", None)

    if is_period_dtype(dtype):
        return period_array(obj)
    elif is_datetime64_dtype(dtype) or is_datetime64tz_dtype(dtype):
        return DatetimeArray._from_sequence(obj)
    elif is_timedelta64_dtype(dtype):
        return TimedeltaArray._from_sequence(obj)
    else:
        return np.array(obj)


# -----------------------------------------------------------------------------
# Others


def getCols(k):
    return string.ascii_uppercase[:k]


# make index
def makeStringIndex(k=10, name=None):
    return Index(rands_array(nchars=10, size=k), name=name)


def makeUnicodeIndex(k=10, name=None):
    return Index(randu_array(nchars=10, size=k), name=name)


def makeCategoricalIndex(k=10, n=3, name=None, **kwargs):
    """ make a length k index or n categories """
    x = rands_array(nchars=4, size=n)
    return CategoricalIndex(
        Categorical.from_codes(np.arange(k) % n, categories=x), name=name, **kwargs
    )


def makeIntervalIndex(k=10, name=None, **kwargs):
    """ make a length k IntervalIndex """
    x = np.linspace(0, 100, num=(k + 1))
    return IntervalIndex.from_breaks(x, name=name, **kwargs)


def makeBoolIndex(k=10, name=None):
    if k == 1:
        return Index([True], name=name)
    elif k == 2:
        return Index([False, True], name=name)
    return Index([False, True] + [False] * (k - 2), name=name)


def makeIntIndex(k=10, name=None):
    return Index(list(range(k)), name=name)


def makeUIntIndex(k=10, name=None):
    return Index([2 ** 63 + i for i in range(k)], name=name)


def makeRangeIndex(k=10, name=None, **kwargs):
    return RangeIndex(0, k, 1, name=name, **kwargs)


def makeFloatIndex(k=10, name=None):
    values = sorted(np.random.random_sample(k)) - np.random.random_sample(1)
    return Index(values * (10 ** np.random.randint(0, 9)), name=name)


def makeDateIndex(k: int = 10, freq="B", name=None, **kwargs) -> DatetimeIndex:
    dt = datetime(2000, 1, 1)
    dr = bdate_range(dt, periods=k, freq=freq, name=name)
    return DatetimeIndex(dr, name=name, **kwargs)


def makeTimedeltaIndex(k: int = 10, freq="D", name=None, **kwargs) -> TimedeltaIndex:
    return pd.timedelta_range(start="1 day", periods=k, freq=freq, name=name, **kwargs)


def makePeriodIndex(k: int = 10, name=None, **kwargs) -> PeriodIndex:
    dt = datetime(2000, 1, 1)
    return pd.period_range(start=dt, periods=k, freq="B", name=name, **kwargs)


def makeMultiIndex(k=10, names=None, **kwargs):
    return MultiIndex.from_product((("foo", "bar"), (1, 2)), names=names, **kwargs)


_names = [
    "Alice",
    "Bob",
    "Charlie",
    "Dan",
    "Edith",
    "Frank",
    "George",
    "Hannah",
    "Ingrid",
    "Jerry",
    "Kevin",
    "Laura",
    "Michael",
    "Norbert",
    "Oliver",
    "Patricia",
    "Quinn",
    "Ray",
    "Sarah",
    "Tim",
    "Ursula",
    "Victor",
    "Wendy",
    "Xavier",
    "Yvonne",
    "Zelda",
]


def _make_timeseries(start="2000-01-01", end="2000-12-31", freq="1D", seed=None):
    """
    Make a DataFrame with a DatetimeIndex

    Parameters
    ----------
    start : str or Timestamp, default "2000-01-01"
        The start of the index. Passed to date_range with `freq`.
    end : str or Timestamp, default "2000-12-31"
        The end of the index. Passed to date_range with `freq`.
    freq : str or Freq
        The frequency to use for the DatetimeIndex
    seed : int, optional
        The random state seed.

        * name : object dtype with string names
        * id : int dtype with
        * x, y : float dtype

    Examples
    --------
    >>> _make_timeseries()
                  id    name         x         y
    timestamp
    2000-01-01   982   Frank  0.031261  0.986727
    2000-01-02  1025   Edith -0.086358 -0.032920
    2000-01-03   982   Edith  0.473177  0.298654
    2000-01-04  1009   Sarah  0.534344 -0.750377
    2000-01-05   963   Zelda -0.271573  0.054424
    ...          ...     ...       ...       ...
    2000-12-27   980  Ingrid -0.132333 -0.422195
    2000-12-28   972   Frank -0.376007 -0.298687
    2000-12-29  1009  Ursula -0.865047 -0.503133
    2000-12-30  1000  Hannah -0.063757 -0.507336
    2000-12-31   972     Tim -0.869120  0.531685
    """
    index = pd.date_range(start=start, end=end, freq=freq, name="timestamp")
    n = len(index)
    state = np.random.RandomState(seed)
    columns = {
        "name": state.choice(_names, size=n),
        "id": state.poisson(1000, size=n),
        "x": state.rand(n) * 2 - 1,
        "y": state.rand(n) * 2 - 1,
    }
    df = pd.DataFrame(columns, index=index, columns=sorted(columns))
    if df.index[-1] == end:
        df = df.iloc[:-1]
    return df


def index_subclass_makers_generator():
    make_index_funcs = [
        makeDateIndex,
        makePeriodIndex,
        makeTimedeltaIndex,
        makeRangeIndex,
        makeIntervalIndex,
        makeCategoricalIndex,
        makeMultiIndex,
    ]
    yield from make_index_funcs


def all_timeseries_index_generator(k: int = 10) -> Iterable[Index]:
    """
    Generator which can be iterated over to get instances of all the classes
    which represent time-series.

    Parameters
    ----------
    k: length of each of the index instances
    """
    make_index_funcs: List[Callable[..., Index]] = [
        makeDateIndex,
        makePeriodIndex,
        makeTimedeltaIndex,
    ]
    for make_index_func in make_index_funcs:
        yield make_index_func(k=k)


# make series
def makeFloatSeries(name=None):
    index = makeStringIndex(_N)
    return Series(np.random.randn(_N), index=index, name=name)


def makeStringSeries(name=None):
    index = makeStringIndex(_N)
    return Series(np.random.randn(_N), index=index, name=name)


def makeObjectSeries(name=None):
    data = makeStringIndex(_N)
    data = Index(data, dtype=object)
    index = makeStringIndex(_N)
    return Series(data, index=index, name=name)


def getSeriesData():
    index = makeStringIndex(_N)
    return {c: Series(np.random.randn(_N), index=index) for c in getCols(_K)}


def makeTimeSeries(nper=None, freq="B", name=None):
    if nper is None:
        nper = _N
    return Series(
        np.random.randn(nper), index=makeDateIndex(nper, freq=freq), name=name
    )


def makePeriodSeries(nper=None, name=None):
    if nper is None:
        nper = _N
    return Series(np.random.randn(nper), index=makePeriodIndex(nper), name=name)


def getTimeSeriesData(nper=None, freq="B"):
    return {c: makeTimeSeries(nper, freq) for c in getCols(_K)}


def getPeriodData(nper=None):
    return {c: makePeriodSeries(nper) for c in getCols(_K)}


# make frame
def makeTimeDataFrame(nper=None, freq="B"):
    data = getTimeSeriesData(nper, freq)
    return DataFrame(data)


def makeDataFrame() -> DataFrame:
    data = getSeriesData()
    return DataFrame(data)


def getMixedTypeDict():
    index = Index(["a", "b", "c", "d", "e"])

    data = {
        "A": [0.0, 1.0, 2.0, 3.0, 4.0],
        "B": [0.0, 1.0, 0.0, 1.0, 0.0],
        "C": ["foo1", "foo2", "foo3", "foo4", "foo5"],
        "D": bdate_range("1/1/2009", periods=5),
    }

    return index, data


def makeMixedDataFrame():
    return DataFrame(getMixedTypeDict()[1])


def makePeriodFrame(nper=None):
    data = getPeriodData(nper)
    return DataFrame(data)


def makeCustomIndex(
    nentries, nlevels, prefix="#", names=False, ndupe_l=None, idx_type=None
):
    """
    Create an index/multindex with given dimensions, levels, names, etc'

    nentries - number of entries in index
    nlevels - number of levels (> 1 produces multindex)
    prefix - a string prefix for labels
    names - (Optional), bool or list of strings. if True will use default
       names, if false will use no names, if a list is given, the name of
       each level in the index will be taken from the list.
    ndupe_l - (Optional), list of ints, the number of rows for which the
       label will repeated at the corresponding level, you can specify just
       the first few, the rest will use the default ndupe_l of 1.
       len(ndupe_l) <= nlevels.
    idx_type - "i"/"f"/"s"/"u"/"dt"/"p"/"td".
       If idx_type is not None, `idx_nlevels` must be 1.
       "i"/"f" creates an integer/float index,
       "s"/"u" creates a string/unicode index
       "dt" create a datetime index.
       "td" create a datetime index.

        if unspecified, string labels will be generated.
    """
    if ndupe_l is None:
        ndupe_l = [1] * nlevels
    assert is_sequence(ndupe_l) and len(ndupe_l) <= nlevels
    assert names is None or names is False or names is True or len(names) is nlevels
    assert idx_type is None or (
        idx_type in ("i", "f", "s", "u", "dt", "p", "td") and nlevels == 1
    )

    if names is True:
        # build default names
        names = [prefix + str(i) for i in range(nlevels)]
    if names is False:
        # pass None to index constructor for no name
        names = None

    # make singleton case uniform
    if isinstance(names, str) and nlevels == 1:
        names = [names]

    # specific 1D index type requested?
    idx_func = {
        "i": makeIntIndex,
        "f": makeFloatIndex,
        "s": makeStringIndex,
        "u": makeUnicodeIndex,
        "dt": makeDateIndex,
        "td": makeTimedeltaIndex,
        "p": makePeriodIndex,
    }.get(idx_type)
    if idx_func:
        # error: Cannot call function of unknown type
        idx = idx_func(nentries)  # type: ignore[operator]
        # but we need to fill in the name
        if names:
            idx.name = names[0]
        return idx
    elif idx_type is not None:
        raise ValueError(
            f"{repr(idx_type)} is not a legal value for `idx_type`, "
            "use  'i'/'f'/'s'/'u'/'dt'/'p'/'td'."
        )

    if len(ndupe_l) < nlevels:
        ndupe_l.extend([1] * (nlevels - len(ndupe_l)))
    assert len(ndupe_l) == nlevels

    assert all(x > 0 for x in ndupe_l)

    list_of_lists = []
    for i in range(nlevels):

        def keyfunc(x):
            import re

            numeric_tuple = re.sub(r"[^\d_]_?", "", x).split("_")
            return [int(num) for num in numeric_tuple]

        # build a list of lists to create the index from
        div_factor = nentries // ndupe_l[i] + 1

        # Deprecated since version 3.9: collections.Counter now supports []. See PEP 585
        # and Generic Alias Type.
        cnt: Counter[str] = collections.Counter()
        for j in range(div_factor):
            label = f"{prefix}_l{i}_g{j}"
            cnt[label] = ndupe_l[i]
        # cute Counter trick
        result = sorted(cnt.elements(), key=keyfunc)[:nentries]
        list_of_lists.append(result)

    tuples = list(zip(*list_of_lists))

    # convert tuples to index
    if nentries == 1:
        # we have a single level of tuples, i.e. a regular Index
        index = Index(tuples[0], name=names[0])
    elif nlevels == 1:
        name = None if names is None else names[0]
        index = Index((x[0] for x in tuples), name=name)
    else:
        index = MultiIndex.from_tuples(tuples, names=names)
    return index


def makeCustomDataframe(
    nrows,
    ncols,
    c_idx_names=True,
    r_idx_names=True,
    c_idx_nlevels=1,
    r_idx_nlevels=1,
    data_gen_f=None,
    c_ndupe_l=None,
    r_ndupe_l=None,
    dtype=None,
    c_idx_type=None,
    r_idx_type=None,
):
    """
    Create a DataFrame using supplied parameters.

    Parameters
    ----------
    nrows,  ncols - number of data rows/cols
    c_idx_names, idx_names  - False/True/list of strings,  yields No names ,
            default names or uses the provided names for the levels of the
            corresponding index. You can provide a single string when
            c_idx_nlevels ==1.
    c_idx_nlevels - number of levels in columns index. > 1 will yield MultiIndex
    r_idx_nlevels - number of levels in rows index. > 1 will yield MultiIndex
    data_gen_f - a function f(row,col) which return the data value
            at that position, the default generator used yields values of the form
            "RxCy" based on position.
    c_ndupe_l, r_ndupe_l - list of integers, determines the number
            of duplicates for each label at a given level of the corresponding
            index. The default `None` value produces a multiplicity of 1 across
            all levels, i.e. a unique index. Will accept a partial list of length
            N < idx_nlevels, for just the first N levels. If ndupe doesn't divide
            nrows/ncol, the last label might have lower multiplicity.
    dtype - passed to the DataFrame constructor as is, in case you wish to
            have more control in conjunction with a custom `data_gen_f`
    r_idx_type, c_idx_type -  "i"/"f"/"s"/"u"/"dt"/"td".
        If idx_type is not None, `idx_nlevels` must be 1.
        "i"/"f" creates an integer/float index,
        "s"/"u" creates a string/unicode index
        "dt" create a datetime index.
        "td" create a timedelta index.

            if unspecified, string labels will be generated.

    Examples
    --------
    # 5 row, 3 columns, default names on both, single index on both axis
    >> makeCustomDataframe(5,3)

    # make the data a random int between 1 and 100
    >> mkdf(5,3,data_gen_f=lambda r,c:randint(1,100))

    # 2-level multiindex on rows with each label duplicated
    # twice on first level, default names on both axis, single
    # index on both axis
    >> a=makeCustomDataframe(5,3,r_idx_nlevels=2,r_ndupe_l=[2])

    # DatetimeIndex on row, index with unicode labels on columns
    # no names on either axis
    >> a=makeCustomDataframe(5,3,c_idx_names=False,r_idx_names=False,
                             r_idx_type="dt",c_idx_type="u")

    # 4-level multindex on rows with names provided, 2-level multindex
    # on columns with default labels and default names.
    >> a=makeCustomDataframe(5,3,r_idx_nlevels=4,
                             r_idx_names=["FEE","FIH","FOH","FUM"],
                             c_idx_nlevels=2)

    >> a=mkdf(5,3,r_idx_nlevels=2,c_idx_nlevels=4)
    """
    assert c_idx_nlevels > 0
    assert r_idx_nlevels > 0
    assert r_idx_type is None or (
        r_idx_type in ("i", "f", "s", "u", "dt", "p", "td") and r_idx_nlevels == 1
    )
    assert c_idx_type is None or (
        c_idx_type in ("i", "f", "s", "u", "dt", "p", "td") and c_idx_nlevels == 1
    )

    columns = makeCustomIndex(
        ncols,
        nlevels=c_idx_nlevels,
        prefix="C",
        names=c_idx_names,
        ndupe_l=c_ndupe_l,
        idx_type=c_idx_type,
    )
    index = makeCustomIndex(
        nrows,
        nlevels=r_idx_nlevels,
        prefix="R",
        names=r_idx_names,
        ndupe_l=r_ndupe_l,
        idx_type=r_idx_type,
    )

    # by default, generate data based on location
    if data_gen_f is None:
        data_gen_f = lambda r, c: f"R{r}C{c}"

    data = [[data_gen_f(r, c) for c in range(ncols)] for r in range(nrows)]

    return DataFrame(data, index, columns, dtype=dtype)


def _create_missing_idx(nrows, ncols, density, random_state=None):
    if random_state is None:
        random_state = np.random
    else:
        random_state = np.random.RandomState(random_state)

    # below is cribbed from scipy.sparse
    size = round((1 - density) * nrows * ncols)
    # generate a few more to ensure unique values
    min_rows = 5
    fac = 1.02
    extra_size = min(size + min_rows, fac * size)

    def _gen_unique_rand(rng, _extra_size):
        ind = rng.rand(int(_extra_size))
        return np.unique(np.floor(ind * nrows * ncols))[:size]

    ind = _gen_unique_rand(random_state, extra_size)
    while ind.size < size:
        extra_size *= 1.05
        ind = _gen_unique_rand(random_state, extra_size)

    j = np.floor(ind * 1.0 / nrows).astype(int)
    i = (ind - j * nrows).astype(int)
    return i.tolist(), j.tolist()


def makeMissingDataframe(density=0.9, random_state=None):
    df = makeDataFrame()
    i, j = _create_missing_idx(*df.shape, density=density, random_state=random_state)
    df.values[i, j] = np.nan
    return df


def test_parallel(num_threads=2, kwargs_list=None):
    """
    Decorator to run the same function multiple times in parallel.

    Parameters
    ----------
    num_threads : int, optional
        The number of times the function is run in parallel.
    kwargs_list : list of dicts, optional
        The list of kwargs to update original
        function kwargs on different threads.

    Notes
    -----
    This decorator does not pass the return value of the decorated function.

    Original from scikit-image:

    https://github.com/scikit-image/scikit-image/pull/1519

    """
    assert num_threads > 0
    has_kwargs_list = kwargs_list is not None
    if has_kwargs_list:
        assert len(kwargs_list) == num_threads
    import threading

    def wrapper(func):
        @wraps(func)
        def inner(*args, **kwargs):
            if has_kwargs_list:
                update_kwargs = lambda i: dict(kwargs, **kwargs_list[i])
            else:
                update_kwargs = lambda i: kwargs
            threads = []
            for i in range(num_threads):
                updated_kwargs = update_kwargs(i)
                thread = threading.Thread(target=func, args=args, kwargs=updated_kwargs)
                threads.append(thread)
            for thread in threads:
                thread.start()
            for thread in threads:
                thread.join()

        return inner

    return wrapper


class SubclassedSeries(Series):
    _metadata = ["testattr", "name"]

    @property
    def _constructor(self):
        return SubclassedSeries

    @property
    def _constructor_expanddim(self):
        return SubclassedDataFrame


class SubclassedDataFrame(DataFrame):
    _metadata = ["testattr"]

    @property
    def _constructor(self):
        return SubclassedDataFrame

    @property
    def _constructor_sliced(self):
        return SubclassedSeries


class SubclassedCategorical(Categorical):
    @property
    def _constructor(self):
        return SubclassedCategorical


def _make_skipna_wrapper(alternative, skipna_alternative=None):
    """
    Create a function for calling on an array.

    Parameters
    ----------
    alternative : function
        The function to be called on the array with no NaNs.
        Only used when 'skipna_alternative' is None.
    skipna_alternative : function
        The function to be called on the original array

    Returns
    -------
    function
    """
    if skipna_alternative:

        def skipna_wrapper(x):
            return skipna_alternative(x.values)

    else:

        def skipna_wrapper(x):
            nona = x.dropna()
            if len(nona) == 0:
                return np.nan
            return alternative(nona)

    return skipna_wrapper


def convert_rows_list_to_csv_str(rows_list: List[str]):
    """
    Convert list of CSV rows to single CSV-formatted string for current OS.

    This method is used for creating expected value of to_csv() method.

    Parameters
    ----------
    rows_list : List[str]
        Each element represents the row of csv.

    Returns
    -------
    str
        Expected output of to_csv() in current OS.
    """
    sep = os.linesep
    return sep.join(rows_list) + sep


def external_error_raised(expected_exception: Type[Exception]) -> ContextManager:
    """
    Helper function to mark pytest.raises that have an external error message.

    Parameters
    ----------
    expected_exception : Exception
        Expected error to raise.

    Returns
    -------
    Callable
        Regular `pytest.raises` function with `match` equal to `None`.
    """
    import pytest

    return pytest.raises(expected_exception, match=None)


cython_table = pd.core.base.SelectionMixin._cython_table.items()


def get_cython_table_params(ndframe, func_names_and_expected):
    """
    Combine frame, functions from SelectionMixin._cython_table
    keys and expected result.

    Parameters
    ----------
    ndframe : DataFrame or Series
    func_names_and_expected : Sequence of two items
        The first item is a name of a NDFrame method ('sum', 'prod') etc.
        The second item is the expected return value.

    Returns
    -------
    list
        List of three items (DataFrame, function, expected result)
    """
    results = []
    for func_name, expected in func_names_and_expected:
        results.append((ndframe, func_name, expected))
        results += [
            (ndframe, func, expected)
            for func, name in cython_table
            if name == func_name
        ]
    return results


def get_op_from_name(op_name: str) -> Callable:
    """
    The operator function for a given op name.

    Parameters
    ----------
    op_name : string
        The op name, in form of "add" or "__add__".

    Returns
    -------
    function
        A function performing the operation.
    """
    short_opname = op_name.strip("_")
    try:
        op = getattr(operator, short_opname)
    except AttributeError:
        # Assume it is the reverse operator
        rop = getattr(operator, short_opname[1:])
        op = lambda x, y: rop(y, x)

    return op


# -----------------------------------------------------------------------------
# Indexing test helpers


def getitem(x):
    return x


def setitem(x):
    return x


def loc(x):
    return x.loc


def iloc(x):
    return x.iloc


def at(x):
    return x.at


def iat(x):
    return x.iat<|MERGE_RESOLUTION|>--- conflicted
+++ resolved
@@ -101,10 +101,7 @@
 )
 from pandas.core.arrays import (
     DatetimeArray,
-<<<<<<< HEAD
     PandasArray,
-=======
->>>>>>> 0b5c12de
     PeriodArray,
     TimedeltaArray,
     period_array,
