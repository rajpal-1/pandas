--- conflicted
+++ resolved
@@ -525,15 +525,11 @@
 
 
 def assert_categorical_equal(
-<<<<<<< HEAD
-    left, right, check_dtype=True, check_category_order=True, obj: str = "Categorical"
-=======
     left,
     right,
     check_dtype: bool = True,
     check_category_order: bool = True,
-    obj="Categorical",
->>>>>>> 5de24481
+    obj: str = "Categorical",
 ) -> None:
     """
     Test that Categoricals are equivalent.
@@ -628,11 +624,7 @@
 
 
 def assert_datetime_array_equal(
-<<<<<<< HEAD
-    left, right, obj: str = "DatetimeArray", check_freq=True
-=======
-    left, right, obj="DatetimeArray", check_freq: bool = True
->>>>>>> 5de24481
+    left, right, obj: str = "DatetimeArray", check_freq: bool = True
 ) -> None:
     __tracebackhide__ = True
     _check_isinstance(left, right, DatetimeArray)
@@ -644,11 +636,7 @@
 
 
 def assert_timedelta_array_equal(
-<<<<<<< HEAD
-    left, right, obj: str = "TimedeltaArray", check_freq=True
-=======
-    left, right, obj="TimedeltaArray", check_freq: bool = True
->>>>>>> 5de24481
+    left, right, obj: str = "TimedeltaArray", check_freq: bool = True
 ) -> None:
     __tracebackhide__ = True
     _check_isinstance(left, right, TimedeltaArray)
@@ -892,18 +880,6 @@
     check_index_type: bool | Literal["equiv"] = "equiv",
     check_series_type: bool = True,
     check_less_precise: bool | int | NoDefault = no_default,
-<<<<<<< HEAD
-    check_names=True,
-    check_exact=False,
-    check_datetimelike_compat=False,
-    check_categorical=True,
-    check_category_order=True,
-    check_freq=True,
-    check_flags=True,
-    rtol: float = 1.0e-5,
-    atol: float = 1.0e-8,
-    obj: str = "Series",
-=======
     check_names: bool = True,
     check_exact: bool = False,
     check_datetimelike_compat: bool = False,
@@ -913,8 +889,7 @@
     check_flags: bool = True,
     rtol: float = 1.0e-5,
     atol: float = 1.0e-8,
-    obj="Series",
->>>>>>> 5de24481
+    obj: str = "Series",
     *,
     check_index: bool = True,
     check_like: bool = False,
@@ -1172,21 +1147,6 @@
     check_dtype: bool | Literal["equiv"] = True,
     check_index_type: bool | Literal["equiv"] = "equiv",
     check_column_type: bool | Literal["equiv"] = "equiv",
-<<<<<<< HEAD
-    check_frame_type=True,
-    check_less_precise=no_default,
-    check_names=True,
-    by_blocks=False,
-    check_exact=False,
-    check_datetimelike_compat=False,
-    check_categorical=True,
-    check_like=False,
-    check_freq=True,
-    check_flags=True,
-    rtol: float = 1.0e-5,
-    atol: float = 1.0e-8,
-    obj: str = "DataFrame",
-=======
     check_frame_type: bool = True,
     check_less_precise=no_default,
     check_names: bool = True,
@@ -1199,8 +1159,7 @@
     check_flags: bool = True,
     rtol: float = 1.0e-5,
     atol: float = 1.0e-8,
-    obj="DataFrame",
->>>>>>> 5de24481
+    obj: str = "DataFrame",
 ) -> None:
     """
     Check that left and right DataFrame are equal.
