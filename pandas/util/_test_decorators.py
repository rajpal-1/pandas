"""
This module provides decorator functions which can be applied to test objects
in order to skip those objects when certain conditions occur. A sample use case
is to detect if the platform is missing ``matplotlib``. If so, any test objects
which require ``matplotlib`` and decorated with ``@td.skip_if_no_mpl`` will be
skipped by ``pytest`` during the execution of the test suite.

To illustrate, after importing this module:

import pandas.util._test_decorators as td

The decorators can be applied to classes:

@td.skip_if_some_reason
class Foo:
    ...

Or individual functions:

@td.skip_if_some_reason
def test_foo():
    ...

For more information, refer to the ``pytest`` documentation on ``skipif``.
"""
from __future__ import annotations

from contextlib import contextmanager
import gc
import locale
from typing import (
    Callable,
    Generator,
)

import numpy as np
import pytest

from pandas._config import get_option

from pandas._typing import F
from pandas.compat import (
    IS64,
    is_platform_windows,
)
from pandas.compat._optional import import_optional_dependency

from pandas.core.computation.expressions import (
    NUMEXPR_INSTALLED,
    USE_NUMEXPR,
)
from pandas.util.version import Version


def safe_import(mod_name: str, min_version: str | None = None):
    """
    Parameters
    ----------
    mod_name : str
        Name of the module to be imported
    min_version : str, default None
        Minimum required version of the specified mod_name

    Returns
    -------
    object
        The imported module if successful, or False
    """
<<<<<<< HEAD
    try:
        mod = __import__(mod_name)
    except ImportError:
        return False
=======
    with warnings.catch_warnings():
        # Suppress warnings that we can't do anything about,
        #  e.g. from aiohttp
        warnings.filterwarnings(
            "ignore",
            category=DeprecationWarning,
            module="aiohttp",
            message=".*decorator is deprecated since Python 3.8.*",
        )

        # fastparquet import accesses pd.Int64Index
        warnings.filterwarnings(
            "ignore",
            category=FutureWarning,
            module="fastparquet",
            message=".*Int64Index.*",
        )

        warnings.filterwarnings(
            "ignore",
            category=DeprecationWarning,
            message="distutils Version classes are deprecated.*",
        )

        try:
            mod = __import__(mod_name)
        except ImportError:
            return False
        except SystemError:
            # TODO: numba is incompatible with numpy 1.24+.
            # Once that's fixed, this block should be removed.
            if mod_name == "numba":
                return False
            else:
                raise
>>>>>>> ad91ead6

    if not min_version:
        return mod
    else:
        import sys

        try:
            version = getattr(sys.modules[mod_name], "__version__")
        except AttributeError:
            # xlrd uses a capitalized attribute name
            version = getattr(sys.modules[mod_name], "__VERSION__")
        if version and Version(version) >= Version(min_version):
            return mod

    return False


def _skip_if_no_mpl() -> bool:
    mod = safe_import("matplotlib")
    if mod:
        mod.use("Agg")
        return False
    else:
        return True


def _skip_if_not_us_locale() -> bool:
    lang, _ = locale.getlocale()
    if lang != "en_US":
        return True
    return False


def _skip_if_no_scipy() -> bool:
    return not (
        safe_import("scipy.stats")
        and safe_import("scipy.sparse")
        and safe_import("scipy.interpolate")
        and safe_import("scipy.signal")
    )


# TODO(pytest#7469): return type, _pytest.mark.structures.MarkDecorator is not public
# https://github.com/pytest-dev/pytest/issues/7469
def skip_if_installed(package: str):
    """
    Skip a test if a package is installed.

    Parameters
    ----------
    package : str
        The name of the package.
    """
    return pytest.mark.skipif(
        safe_import(package), reason=f"Skipping because {package} is installed."
    )


# TODO(pytest#7469): return type, _pytest.mark.structures.MarkDecorator is not public
# https://github.com/pytest-dev/pytest/issues/7469
def skip_if_no(package: str, min_version: str | None = None):
    """
    Generic function to help skip tests when required packages are not
    present on the testing system.

    This function returns a pytest mark with a skip condition that will be
    evaluated during test collection. An attempt will be made to import the
    specified ``package`` and optionally ensure it meets the ``min_version``

    The mark can be used as either a decorator for a test function or to be
    applied to parameters in pytest.mark.parametrize calls or parametrized
    fixtures.

    If the import and version check are unsuccessful, then the test function
    (or test case when used in conjunction with parametrization) will be
    skipped.

    Parameters
    ----------
    package: str
        The name of the required package.
    min_version: str or None, default None
        Optional minimum version of the package.

    Returns
    -------
    _pytest.mark.structures.MarkDecorator
        a pytest.mark.skipif to use as either a test decorator or a
        parametrization mark.
    """
    msg = f"Could not import '{package}'"
    if min_version:
        msg += f" satisfying a min_version of {min_version}"
    return pytest.mark.skipif(
        not safe_import(package, min_version=min_version), reason=msg
    )


skip_if_no_mpl = pytest.mark.skipif(
    _skip_if_no_mpl(), reason="Missing matplotlib dependency"
)
skip_if_mpl = pytest.mark.skipif(not _skip_if_no_mpl(), reason="matplotlib is present")
skip_if_32bit = pytest.mark.skipif(not IS64, reason="skipping for 32 bit")
skip_if_windows = pytest.mark.skipif(is_platform_windows(), reason="Running on Windows")
skip_if_not_us_locale = pytest.mark.skipif(
    _skip_if_not_us_locale(),
    reason=f"Specific locale is set {locale.getlocale()[0]}",
)
skip_if_no_scipy = pytest.mark.skipif(
    _skip_if_no_scipy(), reason="Missing SciPy requirement"
)
skip_if_no_ne = pytest.mark.skipif(
    not USE_NUMEXPR,
    reason=f"numexpr enabled->{USE_NUMEXPR}, installed->{NUMEXPR_INSTALLED}",
)


# TODO(pytest#7469): return type, _pytest.mark.structures.MarkDecorator is not public
# https://github.com/pytest-dev/pytest/issues/7469
def skip_if_np_lt(ver_str: str, *args, reason: str | None = None):
    if reason is None:
        reason = f"NumPy {ver_str} or greater required"
    return pytest.mark.skipif(
        Version(np.__version__) < Version(ver_str),
        *args,
        reason=reason,
    )


def parametrize_fixture_doc(*args) -> Callable[[F], F]:
    """
    Intended for use as a decorator for parametrized fixture,
    this function will wrap the decorated function with a pytest
    ``parametrize_fixture_doc`` mark. That mark will format
    initial fixture docstring by replacing placeholders {0}, {1} etc
    with parameters passed as arguments.

    Parameters
    ----------
    args: iterable
        Positional arguments for docstring.

    Returns
    -------
    function
        The decorated function wrapped within a pytest
        ``parametrize_fixture_doc`` mark
    """

    def documented_fixture(fixture):
        fixture.__doc__ = fixture.__doc__.format(*args)
        return fixture

    return documented_fixture


def check_file_leaks(func) -> Callable:
    """
    Decorate a test function to check that we are not leaking file descriptors.
    """
    with file_leak_context():
        return func


@contextmanager
def file_leak_context() -> Generator[None, None, None]:
    """
    ContextManager analogue to check_file_leaks.
    """
    psutil = safe_import("psutil")
    if not psutil or is_platform_windows():
        # Checking for file leaks can hang on Windows CI
        yield
    else:
        proc = psutil.Process()
        flist = proc.open_files()
        conns = proc.connections()

        try:
            yield
        finally:
            gc.collect()
            flist2 = proc.open_files()
            # on some builds open_files includes file position, which we _dont_
            #  expect to remain unchanged, so we need to compare excluding that
            flist_ex = [(x.path, x.fd) for x in flist]
            flist2_ex = [(x.path, x.fd) for x in flist2]
            assert set(flist2_ex) <= set(flist_ex), (flist2, flist)

            conns2 = proc.connections()
            assert conns2 == conns, (conns2, conns)


def async_mark():
    try:
        import_optional_dependency("pytest_asyncio")
        async_mark = pytest.mark.asyncio
    except ImportError:
        async_mark = pytest.mark.skip(reason="Missing dependency pytest-asyncio")

    return async_mark


def mark_array_manager_not_yet_implemented(request) -> None:
    mark = pytest.mark.xfail(reason="Not yet implemented for ArrayManager")
    request.node.add_marker(mark)


skip_array_manager_not_yet_implemented = pytest.mark.xfail(
    get_option("mode.data_manager") == "array",
    reason="Not yet implemented for ArrayManager",
)

skip_array_manager_invalid_test = pytest.mark.skipif(
    get_option("mode.data_manager") == "array",
    reason="Test that relies on BlockManager internals or specific behaviour",
)<|MERGE_RESOLUTION|>--- conflicted
+++ resolved
@@ -66,48 +66,17 @@
     object
         The imported module if successful, or False
     """
-<<<<<<< HEAD
     try:
         mod = __import__(mod_name)
     except ImportError:
         return False
-=======
-    with warnings.catch_warnings():
-        # Suppress warnings that we can't do anything about,
-        #  e.g. from aiohttp
-        warnings.filterwarnings(
-            "ignore",
-            category=DeprecationWarning,
-            module="aiohttp",
-            message=".*decorator is deprecated since Python 3.8.*",
-        )
-
-        # fastparquet import accesses pd.Int64Index
-        warnings.filterwarnings(
-            "ignore",
-            category=FutureWarning,
-            module="fastparquet",
-            message=".*Int64Index.*",
-        )
-
-        warnings.filterwarnings(
-            "ignore",
-            category=DeprecationWarning,
-            message="distutils Version classes are deprecated.*",
-        )
-
-        try:
-            mod = __import__(mod_name)
-        except ImportError:
+    except SystemError:
+        # TODO: numba is incompatible with numpy 1.24+.
+        # Once that's fixed, this block should be removed.
+        if mod_name == "numba":
             return False
-        except SystemError:
-            # TODO: numba is incompatible with numpy 1.24+.
-            # Once that's fixed, this block should be removed.
-            if mod_name == "numba":
-                return False
-            else:
-                raise
->>>>>>> ad91ead6
+        else:
+            raise
 
     if not min_version:
         return mod
