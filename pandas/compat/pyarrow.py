"""support pyarrow compatibility across versions"""

from __future__ import annotations

from pandas.util.version import Version

try:
    import pyarrow as pa

    _palv = Version(Version(pa.__version__).base_version)
    pa_version_under10p1 = _palv < Version("10.0.1")
    pa_version_under11p0 = _palv < Version("11.0.0")
    pa_version_under12p0 = _palv < Version("12.0.0")
    pa_version_under13p0 = _palv < Version("13.0.0")
    pa_version_under14p0 = _palv < Version("14.0.0")
    pa_version_under14p1 = _palv < Version("14.0.1")
    pa_version_under15p0 = _palv < Version("15.0.0")
    pa_version_under16p0 = _palv < Version("16.0.0")
<<<<<<< HEAD
    HAS_PYARROW = True
=======
    pa_version_under17p0 = _palv < Version("17.0.0")
>>>>>>> d6c9941b
except ImportError:
    pa_version_under10p1 = True
    pa_version_under11p0 = True
    pa_version_under12p0 = True
    pa_version_under13p0 = True
    pa_version_under14p0 = True
    pa_version_under14p1 = True
    pa_version_under15p0 = True
    pa_version_under16p0 = True
<<<<<<< HEAD
    HAS_PYARROW = False
=======
    pa_version_under17p0 = True
>>>>>>> d6c9941b
<|MERGE_RESOLUTION|>--- conflicted
+++ resolved
@@ -16,11 +16,8 @@
     pa_version_under14p1 = _palv < Version("14.0.1")
     pa_version_under15p0 = _palv < Version("15.0.0")
     pa_version_under16p0 = _palv < Version("16.0.0")
-<<<<<<< HEAD
+    pa_version_under17p0 = _palv < Version("17.0.0")
     HAS_PYARROW = True
-=======
-    pa_version_under17p0 = _palv < Version("17.0.0")
->>>>>>> d6c9941b
 except ImportError:
     pa_version_under10p1 = True
     pa_version_under11p0 = True
@@ -30,8 +27,5 @@
     pa_version_under14p1 = True
     pa_version_under15p0 = True
     pa_version_under16p0 = True
-<<<<<<< HEAD
-    HAS_PYARROW = False
-=======
     pa_version_under17p0 = True
->>>>>>> d6c9941b
+    HAS_PYARROW = False