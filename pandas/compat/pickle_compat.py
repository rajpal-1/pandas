"""
Support pre-0.12 series pickle compatibility.
"""

import contextlib
import copy
import io
import pickle as pkl
from typing import TYPE_CHECKING, Optional
import warnings

from pandas._libs.tslibs import BaseOffset

from pandas import Index

if TYPE_CHECKING:
    from pandas import DataFrame, Series


def load_reduce(self):
    stack = self.stack
    args = stack.pop()
    func = stack[-1]

    if len(args) and type(args[0]) is type:
        n = args[0].__name__  # noqa

    try:
        stack[-1] = func(*args)
        return
    except TypeError as err:

        # If we have a deprecated function,
        # try to replace and try again.

        msg = "_reconstruct: First argument must be a sub-type of ndarray"

        if msg in str(err):
            try:
                cls = args[0]
                stack[-1] = object.__new__(cls)
                return
            except TypeError:
                pass
        elif args and issubclass(args[0], BaseOffset):
            # TypeError: object.__new__(Day) is not safe, use Day.__new__()
            cls = args[0]
            stack[-1] = cls.__new__(*args)
            return

        raise


_sparse_msg = """\

Loading a saved '{cls}' as a {new} with sparse values.
'{cls}' is now removed. You should re-save this dataset in its new format.
"""


class _LoadSparseSeries:
    # To load a SparseSeries as a Series[Sparse]

    # https://github.com/python/mypy/issues/1020
    # error: Incompatible return type for "__new__" (returns "Series", but must return
    # a subtype of "_LoadSparseSeries")
    def __new__(cls) -> "Series":  # type: ignore[misc]
        from pandas import Series

        warnings.warn(
            _sparse_msg.format(cls="SparseSeries", new="Series"),
            FutureWarning,
            stacklevel=6,
        )

        return Series(dtype=object)


class _LoadSparseFrame:
    # To load a SparseDataFrame as a DataFrame[Sparse]

    # https://github.com/python/mypy/issues/1020
    # error: Incompatible return type for "__new__" (returns "DataFrame", but must
    # return a subtype of "_LoadSparseFrame")
    def __new__(cls) -> "DataFrame":  # type: ignore[misc]
        from pandas import DataFrame

        warnings.warn(
            _sparse_msg.format(cls="SparseDataFrame", new="DataFrame"),
            FutureWarning,
            stacklevel=6,
        )

        return DataFrame()


# If classes are moved, provide compat here.
_class_locations_map = {
    ("pandas.core.sparse.array", "SparseArray"): ("pandas.core.arrays", "SparseArray"),
    # 15477
    ("pandas.core.base", "FrozenNDArray"): ("numpy", "ndarray"),
    ("pandas.core.indexes.frozen", "FrozenNDArray"): ("numpy", "ndarray"),
    ("pandas.core.base", "FrozenList"): ("pandas.core.indexes.frozen", "FrozenList"),
    # 10890
    ("pandas.core.series", "TimeSeries"): ("pandas.core.series", "Series"),
    ("pandas.sparse.series", "SparseTimeSeries"): (
        "pandas.core.sparse.series",
        "SparseSeries",
    ),
    # 12588, extensions moving
    ("pandas._sparse", "BlockIndex"): ("pandas._libs.sparse", "BlockIndex"),
    ("pandas.tslib", "Timestamp"): ("pandas._libs.tslib", "Timestamp"),
    # 18543 moving period
    ("pandas._period", "Period"): ("pandas._libs.tslibs.period", "Period"),
    ("pandas._libs.period", "Period"): ("pandas._libs.tslibs.period", "Period"),
    # 18014 moved __nat_unpickle from _libs.tslib-->_libs.tslibs.nattype
    ("pandas.tslib", "__nat_unpickle"): (
        "pandas._libs.tslibs.nattype",
        "__nat_unpickle",
    ),
    ("pandas._libs.tslib", "__nat_unpickle"): (
        "pandas._libs.tslibs.nattype",
        "__nat_unpickle",
    ),
    # 15998 top-level dirs moving
    ("pandas.sparse.array", "SparseArray"): (
        "pandas.core.arrays.sparse",
        "SparseArray",
    ),
    ("pandas.sparse.series", "SparseSeries"): (
        "pandas.compat.pickle_compat",
        "_LoadSparseSeries",
    ),
    ("pandas.sparse.frame", "SparseDataFrame"): (
        "pandas.core.sparse.frame",
        "_LoadSparseFrame",
    ),
    ("pandas.indexes.base", "_new_Index"): ("pandas.core.indexes.base", "_new_Index"),
    ("pandas.indexes.base", "Index"): ("pandas.core.indexes.base", "Index"),
    ("pandas.indexes.numeric", "Int64Index"): (
        "pandas.core.indexes.numeric",
        "Int64Index",
    ),
    ("pandas.indexes.range", "RangeIndex"): ("pandas.core.indexes.range", "RangeIndex"),
    ("pandas.indexes.multi", "MultiIndex"): ("pandas.core.indexes.multi", "MultiIndex"),
    ("pandas.tseries.index", "_new_DatetimeIndex"): (
        "pandas.core.indexes.datetimes",
        "_new_DatetimeIndex",
    ),
    ("pandas.tseries.index", "DatetimeIndex"): (
        "pandas.core.indexes.datetimes",
        "DatetimeIndex",
    ),
    ("pandas.tseries.period", "PeriodIndex"): (
        "pandas.core.indexes.period",
        "PeriodIndex",
    ),
    # 19269, arrays moving
    ("pandas.core.categorical", "Categorical"): ("pandas.core.arrays", "Categorical"),
    # 19939, add timedeltaindex, float64index compat from 15998 move
    ("pandas.tseries.tdi", "TimedeltaIndex"): (
        "pandas.core.indexes.timedeltas",
        "TimedeltaIndex",
    ),
    ("pandas.indexes.numeric", "Float64Index"): (
        "pandas.core.indexes.numeric",
        "Float64Index",
    ),
    ("pandas.core.sparse.series", "SparseSeries"): (
        "pandas.compat.pickle_compat",
        "_LoadSparseSeries",
    ),
    ("pandas.core.sparse.frame", "SparseDataFrame"): (
        "pandas.compat.pickle_compat",
        "_LoadSparseFrame",
    ),
}


# our Unpickler sub-class to override methods and some dispatcher
# functions for compat and uses a non-public class of the pickle module.

# error: Name 'pkl._Unpickler' is not defined
class Unpickler(pkl._Unpickler):  # type: ignore[name-defined]
    def find_class(self, module, name):
        # override superclass
        key = (module, name)
        module, name = _class_locations_map.get(key, key)
        return super().find_class(module, name)


Unpickler.dispatch = copy.copy(Unpickler.dispatch)
Unpickler.dispatch[pkl.REDUCE[0]] = load_reduce


def load_newobj(self):
    args = self.stack.pop()
    cls = self.stack[-1]

    # compat
    if issubclass(cls, Index):
        obj = object.__new__(cls)
    else:
        obj = cls.__new__(cls, *args)

    self.stack[-1] = obj


Unpickler.dispatch[pkl.NEWOBJ[0]] = load_newobj


def load_newobj_ex(self):
    kwargs = self.stack.pop()
    args = self.stack.pop()
    cls = self.stack.pop()

    # compat
    if issubclass(cls, Index):
        obj = object.__new__(cls)
    else:
        obj = cls.__new__(cls, *args, **kwargs)
    self.append(obj)


try:
    Unpickler.dispatch[pkl.NEWOBJ_EX[0]] = load_newobj_ex
except (AttributeError, KeyError):
    pass


def load(fh, encoding: Optional[str] = None, is_verbose: bool = False):
    """
    Load a pickle, with a provided encoding,

    Parameters
    ----------
    fh : a filelike object
    encoding : an optional encoding
    is_verbose : show exception output
    """
    try:
        fh.seek(0)
        if encoding is not None:
            up = Unpickler(fh, encoding=encoding)
        else:
            up = Unpickler(fh)
        up.is_verbose = is_verbose

        return up.load()
    except (ValueError, TypeError):
        raise


def loads(
    bytes_object: bytes,
    *,
    fix_imports: bool = True,
    encoding: str = "ASCII",
    errors: str = "strict",
):
    """
    Analogous to pickle._loads.
    """
    fd = io.BytesIO(bytes_object)
    return Unpickler(
        fd, fix_imports=fix_imports, encoding=encoding, errors=errors
    ).load()


@contextlib.contextmanager
def patch_pickle():
    """
    Temporarily patch pickle to use our unpickler.
    """
    orig_loads = pkl.loads
    try:
<<<<<<< HEAD
        # pandas\compat\pickle_compat.py:277: error: Incompatible types in
        # assignment (expression has type "Callable[[bytes,
        # DefaultNamedArg(bool, 'fix_imports'), DefaultNamedArg(str,
        # 'encoding'), DefaultNamedArg(str, 'errors')], Any]", variable has
        # type "Callable[[bytes, DefaultNamedArg(bool, 'fix_imports'),
        # DefaultNamedArg(str, 'encoding'), DefaultNamedArg(str, 'errors'),
        # DefaultNamedArg(Optional[Iterable[Any]], 'buffers')], Any]")
        pkl.loads = loads  # type: ignore[assignment]
=======
        setattr(pkl, "loads", loads)
>>>>>>> f3d193fa
        yield
    finally:
        setattr(pkl, "loads", orig_loads)<|MERGE_RESOLUTION|>--- conflicted
+++ resolved
@@ -274,18 +274,7 @@
     """
     orig_loads = pkl.loads
     try:
-<<<<<<< HEAD
-        # pandas\compat\pickle_compat.py:277: error: Incompatible types in
-        # assignment (expression has type "Callable[[bytes,
-        # DefaultNamedArg(bool, 'fix_imports'), DefaultNamedArg(str,
-        # 'encoding'), DefaultNamedArg(str, 'errors')], Any]", variable has
-        # type "Callable[[bytes, DefaultNamedArg(bool, 'fix_imports'),
-        # DefaultNamedArg(str, 'encoding'), DefaultNamedArg(str, 'errors'),
-        # DefaultNamedArg(Optional[Iterable[Any]], 'buffers')], Any]")
-        pkl.loads = loads  # type: ignore[assignment]
-=======
         setattr(pkl, "loads", loads)
->>>>>>> f3d193fa
         yield
     finally:
         setattr(pkl, "loads", orig_loads)