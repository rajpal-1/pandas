--- conflicted
+++ resolved
@@ -309,17 +309,11 @@
     cpdef get_item(self, {{dtype}}_t val):
         cdef:
             khiter_t k
-<<<<<<< HEAD
             kh_{{dtype}}_t *table = self.table
 
         k = kh_get(table, val)
         if k != table.n_buckets:
             return table.vals[k]
-=======
-        k = kh_get_{{dtype}}(self.table, val)
-        if k != self.table.n_buckets:
-            return self.table.vals[k]
->>>>>>> 0df22b6d
         else:
             raise KeyError(val)
 
