--- conflicted
+++ resolved
@@ -163,13 +163,9 @@
     Complex64VectorData
     StringVectorData
 
-<<<<<<< HEAD
+
 cdef bint needs_resize(Py_ssize_t nelems, Py_ssize_t capacity) noexcept nogil:
     return nelems >= capacity
-=======
-cdef bint needs_resize(vector_data *data) noexcept nogil:
-    return data.size == data.capacity
->>>>>>> 1b849305
 
 # ----------------------------------------------------------------------
 # Vector
@@ -219,15 +215,9 @@
         self.ao = np.empty(self.data.capacity, dtype=np.{{dtype}})
         self.data.data = <{{c_type}}*>self.ao.data
 
-<<<<<<< HEAD
     cdef resize(self, Py_ssize_t new_size):
-        self.data.m = max(new_size, _INIT_VEC_CAP)
-        self.ao.resize(self.data.m, refcheck=False)
-=======
-    cdef resize(self):
         self.data.capacity = max(self.data.capacity * 4, _INIT_VEC_CAP)
         self.ao.resize(self.data.capacity, refcheck=False)
->>>>>>> 1b849305
         self.data.data = <{{c_type}}*>self.ao.data
 
     def __len__(self) -> int:
