from cpython.datetime cimport (
    PyDate_Check,
    PyDateTime_Check,
    PyDelta_Check,
    datetime,
    import_datetime,
)

import_datetime()
from cpython.object cimport (
    Py_EQ,
    Py_NE,
    PyObject_RichCompare,
)

import numpy as np

cimport numpy as cnp
from numpy cimport int64_t

cnp.import_array()

cimport pandas._libs.tslibs.util as util
from pandas._libs.tslibs.np_datetime cimport (
    get_datetime64_value,
    get_timedelta64_value,
)

# ----------------------------------------------------------------------
# Constants
nat_strings = {"NaT", "nat", "NAT", "nan", "NaN", "NAN"}
cdef set c_nat_strings = nat_strings

cdef int64_t NPY_NAT = util.get_nat()
iNaT = NPY_NAT  # python-visible constant

# ----------------------------------------------------------------------


def _make_nan_func(func_name: str, doc: str):
    def f(*args, **kwargs):
        return np.nan
    f.__name__ = func_name
    f.__doc__ = doc
    return f


def _make_nat_func(func_name: str, doc: str):
    def f(*args, **kwargs):
        return c_NaT
    f.__name__ = func_name
    f.__doc__ = doc
    return f


def _make_error_func(func_name: str, cls):
    def f(*args, **kwargs):
        raise ValueError(f"NaTType does not support {func_name}")

    f.__name__ = func_name
    if isinstance(cls, str):
        # passed the literal docstring directly
        f.__doc__ = cls
    elif cls is not None:
        f.__doc__ = getattr(cls, func_name).__doc__
    return f


cdef _nat_divide_op(self, other):
    if PyDelta_Check(other) or util.is_timedelta64_object(other) or other is c_NaT:
        return np.nan
    if util.is_integer_object(other) or util.is_float_object(other):
        return c_NaT
    return NotImplemented


cdef _nat_rdivide_op(self, other):
    if PyDelta_Check(other):
        return np.nan
    return NotImplemented


def __nat_unpickle(*args):
    # return constant defined in the module
    return c_NaT

# ----------------------------------------------------------------------


cdef class _NaT(datetime):
    # cdef readonly:
    #    int64_t value

    # higher than np.ndarray and np.matrix
    __array_priority__ = 100

    def __richcmp__(_NaT self, object other, int op):
        if util.is_datetime64_object(other) or PyDateTime_Check(other):
            # We treat NaT as datetime-like for this comparison
            return op == Py_NE

        elif util.is_timedelta64_object(other) or PyDelta_Check(other):
            # We treat NaT as timedelta-like for this comparison
            return op == Py_NE

        elif util.is_array(other):
            if other.dtype.kind in "mM":
                result = np.empty(other.shape, dtype=np.bool_)
                result.fill(op == Py_NE)
            elif other.dtype.kind == "O":
                result = np.array([PyObject_RichCompare(self, x, op) for x in other])
            elif op == Py_EQ:
                result = np.zeros(other.shape, dtype=bool)
            elif op == Py_NE:
                result = np.ones(other.shape, dtype=bool)
            else:
                return NotImplemented
            return result

        elif PyDate_Check(other):
            # GH#39151 don't defer to datetime.date object
            if op == Py_EQ:
                return False
            if op == Py_NE:
                return True
            raise TypeError("Cannot compare NaT with datetime.date object")

        return NotImplemented

    def __add__(self, other):
        if self is not c_NaT:
            # TODO(cython3): remove this it moved to __radd__
            # cython __radd__ semantics
            self, other = other, self

        if PyDateTime_Check(other):
            return c_NaT
        elif PyDelta_Check(other):
            return c_NaT
        elif util.is_datetime64_object(other) or util.is_timedelta64_object(other):
            return c_NaT

        elif util.is_integer_object(other):
            # For Period compat
            return c_NaT

        elif util.is_array(other):
            if other.dtype.kind in "mM":
                # If we are adding to datetime64, we treat NaT as timedelta
                #  Either way, result dtype is datetime64
                result = np.empty(other.shape, dtype="datetime64[ns]")
                result.fill("NaT")
                return result
            raise TypeError(f"Cannot add NaT to ndarray with dtype {other.dtype}")

        # Includes Period, DateOffset going through here
        return NotImplemented

    def __radd__(self, other):
        return self.__add__(other)

    def __sub__(self, other):
        # Duplicate some logic from _Timestamp.__sub__ to avoid needing
        # to subclass; allows us to @final(_Timestamp.__sub__)
        cdef:
            bint is_rsub = False

        if self is not c_NaT:
            # cython __rsub__ semantics
            # TODO(cython3): remove __rsub__ logic from here
            self, other = other, self
            is_rsub = True

        if PyDateTime_Check(other):
            return c_NaT
        elif PyDelta_Check(other):
            return c_NaT
        elif util.is_datetime64_object(other) or util.is_timedelta64_object(other):
            return c_NaT

        elif util.is_integer_object(other):
            # For Period compat
            return c_NaT

        elif util.is_array(other):
            if other.dtype.kind == "m":
                if not is_rsub:
                    # NaT - timedelta64 we treat NaT as datetime64, so result
                    #  is datetime64
                    result = np.empty(other.shape, dtype="datetime64[ns]")
                    result.fill("NaT")
                    return result

                # __rsub__ logic here
                # TODO(cython3): remove this, move above code out of
                # ``if not is_rsub`` block
                # timedelta64 - NaT we have to treat NaT as timedelta64
                # for this to be meaningful, and the result is timedelta64
                result = np.empty(other.shape, dtype="timedelta64[ns]")
                result.fill("NaT")
                return result

            elif other.dtype.kind == "M":
                # We treat NaT as a datetime, so regardless of whether this is
                #  NaT - other or other - NaT, the result is timedelta64
                result = np.empty(other.shape, dtype="timedelta64[ns]")
                result.fill("NaT")
                return result

            raise TypeError(
                f"Cannot subtract NaT from ndarray with dtype {other.dtype}"
            )

        # Includes Period, DateOffset going through here
        return NotImplemented

    def __rsub__(self, other):
        if util.is_array(other):
            if other.dtype.kind == "m":
                # timedelta64 - NaT we have to treat NaT as timedelta64
                #  for this to be meaningful, and the result is timedelta64
                result = np.empty(other.shape, dtype="timedelta64[ns]")
                result.fill("NaT")
                return result

            elif other.dtype.kind == "M":
                # We treat NaT as a datetime, so regardless of whether this is
                #  NaT - other or other - NaT, the result is timedelta64
                result = np.empty(other.shape, dtype="timedelta64[ns]")
                result.fill("NaT")
                return result
        # other cases are same, swap operands is allowed even though we subtract
        # because this is NaT
        return self.__sub__(other)

    def __pos__(self):
        return NaT

    def __neg__(self):
        return NaT

    def __truediv__(self, other):
        return _nat_divide_op(self, other)

    def __floordiv__(self, other):
        return _nat_divide_op(self, other)

    def __mul__(self, other):
        if util.is_integer_object(other) or util.is_float_object(other):
            return NaT
        return NotImplemented

    @property
    def asm8(self) -> np.datetime64:
        return np.datetime64(NPY_NAT, "ns")

    def to_datetime64(self) -> np.datetime64:
        """
        Return a numpy.datetime64 object with same precision.

        Examples
        --------
        >>> ts = pd.Timestamp(year=2023, month=1, day=1,
        ...                   hour=10, second=15)
        >>> ts
        Timestamp('2023-01-01 10:00:15')
        >>> ts.to_datetime64()
        numpy.datetime64('2023-01-01T10:00:15.000000')
        """
        return np.datetime64("NaT", "ns")

    def to_numpy(self, dtype=None, copy=False) -> np.datetime64 | np.timedelta64:
        """
        Convert the Timestamp to a NumPy datetime64 or timedelta64.

        With the default 'dtype', this is an alias method for `NaT.to_datetime64()`.

        The copy parameter is available here only for compatibility. Its value
        will not affect the return value.

        Returns
        -------
        numpy.datetime64 or numpy.timedelta64

        See Also
        --------
        DatetimeIndex.to_numpy : Similar method for DatetimeIndex.

        Examples
        --------
        >>> ts = pd.Timestamp('2020-03-14T15:32:52.192548651')
        >>> ts.to_numpy()
        numpy.datetime64('2020-03-14T15:32:52.192548651')

        Analogous for ``pd.NaT``:

        >>> pd.NaT.to_numpy()
        numpy.datetime64('NaT')

        >>> pd.NaT.to_numpy("m8[ns]")
        numpy.timedelta64('NaT','ns')
        """
        if dtype is not None:
            # GH#44460
            dtype = np.dtype(dtype)
            if dtype.kind == "M":
                return np.datetime64("NaT").astype(dtype)
            elif dtype.kind == "m":
                return np.timedelta64("NaT").astype(dtype)
            else:
                raise ValueError(
                    "NaT.to_numpy dtype must be a datetime64 dtype, timedelta64 "
                    "dtype, or None."
                )
        return self.to_datetime64()

    def __repr__(self) -> str:
        return "NaT"

    def __str__(self) -> str:
        return "NaT"

    def isoformat(self, sep: str = "T", timespec: str = "auto") -> str:
        # This allows Timestamp(ts.isoformat()) to always correctly roundtrip.
        return "NaT"

    def __hash__(self) -> int:
        return NPY_NAT

    @property
    def is_leap_year(self) -> bool:
        return False

    @property
    def is_month_start(self) -> bool:
        return False

    @property
    def is_quarter_start(self) -> bool:
        return False

    @property
    def is_year_start(self) -> bool:
        return False

    @property
    def is_month_end(self) -> bool:
        return False

    @property
    def is_quarter_end(self) -> bool:
        return False

    @property
    def is_year_end(self) -> bool:
        return False


class NaTType(_NaT):
    """
    (N)ot-(A)-(T)ime, the time equivalent of NaN.
    """

    def __new__(cls):
        cdef _NaT base

        base = _NaT.__new__(cls, 1, 1, 1)
        base._value= NPY_NAT

        return base

    @property
    def value(self) -> int:
        return self._value

    def __reduce_ex__(self, protocol):
        # python 3.6 compat
        # https://bugs.python.org/issue28730
        # now __reduce_ex__ is defined and higher priority than __reduce__
        return self.__reduce__()

    def __reduce__(self):
        return (__nat_unpickle, (None, ))

    def __rtruediv__(self, other):
        return _nat_rdivide_op(self, other)

    def __rfloordiv__(self, other):
        return _nat_rdivide_op(self, other)

    def __rmul__(self, other):
        if util.is_integer_object(other) or util.is_float_object(other):
            return c_NaT
        return NotImplemented

    # ----------------------------------------------------------------------
    # inject the Timestamp field properties
    # these by definition return np.nan

    year = property(fget=lambda self: np.nan)
    quarter = property(fget=lambda self: np.nan)
    month = property(fget=lambda self: np.nan)
    day = property(fget=lambda self: np.nan)
    hour = property(fget=lambda self: np.nan)
    minute = property(fget=lambda self: np.nan)
    second = property(fget=lambda self: np.nan)
    millisecond = property(fget=lambda self: np.nan)
    microsecond = property(fget=lambda self: np.nan)
    nanosecond = property(fget=lambda self: np.nan)

    week = property(fget=lambda self: np.nan)
    dayofyear = property(fget=lambda self: np.nan)
    day_of_year = property(fget=lambda self: np.nan)
    weekofyear = property(fget=lambda self: np.nan)
    days_in_month = property(fget=lambda self: np.nan)
    daysinmonth = property(fget=lambda self: np.nan)
    dayofweek = property(fget=lambda self: np.nan)
    day_of_week = property(fget=lambda self: np.nan)

    # inject Timedelta properties
    days = property(fget=lambda self: np.nan)
    seconds = property(fget=lambda self: np.nan)
    microseconds = property(fget=lambda self: np.nan)
    nanoseconds = property(fget=lambda self: np.nan)

    # inject pd.Period properties
    qyear = property(fget=lambda self: np.nan)

    # ----------------------------------------------------------------------
    # GH9513 NaT methods (except to_datetime64) to raise, return np.nan, or
    # return NaT create functions that raise, for binding to NaTType
    # These are the ones that can get their docstrings from datetime.

    # nan methods
    weekday = _make_nan_func(
        "weekday",
        """
        Return the day of the week represented by the date.

        Monday == 0 ... Sunday == 6.

        Examples
        --------
        >>> ts = pd.Timestamp('2023-01-01')
        >>> ts
        Timestamp('2023-01-01  00:00:00')
        >>> ts.weekday()
        6
        """,
    )
    isoweekday = _make_nan_func(
        "isoweekday",
        """
        Return the day of the week represented by the date.

        Monday == 1 ... Sunday == 7.

        Examples
        --------
        >>> ts = pd.Timestamp('2023-01-01 10:00:00')
        >>> ts
        Timestamp('2023-01-01 10:00:00')
        >>> ts.isoweekday()
        7
        """,
    )
    total_seconds = _make_nan_func(
        "total_seconds",
        """
        Total seconds in the duration.

        Examples
        --------
        >>> td = pd.Timedelta('1min')
        >>> td
        Timedelta('0 days 00:01:00')
        >>> td.total_seconds()
        60.0
        """,
    )
    month_name = _make_nan_func(
        "month_name",
        """
        Return the month name of the Timestamp with specified locale.

        Parameters
        ----------
        locale : str, default None (English locale)
            Locale determining the language in which to return the month name.

        Returns
        -------
        str

        Examples
        --------
        >>> ts = pd.Timestamp('2020-03-14T15:32:52.192548651')
        >>> ts.month_name()
        'March'

        Analogous for ``pd.NaT``:

        >>> pd.NaT.month_name()
        nan
        """,
    )
    day_name = _make_nan_func(
        "day_name",
        """
        Return the day name of the Timestamp with specified locale.

        Parameters
        ----------
        locale : str, default None (English locale)
            Locale determining the language in which to return the day name.

        Returns
        -------
        str

        Examples
        --------
        >>> ts = pd.Timestamp('2020-03-14T15:32:52.192548651')
        >>> ts.day_name()
        'Saturday'

        Analogous for ``pd.NaT``:

        >>> pd.NaT.day_name()
        nan
        """,
    )
    # _nat_methods
<<<<<<< HEAD
    utctimetuple = _make_error_func("utctimetuple", datetime)
    tzname = _make_error_func("tzname", datetime)
    utcoffset = _make_error_func("utcoffset", datetime)
=======
    timetz = _make_error_func("timetz", datetime)
    timetuple = _make_error_func("timetuple", datetime)
    time = _make_error_func("time", datetime)
    toordinal = _make_error_func("toordinal", datetime)
>>>>>>> 310b3765

    # "fromisocalendar" was introduced in 3.8
    fromisocalendar = _make_error_func("fromisocalendar", datetime)

    # ----------------------------------------------------------------------
    # The remaining methods have docstrings copy/pasted from the analogous
    # Timestamp methods.
    isocalendar = _make_error_func(
        "isocalendar",
        """
        Return a named tuple containing ISO year, week number, and weekday.

        Examples
        --------
        >>> ts = pd.Timestamp('2023-01-01 10:00:00')
        >>> ts
        Timestamp('2023-01-01 10:00:00')
        >>> ts.isocalendar()
        datetime.IsoCalendarDate(year=2022, week=52, weekday=7)
        """
        )
    dst = _make_error_func(
        "dst",
        """
        Return the daylight saving time (DST) adjustment.

        Examples
        --------
        >>> ts = pd.Timestamp('2000-06-01 00:00:00', tz='Europe/Brussels')
        >>> ts
        Timestamp('2000-06-01 00:00:00+0200', tz='Europe/Brussels')
        >>> ts.dst()
        datetime.timedelta(seconds=3600)
        """
        )
    date = _make_nat_func(
        "date",
        """
        Return date object with same year, month and day.

        Examples
        --------
        >>> ts = pd.Timestamp('2023-01-01 10:00:00.00')
        >>> ts
        Timestamp('2023-01-01 10:00:00')
        >>> ts.date()
        datetime.date(2023, 1, 1)
        """
        )
    utctimetuple = _make_error_func(
        "utctimetuple",
        """
        Return UTC time tuple, compatible with time.localtime().

        Examples
        --------
        >>> ts = pd.Timestamp('2023-01-01 10:00:00', tz='Europe/Brussels')
        >>> ts
        Timestamp('2023-01-01 10:00:00+0100', tz='Europe/Brussels')
        >>> ts.utctimetuple()
        time.struct_time(tm_year=2023, tm_mon=1, tm_mday=1, tm_hour=9,
        tm_min=0, tm_sec=0, tm_wday=6, tm_yday=1, tm_isdst=0)
        """
        )
    utcoffset = _make_error_func(
        "utcoffset",
        """
        Return utc offset.

        Examples
        --------
        >>> ts = pd.Timestamp('2023-01-01 10:00:00', tz='Europe/Brussels')
        >>> ts
        Timestamp('2023-01-01 10:00:00+0100', tz='Europe/Brussels')
        >>> ts.utcoffset()
        datetime.timedelta(seconds=3600)
        """
        )
    tzname = _make_error_func(
        "tzname",
        """
        Return time zone name.

<<<<<<< HEAD
    time = _make_error_func(
        "time",
        """
        Return time object with same time but with tzinfo=None.

        Examples
        --------
        >>> ts = pd.Timestamp('2023-01-01 10:00:00')
        >>> ts
        Timestamp('2023-01-01 10:00:00')
        >>> ts.time()
        datetime.time(10, 0)
        """,
        )
    timetuple = _make_error_func(
        "timetuple",
        """
        Return time tuple, compatible with time.localtime().

        Examples
        --------
        >>> ts = pd.Timestamp('2023-01-01 10:00:00')
        >>> ts
        Timestamp('2023-01-01 10:00:00')
        >>> ts.timetuple()
        time.struct_time(tm_year=2023, tm_mon=1, tm_mday=1,
        tm_hour=10, tm_min=0, tm_sec=0, tm_wday=6, tm_yday=1, tm_isdst=-1)
        """
        )
    timetz = _make_error_func(
        "timetz",
        """
        Return time object with same time and tzinfo.

=======
>>>>>>> 310b3765
        Examples
        --------
        >>> ts = pd.Timestamp('2023-01-01 10:00:00', tz='Europe/Brussels')
        >>> ts
        Timestamp('2023-01-01 10:00:00+0100', tz='Europe/Brussels')
<<<<<<< HEAD
        >>> ts.timetz()
        datetime.time(10, 0, tzinfo=<DstTzInfo 'Europe/Brussels' CET+1:00:00 STD>)
        """
        )
    toordinal = _make_error_func(
        "toordinal",
        """
        Return proleptic Gregorian ordinal. January 1 of year 1 is day 1.

        Examples
        --------
        >>> ts = pd.Timestamp('2023-01-01 10:00:50')
        >>> ts
        Timestamp('2023-01-01 10:00:50')
        >>> ts.toordinal()
        738521
=======
        >>> ts.tzname()
        'CET'
>>>>>>> 310b3765
        """
        )
    ctime = _make_error_func(
        "ctime",
        """
        Return ctime() style string.

        Examples
        --------
        >>> ts = pd.Timestamp('2023-01-01 10:00:00.00')
        >>> ts
        Timestamp('2023-01-01 10:00:00')
        >>> ts.ctime()
        'Sun Jan  1 10:00:00 2023'
        """,
    )

    strftime = _make_error_func(
        "strftime",
        """
        Return a formatted string of the Timestamp.

        Parameters
        ----------
        format : str
            Format string to convert Timestamp to string.
            See strftime documentation for more information on the format string:
            https://docs.python.org/3/library/datetime.html#strftime-and-strptime-behavior.

        Examples
        --------
        >>> ts = pd.Timestamp('2020-03-14T15:32:52.192548651')
        >>> ts.strftime('%Y-%m-%d %X')
        '2020-03-14 15:32:52'
        """,
    )

    strptime = _make_error_func(
        "strptime",
        """
        Timestamp.strptime(string, format)

        Function is not implemented. Use pd.to_datetime().

        Examples
        --------
        >>> pd.Timestamp.strptime("2023-01-01", "%d/%m/%y")
        Traceback (most recent call last):
        NotImplementedError
        """,
    )

    utcfromtimestamp = _make_error_func(
        "utcfromtimestamp",
        """
        Timestamp.utcfromtimestamp(ts)

        Construct a timezone-aware UTC datetime from a POSIX timestamp.

        Notes
        -----
        Timestamp.utcfromtimestamp behavior differs from datetime.utcfromtimestamp
        in returning a timezone-aware object.

        Examples
        --------
        >>> pd.Timestamp.utcfromtimestamp(1584199972)
        Timestamp('2020-03-14 15:32:52+0000', tz='UTC')
        """,
    )
    fromtimestamp = _make_error_func(
        "fromtimestamp",
        """
        Timestamp.fromtimestamp(ts)

        Transform timestamp[, tz] to tz's local time from POSIX timestamp.

        Examples
        --------
        >>> pd.Timestamp.fromtimestamp(1584199972)  # doctest: +SKIP
        Timestamp('2020-03-14 15:32:52')

        Note that the output may change depending on your local time.
        """,
    )
    combine = _make_error_func(
        "combine",
        """
        Timestamp.combine(date, time)

        Combine date, time into datetime with same date and time fields.

        Examples
        --------
        >>> from datetime import date, time
        >>> pd.Timestamp.combine(date(2020, 3, 14), time(15, 30, 15))
        Timestamp('2020-03-14 15:30:15')
        """,
    )
    utcnow = _make_error_func(
        "utcnow",
        """
        Timestamp.utcnow()

        Return a new Timestamp representing UTC day and time.

        Examples
        --------
        >>> pd.Timestamp.utcnow()   # doctest: +SKIP
        Timestamp('2020-11-16 22:50:18.092888+0000', tz='UTC')
        """,
    )

    timestamp = _make_error_func(
        "timestamp",
        """
        Return POSIX timestamp as float.

        Examples
        --------
        >>> ts = pd.Timestamp('2020-03-14T15:32:52.192548')
        >>> ts.timestamp()
        1584199972.192548
        """
    )

    # GH9513 NaT methods (except to_datetime64) to raise, return np.nan, or
    # return NaT create functions that raise, for binding to NaTType
    astimezone = _make_error_func(
        "astimezone",
        """
        Convert timezone-aware Timestamp to another time zone.

        Parameters
        ----------
        tz : str, pytz.timezone, dateutil.tz.tzfile or None
            Time zone for time which Timestamp will be converted to.
            None will remove timezone holding UTC time.

        Returns
        -------
        converted : Timestamp

        Raises
        ------
        TypeError
            If Timestamp is tz-naive.

        Examples
        --------
        Create a timestamp object with UTC timezone:

        >>> ts = pd.Timestamp('2020-03-14T15:32:52.192548651', tz='UTC')
        >>> ts
        Timestamp('2020-03-14 15:32:52.192548651+0000', tz='UTC')

        Change to Tokyo timezone:

        >>> ts.tz_convert(tz='Asia/Tokyo')
        Timestamp('2020-03-15 00:32:52.192548651+0900', tz='Asia/Tokyo')

        Can also use ``astimezone``:

        >>> ts.astimezone(tz='Asia/Tokyo')
        Timestamp('2020-03-15 00:32:52.192548651+0900', tz='Asia/Tokyo')

        Analogous for ``pd.NaT``:

        >>> pd.NaT.tz_convert(tz='Asia/Tokyo')
        NaT
        """,
    )
    fromordinal = _make_error_func(
        "fromordinal",
        """
        Construct a timestamp from a a proleptic Gregorian ordinal.

        Parameters
        ----------
        ordinal : int
            Date corresponding to a proleptic Gregorian ordinal.
        tz : str, pytz.timezone, dateutil.tz.tzfile or None
            Time zone for the Timestamp.

        Notes
        -----
        By definition there cannot be any tz info on the ordinal itself.

        Examples
        --------
        >>> pd.Timestamp.fromordinal(737425)
        Timestamp('2020-01-01 00:00:00')
        """,
    )

    # _nat_methods
    to_pydatetime = _make_nat_func(
        "to_pydatetime",
        """
        Convert a Timestamp object to a native Python datetime object.

        If warn=True, issue a warning if nanoseconds is nonzero.

        Examples
        --------
        >>> ts = pd.Timestamp('2020-03-14T15:32:52.192548')
        >>> ts.to_pydatetime()
        datetime.datetime(2020, 3, 14, 15, 32, 52, 192548)

        Analogous for ``pd.NaT``:

        >>> pd.NaT.to_pydatetime()
        NaT
        """,
    )

    now = _make_nat_func(
        "now",
        """
        Return new Timestamp object representing current time local to tz.

        Parameters
        ----------
        tz : str or timezone object, default None
            Timezone to localize to.

        Examples
        --------
        >>> pd.Timestamp.now()  # doctest: +SKIP
        Timestamp('2020-11-16 22:06:16.378782')

        Analogous for ``pd.NaT``:

        >>> pd.NaT.now()
        NaT
        """,
    )
    today = _make_nat_func(
        "today",
        """
        Return the current time in the local timezone.

        This differs from datetime.today() in that it can be localized to a
        passed timezone.

        Parameters
        ----------
        tz : str or timezone object, default None
            Timezone to localize to.

        Examples
        --------
        >>> pd.Timestamp.today()    # doctest: +SKIP
        Timestamp('2020-11-16 22:37:39.969883')

        Analogous for ``pd.NaT``:

        >>> pd.NaT.today()
        NaT
        """,
    )
    round = _make_nat_func(
        "round",
        """
        Round the Timestamp to the specified resolution.

        Parameters
        ----------
        freq : str
            Frequency string indicating the rounding resolution.
        ambiguous : bool or {'raise', 'NaT'}, default 'raise'
            The behavior is as follows:

            * bool contains flags to determine if time is dst or not (note
              that this flag is only applicable for ambiguous fall dst dates).
            * 'NaT' will return NaT for an ambiguous time.
            * 'raise' will raise an AmbiguousTimeError for an ambiguous time.

        nonexistent : {'raise', 'shift_forward', 'shift_backward, 'NaT', \
timedelta}, default 'raise'
            A nonexistent time does not exist in a particular timezone
            where clocks moved forward due to DST.

            * 'shift_forward' will shift the nonexistent time forward to the
              closest existing time.
            * 'shift_backward' will shift the nonexistent time backward to the
              closest existing time.
            * 'NaT' will return NaT where there are nonexistent times.
            * timedelta objects will shift nonexistent times by the timedelta.
            * 'raise' will raise an NonExistentTimeError if there are
              nonexistent times.

        Returns
        -------
        a new Timestamp rounded to the given resolution of `freq`

        Raises
        ------
        ValueError if the freq cannot be converted

        Notes
        -----
        If the Timestamp has a timezone, rounding will take place relative to the
        local ("wall") time and re-localized to the same timezone. When rounding
        near daylight savings time, use ``nonexistent`` and ``ambiguous`` to
        control the re-localization behavior.

        Examples
        --------
        Create a timestamp object:

        >>> ts = pd.Timestamp('2020-03-14T15:32:52.192548651')

        A timestamp can be rounded using multiple frequency units:

        >>> ts.round(freq='H') # hour
        Timestamp('2020-03-14 16:00:00')

        >>> ts.round(freq='T') # minute
        Timestamp('2020-03-14 15:33:00')

        >>> ts.round(freq='S') # seconds
        Timestamp('2020-03-14 15:32:52')

        >>> ts.round(freq='L') # milliseconds
        Timestamp('2020-03-14 15:32:52.193000')

        ``freq`` can also be a multiple of a single unit, like '5T' (i.e.  5 minutes):

        >>> ts.round(freq='5T')
        Timestamp('2020-03-14 15:35:00')

        or a combination of multiple units, like '1H30T' (i.e. 1 hour and 30 minutes):

        >>> ts.round(freq='1H30T')
        Timestamp('2020-03-14 15:00:00')

        Analogous for ``pd.NaT``:

        >>> pd.NaT.round()
        NaT

        When rounding near a daylight savings time transition, use ``ambiguous`` or
        ``nonexistent`` to control how the timestamp should be re-localized.

        >>> ts_tz = pd.Timestamp("2021-10-31 01:30:00").tz_localize("Europe/Amsterdam")

        >>> ts_tz.round("H", ambiguous=False)
        Timestamp('2021-10-31 02:00:00+0100', tz='Europe/Amsterdam')

        >>> ts_tz.round("H", ambiguous=True)
        Timestamp('2021-10-31 02:00:00+0200', tz='Europe/Amsterdam')
        """,
    )
    floor = _make_nat_func(
        "floor",
        """
        Return a new Timestamp floored to this resolution.

        Parameters
        ----------
        freq : str
            Frequency string indicating the flooring resolution.
        ambiguous : bool or {'raise', 'NaT'}, default 'raise'
            The behavior is as follows:

            * bool contains flags to determine if time is dst or not (note
              that this flag is only applicable for ambiguous fall dst dates).
            * 'NaT' will return NaT for an ambiguous time.
            * 'raise' will raise an AmbiguousTimeError for an ambiguous time.

        nonexistent : {'raise', 'shift_forward', 'shift_backward, 'NaT', \
timedelta}, default 'raise'
            A nonexistent time does not exist in a particular timezone
            where clocks moved forward due to DST.

            * 'shift_forward' will shift the nonexistent time forward to the
              closest existing time.
            * 'shift_backward' will shift the nonexistent time backward to the
              closest existing time.
            * 'NaT' will return NaT where there are nonexistent times.
            * timedelta objects will shift nonexistent times by the timedelta.
            * 'raise' will raise an NonExistentTimeError if there are
              nonexistent times.

        Raises
        ------
        ValueError if the freq cannot be converted.

        Notes
        -----
        If the Timestamp has a timezone, flooring will take place relative to the
        local ("wall") time and re-localized to the same timezone. When flooring
        near daylight savings time, use ``nonexistent`` and ``ambiguous`` to
        control the re-localization behavior.

        Examples
        --------
        Create a timestamp object:

        >>> ts = pd.Timestamp('2020-03-14T15:32:52.192548651')

        A timestamp can be floored using multiple frequency units:

        >>> ts.floor(freq='H') # hour
        Timestamp('2020-03-14 15:00:00')

        >>> ts.floor(freq='T') # minute
        Timestamp('2020-03-14 15:32:00')

        >>> ts.floor(freq='S') # seconds
        Timestamp('2020-03-14 15:32:52')

        >>> ts.floor(freq='N') # nanoseconds
        Timestamp('2020-03-14 15:32:52.192548651')

        ``freq`` can also be a multiple of a single unit, like '5T' (i.e.  5 minutes):

        >>> ts.floor(freq='5T')
        Timestamp('2020-03-14 15:30:00')

        or a combination of multiple units, like '1H30T' (i.e. 1 hour and 30 minutes):

        >>> ts.floor(freq='1H30T')
        Timestamp('2020-03-14 15:00:00')

        Analogous for ``pd.NaT``:

        >>> pd.NaT.floor()
        NaT

        When rounding near a daylight savings time transition, use ``ambiguous`` or
        ``nonexistent`` to control how the timestamp should be re-localized.

        >>> ts_tz = pd.Timestamp("2021-10-31 03:30:00").tz_localize("Europe/Amsterdam")

        >>> ts_tz.floor("2H", ambiguous=False)
        Timestamp('2021-10-31 02:00:00+0100', tz='Europe/Amsterdam')

        >>> ts_tz.floor("2H", ambiguous=True)
        Timestamp('2021-10-31 02:00:00+0200', tz='Europe/Amsterdam')
        """,
    )
    ceil = _make_nat_func(
        "ceil",
        """
        Return a new Timestamp ceiled to this resolution.

        Parameters
        ----------
        freq : str
            Frequency string indicating the ceiling resolution.
        ambiguous : bool or {'raise', 'NaT'}, default 'raise'
            The behavior is as follows:

            * bool contains flags to determine if time is dst or not (note
              that this flag is only applicable for ambiguous fall dst dates).
            * 'NaT' will return NaT for an ambiguous time.
            * 'raise' will raise an AmbiguousTimeError for an ambiguous time.

        nonexistent : {'raise', 'shift_forward', 'shift_backward, 'NaT', \
timedelta}, default 'raise'
            A nonexistent time does not exist in a particular timezone
            where clocks moved forward due to DST.

            * 'shift_forward' will shift the nonexistent time forward to the
              closest existing time.
            * 'shift_backward' will shift the nonexistent time backward to the
              closest existing time.
            * 'NaT' will return NaT where there are nonexistent times.
            * timedelta objects will shift nonexistent times by the timedelta.
            * 'raise' will raise an NonExistentTimeError if there are
              nonexistent times.

        Raises
        ------
        ValueError if the freq cannot be converted.

        Notes
        -----
        If the Timestamp has a timezone, ceiling will take place relative to the
        local ("wall") time and re-localized to the same timezone. When ceiling
        near daylight savings time, use ``nonexistent`` and ``ambiguous`` to
        control the re-localization behavior.

        Examples
        --------
        Create a timestamp object:

        >>> ts = pd.Timestamp('2020-03-14T15:32:52.192548651')

        A timestamp can be ceiled using multiple frequency units:

        >>> ts.ceil(freq='H') # hour
        Timestamp('2020-03-14 16:00:00')

        >>> ts.ceil(freq='T') # minute
        Timestamp('2020-03-14 15:33:00')

        >>> ts.ceil(freq='S') # seconds
        Timestamp('2020-03-14 15:32:53')

        >>> ts.ceil(freq='U') # microseconds
        Timestamp('2020-03-14 15:32:52.192549')

        ``freq`` can also be a multiple of a single unit, like '5T' (i.e.  5 minutes):

        >>> ts.ceil(freq='5T')
        Timestamp('2020-03-14 15:35:00')

        or a combination of multiple units, like '1H30T' (i.e. 1 hour and 30 minutes):

        >>> ts.ceil(freq='1H30T')
        Timestamp('2020-03-14 16:30:00')

        Analogous for ``pd.NaT``:

        >>> pd.NaT.ceil()
        NaT

        When rounding near a daylight savings time transition, use ``ambiguous`` or
        ``nonexistent`` to control how the timestamp should be re-localized.

        >>> ts_tz = pd.Timestamp("2021-10-31 01:30:00").tz_localize("Europe/Amsterdam")

        >>> ts_tz.ceil("H", ambiguous=False)
        Timestamp('2021-10-31 02:00:00+0100', tz='Europe/Amsterdam')

        >>> ts_tz.ceil("H", ambiguous=True)
        Timestamp('2021-10-31 02:00:00+0200', tz='Europe/Amsterdam')
        """,
    )

    tz_convert = _make_nat_func(
        "tz_convert",
        """
        Convert timezone-aware Timestamp to another time zone.

        Parameters
        ----------
        tz : str, pytz.timezone, dateutil.tz.tzfile or None
            Time zone for time which Timestamp will be converted to.
            None will remove timezone holding UTC time.

        Returns
        -------
        converted : Timestamp

        Raises
        ------
        TypeError
            If Timestamp is tz-naive.

        Examples
        --------
        Create a timestamp object with UTC timezone:

        >>> ts = pd.Timestamp('2020-03-14T15:32:52.192548651', tz='UTC')
        >>> ts
        Timestamp('2020-03-14 15:32:52.192548651+0000', tz='UTC')

        Change to Tokyo timezone:

        >>> ts.tz_convert(tz='Asia/Tokyo')
        Timestamp('2020-03-15 00:32:52.192548651+0900', tz='Asia/Tokyo')

        Can also use ``astimezone``:

        >>> ts.astimezone(tz='Asia/Tokyo')
        Timestamp('2020-03-15 00:32:52.192548651+0900', tz='Asia/Tokyo')

        Analogous for ``pd.NaT``:

        >>> pd.NaT.tz_convert(tz='Asia/Tokyo')
        NaT
        """,
    )
    tz_localize = _make_nat_func(
        "tz_localize",
        """
        Localize the Timestamp to a timezone.

        Convert naive Timestamp to local time zone or remove
        timezone from timezone-aware Timestamp.

        Parameters
        ----------
        tz : str, pytz.timezone, dateutil.tz.tzfile or None
            Time zone for time which Timestamp will be converted to.
            None will remove timezone holding local time.

        ambiguous : bool, 'NaT', default 'raise'
            When clocks moved backward due to DST, ambiguous times may arise.
            For example in Central European Time (UTC+01), when going from
            03:00 DST to 02:00 non-DST, 02:30:00 local time occurs both at
            00:30:00 UTC and at 01:30:00 UTC. In such a situation, the
            `ambiguous` parameter dictates how ambiguous times should be
            handled.

            The behavior is as follows:

            * bool contains flags to determine if time is dst or not (note
              that this flag is only applicable for ambiguous fall dst dates).
            * 'NaT' will return NaT for an ambiguous time.
            * 'raise' will raise an AmbiguousTimeError for an ambiguous time.

        nonexistent : 'shift_forward', 'shift_backward, 'NaT', timedelta, \
default 'raise'
            A nonexistent time does not exist in a particular timezone
            where clocks moved forward due to DST.

            The behavior is as follows:

            * 'shift_forward' will shift the nonexistent time forward to the
              closest existing time.
            * 'shift_backward' will shift the nonexistent time backward to the
              closest existing time.
            * 'NaT' will return NaT where there are nonexistent times.
            * timedelta objects will shift nonexistent times by the timedelta.
            * 'raise' will raise an NonExistentTimeError if there are
              nonexistent times.

        Returns
        -------
        localized : Timestamp

        Raises
        ------
        TypeError
            If the Timestamp is tz-aware and tz is not None.

        Examples
        --------
        Create a naive timestamp object:

        >>> ts = pd.Timestamp('2020-03-14T15:32:52.192548651')
        >>> ts
        Timestamp('2020-03-14 15:32:52.192548651')

        Add 'Europe/Stockholm' as timezone:

        >>> ts.tz_localize(tz='Europe/Stockholm')
        Timestamp('2020-03-14 15:32:52.192548651+0100', tz='Europe/Stockholm')

        Analogous for ``pd.NaT``:

        >>> pd.NaT.tz_localize()
        NaT
        """,
    )
    replace = _make_nat_func(
        "replace",
        """
        Implements datetime.replace, handles nanoseconds.

        Parameters
        ----------
        year : int, optional
        month : int, optional
        day : int, optional
        hour : int, optional
        minute : int, optional
        second : int, optional
        microsecond : int, optional
        nanosecond : int, optional
        tzinfo : tz-convertible, optional
        fold : int, optional

        Returns
        -------
        Timestamp with fields replaced

        Examples
        --------
        Create a timestamp object:

        >>> ts = pd.Timestamp('2020-03-14T15:32:52.192548651', tz='UTC')
        >>> ts
        Timestamp('2020-03-14 15:32:52.192548651+0000', tz='UTC')

        Replace year and the hour:

        >>> ts.replace(year=1999, hour=10)
        Timestamp('1999-03-14 10:32:52.192548651+0000', tz='UTC')

        Replace timezone (not a conversion):

        >>> import pytz
        >>> ts.replace(tzinfo=pytz.timezone('US/Pacific'))
        Timestamp('2020-03-14 15:32:52.192548651-0700', tz='US/Pacific')

        Analogous for ``pd.NaT``:

        >>> pd.NaT.replace(tzinfo=pytz.timezone('US/Pacific'))
        NaT
        """,
    )

    @property
    def tz(self) -> None:
        return None

    @property
    def tzinfo(self) -> None:
        return None

    def as_unit(self, str unit, bint round_ok=True) -> "NaTType":
        """
        Convert the underlying int64 representaton to the given unit.

        Parameters
        ----------
        unit : {"ns", "us", "ms", "s"}
        round_ok : bool, default True
            If False and the conversion requires rounding, raise.

        Returns
        -------
        Timestamp

        Examples
        --------
        >>> ts = pd.Timestamp('2023-01-01 00:00:00.01')
        >>> ts
        Timestamp('2023-01-01 00:00:00.010000')
        >>> ts.unit
        'ms'
        >>> ts = ts.as_unit('s')
        >>> ts
        Timestamp('2023-01-01 00:00:00')
        >>> ts.unit
        's'
        """
        return c_NaT


c_NaT = NaTType()  # C-visible
NaT = c_NaT        # Python-visible


# ----------------------------------------------------------------------

cdef bint checknull_with_nat(object val):
    """
    Utility to check if a value is a nat or not.
    """
    return val is None or util.is_nan(val) or val is c_NaT


cdef bint is_dt64nat(object val):
    """
    Is this a np.datetime64 object np.datetime64("NaT").
    """
    if util.is_datetime64_object(val):
        return get_datetime64_value(val) == NPY_NAT
    return False


cdef bint is_td64nat(object val):
    """
    Is this a np.timedelta64 object np.timedelta64("NaT").
    """
    if util.is_timedelta64_object(val):
        return get_timedelta64_value(val) == NPY_NAT
    return False<|MERGE_RESOLUTION|>--- conflicted
+++ resolved
@@ -531,16 +531,6 @@
         """,
     )
     # _nat_methods
-<<<<<<< HEAD
-    utctimetuple = _make_error_func("utctimetuple", datetime)
-    tzname = _make_error_func("tzname", datetime)
-    utcoffset = _make_error_func("utcoffset", datetime)
-=======
-    timetz = _make_error_func("timetz", datetime)
-    timetuple = _make_error_func("timetuple", datetime)
-    time = _make_error_func("time", datetime)
-    toordinal = _make_error_func("toordinal", datetime)
->>>>>>> 310b3765
 
     # "fromisocalendar" was introduced in 3.8
     fromisocalendar = _make_error_func("fromisocalendar", datetime)
@@ -624,7 +614,15 @@
         """
         Return time zone name.
 
-<<<<<<< HEAD
+        Examples
+        --------
+        >>> ts = pd.Timestamp('2023-01-01 10:00:00', tz='Europe/Brussels')
+        >>> ts
+        Timestamp('2023-01-01 10:00:00+0100', tz='Europe/Brussels')
+        >>> ts.tzname()
+        'CET'
+        """
+        )
     time = _make_error_func(
         "time",
         """
@@ -659,14 +657,11 @@
         """
         Return time object with same time and tzinfo.
 
-=======
->>>>>>> 310b3765
         Examples
         --------
         >>> ts = pd.Timestamp('2023-01-01 10:00:00', tz='Europe/Brussels')
         >>> ts
         Timestamp('2023-01-01 10:00:00+0100', tz='Europe/Brussels')
-<<<<<<< HEAD
         >>> ts.timetz()
         datetime.time(10, 0, tzinfo=<DstTzInfo 'Europe/Brussels' CET+1:00:00 STD>)
         """
@@ -683,10 +678,6 @@
         Timestamp('2023-01-01 10:00:50')
         >>> ts.toordinal()
         738521
-=======
-        >>> ts.tzname()
-        'CET'
->>>>>>> 310b3765
         """
         )
     ctime = _make_error_func(
