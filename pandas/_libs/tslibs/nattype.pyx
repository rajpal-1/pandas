from cpython.object cimport (
    PyObject_RichCompare,
    Py_GT, Py_GE, Py_EQ, Py_NE, Py_LT, Py_LE)

from cpython.datetime cimport (datetime, timedelta,
                               PyDateTime_Check, PyDelta_Check,
                               PyDateTime_IMPORT)

from cpython.version cimport PY_MINOR_VERSION

PyDateTime_IMPORT

import numpy as np
cimport numpy as cnp
from numpy cimport int64_t
cnp.import_array()

from pandas._libs.tslibs.np_datetime cimport (
    get_datetime64_value, get_timedelta64_value)
cimport pandas._libs.tslibs.util as util
from pandas._libs.tslibs.util cimport (
    get_nat, is_integer_object, is_float_object, is_datetime64_object,
    is_timedelta64_object)

from pandas._libs.missing cimport C_NA


# ----------------------------------------------------------------------
# Constants
nat_strings = {'NaT', 'nat', 'NAT', 'nan', 'NaN', 'NAN'}

cdef int64_t NPY_NAT = get_nat()
iNaT = NPY_NAT  # python-visible constant

cdef bint _nat_scalar_rules[6]
_nat_scalar_rules[Py_EQ] = False
_nat_scalar_rules[Py_NE] = True
_nat_scalar_rules[Py_LT] = False
_nat_scalar_rules[Py_LE] = False
_nat_scalar_rules[Py_GT] = False
_nat_scalar_rules[Py_GE] = False

# ----------------------------------------------------------------------


def _make_nan_func(func_name, doc):
    def f(*args, **kwargs):
        return np.nan
    f.__name__ = func_name
    f.__doc__ = doc
    return f


def _make_nat_func(func_name, doc):
    def f(*args, **kwargs):
        return c_NaT
    f.__name__ = func_name
    f.__doc__ = doc
    return f


def _make_error_func(func_name, cls):
    def f(*args, **kwargs):
        raise ValueError("NaTType does not support " + func_name)

    f.__name__ = func_name
    if isinstance(cls, str):
        # passed the literal docstring directly
        f.__doc__ = cls
    elif cls is not None:
        f.__doc__ = getattr(cls, func_name).__doc__
    return f


cdef _nat_divide_op(self, other):
    if PyDelta_Check(other) or is_timedelta64_object(other) or other is c_NaT:
        return np.nan
    if is_integer_object(other) or is_float_object(other):
        return c_NaT
    return NotImplemented


cdef _nat_rdivide_op(self, other):
    if PyDelta_Check(other):
        return np.nan
    return NotImplemented


def __nat_unpickle(*args):
    # return constant defined in the module
    return c_NaT

# ----------------------------------------------------------------------


cdef class _NaT(datetime):
    # cdef readonly:
    #    int64_t value
    #    object freq

    # higher than np.ndarray and np.matrix
    __array_priority__ = 100

    def __richcmp__(_NaT self, object other, int op):
        cdef:
            int ndim = getattr(other, 'ndim', -1)

        if ndim == -1:
            return _nat_scalar_rules[op]

        elif util.is_array(other):
            result = np.empty(other.shape, dtype=np.bool_)
            result.fill(_nat_scalar_rules[op])
            return result

        elif ndim == 0:
            if is_datetime64_object(other):
                return _nat_scalar_rules[op]
            else:
                raise TypeError(f'Cannot compare type {type(self).__name__} '
                                f'with type {type(other).__name__}')

        # Note: instead of passing "other, self, _reverse_ops[op]", we observe
        # that `_nat_scalar_rules` is invariant under `_reverse_ops`,
        # rendering it unnecessary.
        return PyObject_RichCompare(other, self, op)

    def __add__(self, other):
        if self is not c_NaT:
            # cython __radd__ semantics
            self, other = other, self

        if PyDateTime_Check(other):
            return c_NaT
        elif PyDelta_Check(other):
            return c_NaT
        elif is_datetime64_object(other) or is_timedelta64_object(other):
            return c_NaT
        elif hasattr(other, 'delta'):
            # Timedelta, offsets.Tick, offsets.Week
            return c_NaT

        elif is_integer_object(other) or util.is_period_object(other):
            # For Period compat
            # TODO: the integer behavior is deprecated, remove it
            return c_NaT

        elif util.is_array(other):
            if other.dtype.kind in 'mM':
                # If we are adding to datetime64, we treat NaT as timedelta
                #  Either way, result dtype is datetime64
                result = np.empty(other.shape, dtype="datetime64[ns]")
                result.fill("NaT")
                return result
            raise TypeError(f"Cannot add NaT to ndarray with dtype {other.dtype}")

        return NotImplemented

    def __sub__(self, other):
        # Duplicate some logic from _Timestamp.__sub__ to avoid needing
        # to subclass; allows us to @final(_Timestamp.__sub__)
        cdef:
            bint is_rsub = False

        if self is not c_NaT:
            # cython __rsub__ semantics
            self, other = other, self
            is_rsub = True

        if PyDateTime_Check(other):
            return c_NaT
        elif PyDelta_Check(other):
            return c_NaT
        elif is_datetime64_object(other) or is_timedelta64_object(other):
            return c_NaT
        elif hasattr(other, 'delta'):
            # offsets.Tick, offsets.Week
            return c_NaT

        elif is_integer_object(other) or util.is_period_object(other):
            # For Period compat
            # TODO: the integer behavior is deprecated, remove it
            return c_NaT

        elif util.is_array(other):
            if other.dtype.kind == 'm':
                if not is_rsub:
                    # NaT - timedelta64 we treat NaT as datetime64, so result
                    #  is datetime64
                    result = np.empty(other.shape, dtype="datetime64[ns]")
                    result.fill("NaT")
                    return result

                # timedelta64 - NaT we have to treat NaT as timedelta64
                #  for this to be meaningful, and the result is timedelta64
                result = np.empty(other.shape, dtype="timedelta64[ns]")
                result.fill("NaT")
                return result

            elif other.dtype.kind == 'M':
                # We treat NaT as a datetime, so regardless of whether this is
                #  NaT - other or other - NaT, the result is timedelta64
                result = np.empty(other.shape, dtype="timedelta64[ns]")
                result.fill("NaT")
                return result

            raise TypeError(f"Cannot subtract NaT from ndarray with "
                            f"dtype {other.dtype}")

        return NotImplemented

    def __pos__(self):
        return NaT

    def __neg__(self):
        return NaT

    def __div__(self, other):
        return _nat_divide_op(self, other)

    def __truediv__(self, other):
        return _nat_divide_op(self, other)

    def __floordiv__(self, other):
        return _nat_divide_op(self, other)

    def __mul__(self, other):
        if is_integer_object(other) or is_float_object(other):
            return NaT
        return NotImplemented

    @property
    def asm8(self) -> np.datetime64:
        return np.datetime64(NPY_NAT, 'ns')

    def to_datetime64(self) -> np.datetime64:
        """
        Return a numpy.datetime64 object with 'ns' precision.
        """
        return np.datetime64('NaT', 'ns')

    def to_numpy(self, dtype=None, copy=False) -> np.datetime64:
        """
        Convert the Timestamp to a NumPy datetime64.

        .. versionadded:: 0.25.0

        This is an alias method for `Timestamp.to_datetime64()`. The dtype and
        copy parameters are available here only for compatibility. Their values
        will not affect the return value.

        Returns
        -------
        numpy.datetime64

        See Also
        --------
        DatetimeIndex.to_numpy : Similar method for DatetimeIndex.
        """
        return self.to_datetime64()

    def __repr__(self) -> str:
        return 'NaT'

    def __str__(self) -> str:
        return 'NaT'

    def isoformat(self, sep='T') -> str:
        # This allows Timestamp(ts.isoformat()) to always correctly roundtrip.
        return 'NaT'

    def __hash__(self):
        return NPY_NAT

    def __int__(self):
        return NPY_NAT

    def __long__(self):
        return NPY_NAT

    @property
    def is_leap_year(self):
        return False

    @property
    def is_month_start(self):
        return False

    @property
    def is_quarter_start(self):
        return False

    @property
    def is_year_start(self):
        return False

    @property
    def is_month_end(self):
        return False

    @property
    def is_quarter_end(self):
        return False

    @property
    def is_year_end(self):
        return False


class NaTType(_NaT):
    """(N)ot-(A)-(T)ime, the time equivalent of NaN"""

    def __new__(cls):
        cdef _NaT base

        base = _NaT.__new__(cls, 1, 1, 1)
        base.value = NPY_NAT
        base.freq = None

        return base

    def __reduce_ex__(self, protocol):
        # python 3.6 compat
        # https://bugs.python.org/issue28730
        # now __reduce_ex__ is defined and higher priority than __reduce__
        return self.__reduce__()

    def __reduce__(self):
        return (__nat_unpickle, (None, ))

    def __rdiv__(self, other):
        return _nat_rdivide_op(self, other)

    def __rtruediv__(self, other):
        return _nat_rdivide_op(self, other)

    def __rfloordiv__(self, other):
        return _nat_rdivide_op(self, other)

    def __rmul__(self, other):
        if is_integer_object(other) or is_float_object(other):
            return c_NaT
        return NotImplemented

    # ----------------------------------------------------------------------
    # inject the Timestamp field properties
    # these by definition return np.nan

    year = property(fget=lambda self: np.nan)
    quarter = property(fget=lambda self: np.nan)
    month = property(fget=lambda self: np.nan)
    day = property(fget=lambda self: np.nan)
    hour = property(fget=lambda self: np.nan)
    minute = property(fget=lambda self: np.nan)
    second = property(fget=lambda self: np.nan)
    millisecond = property(fget=lambda self: np.nan)
    microsecond = property(fget=lambda self: np.nan)
    nanosecond = property(fget=lambda self: np.nan)

    week = property(fget=lambda self: np.nan)
    dayofyear = property(fget=lambda self: np.nan)
    weekofyear = property(fget=lambda self: np.nan)
    days_in_month = property(fget=lambda self: np.nan)
    daysinmonth = property(fget=lambda self: np.nan)
    dayofweek = property(fget=lambda self: np.nan)

    # inject Timedelta properties
    days = property(fget=lambda self: np.nan)
    seconds = property(fget=lambda self: np.nan)
    microseconds = property(fget=lambda self: np.nan)
    nanoseconds = property(fget=lambda self: np.nan)

    # inject pd.Period properties
    qyear = property(fget=lambda self: np.nan)

    # ----------------------------------------------------------------------
    # GH9513 NaT methods (except to_datetime64) to raise, return np.nan, or
    # return NaT create functions that raise, for binding to NaTType
    # These are the ones that can get their docstrings from datetime.

    # nan methods
    weekday = _make_nan_func('weekday', datetime.weekday.__doc__)
    isoweekday = _make_nan_func('isoweekday', datetime.isoweekday.__doc__)
    total_seconds = _make_nan_func('total_seconds', timedelta.total_seconds.__doc__)
    month_name = _make_nan_func('month_name',  # noqa:E128
        """
        Return the month name of the Timestamp with specified locale.

        Parameters
        ----------
        locale : string, default None (English locale)
            Locale determining the language in which to return the month name.

        Returns
        -------
        month_name : string

        .. versionadded:: 0.23.0
        """)
    day_name = _make_nan_func('day_name',  # noqa:E128
        """
        Return the day name of the Timestamp with specified locale.

        Parameters
        ----------
        locale : string, default None (English locale)
            Locale determining the language in which to return the day name.

        Returns
        -------
        day_name : string

        .. versionadded:: 0.23.0
        """)
    # _nat_methods
    date = _make_nat_func('date', datetime.date.__doc__)

    utctimetuple = _make_error_func('utctimetuple', datetime)
    timetz = _make_error_func('timetz', datetime)
    timetuple = _make_error_func('timetuple', datetime)
    strftime = _make_error_func('strftime', datetime)
    isocalendar = _make_error_func('isocalendar', datetime)
    dst = _make_error_func('dst', datetime)
    ctime = _make_error_func('ctime', datetime)
    time = _make_error_func('time', datetime)
    toordinal = _make_error_func('toordinal', datetime)
    tzname = _make_error_func('tzname', datetime)
    utcoffset = _make_error_func('utcoffset', datetime)

    # "fromisocalendar" was introduced in 3.8
    if PY_MINOR_VERSION >= 8:
        fromisocalendar = _make_error_func('fromisocalendar', datetime)

    # ----------------------------------------------------------------------
    # The remaining methods have docstrings copy/pasted from the analogous
    # Timestamp methods.

    strptime = _make_error_func('strptime',  # noqa:E128
        """
        Timestamp.strptime(string, format)

        Function is not implemented. Use pd.to_datetime().
        """
    )

    utcfromtimestamp = _make_error_func('utcfromtimestamp',  # noqa:E128
        """
        Timestamp.utcfromtimestamp(ts)

        Construct a naive UTC datetime from a POSIX timestamp.
        """
    )
    fromtimestamp = _make_error_func('fromtimestamp',  # noqa:E128
        """
        Timestamp.fromtimestamp(ts)

        timestamp[, tz] -> tz's local time from POSIX timestamp.
        """
    )
    combine = _make_error_func('combine',  # noqa:E128
        """
        Timestamp.combine(date, time)

        date, time -> datetime with same date and time fields.
        """
    )
    utcnow = _make_error_func('utcnow',  # noqa:E128
        """
        Timestamp.utcnow()

        Return a new Timestamp representing UTC day and time.
        """
    )

    timestamp = _make_error_func('timestamp',  # noqa:E128
        """Return POSIX timestamp as float.""")

    # GH9513 NaT methods (except to_datetime64) to raise, return np.nan, or
    # return NaT create functions that raise, for binding to NaTType
    astimezone = _make_error_func('astimezone',  # noqa:E128
        """
        Convert tz-aware Timestamp to another time zone.

        Parameters
        ----------
        tz : str, pytz.timezone, dateutil.tz.tzfile or None
            Time zone for time which Timestamp will be converted to.
            None will remove timezone holding UTC time.

        Returns
        -------
        converted : Timestamp

        Raises
        ------
        TypeError
            If Timestamp is tz-naive.
        """)
    fromordinal = _make_error_func('fromordinal',  # noqa:E128
        """
        Timestamp.fromordinal(ordinal, freq=None, tz=None)

        Passed an ordinal, translate and convert to a ts.
        Note: by definition there cannot be any tz info on the ordinal itself.

        Parameters
        ----------
        ordinal : int
            Date corresponding to a proleptic Gregorian ordinal.
        freq : str, DateOffset
            Offset to apply to the Timestamp.
        tz : str, pytz.timezone, dateutil.tz.tzfile or None
            Time zone for the Timestamp.
        """)

    # _nat_methods
    to_pydatetime = _make_nat_func('to_pydatetime',  # noqa:E128
        """
        Convert a Timestamp object to a native Python datetime object.

        If warn=True, issue a warning if nanoseconds is nonzero.
        """)

    now = _make_nat_func('now',  # noqa:E128
        """
        Timestamp.now(tz=None)

        Return new Timestamp object representing current time local to
        tz.

        Parameters
        ----------
        tz : str or timezone object, default None
            Timezone to localize to.
        """)
    today = _make_nat_func('today',  # noqa:E128
        """
        Timestamp.today(cls, tz=None)

        Return the current time in the local timezone.  This differs
        from datetime.today() in that it can be localized to a
        passed timezone.

        Parameters
        ----------
        tz : str or timezone object, default None
            Timezone to localize to.
        """)
    round = _make_nat_func('round',  # noqa:E128
        """
        Round the Timestamp to the specified resolution.

        Parameters
        ----------
        freq : str
            Frequency string indicating the rounding resolution.
        ambiguous : bool or {'raise', 'NaT'}, default 'raise'
            The behavior is as follows:

            * bool contains flags to determine if time is dst or not (note
              that this flag is only applicable for ambiguous fall dst dates).
            * 'NaT' will return NaT for an ambiguous time.
            * 'raise' will raise an AmbiguousTimeError for an ambiguous time.

            .. versionadded:: 0.24.0
        nonexistent : {'raise', 'shift_forward', 'shift_backward, 'NaT', \
timedelta}, default 'raise'
            A nonexistent time does not exist in a particular timezone
            where clocks moved forward due to DST.

            * 'shift_forward' will shift the nonexistent time forward to the
              closest existing time.
            * 'shift_backward' will shift the nonexistent time backward to the
              closest existing time.
            * 'NaT' will return NaT where there are nonexistent times.
            * timedelta objects will shift nonexistent times by the timedelta.
            * 'raise' will raise an NonExistentTimeError if there are
              nonexistent times.

            .. versionadded:: 0.24.0

        Returns
        -------
        a new Timestamp rounded to the given resolution of `freq`

        Raises
        ------
        ValueError if the freq cannot be converted
        """)
    floor = _make_nat_func('floor',  # noqa:E128
        """
        return a new Timestamp floored to this resolution.

        Parameters
        ----------
        freq : str
            Frequency string indicating the flooring resolution.
        ambiguous : bool or {'raise', 'NaT'}, default 'raise'
            The behavior is as follows:

            * bool contains flags to determine if time is dst or not (note
              that this flag is only applicable for ambiguous fall dst dates).
            * 'NaT' will return NaT for an ambiguous time.
            * 'raise' will raise an AmbiguousTimeError for an ambiguous time.

            .. versionadded:: 0.24.0
        nonexistent : {'raise', 'shift_forward', 'shift_backward, 'NaT', \
timedelta}, default 'raise'
            A nonexistent time does not exist in a particular timezone
            where clocks moved forward due to DST.

            * 'shift_forward' will shift the nonexistent time forward to the
              closest existing time.
            * 'shift_backward' will shift the nonexistent time backward to the
              closest existing time.
            * 'NaT' will return NaT where there are nonexistent times.
            * timedelta objects will shift nonexistent times by the timedelta.
            * 'raise' will raise an NonExistentTimeError if there are
              nonexistent times.

            .. versionadded:: 0.24.0

        Raises
        ------
        ValueError if the freq cannot be converted.
        """)
    ceil = _make_nat_func('ceil',  # noqa:E128
        """
        return a new Timestamp ceiled to this resolution.

        Parameters
        ----------
        freq : str
            Frequency string indicating the ceiling resolution.
        ambiguous : bool or {'raise', 'NaT'}, default 'raise'
            The behavior is as follows:

            * bool contains flags to determine if time is dst or not (note
              that this flag is only applicable for ambiguous fall dst dates).
            * 'NaT' will return NaT for an ambiguous time.
            * 'raise' will raise an AmbiguousTimeError for an ambiguous time.

            .. versionadded:: 0.24.0
        nonexistent : {'raise', 'shift_forward', 'shift_backward, 'NaT', \
timedelta}, default 'raise'
            A nonexistent time does not exist in a particular timezone
            where clocks moved forward due to DST.

            * 'shift_forward' will shift the nonexistent time forward to the
              closest existing time.
            * 'shift_backward' will shift the nonexistent time backward to the
              closest existing time.
            * 'NaT' will return NaT where there are nonexistent times.
            * timedelta objects will shift nonexistent times by the timedelta.
            * 'raise' will raise an NonExistentTimeError if there are
              nonexistent times.

            .. versionadded:: 0.24.0

        Raises
        ------
        ValueError if the freq cannot be converted.
        """)

    tz_convert = _make_nat_func('tz_convert',  # noqa:E128
        """
        Convert tz-aware Timestamp to another time zone.

        Parameters
        ----------
        tz : str, pytz.timezone, dateutil.tz.tzfile or None
            Time zone for time which Timestamp will be converted to.
            None will remove timezone holding UTC time.

        Returns
        -------
        converted : Timestamp

        Raises
        ------
        TypeError
            If Timestamp is tz-naive.
        """)
    tz_localize = _make_nat_func('tz_localize',  # noqa:E128
        """
        Convert naive Timestamp to local time zone, or remove
        timezone from tz-aware Timestamp.

        Parameters
        ----------
        tz : str, pytz.timezone, dateutil.tz.tzfile or None
            Time zone for time which Timestamp will be converted to.
            None will remove timezone holding local time.

        ambiguous : bool, 'NaT', default 'raise'
            When clocks moved backward due to DST, ambiguous times may arise.
            For example in Central European Time (UTC+01), when going from
            03:00 DST to 02:00 non-DST, 02:30:00 local time occurs both at
            00:30:00 UTC and at 01:30:00 UTC. In such a situation, the
            `ambiguous` parameter dictates how ambiguous times should be
            handled.

            The behavior is as follows:

            * bool contains flags to determine if time is dst or not (note
              that this flag is only applicable for ambiguous fall dst dates).
            * 'NaT' will return NaT for an ambiguous time.
            * 'raise' will raise an AmbiguousTimeError for an ambiguous time.

        nonexistent : 'shift_forward', 'shift_backward, 'NaT', timedelta, \
default 'raise'
            A nonexistent time does not exist in a particular timezone
            where clocks moved forward due to DST.

            The behavior is as follows:

            * 'shift_forward' will shift the nonexistent time forward to the
              closest existing time.
            * 'shift_backward' will shift the nonexistent time backward to the
              closest existing time.
            * 'NaT' will return NaT where there are nonexistent times.
            * timedelta objects will shift nonexistent times by the timedelta.
            * 'raise' will raise an NonExistentTimeError if there are
              nonexistent times.

            .. versionadded:: 0.24.0

        Returns
        -------
        localized : Timestamp

        Raises
        ------
        TypeError
            If the Timestamp is tz-aware and tz is not None.
        """)
    replace = _make_nat_func('replace',  # noqa:E128
        """
        implements datetime.replace, handles nanoseconds.

        Parameters
        ----------
        year : int, optional
        month : int, optional
        day : int, optional
        hour : int, optional
        minute : int, optional
        second : int, optional
        microsecond : int, optional
        nanosecond : int, optional
        tzinfo : tz-convertible, optional
        fold : int, optional, default is 0

        Returns
        -------
        Timestamp with fields replaced
        """)


c_NaT = NaTType()  # C-visible
NaT = c_NaT        # Python-visible


# ----------------------------------------------------------------------

cdef inline bint checknull_with_nat(object val):
<<<<<<< HEAD
    """
    Utility to check if a value is a nat or not.
    """
    return val is None or util.is_nan(val) or val is c_NaT
=======
    """ utility to check if a value is a nat or not """
    return val is None or util.is_nan(val) or val is c_NaT or val is C_NA
>>>>>>> edcf1c8f


cpdef bint is_null_datetimelike(object val, bint inat_is_null=True):
    """
    Determine if we have a null for a timedelta/datetime (or integer versions)

    Parameters
    ----------
    val : object
    inat_is_null : bool, default True
        Whether to treat integer iNaT value as null

    Returns
    -------
    null_datetimelike : bool
    """
    if val is None:
        return True
    elif val is c_NaT:
        return True
    elif util.is_float_object(val) or util.is_complex_object(val):
        return val != val
    elif util.is_timedelta64_object(val):
        return get_timedelta64_value(val) == NPY_NAT
    elif util.is_datetime64_object(val):
        return get_datetime64_value(val) == NPY_NAT
    elif inat_is_null and util.is_integer_object(val):
        return val == NPY_NAT
    return False<|MERGE_RESOLUTION|>--- conflicted
+++ resolved
@@ -764,15 +764,8 @@
 # ----------------------------------------------------------------------
 
 cdef inline bint checknull_with_nat(object val):
-<<<<<<< HEAD
-    """
-    Utility to check if a value is a nat or not.
-    """
-    return val is None or util.is_nan(val) or val is c_NaT
-=======
     """ utility to check if a value is a nat or not """
     return val is None or util.is_nan(val) or val is c_NaT or val is C_NA
->>>>>>> edcf1c8f
 
 
 cpdef bint is_null_datetimelike(object val, bint inat_is_null=True):
