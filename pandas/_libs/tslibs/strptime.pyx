--- conflicted
+++ resolved
@@ -60,11 +60,7 @@
 from pandas._libs.tslibs.np_datetime cimport (
     NPY_DATETIMEUNIT,
     NPY_FR_ns,
-<<<<<<< HEAD
-=======
-    check_dts_bounds,
     get_datetime64_unit,
->>>>>>> f3b9309b
     import_pandas_datetime,
     npy_datetimestruct,
     npy_datetimestruct_to_datetime,
@@ -356,25 +352,15 @@
                     val = (<_Timestamp>val)._as_creso(state.creso)
                     iresult[i] = val.tz_localize(None)._value
                 else:
-<<<<<<< HEAD
-                    iresult[i] = pydatetime_to_dt64(val.replace(tzinfo=None), &dts)
-                result_timezone[i] = val.tzinfo
-                continue
-            elif PyDate_Check(val):
-                iresult[i] = pydate_to_dt64(val, &dts)
-=======
                     iresult[i] = pydatetime_to_dt64(
                         val.replace(tzinfo=None), &dts, reso=state.creso
                     )
-                    check_dts_bounds(&dts, state.creso)
                 result_timezone[i] = val.tzinfo
                 continue
             elif PyDate_Check(val):
                 item_reso = NPY_DATETIMEUNIT.NPY_FR_s
                 state.update_creso(item_reso)
                 iresult[i] = pydate_to_dt64(val, &dts, reso=state.creso)
-                check_dts_bounds(&dts, state.creso)
->>>>>>> f3b9309b
                 continue
             elif is_datetime64_object(val):
                 item_reso = get_supported_reso(get_datetime64_unit(val))
@@ -403,18 +389,14 @@
             if string_to_dts_succeeded:
                 # No error reported by string_to_dts, pick back up
                 # where we left off
-<<<<<<< HEAD
+                item_reso = get_supported_reso(out_bestunit)
+                state.update_creso(item_reso)
                 try:
-                    value = npy_datetimestruct_to_datetime(NPY_FR_ns, &dts)
+                    value = npy_datetimestruct_to_datetime(state.creso, &dts)
                 except OverflowError as err:
                     raise OutOfBoundsDatetime(
                         f"Out of bounds nanosecond timestamp: {val}"
                     ) from err
-=======
-                item_reso = get_supported_reso(out_bestunit)
-                state.update_creso(item_reso)
-                value = npy_datetimestruct_to_datetime(state.creso, &dts)
->>>>>>> f3b9309b
                 if out_local == 1:
                     # Store the out_tzoffset in seconds
                     # since we store the total_seconds of
@@ -442,19 +424,14 @@
             tz = _parse_with_format(
                 val, fmt, exact, format_regex, locale_time, &dts, &item_reso
             )
-<<<<<<< HEAD
-
+
+            state.update_creso(item_reso)
             try:
-                iresult[i] = npy_datetimestruct_to_datetime(NPY_FR_ns, &dts)
+                iresult[i] = npy_datetimestruct_to_datetime(state.creso, &dts)
             except OverflowError as err:
                 raise OutOfBoundsDatetime(
                     f"Out of bounds nanosecond timestamp: {val}"
                 ) from err
-=======
-            state.update_creso(item_reso)
-            iresult[i] = npy_datetimestruct_to_datetime(state.creso, &dts)
-            check_dts_bounds(&dts)
->>>>>>> f3b9309b
             result_timezone[i] = tz
 
         except (ValueError, OutOfBoundsDatetime) as ex:
