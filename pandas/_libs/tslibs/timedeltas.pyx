--- conflicted
+++ resolved
@@ -1086,10 +1086,6 @@
     __rmul__ = __mul__
 
     def __truediv__(self, other):
-<<<<<<< HEAD
-        if hasattr(other, 'dtype'):
-            _require_td64_has_unit(other)
-=======
         if hasattr(other, '_typ'):
             # Series, DataFrame, ...
             if other._typ == 'dateoffset' and hasattr(other, 'delta'):
@@ -1102,7 +1098,7 @@
             pass
 
         elif hasattr(other, 'dtype'):
->>>>>>> e97be6fd
+            _require_td64_has_unit(other)
             return self.to_timedelta64() / other
 
         elif is_integer_object(other) or is_float_object(other):
@@ -1118,10 +1114,6 @@
         return self.value / float(other.value)
 
     def __rtruediv__(self, other):
-<<<<<<< HEAD
-        if hasattr(other, 'dtype'):
-            _require_td64_has_unit(other)
-=======
         if hasattr(other, '_typ'):
             # Series, DataFrame, ...
             if other._typ == 'dateoffset' and hasattr(other, 'delta'):
@@ -1134,7 +1126,7 @@
             pass
 
         elif hasattr(other, 'dtype'):
->>>>>>> e97be6fd
+            _require_td64_has_unit(other)
             return other / self.to_timedelta64()
 
         elif not _validate_ops_compat(other):
