--- conflicted
+++ resolved
@@ -1299,11 +1299,35 @@
         return type(dtindex)._simple_new(shifted, dtype=dtindex.dtype)
 
 
-<<<<<<< HEAD
+cdef class MonthOffset(SingleConstructorOffset):
+    def is_on_offset(self, dt) -> bool:
+        if self.normalize and not is_normalized(dt):
+            return False
+        return dt.day == self._get_offset_day(dt)
+
+    @apply_wraps
+    def apply(self, other):
+        compare_day = self._get_offset_day(other)
+        n = roll_convention(other.day, self.n, compare_day)
+        return shift_month(other, n, self._day_opt)
+
+    @apply_index_wraps
+    def apply_index(self, dtindex):
+        shifted = shift_months(dtindex.asi8, self.n, self._day_opt)
+        return type(dtindex)._simple_new(shifted, dtype=dtindex.dtype)
+
+    @classmethod
+    def _from_name(cls, suffix=None):
+        # default _from_name calls cls with no args
+        if suffix:
+            raise ValueError(f"Bad freq suffix {suffix}")
+        return cls()
+
+
 # ---------------------------------------------------------------------
 # Special Offset Classes
 
-cdef class FY5253Mixin(BaseOffset):
+cdef class FY5253Mixin(SingleConstructorOffset):
     cdef readonly:
         int startingMonth
         int weekday
@@ -1348,31 +1372,6 @@
         month = MONTH_ALIASES[self.startingMonth]
         weekday = int_to_weekday[self.weekday]
         return f"{prefix}-{month}-{weekday}"
-=======
-cdef class MonthOffset(BaseOffset):
-    def is_on_offset(self, dt) -> bool:
-        if self.normalize and not is_normalized(dt):
-            return False
-        return dt.day == self._get_offset_day(dt)
-
-    @apply_wraps
-    def apply(self, other):
-        compare_day = self._get_offset_day(other)
-        n = roll_convention(other.day, self.n, compare_day)
-        return shift_month(other, n, self._day_opt)
-
-    @apply_index_wraps
-    def apply_index(self, dtindex):
-        shifted = shift_months(dtindex.asi8, self.n, self._day_opt)
-        return type(dtindex)._simple_new(shifted, dtype=dtindex.dtype)
-
-    @classmethod
-    def _from_name(cls, suffix=None):
-        # default _from_name calls cls with no args
-        if suffix:
-            raise ValueError(f"Bad freq suffix {suffix}")
-        return cls()
->>>>>>> 7c46c68a
 
 
 # ----------------------------------------------------------------------
