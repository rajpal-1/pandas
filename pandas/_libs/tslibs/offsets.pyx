import cython

import operator
import re
import time
from typing import Any
import warnings
from cpython.datetime cimport (PyDateTime_IMPORT,
                               PyDateTime_Check,
                               PyDate_Check,
                               PyDelta_Check,
                               datetime, timedelta, date,
                               time as dt_time)
PyDateTime_IMPORT

from dateutil.relativedelta import relativedelta
from dateutil.easter import easter

import numpy as np
cimport numpy as cnp
from numpy cimport int64_t
cnp.import_array()

# TODO: formalize having _libs.properties "above" tslibs in the dependency structure
from pandas._libs.properties import cache_readonly

from pandas._libs.tslibs cimport util
from pandas._libs.tslibs.util cimport (
    is_integer_object,
    is_datetime64_object,
    is_float_object,
)

from pandas._libs.tslibs.ccalendar import (
    MONTH_ALIASES, MONTH_TO_CAL_NUM, weekday_to_int, int_to_weekday,
)
from pandas._libs.tslibs.ccalendar cimport DAY_NANOS, get_days_in_month, dayofweek
from pandas._libs.tslibs.conversion cimport (
    convert_datetime_to_tsobject,
    localize_pydatetime,
    normalize_i8_timestamps,
)
from pandas._libs.tslibs.nattype cimport NPY_NAT, c_NaT as NaT
from pandas._libs.tslibs.np_datetime cimport (
    npy_datetimestruct, dtstruct_to_dt64, dt64_to_dtstruct)
from pandas._libs.tslibs.timezones cimport utc_pytz as UTC
from pandas._libs.tslibs.tzconversion cimport tz_convert_single

from .dtypes cimport PeriodDtypeCode
from .fields import get_start_end_field
from .timedeltas cimport delta_to_nanoseconds
from .timedeltas import Timedelta
from .timestamps cimport _Timestamp
from .timestamps import Timestamp

# ---------------------------------------------------------------------
# Misc Helpers

cdef bint is_offset_object(object obj):
    return isinstance(obj, BaseOffset)


cdef bint is_tick_object(object obj):
    return isinstance(obj, Tick)


cdef datetime _as_datetime(datetime obj):
    if isinstance(obj, _Timestamp):
        return obj.to_pydatetime()
    return obj


cdef bint _is_normalized(datetime dt):
    if dt.hour != 0 or dt.minute != 0 or dt.second != 0 or dt.microsecond != 0:
        # Regardless of whether dt is datetime vs Timestamp
        return False
    if isinstance(dt, _Timestamp):
        return dt.nanosecond == 0
    return True


def apply_index_wraps(func):
    # Note: normally we would use `@functools.wraps(func)`, but this does
    # not play nicely with cython class methods
    def wrapper(self, other) -> np.ndarray:
        # other is a DatetimeArray

        result = func(self, other)
        result = np.asarray(result)

        if self.normalize:
            result = normalize_i8_timestamps(result.view("i8"), None)
        return result

    # do @functools.wraps(func) manually since it doesn't work on cdef funcs
    wrapper.__name__ = func.__name__
    wrapper.__doc__ = func.__doc__
    try:
        wrapper.__module__ = func.__module__
    except AttributeError:
        # AttributeError: 'method_descriptor' object has no
        # attribute '__module__'
        pass
    return wrapper


def apply_wraps(func):
    # Note: normally we would use `@functools.wraps(func)`, but this does
    # not play nicely with cython class methods

    def wrapper(self, other):

        if other is NaT:
            return NaT
        elif isinstance(other, BaseOffset) or PyDelta_Check(other):
            # timedelta path
            return func(self, other)
        elif is_datetime64_object(other) or PyDate_Check(other):
            # PyDate_Check includes date, datetime
            other = Timestamp(other)
        else:
            # This will end up returning NotImplemented back in __add__
            raise ApplyTypeError

        tz = other.tzinfo
        nano = other.nanosecond

        if self._adjust_dst:
            other = other.tz_localize(None)

        result = func(self, other)

        result = Timestamp(result)
        if self._adjust_dst:
            result = result.tz_localize(tz)

        if self.normalize:
            result = result.normalize()

        # nanosecond may be deleted depending on offset process
        if not self.normalize and nano != 0:
            if result.nanosecond != nano:
                if result.tz is not None:
                    # convert to UTC
                    value = result.tz_localize(None).value
                else:
                    value = result.value
                result = Timestamp(value + nano)

        if tz is not None and result.tzinfo is None:
            result = result.tz_localize(tz)

        return result

    # do @functools.wraps(func) manually since it doesn't work on cdef funcs
    wrapper.__name__ = func.__name__
    wrapper.__doc__ = func.__doc__
    try:
        wrapper.__module__ = func.__module__
    except AttributeError:
        # AttributeError: 'method_descriptor' object has no
        # attribute '__module__'
        pass
    return wrapper


cdef _wrap_timedelta_result(result):
    """
    Tick operations dispatch to their Timedelta counterparts.  Wrap the result
    of these operations in a Tick if possible.

    Parameters
    ----------
    result : object

    Returns
    -------
    object
    """
    if PyDelta_Check(result):
        # convert Timedelta back to a Tick
        return delta_to_tick(result)

    return result

# ---------------------------------------------------------------------
# Business Helpers

cpdef int get_lastbday(int year, int month) nogil:
    """
    Find the last day of the month that is a business day.

    Parameters
    ----------
    year : int
    month : int

    Returns
    -------
    last_bday : int
    """
    cdef:
        int wkday, days_in_month

    wkday = dayofweek(year, month, 1)
    days_in_month = get_days_in_month(year, month)
    return days_in_month - max(((wkday + days_in_month - 1) % 7) - 4, 0)


cpdef int get_firstbday(int year, int month) nogil:
    """
    Find the first day of the month that is a business day.

    Parameters
    ----------
    year : int
    month : int

    Returns
    -------
    first_bday : int
    """
    cdef:
        int first, wkday

    wkday = dayofweek(year, month, 1)
    first = 1
    if wkday == 5:  # on Saturday
        first = 3
    elif wkday == 6:  # on Sunday
        first = 2
    return first


cdef _get_calendar(weekmask, holidays, calendar):
    """Generate busdaycalendar"""
    if isinstance(calendar, np.busdaycalendar):
        if not holidays:
            holidays = tuple(calendar.holidays)
        elif not isinstance(holidays, tuple):
            holidays = tuple(holidays)
        else:
            # trust that calendar.holidays and holidays are
            # consistent
            pass
        return calendar, holidays

    if holidays is None:
        holidays = []
    try:
        holidays = holidays + calendar.holidays().tolist()
    except AttributeError:
        pass
    holidays = [_to_dt64D(dt) for dt in holidays]
    holidays = tuple(sorted(holidays))

    kwargs = {'weekmask': weekmask}
    if holidays:
        kwargs['holidays'] = holidays

    busdaycalendar = np.busdaycalendar(**kwargs)
    return busdaycalendar, holidays


cdef _to_dt64D(dt):
    # Currently
    # > np.datetime64(dt.datetime(2013,5,1),dtype='datetime64[D]')
    # numpy.datetime64('2013-05-01T02:00:00.000000+0200')
    # Thus astype is needed to cast datetime to datetime64[D]
    if getattr(dt, 'tzinfo', None) is not None:
        # Get the nanosecond timestamp,
        #  equiv `Timestamp(dt).value` or `dt.timestamp() * 10**9`
        nanos = getattr(dt, "nanosecond", 0)
        i8 = convert_datetime_to_tsobject(dt, tz=None, nanos=nanos).value
        dt = tz_convert_single(i8, UTC, dt.tzinfo)
        dt = np.int64(dt).astype('datetime64[ns]')
    else:
        dt = np.datetime64(dt)
    if dt.dtype.name != "datetime64[D]":
        dt = dt.astype("datetime64[D]")
    return dt


# ---------------------------------------------------------------------
# Validation


cdef _validate_business_time(t_input):
    if isinstance(t_input, str):
        try:
            t = time.strptime(t_input, '%H:%M')
            return dt_time(hour=t.tm_hour, minute=t.tm_min)
        except ValueError:
            raise ValueError("time data must match '%H:%M' format")
    elif isinstance(t_input, dt_time):
        if t_input.second != 0 or t_input.microsecond != 0:
            raise ValueError(
                "time data must be specified only with hour and minute")
        return t_input
    else:
        raise ValueError("time data must be string or datetime.time")


# ---------------------------------------------------------------------
# Constructor Helpers

_relativedelta_kwds = {"years", "months", "weeks", "days", "year", "month",
                       "day", "weekday", "hour", "minute", "second",
                       "microsecond", "nanosecond", "nanoseconds", "hours",
                       "minutes", "seconds", "microseconds"}


cdef _determine_offset(kwds):
    # timedelta is used for sub-daily plural offsets and all singular
    # offsets relativedelta is used for plural offsets of daily length or
    # more nanosecond(s) are handled by apply_wraps
    kwds_no_nanos = dict(
        (k, v) for k, v in kwds.items()
        if k not in ('nanosecond', 'nanoseconds')
    )
    # TODO: Are nanosecond and nanoseconds allowed somewhere?

    _kwds_use_relativedelta = ('years', 'months', 'weeks', 'days',
                               'year', 'month', 'week', 'day', 'weekday',
                               'hour', 'minute', 'second', 'microsecond')

    use_relativedelta = False
    if len(kwds_no_nanos) > 0:
        if any(k in _kwds_use_relativedelta for k in kwds_no_nanos):
            offset = relativedelta(**kwds_no_nanos)
            use_relativedelta = True
        else:
            # sub-daily offset - use timedelta (tz-aware)
            offset = timedelta(**kwds_no_nanos)
    else:
        offset = timedelta(1)
    return offset, use_relativedelta


# ---------------------------------------------------------------------
# Mixins & Singletons


class ApplyTypeError(TypeError):
    # sentinel class for catching the apply error to return NotImplemented
    pass


# ---------------------------------------------------------------------
# Base Classes

cdef class BaseOffset:
    """
    Base class for DateOffset methods that are not overridden by subclasses
    and will (after pickle errors are resolved) go into a cdef class.
    """
    _typ = "dateoffset"
    _day_opt = None
    _attributes = tuple(["n", "normalize"])
    _use_relativedelta = False
    _adjust_dst = True
    _deprecations = frozenset(["isAnchored", "onOffset"])

    # cdef readonly:
    #    int64_t n
    #    bint normalize
    #    dict _cache

    def __init__(self, n=1, normalize=False):
        n = self._validate_n(n)
        self.n = n
        self.normalize = normalize
        self._cache = {}

    def __eq__(self, other: Any) -> bool:
        if isinstance(other, str):
            try:
                # GH#23524 if to_offset fails, we are dealing with an
                #  incomparable type so == is False and != is True
                other = to_offset(other)
            except ValueError:
                # e.g. "infer"
                return False
        try:
            return self._params == other._params
        except AttributeError:
            # other is not a DateOffset object
            return False

    def __ne__(self, other):
        return not self == other

    def __hash__(self):
        return hash(self._params)

    @cache_readonly
    def _params(self):
        """
        Returns a tuple containing all of the attributes needed to evaluate
        equality between two DateOffset objects.
        """
        d = getattr(self, "__dict__", {})
        all_paras = d.copy()
        all_paras["n"] = self.n
        all_paras["normalize"] = self.normalize
        for attr in self._attributes:
            if hasattr(self, attr) and attr not in d:
                # cython attributes are not in __dict__
                all_paras[attr] = getattr(self, attr)

        if 'holidays' in all_paras and not all_paras['holidays']:
            all_paras.pop('holidays')
        exclude = ['kwds', 'name', 'calendar']
        attrs = [(k, v) for k, v in all_paras.items()
                 if (k not in exclude) and (k[0] != '_')]
        attrs = sorted(set(attrs))
        params = tuple([str(type(self))] + attrs)
        return params

    @property
    def kwds(self):
        # for backwards-compatibility
        kwds = {name: getattr(self, name, None) for name in self._attributes
                if name not in ['n', 'normalize']}
        return {name: kwds[name] for name in kwds if kwds[name] is not None}

    @property
    def base(self):
        """
        Returns a copy of the calling offset object with n=1 and all other
        attributes equal.
        """
        return type(self)(n=1, normalize=self.normalize, **self.kwds)

    def __add__(self, other):
        if not isinstance(self, BaseOffset):
            # cython semantics; this is __radd__
            return other.__add__(self)
        try:
            return self.apply(other)
        except ApplyTypeError:
            return NotImplemented

    def __sub__(self, other):
        if PyDateTime_Check(other):
            raise TypeError('Cannot subtract datetime from offset.')
        elif type(other) == type(self):
            return type(self)(self.n - other.n, normalize=self.normalize,
                              **self.kwds)
        elif not isinstance(self, BaseOffset):
            # cython semantics, this is __rsub__
            return (-other).__add__(self)
        else:  # pragma: no cover
            return NotImplemented

    def __call__(self, other):
        warnings.warn(
            "DateOffset.__call__ is deprecated and will be removed in a future "
            "version.  Use `offset + other` instead.",
            FutureWarning,
            stacklevel=1,
        )
        return self.apply(other)

    def __mul__(self, other):
        if util.is_array(other):
            return np.array([self * x for x in other])
        elif is_integer_object(other):
            return type(self)(n=other * self.n, normalize=self.normalize,
                              **self.kwds)
        elif not isinstance(self, BaseOffset):
            # cython semantics, this is __rmul__
            return other.__mul__(self)
        return NotImplemented

    def __neg__(self):
        # Note: we are deferring directly to __mul__ instead of __rmul__, as
        # that allows us to use methods that can go in a `cdef class`
        return self * -1

    def copy(self):
        # Note: we are deferring directly to __mul__ instead of __rmul__, as
        # that allows us to use methods that can go in a `cdef class`
        return self * 1

    # ------------------------------------------------------------------
    # Name and Rendering Methods

    def __repr__(self) -> str:
        className = getattr(self, '_outputName', type(self).__name__)

        if abs(self.n) != 1:
            plural = 's'
        else:
            plural = ''

        n_str = ""
        if self.n != 1:
            n_str = f"{self.n} * "

        out = f'<{n_str}{className}{plural}{self._repr_attrs()}>'
        return out

    def _repr_attrs(self) -> str:
        exclude = {"n", "inc", "normalize"}
        attrs = []
        for attr in sorted(self._attributes):
            # _attributes instead of __dict__ because cython attrs are not in __dict__
            if attr.startswith("_") or attr == "kwds" or not hasattr(self, attr):
                # DateOffset may not have some of these attributes
                continue
            elif attr not in exclude:
                value = getattr(self, attr)
                attrs.append(f"{attr}={value}")

        out = ""
        if attrs:
            out += ": " + ", ".join(attrs)
        return out

    @property
    def name(self) -> str:
        return self.rule_code

    @property
    def _prefix(self) -> str:
        raise NotImplementedError("Prefix not defined")

    @property
    def rule_code(self) -> str:
        return self._prefix

    @cache_readonly
    def freqstr(self) -> str:
        try:
            code = self.rule_code
        except NotImplementedError:
            return str(repr(self))

        if self.n != 1:
            fstr = f"{self.n}{code}"
        else:
            fstr = code

        try:
            if self._offset:
                fstr += self._offset_str()
        except AttributeError:
            # TODO: standardize `_offset` vs `offset` naming convention
            pass

        return fstr

    def _offset_str(self) -> str:
        return ""

    # ------------------------------------------------------------------

    @apply_index_wraps
    def apply_index(self, dtindex):
        """
        Vectorized apply of DateOffset to DatetimeIndex,
        raises NotImplementedError for offsets without a
        vectorized implementation.

        Parameters
        ----------
        index : DatetimeIndex

        Returns
        -------
        DatetimeIndex
        """
        raise NotImplementedError(
            f"DateOffset subclass {type(self).__name__} "
            "does not have a vectorized implementation"
        )

    def rollback(self, dt):
        """
        Roll provided date backward to next offset only if not on offset.

        Returns
        -------
        TimeStamp
            Rolled timestamp if not on offset, otherwise unchanged timestamp.
        """
        dt = Timestamp(dt)
        if not self.is_on_offset(dt):
            dt = dt - type(self)(1, normalize=self.normalize, **self.kwds)
        return dt

    def rollforward(self, dt):
        """
        Roll provided date forward to next offset only if not on offset.

        Returns
        -------
        TimeStamp
            Rolled timestamp if not on offset, otherwise unchanged timestamp.
        """
        dt = Timestamp(dt)
        if not self.is_on_offset(dt):
            dt = dt + type(self)(1, normalize=self.normalize, **self.kwds)
        return dt

    def _get_offset_day(self, datetime other):
        # subclass must implement `_day_opt`; calling from the base class
        # will raise NotImplementedError.
        return get_day_of_month(other, self._day_opt)

    def is_on_offset(self, dt) -> bool:
        if self.normalize and not _is_normalized(dt):
            return False

        # Default (slow) method for determining if some date is a member of the
        # date range generated by this offset. Subclasses may have this
        # re-implemented in a nicer way.
        a = dt
        b = (dt + self) - self
        return a == b

    # ------------------------------------------------------------------

    # Staticmethod so we can call from Tick.__init__, will be unnecessary
    #  once BaseOffset is a cdef class and is inherited by Tick
    @staticmethod
    def _validate_n(n):
        """
        Require that `n` be an integer.

        Parameters
        ----------
        n : int

        Returns
        -------
        nint : int

        Raises
        ------
        TypeError if `int(n)` raises
        ValueError if n != int(n)
        """
        if util.is_timedelta64_object(n):
            raise TypeError(f'`n` argument must be an integer, got {type(n)}')
        try:
            nint = int(n)
        except (ValueError, TypeError):
            raise TypeError(f'`n` argument must be an integer, got {type(n)}')
        if n != nint:
            raise ValueError(f'`n` argument must be an integer, got {n}')
        return nint

    def __setstate__(self, state):
        """Reconstruct an instance from a pickled state"""
        self.n = state.pop("n")
        self.normalize = state.pop("normalize")
        self._cache = state.pop("_cache", {})
        # At this point we expect state to be empty

    def __getstate__(self):
        """Return a pickleable state"""
        state = {}
        state["n"] = self.n
        state["normalize"] = self.normalize

        # we don't want to actually pickle the calendar object
        # as its a np.busyday; we recreate on deserialization
        state.pop("calendar", None)
        if "kwds" in state:
            state["kwds"].pop("calendar", None)

        return state

    @property
    def nanos(self):
        raise ValueError(f"{self} is a non-fixed frequency")

    def onOffset(self, dt) -> bool:
        warnings.warn(
            "onOffset is a deprecated, use is_on_offset instead",
            FutureWarning,
            stacklevel=1,
        )
        return self.is_on_offset(dt)

    def isAnchored(self) -> bool:
        warnings.warn(
            "isAnchored is a deprecated, use is_anchored instead",
            FutureWarning,
            stacklevel=1,
        )
        return self.is_anchored()

    def is_anchored(self) -> bool:
        # TODO: Does this make sense for the general case?  It would help
        # if there were a canonical docstring for what is_anchored means.
        return self.n == 1


cdef class SingleConstructorOffset(BaseOffset):
    @classmethod
    def _from_name(cls, suffix=None):
        # default _from_name calls cls with no args
        if suffix:
            raise ValueError(f"Bad freq suffix {suffix}")
        return cls()

    def __reduce__(self):
        # This __reduce__ implementation is for all BaseOffset subclasses
        #  except for RelativeDeltaOffset
        # np.busdaycalendar objects do not pickle nicely, but we can reconstruct
        #  from attributes that do get pickled.
        tup = tuple(
            getattr(self, attr) if attr != "calendar" else None
            for attr in self._attributes
        )
        return type(self), tup


# ---------------------------------------------------------------------
# Tick Offsets

cdef class Tick(SingleConstructorOffset):
    # ensure that reversed-ops with numpy scalars return NotImplemented
    __array_priority__ = 1000
    _adjust_dst = False
    _prefix = "undefined"
    _attributes = tuple(["n", "normalize"])

    def __init__(self, n=1, normalize=False):
        n = self._validate_n(n)
        self.n = n
        self.normalize = False
        self._cache = {}
        if normalize:
            # GH#21427
            raise ValueError(
                "Tick offset with `normalize=True` are not allowed."
            )

    # FIXME: Without making this cpdef, we get AttributeError when calling
    #  from __mul__
    cpdef Tick _next_higher_resolution(Tick self):
        if type(self) is Day:
            return Hour(self.n * 24)
        if type(self) is Hour:
            return Minute(self.n * 60)
        if type(self) is Minute:
            return Second(self.n * 60)
        if type(self) is Second:
            return Milli(self.n * 1000)
        if type(self) is Milli:
            return Micro(self.n * 1000)
        if type(self) is Micro:
            return Nano(self.n * 1000)
        raise ValueError("Could not convert to integer offset at any resolution")

    # --------------------------------------------------------------------

    def _repr_attrs(self) -> str:
        # Since cdef classes have no __dict__, we need to override
        return ""

    @property
    def delta(self):
        return self.n * Timedelta(self._nanos_inc)

    @property
    def nanos(self) -> int64_t:
        return self.n * self._nanos_inc

    def is_on_offset(self, dt) -> bool:
        return True

    def is_anchored(self) -> bool:
        return False

    # --------------------------------------------------------------------
    # Comparison and Arithmetic Methods

    def __eq__(self, other):
        if isinstance(other, str):
            try:
                # GH#23524 if to_offset fails, we are dealing with an
                #  incomparable type so == is False and != is True
                other = to_offset(other)
            except ValueError:
                # e.g. "infer"
                return False
        return self.delta == other

    def __ne__(self, other):
        return not (self == other)

    def __le__(self, other):
        return self.delta.__le__(other)

    def __lt__(self, other):
        return self.delta.__lt__(other)

    def __ge__(self, other):
        return self.delta.__ge__(other)

    def __gt__(self, other):
        return self.delta.__gt__(other)

    def __mul__(self, other):
        if not isinstance(self, Tick):
            # cython semantics, this is __rmul__
            return other.__mul__(self)
        if is_float_object(other):
            n = other * self.n
            # If the new `n` is an integer, we can represent it using the
            #  same Tick subclass as self, otherwise we need to move up
            #  to a higher-resolution subclass
            if np.isclose(n % 1, 0):
                return type(self)(int(n))
            new_self = self._next_higher_resolution()
            return new_self * other
        return BaseOffset.__mul__(self, other)

    def __truediv__(self, other):
        if not isinstance(self, Tick):
            # cython semantics mean the args are sometimes swapped
            result = other.delta.__rtruediv__(self)
        else:
            result = self.delta.__truediv__(other)
        return _wrap_timedelta_result(result)

    def __add__(self, other):
        if not isinstance(self, Tick):
            # cython semantics; this is __radd__
            return other.__add__(self)

        if isinstance(other, Tick):
            if type(self) == type(other):
                return type(self)(self.n + other.n)
            else:
                return delta_to_tick(self.delta + other.delta)
        try:
            return self.apply(other)
        except ApplyTypeError:
            # Includes pd.Period
            return NotImplemented
        except OverflowError as err:
            raise OverflowError(
                f"the add operation between {self} and {other} will overflow"
            ) from err

    def apply(self, other):
        # Timestamp can handle tz and nano sec, thus no need to use apply_wraps
        if isinstance(other, _Timestamp):

            # GH#15126
            # in order to avoid a recursive
            # call of __add__ and __radd__ if there is
            # an exception, when we call using the + operator,
            # we directly call the known method
            result = other.__add__(self)
            if result is NotImplemented:
                raise OverflowError
            return result
        elif other is NaT:
            return NaT
        elif is_datetime64_object(other) or PyDate_Check(other):
            # PyDate_Check includes date, datetime
            return Timestamp(other) + self

        if PyDelta_Check(other):
            return other + self.delta
        elif isinstance(other, type(self)):
            # TODO: this is reached in tests that specifically call apply,
            #  but should not be reached "naturally" because __add__ should
            #  catch this case first.
            return type(self)(self.n + other.n)

        raise ApplyTypeError(f"Unhandled type: {type(other).__name__}")

    # --------------------------------------------------------------------
    # Pickle Methods

    def __setstate__(self, state):
        self.n = state["n"]
        self.normalize = False


cdef class Day(Tick):
    _nanos_inc = 24 * 3600 * 1_000_000_000
    _prefix = "D"
    _period_dtype_code = PeriodDtypeCode.D


cdef class Hour(Tick):
    _nanos_inc = 3600 * 1_000_000_000
    _prefix = "H"
    _period_dtype_code = PeriodDtypeCode.H


cdef class Minute(Tick):
    _nanos_inc = 60 * 1_000_000_000
    _prefix = "T"
    _period_dtype_code = PeriodDtypeCode.T


cdef class Second(Tick):
    _nanos_inc = 1_000_000_000
    _prefix = "S"
    _period_dtype_code = PeriodDtypeCode.S


cdef class Milli(Tick):
    _nanos_inc = 1_000_000
    _prefix = "L"
    _period_dtype_code = PeriodDtypeCode.L


cdef class Micro(Tick):
    _nanos_inc = 1000
    _prefix = "U"
    _period_dtype_code = PeriodDtypeCode.U


cdef class Nano(Tick):
    _nanos_inc = 1
    _prefix = "N"
    _period_dtype_code = PeriodDtypeCode.N


def delta_to_tick(delta: timedelta) -> Tick:
    if delta.microseconds == 0 and getattr(delta, "nanoseconds", 0) == 0:
        # nanoseconds only for pd.Timedelta
        if delta.seconds == 0:
            return Day(delta.days)
        else:
            seconds = delta.days * 86400 + delta.seconds
            if seconds % 3600 == 0:
                return Hour(seconds / 3600)
            elif seconds % 60 == 0:
                return Minute(seconds / 60)
            else:
                return Second(seconds)
    else:
        nanos = delta_to_nanoseconds(delta)
        if nanos % 1_000_000 == 0:
            return Milli(nanos // 1_000_000)
        elif nanos % 1000 == 0:
            return Micro(nanos // 1000)
        else:  # pragma: no cover
            return Nano(nanos)


# --------------------------------------------------------------------

cdef class RelativeDeltaOffset(BaseOffset):
    """
    DateOffset subclass backed by a dateutil relativedelta object.
    """
    _attributes = tuple(["n", "normalize"] + list(_relativedelta_kwds))
    _adjust_dst = False

    def __init__(self, n=1, normalize=False, **kwds):
        BaseOffset.__init__(self, n, normalize)

        off, use_rd = _determine_offset(kwds)
        object.__setattr__(self, "_offset", off)
        object.__setattr__(self, "_use_relativedelta", use_rd)
        for key in kwds:
            val = kwds[key]
            object.__setattr__(self, key, val)

    def __getstate__(self):
        """Return a pickleable state"""
        # RelativeDeltaOffset (technically DateOffset) is the only non-cdef
        #  class, so the only one with __dict__
        state = self.__dict__.copy()
        state["n"] = self.n
        state["normalize"] = self.normalize
        return state

    def __setstate__(self, state):
        """Reconstruct an instance from a pickled state"""

        if "offset" in state:
            # Older (<0.22.0) versions have offset attribute instead of _offset
            if "_offset" in state:  # pragma: no cover
                raise AssertionError("Unexpected key `_offset`")
            state["_offset"] = state.pop("offset")
            state["kwds"]["offset"] = state["_offset"]

        if "_offset" in state and not isinstance(state["_offset"], timedelta):
            # relativedelta, we need to populate using its kwds
            offset = state["_offset"]
            odict = offset.__dict__
            kwds = {key: odict[key] for key in odict if odict[key]}
            state.update(kwds)

        self.n = state.pop("n")
        self.normalize = state.pop("normalize")
        self._cache = state.pop("_cache", {})

        self.__dict__.update(state)

    @apply_wraps
    def apply(self, other):
        if self._use_relativedelta:
            other = _as_datetime(other)

        if len(self.kwds) > 0:
            tzinfo = getattr(other, "tzinfo", None)
            if tzinfo is not None and self._use_relativedelta:
                # perform calculation in UTC
                other = other.replace(tzinfo=None)

            if self.n > 0:
                for i in range(self.n):
                    other = other + self._offset
            else:
                for i in range(-self.n):
                    other = other - self._offset

            if tzinfo is not None and self._use_relativedelta:
                # bring tz back from UTC calculation
                other = localize_pydatetime(other, tzinfo)

            return Timestamp(other)
        else:
            return other + timedelta(self.n)

    @apply_index_wraps
    def apply_index(self, dtindex):
        """
        Vectorized apply of DateOffset to DatetimeIndex,
        raises NotImplementedError for offsets without a
        vectorized implementation.

        Parameters
        ----------
        index : DatetimeIndex

        Returns
        -------
        ndarray[datetime64[ns]]
        """
        dt64other = np.asarray(dtindex)
        kwds = self.kwds
        relativedelta_fast = {
            "years",
            "months",
            "weeks",
            "days",
            "hours",
            "minutes",
            "seconds",
            "microseconds",
        }
        # relativedelta/_offset path only valid for base DateOffset
        if self._use_relativedelta and set(kwds).issubset(relativedelta_fast):

            months = (kwds.get("years", 0) * 12 + kwds.get("months", 0)) * self.n
            if months:
                shifted = shift_months(dt64other.view("i8"), months)
                dt64other = shifted.view("datetime64[ns]")

            weeks = kwds.get("weeks", 0) * self.n
            if weeks:
                dt64other = dt64other + Timedelta(days=7 * weeks)

            timedelta_kwds = {
                k: v
                for k, v in kwds.items()
                if k in ["days", "hours", "minutes", "seconds", "microseconds"]
            }
            if timedelta_kwds:
                delta = Timedelta(**timedelta_kwds)
                dt64other = dt64other + (self.n * delta)
            return dt64other
        elif not self._use_relativedelta and hasattr(self, "_offset"):
            # timedelta
            return dt64other + Timedelta(self._offset * self.n)
        else:
            # relativedelta with other keywords
            kwd = set(kwds) - relativedelta_fast
            raise NotImplementedError(
                "DateOffset with relativedelta "
                f"keyword(s) {kwd} not able to be "
                "applied vectorized"
            )

    def is_on_offset(self, dt) -> bool:
        if self.normalize and not _is_normalized(dt):
            return False
        # TODO: see GH#1395
        return True


class OffsetMeta(type):
    """
    Metaclass that allows us to pretend that all BaseOffset subclasses
    inherit from DateOffset (which is needed for backward-compatibility).
    """

    @classmethod
    def __instancecheck__(cls, obj) -> bool:
        return isinstance(obj, BaseOffset)

    @classmethod
    def __subclasscheck__(cls, obj) -> bool:
        return issubclass(obj, BaseOffset)


# TODO: figure out a way to use a metaclass with a cdef class
class DateOffset(RelativeDeltaOffset, metaclass=OffsetMeta):
    """
    Standard kind of date increment used for a date range.

    Works exactly like relativedelta in terms of the keyword args you
    pass in, use of the keyword n is discouraged-- you would be better
    off specifying n in the keywords you use, but regardless it is
    there for you. n is needed for DateOffset subclasses.

    DateOffset work as follows.  Each offset specify a set of dates
    that conform to the DateOffset.  For example, Bday defines this
    set to be the set of dates that are weekdays (M-F).  To test if a
    date is in the set of a DateOffset dateOffset we can use the
    is_on_offset method: dateOffset.is_on_offset(date).

    If a date is not on a valid date, the rollback and rollforward
    methods can be used to roll the date to the nearest valid date
    before/after the date.

    DateOffsets can be created to move dates forward a given number of
    valid dates.  For example, Bday(2) can be added to a date to move
    it two business days forward.  If the date does not start on a
    valid date, first it is moved to a valid date.  Thus pseudo code
    is:

    def __add__(date):
      date = rollback(date) # does nothing if date is valid
      return date + <n number of periods>

    When a date offset is created for a negative number of periods,
    the date is first rolled forward.  The pseudo code is:

    def __add__(date):
      date = rollforward(date) # does nothing is date is valid
      return date + <n number of periods>

    Zero presents a problem.  Should it roll forward or back?  We
    arbitrarily have it rollforward:

    date + BDay(0) == BDay.rollforward(date)

    Since 0 is a bit weird, we suggest avoiding its use.

    Parameters
    ----------
    n : int, default 1
        The number of time periods the offset represents.
    normalize : bool, default False
        Whether to round the result of a DateOffset addition down to the
        previous midnight.
    **kwds
        Temporal parameter that add to or replace the offset value.

        Parameters that **add** to the offset (like Timedelta):

        - years
        - months
        - weeks
        - days
        - hours
        - minutes
        - seconds
        - microseconds
        - nanoseconds

        Parameters that **replace** the offset value:

        - year
        - month
        - day
        - weekday
        - hour
        - minute
        - second
        - microsecond
        - nanosecond.

    See Also
    --------
    dateutil.relativedelta.relativedelta : The relativedelta type is designed
        to be applied to an existing datetime an can replace specific components of
        that datetime, or represents an interval of time.

    Examples
    --------
    >>> from pandas.tseries.offsets import DateOffset
    >>> ts = pd.Timestamp('2017-01-01 09:10:11')
    >>> ts + DateOffset(months=3)
    Timestamp('2017-04-01 09:10:11')

    >>> ts = pd.Timestamp('2017-01-01 09:10:11')
    >>> ts + DateOffset(months=2)
    Timestamp('2017-03-01 09:10:11')
    """

    pass


# --------------------------------------------------------------------


cdef class BusinessMixin(SingleConstructorOffset):
    """
    Mixin to business types to provide related functions.
    """

    cdef readonly:
        timedelta _offset
        # Only Custom subclasses use weekmask, holiday, calendar
        object weekmask, holidays, calendar

    def __init__(self, n=1, normalize=False, offset=timedelta(0)):
        BaseOffset.__init__(self, n, normalize)
        self._offset = offset

    cpdef _init_custom(self, weekmask, holidays, calendar):
        """
        Additional __init__ for Custom subclasses.
        """
        calendar, holidays = _get_calendar(
            weekmask=weekmask, holidays=holidays, calendar=calendar
        )
        # Custom offset instances are identified by the
        # following two attributes. See DateOffset._params()
        # holidays, weekmask
        self.weekmask = weekmask
        self.holidays = holidays
        self.calendar = calendar

    @property
    def offset(self):
        """
        Alias for self._offset.
        """
        # Alias for backward compat
        return self._offset

    def _repr_attrs(self) -> str:
        if self.offset:
            attrs = [f"offset={repr(self.offset)}"]
        else:
            attrs = []
        out = ""
        if attrs:
            out += ": " + ", ".join(attrs)
        return out

    cpdef __setstate__(self, state):
        # We need to use a cdef/cpdef method to set the readonly _offset attribute
        if "_offset" in state:
            self._offset = state.pop("_offset")
        elif "offset" in state:
            # Older (<0.22.0) versions have offset attribute instead of _offset
            self._offset = state.pop("offset")

        if self._prefix.startswith("C"):
            # i.e. this is a Custom class
            weekmask = state.pop("weekmask")
            holidays = state.pop("holidays")
            calendar, holidays = _get_calendar(weekmask=weekmask,
                                               holidays=holidays,
                                               calendar=None)
            self.weekmask = weekmask
            self.calendar = calendar
            self.holidays = holidays

        BaseOffset.__setstate__(self, state)


cdef class BusinessDay(BusinessMixin):
    """
    DateOffset subclass representing possibly n business days.
    """
    _period_dtype_code = PeriodDtypeCode.B
    _prefix = "B"
    _attributes = tuple(["n", "normalize", "offset"])

    cpdef __setstate__(self, state):
        self.n = state.pop("n")
        self.normalize = state.pop("normalize")
        if "_offset" in state:
            self._offset = state.pop("_offset")
        elif "offset" in state:
            self._offset = state.pop("offset")
        self._cache = state.pop("_cache", {})

    def _offset_str(self) -> str:
        def get_str(td):
            off_str = ""
            if td.days > 0:
                off_str += str(td.days) + "D"
            if td.seconds > 0:
                s = td.seconds
                hrs = int(s / 3600)
                if hrs != 0:
                    off_str += str(hrs) + "H"
                    s -= hrs * 3600
                mts = int(s / 60)
                if mts != 0:
                    off_str += str(mts) + "Min"
                    s -= mts * 60
                if s != 0:
                    off_str += str(s) + "s"
            if td.microseconds > 0:
                off_str += str(td.microseconds) + "us"
            return off_str

        if PyDelta_Check(self.offset):
            zero = timedelta(0, 0, 0)
            if self.offset >= zero:
                off_str = "+" + get_str(self.offset)
            else:
                off_str = "-" + get_str(-self.offset)
            return off_str
        else:
            return "+" + repr(self.offset)

    @apply_wraps
    def apply(self, other):
        if PyDateTime_Check(other):
            n = self.n
            wday = other.weekday()

            # avoid slowness below by operating on weeks first
            weeks = n // 5
            if n <= 0 and wday > 4:
                # roll forward
                n += 1

            n -= 5 * weeks

            # n is always >= 0 at this point
            if n == 0 and wday > 4:
                # roll back
                days = 4 - wday
            elif wday > 4:
                # roll forward
                days = (7 - wday) + (n - 1)
            elif wday + n <= 4:
                # shift by n days without leaving the current week
                days = n
            else:
                # shift by n days plus 2 to get past the weekend
                days = n + 2

            result = other + timedelta(days=7 * weeks + days)
            if self.offset:
                result = result + self.offset
            return result

        elif PyDelta_Check(other) or isinstance(other, Tick):
            return BusinessDay(
                self.n, offset=self.offset + other, normalize=self.normalize
            )
        else:
            raise ApplyTypeError(
                "Only know how to combine business day with datetime or timedelta."
            )

    @apply_index_wraps
    def apply_index(self, dtindex):
        i8other = dtindex.asi8
        time = (i8other % DAY_NANOS).view("timedelta64[ns]")

        # to_period rolls forward to next BDay; track and
        # reduce n where it does when rolling forward
        asper = dtindex.to_period("B")

        if self.n > 0:
            shifted = (dtindex.to_perioddelta("B") - time).asi8 != 0

            roll = np.where(shifted, self.n - 1, self.n)
            shifted = asper._addsub_int_array(roll, operator.add)
        else:
            # Integer addition is deprecated, so we use _time_shift directly
            roll = self.n
            shifted = asper._time_shift(roll)

        result = shifted.to_timestamp() + time
        return result

    def is_on_offset(self, dt) -> bool:
        if self.normalize and not _is_normalized(dt):
            return False
        return dt.weekday() < 5


cdef class BusinessHour(BusinessMixin):
    """
    DateOffset subclass representing possibly n business hours.
    """

    _prefix = "BH"
    _anchor = 0
    _attributes = tuple(["n", "normalize", "start", "end", "offset"])
    _adjust_dst = False

    cdef readonly:
        tuple start, end

    def __init__(
            self, n=1, normalize=False, start="09:00", end="17:00", offset=timedelta(0)
        ):
        BusinessMixin.__init__(self, n, normalize, offset)

        # must be validated here to equality check
        if np.ndim(start) == 0:
            # i.e. not is_list_like
            start = [start]
        if not len(start):
            raise ValueError("Must include at least 1 start time")

        if np.ndim(end) == 0:
            # i.e. not is_list_like
            end = [end]
        if not len(end):
            raise ValueError("Must include at least 1 end time")

        start = np.array([_validate_business_time(x) for x in start])
        end = np.array([_validate_business_time(x) for x in end])

        # Validation of input
        if len(start) != len(end):
            raise ValueError("number of starting time and ending time must be the same")
        num_openings = len(start)

        # sort starting and ending time by starting time
        index = np.argsort(start)

        # convert to tuple so that start and end are hashable
        start = tuple(start[index])
        end = tuple(end[index])

        total_secs = 0
        for i in range(num_openings):
            total_secs += self._get_business_hours_by_sec(start[i], end[i])
            total_secs += self._get_business_hours_by_sec(
                end[i], start[(i + 1) % num_openings]
            )
        if total_secs != 24 * 60 * 60:
            raise ValueError(
                "invalid starting and ending time(s): "
                "opening hours should not touch or overlap with "
                "one another"
            )

        self.start = start
        self.end = end

    cpdef __setstate__(self, state):
        start = state.pop("start")
        start = (start,) if np.ndim(start) == 0 else tuple(start)
        end = state.pop("end")
        end = (end,) if np.ndim(end) == 0 else tuple(end)
        self.start = start
        self.end = end

        state.pop("kwds", {})
        state.pop("next_bday", None)
        BusinessMixin.__setstate__(self, state)

    def _repr_attrs(self) -> str:
        out = super()._repr_attrs()
        hours = ",".join(
            f'{st.strftime("%H:%M")}-{en.strftime("%H:%M")}'
            for st, en in zip(self.start, self.end)
        )
        attrs = [f"{self._prefix}={hours}"]
        out += ": " + ", ".join(attrs)
        return out

    def _get_business_hours_by_sec(self, start, end):
        """
        Return business hours in a day by seconds.
        """
        # create dummy datetime to calculate business hours in a day
        dtstart = datetime(2014, 4, 1, start.hour, start.minute)
        day = 1 if start < end else 2
        until = datetime(2014, 4, day, end.hour, end.minute)
        return int((until - dtstart).total_seconds())

    def _get_closing_time(self, dt):
        """
        Get the closing time of a business hour interval by its opening time.

        Parameters
        ----------
        dt : datetime
            Opening time of a business hour interval.

        Returns
        -------
        result : datetime
            Corresponding closing time.
        """
        for i, st in enumerate(self.start):
            if st.hour == dt.hour and st.minute == dt.minute:
                return dt + timedelta(
                    seconds=self._get_business_hours_by_sec(st, self.end[i])
                )
        assert False

    @cache_readonly
    def next_bday(self):
        """
        Used for moving to next business day.
        """
        if self.n >= 0:
            nb_offset = 1
        else:
            nb_offset = -1
        if self._prefix.startswith("C"):
            # CustomBusinessHour
            return CustomBusinessDay(
                n=nb_offset,
                weekmask=self.weekmask,
                holidays=self.holidays,
                calendar=self.calendar,
            )
        else:
            return BusinessDay(n=nb_offset)

    def _next_opening_time(self, other, sign=1):
        """
        If self.n and sign have the same sign, return the earliest opening time
        later than or equal to current time.
        Otherwise the latest opening time earlier than or equal to current
        time.

        Opening time always locates on BusinessDay.
        However, closing time may not if business hour extends over midnight.

        Parameters
        ----------
        other : datetime
            Current time.
        sign : int, default 1.
            Either 1 or -1. Going forward in time if it has the same sign as
            self.n. Going backward in time otherwise.

        Returns
        -------
        result : datetime
            Next opening time.
        """
        earliest_start = self.start[0]
        latest_start = self.start[-1]

        if not self.next_bday.is_on_offset(other):
            # today is not business day
            other = other + sign * self.next_bday
            if self.n * sign >= 0:
                hour, minute = earliest_start.hour, earliest_start.minute
            else:
                hour, minute = latest_start.hour, latest_start.minute
        else:
            if self.n * sign >= 0:
                if latest_start < other.time():
                    # current time is after latest starting time in today
                    other = other + sign * self.next_bday
                    hour, minute = earliest_start.hour, earliest_start.minute
                else:
                    # find earliest starting time no earlier than current time
                    for st in self.start:
                        if other.time() <= st:
                            hour, minute = st.hour, st.minute
                            break
            else:
                if other.time() < earliest_start:
                    # current time is before earliest starting time in today
                    other = other + sign * self.next_bday
                    hour, minute = latest_start.hour, latest_start.minute
                else:
                    # find latest starting time no later than current time
                    for st in reversed(self.start):
                        if other.time() >= st:
                            hour, minute = st.hour, st.minute
                            break

        return datetime(other.year, other.month, other.day, hour, minute)

    def _prev_opening_time(self, other):
        """
        If n is positive, return the latest opening time earlier than or equal
        to current time.
        Otherwise the earliest opening time later than or equal to current
        time.

        Parameters
        ----------
        other : datetime
            Current time.

        Returns
        -------
        result : datetime
            Previous opening time.
        """
        return self._next_opening_time(other, sign=-1)

    @apply_wraps
    def rollback(self, dt):
        """
        Roll provided date backward to next offset only if not on offset.
        """
        if not self.is_on_offset(dt):
            if self.n >= 0:
                dt = self._prev_opening_time(dt)
            else:
                dt = self._next_opening_time(dt)
            return self._get_closing_time(dt)
        return dt

    @apply_wraps
    def rollforward(self, dt):
        """
        Roll provided date forward to next offset only if not on offset.
        """
        if not self.is_on_offset(dt):
            if self.n >= 0:
                return self._next_opening_time(dt)
            else:
                return self._prev_opening_time(dt)
        return dt

    @apply_wraps
    def apply(self, other):
        if PyDateTime_Check(other):
            # used for detecting edge condition
            nanosecond = getattr(other, "nanosecond", 0)
            # reset timezone and nanosecond
            # other may be a Timestamp, thus not use replace
            other = datetime(
                other.year,
                other.month,
                other.day,
                other.hour,
                other.minute,
                other.second,
                other.microsecond,
            )
            n = self.n

            # adjust other to reduce number of cases to handle
            if n >= 0:
                if other.time() in self.end or not self._is_on_offset(other):
                    other = self._next_opening_time(other)
            else:
                if other.time() in self.start:
                    # adjustment to move to previous business day
                    other = other - timedelta(seconds=1)
                if not self._is_on_offset(other):
                    other = self._next_opening_time(other)
                    other = self._get_closing_time(other)

            # get total business hours by sec in one business day
            businesshours = sum(
                self._get_business_hours_by_sec(st, en)
                for st, en in zip(self.start, self.end)
            )

            bd, r = divmod(abs(n * 60), businesshours // 60)
            if n < 0:
                bd, r = -bd, -r

            # adjust by business days first
            if bd != 0:
                if self._prefix.startswith("C"):
                    # GH#30593 this is a Custom offset
                    skip_bd = CustomBusinessDay(
                        n=bd,
                        weekmask=self.weekmask,
                        holidays=self.holidays,
                        calendar=self.calendar,
                    )
                else:
                    skip_bd = BusinessDay(n=bd)
                # midnight business hour may not on BusinessDay
                if not self.next_bday.is_on_offset(other):
                    prev_open = self._prev_opening_time(other)
                    remain = other - prev_open
                    other = prev_open + skip_bd + remain
                else:
                    other = other + skip_bd

            # remaining business hours to adjust
            bhour_remain = timedelta(minutes=r)

            if n >= 0:
                while bhour_remain != timedelta(0):
                    # business hour left in this business time interval
                    bhour = (
                        self._get_closing_time(self._prev_opening_time(other)) - other
                    )
                    if bhour_remain < bhour:
                        # finish adjusting if possible
                        other += bhour_remain
                        bhour_remain = timedelta(0)
                    else:
                        # go to next business time interval
                        bhour_remain -= bhour
                        other = self._next_opening_time(other + bhour)
            else:
                while bhour_remain != timedelta(0):
                    # business hour left in this business time interval
                    bhour = self._next_opening_time(other) - other
                    if (
                        bhour_remain > bhour
                        or bhour_remain == bhour
                        and nanosecond != 0
                    ):
                        # finish adjusting if possible
                        other += bhour_remain
                        bhour_remain = timedelta(0)
                    else:
                        # go to next business time interval
                        bhour_remain -= bhour
                        other = self._get_closing_time(
                            self._next_opening_time(
                                other + bhour - timedelta(seconds=1)
                            )
                        )

            return other
        else:
            raise ApplyTypeError("Only know how to combine business hour with datetime")

    def is_on_offset(self, dt):
        if self.normalize and not _is_normalized(dt):
            return False

        if dt.tzinfo is not None:
            dt = datetime(
                dt.year, dt.month, dt.day, dt.hour, dt.minute, dt.second, dt.microsecond
            )
        # Valid BH can be on the different BusinessDay during midnight
        # Distinguish by the time spent from previous opening time
        return self._is_on_offset(dt)

    def _is_on_offset(self, dt):
        """
        Slight speedups using calculated values.
        """
        # if self.normalize and not _is_normalized(dt):
        #     return False
        # Valid BH can be on the different BusinessDay during midnight
        # Distinguish by the time spent from previous opening time
        if self.n >= 0:
            op = self._prev_opening_time(dt)
        else:
            op = self._next_opening_time(dt)
        span = (dt - op).total_seconds()
        businesshours = 0
        for i, st in enumerate(self.start):
            if op.hour == st.hour and op.minute == st.minute:
                businesshours = self._get_business_hours_by_sec(st, self.end[i])
        if span <= businesshours:
            return True
        else:
            return False


cdef class WeekOfMonthMixin(SingleConstructorOffset):
    """
    Mixin for methods common to WeekOfMonth and LastWeekOfMonth.
    """

    cdef readonly:
        int weekday, week

    def __init__(self, n=1, normalize=False, weekday=0):
        BaseOffset.__init__(self, n, normalize)
        self.weekday = weekday

        if weekday < 0 or weekday > 6:
            raise ValueError(f"Day must be 0<=day<=6, got {weekday}")

    @apply_wraps
    def apply(self, other):
        compare_day = self._get_offset_day(other)

        months = self.n
        if months > 0 and compare_day > other.day:
            months -= 1
        elif months <= 0 and compare_day < other.day:
            months += 1

        shifted = shift_month(other, months, "start")
        to_day = self._get_offset_day(shifted)
        return shift_day(shifted, to_day - shifted.day)

    def is_on_offset(self, dt) -> bool:
        if self.normalize and not _is_normalized(dt):
            return False
        return dt.day == self._get_offset_day(dt)

    @property
    def rule_code(self) -> str:
        weekday = int_to_weekday.get(self.weekday, "")
        if self.week == -1:
            # LastWeekOfMonth
            return f"{self._prefix}-{weekday}"
        return f"{self._prefix}-{self.week + 1}{weekday}"


# ----------------------------------------------------------------------
# Year-Based Offset Classes

cdef class YearOffset(SingleConstructorOffset):
    """
    DateOffset that just needs a month.
    """
    _attributes = tuple(["n", "normalize", "month"])

    # _default_month: int  # FIXME: python annotation here breaks things

    cdef readonly:
        int month

    def __init__(self, n=1, normalize=False, month=None):
        BaseOffset.__init__(self, n, normalize)

        month = month if month is not None else self._default_month
        self.month = month

        if month < 1 or month > 12:
            raise ValueError("Month must go from 1 to 12")

    cpdef __setstate__(self, state):
        self.month = state.pop("month")
        self.n = state.pop("n")
        self.normalize = state.pop("normalize")
        self._cache = {}

    @classmethod
    def _from_name(cls, suffix=None):
        kwargs = {}
        if suffix:
            kwargs["month"] = MONTH_TO_CAL_NUM[suffix]
        return cls(**kwargs)

    @property
    def rule_code(self) -> str:
        month = MONTH_ALIASES[self.month]
        return f"{self._prefix}-{month}"

    def is_on_offset(self, dt) -> bool:
        if self.normalize and not _is_normalized(dt):
            return False
        return dt.month == self.month and dt.day == self._get_offset_day(dt)

    def _get_offset_day(self, other) -> int:
        # override BaseOffset method to use self.month instead of other.month
        # TODO: there may be a more performant way to do this
        return get_day_of_month(
            other.replace(month=self.month), self._day_opt
        )

    @apply_wraps
    def apply(self, other):
        years = roll_yearday(other, self.n, self.month, self._day_opt)
        months = years * 12 + (self.month - other.month)
        return shift_month(other, months, self._day_opt)

    @apply_index_wraps
    def apply_index(self, dtindex):
        shifted = shift_quarters(
            dtindex.asi8, self.n, self.month, self._day_opt, modby=12
        )
        return shifted


cdef class BYearEnd(YearOffset):
    """
    DateOffset increments between the last business day of the year.

    Examples
    --------
    >>> from pandas.tseries.offset import BYearEnd
    >>> ts = pd.Timestamp('2020-05-24 05:01:15')
    >>> ts - BYearEnd()
    Timestamp('2019-12-31 05:01:15')
    >>> ts + BYearEnd()
    Timestamp('2020-12-31 05:01:15')
    >>> ts + BYearEnd(3)
    Timestamp('2022-12-30 05:01:15')
    >>> ts + BYearEnd(-3)
    Timestamp('2017-12-29 05:01:15')
    >>> ts + BYearEnd(month=11)
    Timestamp('2020-11-30 05:01:15')
    """

    _outputName = "BusinessYearEnd"
    _default_month = 12
    _prefix = "BA"
    _day_opt = "business_end"


cdef class BYearBegin(YearOffset):
    """
    DateOffset increments between the first business day of the year.

    Examples
    --------
    >>> from pandas.tseries.offset import BYearBegin
    >>> ts = pd.Timestamp('2020-05-24 05:01:15')
    >>> ts + BYearBegin()
    Timestamp('2021-01-01 05:01:15')
    >>> ts - BYearBegin()
    Timestamp('2020-01-01 05:01:15')
    >>> ts + BYearBegin(-1)
    Timestamp('2020-01-01 05:01:15')
    >>> ts + BYearBegin(2)
    Timestamp('2022-01-03 05:01:15')
    """

    _outputName = "BusinessYearBegin"
    _default_month = 1
    _prefix = "BAS"
    _day_opt = "business_start"


cdef class YearEnd(YearOffset):
    """
    DateOffset increments between calendar year ends.
    """

    _default_month = 12
    _prefix = "A"
    _day_opt = "end"

    cdef readonly:
        int _period_dtype_code

    def __init__(self, n=1, normalize=False, month=None):
        # Because YearEnd can be the freq for a Period, define its
        #  _period_dtype_code at construction for performance
        YearOffset.__init__(self, n, normalize, month)
        self._period_dtype_code = PeriodDtypeCode.A + self.month % 12


cdef class YearBegin(YearOffset):
    """
    DateOffset increments between calendar year begin dates.
    """

    _default_month = 1
    _prefix = "AS"
    _day_opt = "start"


# ----------------------------------------------------------------------
# Quarter-Based Offset Classes

cdef class QuarterOffset(SingleConstructorOffset):
    _attributes = tuple(["n", "normalize", "startingMonth"])
    # TODO: Consider combining QuarterOffset and YearOffset __init__ at some
    #       point.  Also apply_index, is_on_offset, rule_code if
    #       startingMonth vs month attr names are resolved

    # FIXME: python annotations here breaks things
    # _default_startingMonth: int
    # _from_name_startingMonth: int

    cdef readonly:
        int startingMonth

    def __init__(self, n=1, normalize=False, startingMonth=None):
        BaseOffset.__init__(self, n, normalize)

        if startingMonth is None:
            startingMonth = self._default_startingMonth
        self.startingMonth = startingMonth

    cpdef __setstate__(self, state):
        self.startingMonth = state.pop("startingMonth")
        self.n = state.pop("n")
        self.normalize = state.pop("normalize")

    @classmethod
    def _from_name(cls, suffix=None):
        kwargs = {}
        if suffix:
            kwargs["startingMonth"] = MONTH_TO_CAL_NUM[suffix]
        else:
            if cls._from_name_startingMonth is not None:
                kwargs["startingMonth"] = cls._from_name_startingMonth
        return cls(**kwargs)

    @property
    def rule_code(self) -> str:
        month = MONTH_ALIASES[self.startingMonth]
        return f"{self._prefix}-{month}"

    def is_anchored(self) -> bool:
        return self.n == 1 and self.startingMonth is not None

    def is_on_offset(self, dt) -> bool:
        if self.normalize and not _is_normalized(dt):
            return False
        mod_month = (dt.month - self.startingMonth) % 3
        return mod_month == 0 and dt.day == self._get_offset_day(dt)

    @apply_wraps
    def apply(self, other):
        # months_since: find the calendar quarter containing other.month,
        # e.g. if other.month == 8, the calendar quarter is [Jul, Aug, Sep].
        # Then find the month in that quarter containing an is_on_offset date for
        # self.  `months_since` is the number of months to shift other.month
        # to get to this on-offset month.
        months_since = other.month % 3 - self.startingMonth % 3
        qtrs = roll_qtrday(
            other, self.n, self.startingMonth, day_opt=self._day_opt, modby=3
        )
        months = qtrs * 3 - months_since
        return shift_month(other, months, self._day_opt)

    @apply_index_wraps
    def apply_index(self, dtindex):
        shifted = shift_quarters(
            dtindex.asi8, self.n, self.startingMonth, self._day_opt
        )
        return shifted


cdef class BQuarterEnd(QuarterOffset):
    """
    DateOffset increments between the last business day of each Quarter.

    startingMonth = 1 corresponds to dates like 1/31/2007, 4/30/2007, ...
    startingMonth = 2 corresponds to dates like 2/28/2007, 5/31/2007, ...
    startingMonth = 3 corresponds to dates like 3/30/2007, 6/29/2007, ...

    Examples
    --------
    >>> from pandas.tseries.offset import BQuarterEnd
    >>> ts = pd.Timestamp('2020-05-24 05:01:15')
    >>> ts + BQuarterEnd()
    Timestamp('2020-06-30 05:01:15')
    >>> ts + BQuarterEnd(2)
    Timestamp('2020-09-30 05:01:15')
    >>> ts + BQuarterEnd(1, startingMonth=2)
    Timestamp('2020-05-29 05:01:15')
    >>> ts + BQuarterEnd(startingMonth=2)
    Timestamp('2020-05-29 05:01:15')
    """
    _outputName = "BusinessQuarterEnd"
    _default_startingMonth = 3
    _from_name_startingMonth = 12
    _prefix = "BQ"
    _day_opt = "business_end"


cdef class BQuarterBegin(QuarterOffset):
    """
    DateOffset increments between the first business day of each Quarter.

    startingMonth = 1 corresponds to dates like 1/01/2007, 4/01/2007, ...
    startingMonth = 2 corresponds to dates like 2/01/2007, 5/01/2007, ...
    startingMonth = 3 corresponds to dates like 3/01/2007, 6/01/2007, ...

    Examples
    --------
    >>> from pandas.tseries.offset import BQuarterBegin
    >>> ts = pd.Timestamp('2020-05-24 05:01:15')
    >>> ts + BQuarterBegin()
    Timestamp('2020-06-01 05:01:15')
    >>> ts + BQuarterBegin(2)
    Timestamp('2020-09-01 05:01:15')
    >>> ts + BQuarterBegin(startingMonth=2)
    Timestamp('2020-08-03 05:01:15')
    >>> ts + BQuarterBegin(-1)
    Timestamp('2020-03-02 05:01:15')
    """
    _outputName = "BusinessQuarterBegin"
    _default_startingMonth = 3
    _from_name_startingMonth = 1
    _prefix = "BQS"
    _day_opt = "business_start"


cdef class QuarterEnd(QuarterOffset):
    """
    DateOffset increments between Quarter end dates.

    startingMonth = 1 corresponds to dates like 1/31/2007, 4/30/2007, ...
    startingMonth = 2 corresponds to dates like 2/28/2007, 5/31/2007, ...
    startingMonth = 3 corresponds to dates like 3/31/2007, 6/30/2007, ...
    """
    _outputName = "QuarterEnd"
    _default_startingMonth = 3
    _prefix = "Q"
    _day_opt = "end"

    cdef readonly:
        int _period_dtype_code

    def __init__(self, n=1, normalize=False, startingMonth=None):
        # Because QuarterEnd can be the freq for a Period, define its
        #  _period_dtype_code at construction for performance
        QuarterOffset.__init__(self, n, normalize, startingMonth)
        self._period_dtype_code = PeriodDtypeCode.Q_DEC + self.startingMonth % 12

cdef class QuarterBegin(QuarterOffset):
    """
    DateOffset increments between Quarter start dates.

    startingMonth = 1 corresponds to dates like 1/01/2007, 4/01/2007, ...
    startingMonth = 2 corresponds to dates like 2/01/2007, 5/01/2007, ...
    startingMonth = 3 corresponds to dates like 3/01/2007, 6/01/2007, ...
    """
    _outputName = "QuarterBegin"
    _default_startingMonth = 3
    _from_name_startingMonth = 1
    _prefix = "QS"
    _day_opt = "start"


# ----------------------------------------------------------------------
# Month-Based Offset Classes

cdef class MonthOffset(SingleConstructorOffset):
    def is_on_offset(self, dt) -> bool:
        if self.normalize and not _is_normalized(dt):
            return False
        return dt.day == self._get_offset_day(dt)

    @apply_wraps
    def apply(self, other):
        compare_day = self._get_offset_day(other)
        n = roll_convention(other.day, self.n, compare_day)
        return shift_month(other, n, self._day_opt)

    @apply_index_wraps
    def apply_index(self, dtindex):
        shifted = shift_months(dtindex.asi8, self.n, self._day_opt)
        return shifted

    cpdef __setstate__(self, state):
        state.pop("_use_relativedelta", False)
        state.pop("offset", None)
        state.pop("_offset", None)
        state.pop("kwds", {})

        BaseOffset.__setstate__(self, state)


cdef class MonthEnd(MonthOffset):
    """
    DateOffset of one month end.
    """
    _period_dtype_code = PeriodDtypeCode.M
    _prefix = "M"
    _day_opt = "end"


cdef class MonthBegin(MonthOffset):
    """
    DateOffset of one month at beginning.
    """
    _prefix = "MS"
    _day_opt = "start"


cdef class BusinessMonthEnd(MonthOffset):
    """
    DateOffset increments between the last business day of the month

    Examples
    --------
    >>> from pandas.tseries.offset import BMonthEnd
    >>> ts = pd.Timestamp('2020-05-24 05:01:15')
    >>> ts + BMonthEnd()
    Timestamp('2020-05-29 05:01:15')
    >>> ts + BMonthEnd(2)
    Timestamp('2020-06-30 05:01:15')
    >>> ts + BMonthEnd(-2)
    Timestamp('2020-03-31 05:01:15')
    """
    _prefix = "BM"
    _day_opt = "business_end"


cdef class BusinessMonthBegin(MonthOffset):
    """
    DateOffset of one month at the first business day.

    Examples
    --------
    >>> from pandas.tseries.offset import BMonthBegin
    >>> ts=pd.Timestamp('2020-05-24 05:01:15')
    >>> ts + BMonthBegin()
    Timestamp('2020-06-01 05:01:15')
    >>> ts + BMonthBegin(2)
    Timestamp('2020-07-01 05:01:15')
    >>> ts + BMonthBegin(-3)
    Timestamp('2020-03-02 05:01:15')
    """
    _prefix = "BMS"
    _day_opt = "business_start"


# ---------------------------------------------------------------------
# Semi-Month Based Offsets

cdef class SemiMonthOffset(SingleConstructorOffset):
    _default_day_of_month = 15
    _min_day_of_month = 2
    _attributes = tuple(["n", "normalize", "day_of_month"])

    cdef readonly:
        int day_of_month

    def __init__(self, n=1, normalize=False, day_of_month=None):
        BaseOffset.__init__(self, n, normalize)

        if day_of_month is None:
            day_of_month = self._default_day_of_month

        self.day_of_month = int(day_of_month)
        if not self._min_day_of_month <= self.day_of_month <= 27:
            raise ValueError(
                "day_of_month must be "
                f"{self._min_day_of_month}<=day_of_month<=27, "
                f"got {self.day_of_month}"
            )

    cpdef __setstate__(self, state):
        self.n = state.pop("n")
        self.normalize = state.pop("normalize")
        self.day_of_month = state.pop("day_of_month")

    @classmethod
    def _from_name(cls, suffix=None):
        return cls(day_of_month=suffix)

    @property
    def rule_code(self) -> str:
        suffix = f"-{self.day_of_month}"
        return self._prefix + suffix

    @apply_wraps
    def apply(self, other):
        # shift `other` to self.day_of_month, incrementing `n` if necessary
        n = roll_convention(other.day, self.n, self.day_of_month)

        days_in_month = get_days_in_month(other.year, other.month)

        # For SemiMonthBegin on other.day == 1 and
        # SemiMonthEnd on other.day == days_in_month,
        # shifting `other` to `self.day_of_month` _always_ requires
        # incrementing/decrementing `n`, regardless of whether it is
        # initially positive.
        if type(self) is SemiMonthBegin and (self.n <= 0 and other.day == 1):
            n -= 1
        elif type(self) is SemiMonthEnd and (self.n > 0 and other.day == days_in_month):
            n += 1

        return self._apply(n, other)

    def _apply(self, n, other):
        """
        Handle specific apply logic for child classes.
        """
        raise NotImplementedError(self)

    @apply_index_wraps
    def apply_index(self, dtindex):
        # determine how many days away from the 1st of the month we are

        dti = dtindex
        i8other = dtindex.asi8
        days_from_start = dtindex.to_perioddelta("M").asi8
        delta = Timedelta(days=self.day_of_month - 1).value

        # get boolean array for each element before the day_of_month
        before_day_of_month = days_from_start < delta

        # get boolean array for each element after the day_of_month
        after_day_of_month = days_from_start > delta

        # determine the correct n for each date in dtindex
        roll = self._get_roll(i8other, before_day_of_month, after_day_of_month)

        # isolate the time since it will be striped away one the next line
        time = (i8other % DAY_NANOS).view("timedelta64[ns]")

        # apply the correct number of months

        # integer-array addition on PeriodIndex is deprecated,
        #  so we use _addsub_int_array directly
        asper = dtindex.to_period("M")

        shifted = asper._addsub_int_array(roll // 2, operator.add)
        dtindex = type(dti)(shifted.to_timestamp())
        dt64other = np.asarray(dtindex)

        # apply the correct day
        dt64result = self._apply_index_days(dt64other, roll)

        return dt64result + time

    def _get_roll(self, i8other, before_day_of_month, after_day_of_month):
        """
        Return an array with the correct n for each date in dtindex.

        The roll array is based on the fact that dtindex gets rolled back to
        the first day of the month.
        """
        # before_day_of_month and after_day_of_month are ndarray[bool]
        raise NotImplementedError

    def _apply_index_days(self, dt64other, roll):
        """
        Apply the correct day for each date in dt64other.
        """
        raise NotImplementedError


cdef class SemiMonthEnd(SemiMonthOffset):
    """
    Two DateOffset's per month repeating on the last
    day of the month and day_of_month.

    Parameters
    ----------
    n : int
    normalize : bool, default False
    day_of_month : int, {1, 3,...,27}, default 15
    """

    _prefix = "SM"
    _min_day_of_month = 1

    def is_on_offset(self, dt) -> bool:
        if self.normalize and not _is_normalized(dt):
            return False
        days_in_month = get_days_in_month(dt.year, dt.month)
        return dt.day in (self.day_of_month, days_in_month)

    def _apply(self, n, other):
        months = n // 2
        day = 31 if n % 2 else self.day_of_month
        return shift_month(other, months, day)

    def _get_roll(self, i8other, before_day_of_month, after_day_of_month):
        # before_day_of_month and after_day_of_month are ndarray[bool]
        n = self.n
        is_month_end = get_start_end_field(i8other, "is_month_end")
        if n > 0:
            roll_end = np.where(is_month_end, 1, 0)
            roll_before = np.where(before_day_of_month, n, n + 1)
            roll = roll_end + roll_before
        elif n == 0:
            roll_after = np.where(after_day_of_month, 2, 0)
            roll_before = np.where(~after_day_of_month, 1, 0)
            roll = roll_before + roll_after
        else:
            roll = np.where(after_day_of_month, n + 2, n + 1)
        return roll

    def _apply_index_days(self, dt64other, roll):
        """
        Add days portion of offset to dt64other.

        Parameters
        ----------
        dt64other : ndarray[datetime64[ns]]
        roll : ndarray[int64_t]

        Returns
        -------
        ndarray[datetime64[ns]]
        """
        nanos = (roll % 2) * Timedelta(days=self.day_of_month).value
        dt64other += nanos.astype("timedelta64[ns]")
        return dt64other + Timedelta(days=-1)


cdef class SemiMonthBegin(SemiMonthOffset):
    """
    Two DateOffset's per month repeating on the first
    day of the month and day_of_month.

    Parameters
    ----------
    n : int
    normalize : bool, default False
    day_of_month : int, {2, 3,...,27}, default 15
    """

    _prefix = "SMS"

    def is_on_offset(self, dt) -> bool:
        if self.normalize and not _is_normalized(dt):
            return False
        return dt.day in (1, self.day_of_month)

    def _apply(self, n, other):
        months = n // 2 + n % 2
        day = 1 if n % 2 else self.day_of_month
        return shift_month(other, months, day)

    def _get_roll(self, i8other, before_day_of_month, after_day_of_month):
        # before_day_of_month and after_day_of_month are ndarray[bool]
        n = self.n
        is_month_start = get_start_end_field(i8other, "is_month_start")
        if n > 0:
            roll = np.where(before_day_of_month, n, n + 1)
        elif n == 0:
            roll_start = np.where(is_month_start, 0, 1)
            roll_after = np.where(after_day_of_month, 1, 0)
            roll = roll_start + roll_after
        else:
            roll_after = np.where(after_day_of_month, n + 2, n + 1)
            roll_start = np.where(is_month_start, -1, 0)
            roll = roll_after + roll_start
        return roll

    def _apply_index_days(self, dt64other, roll):
        """
        Add days portion of offset to dt64other.

        Parameters
        ----------
        dt64other : ndarray[datetime64[ns]]
        roll : ndarray[int64_t]

        Returns
        -------
        ndarray[datetime64[ns]]
        """
        nanos = (roll % 2) * Timedelta(days=self.day_of_month - 1).value
        return dt64other + nanos.astype("timedelta64[ns]")


# ---------------------------------------------------------------------
# Week-Based Offset Classes


cdef class Week(SingleConstructorOffset):
    """
    Weekly offset.

    Parameters
    ----------f
    weekday : int, default None
        Always generate specific day of week. 0 for Monday.
    """

    _inc = timedelta(weeks=1)
    _prefix = "W"
    _attributes = tuple(["n", "normalize", "weekday"])

    cdef readonly:
        object weekday  # int or None
        int _period_dtype_code

    def __init__(self, n=1, normalize=False, weekday=None):
        BaseOffset.__init__(self, n, normalize)
        self.weekday = weekday

        if self.weekday is not None:
            if self.weekday < 0 or self.weekday > 6:
                raise ValueError(f"Day must be 0<=day<=6, got {self.weekday}")

            self._period_dtype_code = PeriodDtypeCode.W_SUN + (weekday + 1) % 7

    cpdef __setstate__(self, state):
        self.n = state.pop("n")
        self.normalize = state.pop("normalize")
        self.weekday = state.pop("weekday")
        self._cache = state.pop("_cache", {})

    def is_anchored(self) -> bool:
        return self.n == 1 and self.weekday is not None

    @apply_wraps
    def apply(self, other):
        if self.weekday is None:
            return other + self.n * self._inc

        if not PyDateTime_Check(other):
            raise TypeError(
                f"Cannot add {type(other).__name__} to {type(self).__name__}"
            )

        k = self.n
        otherDay = other.weekday()
        if otherDay != self.weekday:
            other = other + timedelta((self.weekday - otherDay) % 7)
            if k > 0:
                k -= 1

        return other + timedelta(weeks=k)

    @apply_index_wraps
    def apply_index(self, dtindex):
        if self.weekday is None:
            td = timedelta(days=7 * self.n)
            td64 = np.timedelta64(td, "ns")
            return dtindex + td64
        else:
            return self._end_apply_index(dtindex)

    def _end_apply_index(self, dtindex):
        """
        Add self to the given DatetimeIndex, specialized for case where
        self.weekday is non-null.

        Parameters
        ----------
        dtindex : DatetimeIndex

        Returns
        -------
        result : DatetimeIndex
        """
        i8other = dtindex.asi8
        off = (i8other % DAY_NANOS).view("timedelta64[ns]")

        base = self._period_dtype_code
        base_period = dtindex.to_period(base)

        if self.n > 0:
            # when adding, dates on end roll to next
            normed = dtindex - off + Timedelta(1, "D") - Timedelta(1, "ns")
            roll = np.where(
                base_period.to_timestamp(how="end") == normed, self.n, self.n - 1
            )
            # integer-array addition on PeriodIndex is deprecated,
            #  so we use _addsub_int_array directly
            shifted = base_period._addsub_int_array(roll, operator.add)
            base = shifted.to_timestamp(how="end")
        else:
            # integer addition on PeriodIndex is deprecated,
            #  so we use _time_shift directly
            roll = self.n
            base = base_period._time_shift(roll).to_timestamp(how="end")

        return base + off + Timedelta(1, "ns") - Timedelta(1, "D")

    def is_on_offset(self, dt) -> bool:
        if self.normalize and not _is_normalized(dt):
            return False
        elif self.weekday is None:
            return True
        return dt.weekday() == self.weekday

    @property
    def rule_code(self) -> str:
        suffix = ""
        if self.weekday is not None:
            weekday = int_to_weekday[self.weekday]
            suffix = f"-{weekday}"
        return self._prefix + suffix

    @classmethod
    def _from_name(cls, suffix=None):
        if not suffix:
            weekday = None
        else:
            weekday = weekday_to_int[suffix]
        return cls(weekday=weekday)


cdef class WeekOfMonth(WeekOfMonthMixin):
    """
    Describes monthly dates like "the Tuesday of the 2nd week of each month".

    Parameters
    ----------
    n : int
    week : int {0, 1, 2, 3, ...}, default 0
        A specific integer for the week of the month.
        e.g. 0 is 1st week of month, 1 is the 2nd week, etc.
    weekday : int {0, 1, ..., 6}, default 0
        A specific integer for the day of the week.

        - 0 is Monday
        - 1 is Tuesday
        - 2 is Wednesday
        - 3 is Thursday
        - 4 is Friday
        - 5 is Saturday
        - 6 is Sunday.
    """

    _prefix = "WOM"
    _attributes = tuple(["n", "normalize", "week", "weekday"])

    def __init__(self, n=1, normalize=False, week=0, weekday=0):
        WeekOfMonthMixin.__init__(self, n, normalize, weekday)
        self.week = week

        if self.week < 0 or self.week > 3:
            raise ValueError(f"Week must be 0<=week<=3, got {self.week}")

    cpdef __setstate__(self, state):
        self.n = state.pop("n")
        self.normalize = state.pop("normalize")
        self.weekday = state.pop("weekday")
        self.week = state.pop("week")

    def _get_offset_day(self, other: datetime) -> int:
        """
        Find the day in the same month as other that has the same
        weekday as self.weekday and is the self.week'th such day in the month.

        Parameters
        ----------
        other : datetime

        Returns
        -------
        day : int
        """
        mstart = datetime(other.year, other.month, 1)
        wday = mstart.weekday()
        shift_days = (self.weekday - wday) % 7
        return 1 + shift_days + self.week * 7

    @classmethod
    def _from_name(cls, suffix=None):
        if not suffix:
            raise ValueError(f"Prefix {repr(cls._prefix)} requires a suffix.")
        # TODO: handle n here...
        # only one digit weeks (1 --> week 0, 2 --> week 1, etc.)
        week = int(suffix[0]) - 1
        weekday = weekday_to_int[suffix[1:]]
        return cls(week=week, weekday=weekday)


cdef class LastWeekOfMonth(WeekOfMonthMixin):
    """
    Describes monthly dates in last week of month like "the last Tuesday of
    each month".

    Parameters
    ----------
    n : int, default 1
    weekday : int {0, 1, ..., 6}, default 0
        A specific integer for the day of the week.

        - 0 is Monday
        - 1 is Tuesday
        - 2 is Wednesday
        - 3 is Thursday
        - 4 is Friday
        - 5 is Saturday
        - 6 is Sunday.
    """

    _prefix = "LWOM"
    _attributes = tuple(["n", "normalize", "weekday"])

    def __init__(self, n=1, normalize=False, weekday=0):
        WeekOfMonthMixin.__init__(self, n, normalize, weekday)
        self.week = -1

        if self.n == 0:
            raise ValueError("N cannot be 0")

    cpdef __setstate__(self, state):
        self.n = state.pop("n")
        self.normalize = state.pop("normalize")
        self.weekday = state.pop("weekday")
        self.week = -1

    def _get_offset_day(self, other: datetime) -> int:
        """
        Find the day in the same month as other that has the same
        weekday as self.weekday and is the last such day in the month.

        Parameters
        ----------
        other: datetime

        Returns
        -------
        day: int
        """
        dim = get_days_in_month(other.year, other.month)
        mend = datetime(other.year, other.month, dim)
        wday = mend.weekday()
        shift_days = (wday - self.weekday) % 7
        return dim - shift_days

    @classmethod
    def _from_name(cls, suffix=None):
        if not suffix:
            raise ValueError(f"Prefix {repr(cls._prefix)} requires a suffix.")
        # TODO: handle n here...
        weekday = weekday_to_int[suffix]
        return cls(weekday=weekday)

# ---------------------------------------------------------------------
# Special Offset Classes

cdef class FY5253Mixin(SingleConstructorOffset):
    cdef readonly:
        int startingMonth
        int weekday
        str variation

    def __init__(
        self, n=1, normalize=False, weekday=0, startingMonth=1, variation="nearest"
    ):
        BaseOffset.__init__(self, n, normalize)
        self.startingMonth = startingMonth
        self.weekday = weekday
        self.variation = variation

        if self.n == 0:
            raise ValueError("N cannot be 0")

        if self.variation not in ["nearest", "last"]:
            raise ValueError(f"{self.variation} is not a valid variation")

    cpdef __setstate__(self, state):
        self.n = state.pop("n")
        self.normalize = state.pop("normalize")
        self.weekday = state.pop("weekday")
        self.variation = state.pop("variation")

    def is_anchored(self) -> bool:
        return (
            self.n == 1 and self.startingMonth is not None and self.weekday is not None
        )

    # --------------------------------------------------------------------
    # Name-related methods

    @property
    def rule_code(self) -> str:
        prefix = self._prefix
        suffix = self.get_rule_code_suffix()
        return f"{prefix}-{suffix}"

    def _get_suffix_prefix(self) -> str:
        if self.variation == "nearest":
            return "N"
        else:
            return "L"

    def get_rule_code_suffix(self) -> str:
        prefix = self._get_suffix_prefix()
        month = MONTH_ALIASES[self.startingMonth]
        weekday = int_to_weekday[self.weekday]
        return f"{prefix}-{month}-{weekday}"


cdef class FY5253(FY5253Mixin):
    """
    Describes 52-53 week fiscal year. This is also known as a 4-4-5 calendar.

    It is used by companies that desire that their
    fiscal year always end on the same day of the week.

    It is a method of managing accounting periods.
    It is a common calendar structure for some industries,
    such as retail, manufacturing and parking industry.

    For more information see:
    https://en.wikipedia.org/wiki/4-4-5_calendar

    The year may either:

    - end on the last X day of the Y month.
    - end on the last X day closest to the last day of the Y month.

    X is a specific day of the week.
    Y is a certain month of the year

    Parameters
    ----------
    n : int
    weekday : int {0, 1, ..., 6}, default 0
        A specific integer for the day of the week.

        - 0 is Monday
        - 1 is Tuesday
        - 2 is Wednesday
        - 3 is Thursday
        - 4 is Friday
        - 5 is Saturday
        - 6 is Sunday.

    startingMonth : int {1, 2, ... 12}, default 1
        The month in which the fiscal year ends.

    variation : str, default "nearest"
        Method of employing 4-4-5 calendar.

        There are two options:

        - "nearest" means year end is **weekday** closest to last day of month in year.
        - "last" means year end is final **weekday** of the final month in fiscal year.
    """

    _prefix = "RE"
    _attributes = tuple(["n", "normalize", "weekday", "startingMonth", "variation"])

    def is_on_offset(self, dt: datetime) -> bool:
        if self.normalize and not _is_normalized(dt):
            return False
        dt = datetime(dt.year, dt.month, dt.day)
        year_end = self.get_year_end(dt)

        if self.variation == "nearest":
            # We have to check the year end of "this" cal year AND the previous
            return year_end == dt or self.get_year_end(shift_month(dt, -1, None)) == dt
        else:
            return year_end == dt

    @apply_wraps
    def apply(self, other):
        norm = Timestamp(other).normalize()

        n = self.n
        prev_year = self.get_year_end(datetime(other.year - 1, self.startingMonth, 1))
        cur_year = self.get_year_end(datetime(other.year, self.startingMonth, 1))
        next_year = self.get_year_end(datetime(other.year + 1, self.startingMonth, 1))

        prev_year = localize_pydatetime(prev_year, other.tzinfo)
        cur_year = localize_pydatetime(cur_year, other.tzinfo)
        next_year = localize_pydatetime(next_year, other.tzinfo)

        # Note: next_year.year == other.year + 1, so we will always
        # have other < next_year
        if norm == prev_year:
            n -= 1
        elif norm == cur_year:
            pass
        elif n > 0:
            if norm < prev_year:
                n -= 2
            elif prev_year < norm < cur_year:
                n -= 1
            elif cur_year < norm < next_year:
                pass
        else:
            if cur_year < norm < next_year:
                n += 1
            elif prev_year < norm < cur_year:
                pass
            elif (
                norm.year == prev_year.year
                and norm < prev_year
                and prev_year - norm <= timedelta(6)
            ):
                # GH#14774, error when next_year.year == cur_year.year
                # e.g. prev_year == datetime(2004, 1, 3),
                # other == datetime(2004, 1, 1)
                n -= 1
            else:
                assert False

        shifted = datetime(other.year + n, self.startingMonth, 1)
        result = self.get_year_end(shifted)
        result = datetime(
            result.year,
            result.month,
            result.day,
            other.hour,
            other.minute,
            other.second,
            other.microsecond,
        )
        return result

    def get_year_end(self, dt):
        assert dt.tzinfo is None

        dim = get_days_in_month(dt.year, self.startingMonth)
        target_date = datetime(dt.year, self.startingMonth, dim)
        wkday_diff = self.weekday - target_date.weekday()
        if wkday_diff == 0:
            # year_end is the same for "last" and "nearest" cases
            return target_date

        if self.variation == "last":
            days_forward = (wkday_diff % 7) - 7

            # days_forward is always negative, so we always end up
            # in the same year as dt
            return target_date + timedelta(days=days_forward)
        else:
            # variation == "nearest":
            days_forward = wkday_diff % 7
            if days_forward <= 3:
                # The upcoming self.weekday is closer than the previous one
                return target_date + timedelta(days_forward)
            else:
                # The previous self.weekday is closer than the upcoming one
                return target_date + timedelta(days_forward - 7)

    @classmethod
    def _parse_suffix(cls, varion_code, startingMonth_code, weekday_code):
        if varion_code == "N":
            variation = "nearest"
        elif varion_code == "L":
            variation = "last"
        else:
            raise ValueError(f"Unable to parse varion_code: {varion_code}")

        startingMonth = MONTH_TO_CAL_NUM[startingMonth_code]
        weekday = weekday_to_int[weekday_code]

        return {
            "weekday": weekday,
            "startingMonth": startingMonth,
            "variation": variation,
        }

    @classmethod
    def _from_name(cls, *args):
        return cls(**cls._parse_suffix(*args))


cdef class FY5253Quarter(FY5253Mixin):
    """
    DateOffset increments between business quarter dates
    for 52-53 week fiscal year (also known as a 4-4-5 calendar).

    It is used by companies that desire that their
    fiscal year always end on the same day of the week.

    It is a method of managing accounting periods.
    It is a common calendar structure for some industries,
    such as retail, manufacturing and parking industry.

    For more information see:
    https://en.wikipedia.org/wiki/4-4-5_calendar

    The year may either:

    - end on the last X day of the Y month.
    - end on the last X day closest to the last day of the Y month.

    X is a specific day of the week.
    Y is a certain month of the year

    startingMonth = 1 corresponds to dates like 1/31/2007, 4/30/2007, ...
    startingMonth = 2 corresponds to dates like 2/28/2007, 5/31/2007, ...
    startingMonth = 3 corresponds to dates like 3/30/2007, 6/29/2007, ...

    Parameters
    ----------
    n : int
    weekday : int {0, 1, ..., 6}, default 0
        A specific integer for the day of the week.

        - 0 is Monday
        - 1 is Tuesday
        - 2 is Wednesday
        - 3 is Thursday
        - 4 is Friday
        - 5 is Saturday
        - 6 is Sunday.

    startingMonth : int {1, 2, ..., 12}, default 1
        The month in which fiscal years end.

    qtr_with_extra_week : int {1, 2, 3, 4}, default 1
        The quarter number that has the leap or 14 week when needed.

    variation : str, default "nearest"
        Method of employing 4-4-5 calendar.

        There are two options:

        - "nearest" means year end is **weekday** closest to last day of month in year.
        - "last" means year end is final **weekday** of the final month in fiscal year.
    """

    _prefix = "REQ"
    _attributes = tuple(
        [
            "n",
            "normalize",
            "weekday",
            "startingMonth",
            "qtr_with_extra_week",
            "variation",
        ]
    )

    cdef readonly:
        int qtr_with_extra_week

    def __init__(
        self,
        n=1,
        normalize=False,
        weekday=0,
        startingMonth=1,
        qtr_with_extra_week=1,
        variation="nearest",
    ):
        FY5253Mixin.__init__(
            self, n, normalize, weekday, startingMonth, variation
        )
        self.qtr_with_extra_week = qtr_with_extra_week

    cpdef __setstate__(self, state):
        FY5253Mixin.__setstate__(self, state)
        self.qtr_with_extra_week = state.pop("qtr_with_extra_week")

    @cache_readonly
    def _offset(self):
        return FY5253(
            startingMonth=self.startingMonth,
            weekday=self.weekday,
            variation=self.variation,
        )

    def _rollback_to_year(self, other):
        """
        Roll `other` back to the most recent date that was on a fiscal year
        end.

        Return the date of that year-end, the number of full quarters
        elapsed between that year-end and other, and the remaining Timedelta
        since the most recent quarter-end.

        Parameters
        ----------
        other : datetime or Timestamp

        Returns
        -------
        tuple of
        prev_year_end : Timestamp giving most recent fiscal year end
        num_qtrs : int
        tdelta : Timedelta
        """
        num_qtrs = 0

        norm = Timestamp(other).tz_localize(None)
        start = self._offset.rollback(norm)
        # Note: start <= norm and self._offset.is_on_offset(start)

        if start < norm:
            # roll adjustment
            qtr_lens = self.get_weeks(norm)

            # check that qtr_lens is consistent with self._offset addition
            end = shift_day(start, days=7 * sum(qtr_lens))
            assert self._offset.is_on_offset(end), (start, end, qtr_lens)

            tdelta = norm - start
            for qlen in qtr_lens:
                if qlen * 7 <= tdelta.days:
                    num_qtrs += 1
                    tdelta -= Timedelta(days=qlen * 7)
                else:
                    break
        else:
            tdelta = Timedelta(0)

        # Note: we always have tdelta.value >= 0
        return start, num_qtrs, tdelta

    @apply_wraps
    def apply(self, other):
        # Note: self.n == 0 is not allowed.

        n = self.n

        prev_year_end, num_qtrs, tdelta = self._rollback_to_year(other)
        res = prev_year_end
        n += num_qtrs
        if self.n <= 0 and tdelta.value > 0:
            n += 1

        # Possible speedup by handling years first.
        years = n // 4
        if years:
            res += self._offset * years
            n -= years * 4

        # Add an extra day to make *sure* we are getting the quarter lengths
        # for the upcoming year, not the previous year
        qtr_lens = self.get_weeks(res + Timedelta(days=1))

        # Note: we always have 0 <= n < 4
        weeks = sum(qtr_lens[:n])
        if weeks:
            res = shift_day(res, days=weeks * 7)

        return res

    def get_weeks(self, dt):
        ret = [13] * 4

        year_has_extra_week = self.year_has_extra_week(dt)

        if year_has_extra_week:
            ret[self.qtr_with_extra_week - 1] = 14

        return ret

    def year_has_extra_week(self, dt: datetime) -> bool:
        # Avoid round-down errors --> normalize to get
        # e.g. '370D' instead of '360D23H'
        norm = Timestamp(dt).normalize().tz_localize(None)

        next_year_end = self._offset.rollforward(norm)
        prev_year_end = norm - self._offset
        weeks_in_year = (next_year_end - prev_year_end).days / 7
        assert weeks_in_year in [52, 53], weeks_in_year
        return weeks_in_year == 53

    def is_on_offset(self, dt: datetime) -> bool:
        if self.normalize and not _is_normalized(dt):
            return False
        if self._offset.is_on_offset(dt):
            return True

        next_year_end = dt - self._offset

        qtr_lens = self.get_weeks(dt)

        current = next_year_end
        for qtr_len in qtr_lens:
            current = shift_day(current, days=qtr_len * 7)
            if dt == current:
                return True
        return False

    @property
    def rule_code(self) -> str:
        suffix = FY5253Mixin.rule_code.__get__(self)
        qtr = self.qtr_with_extra_week
        return f"{suffix}-{qtr}"

    @classmethod
    def _from_name(cls, *args):
        return cls(
            **dict(FY5253._parse_suffix(*args[:-1]), qtr_with_extra_week=int(args[-1]))
        )


cdef class Easter(SingleConstructorOffset):
    """
    DateOffset for the Easter holiday using logic defined in dateutil.

    Right now uses the revised method which is valid in years 1583-4099.
    """

    cpdef __setstate__(self, state):
        self.n = state.pop("n")
        self.normalize = state.pop("normalize")

    @apply_wraps
    def apply(self, other):
        current_easter = easter(other.year)
        current_easter = datetime(
            current_easter.year, current_easter.month, current_easter.day
        )
        current_easter = localize_pydatetime(current_easter, other.tzinfo)

        n = self.n
        if n >= 0 and other < current_easter:
            n -= 1
        elif n < 0 and other > current_easter:
            n += 1
        # TODO: Why does this handle the 0 case the opposite of others?

        # NOTE: easter returns a datetime.date so we have to convert to type of
        # other
        new = easter(other.year + n)
        new = datetime(
            new.year,
            new.month,
            new.day,
            other.hour,
            other.minute,
            other.second,
            other.microsecond,
        )
        return new

    def is_on_offset(self, dt: datetime) -> bool:
        if self.normalize and not _is_normalized(dt):
            return False
        return date(dt.year, dt.month, dt.day) == easter(dt.year)


# ----------------------------------------------------------------------
# Custom Offset classes


cdef class CustomBusinessDay(BusinessDay):
    """
    DateOffset subclass representing custom business days excluding holidays.

    Parameters
    ----------
    n : int, default 1
    normalize : bool, default False
        Normalize start/end dates to midnight before generating date range.
    weekmask : str, Default 'Mon Tue Wed Thu Fri'
        Weekmask of valid business days, passed to ``numpy.busdaycalendar``.
    holidays : list
        List/array of dates to exclude from the set of valid business days,
        passed to ``numpy.busdaycalendar``.
    calendar : pd.HolidayCalendar or np.busdaycalendar
    offset : timedelta, default timedelta(0)
    """

    _prefix = "C"
    _attributes = tuple(
        ["n", "normalize", "weekmask", "holidays", "calendar", "offset"]
    )

    def __init__(
        self,
        n=1,
        normalize=False,
        weekmask="Mon Tue Wed Thu Fri",
        holidays=None,
        calendar=None,
        offset=timedelta(0),
    ):
        BusinessDay.__init__(self, n, normalize, offset)
        self._init_custom(weekmask, holidays, calendar)

    cpdef __setstate__(self, state):
        self.holidays = state.pop("holidays")
        self.weekmask = state.pop("weekmask")
        BusinessDay.__setstate__(self, state)

    @apply_wraps
    def apply(self, other):
        if self.n <= 0:
            roll = "forward"
        else:
            roll = "backward"

        if PyDateTime_Check(other):
            date_in = other
            np_dt = np.datetime64(date_in.date())

            np_incr_dt = np.busday_offset(
                np_dt, self.n, roll=roll, busdaycal=self.calendar
            )

            dt_date = np_incr_dt.astype(datetime)
            result = datetime.combine(dt_date, date_in.time())

            if self.offset:
                result = result + self.offset
            return result

        elif PyDelta_Check(other) or isinstance(other, Tick):
            return BDay(self.n, offset=self.offset + other, normalize=self.normalize)
        else:
            raise ApplyTypeError(
                "Only know how to combine trading day with "
                "datetime, datetime64 or timedelta."
            )

    def apply_index(self, dtindex):
        raise NotImplementedError

    def is_on_offset(self, dt: datetime) -> bool:
        if self.normalize and not _is_normalized(dt):
            return False
        day64 = _to_dt64D(dt)
        return np.is_busday(day64, busdaycal=self.calendar)


cdef class CustomBusinessHour(BusinessHour):
    """
    DateOffset subclass representing possibly n custom business days.
    """

    _prefix = "CBH"
    _anchor = 0
    _attributes = tuple(
        ["n", "normalize", "weekmask", "holidays", "calendar", "start", "end", "offset"]
    )

    def __init__(
        self,
        n=1,
        normalize=False,
        weekmask="Mon Tue Wed Thu Fri",
        holidays=None,
        calendar=None,
        start="09:00",
        end="17:00",
        offset=timedelta(0),
    ):
        BusinessHour.__init__(self, n, normalize, start=start, end=end, offset=offset)
        self._init_custom(weekmask, holidays, calendar)


cdef class _CustomBusinessMonth(BusinessMixin):
    """
    DateOffset subclass representing custom business month(s).

    Increments between beginning/end of month dates.

    Parameters
    ----------
    n : int, default 1
        The number of months represented.
    normalize : bool, default False
        Normalize start/end dates to midnight before generating date range.
    weekmask : str, Default 'Mon Tue Wed Thu Fri'
        Weekmask of valid business days, passed to ``numpy.busdaycalendar``.
    holidays : list
        List/array of dates to exclude from the set of valid business days,
        passed to ``numpy.busdaycalendar``.
    calendar : pd.HolidayCalendar or np.busdaycalendar
        Calendar to integrate.
    offset : timedelta, default timedelta(0)
        Time offset to apply.
    """

    _attributes = tuple(
        ["n", "normalize", "weekmask", "holidays", "calendar", "offset"]
    )

    def __init__(
        self,
        n=1,
        normalize=False,
        weekmask="Mon Tue Wed Thu Fri",
        holidays=None,
        calendar=None,
        offset=timedelta(0),
    ):
        BusinessMixin.__init__(self, n, normalize, offset)
        self._init_custom(weekmask, holidays, calendar)

    @cache_readonly
    def cbday_roll(self):
        """
        Define default roll function to be called in apply method.
        """
        cbday = CustomBusinessDay(n=self.n, normalize=False, **self.kwds)

        if self._prefix.endswith("S"):
            # MonthBegin
            roll_func = cbday.rollforward
        else:
            # MonthEnd
            roll_func = cbday.rollback
        return roll_func

    @cache_readonly
    def m_offset(self):
        if self._prefix.endswith("S"):
            # MonthBegin
            moff = MonthBegin(n=1, normalize=False)
        else:
            # MonthEnd
            moff = MonthEnd(n=1, normalize=False)
        return moff

    @cache_readonly
    def month_roll(self):
        """
        Define default roll function to be called in apply method.
        """
        if self._prefix.endswith("S"):
            # MonthBegin
            roll_func = self.m_offset.rollback
        else:
            # MonthEnd
            roll_func = self.m_offset.rollforward
        return roll_func

    @apply_wraps
    def apply(self, other):
        # First move to month offset
        cur_month_offset_date = self.month_roll(other)

        # Find this custom month offset
        compare_date = self.cbday_roll(cur_month_offset_date)
        n = roll_convention(other.day, self.n, compare_date.day)

        new = cur_month_offset_date + n * self.m_offset
        result = self.cbday_roll(new)
        return result


cdef class CustomBusinessMonthEnd(_CustomBusinessMonth):
    _prefix = "CBM"


cdef class CustomBusinessMonthBegin(_CustomBusinessMonth):
    _prefix = "CBMS"


BDay = BusinessDay
BMonthEnd = BusinessMonthEnd
BMonthBegin = BusinessMonthBegin
CBMonthEnd = CustomBusinessMonthEnd
CBMonthBegin = CustomBusinessMonthBegin
CDay = CustomBusinessDay

# ----------------------------------------------------------------------
# to_offset helpers

prefix_mapping = {
    offset._prefix: offset
    for offset in [
        YearBegin,  # 'AS'
        YearEnd,  # 'A'
        BYearBegin,  # 'BAS'
        BYearEnd,  # 'BA'
        BusinessDay,  # 'B'
        BusinessMonthBegin,  # 'BMS'
        BusinessMonthEnd,  # 'BM'
        BQuarterEnd,  # 'BQ'
        BQuarterBegin,  # 'BQS'
        BusinessHour,  # 'BH'
        CustomBusinessDay,  # 'C'
        CustomBusinessMonthEnd,  # 'CBM'
        CustomBusinessMonthBegin,  # 'CBMS'
        CustomBusinessHour,  # 'CBH'
        MonthEnd,  # 'M'
        MonthBegin,  # 'MS'
        Nano,  # 'N'
        SemiMonthEnd,  # 'SM'
        SemiMonthBegin,  # 'SMS'
        Week,  # 'W'
        Second,  # 'S'
        Minute,  # 'T'
        Micro,  # 'U'
        QuarterEnd,  # 'Q'
        QuarterBegin,  # 'QS'
        Milli,  # 'L'
        Hour,  # 'H'
        Day,  # 'D'
        WeekOfMonth,  # 'WOM'
        FY5253,
        FY5253Quarter,
    ]
}

# hack to handle WOM-1MON
opattern = re.compile(
    r"([+\-]?\d*|[+\-]?\d*\.\d*)\s*([A-Za-z]+([\-][\dA-Za-z\-]+)?)"
)

_lite_rule_alias = {
    "W": "W-SUN",
    "Q": "Q-DEC",

    "A": "A-DEC",      # YearEnd(month=12),
    "Y": "A-DEC",
    "AS": "AS-JAN",    # YearBegin(month=1),
    "YS": "AS-JAN",
    "BA": "BA-DEC",    # BYearEnd(month=12),
    "BY": "BA-DEC",
    "BAS": "BAS-JAN",  # BYearBegin(month=1),
    "BYS": "BAS-JAN",

    "Min": "T",
    "min": "T",
    "ms": "L",
    "us": "U",
    "ns": "N",
}

_dont_uppercase = {"MS", "ms"}

INVALID_FREQ_ERR_MSG = "Invalid frequency: {0}"

# TODO: still needed?
# cache of previously seen offsets
_offset_map = {}


cdef _base_and_stride(str freqstr):
    """
    Return base freq and stride info from string representation

    Returns
    -------
    base : str
    stride : int

    Examples
    --------
    _base_and_stride('5Min') -> 'Min', 5
    """
    groups = opattern.match(freqstr)

    if not groups:
        raise ValueError(f"Could not evaluate {freqstr}")

    stride = groups.group(1)

    if len(stride):
        stride = int(stride)
    else:
        stride = 1

    base = groups.group(2)

    return base, stride


# TODO: better name?
def _get_offset(name: str) -> BaseOffset:
    """
    Return DateOffset object associated with rule name.

    Examples
    --------
    _get_offset('EOM') --> BMonthEnd(1)
    """
    if name not in _dont_uppercase:
        name = name.upper()
        name = _lite_rule_alias.get(name, name)
        name = _lite_rule_alias.get(name.lower(), name)
    else:
        name = _lite_rule_alias.get(name, name)

    if name not in _offset_map:
        try:
            split = name.split("-")
            klass = prefix_mapping[split[0]]
            # handles case where there's no suffix (and will TypeError if too
            # many '-')
            offset = klass._from_name(*split[1:])
        except (ValueError, TypeError, KeyError) as err:
            # bad prefix or suffix
            raise ValueError(INVALID_FREQ_ERR_MSG.format(name)) from err
        # cache
        _offset_map[name] = offset

    return _offset_map[name]


cpdef to_offset(freq):
    """
    Return DateOffset object from string or tuple representation
    or datetime.timedelta object.

    Parameters
    ----------
    freq : str, tuple, datetime.timedelta, DateOffset or None

    Returns
    -------
    DateOffset or None

    Raises
    ------
    ValueError
        If freq is an invalid frequency

    See Also
    --------
    DateOffset : Standard kind of date increment used for a date range.

    Examples
    --------
    >>> to_offset("5min")
    <5 * Minutes>

    >>> to_offset("1D1H")
    <25 * Hours>

    >>> to_offset(("W", 2))
    <2 * Weeks: weekday=6>

    >>> to_offset((2, "B"))
    <2 * BusinessDays>

    >>> to_offset(pd.Timedelta(days=1))
    <Day>

    >>> to_offset(Hour())
    <Hour>
    """
    if freq is None:
        return None

    if isinstance(freq, BaseOffset):
        return freq

    if isinstance(freq, tuple):
        name = freq[0]
        stride = freq[1]
        if isinstance(stride, str):
            name, stride = stride, name
        name, _ = _base_and_stride(name)
        delta = _get_offset(name) * stride

    elif isinstance(freq, timedelta):
        return delta_to_tick(freq)

    elif isinstance(freq, str):
        delta = None
        stride_sign = None

        try:
            split = re.split(opattern, freq)
            if split[-1] != "" and not split[-1].isspace():
                # the last element must be blank
                raise ValueError("last element must be blank")

            tups = zip(split[0::4], split[1::4], split[2::4])
            for n, (sep, stride, name) in enumerate(tups):
                if sep != "" and not sep.isspace():
                    raise ValueError("separator must be spaces")
                prefix = _lite_rule_alias.get(name) or name
                if stride_sign is None:
                    stride_sign = -1 if stride.startswith("-") else 1
                if not stride:
                    stride = 1

                if prefix in {"D", "H", "T", "S", "L", "U", "N"}:
                    # For these prefixes, we have something like "3H" or
                    #  "2.5T", so we can construct a Timedelta with the
                    #  matching unit and get our offset from delta_to_tick
                    td = Timedelta(1, unit=prefix)
                    off = delta_to_tick(td)
                    offset = off * float(stride)
                    if n != 0:
                        # If n==0, then stride_sign is already incorporated
                        #  into the offset
                        offset *= stride_sign
                else:
                    stride = int(stride)
                    offset = _get_offset(name)
                    offset = offset * int(np.fabs(stride) * stride_sign)

                if delta is None:
                    delta = offset
                else:
                    delta = delta + offset
        except (ValueError, TypeError) as err:
            raise ValueError(INVALID_FREQ_ERR_MSG.format(freq)) from err
    else:
        delta = None

    if delta is None:
        raise ValueError(INVALID_FREQ_ERR_MSG.format(freq))

    return delta


# ----------------------------------------------------------------------
# RelativeDelta Arithmetic

def shift_day(other: datetime, days: int) -> datetime:
    """
    Increment the datetime `other` by the given number of days, retaining
    the time-portion of the datetime.  For tz-naive datetimes this is
    equivalent to adding a timedelta.  For tz-aware datetimes it is similar to
    dateutil's relativedelta.__add__, but handles pytz tzinfo objects.

    Parameters
    ----------
    other : datetime or Timestamp
    days : int

    Returns
    -------
    shifted: datetime or Timestamp
    """
    if other.tzinfo is None:
        return other + timedelta(days=days)

    tz = other.tzinfo
    naive = other.replace(tzinfo=None)
    shifted = naive + timedelta(days=days)
    return localize_pydatetime(shifted, tz)


cdef inline int year_add_months(npy_datetimestruct dts, int months) nogil:
    """new year number after shifting npy_datetimestruct number of months"""
    return dts.year + (dts.month + months - 1) // 12


cdef inline int month_add_months(npy_datetimestruct dts, int months) nogil:
    """
    New month number after shifting npy_datetimestruct
    number of months.
    """
    cdef:
        int new_month = (dts.month + months) % 12
    return 12 if new_month == 0 else new_month


@cython.wraparound(False)
@cython.boundscheck(False)
cdef shift_quarters(
    const int64_t[:] dtindex,
    int quarters,
    int q1start_month,
    object day_opt,
    int modby=3,
):
    """
    Given an int64 array representing nanosecond timestamps, shift all elements
    by the specified number of quarters using DateOffset semantics.

    Parameters
    ----------
    dtindex : int64_t[:] timestamps for input dates
    quarters : int number of quarters to shift
    q1start_month : int month in which Q1 begins by convention
    day_opt : {'start', 'end', 'business_start', 'business_end'}
    modby : int (3 for quarters, 12 for years)

    Returns
    -------
    out : ndarray[int64_t]
    """
    cdef:
        Py_ssize_t i
        npy_datetimestruct dts
        int count = len(dtindex)
        int months_to_roll, months_since, n, compare_day
<<<<<<< HEAD
        int64_t[:] out = np.empty(count, dtype='int64')
=======
        bint roll_check
        int64_t[:] out = np.empty(count, dtype="int64")
>>>>>>> 624a1be4

    if day_opt == "start":
        with nogil:
            for i in range(count):
                if dtindex[i] == NPY_NAT:
                    out[i] = NPY_NAT
                    continue

                dt64_to_dtstruct(dtindex[i], &dts)
                n = quarters

                months_since = (dts.month - q1start_month) % modby

                # offset semantics - if on the anchor point and going backwards
                # shift to next
                if n <= 0 and (months_since != 0 or
                               (months_since == 0 and dts.day > 1)):
                    n += 1

                dts.year = year_add_months(dts, modby * n - months_since)
                dts.month = month_add_months(dts, modby * n - months_since)
                dts.day = 1

                out[i] = dtstruct_to_dt64(&dts)

    elif day_opt == "end":
        with nogil:
            for i in range(count):
                if dtindex[i] == NPY_NAT:
                    out[i] = NPY_NAT
                    continue

                dt64_to_dtstruct(dtindex[i], &dts)
                n = quarters

                months_since = (dts.month - q1start_month) % modby

                if n <= 0 and months_since != 0:
                    # The general case of this condition would be
                    # `months_since != 0 or (months_since == 0 and
                    #    dts.day > get_days_in_month(dts.year, dts.month))`
                    # but the get_days_in_month inequality would never hold.
                    n += 1
                elif n > 0 and (months_since == 0 and
                                dts.day < get_days_in_month(dts.year,
                                                            dts.month)):
                    n -= 1

                dts.year = year_add_months(dts, modby * n - months_since)
                dts.month = month_add_months(dts, modby * n - months_since)
                dts.day = get_days_in_month(dts.year, dts.month)

                out[i] = dtstruct_to_dt64(&dts)

    elif day_opt == "business_start":
        with nogil:
            for i in range(count):
                if dtindex[i] == NPY_NAT:
                    out[i] = NPY_NAT
                    continue

                dt64_to_dtstruct(dtindex[i], &dts)
                n = quarters

                months_since = (dts.month - q1start_month) % modby
                # compare_day is only relevant for comparison in the case
                # where months_since == 0.
                compare_day = get_firstbday(dts.year, dts.month)

                if n <= 0 and (months_since != 0 or
                               (months_since == 0 and dts.day > compare_day)):
                    # make sure to roll forward, so negate
                    n += 1
                elif n > 0 and (months_since == 0 and dts.day < compare_day):
                    # pretend to roll back if on same month but
                    # before compare_day
                    n -= 1

                dts.year = year_add_months(dts, modby * n - months_since)
                dts.month = month_add_months(dts, modby * n - months_since)

                dts.day = get_firstbday(dts.year, dts.month)

                out[i] = dtstruct_to_dt64(&dts)

    elif day_opt == "business_end":
        with nogil:
            for i in range(count):
                if dtindex[i] == NPY_NAT:
                    out[i] = NPY_NAT
                    continue

                dt64_to_dtstruct(dtindex[i], &dts)
                n = quarters

                months_since = (dts.month - q1start_month) % modby
                # compare_day is only relevant for comparison in the case
                # where months_since == 0.
                compare_day = get_lastbday(dts.year, dts.month)

                if n <= 0 and (months_since != 0 or
                               (months_since == 0 and dts.day > compare_day)):
                    # make sure to roll forward, so negate
                    n += 1
                elif n > 0 and (months_since == 0 and dts.day < compare_day):
                    # pretend to roll back if on same month but
                    # before compare_day
                    n -= 1

                dts.year = year_add_months(dts, modby * n - months_since)
                dts.month = month_add_months(dts, modby * n - months_since)

                dts.day = get_lastbday(dts.year, dts.month)

                out[i] = dtstruct_to_dt64(&dts)

    else:
        raise ValueError("day must be None, 'start', 'end', "
                         "'business_start', or 'business_end'")

    return np.asarray(out)


@cython.wraparound(False)
@cython.boundscheck(False)
def shift_months(const int64_t[:] dtindex, int months, object day_opt=None):
    """
    Given an int64-based datetime index, shift all elements
    specified number of months using DateOffset semantics

    day_opt: {None, 'start', 'end', 'business_start', 'business_end'}
       * None: day of month
       * 'start' 1st day of month
       * 'end' last day of month
    """
    cdef:
        Py_ssize_t i
        npy_datetimestruct dts
        int count = len(dtindex)
        int months_to_roll
<<<<<<< HEAD
        int64_t[:] out = np.empty(count, dtype='int64')
=======
        bint roll_check
        int64_t[:] out = np.empty(count, dtype="int64")
>>>>>>> 624a1be4

    if day_opt is None:
        with nogil:
            for i in range(count):
                if dtindex[i] == NPY_NAT:
                    out[i] = NPY_NAT
                    continue

                dt64_to_dtstruct(dtindex[i], &dts)
                dts.year = year_add_months(dts, months)
                dts.month = month_add_months(dts, months)

                dts.day = min(dts.day, get_days_in_month(dts.year, dts.month))
                out[i] = dtstruct_to_dt64(&dts)
<<<<<<< HEAD
    elif day == 'start':
=======
    elif day_opt == "start":
        roll_check = False
        if months <= 0:
            months += 1
            roll_check = True
>>>>>>> 624a1be4
        with nogil:
            for i in range(count):
                if dtindex[i] == NPY_NAT:
                    out[i] = NPY_NAT
                    continue

                dt64_to_dtstruct(dtindex[i], &dts)
                months_to_roll = months
                compare_day = 1

                # offset semantics - if on the anchor point and going backwards
                # shift to next
                months_to_roll = roll_convention(dts.day, months_to_roll,
                                                 compare_day)

                dts.year = year_add_months(dts, months_to_roll)
                dts.month = month_add_months(dts, months_to_roll)
                dts.day = 1

                out[i] = dtstruct_to_dt64(&dts)
<<<<<<< HEAD
    elif day == 'end':
=======
    elif day_opt == "end":
        roll_check = False
        if months > 0:
            months -= 1
            roll_check = True
>>>>>>> 624a1be4
        with nogil:
            for i in range(count):
                if dtindex[i] == NPY_NAT:
                    out[i] = NPY_NAT
                    continue

                dt64_to_dtstruct(dtindex[i], &dts)
                months_to_roll = months
                compare_day = get_days_in_month(dts.year, dts.month)

                # similar semantics - when adding shift forward by one
                # month if already at an end of month
                months_to_roll = roll_convention(dts.day, months_to_roll,
                                                 compare_day)

                dts.year = year_add_months(dts, months_to_roll)
                dts.month = month_add_months(dts, months_to_roll)

                dts.day = get_days_in_month(dts.year, dts.month)
                out[i] = dtstruct_to_dt64(&dts)

    elif day_opt == "business_start":
        with nogil:
            for i in range(count):
                if dtindex[i] == NPY_NAT:
                    out[i] = NPY_NAT
                    continue

                dt64_to_dtstruct(dtindex[i], &dts)
                months_to_roll = months
                compare_day = get_firstbday(dts.year, dts.month)

                months_to_roll = roll_convention(dts.day, months_to_roll,
                                                 compare_day)

                dts.year = year_add_months(dts, months_to_roll)
                dts.month = month_add_months(dts, months_to_roll)

                dts.day = get_firstbday(dts.year, dts.month)
                out[i] = dtstruct_to_dt64(&dts)

    elif day_opt == "business_end":
        with nogil:
            for i in range(count):
                if dtindex[i] == NPY_NAT:
                    out[i] = NPY_NAT
                    continue

                dt64_to_dtstruct(dtindex[i], &dts)
                months_to_roll = months
                compare_day = get_lastbday(dts.year, dts.month)

                months_to_roll = roll_convention(dts.day, months_to_roll,
                                                 compare_day)

                dts.year = year_add_months(dts, months_to_roll)
                dts.month = month_add_months(dts, months_to_roll)

                dts.day = get_lastbday(dts.year, dts.month)
                out[i] = dtstruct_to_dt64(&dts)

    else:
        raise ValueError("day must be None, 'start', 'end', "
                         "'business_start', or 'business_end'")

    return np.asarray(out)


def shift_month(stamp: datetime, months: int,
                day_opt: object=None) -> datetime:
    """
    Given a datetime (or Timestamp) `stamp`, an integer `months` and an
    option `day_opt`, return a new datetimelike that many months later,
    with day determined by `day_opt` using relativedelta semantics.

    Scalar analogue of shift_months

    Parameters
    ----------
    stamp : datetime or Timestamp
    months : int
    day_opt : None, 'start', 'end', 'business_start', 'business_end', or int
        None: returned datetimelike has the same day as the input, or the
              last day of the month if the new month is too short
        'start': returned datetimelike has day=1
        'end': returned datetimelike has day on the last day of the month
        'business_start': returned datetimelike has day on the first
            business day of the month
        'business_end': returned datetimelike has day on the last
            business day of the month
        int: returned datetimelike has day equal to day_opt

    Returns
    -------
    shifted : datetime or Timestamp (same as input `stamp`)
    """
    cdef:
        int year, month, day
        int days_in_month, dy

    dy = (stamp.month + months) // 12
    month = (stamp.month + months) % 12

    if month == 0:
        month = 12
        dy -= 1
    year = stamp.year + dy

    if day_opt is None:
        days_in_month = get_days_in_month(year, month)
        day = min(stamp.day, days_in_month)
    elif day_opt == 'start':
        day = 1
    elif day_opt == 'end':
        day = get_days_in_month(year, month)
    elif day_opt == 'business_start':
        # first business day of month
        day = get_firstbday(year, month)
    elif day_opt == 'business_end':
        # last business day of month
        day = get_lastbday(year, month)
    elif is_integer_object(day_opt):
        days_in_month = get_days_in_month(year, month)
        day = min(day_opt, days_in_month)
    else:
        raise ValueError(day_opt)
    return stamp.replace(year=year, month=month, day=day)


cdef int get_day_of_month(datetime other, day_opt) except? -1:
    """
    Find the day in `other`'s month that satisfies a DateOffset's is_on_offset
    policy, as described by the `day_opt` argument.

    Parameters
    ----------
    other : datetime or Timestamp
    day_opt : {'start', 'end', 'business_start', 'business_end'}
        'start': returns 1
        'end': returns last day of the month
        'business_start': returns the first business day of the month
        'business_end': returns the last business day of the month

    Returns
    -------
    day_of_month : int

    Examples
    -------
    >>> other = datetime(2017, 11, 14)
    >>> get_day_of_month(other, 'start')
    1
    >>> get_day_of_month(other, 'end')
    30

    """
    cdef:
        int days_in_month

    if day_opt == 'start':
        return 1
    elif day_opt == 'end':
        days_in_month = get_days_in_month(other.year, other.month)
        return days_in_month
    elif day_opt == 'business_start':
        # first business day of month
        return get_firstbday(other.year, other.month)
    elif day_opt == 'business_end':
        # last business day of month
        return get_lastbday(other.year, other.month)
    elif day_opt is None:
        # Note: unlike `shift_month`, get_day_of_month does not
        # allow day_opt = None
        raise NotImplementedError
    else:
        raise ValueError(day_opt)


cpdef int roll_convention(int other, int n, int compare) nogil:
    """
    Possibly increment or decrement the number of periods to shift
    based on rollforward/rollbackward conventions.

    Parameters
    ----------
    other : int, generally the day component of a datetime
    n : number of periods to increment, before adjusting for rolling
    compare : int, generally the day component of a datetime, in the same
              month as the datetime form which `other` was taken.

    Returns
    -------
    n : int number of periods to increment
    """
    if n > 0 and other < compare:
        n -= 1
    elif n <= 0 and other > compare:
        # as if rolled forward already
        n += 1
    return n


def roll_qtrday(other: datetime, n: int, month: int,
                day_opt: object, modby: int=3) -> int:
    """
    Possibly increment or decrement the number of periods to shift
    based on rollforward/rollbackward conventions.

    Parameters
    ----------
    other : datetime or Timestamp
    n : number of periods to increment, before adjusting for rolling
    month : int reference month giving the first month of the year
    day_opt : 'start', 'end', 'business_start', 'business_end', or int
        The convention to use in finding the day in a given month against
        which to compare for rollforward/rollbackward decisions.
    modby : int 3 for quarters, 12 for years

    Returns
    -------
    n : int number of periods to increment

    See Also
    --------
    get_day_of_month : Find the day in a month provided an offset.
    """
    cdef:
        int months_since
    # TODO: Merge this with roll_yearday by setting modby=12 there?
    #       code de-duplication versus perf hit?
    # TODO: with small adjustments this could be used in shift_quarters
    months_since = other.month % modby - month % modby

    if n > 0:
        if months_since < 0 or (months_since == 0 and
                                other.day < get_day_of_month(other,
                                                             day_opt)):
            # pretend to roll back if on same month but
            # before compare_day
            n -= 1
    else:
        if months_since > 0 or (months_since == 0 and
                                other.day > get_day_of_month(other,
                                                             day_opt)):
            # make sure to roll forward, so negate
            n += 1
    return n


def roll_yearday(other: datetime, n: int, month: int, day_opt: object) -> int:
    """
    Possibly increment or decrement the number of periods to shift
    based on rollforward/rollbackward conventions.

    Parameters
    ----------
    other : datetime or Timestamp
    n : number of periods to increment, before adjusting for rolling
    month : reference month giving the first month of the year
    day_opt : 'start', 'end', 'business_start', 'business_end', or int
        The day of the month to compare against that of `other` when
        incrementing or decrementing the number of periods:

        'start': 1
        'end': last day of the month
        'business_start': first business day of the month
        'business_end': last business day of the month
        int: day in the month indicated by `other`, or the last of day
            the month if the value exceeds in that month's number of days.

    Returns
    -------
    n : int number of periods to increment

    Notes
    -----
    * Mirrors `roll_check` in shift_months

    Examples
    -------
    >>> month = 3
    >>> day_opt = 'start'              # `other` will be compared to March 1
    >>> other = datetime(2017, 2, 10)  # before March 1
    >>> roll_yearday(other, 2, month, day_opt)
    1
    >>> roll_yearday(other, -7, month, day_opt)
    -7
    >>>
    >>> other = Timestamp('2014-03-15', tz='US/Eastern')  # after March 1
    >>> roll_yearday(other, 2, month, day_opt)
    2
    >>> roll_yearday(other, -7, month, day_opt)
    -6

    >>> month = 6
    >>> day_opt = 'end'                # `other` will be compared to June 30
    >>> other = datetime(1999, 6, 29)  # before June 30
    >>> roll_yearday(other, 5, month, day_opt)
    4
    >>> roll_yearday(other, -7, month, day_opt)
    -7
    >>>
    >>> other = Timestamp(2072, 8, 24, 6, 17, 18)  # after June 30
    >>> roll_yearday(other, 5, month, day_opt)
    5
    >>> roll_yearday(other, -7, month, day_opt)
    -6

    """
    # Note: The other.day < ... condition will never hold when day_opt=='start'
    # and the other.day > ... condition will never hold when day_opt=='end'.
    # At some point these extra checks may need to be optimized away.
    # But that point isn't today.
    if n > 0:
        if other.month < month or (other.month == month and
                                   other.day < get_day_of_month(other,
                                                                day_opt)):
            n -= 1
    else:
        if other.month > month or (other.month == month and
                                   other.day > get_day_of_month(other,
                                                                day_opt)):
            n += 1
    return n<|MERGE_RESOLUTION|>--- conflicted
+++ resolved
@@ -3736,12 +3736,7 @@
         npy_datetimestruct dts
         int count = len(dtindex)
         int months_to_roll, months_since, n, compare_day
-<<<<<<< HEAD
-        int64_t[:] out = np.empty(count, dtype='int64')
-=======
-        bint roll_check
         int64_t[:] out = np.empty(count, dtype="int64")
->>>>>>> 624a1be4
 
     if day_opt == "start":
         with nogil:
@@ -3882,12 +3877,7 @@
         npy_datetimestruct dts
         int count = len(dtindex)
         int months_to_roll
-<<<<<<< HEAD
-        int64_t[:] out = np.empty(count, dtype='int64')
-=======
-        bint roll_check
         int64_t[:] out = np.empty(count, dtype="int64")
->>>>>>> 624a1be4
 
     if day_opt is None:
         with nogil:
@@ -3902,15 +3892,7 @@
 
                 dts.day = min(dts.day, get_days_in_month(dts.year, dts.month))
                 out[i] = dtstruct_to_dt64(&dts)
-<<<<<<< HEAD
-    elif day == 'start':
-=======
     elif day_opt == "start":
-        roll_check = False
-        if months <= 0:
-            months += 1
-            roll_check = True
->>>>>>> 624a1be4
         with nogil:
             for i in range(count):
                 if dtindex[i] == NPY_NAT:
@@ -3931,15 +3913,7 @@
                 dts.day = 1
 
                 out[i] = dtstruct_to_dt64(&dts)
-<<<<<<< HEAD
-    elif day == 'end':
-=======
     elif day_opt == "end":
-        roll_check = False
-        if months > 0:
-            months -= 1
-            roll_check = True
->>>>>>> 624a1be4
         with nogil:
             for i in range(count):
                 if dtindex[i] == NPY_NAT:
