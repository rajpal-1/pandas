--- conflicted
+++ resolved
@@ -7,10 +7,6 @@
 from pandas._libs.tslibs.dtypes import Resolution
 from pandas._libs.tslibs.np_datetime cimport (
     npy_datetimestruct, dt64_to_dtstruct)
-<<<<<<< HEAD
-from pandas._libs.tslibs.frequencies cimport attrname_to_abbrevs
-=======
->>>>>>> 16dfb614
 from pandas._libs.tslibs.timezones cimport (
     is_utc, is_tzlocal, maybe_get_tz, get_dst_info)
 from pandas._libs.tslibs.ccalendar cimport get_days_in_month
@@ -33,17 +29,6 @@
     int RESO_QTR = 8
     int RESO_YR = 9
 
-<<<<<<< HEAD
-
-# ----------------------------------------------------------------------
-
-cpdef resolution(const int64_t[:] stamps, tz=None):
-    cdef:
-        Py_ssize_t i, n = len(stamps)
-        npy_datetimestruct dts
-        int reso = RESO_DAY, curr_reso
-=======
->>>>>>> 16dfb614
 
 # ----------------------------------------------------------------------
 
@@ -119,149 +104,6 @@
     return RESO_DAY
 
 
-<<<<<<< HEAD
-class Resolution:
-
-    # Note: cython won't allow us to reference the cdef versions at the
-    # module level
-    RESO_NS = 0
-    RESO_US = 1
-    RESO_MS = 2
-    RESO_SEC = 3
-    RESO_MIN = 4
-    RESO_HR = 5
-    RESO_DAY = 6
-
-    _reso_str_map = {
-        RESO_NS: 'nanosecond',
-        RESO_US: 'microsecond',
-        RESO_MS: 'millisecond',
-        RESO_SEC: 'second',
-        RESO_MIN: 'minute',
-        RESO_HR: 'hour',
-        RESO_DAY: 'day'}
-
-    # factor to multiply a value by to convert it to the next finer grained
-    # resolution
-    _reso_mult_map = {
-        RESO_NS: None,
-        RESO_US: 1000,
-        RESO_MS: 1000,
-        RESO_SEC: 1000,
-        RESO_MIN: 60,
-        RESO_HR: 60,
-        RESO_DAY: 24}
-
-    reso_str_bump_map = {
-        'D': 'H',
-        'H': 'T',
-        'T': 'S',
-        'S': 'L',
-        'L': 'U',
-        'U': 'N',
-        'N': None}
-
-    _str_reso_map = {v: k for k, v in _reso_str_map.items()}
-
-    _freq_reso_map = {v: k for k, v in attrname_to_abbrevs.items()}
-
-    @classmethod
-    def get_str(cls, reso: int) -> str:
-        """
-        Return resolution str against resolution code.
-
-        Examples
-        --------
-        >>> Resolution.get_str(Resolution.RESO_SEC)
-        'second'
-        """
-        return cls._reso_str_map.get(reso, 'day')
-
-    @classmethod
-    def get_reso(cls, resostr: str) -> int:
-        """
-        Return resolution str against resolution code.
-
-        Examples
-        --------
-        >>> Resolution.get_reso('second')
-        2
-
-        >>> Resolution.get_reso('second') == Resolution.RESO_SEC
-        True
-        """
-        return cls._str_reso_map.get(resostr, cls.RESO_DAY)
-
-    @classmethod
-    def get_str_from_freq(cls, freq: str) -> str:
-        """
-        Return resolution str against frequency str.
-
-        Examples
-        --------
-        >>> Resolution.get_str_from_freq('H')
-        'hour'
-        """
-        return cls._freq_reso_map.get(freq, 'day')
-
-    @classmethod
-    def get_reso_from_freq(cls, freq: str) -> int:
-        """
-        Return resolution code against frequency str.
-
-        Examples
-        --------
-        >>> Resolution.get_reso_from_freq('H')
-        4
-
-        >>> Resolution.get_reso_from_freq('H') == Resolution.RESO_HR
-        True
-        """
-        return cls.get_reso(cls.get_str_from_freq(freq))
-
-    @classmethod
-    def get_stride_from_decimal(cls, value, freq):
-        """
-        Convert freq with decimal stride into a higher freq with integer stride
-
-        Parameters
-        ----------
-        value : int or float
-        freq : str
-            Frequency string
-
-        Raises
-        ------
-        ValueError
-            If the float cannot be converted to an integer at any resolution.
-
-        Examples
-        --------
-        >>> Resolution.get_stride_from_decimal(1.5, 'T')
-        (90, 'S')
-
-        >>> Resolution.get_stride_from_decimal(1.04, 'H')
-        (3744, 'S')
-
-        >>> Resolution.get_stride_from_decimal(1, 'D')
-        (1, 'D')
-        """
-        if np.isclose(value % 1, 0):
-            return int(value), freq
-        else:
-            start_reso = cls.get_reso_from_freq(freq)
-            if start_reso == 0:
-                raise ValueError(
-                    "Could not convert to integer offset at any resolution"
-                )
-
-            next_value = cls._reso_mult_map[start_reso] * value
-            next_name = cls.reso_str_bump_map[freq]
-            return cls.get_stride_from_decimal(next_value, next_name)
-
-
-=======
->>>>>>> 16dfb614
 # ----------------------------------------------------------------------
 # Frequency Inference
 
