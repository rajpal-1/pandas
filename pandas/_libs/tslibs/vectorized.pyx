cimport cython
from cpython.datetime cimport (
    date,
    datetime,
    time,
    tzinfo,
)

import numpy as np

cimport numpy as cnp
from numpy cimport (
    int64_t,
    intp_t,
    ndarray,
)

cnp.import_array()

from .dtypes import Resolution

from .ccalendar cimport DAY_NANOS
from .dtypes cimport c_Resolution
from .nattype cimport (
    NPY_NAT,
    c_NaT as NaT,
)
from .np_datetime cimport (
    dt64_to_dtstruct,
    npy_datetimestruct,
)
from .offsets cimport BaseOffset
from .period cimport get_period_ordinal
from .timestamps cimport create_timestamp_from_ts
from .timezones cimport is_utc
from .tzconversion cimport Localizer


@cython.boundscheck(False)
@cython.wraparound(False)
def tz_convert_from_utc(ndarray stamps, tzinfo tz):
    # stamps is int64_t, arbitrary ndim
    """
    Convert the values (in i8) from UTC to tz

    Parameters
    ----------
    stamps : ndarray[int64]
    tz : tzinfo

    Returns
    -------
    ndarray[int64]
    """
    cdef:
        Localizer info = Localizer(tz)
        int64_t utc_val, local_val
        Py_ssize_t pos, i, n = stamps.size

        ndarray result
        cnp.broadcast mi

    if tz is None or is_utc(tz) or stamps.size == 0:
        # Much faster than going through the "standard" pattern below
        return stamps.copy()

    result = cnp.PyArray_EMPTY(stamps.ndim, stamps.shape, cnp.NPY_INT64, 0)
    mi = cnp.PyArray_MultiIterNew2(result, stamps)

    for i in range(n):
        # Analogous to: utc_val = stamps[i]
        utc_val = (<int64_t*>cnp.PyArray_MultiIter_DATA(mi, 1))[0]

        if utc_val == NPY_NAT:
<<<<<<< HEAD
            local_val = NPY_NAT
        else:
            local_val = info.utc_val_to_local_val(utc_val, &pos)

        # Analogous to: result[i] = local_val
        (<int64_t*>cnp.PyArray_MultiIter_DATA(mi, 0))[0] = local_val
=======
            result[i] = NPY_NAT
            continue

        local_val = info.utc_val_to_local_val(utc_val, &pos)
>>>>>>> a4338a57

        cnp.PyArray_MultiIter_NEXT(mi)

    return result


# -------------------------------------------------------------------------


@cython.wraparound(False)
@cython.boundscheck(False)
def ints_to_pydatetime(
    ndarray stamps,
    tzinfo tz=None,
    BaseOffset freq=None,
    bint fold=False,
    str box="datetime"
) -> np.ndarray:
    # stamps is int64, arbitrary ndim
    """
    Convert an i8 repr to an ndarray of datetimes, date, time or Timestamp.

    Parameters
    ----------
    stamps : array of i8
    tz : str, optional
         convert to this timezone
    freq : BaseOffset, optional
         freq to convert
    fold : bint, default is 0
        Due to daylight saving time, one wall clock time can occur twice
        when shifting from summer to winter time; fold describes whether the
        datetime-like corresponds  to the first (0) or the second time (1)
        the wall clock hits the ambiguous time

        .. versionadded:: 1.1.0
    box : {'datetime', 'timestamp', 'date', 'time'}, default 'datetime'
        * If datetime, convert to datetime.datetime
        * If date, convert to datetime.date
        * If time, convert to datetime.time
        * If Timestamp, convert to pandas.Timestamp

    Returns
    -------
    ndarray[object] of type specified by box
    """
    cdef:
        Localizer info = Localizer(tz)
        int64_t utc_val, local_val
        Py_ssize_t i, n = stamps.size
        Py_ssize_t pos = -1  # unused, avoid not-initialized warning

        npy_datetimestruct dts
        tzinfo new_tz
        bint use_date = False, use_time = False, use_ts = False, use_pydt = False
        object res_val

        ndarray result = cnp.PyArray_EMPTY(stamps.ndim, stamps.shape, cnp.NPY_OBJECT, 0)
        ndarray res_flat = result.ravel()  # should NOT be a copy
        cnp.broadcast mi = cnp.PyArray_MultiIterNew2(result, stamps)

    if box == "date":
        assert (tz is None), "tz should be None when converting to date"
        use_date = True
    elif box == "timestamp":
        use_ts = True
    elif box == "time":
        use_time = True
    elif box == "datetime":
        use_pydt = True
    else:
        raise ValueError(
            "box must be one of 'datetime', 'date', 'time' or 'timestamp'"
        )

    for i in range(n):
        # Analogous to: utc_val = stamps[i]
        utc_val = (<int64_t*>cnp.PyArray_MultiIter_DATA(mi, 1))[0]

        new_tz = tz

        if utc_val == NPY_NAT:
            res_val = <object>NaT

        else:

            local_val = info.utc_val_to_local_val(utc_val, &pos)
            if info.use_pytz:
                # find right representation of dst etc in pytz timezone
                new_tz = tz._tzinfos[tz._transition_info[pos]]

            dt64_to_dtstruct(local_val, &dts)

            if use_ts:
                res_val = create_timestamp_from_ts(utc_val, dts, new_tz, freq, fold)
            elif use_pydt:
                res_val = datetime(
                    dts.year, dts.month, dts.day, dts.hour, dts.min, dts.sec, dts.us,
                    new_tz, fold=fold,
                )
            elif use_date:
                res_val = date(dts.year, dts.month, dts.day)
            else:
                res_val = time(dts.hour, dts.min, dts.sec, dts.us, new_tz, fold=fold)

        # Note: we can index result directly instead of using PyArray_MultiIter_DATA
        #  like we do for the other functions because result is known C-contiguous
        #  and is the first argument to PyArray_MultiIterNew2.  The usual pattern
        #  does not seem to work with object dtype.
        res_flat[i] = res_val

        cnp.PyArray_MultiIter_NEXT(mi)

    return result


# -------------------------------------------------------------------------


cdef inline c_Resolution _reso_stamp(npy_datetimestruct *dts):
    if dts.us != 0:
        if dts.us % 1000 == 0:
            return c_Resolution.RESO_MS
        return c_Resolution.RESO_US
    elif dts.sec != 0:
        return c_Resolution.RESO_SEC
    elif dts.min != 0:
        return c_Resolution.RESO_MIN
    elif dts.hour != 0:
        return c_Resolution.RESO_HR
    return c_Resolution.RESO_DAY


@cython.wraparound(False)
@cython.boundscheck(False)
def get_resolution(ndarray stamps, tzinfo tz=None) -> Resolution:
    # stamps is int64_t, any ndim
    cdef:
        Localizer info = Localizer(tz)
        int64_t utc_val, local_val
        Py_ssize_t i, n = stamps.size
        Py_ssize_t pos = -1  # unused, avoid not-initialized warning
        cnp.flatiter it = cnp.PyArray_IterNew(stamps)

        npy_datetimestruct dts
        c_Resolution reso = c_Resolution.RESO_DAY, curr_reso

    for i in range(n):
        # Analogous to: utc_val = stamps[i]
        utc_val = cnp.PyArray_GETITEM(stamps, cnp.PyArray_ITER_DATA(it))

        if utc_val == NPY_NAT:
            pass
        else:
            local_val = info.utc_val_to_local_val(utc_val, &pos)

            dt64_to_dtstruct(local_val, &dts)
            curr_reso = _reso_stamp(&dts)
            if curr_reso < reso:
                reso = curr_reso

        cnp.PyArray_ITER_NEXT(it)

    return Resolution(reso)


# -------------------------------------------------------------------------


@cython.cdivision(False)
@cython.wraparound(False)
@cython.boundscheck(False)
cpdef ndarray normalize_i8_timestamps(ndarray stamps, tzinfo tz):
    # stamps is int64_t, arbitrary ndim
    """
    Normalize each of the (nanosecond) timezone aware timestamps in the given
    array by rounding down to the beginning of the day (i.e. midnight).
    This is midnight for timezone, `tz`.

    Parameters
    ----------
    stamps : int64 ndarray
    tz : tzinfo or None

    Returns
    -------
    result : int64 ndarray of converted of normalized nanosecond timestamps
    """
    cdef:
        Localizer info = Localizer(tz)
        int64_t utc_val, local_val, res_val
        Py_ssize_t i, n = stamps.size
        Py_ssize_t pos = -1  # unused, avoid not-initialized warning

        ndarray result = cnp.PyArray_EMPTY(stamps.ndim, stamps.shape, cnp.NPY_INT64, 0)
        cnp.broadcast mi = cnp.PyArray_MultiIterNew2(result, stamps)

    for i in range(n):
        # Analogous to: utc_val = stamps[i]
        utc_val = (<int64_t*>cnp.PyArray_MultiIter_DATA(mi, 1))[0]

        if utc_val == NPY_NAT:
            res_val = NPY_NAT
        else:
            local_val = info.utc_val_to_local_val(utc_val, &pos)
            res_val = local_val - (local_val % DAY_NANOS)

        # Analogous to: result[i] = res_val
        (<int64_t*>cnp.PyArray_MultiIter_DATA(mi, 0))[0] = res_val

        cnp.PyArray_MultiIter_NEXT(mi)

    return result


@cython.wraparound(False)
@cython.boundscheck(False)
def is_date_array_normalized(ndarray stamps, tzinfo tz=None) -> bool:
    # stamps is int64_t, arbitrary ndim
    """
    Check if all of the given (nanosecond) timestamps are normalized to
    midnight, i.e. hour == minute == second == 0.  If the optional timezone
    `tz` is not None, then this is midnight for this timezone.

    Parameters
    ----------
    stamps : int64 ndarray
    tz : tzinfo or None

    Returns
    -------
    is_normalized : bool True if all stamps are normalized
    """
    cdef:
        Localizer info = Localizer(tz)
        int64_t utc_val, local_val
        Py_ssize_t i, n = stamps.size
        Py_ssize_t pos = -1  # unused, avoid not-initialized warning
        cnp.flatiter it = cnp.PyArray_IterNew(stamps)

    for i in range(n):
        # Analogous to: utc_val = stamps[i]
        utc_val = cnp.PyArray_GETITEM(stamps, cnp.PyArray_ITER_DATA(it))

        local_val = info.utc_val_to_local_val(utc_val, &pos)

        if local_val % DAY_NANOS != 0:
            return False

        cnp.PyArray_ITER_NEXT(it)

    return True


# -------------------------------------------------------------------------


@cython.wraparound(False)
@cython.boundscheck(False)
def dt64arr_to_periodarr(ndarray stamps, int freq, tzinfo tz):
    # stamps is int64_t, arbitrary ndim
    cdef:
        Localizer info = Localizer(tz)
        Py_ssize_t i, n = stamps.size
        Py_ssize_t pos = -1  # unused, avoid not-initialized warning
        int64_t utc_val, local_val, res_val

        npy_datetimestruct dts
        ndarray result = cnp.PyArray_EMPTY(stamps.ndim, stamps.shape, cnp.NPY_INT64, 0)
        cnp.broadcast mi = cnp.PyArray_MultiIterNew2(result, stamps)

    for i in range(n):
        # Analogous to: utc_val = stamps[i]
        utc_val = (<int64_t*>cnp.PyArray_MultiIter_DATA(mi, 1))[0]

        if utc_val == NPY_NAT:
            res_val = NPY_NAT
        else:
            local_val = info.utc_val_to_local_val(utc_val, &pos)
            dt64_to_dtstruct(local_val, &dts)
            res_val = get_period_ordinal(&dts, freq)

        # Analogous to: result[i] = res_val
        (<int64_t*>cnp.PyArray_MultiIter_DATA(mi, 0))[0] = res_val

        cnp.PyArray_MultiIter_NEXT(mi)

    return result<|MERGE_RESOLUTION|>--- conflicted
+++ resolved
@@ -72,19 +72,12 @@
         utc_val = (<int64_t*>cnp.PyArray_MultiIter_DATA(mi, 1))[0]
 
         if utc_val == NPY_NAT:
-<<<<<<< HEAD
             local_val = NPY_NAT
         else:
             local_val = info.utc_val_to_local_val(utc_val, &pos)
 
         # Analogous to: result[i] = local_val
         (<int64_t*>cnp.PyArray_MultiIter_DATA(mi, 0))[0] = local_val
-=======
-            result[i] = NPY_NAT
-            continue
-
-        local_val = info.utc_val_to_local_val(utc_val, &pos)
->>>>>>> a4338a57
 
         cnp.PyArray_MultiIter_NEXT(mi)
 
@@ -194,6 +187,8 @@
         #  like we do for the other functions because result is known C-contiguous
         #  and is the first argument to PyArray_MultiIterNew2.  The usual pattern
         #  does not seem to work with object dtype.
+        #  See discussion at
+        #  github.com/pandas-dev/pandas/pull/46886#discussion_r860261305
         res_flat[i] = res_val
 
         cnp.PyArray_MultiIter_NEXT(mi)
