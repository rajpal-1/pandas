--- conflicted
+++ resolved
@@ -1895,15 +1895,8 @@
         cdef:
             int64_t nanos
 
-<<<<<<< HEAD
-        # In this context it is sufficiently clear that "D" this means 24H
-        freq = to_offset(freq, is_period=False)._maybe_to_hours()
-        freq.nanos  # raises on non-fixed freq
-        nanos = delta_to_nanoseconds(freq, self._creso)
-=======
         freq = to_offset(freq, is_period=False)
         nanos = get_unit_for_round(freq, self._creso)
->>>>>>> b5b8be04
         if nanos == 0:
             if freq.nanos == 0:
                 raise ValueError("Division by zero in rounding")
