--- conflicted
+++ resolved
@@ -24,11 +24,7 @@
         bint fold
         NPY_DATETIMEUNIT creso
 
-<<<<<<< HEAD
-    cdef ensure_reso(self, NPY_DATETIMEUNIT creso)
-=======
     cdef int64_t ensure_reso(self, NPY_DATETIMEUNIT creso) except? -1
->>>>>>> 0d2c579c
 
 
 cdef _TSObject convert_to_tsobject(object ts, tzinfo tz, str unit,
