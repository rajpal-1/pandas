--- conflicted
+++ resolved
@@ -37,11 +37,6 @@
     def __new__(  # type: ignore[misc]
         cls: type[_DatetimeT],
         ts_input: np.integer | float | str | _date | datetime | np.datetime64 = ...,
-<<<<<<< HEAD
-        tz: str | _tzinfo | None | int = ...,
-        unit: str | int | None = ...,
-=======
->>>>>>> e5961e2d
         year: int | None = ...,
         month: int | None = ...,
         day: int | None = ...,
@@ -52,7 +47,6 @@
         tzinfo: _tzinfo | None = ...,
         *,
         nanosecond: int | None = ...,
-        freq: int | None | str | BaseOffset = ...,
         tz: str | _tzinfo | None | int = ...,
         unit: str | int | None = ...,
         fold: int | None = ...,
