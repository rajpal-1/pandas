cimport numpy as cnp
from cpython.datetime cimport (
    date,
    datetime,
)
from numpy cimport (
    int32_t,
    int64_t,
)


# TODO(cython3): most of these can be cimported directly from numpy
cdef extern from "numpy/ndarrayobject.h":
    ctypedef int64_t npy_timedelta
    ctypedef int64_t npy_datetime

cdef extern from "numpy/ndarraytypes.h":
    ctypedef struct PyArray_DatetimeMetaData:
        NPY_DATETIMEUNIT base
        int64_t num

cdef extern from "numpy/arrayscalars.h":
    ctypedef struct PyDatetimeScalarObject:
        # PyObject_HEAD
        npy_datetime obval
        PyArray_DatetimeMetaData obmeta

    ctypedef struct PyTimedeltaScalarObject:
        # PyObject_HEAD
        npy_timedelta obval
        PyArray_DatetimeMetaData obmeta

cdef extern from "numpy/ndarraytypes.h":
    ctypedef struct npy_datetimestruct:
        int64_t year
        int32_t month, day, hour, min, sec, us, ps, as

    ctypedef enum NPY_DATETIMEUNIT:
        NPY_FR_Y
        NPY_FR_M
        NPY_FR_W
        NPY_FR_D
        NPY_FR_B
        NPY_FR_h
        NPY_FR_m
        NPY_FR_s
        NPY_FR_ms
        NPY_FR_us
        NPY_FR_ns
        NPY_FR_ps
        NPY_FR_fs
        NPY_FR_as
        NPY_FR_GENERIC

    int64_t NPY_DATETIME_NAT  # elswhere we call this NPY_NAT


cdef extern from "src/datetime/pd_datetime.h":
    ctypedef struct pandas_timedeltastruct:
        int64_t days
        int32_t hrs, min, sec, ms, us, ns, seconds, microseconds, nanoseconds

    void pandas_datetime_to_datetimestruct(npy_datetime val,
                                           NPY_DATETIMEUNIT fr,
                                           npy_datetimestruct *result) nogil

    npy_datetime npy_datetimestruct_to_datetime(NPY_DATETIMEUNIT fr,
                                                npy_datetimestruct *d) nogil

    void pandas_timedelta_to_timedeltastruct(npy_timedelta val,
                                             NPY_DATETIMEUNIT fr,
                                             pandas_timedeltastruct *result
                                             ) nogil

<<<<<<< HEAD
    Py_hash_t hash_datetime_from_struct(npy_datetimestruct* dts) except? -1
=======
    void PandasDateTime_IMPORT()

    ctypedef enum FormatRequirement:
        PARTIAL_MATCH
        EXACT_MATCH
        INFER_FORMAT

# You must call this before using the PandasDateTime CAPI functions
cdef inline void import_pandas_datetime():
    PandasDateTime_IMPORT
>>>>>>> b5aec87d

cdef bint cmp_scalar(int64_t lhs, int64_t rhs, int op) except -1

cdef check_dts_bounds(npy_datetimestruct *dts, NPY_DATETIMEUNIT unit=?)

cdef int64_t pydatetime_to_dt64(
    datetime val, npy_datetimestruct *dts, NPY_DATETIMEUNIT reso=?
)
cdef void pydatetime_to_dtstruct(datetime dt, npy_datetimestruct *dts)
cdef int64_t pydate_to_dt64(
    date val, npy_datetimestruct *dts, NPY_DATETIMEUNIT reso=?
)
cdef void pydate_to_dtstruct(date val, npy_datetimestruct *dts)

cdef npy_datetime get_datetime64_value(object obj) nogil
cdef npy_timedelta get_timedelta64_value(object obj) nogil
cdef NPY_DATETIMEUNIT get_datetime64_unit(object obj) nogil

cdef int string_to_dts(
    str val,
    npy_datetimestruct* dts,
    NPY_DATETIMEUNIT* out_bestunit,
    int* out_local,
    int* out_tzoffset,
    bint want_exc,
    format: str | None = *,
    bint exact = *
) except? -1

cdef NPY_DATETIMEUNIT get_unit_from_dtype(cnp.dtype dtype)

cpdef cnp.ndarray astype_overflowsafe(
    cnp.ndarray values,  # ndarray[datetime64[anyunit]]
    cnp.dtype dtype,  # ndarray[datetime64[anyunit]]
    bint copy=*,
    bint round_ok=*,
    bint is_coerce=*,
)
cdef int64_t get_conversion_factor(
    NPY_DATETIMEUNIT from_unit,
    NPY_DATETIMEUNIT to_unit,
) except? -1

cdef bint cmp_dtstructs(npy_datetimestruct* left, npy_datetimestruct* right, int op)
cdef get_implementation_bounds(
    NPY_DATETIMEUNIT reso, npy_datetimestruct *lower, npy_datetimestruct *upper
)

cdef int64_t convert_reso(
    int64_t value,
    NPY_DATETIMEUNIT from_reso,
    NPY_DATETIMEUNIT to_reso,
    bint round_ok,
) except? -1<|MERGE_RESOLUTION|>--- conflicted
+++ resolved
@@ -72,9 +72,7 @@
                                              pandas_timedeltastruct *result
                                              ) nogil
 
-<<<<<<< HEAD
     Py_hash_t hash_datetime_from_struct(npy_datetimestruct* dts) except? -1
-=======
     void PandasDateTime_IMPORT()
 
     ctypedef enum FormatRequirement:
@@ -85,7 +83,6 @@
 # You must call this before using the PandasDateTime CAPI functions
 cdef inline void import_pandas_datetime():
     PandasDateTime_IMPORT
->>>>>>> b5aec87d
 
 cdef bint cmp_scalar(int64_t lhs, int64_t rhs, int op) except -1
 
