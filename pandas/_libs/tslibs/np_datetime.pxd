--- conflicted
+++ resolved
@@ -72,9 +72,8 @@
                                              pandas_timedeltastruct *result
                                              ) nogil
 
-<<<<<<< HEAD
     Py_hash_t hash_datetime_from_struct(npy_datetimestruct* dts) except? -1
-=======
+
     void PandasDateTime_IMPORT()
 
     ctypedef enum FormatRequirement:
@@ -85,7 +84,6 @@
 # You must call this before using the PandasDateTime CAPI functions
 cdef inline void import_pandas_datetime():
     PandasDateTime_IMPORT
->>>>>>> 52c653b4
 
 cdef bint cmp_scalar(int64_t lhs, int64_t rhs, int op) except -1
 
