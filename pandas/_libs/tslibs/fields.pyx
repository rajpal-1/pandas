"""
Functions for accessing attributes of Timestamp/datetime64/datetime-like
objects and arrays
"""
from locale import LC_TIME

from _strptime import LocaleTime

cimport cython
from cython cimport Py_ssize_t

import numpy as np

cimport numpy as cnp
from numpy cimport (
    int8_t,
    int32_t,
    int64_t,
    ndarray,
    uint32_t,
)

cnp.import_array()

from pandas._config.localization import set_locale

from pandas._libs.tslibs.ccalendar import (
    DAYS_FULL,
    MONTHS_FULL,
)

from pandas._libs.tslibs.ccalendar cimport (
    dayofweek,
    get_day_of_year,
    get_days_in_month,
    get_firstbday,
    get_iso_calendar,
    get_lastbday,
    get_week_of_year,
    iso_calendar_t,
)
from pandas._libs.tslibs.nattype cimport NPY_NAT
from pandas._libs.tslibs.np_datetime cimport (
    NPY_DATETIMEUNIT,
    NPY_FR_ns,
    import_pandas_datetime,
    npy_datetimestruct,
    pandas_datetime_to_datetimestruct,
    pandas_timedelta_to_timedeltastruct,
    pandas_timedeltastruct,
)

import_pandas_datetime()


@cython.wraparound(False)
@cython.boundscheck(False)
def build_field_sarray(const int64_t[:] dtindex, NPY_DATETIMEUNIT reso):
    """
    Datetime as int64 representation to a structured array of fields
    """
    cdef:
        Py_ssize_t i, count = len(dtindex)
        npy_datetimestruct dts
        ndarray[int32_t] years, months, days, hours, minutes, seconds, mus

    sa_dtype = [
        ("Y", "i4"),  # year
        ("M", "i4"),  # month
        ("D", "i4"),  # day
        ("h", "i4"),  # hour
        ("m", "i4"),  # min
        ("s", "i4"),  # second
        ("u", "i4"),  # microsecond
    ]

    out = np.empty(count, dtype=sa_dtype)

    years = out["Y"]
    months = out["M"]
    days = out["D"]
    hours = out["h"]
    minutes = out["m"]
    seconds = out["s"]
    mus = out["u"]

    for i in range(count):
        pandas_datetime_to_datetimestruct(dtindex[i], reso, &dts)
        years[i] = dts.year
        months[i] = dts.month
        days[i] = dts.day
        hours[i] = dts.hour
        minutes[i] = dts.min
        seconds[i] = dts.sec
        mus[i] = dts.us

    return out


def month_position_check(fields, weekdays) -> str | None:
    cdef:
        int32_t daysinmonth, y, m, d
        bint calendar_end = True
        bint business_end = True
        bint calendar_start = True
        bint business_start = True
        bint cal
        int32_t[:] years = fields["Y"]
        int32_t[:] months = fields["M"]
        int32_t[:] days = fields["D"]

    for y, m, d, wd in zip(years, months, days, weekdays):
        if calendar_start:
            calendar_start &= d == 1
        if business_start:
            business_start &= d == 1 or (d <= 3 and wd == 0)

        if calendar_end or business_end:
            daysinmonth = get_days_in_month(y, m)
            cal = d == daysinmonth
            if calendar_end:
                calendar_end &= cal
            if business_end:
                business_end &= cal or (daysinmonth - d < 3 and wd == 4)
        elif not calendar_start and not business_start:
            break

    if calendar_end:
        return "ce"
    elif business_end:
        return "be"
    elif calendar_start:
        return "cs"
    elif business_start:
        return "bs"
    else:
        return None


@cython.wraparound(False)
@cython.boundscheck(False)
def get_date_name_field(
    const int64_t[:] dtindex,
    str field,
    object locale=None,
    NPY_DATETIMEUNIT reso=NPY_FR_ns,
):
    """
    Given a int64-based datetime index, return array of strings of date
    name based on requested field (e.g. day_name)
    """
    cdef:
        Py_ssize_t i
        cnp.npy_intp count = dtindex.shape[0]
        ndarray[object] out, names
        npy_datetimestruct dts
        int dow

    out = cnp.PyArray_EMPTY(1, &count, cnp.NPY_OBJECT, 0)

    if field == "day_name":
        if locale is None:
            names = np.array(DAYS_FULL, dtype=np.object_)
        else:
            names = np.array(_get_locale_names("f_weekday", locale),
                             dtype=np.object_)
        for i in range(count):
            if dtindex[i] == NPY_NAT:
                out[i] = np.nan
                continue

            pandas_datetime_to_datetimestruct(dtindex[i], reso, &dts)
            dow = dayofweek(dts.year, dts.month, dts.day)
            out[i] = names[dow].capitalize()

    elif field == "month_name":
        if locale is None:
            names = np.array(MONTHS_FULL, dtype=np.object_)
        else:
            names = np.array(_get_locale_names("f_month", locale),
                             dtype=np.object_)
        for i in range(count):
            if dtindex[i] == NPY_NAT:
                out[i] = np.nan
                continue

            pandas_datetime_to_datetimestruct(dtindex[i], reso, &dts)
            out[i] = names[dts.month].capitalize()

    else:
        raise ValueError(f"Field {field} not supported")

    return out


cdef bint _is_on_month(int month, int compare_month, int modby) noexcept nogil:
    """
    Analogous to DateOffset.is_on_offset checking for the month part of a date.
    """
    if modby == 1:
        return True
    elif modby == 3:
        return (month - compare_month) % 3 == 0
    else:
        return month == compare_month


@cython.wraparound(False)
@cython.boundscheck(False)
def get_start_end_field(
    const int64_t[:] dtindex,
    str field,
    str freq_name=None,
    int month_kw=12,
    NPY_DATETIMEUNIT reso=NPY_FR_ns,
):
    """
    Given an int64-based datetime index return array of indicators
    of whether timestamps are at the start/end of the month/quarter/year
    (defined by frequency).

    Parameters
    ----------
    dtindex : ndarray[int64]
    field : str
    freq_name : str or None, default None
    month_kw : int, default 12
    reso : NPY_DATETIMEUNIT, default NPY_FR_ns

    Returns
    -------
    ndarray[bool]
    """
    cdef:
        Py_ssize_t i
        int count = dtindex.shape[0]
        bint is_business = 0
        int end_month = 12
        int start_month = 1
        ndarray[int8_t] out
        npy_datetimestruct dts
        int compare_month, modby

    out = np.zeros(count, dtype="int8")

    if freq_name:
        if freq_name == "C":
            raise ValueError(f"Custom business days is not supported by {field}")
        is_business = freq_name[0] == "B"

        # YearBegin(), BYearBegin() use month = starting month of year.
        # QuarterBegin(), BQuarterBegin() use startingMonth = starting
        # month of year. Other offsets use month, startingMonth as ending
        # month of year.

<<<<<<< HEAD
        # According to the above comment, the first conditional is for QS and YS only
        if (freqstr[0:2] in ["QS", "YS"]) or (
                freqstr[1:3] in ["QS", "YS"]):
=======
        if freq_name.lstrip("B")[0:2] in ["MS", "QS", "YS"]:
>>>>>>> 0e90f66a
            end_month = 12 if month_kw == 1 else month_kw - 1
            start_month = month_kw

        else:
            end_month = month_kw
            start_month = (end_month % 12) + 1
    else:
        end_month = 12
        start_month = 1

    compare_month = start_month if "start" in field else end_month
    if "month" in field:
        modby = 1
    elif "quarter" in field:
        modby = 3
    else:
        modby = 12

    if field in ["is_month_start", "is_quarter_start", "is_year_start"]:
        if is_business:
            for i in range(count):
                if dtindex[i] == NPY_NAT:
                    out[i] = 0
                    continue

                pandas_datetime_to_datetimestruct(dtindex[i], reso, &dts)

                if _is_on_month(dts.month, compare_month, modby) and (
                        dts.day == get_firstbday(dts.year, dts.month)):
                    out[i] = 1

        else:
            for i in range(count):
                if dtindex[i] == NPY_NAT:
                    out[i] = 0
                    continue

                pandas_datetime_to_datetimestruct(dtindex[i], reso, &dts)

                if _is_on_month(dts.month, compare_month, modby) and dts.day == 1:
                    out[i] = 1

    elif field in ["is_month_end", "is_quarter_end", "is_year_end"]:
        if is_business:
            for i in range(count):
                if dtindex[i] == NPY_NAT:
                    out[i] = 0
                    continue

                pandas_datetime_to_datetimestruct(dtindex[i], reso, &dts)

                if _is_on_month(dts.month, compare_month, modby) and (
                        dts.day == get_lastbday(dts.year, dts.month)):
                    out[i] = 1

        else:
            for i in range(count):
                if dtindex[i] == NPY_NAT:
                    out[i] = 0
                    continue

                pandas_datetime_to_datetimestruct(dtindex[i], reso, &dts)

                if _is_on_month(dts.month, compare_month, modby) and (
                        dts.day == get_days_in_month(dts.year, dts.month)):
                    out[i] = 1

    else:
        raise ValueError(f"Field {field} not supported")

    return out.view(bool)


@cython.wraparound(False)
@cython.boundscheck(False)
def get_date_field(
    const int64_t[:] dtindex,
    str field,
    NPY_DATETIMEUNIT reso=NPY_FR_ns,
):
    """
    Given a int64-based datetime index, extract the year, month, etc.,
    field and return an array of these values.
    """
    cdef:
        Py_ssize_t i, count = len(dtindex)
        ndarray[int32_t] out
        npy_datetimestruct dts

    out = np.empty(count, dtype="i4")

    if field == "Y":
        with nogil:
            for i in range(count):
                if dtindex[i] == NPY_NAT:
                    out[i] = -1
                    continue

                pandas_datetime_to_datetimestruct(dtindex[i], reso, &dts)
                out[i] = dts.year
        return out

    elif field == "M":
        with nogil:
            for i in range(count):
                if dtindex[i] == NPY_NAT:
                    out[i] = -1
                    continue

                pandas_datetime_to_datetimestruct(dtindex[i], reso, &dts)
                out[i] = dts.month
        return out

    elif field == "D":
        with nogil:
            for i in range(count):
                if dtindex[i] == NPY_NAT:
                    out[i] = -1
                    continue

                pandas_datetime_to_datetimestruct(dtindex[i], reso, &dts)
                out[i] = dts.day
        return out

    elif field == "h":
        with nogil:
            for i in range(count):
                if dtindex[i] == NPY_NAT:
                    out[i] = -1
                    continue

                pandas_datetime_to_datetimestruct(dtindex[i], reso, &dts)
                out[i] = dts.hour
                # TODO: can we de-dup with period.pyx <accessor>s?
        return out

    elif field == "m":
        with nogil:
            for i in range(count):
                if dtindex[i] == NPY_NAT:
                    out[i] = -1
                    continue

                pandas_datetime_to_datetimestruct(dtindex[i], reso, &dts)
                out[i] = dts.min
        return out

    elif field == "s":
        with nogil:
            for i in range(count):
                if dtindex[i] == NPY_NAT:
                    out[i] = -1
                    continue

                pandas_datetime_to_datetimestruct(dtindex[i], reso, &dts)
                out[i] = dts.sec
        return out

    elif field == "us":
        with nogil:
            for i in range(count):
                if dtindex[i] == NPY_NAT:
                    out[i] = -1
                    continue

                pandas_datetime_to_datetimestruct(dtindex[i], reso, &dts)
                out[i] = dts.us
        return out

    elif field == "ns":
        with nogil:
            for i in range(count):
                if dtindex[i] == NPY_NAT:
                    out[i] = -1
                    continue

                pandas_datetime_to_datetimestruct(dtindex[i], reso, &dts)
                out[i] = dts.ps // 1000
        return out
    elif field == "doy":
        with nogil:
            for i in range(count):
                if dtindex[i] == NPY_NAT:
                    out[i] = -1
                    continue

                pandas_datetime_to_datetimestruct(dtindex[i], reso, &dts)
                out[i] = get_day_of_year(dts.year, dts.month, dts.day)
        return out

    elif field == "dow":
        with nogil:
            for i in range(count):
                if dtindex[i] == NPY_NAT:
                    out[i] = -1
                    continue

                pandas_datetime_to_datetimestruct(dtindex[i], reso, &dts)
                out[i] = dayofweek(dts.year, dts.month, dts.day)
        return out

    elif field == "woy":
        with nogil:
            for i in range(count):
                if dtindex[i] == NPY_NAT:
                    out[i] = -1
                    continue

                pandas_datetime_to_datetimestruct(dtindex[i], reso, &dts)
                out[i] = get_week_of_year(dts.year, dts.month, dts.day)
        return out

    elif field == "q":
        with nogil:
            for i in range(count):
                if dtindex[i] == NPY_NAT:
                    out[i] = -1
                    continue

                pandas_datetime_to_datetimestruct(dtindex[i], reso, &dts)
                out[i] = dts.month
                out[i] = ((out[i] - 1) // 3) + 1
        return out

    elif field == "dim":
        with nogil:
            for i in range(count):
                if dtindex[i] == NPY_NAT:
                    out[i] = -1
                    continue

                pandas_datetime_to_datetimestruct(dtindex[i], reso, &dts)
                out[i] = get_days_in_month(dts.year, dts.month)
        return out
    elif field == "is_leap_year":
        return isleapyear_arr(get_date_field(dtindex, "Y", reso=reso))

    raise ValueError(f"Field {field} not supported")


@cython.wraparound(False)
@cython.boundscheck(False)
def get_timedelta_field(
    const int64_t[:] tdindex,
    str field,
    NPY_DATETIMEUNIT reso=NPY_FR_ns,
):
    """
    Given a int64-based timedelta index, extract the days, hrs, sec.,
    field and return an array of these values.
    """
    cdef:
        Py_ssize_t i, count = len(tdindex)
        ndarray[int32_t] out
        pandas_timedeltastruct tds

    out = np.empty(count, dtype="i4")

    if field == "seconds":
        with nogil:
            for i in range(count):
                if tdindex[i] == NPY_NAT:
                    out[i] = -1
                    continue

                pandas_timedelta_to_timedeltastruct(tdindex[i], reso, &tds)
                out[i] = tds.seconds
        return out

    elif field == "microseconds":
        with nogil:
            for i in range(count):
                if tdindex[i] == NPY_NAT:
                    out[i] = -1
                    continue

                pandas_timedelta_to_timedeltastruct(tdindex[i], reso, &tds)
                out[i] = tds.microseconds
        return out

    elif field == "nanoseconds":
        with nogil:
            for i in range(count):
                if tdindex[i] == NPY_NAT:
                    out[i] = -1
                    continue

                pandas_timedelta_to_timedeltastruct(tdindex[i], reso, &tds)
                out[i] = tds.nanoseconds
        return out

    raise ValueError(f"Field {field} not supported")


@cython.wraparound(False)
@cython.boundscheck(False)
def get_timedelta_days(
    const int64_t[:] tdindex,
    NPY_DATETIMEUNIT reso=NPY_FR_ns,
):
    """
    Given a int64-based timedelta index, extract the days,
    field and return an array of these values.
    """
    cdef:
        Py_ssize_t i, count = len(tdindex)
        ndarray[int64_t] out
        pandas_timedeltastruct tds

    out = np.empty(count, dtype="i8")

    with nogil:
        for i in range(count):
            if tdindex[i] == NPY_NAT:
                out[i] = -1
                continue

            pandas_timedelta_to_timedeltastruct(tdindex[i], reso, &tds)
            out[i] = tds.days
    return out


cpdef isleapyear_arr(ndarray years):
    """vectorized version of isleapyear; NaT evaluates as False"""
    cdef:
        ndarray[int8_t] out

    out = np.zeros(len(years), dtype="int8")
    out[np.logical_or(years % 400 == 0,
                      np.logical_and(years % 4 == 0,
                                     years % 100 > 0))] = 1
    return out.view(bool)


@cython.wraparound(False)
@cython.boundscheck(False)
def build_isocalendar_sarray(const int64_t[:] dtindex, NPY_DATETIMEUNIT reso):
    """
    Given a int64-based datetime array, return the ISO 8601 year, week, and day
    as a structured array.
    """
    cdef:
        Py_ssize_t i, count = len(dtindex)
        npy_datetimestruct dts
        ndarray[uint32_t] iso_years, iso_weeks, days
        iso_calendar_t ret_val

    sa_dtype = [
        ("year", "u4"),
        ("week", "u4"),
        ("day", "u4"),
    ]

    out = np.empty(count, dtype=sa_dtype)

    iso_years = out["year"]
    iso_weeks = out["week"]
    days = out["day"]

    with nogil:
        for i in range(count):
            if dtindex[i] == NPY_NAT:
                ret_val = 0, 0, 0
            else:
                pandas_datetime_to_datetimestruct(dtindex[i], reso, &dts)
                ret_val = get_iso_calendar(dts.year, dts.month, dts.day)

            iso_years[i] = ret_val[0]
            iso_weeks[i] = ret_val[1]
            days[i] = ret_val[2]
    return out


def _get_locale_names(name_type: str, locale: object = None):
    """
    Returns an array of localized day or month names.

    Parameters
    ----------
    name_type : str
        Attribute of LocaleTime() in which to return localized names.
    locale : str

    Returns
    -------
    list of locale names
    """
    with set_locale(locale, LC_TIME):
        return getattr(LocaleTime(), name_type)


# ---------------------------------------------------------------------
# Rounding


class RoundTo:
    """
    enumeration defining the available rounding modes

    Attributes
    ----------
    MINUS_INFTY
        round towards -∞, or floor [2]_
    PLUS_INFTY
        round towards +∞, or ceil [3]_
    NEAREST_HALF_EVEN
        round to nearest, tie-break half to even [6]_
    NEAREST_HALF_MINUS_INFTY
        round to nearest, tie-break half to -∞ [5]_
    NEAREST_HALF_PLUS_INFTY
        round to nearest, tie-break half to +∞ [4]_


    References
    ----------
    .. [1] "Rounding - Wikipedia"
           https://en.wikipedia.org/wiki/Rounding
    .. [2] "Rounding down"
           https://en.wikipedia.org/wiki/Rounding#Rounding_down
    .. [3] "Rounding up"
           https://en.wikipedia.org/wiki/Rounding#Rounding_up
    .. [4] "Round half up"
           https://en.wikipedia.org/wiki/Rounding#Round_half_up
    .. [5] "Round half down"
           https://en.wikipedia.org/wiki/Rounding#Round_half_down
    .. [6] "Round half to even"
           https://en.wikipedia.org/wiki/Rounding#Round_half_to_even
    """
    @property
    def MINUS_INFTY(self) -> int:
        return 0

    @property
    def PLUS_INFTY(self) -> int:
        return 1

    @property
    def NEAREST_HALF_EVEN(self) -> int:
        return 2

    @property
    def NEAREST_HALF_PLUS_INFTY(self) -> int:
        return 3

    @property
    def NEAREST_HALF_MINUS_INFTY(self) -> int:
        return 4


cdef ndarray[int64_t] _floor_int64(const int64_t[:] values, int64_t unit):
    cdef:
        Py_ssize_t i, n = len(values)
        ndarray[int64_t] result = np.empty(n, dtype="i8")
        int64_t res, value

    with cython.overflowcheck(True):
        for i in range(n):
            value = values[i]
            if value == NPY_NAT:
                res = NPY_NAT
            else:
                res = value - value % unit
            result[i] = res

    return result


cdef ndarray[int64_t] _ceil_int64(const int64_t[:] values, int64_t unit):
    cdef:
        Py_ssize_t i, n = len(values)
        ndarray[int64_t] result = np.empty(n, dtype="i8")
        int64_t res, value, remainder

    with cython.overflowcheck(True):
        for i in range(n):
            value = values[i]

            if value == NPY_NAT:
                res = NPY_NAT
            else:
                remainder = value % unit
                if remainder == 0:
                    res = value
                else:
                    res = value + (unit - remainder)

            result[i] = res

    return result


cdef ndarray[int64_t] _rounddown_int64(values, int64_t unit):
    cdef:
        Py_ssize_t i, n = len(values)
        ndarray[int64_t] result = np.empty(n, dtype="i8")
        int64_t res, value, remainder, half

    half = unit // 2

    with cython.overflowcheck(True):
        for i in range(n):
            value = values[i]

            if value == NPY_NAT:
                res = NPY_NAT
            else:
                # This adjustment is the only difference between rounddown_int64
                #  and _ceil_int64
                value = value - half
                remainder = value % unit
                if remainder == 0:
                    res = value
                else:
                    res = value + (unit - remainder)

            result[i] = res
    return result


cdef ndarray[int64_t] _roundup_int64(values, int64_t unit):
    return _floor_int64(values + unit // 2, unit)


cdef ndarray[int64_t] _round_nearest_int64(const int64_t[:] values, int64_t unit):
    cdef:
        Py_ssize_t i, n = len(values)
        ndarray[int64_t] result = np.empty(n, dtype="i8")
        int64_t res, value, half, remainder, quotient

    half = unit // 2

    with cython.overflowcheck(True):
        for i in range(n):
            value = values[i]

            if value == NPY_NAT:
                res = NPY_NAT
            else:
                quotient, remainder = divmod(value, unit)
                if remainder > half:
                    res = value + (unit - remainder)
                elif remainder == half and quotient % 2:
                    res = value + (unit - remainder)
                else:
                    res = value - remainder

            result[i] = res

    return result


def round_nsint64(values: np.ndarray, mode: RoundTo, nanos: int) -> np.ndarray:
    """
    Applies rounding mode at given frequency

    Parameters
    ----------
    values : np.ndarray[int64_t]`
    mode : instance of `RoundTo` enumeration
    nanos : np.int64
        Freq to round to, expressed in nanoseconds

    Returns
    -------
    np.ndarray[int64_t]
    """
    cdef:
        int64_t unit = nanos

    if mode == RoundTo.MINUS_INFTY:
        return _floor_int64(values, unit)
    elif mode == RoundTo.PLUS_INFTY:
        return _ceil_int64(values, unit)
    elif mode == RoundTo.NEAREST_HALF_MINUS_INFTY:
        return _rounddown_int64(values, unit)
    elif mode == RoundTo.NEAREST_HALF_PLUS_INFTY:
        return _roundup_int64(values, unit)
    elif mode == RoundTo.NEAREST_HALF_EVEN:
        # for odd unit there is no need of a tie break
        if unit % 2:
            return _rounddown_int64(values, unit)
        return _round_nearest_int64(values, unit)

    # if/elif above should catch all rounding modes defined in enum 'RoundTo':
    # if flow of control arrives here, it is a bug
    raise ValueError("round_nsint64 called with an unrecognized rounding mode")<|MERGE_RESOLUTION|>--- conflicted
+++ resolved
@@ -253,13 +253,7 @@
         # month of year. Other offsets use month, startingMonth as ending
         # month of year.
 
-<<<<<<< HEAD
-        # According to the above comment, the first conditional is for QS and YS only
-        if (freqstr[0:2] in ["QS", "YS"]) or (
-                freqstr[1:3] in ["QS", "YS"]):
-=======
-        if freq_name.lstrip("B")[0:2] in ["MS", "QS", "YS"]:
->>>>>>> 0e90f66a
+        if freq_name.lstrip("B")[0:2] in ["QS", "YS"]:
             end_month = 12 if month_kw == 1 else month_kw - 1
             start_month = month_kw
 
