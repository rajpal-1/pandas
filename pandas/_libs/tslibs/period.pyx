import re

cimport numpy as cnp
from cpython.object cimport (
    Py_EQ,
    Py_NE,
    PyObject,
    PyObject_RichCompare,
    PyObject_RichCompareBool,
)
from numpy cimport (
    int32_t,
    int64_t,
    ndarray,
)

import numpy as np

cnp.import_array()

cimport cython
from cpython.datetime cimport (
    PyDate_Check,
    PyDateTime_Check,
    datetime,
    import_datetime,
)
from libc.stdlib cimport (
    free,
    malloc,
)
from libc.string cimport (
    memset,
    strlen,
)
from libc.time cimport (
    strftime,
    tm,
)

# import datetime C API
import_datetime()

cimport pandas._libs.tslibs.util as util
from pandas._libs.missing cimport C_NA
from pandas._libs.tslibs.np_datetime cimport (
    NPY_DATETIMEUNIT,
    NPY_FR_D,
    astype_overflowsafe,
    check_dts_bounds,
    get_timedelta64_value,
    import_pandas_datetime,
    npy_datetimestruct,
    npy_datetimestruct_to_datetime,
    pandas_datetime_to_datetimestruct,
)

import_pandas_datetime()

from pandas._libs.tslibs.timestamps import Timestamp

from pandas._libs.tslibs.ccalendar cimport (
    dayofweek,
    get_day_of_year,
    get_days_in_month,
    get_week_of_year,
    is_leapyear,
)
from pandas._libs.tslibs.timedeltas cimport (
    delta_to_nanoseconds,
    is_any_td_scalar,
)

from pandas._libs.tslibs.conversion import DT64NS_DTYPE

from pandas._libs.tslibs.dtypes cimport (
    FR_ANN,
    FR_BUS,
    FR_DAY,
    FR_HR,
    FR_MIN,
    FR_MS,
    FR_MTH,
    FR_NS,
    FR_QTR,
    FR_SEC,
    FR_UND,
    FR_US,
    FR_WK,
    PeriodDtypeBase,
    attrname_to_abbrevs,
    freq_group_code_to_npy_unit,
)
from pandas._libs.tslibs.parsing cimport quarter_to_myear

from pandas._libs.tslibs.parsing import parse_datetime_string_with_reso

from pandas._libs.tslibs.nattype cimport (
    NPY_NAT,
    c_NaT as NaT,
    c_nat_strings as nat_strings,
    checknull_with_nat,
)
from pandas._libs.tslibs.offsets cimport (
    BaseOffset,
    is_offset_object,
    is_tick_object,
    to_offset,
)

from pandas._libs.tslibs.offsets import INVALID_FREQ_ERR_MSG

cdef:
    enum:
        INT32_MIN = -2_147_483_648LL


ctypedef struct asfreq_info:
    int64_t intraday_conversion_factor
    int is_end
    int to_end
    int from_end

ctypedef int64_t (*freq_conv_func)(int64_t, asfreq_info*) nogil


cdef extern from *:
    """
    // must use npy typedef b/c int64_t is aliased in cython-generated c
    // unclear why we need LL for that row.
    // see https://github.com/pandas-dev/pandas/pull/34416/
    static npy_int64 daytime_conversion_factor_matrix[7][7] = {
        {1, 24, 1440, 86400, 86400000, 86400000000, 86400000000000},
        {0LL,  1LL,   60LL,  3600LL,  3600000LL,  3600000000LL,  3600000000000LL},
        {0,  0,   1,     60,    60000,    60000000,    60000000000},
        {0,  0,   0,      1,     1000,     1000000,     1000000000},
        {0,  0,   0,      0,        1,        1000,        1000000},
        {0,  0,   0,      0,        0,           1,           1000},
        {0,  0,   0,      0,        0,           0,              1}};
    """
    int64_t daytime_conversion_factor_matrix[7][7]


cdef int max_value(int left, int right) nogil:
    if left > right:
        return left
    return right


cdef int min_value(int left, int right) nogil:
    if left < right:
        return left
    return right


cdef int64_t get_daytime_conversion_factor(int from_index, int to_index) nogil:
    cdef:
        int row = min_value(from_index, to_index)
        int col = max_value(from_index, to_index)
    # row or col < 6 means frequency strictly lower than Daily, which
    # do not use daytime_conversion_factors
    if row < 6:
        return 0
    elif col < 6:
        return 0
    return daytime_conversion_factor_matrix[row - 6][col - 6]


cdef int64_t nofunc(int64_t ordinal, asfreq_info *af_info) nogil:
    return INT32_MIN


cdef int64_t no_op(int64_t ordinal, asfreq_info *af_info) nogil:
    return ordinal


cdef freq_conv_func get_asfreq_func(int from_freq, int to_freq) nogil:
    cdef:
        int from_group = get_freq_group(from_freq)
        int to_group = get_freq_group(to_freq)

    if from_group == FR_UND:
        from_group = FR_DAY

    if from_group == FR_BUS:
        if to_group == FR_ANN:
            return <freq_conv_func>asfreq_BtoA
        elif to_group == FR_QTR:
            return <freq_conv_func>asfreq_BtoQ
        elif to_group == FR_MTH:
            return <freq_conv_func>asfreq_BtoM
        elif to_group == FR_WK:
            return <freq_conv_func>asfreq_BtoW
        elif to_group == FR_BUS:
            return <freq_conv_func>no_op
        elif to_group in [FR_DAY, FR_HR, FR_MIN, FR_SEC, FR_MS, FR_US, FR_NS]:
            return <freq_conv_func>asfreq_BtoDT
        else:
            return <freq_conv_func>nofunc

    elif to_group == FR_BUS:
        if from_group == FR_ANN:
            return <freq_conv_func>asfreq_AtoB
        elif from_group == FR_QTR:
            return <freq_conv_func>asfreq_QtoB
        elif from_group == FR_MTH:
            return <freq_conv_func>asfreq_MtoB
        elif from_group == FR_WK:
            return <freq_conv_func>asfreq_WtoB
        elif from_group in [FR_DAY, FR_HR, FR_MIN, FR_SEC, FR_MS, FR_US, FR_NS]:
            return <freq_conv_func>asfreq_DTtoB
        else:
            return <freq_conv_func>nofunc

    elif from_group == FR_ANN:
        if to_group == FR_ANN:
            return <freq_conv_func>asfreq_AtoA
        elif to_group == FR_QTR:
            return <freq_conv_func>asfreq_AtoQ
        elif to_group == FR_MTH:
            return <freq_conv_func>asfreq_AtoM
        elif to_group == FR_WK:
            return <freq_conv_func>asfreq_AtoW
        elif to_group in [FR_DAY, FR_HR, FR_MIN, FR_SEC, FR_MS, FR_US, FR_NS]:
            return <freq_conv_func>asfreq_AtoDT
        else:
            return <freq_conv_func>nofunc

    elif from_group == FR_QTR:
        if to_group == FR_ANN:
            return <freq_conv_func>asfreq_QtoA
        elif to_group == FR_QTR:
            return <freq_conv_func>asfreq_QtoQ
        elif to_group == FR_MTH:
            return <freq_conv_func>asfreq_QtoM
        elif to_group == FR_WK:
            return <freq_conv_func>asfreq_QtoW
        elif to_group in [FR_DAY, FR_HR, FR_MIN, FR_SEC, FR_MS, FR_US, FR_NS]:
            return <freq_conv_func>asfreq_QtoDT
        else:
            return <freq_conv_func>nofunc

    elif from_group == FR_MTH:
        if to_group == FR_ANN:
            return <freq_conv_func>asfreq_MtoA
        elif to_group == FR_QTR:
            return <freq_conv_func>asfreq_MtoQ
        elif to_group == FR_MTH:
            return <freq_conv_func>no_op
        elif to_group == FR_WK:
            return <freq_conv_func>asfreq_MtoW
        elif to_group in [FR_DAY, FR_HR, FR_MIN, FR_SEC, FR_MS, FR_US, FR_NS]:
            return <freq_conv_func>asfreq_MtoDT
        else:
            return <freq_conv_func>nofunc

    elif from_group == FR_WK:
        if to_group == FR_ANN:
            return <freq_conv_func>asfreq_WtoA
        elif to_group == FR_QTR:
            return <freq_conv_func>asfreq_WtoQ
        elif to_group == FR_MTH:
            return <freq_conv_func>asfreq_WtoM
        elif to_group == FR_WK:
            return <freq_conv_func>asfreq_WtoW
        elif to_group in [FR_DAY, FR_HR, FR_MIN, FR_SEC, FR_MS, FR_US, FR_NS]:
            return <freq_conv_func>asfreq_WtoDT
        else:
            return <freq_conv_func>nofunc

    elif from_group in [FR_DAY, FR_HR, FR_MIN, FR_SEC, FR_MS, FR_US, FR_NS]:
        if to_group == FR_ANN:
            return <freq_conv_func>asfreq_DTtoA
        elif to_group == FR_QTR:
            return <freq_conv_func>asfreq_DTtoQ
        elif to_group == FR_MTH:
            return <freq_conv_func>asfreq_DTtoM
        elif to_group == FR_WK:
            return <freq_conv_func>asfreq_DTtoW
        elif to_group in [FR_DAY, FR_HR, FR_MIN, FR_SEC, FR_MS, FR_US, FR_NS]:
            if from_group > to_group:
                return <freq_conv_func>downsample_daytime
            else:
                return <freq_conv_func>upsample_daytime

        else:
            return <freq_conv_func>nofunc

    else:
        return <freq_conv_func>nofunc


# --------------------------------------------------------------------
# Frequency Conversion Helpers

cdef int64_t DtoB_weekday(int64_t unix_date) nogil:
    return ((unix_date + 4) // 7) * 5 + ((unix_date + 4) % 7) - 4


cdef int64_t DtoB(npy_datetimestruct *dts, int roll_back,
                  int64_t unix_date) nogil:
    # calculate the current week (counting from 1970-01-01) treating
    # sunday as last day of a week
    cdef:
        int day_of_week = dayofweek(dts.year, dts.month, dts.day)

    if roll_back == 1:
        if day_of_week > 4:
            # change to friday before weekend
            unix_date -= (day_of_week - 4)
    else:
        if day_of_week > 4:
            # change to Monday after weekend
            unix_date += (7 - day_of_week)

    return DtoB_weekday(unix_date)


cdef int64_t upsample_daytime(int64_t ordinal, asfreq_info *af_info) nogil:
    if af_info.is_end:
        return (ordinal + 1) * af_info.intraday_conversion_factor - 1
    else:
        return ordinal * af_info.intraday_conversion_factor


cdef int64_t downsample_daytime(int64_t ordinal, asfreq_info *af_info) nogil:
    return ordinal // af_info.intraday_conversion_factor


cdef int64_t transform_via_day(int64_t ordinal,
                               asfreq_info *af_info,
                               freq_conv_func first_func,
                               freq_conv_func second_func) nogil:
    cdef:
        int64_t result

    result = first_func(ordinal, af_info)
    result = second_func(result, af_info)
    return result


# --------------------------------------------------------------------
# Conversion _to_ Daily Freq

cdef int64_t asfreq_AtoDT(int64_t ordinal, asfreq_info *af_info) nogil:
    cdef:
        int64_t unix_date
        npy_datetimestruct dts

    ordinal += af_info.is_end

    dts.year = ordinal + 1970
    dts.month = 1
    adjust_dts_for_month(&dts, af_info.from_end)

    unix_date = unix_date_from_ymd(dts.year, dts.month, 1)
    unix_date -= af_info.is_end
    return upsample_daytime(unix_date, af_info)


cdef int64_t asfreq_QtoDT(int64_t ordinal, asfreq_info *af_info) nogil:
    cdef:
        int64_t unix_date
        npy_datetimestruct dts

    ordinal += af_info.is_end

    dts.year = ordinal // 4 + 1970
    dts.month = (ordinal % 4) * 3 + 1
    adjust_dts_for_month(&dts, af_info.from_end)

    unix_date = unix_date_from_ymd(dts.year, dts.month, 1)
    unix_date -= af_info.is_end
    return upsample_daytime(unix_date, af_info)


cdef int64_t asfreq_MtoDT(int64_t ordinal, asfreq_info *af_info) nogil:
    cdef:
        int64_t unix_date
        int year, month

    ordinal += af_info.is_end

    year = ordinal // 12 + 1970
    month = ordinal % 12 + 1

    unix_date = unix_date_from_ymd(year, month, 1)
    unix_date -= af_info.is_end
    return upsample_daytime(unix_date, af_info)


cdef int64_t asfreq_WtoDT(int64_t ordinal, asfreq_info *af_info) nogil:
    ordinal = (ordinal * 7 + af_info.from_end - 4 +
               (7 - 1) * (af_info.is_end - 1))
    return upsample_daytime(ordinal, af_info)


# --------------------------------------------------------------------
# Conversion _to_ BusinessDay Freq

cdef int64_t asfreq_AtoB(int64_t ordinal, asfreq_info *af_info) nogil:
    cdef:
        int roll_back
        npy_datetimestruct dts
        int64_t unix_date = asfreq_AtoDT(ordinal, af_info)

    pandas_datetime_to_datetimestruct(unix_date, NPY_FR_D, &dts)
    roll_back = af_info.is_end
    return DtoB(&dts, roll_back, unix_date)


cdef int64_t asfreq_QtoB(int64_t ordinal, asfreq_info *af_info) nogil:
    cdef:
        int roll_back
        npy_datetimestruct dts
        int64_t unix_date = asfreq_QtoDT(ordinal, af_info)

    pandas_datetime_to_datetimestruct(unix_date, NPY_FR_D, &dts)
    roll_back = af_info.is_end
    return DtoB(&dts, roll_back, unix_date)


cdef int64_t asfreq_MtoB(int64_t ordinal, asfreq_info *af_info) nogil:
    cdef:
        int roll_back
        npy_datetimestruct dts
        int64_t unix_date = asfreq_MtoDT(ordinal, af_info)

    pandas_datetime_to_datetimestruct(unix_date, NPY_FR_D, &dts)
    roll_back = af_info.is_end
    return DtoB(&dts, roll_back, unix_date)


cdef int64_t asfreq_WtoB(int64_t ordinal, asfreq_info *af_info) nogil:
    cdef:
        int roll_back
        npy_datetimestruct dts
        int64_t unix_date = asfreq_WtoDT(ordinal, af_info)

    pandas_datetime_to_datetimestruct(unix_date, NPY_FR_D, &dts)
    roll_back = af_info.is_end
    return DtoB(&dts, roll_back, unix_date)


cdef int64_t asfreq_DTtoB(int64_t ordinal, asfreq_info *af_info) nogil:
    cdef:
        int roll_back
        npy_datetimestruct dts
        int64_t unix_date = downsample_daytime(ordinal, af_info)

    pandas_datetime_to_datetimestruct(unix_date, NPY_FR_D, &dts)
    # This usage defines roll_back the opposite way from the others
    roll_back = 1 - af_info.is_end
    return DtoB(&dts, roll_back, unix_date)


# ----------------------------------------------------------------------
# Conversion _from_ Daily Freq

cdef int64_t asfreq_DTtoA(int64_t ordinal, asfreq_info *af_info) nogil:
    cdef:
        npy_datetimestruct dts

    ordinal = downsample_daytime(ordinal, af_info)
    pandas_datetime_to_datetimestruct(ordinal, NPY_FR_D, &dts)
    return dts_to_year_ordinal(&dts, af_info.to_end)


cdef int DtoQ_yq(int64_t ordinal, asfreq_info *af_info, npy_datetimestruct* dts) nogil:
    cdef:
        int quarter

    pandas_datetime_to_datetimestruct(ordinal, NPY_FR_D, dts)
    adjust_dts_for_qtr(dts, af_info.to_end)

    quarter = month_to_quarter(dts.month)
    return quarter


cdef int64_t asfreq_DTtoQ(int64_t ordinal, asfreq_info *af_info) nogil:
    cdef:
        int quarter
        npy_datetimestruct dts

    ordinal = downsample_daytime(ordinal, af_info)

    quarter = DtoQ_yq(ordinal, af_info, &dts)
    return <int64_t>((dts.year - 1970) * 4 + quarter - 1)


cdef int64_t asfreq_DTtoM(int64_t ordinal, asfreq_info *af_info) nogil:
    cdef:
        npy_datetimestruct dts

    ordinal = downsample_daytime(ordinal, af_info)
    pandas_datetime_to_datetimestruct(ordinal, NPY_FR_D, &dts)
    return dts_to_month_ordinal(&dts)


cdef int64_t asfreq_DTtoW(int64_t ordinal, asfreq_info *af_info) nogil:
    ordinal = downsample_daytime(ordinal, af_info)
    return unix_date_to_week(ordinal, af_info.to_end)


cdef int64_t unix_date_to_week(int64_t unix_date, int to_end) nogil:
    return (unix_date + 3 - to_end) // 7 + 1


# --------------------------------------------------------------------
# Conversion _from_ BusinessDay Freq

cdef int64_t asfreq_BtoDT(int64_t ordinal, asfreq_info *af_info) nogil:
    ordinal = ((ordinal + 3) // 5) * 7 + (ordinal + 3) % 5 - 3
    return upsample_daytime(ordinal, af_info)


cdef int64_t asfreq_BtoA(int64_t ordinal, asfreq_info *af_info) nogil:
    return transform_via_day(ordinal, af_info,
                             <freq_conv_func>asfreq_BtoDT,
                             <freq_conv_func>asfreq_DTtoA)


cdef int64_t asfreq_BtoQ(int64_t ordinal, asfreq_info *af_info) nogil:
    return transform_via_day(ordinal, af_info,
                             <freq_conv_func>asfreq_BtoDT,
                             <freq_conv_func>asfreq_DTtoQ)


cdef int64_t asfreq_BtoM(int64_t ordinal, asfreq_info *af_info) nogil:
    return transform_via_day(ordinal, af_info,
                             <freq_conv_func>asfreq_BtoDT,
                             <freq_conv_func>asfreq_DTtoM)


cdef int64_t asfreq_BtoW(int64_t ordinal, asfreq_info *af_info) nogil:
    return transform_via_day(ordinal, af_info,
                             <freq_conv_func>asfreq_BtoDT,
                             <freq_conv_func>asfreq_DTtoW)


# ----------------------------------------------------------------------
# Conversion _from_ Annual Freq

cdef int64_t asfreq_AtoA(int64_t ordinal, asfreq_info *af_info) nogil:
    return transform_via_day(ordinal, af_info,
                             <freq_conv_func>asfreq_AtoDT,
                             <freq_conv_func>asfreq_DTtoA)


cdef int64_t asfreq_AtoQ(int64_t ordinal, asfreq_info *af_info) nogil:
    return transform_via_day(ordinal, af_info,
                             <freq_conv_func>asfreq_AtoDT,
                             <freq_conv_func>asfreq_DTtoQ)


cdef int64_t asfreq_AtoM(int64_t ordinal, asfreq_info *af_info) nogil:
    return transform_via_day(ordinal, af_info,
                             <freq_conv_func>asfreq_AtoDT,
                             <freq_conv_func>asfreq_DTtoM)


cdef int64_t asfreq_AtoW(int64_t ordinal, asfreq_info *af_info) nogil:
    return transform_via_day(ordinal, af_info,
                             <freq_conv_func>asfreq_AtoDT,
                             <freq_conv_func>asfreq_DTtoW)


# ----------------------------------------------------------------------
# Conversion _from_ Quarterly Freq

cdef int64_t asfreq_QtoQ(int64_t ordinal, asfreq_info *af_info) nogil:
    return transform_via_day(ordinal, af_info,
                             <freq_conv_func>asfreq_QtoDT,
                             <freq_conv_func>asfreq_DTtoQ)


cdef int64_t asfreq_QtoA(int64_t ordinal, asfreq_info *af_info) nogil:
    return transform_via_day(ordinal, af_info,
                             <freq_conv_func>asfreq_QtoDT,
                             <freq_conv_func>asfreq_DTtoA)


cdef int64_t asfreq_QtoM(int64_t ordinal, asfreq_info *af_info) nogil:
    return transform_via_day(ordinal, af_info,
                             <freq_conv_func>asfreq_QtoDT,
                             <freq_conv_func>asfreq_DTtoM)


cdef int64_t asfreq_QtoW(int64_t ordinal, asfreq_info *af_info) nogil:
    return transform_via_day(ordinal, af_info,
                             <freq_conv_func>asfreq_QtoDT,
                             <freq_conv_func>asfreq_DTtoW)


# ----------------------------------------------------------------------
# Conversion _from_ Monthly Freq

cdef int64_t asfreq_MtoA(int64_t ordinal, asfreq_info *af_info) nogil:
    return transform_via_day(ordinal, af_info,
                             <freq_conv_func>asfreq_MtoDT,
                             <freq_conv_func>asfreq_DTtoA)


cdef int64_t asfreq_MtoQ(int64_t ordinal, asfreq_info *af_info) nogil:
    return transform_via_day(ordinal, af_info,
                             <freq_conv_func>asfreq_MtoDT,
                             <freq_conv_func>asfreq_DTtoQ)


cdef int64_t asfreq_MtoW(int64_t ordinal, asfreq_info *af_info) nogil:
    return transform_via_day(ordinal, af_info,
                             <freq_conv_func>asfreq_MtoDT,
                             <freq_conv_func>asfreq_DTtoW)


# ----------------------------------------------------------------------
# Conversion _from_ Weekly Freq

cdef int64_t asfreq_WtoA(int64_t ordinal, asfreq_info *af_info) nogil:
    return transform_via_day(ordinal, af_info,
                             <freq_conv_func>asfreq_WtoDT,
                             <freq_conv_func>asfreq_DTtoA)


cdef int64_t asfreq_WtoQ(int64_t ordinal, asfreq_info *af_info) nogil:
    return transform_via_day(ordinal, af_info,
                             <freq_conv_func>asfreq_WtoDT,
                             <freq_conv_func>asfreq_DTtoQ)


cdef int64_t asfreq_WtoM(int64_t ordinal, asfreq_info *af_info) nogil:
    return transform_via_day(ordinal, af_info,
                             <freq_conv_func>asfreq_WtoDT,
                             <freq_conv_func>asfreq_DTtoM)


cdef int64_t asfreq_WtoW(int64_t ordinal, asfreq_info *af_info) nogil:
    return transform_via_day(ordinal, af_info,
                             <freq_conv_func>asfreq_WtoDT,
                             <freq_conv_func>asfreq_DTtoW)


# ----------------------------------------------------------------------

@cython.cdivision
cdef char* c_strftime(npy_datetimestruct *dts, char *fmt):
    """
    Generate a nice string representation of the period
    object, originally from DateObject_strftime

    Parameters
    ----------
    dts : npy_datetimestruct*
    fmt : char*

    Returns
    -------
    result : char*
    """
    cdef:
        tm c_date
        char *result
        int result_len = strlen(fmt) + 50

    c_date.tm_sec = dts.sec
    c_date.tm_min = dts.min
    c_date.tm_hour = dts.hour
    c_date.tm_mday = dts.day
    c_date.tm_mon = dts.month - 1
    c_date.tm_year = dts.year - 1900
    c_date.tm_wday = (dayofweek(dts.year, dts.month, dts.day) + 1) % 7
    c_date.tm_yday = get_day_of_year(dts.year, dts.month, dts.day) - 1
    c_date.tm_isdst = -1

    result = <char*>malloc(result_len * sizeof(char))

    strftime(result, result_len, fmt, &c_date)

    return result


# ----------------------------------------------------------------------
# Conversion between date_info and npy_datetimestruct

cdef int get_freq_group(int freq) nogil:
    # See also FreqGroup.get_freq_group
    return (freq // 1000) * 1000


cdef int get_freq_group_index(int freq) nogil:
    return freq // 1000


cdef void adjust_dts_for_month(npy_datetimestruct* dts, int from_end) nogil:
    if from_end != 12:
        dts.month += from_end
        if dts.month > 12:
            dts.month -= 12
        else:
            dts.year -= 1


cdef void adjust_dts_for_qtr(npy_datetimestruct* dts, int to_end) nogil:
    if to_end != 12:
        dts.month -= to_end
        if dts.month <= 0:
            dts.month += 12
        else:
            dts.year += 1


# Find the unix_date (days elapsed since datetime(1970, 1, 1)
# for the given year/month/day.
# Assumes GREGORIAN_CALENDAR */
cdef int64_t unix_date_from_ymd(int year, int month, int day) nogil:
    # Calculate the absolute date
    cdef:
        npy_datetimestruct dts
        int64_t unix_date

    memset(&dts, 0, sizeof(npy_datetimestruct))
    dts.year = year
    dts.month = month
    dts.day = day
    unix_date = npy_datetimestruct_to_datetime(NPY_FR_D, &dts)
    return unix_date


cdef int64_t dts_to_month_ordinal(npy_datetimestruct* dts) nogil:
    # AKA: use npy_datetimestruct_to_datetime(NPY_FR_M, &dts)
    return <int64_t>((dts.year - 1970) * 12 + dts.month - 1)


cdef int64_t dts_to_year_ordinal(npy_datetimestruct *dts, int to_end) nogil:
    cdef:
        int64_t result

    result = npy_datetimestruct_to_datetime(NPY_DATETIMEUNIT.NPY_FR_Y, dts)
    if dts.month > to_end:
        return result + 1
    else:
        return result


cdef int64_t dts_to_qtr_ordinal(npy_datetimestruct* dts, int to_end) nogil:
    cdef:
        int quarter

    adjust_dts_for_qtr(dts, to_end)
    quarter = month_to_quarter(dts.month)
    return <int64_t>((dts.year - 1970) * 4 + quarter - 1)


cdef int get_anchor_month(int freq, int freq_group) nogil:
    cdef:
        int fmonth
    fmonth = freq - freq_group
    if fmonth == 0:
        fmonth = 12
    return fmonth


# specifically _dont_ use cdvision or else ordinals near -1 are assigned to
# incorrect dates GH#19643
@cython.cdivision(False)
cdef int64_t get_period_ordinal(npy_datetimestruct *dts, int freq) nogil:
    """
    Generate an ordinal in period space

    Parameters
    ----------
    dts : npy_datetimestruct*
    freq : int

    Returns
    -------
    period_ordinal : int64_t
    """
    cdef:
        int64_t unix_date
        int freq_group, fmonth
        NPY_DATETIMEUNIT unit

    freq_group = get_freq_group(freq)

    if freq_group == FR_ANN:
        fmonth = get_anchor_month(freq, freq_group)
        return dts_to_year_ordinal(dts, fmonth)

    elif freq_group == FR_QTR:
        fmonth = get_anchor_month(freq, freq_group)
        return dts_to_qtr_ordinal(dts, fmonth)

    elif freq_group == FR_WK:
        unix_date = npy_datetimestruct_to_datetime(NPY_FR_D, dts)
        return unix_date_to_week(unix_date, freq - FR_WK)

    elif freq == FR_BUS:
        unix_date = npy_datetimestruct_to_datetime(NPY_FR_D, dts)
        return DtoB(dts, 0, unix_date)

    unit = freq_group_code_to_npy_unit(freq)
    return npy_datetimestruct_to_datetime(unit, dts)


cdef void get_date_info(int64_t ordinal, int freq, npy_datetimestruct *dts) nogil:
    cdef:
        int64_t unix_date, nanos
        npy_datetimestruct dts2

    unix_date = get_unix_date(ordinal, freq)
    nanos = get_time_nanos(freq, unix_date, ordinal)

    pandas_datetime_to_datetimestruct(unix_date, NPY_FR_D, dts)

    pandas_datetime_to_datetimestruct(nanos, NPY_DATETIMEUNIT.NPY_FR_ns, &dts2)
    dts.hour = dts2.hour
    dts.min = dts2.min
    dts.sec = dts2.sec
    dts.us = dts2.us
    dts.ps = dts2.ps


cdef int64_t get_unix_date(int64_t period_ordinal, int freq) nogil:
    """
    Returns the proleptic Gregorian ordinal of the date, as an integer.
    This corresponds to the number of days since Jan., 1st, 1970 AD.
    When the instance has a frequency less than daily, the proleptic date
    is calculated for the last day of the period.

    Parameters
    ----------
    period_ordinal : int64_t
    freq : int

    Returns
    -------
    unix_date : int64_t number of days since datetime(1970, 1, 1)
    """
    cdef:
        asfreq_info af_info
        freq_conv_func toDaily = NULL

    if freq == FR_DAY:
        return period_ordinal

    toDaily = get_asfreq_func(freq, FR_DAY)
    get_asfreq_info(freq, FR_DAY, True, &af_info)
    return toDaily(period_ordinal, &af_info)


@cython.cdivision
cdef int64_t get_time_nanos(int freq, int64_t unix_date, int64_t ordinal) nogil:
    """
    Find the number of nanoseconds after midnight on the given unix_date
    that the ordinal represents in the given frequency.

    Parameters
    ----------
    freq : int
    unix_date : int64_t
    ordinal : int64_t

    Returns
    -------
    int64_t
    """
    cdef:
        int64_t sub, factor
        int64_t nanos_in_day = 24 * 3600 * 10**9

    freq = get_freq_group(freq)

    if freq <= FR_DAY:
        return 0

    elif freq == FR_NS:
        factor = 1

    elif freq == FR_US:
        factor = 10**3

    elif freq == FR_MS:
        factor = 10**6

    elif freq == FR_SEC:
        factor = 10 **9

    elif freq == FR_MIN:
        factor = 10**9 * 60

    else:
        # We must have freq == FR_HR
        factor = 10**9 * 3600

    sub = ordinal - unix_date * (nanos_in_day / factor)
    return sub * factor


cdef int get_yq(int64_t ordinal, int freq, npy_datetimestruct* dts):
    """
    Find the year and quarter of a Period with the given ordinal and frequency

    Parameters
    ----------
    ordinal : int64_t
    freq : int
    dts : *npy_datetimestruct

    Returns
    -------
    quarter : int
        describes the implied quarterly frequency associated with `freq`

    Notes
    -----
    Sets dts.year in-place.
    """
    cdef:
        asfreq_info af_info
        int qtr_freq
        int64_t unix_date
        int quarter

    unix_date = get_unix_date(ordinal, freq)

    if get_freq_group(freq) == FR_QTR:
        qtr_freq = freq
    else:
        qtr_freq = FR_QTR

    get_asfreq_info(FR_DAY, qtr_freq, True, &af_info)

    quarter = DtoQ_yq(unix_date, &af_info, dts)
    return quarter


cdef int month_to_quarter(int month) nogil:
    return (month - 1) // 3 + 1


# ----------------------------------------------------------------------
# Period logic

@cython.wraparound(False)
@cython.boundscheck(False)
def periodarr_to_dt64arr(const int64_t[:] periodarr, int freq):
    """
    Convert array to datetime64 values from a set of ordinals corresponding to
    periods per period convention.
    """
    cdef:
        int64_t[::1] out
        Py_ssize_t i, N

    if freq < 6000:  # i.e. FR_DAY, hard-code to avoid need to cast
        N = len(periodarr)
        out = np.empty(N, dtype="i8")

        # We get here with freqs that do not correspond to a datetime64 unit
        for i in range(N):
            out[i] = period_ordinal_to_dt64(periodarr[i], freq)

        return out.base  # .base to access underlying np.ndarray

    else:
        # Short-circuit for performance
        if freq == FR_NS:
            # TODO: copy?
            return periodarr.base

        if freq == FR_US:
            dta = periodarr.base.view("M8[us]")
        elif freq == FR_MS:
            dta = periodarr.base.view("M8[ms]")
        elif freq == FR_SEC:
            dta = periodarr.base.view("M8[s]")
        elif freq == FR_MIN:
            dta = periodarr.base.view("M8[m]")
        elif freq == FR_HR:
            dta = periodarr.base.view("M8[h]")
        elif freq == FR_DAY:
            dta = periodarr.base.view("M8[D]")
        return astype_overflowsafe(dta, dtype=DT64NS_DTYPE)


cdef void get_asfreq_info(int from_freq, int to_freq,
                          bint is_end, asfreq_info *af_info) nogil:
    """
    Construct the `asfreq_info` object used to convert an ordinal from
    `from_freq` to `to_freq`.

    Parameters
    ----------
    from_freq : int
    to_freq int
    is_end : bool
    af_info : *asfreq_info
    """
    cdef:
        int from_group = get_freq_group(from_freq)
        int to_group = get_freq_group(to_freq)

    af_info.is_end = is_end

    af_info.intraday_conversion_factor = get_daytime_conversion_factor(
        get_freq_group_index(max_value(from_group, FR_DAY)),
        get_freq_group_index(max_value(to_group, FR_DAY)))

    if from_group == FR_WK:
        af_info.from_end = calc_week_end(from_freq, from_group)
    elif from_group == FR_ANN:
        af_info.from_end = calc_a_year_end(from_freq, from_group)
    elif from_group == FR_QTR:
        af_info.from_end = calc_a_year_end(from_freq, from_group)

    if to_group == FR_WK:
        af_info.to_end = calc_week_end(to_freq, to_group)
    elif to_group == FR_ANN:
        af_info.to_end = calc_a_year_end(to_freq, to_group)
    elif to_group == FR_QTR:
        af_info.to_end = calc_a_year_end(to_freq, to_group)


@cython.cdivision
cdef int calc_a_year_end(int freq, int group) nogil:
    cdef:
        int result = (freq - group) % 12
    if result == 0:
        return 12
    else:
        return result


cdef int calc_week_end(int freq, int group) nogil:
    return freq - group


cpdef int64_t period_asfreq(int64_t ordinal, int freq1, int freq2, bint end):
    """
    Convert period ordinal from one frequency to another, and if upsampling,
    choose to use start ('S') or end ('E') of period.
    """
    cdef:
        int64_t retval

    _period_asfreq(&ordinal, &retval, 1, freq1, freq2, end)
    return retval


@cython.wraparound(False)
@cython.boundscheck(False)
def period_asfreq_arr(ndarray[int64_t] arr, int freq1, int freq2, bint end):
    """
    Convert int64-array of period ordinals from one frequency to another, and
    if upsampling, choose to use start ('S') or end ('E') of period.
    """
    cdef:
        Py_ssize_t n = len(arr)
        Py_ssize_t increment = arr.strides[0] // 8
        ndarray[int64_t] result = cnp.PyArray_EMPTY(
            arr.ndim, arr.shape, cnp.NPY_INT64, 0
        )

    _period_asfreq(
        <int64_t*>cnp.PyArray_DATA(arr),
        <int64_t*>cnp.PyArray_DATA(result),
        n,
        freq1,
        freq2,
        end,
        increment,
    )
    return result


@cython.wraparound(False)
@cython.boundscheck(False)
cdef void _period_asfreq(
    int64_t* ordinals,
    int64_t* out,
    Py_ssize_t length,
    int freq1,
    int freq2,
    bint end,
    Py_ssize_t increment=1,
):
    """See period_asfreq.__doc__"""
    cdef:
        Py_ssize_t i
        freq_conv_func func
        asfreq_info af_info
        int64_t val

    if length == 1 and ordinals[0] == NPY_NAT:
        # fastpath avoid calling get_asfreq_func
        out[0] = NPY_NAT
        return

    func = get_asfreq_func(freq1, freq2)
    get_asfreq_info(freq1, freq2, end, &af_info)

    for i in range(length):
        val = ordinals[i * increment]
        if val != NPY_NAT:
            val = func(val, &af_info)
        out[i] = val


cpdef int64_t period_ordinal(int y, int m, int d, int h, int min,
                             int s, int us, int ps, int freq):
    """
    Find the ordinal representation of the given datetime components at the
    frequency `freq`.

    Parameters
    ----------
    y : int
    m : int
    d : int
    h : int
    min : int
    s : int
    us : int
    ps : int

    Returns
    -------
    ordinal : int64_t
    """
    cdef:
        npy_datetimestruct dts
    dts.year = y
    dts.month = m
    dts.day = d
    dts.hour = h
    dts.min = min
    dts.sec = s
    dts.us = us
    dts.ps = ps
    return get_period_ordinal(&dts, freq)


cdef int64_t period_ordinal_to_dt64(int64_t ordinal, int freq) except? -1:
    cdef:
        npy_datetimestruct dts

    if ordinal == NPY_NAT:
        return NPY_NAT

    get_date_info(ordinal, freq, &dts)

    check_dts_bounds(&dts)
    return npy_datetimestruct_to_datetime(NPY_DATETIMEUNIT.NPY_FR_ns, &dts)


cdef str period_format(int64_t value, int freq, object fmt=None):
<<<<<<< HEAD
    if value == NPY_NAT:
        return "NaT"

    if fmt is None:
        return _period_default_format(value, freq)
    else:
        if isinstance(fmt, str):
            # Encode using current locale, in case fmt contains non-utf8 chars
            fmt = <bytes>util.string_encode_locale(fmt)

        return _period_strftime(value, freq, fmt)


cdef str _period_default_format(int64_t value, int freq):
    """A faster default formatting function leveraging string formatting."""

    cdef:
        int freq_group, quarter
        npy_datetimestruct dts

    # fill dts
    get_date_info(value, freq, &dts)

    # get the appropriate format depending on frequency group
    freq_group = get_freq_group(freq)
    if freq_group == FR_ANN:
        # fmt = b"%Y"
        return f"{dts.year}"

    elif freq_group == FR_QTR:
        # fmt = b"%FQ%q"
        # get quarter and modify dts.year to be the fiscal year (?)
        quarter = get_yq(value, freq, &dts)
        return f"{dts.year}Q{quarter}"

    elif freq_group == FR_MTH:
        # fmt = b"%Y-%m"
        return f"{dts.year}-{dts.month:02d}"

    elif freq_group == FR_WK:
        # special: start_date/end_date. Recurse
        left = period_asfreq(value, freq, FR_DAY, 0)
        right = period_asfreq(value, freq, FR_DAY, 1)
        return f"{period_format(left, FR_DAY)}/{period_format(right, FR_DAY)}"

    elif freq_group == FR_BUS or freq_group == FR_DAY:
        # fmt = b"%Y-%m-%d"
        return f"{dts.year}-{dts.month:02d}-{dts.day:02d}"

    elif freq_group == FR_HR:
        # fmt = b"%Y-%m-%d %H:00"
        return f"{dts.year}-{dts.month:02d}-{dts.day:02d} {dts.hour:02d}:00"

    elif freq_group == FR_MIN:
        # fmt = b"%Y-%m-%d %H:%M"
        return (f"{dts.year}-{dts.month:02d}-{dts.day:02d} "
                f"{dts.hour:02d}:{dts.min:02d}")

    elif freq_group == FR_SEC:
        # fmt = b"%Y-%m-%d %H:%M:%S"
        return (f"{dts.year}-{dts.month:02d}-{dts.day:02d} "
                f"{dts.hour:02d}:{dts.min:02d}:{dts.sec:02d}")

    elif freq_group == FR_MS:
        # fmt = b"%Y-%m-%d %H:%M:%S.%l"
=======

    cdef:
        int freq_group, quarter
        npy_datetimestruct dts
        bint is_fmt_none

    if value == NPY_NAT:
        return "NaT"

    # fill dts and freq group
    get_date_info(value, freq, &dts)
    freq_group = get_freq_group(freq)

    # use the appropriate default format depending on frequency group
    is_fmt_none = fmt is None
    if freq_group == FR_ANN and (is_fmt_none or fmt == "%Y"):
        return f"{dts.year}"

    elif freq_group == FR_QTR and (is_fmt_none or fmt == "%FQ%q"):
        # get quarter and modify dts.year to be the 'Fiscal' year
        quarter = get_yq(value, freq, &dts)
        return f"{dts.year}Q{quarter}"

    elif freq_group == FR_MTH and (is_fmt_none or fmt == "%Y-%m"):
        return f"{dts.year}-{dts.month:02d}"

    elif freq_group == FR_WK and is_fmt_none:
        # special: start_date/end_date. Recurse
        left = period_asfreq(value, freq, FR_DAY, 0)
        right = period_asfreq(value, freq, FR_DAY, 1)
        return f"{period_format(left, FR_DAY)}/{period_format(right, FR_DAY)}"

    elif (
        (freq_group == FR_BUS or freq_group == FR_DAY)
        and (is_fmt_none or fmt == "%Y-%m-%d")
    ):
        return f"{dts.year}-{dts.month:02d}-{dts.day:02d}"

    elif freq_group == FR_HR and (is_fmt_none or fmt == "%Y-%m-%d %H:00"):
        return f"{dts.year}-{dts.month:02d}-{dts.day:02d} {dts.hour:02d}:00"

    elif freq_group == FR_MIN and (is_fmt_none or fmt == "%Y-%m-%d %H:%M"):
        return (f"{dts.year}-{dts.month:02d}-{dts.day:02d} "
                f"{dts.hour:02d}:{dts.min:02d}")

    elif freq_group == FR_SEC and (is_fmt_none or fmt == "%Y-%m-%d %H:%M:%S"):
        return (f"{dts.year}-{dts.month:02d}-{dts.day:02d} "
                f"{dts.hour:02d}:{dts.min:02d}:{dts.sec:02d}")

    elif freq_group == FR_MS and (is_fmt_none or fmt == "%Y-%m-%d %H:%M:%S.%l"):
>>>>>>> f1126610
        return (f"{dts.year}-{dts.month:02d}-{dts.day:02d} "
                f"{dts.hour:02d}:{dts.min:02d}:{dts.sec:02d}"
                f".{(dts.us // 1_000):03d}")

<<<<<<< HEAD
    elif freq_group == FR_US:
        # fmt = b"%Y-%m-%d %H:%M:%S.%u"
=======
    elif freq_group == FR_US and (is_fmt_none or fmt == "%Y-%m-%d %H:%M:%S.%u"):
>>>>>>> f1126610
        return (f"{dts.year}-{dts.month:02d}-{dts.day:02d} "
                f"{dts.hour:02d}:{dts.min:02d}:{dts.sec:02d}"
                f".{(dts.us):06d}")

<<<<<<< HEAD
    elif freq_group == FR_NS:
        # fmt = b"%Y-%m-%d %H:%M:%S.%n"
=======
    elif freq_group == FR_NS and (is_fmt_none or fmt == "%Y-%m-%d %H:%M:%S.%n"):
>>>>>>> f1126610
        return (f"{dts.year}-{dts.month:02d}-{dts.day:02d} "
                f"{dts.hour:02d}:{dts.min:02d}:{dts.sec:02d}"
                f".{((dts.us * 1000) + (dts.ps // 1000)):09d}")

<<<<<<< HEAD
    else:
        raise ValueError(f"Unknown freq: {freq}")
=======
    elif is_fmt_none:
        # `freq_group` is invalid, raise
        raise ValueError(f"Unknown freq: {freq}")

    else:
        # A custom format is requested
        if isinstance(fmt, str):
            # Encode using current locale, in case fmt contains non-utf8 chars
            fmt = <bytes>util.string_encode_locale(fmt)

        return _period_strftime(value, freq, fmt, dts)
>>>>>>> f1126610


cdef list extra_fmts = [(b"%q", b"^`AB`^"),
                        (b"%f", b"^`CD`^"),
                        (b"%F", b"^`EF`^"),
                        (b"%l", b"^`GH`^"),
                        (b"%u", b"^`IJ`^"),
                        (b"%n", b"^`KL`^")]

cdef list str_extra_fmts = ["^`AB`^", "^`CD`^", "^`EF`^",
                            "^`GH`^", "^`IJ`^", "^`KL`^"]

cdef str _period_strftime(int64_t value, int freq, bytes fmt, npy_datetimestruct dts):
    cdef:
        Py_ssize_t i
        char *formatted
        bytes pat, brepl
        list found_pat = [False] * len(extra_fmts)
        int quarter
        int32_t us, ps
        str result, repl

    # Find our additional directives in the pattern and replace them with
    # placeholders that are not processed by c_strftime
    for i in range(len(extra_fmts)):
        pat = extra_fmts[i][0]
        brepl = extra_fmts[i][1]
        if pat in fmt:
            fmt = fmt.replace(pat, brepl)
            found_pat[i] = True

    # Execute c_strftime to process the usual datetime directives
    formatted = c_strftime(&dts, <char*>fmt)

    # Decode result according to current locale
    result = util.char_to_string_locale(formatted)
    free(formatted)

    # Now we will fill the placeholders corresponding to our additional directives

    # First prepare the contents
    # Save these to local vars as dts can be modified by get_yq below
    us = dts.us
    ps = dts.ps
    if any(found_pat[0:3]):
        # Note: this modifies `dts` in-place so that year becomes fiscal year
        # However it looses the us and ps
        quarter = get_yq(value, freq, &dts)
    else:
        quarter = 0

    # Now do the filling per se
    for i in range(len(extra_fmts)):
        if found_pat[i]:

            if i == 0:  # %q, 1-digit quarter.
                repl = f"{quarter}"
            elif i == 1:  # %f, 2-digit 'Fiscal' year
                repl = f"{(dts.year % 100):02d}"
            elif i == 2:  # %F, 'Fiscal' year with a century
                repl = str(dts.year)
            elif i == 3:  # %l, milliseconds
                repl = f"{(us // 1_000):03d}"
            elif i == 4:  # %u, microseconds
                repl = f"{(us):06d}"
            elif i == 5:  # %n, nanoseconds
                repl = f"{((us * 1000) + (ps // 1000)):09d}"

            result = result.replace(str_extra_fmts[i], repl)

    return result


def period_array_strftime(
    ndarray values, int dtype_code, object na_rep, str date_format
):
    """
    Vectorized Period.strftime used for PeriodArray._format_native_types.

    Parameters
    ----------
    values : ndarray[int64_t], ndim unrestricted
    dtype_code : int
        Corresponds to PeriodDtype._dtype_code
    na_rep : any
    date_format : str or None
    """
    cdef:
        Py_ssize_t i, n = values.size
        int64_t ordinal
        object item_repr
        ndarray out = cnp.PyArray_EMPTY(
            values.ndim, values.shape, cnp.NPY_OBJECT, 0
        )
        object[::1] out_flat = out.ravel()
        cnp.broadcast mi = cnp.PyArray_MultiIterNew2(out, values)

    for i in range(n):
        # Analogous to: ordinal = values[i]
        ordinal = (<int64_t*>cnp.PyArray_MultiIter_DATA(mi, 1))[0]

        if ordinal == NPY_NAT:
            item_repr = na_rep
        else:
            # This is equivalent to
            # freq = frequency_corresponding_to_dtype_code(dtype_code)
            # per = Period(ordinal, freq=freq)
            # if date_format:
            #     item_repr = per.strftime(date_format)
            # else:
            #     item_repr = str(per)
            item_repr = period_format(ordinal, dtype_code, date_format)

        # Analogous to: ordinals[i] = ordinal
        out_flat[i] = item_repr

        cnp.PyArray_MultiIter_NEXT(mi)

    return out


# ----------------------------------------------------------------------
# period accessors

ctypedef int (*accessor)(int64_t ordinal, int freq) except INT32_MIN


cdef int pyear(int64_t ordinal, int freq):
    cdef:
        npy_datetimestruct dts
    get_date_info(ordinal, freq, &dts)
    return dts.year


cdef int pqyear(int64_t ordinal, int freq):
    cdef:
        npy_datetimestruct dts

    get_yq(ordinal, freq, &dts)
    return dts.year


cdef int pquarter(int64_t ordinal, int freq):
    cdef:
        int quarter
        npy_datetimestruct dts
    quarter = get_yq(ordinal, freq, &dts)
    return quarter


cdef int pmonth(int64_t ordinal, int freq):
    cdef:
        npy_datetimestruct dts
    get_date_info(ordinal, freq, &dts)
    return dts.month


cdef int pday(int64_t ordinal, int freq):
    cdef:
        npy_datetimestruct dts
    get_date_info(ordinal, freq, &dts)
    return dts.day


cdef int pweekday(int64_t ordinal, int freq):
    cdef:
        npy_datetimestruct dts
    get_date_info(ordinal, freq, &dts)
    return dayofweek(dts.year, dts.month, dts.day)


cdef int pday_of_year(int64_t ordinal, int freq):
    cdef:
        npy_datetimestruct dts
    get_date_info(ordinal, freq, &dts)
    return get_day_of_year(dts.year, dts.month, dts.day)


cdef int pweek(int64_t ordinal, int freq):
    cdef:
        npy_datetimestruct dts
    get_date_info(ordinal, freq, &dts)
    return get_week_of_year(dts.year, dts.month, dts.day)


cdef int phour(int64_t ordinal, int freq):
    cdef:
        npy_datetimestruct dts
    get_date_info(ordinal, freq, &dts)
    return dts.hour


cdef int pminute(int64_t ordinal, int freq):
    cdef:
        npy_datetimestruct dts
    get_date_info(ordinal, freq, &dts)
    return dts.min


cdef int psecond(int64_t ordinal, int freq):
    cdef:
        npy_datetimestruct dts
    get_date_info(ordinal, freq, &dts)
    return <int>dts.sec


cdef int pdays_in_month(int64_t ordinal, int freq):
    cdef:
        npy_datetimestruct dts
    get_date_info(ordinal, freq, &dts)
    return get_days_in_month(dts.year, dts.month)


@cython.wraparound(False)
@cython.boundscheck(False)
def get_period_field_arr(str field, const int64_t[:] arr, int freq):
    cdef:
        Py_ssize_t i, sz
        int64_t[::1] out

    func = _get_accessor_func(field)
    if func is NULL:
        raise ValueError(f"Unrecognized field name: {field}")

    sz = len(arr)
    out = np.empty(sz, dtype=np.int64)

    for i in range(sz):
        if arr[i] == NPY_NAT:
            out[i] = -1
            continue
        out[i] = func(arr[i], freq)

    return out.base  # .base to access underlying np.ndarray


cdef accessor _get_accessor_func(str field):
    if field == "year":
        return <accessor>pyear
    elif field == "qyear":
        return <accessor>pqyear
    elif field == "quarter":
        return <accessor>pquarter
    elif field == "month":
        return <accessor>pmonth
    elif field == "day":
        return <accessor>pday
    elif field == "hour":
        return <accessor>phour
    elif field == "minute":
        return <accessor>pminute
    elif field == "second":
        return <accessor>psecond
    elif field == "week":
        return <accessor>pweek
    elif field == "day_of_year":
        return <accessor>pday_of_year
    elif field == "weekday" or field == "day_of_week":
        return <accessor>pweekday
    elif field == "days_in_month":
        return <accessor>pdays_in_month
    return NULL


@cython.wraparound(False)
@cython.boundscheck(False)
def from_ordinals(const int64_t[:] values, freq):
    cdef:
        Py_ssize_t i, n = len(values)
        int64_t[::1] result = np.empty(len(values), dtype="i8")
        int64_t val

    freq = to_offset(freq)
    if not isinstance(freq, BaseOffset):
        raise ValueError("freq not specified and cannot be inferred")

    for i in range(n):
        val = values[i]
        if val == NPY_NAT:
            result[i] = NPY_NAT
        else:
            result[i] = Period(val, freq=freq).ordinal

    return result.base


@cython.wraparound(False)
@cython.boundscheck(False)
def extract_ordinals(ndarray values, freq) -> np.ndarray:
    # values is object-dtype, may be 2D

    cdef:
        Py_ssize_t i, n = values.size
        int64_t ordinal
        ndarray ordinals = cnp.PyArray_EMPTY(
            values.ndim, values.shape, cnp.NPY_INT64, 0
        )
        cnp.broadcast mi = cnp.PyArray_MultiIterNew2(ordinals, values)
        object p

    if values.descr.type_num != cnp.NPY_OBJECT:
        # if we don't raise here, we'll segfault later!
        raise TypeError("extract_ordinals values must be object-dtype")

    freqstr = Period._maybe_convert_freq(freq).freqstr

    for i in range(n):
        # Analogous to: p = values[i]
        p = <object>(<PyObject**>cnp.PyArray_MultiIter_DATA(mi, 1))[0]

        ordinal = _extract_ordinal(p, freqstr, freq)

        # Analogous to: ordinals[i] = ordinal
        (<int64_t*>cnp.PyArray_MultiIter_DATA(mi, 0))[0] = ordinal

        cnp.PyArray_MultiIter_NEXT(mi)

    return ordinals


cdef int64_t _extract_ordinal(object item, str freqstr, freq) except? -1:
    """
    See extract_ordinals.
    """
    cdef:
        int64_t ordinal

    if checknull_with_nat(item) or item is C_NA:
        ordinal = NPY_NAT
    elif util.is_integer_object(item):
        if item == NPY_NAT:
            ordinal = NPY_NAT
        else:
            raise TypeError(item)
    else:
        try:
            ordinal = item.ordinal

            if item.freqstr != freqstr:
                msg = DIFFERENT_FREQ.format(cls="PeriodIndex",
                                            own_freq=freqstr,
                                            other_freq=item.freqstr)
                raise IncompatibleFrequency(msg)

        except AttributeError:
            item = Period(item, freq=freq)
            if item is NaT:
                # input may contain NaT-like string
                ordinal = NPY_NAT
            else:
                ordinal = item.ordinal

    return ordinal


def extract_freq(ndarray[object] values) -> BaseOffset:
    # TODO: Change type to const object[:] when Cython supports that.

    cdef:
        Py_ssize_t i, n = len(values)
        object value

    for i in range(n):
        value = values[i]

        if is_period_object(value):
            return value.freq

    raise ValueError("freq not specified and cannot be inferred")

# -----------------------------------------------------------------------
# period helpers


DIFFERENT_FREQ = ("Input has different freq={other_freq} "
                  "from {cls}(freq={own_freq})")


class IncompatibleFrequency(ValueError):
    pass


cdef class PeriodMixin:
    # Methods shared between Period and PeriodArray

    @property
    def start_time(self) -> Timestamp:
        """
        Get the Timestamp for the start of the period.

        Returns
        -------
        Timestamp

        See Also
        --------
        Period.end_time : Return the end Timestamp.
        Period.dayofyear : Return the day of year.
        Period.daysinmonth : Return the days in that month.
        Period.dayofweek : Return the day of the week.

        Examples
        --------
        >>> period = pd.Period('2012-1-1', freq='D')
        >>> period
        Period('2012-01-01', 'D')

        >>> period.start_time
        Timestamp('2012-01-01 00:00:00')

        >>> period.end_time
        Timestamp('2012-01-01 23:59:59.999999999')
        """
        return self.to_timestamp(how="start")

    @property
    def end_time(self) -> Timestamp:
        """
        Get the Timestamp for the end of the period.

        Returns
        -------
        Timestamp

        See Also
        --------
        Period.start_time : Return the start Timestamp.
        Period.dayofyear : Return the day of year.
        Period.daysinmonth : Return the days in that month.
        Period.dayofweek : Return the day of the week.
        """
        return self.to_timestamp(how="end")

    def _require_matching_freq(self, other, base=False):
        # See also arrays.period.raise_on_incompatible
        if is_offset_object(other):
            other_freq = other
        else:
            other_freq = other.freq

        if base:
            condition = self.freq.base != other_freq.base
        else:
            condition = self.freq != other_freq

        if condition:
            msg = DIFFERENT_FREQ.format(
                cls=type(self).__name__,
                own_freq=self.freqstr,
                other_freq=other_freq.freqstr,
            )
            raise IncompatibleFrequency(msg)


cdef class _Period(PeriodMixin):

    cdef readonly:
        int64_t ordinal
        PeriodDtypeBase _dtype
        BaseOffset freq

    # higher than np.ndarray, np.matrix, np.timedelta64
    __array_priority__ = 100

    dayofweek = _Period.day_of_week
    dayofyear = _Period.day_of_year

    def __cinit__(self, int64_t ordinal, BaseOffset freq):
        self.ordinal = ordinal
        self.freq = freq
        # Note: this is more performant than PeriodDtype.from_date_offset(freq)
        #  because from_date_offset cannot be made a cdef method (until cython
        #  supported cdef classmethods)
        self._dtype = PeriodDtypeBase(freq._period_dtype_code, freq.n)

    @classmethod
    def _maybe_convert_freq(cls, object freq) -> BaseOffset:
        """
        Internally we allow integer and tuple representations (for now) that
        are not recognized by to_offset, so we convert them here.  Also, a
        Period's freq attribute must have `freq.n > 0`, which we check for here.

        Returns
        -------
        DateOffset
        """
        if isinstance(freq, int):
            # We already have a dtype code
            dtype = PeriodDtypeBase(freq, 1)
            freq = dtype._freqstr
        elif isinstance(freq, PeriodDtypeBase):
            freq = freq._freqstr

        freq = to_offset(freq)

        if freq.n <= 0:
            raise ValueError("Frequency must be positive, because it "
                             f"represents span: {freq.freqstr}")

        return freq

    @classmethod
    def _from_ordinal(cls, ordinal: int64_t, freq) -> "Period":
        """
        Fast creation from an ordinal and freq that are already validated!
        """
        if ordinal == NPY_NAT:
            return NaT
        else:
            freq = cls._maybe_convert_freq(freq)
            self = _Period.__new__(cls, ordinal, freq)
            return self

    def __richcmp__(self, other, op):
        if is_period_object(other):
            if other._dtype != self._dtype:
                if op == Py_EQ:
                    return False
                elif op == Py_NE:
                    return True
                self._require_matching_freq(other)
            return PyObject_RichCompareBool(self.ordinal, other.ordinal, op)
        elif other is NaT:
            return op == Py_NE
        elif util.is_array(other):
            # GH#44285
            if cnp.PyArray_IsZeroDim(other):
                return PyObject_RichCompare(self, other.item(), op)
            else:
                # in particular ndarray[object]; see test_pi_cmp_period
                return np.array([PyObject_RichCompare(self, x, op) for x in other])
        return NotImplemented

    def __hash__(self):
        return hash((self.ordinal, self.freqstr))

    def _add_timedeltalike_scalar(self, other) -> "Period":
        cdef:
            int64_t inc

        if not is_tick_object(self.freq):
            raise IncompatibleFrequency("Input cannot be converted to "
                                        f"Period(freq={self.freqstr})")

        if (
            util.is_timedelta64_object(other) and
            get_timedelta64_value(other) == NPY_NAT
        ):
            # i.e. np.timedelta64("nat")
            return NaT

        try:
            inc = delta_to_nanoseconds(other, reso=self.freq._creso, round_ok=False)
        except ValueError as err:
            raise IncompatibleFrequency("Input cannot be converted to "
                                        f"Period(freq={self.freqstr})") from err
        # TODO: overflow-check here
        ordinal = self.ordinal + inc
        return Period(ordinal=ordinal, freq=self.freq)

    def _add_offset(self, other) -> "Period":
        # Non-Tick DateOffset other
        cdef:
            int64_t ordinal

        self._require_matching_freq(other, base=True)

        ordinal = self.ordinal + other.n
        return Period(ordinal=ordinal, freq=self.freq)

    def __add__(self, other):
        if not is_period_object(self):
            # cython semantics; this is analogous to a call to __radd__
            # TODO(cython3): remove this
            if self is NaT:
                return NaT
            return other.__add__(self)

        if is_any_td_scalar(other):
            return self._add_timedeltalike_scalar(other)
        elif is_offset_object(other):
            return self._add_offset(other)
        elif other is NaT:
            return NaT
        elif util.is_integer_object(other):
            ordinal = self.ordinal + other * self._dtype._n
            return Period(ordinal=ordinal, freq=self.freq)

        elif is_period_object(other):
            # can't add datetime-like
            # GH#17983; can't just return NotImplemented bc we get a RecursionError
            #  when called via np.add.reduce see TestNumpyReductions.test_add
            #  in npdev build
            sname = type(self).__name__
            oname = type(other).__name__
            raise TypeError(f"unsupported operand type(s) for +: '{sname}' "
                            f"and '{oname}'")

        elif util.is_array(other):
            if other.dtype == object:
                # GH#50162
                return np.array([self + x for x in other], dtype=object)

        return NotImplemented

    def __radd__(self, other):
        return self.__add__(other)

    def __sub__(self, other):
        if not is_period_object(self):
            # cython semantics; this is like a call to __rsub__
            # TODO(cython3): remove this
            if self is NaT:
                return NaT
            return NotImplemented

        elif (
            is_any_td_scalar(other)
            or is_offset_object(other)
            or util.is_integer_object(other)
        ):
            return self + (-other)
        elif is_period_object(other):
            self._require_matching_freq(other)
            # GH 23915 - mul by base freq since __add__ is agnostic of n
            return (self.ordinal - other.ordinal) * self.freq.base
        elif other is NaT:
            return NaT

        elif util.is_array(other):
            if other.dtype == object:
                # GH#50162
                return np.array([self - x for x in other], dtype=object)

        return NotImplemented

    def __rsub__(self, other):
        if other is NaT:
            return NaT

        elif util.is_array(other):
            if other.dtype == object:
                # GH#50162
                return np.array([x - self for x in other], dtype=object)

        return NotImplemented

    def asfreq(self, freq, how="E") -> "Period":
        """
        Convert Period to desired frequency, at the start or end of the interval.

        Parameters
        ----------
        freq : str, BaseOffset
            The desired frequency.
        how : {'E', 'S', 'end', 'start'}, default 'end'
            Start or end of the timespan.

        Returns
        -------
        resampled : Period
        """
        freq = self._maybe_convert_freq(freq)
        how = validate_end_alias(how)
        base1 = self._dtype._dtype_code
        base2 = freq_to_dtype_code(freq)

        # self.n can't be negative or 0
        end = how == "E"
        if end:
            ordinal = self.ordinal + self._dtype._n - 1
        else:
            ordinal = self.ordinal
        ordinal = period_asfreq(ordinal, base1, base2, end)

        return Period(ordinal=ordinal, freq=freq)

    def to_timestamp(self, freq=None, how="start") -> Timestamp:
        """
        Return the Timestamp representation of the Period.

        Uses the target frequency specified at the part of the period specified
        by `how`, which is either `Start` or `Finish`.

        Parameters
        ----------
        freq : str or DateOffset
            Target frequency. Default is 'D' if self.freq is week or
            longer and 'S' otherwise.
        how : str, default 'S' (start)
            One of 'S', 'E'. Can be aliased as case insensitive
            'Start', 'Finish', 'Begin', 'End'.

        Returns
        -------
        Timestamp

        Examples
        --------
        >>> period = pd.Period('2023-1-1', freq='D')
        >>> timestamp = period.to_timestamp()
        >>> timestamp
        Timestamp('2023-01-01 00:00:00')
        """
        how = validate_end_alias(how)

        end = how == "E"
        if end:
            if freq == "B" or self.freq == "B":
                # roll forward to ensure we land on B date
                adjust = np.timedelta64(1, "D") - np.timedelta64(1, "ns")
                return self.to_timestamp(how="start") + adjust
            endpoint = (self + self.freq).to_timestamp(how="start")
            return endpoint - np.timedelta64(1, "ns")

        if freq is None:
            freq = self._dtype._get_to_timestamp_base()
            base = freq
        else:
            freq = self._maybe_convert_freq(freq)
            base = freq._period_dtype_code

        val = self.asfreq(freq, how)

        dt64 = period_ordinal_to_dt64(val.ordinal, base)
        return Timestamp(dt64)

    @property
    def year(self) -> int:
        """
        Return the year this Period falls on.
        """
        base = self._dtype._dtype_code
        return pyear(self.ordinal, base)

    @property
    def month(self) -> int:
        """
        Return the month this Period falls on.
        """
        base = self._dtype._dtype_code
        return pmonth(self.ordinal, base)

    @property
    def day(self) -> int:
        """
        Get day of the month that a Period falls on.

        Returns
        -------
        int

        See Also
        --------
        Period.dayofweek : Get the day of the week.
        Period.dayofyear : Get the day of the year.

        Examples
        --------
        >>> p = pd.Period("2018-03-11", freq='H')
        >>> p.day
        11
        """
        base = self._dtype._dtype_code
        return pday(self.ordinal, base)

    @property
    def hour(self) -> int:
        """
        Get the hour of the day component of the Period.

        Returns
        -------
        int
            The hour as an integer, between 0 and 23.

        See Also
        --------
        Period.second : Get the second component of the Period.
        Period.minute : Get the minute component of the Period.

        Examples
        --------
        >>> p = pd.Period("2018-03-11 13:03:12.050000")
        >>> p.hour
        13

        Period longer than a day

        >>> p = pd.Period("2018-03-11", freq="M")
        >>> p.hour
        0
        """
        base = self._dtype._dtype_code
        return phour(self.ordinal, base)

    @property
    def minute(self) -> int:
        """
        Get minute of the hour component of the Period.

        Returns
        -------
        int
            The minute as an integer, between 0 and 59.

        See Also
        --------
        Period.hour : Get the hour component of the Period.
        Period.second : Get the second component of the Period.

        Examples
        --------
        >>> p = pd.Period("2018-03-11 13:03:12.050000")
        >>> p.minute
        3
        """
        base = self._dtype._dtype_code
        return pminute(self.ordinal, base)

    @property
    def second(self) -> int:
        """
        Get the second component of the Period.

        Returns
        -------
        int
            The second of the Period (ranges from 0 to 59).

        See Also
        --------
        Period.hour : Get the hour component of the Period.
        Period.minute : Get the minute component of the Period.

        Examples
        --------
        >>> p = pd.Period("2018-03-11 13:03:12.050000")
        >>> p.second
        12
        """
        base = self._dtype._dtype_code
        return psecond(self.ordinal, base)

    @property
    def weekofyear(self) -> int:
        """
        Get the week of the year on the given Period.

        Returns
        -------
        int

        See Also
        --------
        Period.dayofweek : Get the day component of the Period.
        Period.weekday : Get the day component of the Period.

        Examples
        --------
        >>> p = pd.Period("2018-03-11", "H")
        >>> p.weekofyear
        10

        >>> p = pd.Period("2018-02-01", "D")
        >>> p.weekofyear
        5

        >>> p = pd.Period("2018-01-06", "D")
        >>> p.weekofyear
        1
        """
        base = self._dtype._dtype_code
        return pweek(self.ordinal, base)

    @property
    def week(self) -> int:
        """
        Get the week of the year on the given Period.

        Returns
        -------
        int

        See Also
        --------
        Period.dayofweek : Get the day component of the Period.
        Period.weekday : Get the day component of the Period.

        Examples
        --------
        >>> p = pd.Period("2018-03-11", "H")
        >>> p.week
        10

        >>> p = pd.Period("2018-02-01", "D")
        >>> p.week
        5

        >>> p = pd.Period("2018-01-06", "D")
        >>> p.week
        1
        """
        return self.weekofyear

    @property
    def day_of_week(self) -> int:
        """
        Day of the week the period lies in, with Monday=0 and Sunday=6.

        If the period frequency is lower than daily (e.g. hourly), and the
        period spans over multiple days, the day at the start of the period is
        used.

        If the frequency is higher than daily (e.g. monthly), the last day
        of the period is used.

        Returns
        -------
        int
            Day of the week.

        See Also
        --------
        Period.day_of_week : Day of the week the period lies in.
        Period.weekday : Alias of Period.day_of_week.
        Period.day : Day of the month.
        Period.dayofyear : Day of the year.

        Examples
        --------
        >>> per = pd.Period('2017-12-31 22:00', 'H')
        >>> per.day_of_week
        6

        For periods that span over multiple days, the day at the beginning of
        the period is returned.

        >>> per = pd.Period('2017-12-31 22:00', '4H')
        >>> per.day_of_week
        6
        >>> per.start_time.day_of_week
        6

        For periods with a frequency higher than days, the last day of the
        period is returned.

        >>> per = pd.Period('2018-01', 'M')
        >>> per.day_of_week
        2
        >>> per.end_time.day_of_week
        2
        """
        base = self._dtype._dtype_code
        return pweekday(self.ordinal, base)

    @property
    def weekday(self) -> int:
        """
        Day of the week the period lies in, with Monday=0 and Sunday=6.

        If the period frequency is lower than daily (e.g. hourly), and the
        period spans over multiple days, the day at the start of the period is
        used.

        If the frequency is higher than daily (e.g. monthly), the last day
        of the period is used.

        Returns
        -------
        int
            Day of the week.

        See Also
        --------
        Period.dayofweek : Day of the week the period lies in.
        Period.weekday : Alias of Period.dayofweek.
        Period.day : Day of the month.
        Period.dayofyear : Day of the year.

        Examples
        --------
        >>> per = pd.Period('2017-12-31 22:00', 'H')
        >>> per.dayofweek
        6

        For periods that span over multiple days, the day at the beginning of
        the period is returned.

        >>> per = pd.Period('2017-12-31 22:00', '4H')
        >>> per.dayofweek
        6
        >>> per.start_time.dayofweek
        6

        For periods with a frequency higher than days, the last day of the
        period is returned.

        >>> per = pd.Period('2018-01', 'M')
        >>> per.dayofweek
        2
        >>> per.end_time.dayofweek
        2
        """
        # Docstring is a duplicate from dayofweek. Reusing docstrings with
        # Appender doesn't work for properties in Cython files, and setting
        # the __doc__ attribute is also not possible.
        return self.dayofweek

    @property
    def day_of_year(self) -> int:
        """
        Return the day of the year.

        This attribute returns the day of the year on which the particular
        date occurs. The return value ranges between 1 to 365 for regular
        years and 1 to 366 for leap years.

        Returns
        -------
        int
            The day of year.

        See Also
        --------
        Period.day : Return the day of the month.
        Period.day_of_week : Return the day of week.
        PeriodIndex.day_of_year : Return the day of year of all indexes.

        Examples
        --------
        >>> period = pd.Period("2015-10-23", freq='H')
        >>> period.day_of_year
        296
        >>> period = pd.Period("2012-12-31", freq='D')
        >>> period.day_of_year
        366
        >>> period = pd.Period("2013-01-01", freq='D')
        >>> period.day_of_year
        1
        """
        base = self._dtype._dtype_code
        return pday_of_year(self.ordinal, base)

    @property
    def quarter(self) -> int:
        """
        Return the quarter this Period falls on.
        """
        base = self._dtype._dtype_code
        return pquarter(self.ordinal, base)

    @property
    def qyear(self) -> int:
        """
        Fiscal year the Period lies in according to its starting-quarter.

        The `year` and the `qyear` of the period will be the same if the fiscal
        and calendar years are the same. When they are not, the fiscal year
        can be different from the calendar year of the period.

        Returns
        -------
        int
            The fiscal year of the period.

        See Also
        --------
        Period.year : Return the calendar year of the period.

        Examples
        --------
        If the natural and fiscal year are the same, `qyear` and `year` will
        be the same.

        >>> per = pd.Period('2018Q1', freq='Q')
        >>> per.qyear
        2018
        >>> per.year
        2018

        If the fiscal year starts in April (`Q-MAR`), the first quarter of
        2018 will start in April 2017. `year` will then be 2017, but `qyear`
        will be the fiscal year, 2018.

        >>> per = pd.Period('2018Q1', freq='Q-MAR')
        >>> per.start_time
        Timestamp('2017-04-01 00:00:00')
        >>> per.qyear
        2018
        >>> per.year
        2017
        """
        base = self._dtype._dtype_code
        return pqyear(self.ordinal, base)

    @property
    def days_in_month(self) -> int:
        """
        Get the total number of days in the month that this period falls on.

        Returns
        -------
        int

        See Also
        --------
        Period.daysinmonth : Gets the number of days in the month.
        DatetimeIndex.daysinmonth : Gets the number of days in the month.
        calendar.monthrange : Returns a tuple containing weekday
            (0-6 ~ Mon-Sun) and number of days (28-31).

        Examples
        --------
        >>> p = pd.Period('2018-2-17')
        >>> p.days_in_month
        28

        >>> pd.Period('2018-03-01').days_in_month
        31

        Handles the leap year case as well:

        >>> p = pd.Period('2016-2-17')
        >>> p.days_in_month
        29
        """
        base = self._dtype._dtype_code
        return pdays_in_month(self.ordinal, base)

    @property
    def daysinmonth(self) -> int:
        """
        Get the total number of days of the month that this period falls on.

        Returns
        -------
        int

        See Also
        --------
        Period.days_in_month : Return the days of the month.
        Period.dayofyear : Return the day of the year.

        Examples
        --------
        >>> p = pd.Period("2018-03-11", freq='H')
        >>> p.daysinmonth
        31
        """
        return self.days_in_month

    @property
    def is_leap_year(self) -> bool:
        """
        Return True if the period's year is in a leap year.
        """
        return bool(is_leapyear(self.year))

    @classmethod
    def now(cls, freq):
        """
        Return the period of now's date.

        Parameters
        ----------
        freq : str, BaseOffset
            Frequency to use for the returned period.
        """
        return Period(datetime.now(), freq=freq)

    @property
    def freqstr(self) -> str:
        """
        Return a string representation of the frequency.
        """
        return self._dtype._freqstr

    def __repr__(self) -> str:
        base = self._dtype._dtype_code
        formatted = period_format(self.ordinal, base)
        return f"Period('{formatted}', '{self.freqstr}')"

    def __str__(self) -> str:
        """
        Return a string representation for a particular DataFrame
        """
        base = self._dtype._dtype_code
        formatted = period_format(self.ordinal, base)
        value = str(formatted)
        return value

    def __setstate__(self, state):
        self.freq = state[1]
        self.ordinal = state[2]

    def __reduce__(self):
        object_state = None, self.freq, self.ordinal
        return (Period, object_state)

    def fast_strftime(self, fmt_str: str, loc_s: object) -> str:
        """A faster alternative to `strftime` using string formatting.

        `fmt_str` and `loc_s` should be created using
        `convert_strftime_format(fmt, target="period")`.

        See also `self.strftime`, that relies on `period_format`.

        Examples
        --------

        >>> from pandas._libs.tslibs import convert_strftime_format
        >>> a = Period(freq='Q-JUL', year=2006, quarter=1)
        >>> a.strftime('%F-Q%q')
        '2006-Q1'
        >>> fast_fmt, loc_s = convert_strftime_format('%F-Q%q', target="period")
        >>> a.fast_strftime(fast_fmt, loc_s)
        '2006-Q1'
        """
        freq = self._dtype._dtype_code
        value = self.ordinal

        if value == NPY_NAT:
            return "NaT"

        cdef:
            npy_datetimestruct dts, dts2
            int quarter, y, h

        # Fill dts with all fields
        get_date_info(value, freq, &dts)

        # Get the quarter and fiscal year
        quarter = get_yq(value, freq, &dts2)

        # Finally use the string template
        y = dts.year
        h = dts.hour
        return fmt_str % {
            "year": y,
            "shortyear": y % 100,
            "month": dts.month,
            "day": dts.day,
            "hour": h,
            "hour12": 12 if h in (0, 12) else (h % 12),
            "ampm": loc_s.pm if (h // 12) else loc_s.am,
            "min": dts.min,
            "sec": dts.sec,
            "ms": dts.us // 1000,
            "us": dts.us,
            "ns": (dts.us * 1000) + (dts.ps // 1000),
            "q": quarter,
            "Fyear": dts2.year,
            "fyear": dts2.year % 100,
        }

    def strftime(self, fmt: str) -> str:
        r"""
        Returns a formatted string representation of the :class:`Period`.

        ``fmt`` must be a string containing one or several directives.
        The method recognizes the same directives as the :func:`time.strftime`
        function of the standard Python distribution, as well as the specific
        additional directives ``%f``, ``%F``, ``%q``, ``%l``, ``%u``, ``%n``.
        (formatting & docs originally from scikits.timeries).

        +-----------+--------------------------------+-------+
        | Directive | Meaning                        | Notes |
        +===========+================================+=======+
        | ``%a``    | Locale's abbreviated weekday   |       |
        |           | name.                          |       |
        +-----------+--------------------------------+-------+
        | ``%A``    | Locale's full weekday name.    |       |
        +-----------+--------------------------------+-------+
        | ``%b``    | Locale's abbreviated month     |       |
        |           | name.                          |       |
        +-----------+--------------------------------+-------+
        | ``%B``    | Locale's full month name.      |       |
        +-----------+--------------------------------+-------+
        | ``%c``    | Locale's appropriate date and  |       |
        |           | time representation.           |       |
        +-----------+--------------------------------+-------+
        | ``%d``    | Day of the month as a decimal  |       |
        |           | number [01,31].                |       |
        +-----------+--------------------------------+-------+
        | ``%f``    | 'Fiscal' year without a        | \(1)  |
        |           | century  as a decimal number   |       |
        |           | [00,99]                        |       |
        +-----------+--------------------------------+-------+
        | ``%F``    | 'Fiscal' year with a century   | \(2)  |
        |           | as a decimal number            |       |
        +-----------+--------------------------------+-------+
        | ``%H``    | Hour (24-hour clock) as a      |       |
        |           | decimal number [00,23].        |       |
        +-----------+--------------------------------+-------+
        | ``%I``    | Hour (12-hour clock) as a      |       |
        |           | decimal number [01,12].        |       |
        +-----------+--------------------------------+-------+
        | ``%j``    | Day of the year as a decimal   |       |
        |           | number [001,366].              |       |
        +-----------+--------------------------------+-------+
        | ``%m``    | Month as a decimal number      |       |
        |           | [01,12].                       |       |
        +-----------+--------------------------------+-------+
        | ``%M``    | Minute as a decimal number     |       |
        |           | [00,59].                       |       |
        +-----------+--------------------------------+-------+
        | ``%p``    | Locale's equivalent of either  | \(3)  |
        |           | AM or PM.                      |       |
        +-----------+--------------------------------+-------+
        | ``%q``    | Quarter as a decimal number    |       |
        |           | [1,4]                          |       |
        +-----------+--------------------------------+-------+
        | ``%S``    | Second as a decimal number     | \(4)  |
        |           | [00,61].                       |       |
        +-----------+--------------------------------+-------+
        | ``%l``    | Millisecond as a decimal number|       |
        |           | [000,999].                     |       |
        +-----------+--------------------------------+-------+
        | ``%u``    | Microsecond as a decimal number|       |
        |           | [000000,999999].               |       |
        +-----------+--------------------------------+-------+
        | ``%n``    | Nanosecond as a decimal number |       |
        |           | [000000000,999999999].         |       |
        +-----------+--------------------------------+-------+
        | ``%U``    | Week number of the year        | \(5)  |
        |           | (Sunday as the first day of    |       |
        |           | the week) as a decimal number  |       |
        |           | [00,53].  All days in a new    |       |
        |           | year preceding the first       |       |
        |           | Sunday are considered to be in |       |
        |           | week 0.                        |       |
        +-----------+--------------------------------+-------+
        | ``%w``    | Weekday as a decimal number    |       |
        |           | [0(Sunday),6].                 |       |
        +-----------+--------------------------------+-------+
        | ``%W``    | Week number of the year        | \(5)  |
        |           | (Monday as the first day of    |       |
        |           | the week) as a decimal number  |       |
        |           | [00,53].  All days in a new    |       |
        |           | year preceding the first       |       |
        |           | Monday are considered to be in |       |
        |           | week 0.                        |       |
        +-----------+--------------------------------+-------+
        | ``%x``    | Locale's appropriate date      |       |
        |           | representation.                |       |
        +-----------+--------------------------------+-------+
        | ``%X``    | Locale's appropriate time      |       |
        |           | representation.                |       |
        +-----------+--------------------------------+-------+
        | ``%y``    | Year without century as a      |       |
        |           | decimal number [00,99].        |       |
        +-----------+--------------------------------+-------+
        | ``%Y``    | Year with century as a decimal |       |
        |           | number.                        |       |
        +-----------+--------------------------------+-------+
        | ``%Z``    | Time zone name (no characters  |       |
        |           | if no time zone exists).       |       |
        +-----------+--------------------------------+-------+
        | ``%%``    | A literal ``'%'`` character.   |       |
        +-----------+--------------------------------+-------+

        Notes
        -----

        (1)
            The ``%f`` directive is the same as ``%y`` if the frequency is
            not quarterly.
            Otherwise, it corresponds to the 'fiscal' year, as defined by
            the :attr:`qyear` attribute.

        (2)
            The ``%F`` directive is the same as ``%Y`` if the frequency is
            not quarterly.
            Otherwise, it corresponds to the 'fiscal' year, as defined by
            the :attr:`qyear` attribute.

        (3)
            The ``%p`` directive only affects the output hour field
            if the ``%I`` directive is used to parse the hour.

        (4)
            The range really is ``0`` to ``61``; this accounts for leap
            seconds and the (very rare) double leap seconds.

        (5)
            The ``%U`` and ``%W`` directives are only used in calculations
            when the day of the week and the year are specified.

        Examples
        --------

        >>> from pandas import Period
        >>> a = Period(freq='Q-JUL', year=2006, quarter=1)
        >>> a.strftime('%F-Q%q')
        '2006-Q1'
        >>> # Output the last month in the quarter of this date
        >>> a.strftime('%b-%Y')
        'Oct-2005'
        >>>
        >>> a = Period(freq='D', year=2001, month=1, day=1)
        >>> a.strftime('%d-%b-%Y')
        '01-Jan-2001'
        >>> a.strftime('%b. %d, %Y was a %A')
        'Jan. 01, 2001 was a Monday'
        """
        base = self._dtype._dtype_code
        return period_format(self.ordinal, base, fmt)


class Period(_Period):
    """
    Represents a period of time.

    Parameters
    ----------
    value : Period or str, default None
        The time period represented (e.g., '4Q2005'). This represents neither
        the start or the end of the period, but rather the entire period itself.
    freq : str, default None
        One of pandas period strings or corresponding objects. Accepted
        strings are listed in the
        :ref:`offset alias section <timeseries.offset_aliases>` in the user docs.
    ordinal : int, default None
        The period offset from the proleptic Gregorian epoch.
    year : int, default None
        Year value of the period.
    month : int, default 1
        Month value of the period.
    quarter : int, default None
        Quarter value of the period.
    day : int, default 1
        Day value of the period.
    hour : int, default 0
        Hour value of the period.
    minute : int, default 0
        Minute value of the period.
    second : int, default 0
        Second value of the period.

    Examples
    --------
    >>> period = pd.Period('2012-1-1', freq='D')
    >>> period
    Period('2012-01-01', 'D')
    """

    def __new__(cls, value=None, freq=None, ordinal=None,
                year=None, month=None, quarter=None, day=None,
                hour=None, minute=None, second=None):
        # freq points to a tuple (base, mult);  base is one of the defined
        # periods such as A, Q, etc. Every five minutes would be, e.g.,
        # ('T', 5) but may be passed in as a string like '5T'

        # ordinal is the period offset from the gregorian proleptic epoch

        if freq is not None:
            freq = cls._maybe_convert_freq(freq)
        nanosecond = 0

        if ordinal is not None and value is not None:
            raise ValueError("Only value or ordinal but not both should be "
                             "given but not both")
        elif ordinal is not None:
            if not util.is_integer_object(ordinal):
                raise ValueError("Ordinal must be an integer")
            if freq is None:
                raise ValueError("Must supply freq for ordinal value")

        elif value is None:
            if (year is None and month is None and
                    quarter is None and day is None and
                    hour is None and minute is None and second is None):
                ordinal = NPY_NAT
            else:
                if freq is None:
                    raise ValueError("If value is None, freq cannot be None")

                # set defaults
                month = 1 if month is None else month
                day = 1 if day is None else day
                hour = 0 if hour is None else hour
                minute = 0 if minute is None else minute
                second = 0 if second is None else second

                ordinal = _ordinal_from_fields(year, month, quarter, day,
                                               hour, minute, second, freq)

        elif is_period_object(value):
            other = value
            if freq is None or freq._period_dtype_code == other._dtype._dtype_code:
                ordinal = other.ordinal
                freq = other.freq
            else:
                converted = other.asfreq(freq)
                ordinal = converted.ordinal

        elif checknull_with_nat(value) or (isinstance(value, str) and
                                           (value in nat_strings or len(value) == 0)):
            # explicit str check is necessary to avoid raising incorrectly
            #  if we have a non-hashable value.
            ordinal = NPY_NAT

        elif isinstance(value, str) or util.is_integer_object(value):
            if util.is_integer_object(value):
                if value == NPY_NAT:
                    value = "NaT"

                value = str(value)
            value = value.upper()

            freqstr = freq.rule_code if freq is not None else None
            try:
                dt, reso = parse_datetime_string_with_reso(value, freqstr)
            except ValueError as err:
                match = re.search(r"^\d{4}-\d{2}-\d{2}/\d{4}-\d{2}-\d{2}", value)
                if match:
                    # Case that cannot be parsed (correctly) by our datetime
                    #  parsing logic
                    dt, freq = _parse_weekly_str(value, freq)
                else:
                    raise err

            else:
                if reso == "nanosecond":
                    nanosecond = dt.nanosecond
                if dt is NaT:
                    ordinal = NPY_NAT

                if freq is None and ordinal != NPY_NAT:
                    # Skip NaT, since it doesn't have a resolution
                    freq = attrname_to_abbrevs[reso]
                    freq = to_offset(freq)

        elif PyDateTime_Check(value):
            dt = value
            if freq is None:
                raise ValueError("Must supply freq for datetime value")
            if isinstance(dt, Timestamp):
                nanosecond = dt.nanosecond
        elif util.is_datetime64_object(value):
            dt = Timestamp(value)
            if freq is None:
                raise ValueError("Must supply freq for datetime value")
            nanosecond = dt.nanosecond
        elif PyDate_Check(value):
            dt = datetime(year=value.year, month=value.month, day=value.day)
            if freq is None:
                raise ValueError("Must supply freq for datetime value")
        else:
            msg = "Value must be Period, string, integer, or datetime"
            raise ValueError(msg)

        if ordinal is None:
            base = freq_to_dtype_code(freq)
            ordinal = period_ordinal(dt.year, dt.month, dt.day,
                                     dt.hour, dt.minute, dt.second,
                                     dt.microsecond, 1000*nanosecond, base)

        return cls._from_ordinal(ordinal, freq)


cdef bint is_period_object(object obj):
    return isinstance(obj, _Period)


cpdef int freq_to_dtype_code(BaseOffset freq) except? -1:
    try:
        return freq._period_dtype_code
    except AttributeError as err:
        raise ValueError(INVALID_FREQ_ERR_MSG.format(freq)) from err


cdef int64_t _ordinal_from_fields(int year, int month, quarter, int day,
                                  int hour, int minute, int second,
                                  BaseOffset freq):
    base = freq_to_dtype_code(freq)
    if quarter is not None:
        year, month = quarter_to_myear(year, quarter, freq.freqstr)

    return period_ordinal(year, month, day, hour,
                          minute, second, 0, 0, base)


def validate_end_alias(how: str) -> str:  # Literal["E", "S"]
    how_dict = {"S": "S", "E": "E",
                "START": "S", "FINISH": "E",
                "BEGIN": "S", "END": "E"}
    how = how_dict.get(str(how).upper())
    if how not in {"S", "E"}:
        raise ValueError("How must be one of S or E")
    return how


cdef _parse_weekly_str(value, BaseOffset freq):
    """
    Parse e.g. "2017-01-23/2017-01-29", which cannot be parsed by the general
    datetime-parsing logic.  This ensures that we can round-trip with
    Period.__str__ with weekly freq.
    """
    # GH#50803
    start, end = value.split("/")
    start = Timestamp(start)
    end = Timestamp(end)

    if (end - start).days != 6:
        # We are interested in cases where this is str(period)
        #  of a Week-freq period
        raise ValueError("Could not parse as weekly-freq Period")

    if freq is None:
        day_name = end.day_name()[:3].upper()
        freqstr = f"W-{day_name}"
        freq = to_offset(freqstr)
        # We _should_ have freq.is_on_offset(end)

    return end, freq<|MERGE_RESOLUTION|>--- conflicted
+++ resolved
@@ -1155,73 +1155,6 @@
 
 
 cdef str period_format(int64_t value, int freq, object fmt=None):
-<<<<<<< HEAD
-    if value == NPY_NAT:
-        return "NaT"
-
-    if fmt is None:
-        return _period_default_format(value, freq)
-    else:
-        if isinstance(fmt, str):
-            # Encode using current locale, in case fmt contains non-utf8 chars
-            fmt = <bytes>util.string_encode_locale(fmt)
-
-        return _period_strftime(value, freq, fmt)
-
-
-cdef str _period_default_format(int64_t value, int freq):
-    """A faster default formatting function leveraging string formatting."""
-
-    cdef:
-        int freq_group, quarter
-        npy_datetimestruct dts
-
-    # fill dts
-    get_date_info(value, freq, &dts)
-
-    # get the appropriate format depending on frequency group
-    freq_group = get_freq_group(freq)
-    if freq_group == FR_ANN:
-        # fmt = b"%Y"
-        return f"{dts.year}"
-
-    elif freq_group == FR_QTR:
-        # fmt = b"%FQ%q"
-        # get quarter and modify dts.year to be the fiscal year (?)
-        quarter = get_yq(value, freq, &dts)
-        return f"{dts.year}Q{quarter}"
-
-    elif freq_group == FR_MTH:
-        # fmt = b"%Y-%m"
-        return f"{dts.year}-{dts.month:02d}"
-
-    elif freq_group == FR_WK:
-        # special: start_date/end_date. Recurse
-        left = period_asfreq(value, freq, FR_DAY, 0)
-        right = period_asfreq(value, freq, FR_DAY, 1)
-        return f"{period_format(left, FR_DAY)}/{period_format(right, FR_DAY)}"
-
-    elif freq_group == FR_BUS or freq_group == FR_DAY:
-        # fmt = b"%Y-%m-%d"
-        return f"{dts.year}-{dts.month:02d}-{dts.day:02d}"
-
-    elif freq_group == FR_HR:
-        # fmt = b"%Y-%m-%d %H:00"
-        return f"{dts.year}-{dts.month:02d}-{dts.day:02d} {dts.hour:02d}:00"
-
-    elif freq_group == FR_MIN:
-        # fmt = b"%Y-%m-%d %H:%M"
-        return (f"{dts.year}-{dts.month:02d}-{dts.day:02d} "
-                f"{dts.hour:02d}:{dts.min:02d}")
-
-    elif freq_group == FR_SEC:
-        # fmt = b"%Y-%m-%d %H:%M:%S"
-        return (f"{dts.year}-{dts.month:02d}-{dts.day:02d} "
-                f"{dts.hour:02d}:{dts.min:02d}:{dts.sec:02d}")
-
-    elif freq_group == FR_MS:
-        # fmt = b"%Y-%m-%d %H:%M:%S.%l"
-=======
 
     cdef:
         int freq_group, quarter
@@ -1272,35 +1205,20 @@
                 f"{dts.hour:02d}:{dts.min:02d}:{dts.sec:02d}")
 
     elif freq_group == FR_MS and (is_fmt_none or fmt == "%Y-%m-%d %H:%M:%S.%l"):
->>>>>>> f1126610
         return (f"{dts.year}-{dts.month:02d}-{dts.day:02d} "
                 f"{dts.hour:02d}:{dts.min:02d}:{dts.sec:02d}"
                 f".{(dts.us // 1_000):03d}")
 
-<<<<<<< HEAD
-    elif freq_group == FR_US:
-        # fmt = b"%Y-%m-%d %H:%M:%S.%u"
-=======
     elif freq_group == FR_US and (is_fmt_none or fmt == "%Y-%m-%d %H:%M:%S.%u"):
->>>>>>> f1126610
         return (f"{dts.year}-{dts.month:02d}-{dts.day:02d} "
                 f"{dts.hour:02d}:{dts.min:02d}:{dts.sec:02d}"
                 f".{(dts.us):06d}")
 
-<<<<<<< HEAD
-    elif freq_group == FR_NS:
-        # fmt = b"%Y-%m-%d %H:%M:%S.%n"
-=======
     elif freq_group == FR_NS and (is_fmt_none or fmt == "%Y-%m-%d %H:%M:%S.%n"):
->>>>>>> f1126610
         return (f"{dts.year}-{dts.month:02d}-{dts.day:02d} "
                 f"{dts.hour:02d}:{dts.min:02d}:{dts.sec:02d}"
                 f".{((dts.us * 1000) + (dts.ps // 1000)):09d}")
 
-<<<<<<< HEAD
-    else:
-        raise ValueError(f"Unknown freq: {freq}")
-=======
     elif is_fmt_none:
         # `freq_group` is invalid, raise
         raise ValueError(f"Unknown freq: {freq}")
@@ -1312,7 +1230,6 @@
             fmt = <bytes>util.string_encode_locale(fmt)
 
         return _period_strftime(value, freq, fmt, dts)
->>>>>>> f1126610
 
 
 cdef list extra_fmts = [(b"%q", b"^`AB`^"),
