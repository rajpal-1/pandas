--- conflicted
+++ resolved
@@ -109,11 +109,8 @@
 
 from pandas._libs.tslibs.offsets import (
     INVALID_FREQ_ERR_MSG,
-<<<<<<< HEAD
+    BDay,
     Day,
-=======
-    BDay,
->>>>>>> 0e8c730f
 )
 
 cdef:
