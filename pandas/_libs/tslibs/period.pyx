import warnings

cimport numpy as cnp
from cpython.object cimport (
    Py_EQ,
    Py_NE,
    PyObject,
    PyObject_RichCompare,
    PyObject_RichCompareBool,
)
from numpy cimport (
    int32_t,
    int64_t,
    ndarray,
)

import numpy as np

cnp.import_array()

from libc.stdlib cimport (
    free,
    malloc,
)
from libc.string cimport (
    memset,
    strlen,
)
from libc.time cimport (
    strftime,
    tm,
)

import cython

from cpython.datetime cimport (
    PyDate_Check,
    PyDateTime_Check,
    PyDelta_Check,
    datetime,
    import_datetime,
)

# import datetime C API
import_datetime()

from pandas._libs.tslibs.np_datetime cimport (
    NPY_DATETIMEUNIT,
    NPY_FR_D,
    NPY_FR_us,
    check_dts_bounds,
    dt64_to_dtstruct,
    dtstruct_to_dt64,
    npy_datetimestruct,
    pandas_datetime_to_datetimestruct,
)


cdef extern from "src/datetime/np_datetime.h":
    int64_t npy_datetimestruct_to_datetime(NPY_DATETIMEUNIT fr,
                                           npy_datetimestruct *d) nogil

cimport pandas._libs.tslibs.util as util

from pandas._libs.tslibs.timestamps import Timestamp

from pandas._libs.tslibs.ccalendar cimport (
    c_MONTH_NUMBERS,
    dayofweek,
    get_day_of_year,
    get_days_in_month,
    get_week_of_year,
    is_leapyear,
)
from pandas._libs.tslibs.timedeltas cimport (
    delta_to_nanoseconds,
    is_any_td_scalar,
)

from pandas._libs.tslibs.conversion import ensure_datetime64ns

from pandas._libs.tslibs.dtypes cimport (
    FR_ANN,
    FR_BUS,
    FR_DAY,
    FR_HR,
    FR_MIN,
    FR_MS,
    FR_MTH,
    FR_NS,
    FR_QTR,
    FR_SEC,
    FR_UND,
    FR_US,
    FR_WK,
    PeriodDtypeBase,
    attrname_to_abbrevs,
    freq_group_code_to_npy_unit,
)
from pandas._libs.tslibs.parsing cimport quarter_to_myear

from pandas._libs.tslibs.parsing import parse_time_string

from pandas._libs.tslibs.nattype cimport (
    NPY_NAT,
    c_NaT as NaT,
    c_nat_strings as nat_strings,
    checknull_with_nat,
)
from pandas._libs.tslibs.offsets cimport (
    BaseOffset,
    is_offset_object,
    is_tick_object,
    to_offset,
)

from pandas._libs.tslibs.offsets import INVALID_FREQ_ERR_MSG

cdef:
    enum:
        INT32_MIN = -2_147_483_648LL


ctypedef struct asfreq_info:
    int64_t intraday_conversion_factor
    int is_end
    int to_end
    int from_end

ctypedef int64_t (*freq_conv_func)(int64_t, asfreq_info*) nogil


cdef extern from *:
    """
    // must use npy typedef b/c int64_t is aliased in cython-generated c
    // unclear why we need LL for that row.
    // see https://github.com/pandas-dev/pandas/pull/34416/
    static npy_int64 daytime_conversion_factor_matrix[7][7] = {
        {1, 24, 1440, 86400, 86400000, 86400000000, 86400000000000},
        {0LL,  1LL,   60LL,  3600LL,  3600000LL,  3600000000LL,  3600000000000LL},
        {0,  0,   1,     60,    60000,    60000000,    60000000000},
        {0,  0,   0,      1,     1000,     1000000,     1000000000},
        {0,  0,   0,      0,        1,        1000,        1000000},
        {0,  0,   0,      0,        0,           1,           1000},
        {0,  0,   0,      0,        0,           0,              1}};
    """
    int64_t daytime_conversion_factor_matrix[7][7]


cdef int max_value(int left, int right) nogil:
    if left > right:
        return left
    return right


cdef int min_value(int left, int right) nogil:
    if left < right:
        return left
    return right


cdef int64_t get_daytime_conversion_factor(int from_index, int to_index) nogil:
    cdef:
        int row = min_value(from_index, to_index)
        int col = max_value(from_index, to_index)
    # row or col < 6 means frequency strictly lower than Daily, which
    # do not use daytime_conversion_factors
    if row < 6:
        return 0
    elif col < 6:
        return 0
    return daytime_conversion_factor_matrix[row - 6][col - 6]


cdef int64_t nofunc(int64_t ordinal, asfreq_info *af_info) nogil:
    return INT32_MIN


cdef int64_t no_op(int64_t ordinal, asfreq_info *af_info) nogil:
    return ordinal


cdef freq_conv_func get_asfreq_func(int from_freq, int to_freq) nogil:
    cdef:
        int from_group = get_freq_group(from_freq)
        int to_group = get_freq_group(to_freq)

    if from_group == FR_UND:
        from_group = FR_DAY

    if from_group == FR_BUS:
        if to_group == FR_ANN:
            return <freq_conv_func>asfreq_BtoA
        elif to_group == FR_QTR:
            return <freq_conv_func>asfreq_BtoQ
        elif to_group == FR_MTH:
            return <freq_conv_func>asfreq_BtoM
        elif to_group == FR_WK:
            return <freq_conv_func>asfreq_BtoW
        elif to_group == FR_BUS:
            return <freq_conv_func>no_op
        elif to_group in [FR_DAY, FR_HR, FR_MIN, FR_SEC, FR_MS, FR_US, FR_NS]:
            return <freq_conv_func>asfreq_BtoDT
        else:
            return <freq_conv_func>nofunc

    elif to_group == FR_BUS:
        if from_group == FR_ANN:
            return <freq_conv_func>asfreq_AtoB
        elif from_group == FR_QTR:
            return <freq_conv_func>asfreq_QtoB
        elif from_group == FR_MTH:
            return <freq_conv_func>asfreq_MtoB
        elif from_group == FR_WK:
            return <freq_conv_func>asfreq_WtoB
        elif from_group in [FR_DAY, FR_HR, FR_MIN, FR_SEC, FR_MS, FR_US, FR_NS]:
            return <freq_conv_func>asfreq_DTtoB
        else:
            return <freq_conv_func>nofunc

    elif from_group == FR_ANN:
        if to_group == FR_ANN:
            return <freq_conv_func>asfreq_AtoA
        elif to_group == FR_QTR:
            return <freq_conv_func>asfreq_AtoQ
        elif to_group == FR_MTH:
            return <freq_conv_func>asfreq_AtoM
        elif to_group == FR_WK:
            return <freq_conv_func>asfreq_AtoW
        elif to_group in [FR_DAY, FR_HR, FR_MIN, FR_SEC, FR_MS, FR_US, FR_NS]:
            return <freq_conv_func>asfreq_AtoDT
        else:
            return <freq_conv_func>nofunc

    elif from_group == FR_QTR:
        if to_group == FR_ANN:
            return <freq_conv_func>asfreq_QtoA
        elif to_group == FR_QTR:
            return <freq_conv_func>asfreq_QtoQ
        elif to_group == FR_MTH:
            return <freq_conv_func>asfreq_QtoM
        elif to_group == FR_WK:
            return <freq_conv_func>asfreq_QtoW
        elif to_group in [FR_DAY, FR_HR, FR_MIN, FR_SEC, FR_MS, FR_US, FR_NS]:
            return <freq_conv_func>asfreq_QtoDT
        else:
            return <freq_conv_func>nofunc

    elif from_group == FR_MTH:
        if to_group == FR_ANN:
            return <freq_conv_func>asfreq_MtoA
        elif to_group == FR_QTR:
            return <freq_conv_func>asfreq_MtoQ
        elif to_group == FR_MTH:
            return <freq_conv_func>no_op
        elif to_group == FR_WK:
            return <freq_conv_func>asfreq_MtoW
        elif to_group in [FR_DAY, FR_HR, FR_MIN, FR_SEC, FR_MS, FR_US, FR_NS]:
            return <freq_conv_func>asfreq_MtoDT
        else:
            return <freq_conv_func>nofunc

    elif from_group == FR_WK:
        if to_group == FR_ANN:
            return <freq_conv_func>asfreq_WtoA
        elif to_group == FR_QTR:
            return <freq_conv_func>asfreq_WtoQ
        elif to_group == FR_MTH:
            return <freq_conv_func>asfreq_WtoM
        elif to_group == FR_WK:
            return <freq_conv_func>asfreq_WtoW
        elif to_group in [FR_DAY, FR_HR, FR_MIN, FR_SEC, FR_MS, FR_US, FR_NS]:
            return <freq_conv_func>asfreq_WtoDT
        else:
            return <freq_conv_func>nofunc

    elif from_group in [FR_DAY, FR_HR, FR_MIN, FR_SEC, FR_MS, FR_US, FR_NS]:
        if to_group == FR_ANN:
            return <freq_conv_func>asfreq_DTtoA
        elif to_group == FR_QTR:
            return <freq_conv_func>asfreq_DTtoQ
        elif to_group == FR_MTH:
            return <freq_conv_func>asfreq_DTtoM
        elif to_group == FR_WK:
            return <freq_conv_func>asfreq_DTtoW
        elif to_group in [FR_DAY, FR_HR, FR_MIN, FR_SEC, FR_MS, FR_US, FR_NS]:
            if from_group > to_group:
                return <freq_conv_func>downsample_daytime
            else:
                return <freq_conv_func>upsample_daytime

        else:
            return <freq_conv_func>nofunc

    else:
        return <freq_conv_func>nofunc


# --------------------------------------------------------------------
# Frequency Conversion Helpers

cdef int64_t DtoB_weekday(int64_t unix_date) nogil:
    return ((unix_date + 4) // 7) * 5 + ((unix_date + 4) % 7) - 4


cdef int64_t DtoB(npy_datetimestruct *dts, int roll_back,
                  int64_t unix_date) nogil:
    # calculate the current week (counting from 1970-01-01) treating
    # sunday as last day of a week
    cdef:
        int day_of_week = dayofweek(dts.year, dts.month, dts.day)

    if roll_back == 1:
        if day_of_week > 4:
            # change to friday before weekend
            unix_date -= (day_of_week - 4)
    else:
        if day_of_week > 4:
            # change to Monday after weekend
            unix_date += (7 - day_of_week)

    return DtoB_weekday(unix_date)


cdef inline int64_t upsample_daytime(int64_t ordinal, asfreq_info *af_info) nogil:
    if af_info.is_end:
        return (ordinal + 1) * af_info.intraday_conversion_factor - 1
    else:
        return ordinal * af_info.intraday_conversion_factor


cdef inline int64_t downsample_daytime(int64_t ordinal, asfreq_info *af_info) nogil:
    return ordinal // af_info.intraday_conversion_factor


cdef inline int64_t transform_via_day(int64_t ordinal,
                                      asfreq_info *af_info,
                                      freq_conv_func first_func,
                                      freq_conv_func second_func) nogil:
    cdef:
        int64_t result

    result = first_func(ordinal, af_info)
    result = second_func(result, af_info)
    return result


# --------------------------------------------------------------------
# Conversion _to_ Daily Freq

cdef int64_t asfreq_AtoDT(int64_t ordinal, asfreq_info *af_info) nogil:
    cdef:
        int64_t unix_date
        npy_datetimestruct dts

    ordinal += af_info.is_end

    dts.year = ordinal + 1970
    dts.month = 1
    adjust_dts_for_month(&dts, af_info.from_end)

    unix_date = unix_date_from_ymd(dts.year, dts.month, 1)
    unix_date -= af_info.is_end
    return upsample_daytime(unix_date, af_info)


cdef int64_t asfreq_QtoDT(int64_t ordinal, asfreq_info *af_info) nogil:
    cdef:
        int64_t unix_date
        npy_datetimestruct dts

    ordinal += af_info.is_end

    dts.year = ordinal // 4 + 1970
    dts.month = (ordinal % 4) * 3 + 1
    adjust_dts_for_month(&dts, af_info.from_end)

    unix_date = unix_date_from_ymd(dts.year, dts.month, 1)
    unix_date -= af_info.is_end
    return upsample_daytime(unix_date, af_info)


cdef int64_t asfreq_MtoDT(int64_t ordinal, asfreq_info *af_info) nogil:
    cdef:
        int64_t unix_date
        int year, month

    ordinal += af_info.is_end

    year = ordinal // 12 + 1970
    month = ordinal % 12 + 1

    unix_date = unix_date_from_ymd(year, month, 1)
    unix_date -= af_info.is_end
    return upsample_daytime(unix_date, af_info)


cdef int64_t asfreq_WtoDT(int64_t ordinal, asfreq_info *af_info) nogil:
    ordinal = (ordinal * 7 + af_info.from_end - 4 +
               (7 - 1) * (af_info.is_end - 1))
    return upsample_daytime(ordinal, af_info)


# --------------------------------------------------------------------
# Conversion _to_ BusinessDay Freq

cdef int64_t asfreq_AtoB(int64_t ordinal, asfreq_info *af_info) nogil:
    cdef:
        int roll_back
        npy_datetimestruct dts
        int64_t unix_date = asfreq_AtoDT(ordinal, af_info)

    pandas_datetime_to_datetimestruct(unix_date, NPY_FR_D, &dts)
    roll_back = af_info.is_end
    return DtoB(&dts, roll_back, unix_date)


cdef int64_t asfreq_QtoB(int64_t ordinal, asfreq_info *af_info) nogil:
    cdef:
        int roll_back
        npy_datetimestruct dts
        int64_t unix_date = asfreq_QtoDT(ordinal, af_info)

    pandas_datetime_to_datetimestruct(unix_date, NPY_FR_D, &dts)
    roll_back = af_info.is_end
    return DtoB(&dts, roll_back, unix_date)


cdef int64_t asfreq_MtoB(int64_t ordinal, asfreq_info *af_info) nogil:
    cdef:
        int roll_back
        npy_datetimestruct dts
        int64_t unix_date = asfreq_MtoDT(ordinal, af_info)

    pandas_datetime_to_datetimestruct(unix_date, NPY_FR_D, &dts)
    roll_back = af_info.is_end
    return DtoB(&dts, roll_back, unix_date)


cdef int64_t asfreq_WtoB(int64_t ordinal, asfreq_info *af_info) nogil:
    cdef:
        int roll_back
        npy_datetimestruct dts
        int64_t unix_date = asfreq_WtoDT(ordinal, af_info)

    pandas_datetime_to_datetimestruct(unix_date, NPY_FR_D, &dts)
    roll_back = af_info.is_end
    return DtoB(&dts, roll_back, unix_date)


cdef int64_t asfreq_DTtoB(int64_t ordinal, asfreq_info *af_info) nogil:
    cdef:
        int roll_back
        npy_datetimestruct dts
        int64_t unix_date = downsample_daytime(ordinal, af_info)

    pandas_datetime_to_datetimestruct(unix_date, NPY_FR_D, &dts)
    # This usage defines roll_back the opposite way from the others
    roll_back = 1 - af_info.is_end
    return DtoB(&dts, roll_back, unix_date)


# ----------------------------------------------------------------------
# Conversion _from_ Daily Freq

cdef int64_t asfreq_DTtoA(int64_t ordinal, asfreq_info *af_info) nogil:
    cdef:
        npy_datetimestruct dts

    ordinal = downsample_daytime(ordinal, af_info)
    pandas_datetime_to_datetimestruct(ordinal, NPY_FR_D, &dts)
    return dts_to_year_ordinal(&dts, af_info.to_end)


cdef int DtoQ_yq(int64_t ordinal, asfreq_info *af_info, npy_datetimestruct* dts) nogil:
    cdef:
        int quarter

    pandas_datetime_to_datetimestruct(ordinal, NPY_FR_D, dts)
    adjust_dts_for_qtr(dts, af_info.to_end)

    quarter = month_to_quarter(dts.month)
    return quarter


cdef int64_t asfreq_DTtoQ(int64_t ordinal, asfreq_info *af_info) nogil:
    cdef:
        int quarter
        npy_datetimestruct dts

    ordinal = downsample_daytime(ordinal, af_info)

    quarter = DtoQ_yq(ordinal, af_info, &dts)
    return <int64_t>((dts.year - 1970) * 4 + quarter - 1)


cdef int64_t asfreq_DTtoM(int64_t ordinal, asfreq_info *af_info) nogil:
    cdef:
        npy_datetimestruct dts

    ordinal = downsample_daytime(ordinal, af_info)
    pandas_datetime_to_datetimestruct(ordinal, NPY_FR_D, &dts)
    return dts_to_month_ordinal(&dts)


cdef int64_t asfreq_DTtoW(int64_t ordinal, asfreq_info *af_info) nogil:
    ordinal = downsample_daytime(ordinal, af_info)
    return unix_date_to_week(ordinal, af_info.to_end)


cdef int64_t unix_date_to_week(int64_t unix_date, int to_end) nogil:
    return (unix_date + 3 - to_end) // 7 + 1


# --------------------------------------------------------------------
# Conversion _from_ BusinessDay Freq

cdef int64_t asfreq_BtoDT(int64_t ordinal, asfreq_info *af_info) nogil:
    ordinal = ((ordinal + 3) // 5) * 7 + (ordinal + 3) % 5 - 3
    return upsample_daytime(ordinal, af_info)


cdef int64_t asfreq_BtoA(int64_t ordinal, asfreq_info *af_info) nogil:
    return transform_via_day(ordinal, af_info,
                             <freq_conv_func>asfreq_BtoDT,
                             <freq_conv_func>asfreq_DTtoA)


cdef int64_t asfreq_BtoQ(int64_t ordinal, asfreq_info *af_info) nogil:
    return transform_via_day(ordinal, af_info,
                             <freq_conv_func>asfreq_BtoDT,
                             <freq_conv_func>asfreq_DTtoQ)


cdef int64_t asfreq_BtoM(int64_t ordinal, asfreq_info *af_info) nogil:
    return transform_via_day(ordinal, af_info,
                             <freq_conv_func>asfreq_BtoDT,
                             <freq_conv_func>asfreq_DTtoM)


cdef int64_t asfreq_BtoW(int64_t ordinal, asfreq_info *af_info) nogil:
    return transform_via_day(ordinal, af_info,
                             <freq_conv_func>asfreq_BtoDT,
                             <freq_conv_func>asfreq_DTtoW)


# ----------------------------------------------------------------------
# Conversion _from_ Annual Freq

cdef int64_t asfreq_AtoA(int64_t ordinal, asfreq_info *af_info) nogil:
    return transform_via_day(ordinal, af_info,
                             <freq_conv_func>asfreq_AtoDT,
                             <freq_conv_func>asfreq_DTtoA)


cdef int64_t asfreq_AtoQ(int64_t ordinal, asfreq_info *af_info) nogil:
    return transform_via_day(ordinal, af_info,
                             <freq_conv_func>asfreq_AtoDT,
                             <freq_conv_func>asfreq_DTtoQ)


cdef int64_t asfreq_AtoM(int64_t ordinal, asfreq_info *af_info) nogil:
    return transform_via_day(ordinal, af_info,
                             <freq_conv_func>asfreq_AtoDT,
                             <freq_conv_func>asfreq_DTtoM)


cdef int64_t asfreq_AtoW(int64_t ordinal, asfreq_info *af_info) nogil:
    return transform_via_day(ordinal, af_info,
                             <freq_conv_func>asfreq_AtoDT,
                             <freq_conv_func>asfreq_DTtoW)


# ----------------------------------------------------------------------
# Conversion _from_ Quarterly Freq

cdef int64_t asfreq_QtoQ(int64_t ordinal, asfreq_info *af_info) nogil:
    return transform_via_day(ordinal, af_info,
                             <freq_conv_func>asfreq_QtoDT,
                             <freq_conv_func>asfreq_DTtoQ)


cdef int64_t asfreq_QtoA(int64_t ordinal, asfreq_info *af_info) nogil:
    return transform_via_day(ordinal, af_info,
                             <freq_conv_func>asfreq_QtoDT,
                             <freq_conv_func>asfreq_DTtoA)


cdef int64_t asfreq_QtoM(int64_t ordinal, asfreq_info *af_info) nogil:
    return transform_via_day(ordinal, af_info,
                             <freq_conv_func>asfreq_QtoDT,
                             <freq_conv_func>asfreq_DTtoM)


cdef int64_t asfreq_QtoW(int64_t ordinal, asfreq_info *af_info) nogil:
    return transform_via_day(ordinal, af_info,
                             <freq_conv_func>asfreq_QtoDT,
                             <freq_conv_func>asfreq_DTtoW)


# ----------------------------------------------------------------------
# Conversion _from_ Monthly Freq

cdef int64_t asfreq_MtoA(int64_t ordinal, asfreq_info *af_info) nogil:
    return transform_via_day(ordinal, af_info,
                             <freq_conv_func>asfreq_MtoDT,
                             <freq_conv_func>asfreq_DTtoA)


cdef int64_t asfreq_MtoQ(int64_t ordinal, asfreq_info *af_info) nogil:
    return transform_via_day(ordinal, af_info,
                             <freq_conv_func>asfreq_MtoDT,
                             <freq_conv_func>asfreq_DTtoQ)


cdef int64_t asfreq_MtoW(int64_t ordinal, asfreq_info *af_info) nogil:
    return transform_via_day(ordinal, af_info,
                             <freq_conv_func>asfreq_MtoDT,
                             <freq_conv_func>asfreq_DTtoW)


# ----------------------------------------------------------------------
# Conversion _from_ Weekly Freq

cdef int64_t asfreq_WtoA(int64_t ordinal, asfreq_info *af_info) nogil:
    return transform_via_day(ordinal, af_info,
                             <freq_conv_func>asfreq_WtoDT,
                             <freq_conv_func>asfreq_DTtoA)


cdef int64_t asfreq_WtoQ(int64_t ordinal, asfreq_info *af_info) nogil:
    return transform_via_day(ordinal, af_info,
                             <freq_conv_func>asfreq_WtoDT,
                             <freq_conv_func>asfreq_DTtoQ)


cdef int64_t asfreq_WtoM(int64_t ordinal, asfreq_info *af_info) nogil:
    return transform_via_day(ordinal, af_info,
                             <freq_conv_func>asfreq_WtoDT,
                             <freq_conv_func>asfreq_DTtoM)


cdef int64_t asfreq_WtoW(int64_t ordinal, asfreq_info *af_info) nogil:
    return transform_via_day(ordinal, af_info,
                             <freq_conv_func>asfreq_WtoDT,
                             <freq_conv_func>asfreq_DTtoW)


# ----------------------------------------------------------------------

@cython.cdivision
cdef char* c_strftime(npy_datetimestruct *dts, char *fmt):
    """
    Generate a nice string representation of the period
    object, originally from DateObject_strftime

    Parameters
    ----------
    dts : npy_datetimestruct*
    fmt : char*

    Returns
    -------
    result : char*
    """
    cdef:
        tm c_date
        char *result
        int result_len = strlen(fmt) + 50

    c_date.tm_sec = dts.sec
    c_date.tm_min = dts.min
    c_date.tm_hour = dts.hour
    c_date.tm_mday = dts.day
    c_date.tm_mon = dts.month - 1
    c_date.tm_year = dts.year - 1900
    c_date.tm_wday = (dayofweek(dts.year, dts.month, dts.day) + 1) % 7
    c_date.tm_yday = get_day_of_year(dts.year, dts.month, dts.day) - 1
    c_date.tm_isdst = -1

    result = <char*>malloc(result_len * sizeof(char))

    strftime(result, result_len, fmt, &c_date)

    return result


# ----------------------------------------------------------------------
# Conversion between date_info and npy_datetimestruct

cdef inline int get_freq_group(int freq) nogil:
    # See also FreqGroup.get_freq_group
    return (freq // 1000) * 1000


cdef inline int get_freq_group_index(int freq) nogil:
    return freq // 1000


cdef void adjust_dts_for_month(npy_datetimestruct* dts, int from_end) nogil:
    if from_end != 12:
        dts.month += from_end
        if dts.month > 12:
            dts.month -= 12
        else:
            dts.year -= 1


cdef void adjust_dts_for_qtr(npy_datetimestruct* dts, int to_end) nogil:
    if to_end != 12:
        dts.month -= to_end
        if dts.month <= 0:
            dts.month += 12
        else:
            dts.year += 1


# Find the unix_date (days elapsed since datetime(1970, 1, 1)
# for the given year/month/day.
# Assumes GREGORIAN_CALENDAR */
cdef int64_t unix_date_from_ymd(int year, int month, int day) nogil:
    # Calculate the absolute date
    cdef:
        npy_datetimestruct dts
        int64_t unix_date

    memset(&dts, 0, sizeof(npy_datetimestruct))
    dts.year = year
    dts.month = month
    dts.day = day
    unix_date = npy_datetimestruct_to_datetime(NPY_FR_D, &dts)
    return unix_date


cdef inline int64_t dts_to_month_ordinal(npy_datetimestruct* dts) nogil:
    # AKA: use npy_datetimestruct_to_datetime(NPY_FR_M, &dts)
    return <int64_t>((dts.year - 1970) * 12 + dts.month - 1)


cdef inline int64_t dts_to_year_ordinal(npy_datetimestruct *dts, int to_end) nogil:
    cdef:
        int64_t result

    result = npy_datetimestruct_to_datetime(NPY_DATETIMEUNIT.NPY_FR_Y, dts)
    if dts.month > to_end:
        return result + 1
    else:
        return result


cdef inline int64_t dts_to_qtr_ordinal(npy_datetimestruct* dts, int to_end) nogil:
    cdef:
        int quarter

    adjust_dts_for_qtr(dts, to_end)
    quarter = month_to_quarter(dts.month)
    return <int64_t>((dts.year - 1970) * 4 + quarter - 1)


cdef inline int get_anchor_month(int freq, int freq_group) nogil:
    cdef:
        int fmonth
    fmonth = freq - freq_group
    if fmonth == 0:
        fmonth = 12
    return fmonth


# specifically _dont_ use cdvision or else ordinals near -1 are assigned to
# incorrect dates GH#19643
@cython.cdivision(False)
cdef int64_t get_period_ordinal(npy_datetimestruct *dts, int freq) nogil:
    """
    Generate an ordinal in period space

    Parameters
    ----------
    dts: npy_datetimestruct*
    freq : int

    Returns
    -------
    period_ordinal : int64_t
    """
    cdef:
        int64_t unix_date
        int freq_group, fmonth, mdiff
        NPY_DATETIMEUNIT unit

    freq_group = get_freq_group(freq)

    if freq_group == FR_ANN:
        fmonth = get_anchor_month(freq, freq_group)
        return dts_to_year_ordinal(dts, fmonth)

    elif freq_group == FR_QTR:
        fmonth = get_anchor_month(freq, freq_group)
        return dts_to_qtr_ordinal(dts, fmonth)

    elif freq_group == FR_WK:
        unix_date = npy_datetimestruct_to_datetime(NPY_FR_D, dts)
        return unix_date_to_week(unix_date, freq - FR_WK)

    elif freq == FR_BUS:
        unix_date = npy_datetimestruct_to_datetime(NPY_FR_D, dts)
        return DtoB(dts, 0, unix_date)

    unit = freq_group_code_to_npy_unit(freq)
    return npy_datetimestruct_to_datetime(unit, dts)


cdef void get_date_info(int64_t ordinal, int freq, npy_datetimestruct *dts) nogil:
    cdef:
        int64_t unix_date, nanos
        npy_datetimestruct dts2

    unix_date = get_unix_date(ordinal, freq)
    nanos = get_time_nanos(freq, unix_date, ordinal)

    pandas_datetime_to_datetimestruct(unix_date, NPY_FR_D, dts)

    dt64_to_dtstruct(nanos, &dts2)
    dts.hour = dts2.hour
    dts.min = dts2.min
    dts.sec = dts2.sec
    dts.us = dts2.us
    dts.ps = dts2.ps


cdef int64_t get_unix_date(int64_t period_ordinal, int freq) nogil:
    """
    Returns the proleptic Gregorian ordinal of the date, as an integer.
    This corresponds to the number of days since Jan., 1st, 1970 AD.
    When the instance has a frequency less than daily, the proleptic date
    is calculated for the last day of the period.

    Parameters
    ----------
    period_ordinal : int64_t
    freq : int

    Returns
    -------
    unix_date : int64_t number of days since datetime(1970, 1, 1)
    """
    cdef:
        asfreq_info af_info
        freq_conv_func toDaily = NULL

    if freq == FR_DAY:
        return period_ordinal

    toDaily = get_asfreq_func(freq, FR_DAY)
    get_asfreq_info(freq, FR_DAY, True, &af_info)
    return toDaily(period_ordinal, &af_info)


@cython.cdivision
cdef int64_t get_time_nanos(int freq, int64_t unix_date, int64_t ordinal) nogil:
    """
    Find the number of nanoseconds after midnight on the given unix_date
    that the ordinal represents in the given frequency.

    Parameters
    ----------
    freq : int
    unix_date : int64_t
    ordinal : int64_t

    Returns
    -------
    int64_t
    """
    cdef:
        int64_t sub, factor
        int64_t nanos_in_day = 24 * 3600 * 10**9

    freq = get_freq_group(freq)

    if freq <= FR_DAY:
        return 0

    elif freq == FR_NS:
        factor = 1

    elif freq == FR_US:
        factor = 10**3

    elif freq == FR_MS:
        factor = 10**6

    elif freq == FR_SEC:
        factor = 10 **9

    elif freq == FR_MIN:
        factor = 10**9 * 60

    else:
        # We must have freq == FR_HR
        factor = 10**9 * 3600

    sub = ordinal - unix_date * (nanos_in_day / factor)
    return sub * factor


cdef int get_yq(int64_t ordinal, int freq, npy_datetimestruct* dts):
    """
    Find the year and quarter of a Period with the given ordinal and frequency

    Parameters
    ----------
    ordinal : int64_t
    freq : int
    dts : *npy_datetimestruct

    Returns
    -------
    quarter : int
        describes the implied quarterly frequency associated with `freq`

    Notes
    -----
    Sets dts.year in-place.
    """
    cdef:
        asfreq_info af_info
        int qtr_freq
        int64_t unix_date
        int quarter

    unix_date = get_unix_date(ordinal, freq)

    if get_freq_group(freq) == FR_QTR:
        qtr_freq = freq
    else:
        qtr_freq = FR_QTR

    get_asfreq_info(FR_DAY, qtr_freq, True, &af_info)

    quarter = DtoQ_yq(unix_date, &af_info, dts)
    return quarter


cdef inline int month_to_quarter(int month) nogil:
    return (month - 1) // 3 + 1


# ----------------------------------------------------------------------
# Period logic

@cython.wraparound(False)
@cython.boundscheck(False)
def periodarr_to_dt64arr(const int64_t[:] periodarr, int freq):
    """
    Convert array to datetime64 values from a set of ordinals corresponding to
    periods per period convention.
    """
    cdef:
        int64_t[:] out
        Py_ssize_t i, N

    if freq < 6000:  # i.e. FR_DAY, hard-code to avoid need to cast
        N = len(periodarr)
        out = np.empty(N, dtype="i8")

        # We get here with freqs that do not correspond to a datetime64 unit
        for i in range(N):
            out[i] = period_ordinal_to_dt64(periodarr[i], freq)

        return out.base  # .base to access underlying np.ndarray

    else:
        # Short-circuit for performance
        if freq == FR_NS:
            return periodarr.base

        if freq == FR_US:
            dta = periodarr.base.view("M8[us]")
        elif freq == FR_MS:
            dta = periodarr.base.view("M8[ms]")
        elif freq == FR_SEC:
            dta = periodarr.base.view("M8[s]")
        elif freq == FR_MIN:
            dta = periodarr.base.view("M8[m]")
        elif freq == FR_HR:
            dta = periodarr.base.view("M8[h]")
        elif freq == FR_DAY:
            dta = periodarr.base.view("M8[D]")
        return ensure_datetime64ns(dta)


cdef void get_asfreq_info(int from_freq, int to_freq,
                          bint is_end, asfreq_info *af_info) nogil:
    """
    Construct the `asfreq_info` object used to convert an ordinal from
    `from_freq` to `to_freq`.

    Parameters
    ----------
    from_freq : int
    to_freq int
    is_end : bool
    af_info : *asfreq_info
    """
    cdef:
        int from_group = get_freq_group(from_freq)
        int to_group = get_freq_group(to_freq)

    af_info.is_end = is_end

    af_info.intraday_conversion_factor = get_daytime_conversion_factor(
        get_freq_group_index(max_value(from_group, FR_DAY)),
        get_freq_group_index(max_value(to_group, FR_DAY)))

    if from_group == FR_WK:
        af_info.from_end = calc_week_end(from_freq, from_group)
    elif from_group == FR_ANN:
        af_info.from_end = calc_a_year_end(from_freq, from_group)
    elif from_group == FR_QTR:
        af_info.from_end = calc_a_year_end(from_freq, from_group)

    if to_group == FR_WK:
        af_info.to_end = calc_week_end(to_freq, to_group)
    elif to_group == FR_ANN:
        af_info.to_end = calc_a_year_end(to_freq, to_group)
    elif to_group == FR_QTR:
        af_info.to_end = calc_a_year_end(to_freq, to_group)


@cython.cdivision
cdef int calc_a_year_end(int freq, int group) nogil:
    cdef:
        int result = (freq - group) % 12
    if result == 0:
        return 12
    else:
        return result


cdef inline int calc_week_end(int freq, int group) nogil:
    return freq - group


cpdef int64_t period_asfreq(int64_t ordinal, int freq1, int freq2, bint end):
    """
    Convert period ordinal from one frequency to another, and if upsampling,
    choose to use start ('S') or end ('E') of period.
    """
    cdef:
        int64_t retval

    _period_asfreq(&ordinal, &retval, 1, freq1, freq2, end)
    return retval


@cython.wraparound(False)
@cython.boundscheck(False)
def period_asfreq_arr(ndarray[int64_t] arr, int freq1, int freq2, bint end):
    """
    Convert int64-array of period ordinals from one frequency to another, and
    if upsampling, choose to use start ('S') or end ('E') of period.
    """
    cdef:
        Py_ssize_t n = len(arr)
        Py_ssize_t increment = arr.strides[0] // 8
        ndarray[int64_t] result = np.empty(n, dtype=np.int64)

    _period_asfreq(
        <int64_t*>cnp.PyArray_DATA(arr),
        <int64_t*>cnp.PyArray_DATA(result),
        n,
        freq1,
        freq2,
        end,
        increment,
    )
    return result


@cython.wraparound(False)
@cython.boundscheck(False)
cdef void _period_asfreq(
    int64_t* ordinals,
    int64_t* out,
    Py_ssize_t length,
    int freq1,
    int freq2,
    bint end,
    Py_ssize_t increment=1,
):
    """See period_asfreq.__doc__"""
    cdef:
        Py_ssize_t i
        freq_conv_func func
        asfreq_info af_info
        int64_t val

    if length == 1 and ordinals[0] == NPY_NAT:
        # fastpath avoid calling get_asfreq_func
        out[0] = NPY_NAT
        return

    func = get_asfreq_func(freq1, freq2)
    get_asfreq_info(freq1, freq2, end, &af_info)

    for i in range(length):
        val = ordinals[i * increment]
        if val != NPY_NAT:
            val = func(val, &af_info)
        out[i] = val


cpdef int64_t period_ordinal(int y, int m, int d, int h, int min,
                             int s, int us, int ps, int freq):
    """
    Find the ordinal representation of the given datetime components at the
    frequency `freq`.

    Parameters
    ----------
    y : int
    m : int
    d : int
    h : int
    min : int
    s : int
    us : int
    ps : int

    Returns
    -------
    ordinal : int64_t
    """
    cdef:
        npy_datetimestruct dts
    dts.year = y
    dts.month = m
    dts.day = d
    dts.hour = h
    dts.min = min
    dts.sec = s
    dts.us = us
    dts.ps = ps
    return get_period_ordinal(&dts, freq)


cdef int64_t period_ordinal_to_dt64(int64_t ordinal, int freq) except? -1:
    cdef:
        npy_datetimestruct dts

    if ordinal == NPY_NAT:
        return NPY_NAT

    get_date_info(ordinal, freq, &dts)

    check_dts_bounds(&dts)
    return dtstruct_to_dt64(&dts)


cdef str period_format(int64_t value, int freq, object fmt=None):
    if value == NPY_NAT:
        return "NaT"

    if fmt is None:
        return _period_fast_strftime(value, freq)
    else:
        if isinstance(fmt, str):
            fmt = fmt.encode("utf-8")

        return _period_strftime(value, freq, fmt)


cdef str _period_fast_strftime(int64_t value, int freq):
    """A faster strftime alternative leveraging string formatting."""

    cdef:
        int freq_group, quarter
        npy_datetimestruct dts

    # fill dts
    get_date_info(value, freq, &dts)

    # get the appropriate format depending on frequency group
    freq_group = get_freq_group(freq)
    if freq_group == FR_ANN:
        # fmt = b'%Y'
        return f"{dts.year}"

    elif freq_group == FR_QTR:
        # fmt = b'%FQ%q'
        # get quarter and modify dts.year to be the fiscal year (?)
        quarter = get_yq(value, freq, &dts)
        return f"{dts.year}Q{quarter}"

    elif freq_group == FR_MTH:
        # fmt = b'%Y-%m'
        return f"{dts.year}-{dts.month:02d}"

    elif freq_group == FR_WK:
        # special: start_date/end_date. Recurse
        left = period_asfreq(value, freq, FR_DAY, 0)
        right = period_asfreq(value, freq, FR_DAY, 1)
        return f"{period_format(left, FR_DAY)}/{period_format(right, FR_DAY)}"

    elif freq_group == FR_BUS or freq_group == FR_DAY:
        # fmt = b'%Y-%m-%d'
        return f"{dts.year}-{dts.month:02d}-{dts.day:02d}"

    elif freq_group == FR_HR:
        # fmt = b'%Y-%m-%d %H:00'
        return f"{dts.year}-{dts.month:02d}-{dts.day:02d} {dts.hour:02d}:00"

    elif freq_group == FR_MIN:
        # fmt = b'%Y-%m-%d %H:%M'
        return (f"{dts.year}-{dts.month:02d}-{dts.day:02d} "
                f"{dts.hour:02d}:{dts.min:02d}")

    elif freq_group == FR_SEC:
        # fmt = b'%Y-%m-%d %H:%M:%S'
        return (f"{dts.year}-{dts.month:02d}-{dts.day:02d} "
                f"{dts.hour:02d}:{dts.min:02d}:{dts.sec:02d}")

    elif freq_group == FR_MS:
        # fmt = b'%Y-%m-%d %H:%M:%S.%l'
        return (f"{dts.year}-{dts.month:02d}-{dts.day:02d} "
                f"{dts.hour:02d}:{dts.min:02d}:{dts.sec:02d}"
                f".{(dts.us // 1_000):03d}")

    elif freq_group == FR_US:
        # fmt = b'%Y-%m-%d %H:%M:%S.%u'
        return (f"{dts.year}-{dts.month:02d}-{dts.day:02d} "
                f"{dts.hour:02d}:{dts.min:02d}:{dts.sec:02d}"
                f".{(dts.us):06d}")

    elif freq_group == FR_NS:
        # fmt = b'%Y-%m-%d %H:%M:%S.%n'
        return (f"{dts.year}-{dts.month:02d}-{dts.day:02d} "
                f"{dts.hour:02d}:{dts.min:02d}:{dts.sec:02d}"
                f".{((dts.us * 1000) + (dts.ps // 1000)):09d}")

    else:
        raise ValueError(f"Unknown freq: {freq}")


cdef list extra_fmts = [(b"%q", b"^`AB`^"),
                        (b"%f", b"^`CD`^"),
                        (b"%F", b"^`EF`^"),
                        (b"%l", b"^`GH`^"),
                        (b"%u", b"^`IJ`^"),
                        (b"%n", b"^`KL`^")]

cdef list str_extra_fmts = ["^`AB`^", "^`CD`^", "^`EF`^",
                            "^`GH`^", "^`IJ`^", "^`KL`^"]

cdef str _period_strftime(int64_t value, int freq, bytes fmt):
    cdef:
        Py_ssize_t i
        npy_datetimestruct dts
        char *formatted
        bytes pat, brepl
        list found_pat = [False] * len(extra_fmts)
        int quarter
<<<<<<< HEAD
=======
        int32_t us, ps
>>>>>>> dbc3afa7
        str result, repl

    get_date_info(value, freq, &dts)

    # Find our additional directives in the pattern and replace them with
    # placeholders that are not processed by c_strftime
    for i in range(len(extra_fmts)):
        pat = extra_fmts[i][0]
        brepl = extra_fmts[i][1]
        if pat in fmt:
            fmt = fmt.replace(pat, brepl)
            found_pat[i] = True

    # Execute c_strftime to process the usual datetime directives
    formatted = c_strftime(&dts, <char*>fmt)

    result = util.char_to_string_locale(formatted)
    free(formatted)

<<<<<<< HEAD
    # Now fill the placeholders corresponding to our additional directives
    if found_pat[0] or found_pat[1] or found_pat[2]:
        # get the quarter and modify the year in-place (fiscal?)
        quarter = get_yq(value, freq, &dts)
    else:
        # initialize it still, otherwise generated c code has an error
        quarter = 0

    for i in range(len(extra_fmts)):
        if found_pat[i]:
            if i == 0:  # %q, quarter.
=======
    # Now we will fill the placeholders corresponding to our additional directives

    # First prepare the contents
    # Save these to local vars as dts can be modified by get_yq below
    us = dts.us
    ps = dts.ps
    if any(found_pat[0:3]):
        # Note: this modifies `dts` in-place so that year becomes fiscal year
        # However it looses the us and ps
        quarter = get_yq(value, freq, &dts)
    else:
        quarter = 0

    # Now do the filling per se
    for i in range(len(extra_fmts)):
        if found_pat[i]:

            if i == 0:  # %q, 1-digit quarter.
>>>>>>> dbc3afa7
                repl = f"{quarter}"
            elif i == 1:  # %f, 2-digit 'Fiscal' year
                repl = f"{(dts.year % 100):02d}"
            elif i == 2:  # %F, 'Fiscal' year with a century
                repl = str(dts.year)
            elif i == 3:  # %l, milliseconds
<<<<<<< HEAD
                repl = f"{(dts.us // 1_000):03d}"
            elif i == 4:  # %u, microseconds
                repl = f"{(dts.us):06d}"
            elif i == 5:  # %n, nanoseconds
                repl = f"{((dts.us * 1000) + (dts.ps // 1000)):09d}"
=======
                repl = f"{(us // 1_000):03d}"
            elif i == 4:  # %u, microseconds
                repl = f"{(us):06d}"
            elif i == 5:  # %n, nanoseconds
                repl = f"{((us * 1000) + (ps // 1000)):09d}"
>>>>>>> dbc3afa7

            result = result.replace(str_extra_fmts[i], repl)

    return result


# ----------------------------------------------------------------------
# period accessors

ctypedef int (*accessor)(int64_t ordinal, int freq) except INT32_MIN


cdef int pyear(int64_t ordinal, int freq):
    cdef:
        npy_datetimestruct dts
    get_date_info(ordinal, freq, &dts)
    return dts.year


cdef int pqyear(int64_t ordinal, int freq):
    cdef:
        npy_datetimestruct dts

    get_yq(ordinal, freq, &dts)
    return dts.year


cdef int pquarter(int64_t ordinal, int freq):
    cdef:
        int quarter
        npy_datetimestruct dts
    quarter = get_yq(ordinal, freq, &dts)
    return quarter


cdef int pmonth(int64_t ordinal, int freq):
    cdef:
        npy_datetimestruct dts
    get_date_info(ordinal, freq, &dts)
    return dts.month


cdef int pday(int64_t ordinal, int freq):
    cdef:
        npy_datetimestruct dts
    get_date_info(ordinal, freq, &dts)
    return dts.day


cdef int pweekday(int64_t ordinal, int freq):
    cdef:
        npy_datetimestruct dts
    get_date_info(ordinal, freq, &dts)
    return dayofweek(dts.year, dts.month, dts.day)


cdef int pday_of_year(int64_t ordinal, int freq):
    cdef:
        npy_datetimestruct dts
    get_date_info(ordinal, freq, &dts)
    return get_day_of_year(dts.year, dts.month, dts.day)


cdef int pweek(int64_t ordinal, int freq):
    cdef:
        npy_datetimestruct dts
    get_date_info(ordinal, freq, &dts)
    return get_week_of_year(dts.year, dts.month, dts.day)


cdef int phour(int64_t ordinal, int freq):
    cdef:
        npy_datetimestruct dts
    get_date_info(ordinal, freq, &dts)
    return dts.hour


cdef int pminute(int64_t ordinal, int freq):
    cdef:
        npy_datetimestruct dts
    get_date_info(ordinal, freq, &dts)
    return dts.min


cdef int psecond(int64_t ordinal, int freq):
    cdef:
        npy_datetimestruct dts
    get_date_info(ordinal, freq, &dts)
    return <int>dts.sec


cdef int pdays_in_month(int64_t ordinal, int freq):
    cdef:
        npy_datetimestruct dts
    get_date_info(ordinal, freq, &dts)
    return get_days_in_month(dts.year, dts.month)


@cython.wraparound(False)
@cython.boundscheck(False)
def get_period_field_arr(str field, const int64_t[:] arr, int freq):
    cdef:
        Py_ssize_t i, sz
        int64_t[:] out
        accessor f

    func = _get_accessor_func(field)
    if func is NULL:
        raise ValueError(f"Unrecognized field name: {field}")

    sz = len(arr)
    out = np.empty(sz, dtype=np.int64)

    for i in range(sz):
        if arr[i] == NPY_NAT:
            out[i] = -1
            continue
        out[i] = func(arr[i], freq)

    return out.base  # .base to access underlying np.ndarray


cdef accessor _get_accessor_func(str field):
    if field == "year":
        return <accessor>pyear
    elif field == "qyear":
        return <accessor>pqyear
    elif field == "quarter":
        return <accessor>pquarter
    elif field == "month":
        return <accessor>pmonth
    elif field == "day":
        return <accessor>pday
    elif field == "hour":
        return <accessor>phour
    elif field == "minute":
        return <accessor>pminute
    elif field == "second":
        return <accessor>psecond
    elif field == "week":
        return <accessor>pweek
    elif field == "day_of_year":
        return <accessor>pday_of_year
    elif field == "weekday" or field == "day_of_week":
        return <accessor>pweekday
    elif field == "days_in_month":
        return <accessor>pdays_in_month
    return NULL


@cython.wraparound(False)
@cython.boundscheck(False)
def from_ordinals(const int64_t[:] values, freq):
    cdef:
        Py_ssize_t i, n = len(values)
        int64_t[:] result = np.empty(len(values), dtype="i8")
        int64_t val

    freq = to_offset(freq)
    if not isinstance(freq, BaseOffset):
        raise ValueError("freq not specified and cannot be inferred")

    for i in range(n):
        val = values[i]
        if val == NPY_NAT:
            result[i] = NPY_NAT
        else:
            result[i] = Period(val, freq=freq).ordinal

    return result.base


@cython.wraparound(False)
@cython.boundscheck(False)
def extract_ordinals(ndarray values, freq) -> np.ndarray:
    # values is object-dtype, may be 2D

    cdef:
        Py_ssize_t i, n = values.size
        int64_t ordinal
        ndarray ordinals = np.empty((<object>values).shape, dtype=np.int64)
        cnp.broadcast mi = cnp.PyArray_MultiIterNew2(ordinals, values)
        object p

    if values.descr.type_num != cnp.NPY_OBJECT:
        # if we don't raise here, we'll segfault later!
        raise TypeError("extract_ordinals values must be object-dtype")

    freqstr = Period._maybe_convert_freq(freq).freqstr

    for i in range(n):
        # Analogous to: p = values[i]
        p = <object>(<PyObject**>cnp.PyArray_MultiIter_DATA(mi, 1))[0]

        ordinal = _extract_ordinal(p, freqstr, freq)

        # Analogous to: ordinals[i] = ordinal
        (<int64_t*>cnp.PyArray_MultiIter_DATA(mi, 0))[0] = ordinal

        cnp.PyArray_MultiIter_NEXT(mi)

    return ordinals


cdef inline int64_t _extract_ordinal(object item, str freqstr, freq) except? -1:
    """
    See extract_ordinals.
    """
    cdef:
        int64_t ordinal

    if checknull_with_nat(item):
        ordinal = NPY_NAT
    elif util.is_integer_object(item):
        if item == NPY_NAT:
            ordinal = NPY_NAT
        else:
            raise TypeError(item)
    else:
        try:
            ordinal = item.ordinal

            if item.freqstr != freqstr:
                msg = DIFFERENT_FREQ.format(cls="PeriodIndex",
                                            own_freq=freqstr,
                                            other_freq=item.freqstr)
                raise IncompatibleFrequency(msg)

        except AttributeError:
            item = Period(item, freq=freq)
            if item is NaT:
                # input may contain NaT-like string
                ordinal = NPY_NAT
            else:
                ordinal = item.ordinal

    return ordinal


def extract_freq(ndarray[object] values) -> BaseOffset:
    # TODO: Change type to const object[:] when Cython supports that.

    cdef:
        Py_ssize_t i, n = len(values)
        object value

    for i in range(n):
        value = values[i]

        if is_period_object(value):
            return value.freq

    raise ValueError('freq not specified and cannot be inferred')

# -----------------------------------------------------------------------
# period helpers


DIFFERENT_FREQ = ("Input has different freq={other_freq} "
                  "from {cls}(freq={own_freq})")


class IncompatibleFrequency(ValueError):
    pass


cdef class PeriodMixin:
    # Methods shared between Period and PeriodArray

    @property
    def start_time(self) -> Timestamp:
        """
        Get the Timestamp for the start of the period.

        Returns
        -------
        Timestamp

        See Also
        --------
        Period.end_time : Return the end Timestamp.
        Period.dayofyear : Return the day of year.
        Period.daysinmonth : Return the days in that month.
        Period.dayofweek : Return the day of the week.

        Examples
        --------
        >>> period = pd.Period('2012-1-1', freq='D')
        >>> period
        Period('2012-01-01', 'D')

        >>> period.start_time
        Timestamp('2012-01-01 00:00:00')

        >>> period.end_time
        Timestamp('2012-01-01 23:59:59.999999999')
        """
        return self.to_timestamp(how="start")

    @property
    def end_time(self) -> Timestamp:
        """
        Get the Timestamp for the end of the period.

        Returns
        -------
        Timestamp

        See Also
        --------
        Period.start_time : Return the start Timestamp.
        Period.dayofyear : Return the day of year.
        Period.daysinmonth : Return the days in that month.
        Period.dayofweek : Return the day of the week.
        """
        return self.to_timestamp(how="end")

    def _require_matching_freq(self, other, base=False):
        # See also arrays.period.raise_on_incompatible
        if is_offset_object(other):
            other_freq = other
        else:
            other_freq = other.freq

        if base:
            condition = self.freq.base != other_freq.base
        else:
            condition = self.freq != other_freq

        if condition:
            msg = DIFFERENT_FREQ.format(
                cls=type(self).__name__,
                own_freq=self.freqstr,
                other_freq=other_freq.freqstr,
            )
            raise IncompatibleFrequency(msg)


cdef class _Period(PeriodMixin):

    cdef readonly:
        int64_t ordinal
        PeriodDtypeBase _dtype
        BaseOffset freq

    # higher than np.ndarray, np.matrix, np.timedelta64
    __array_priority__ = 100

    dayofweek = _Period.day_of_week
    dayofyear = _Period.day_of_year

    def __cinit__(self, int64_t ordinal, BaseOffset freq):
        self.ordinal = ordinal
        self.freq = freq
        # Note: this is more performant than PeriodDtype.from_date_offset(freq)
        #  because from_date_offset cannot be made a cdef method (until cython
        #  supported cdef classmethods)
        self._dtype = PeriodDtypeBase(freq._period_dtype_code)

    @classmethod
    def _maybe_convert_freq(cls, object freq) -> BaseOffset:
        """
        Internally we allow integer and tuple representations (for now) that
        are not recognized by to_offset, so we convert them here.  Also, a
        Period's freq attribute must have `freq.n > 0`, which we check for here.

        Returns
        -------
        DateOffset
        """
        if isinstance(freq, int):
            # We already have a dtype code
            dtype = PeriodDtypeBase(freq)
            freq = dtype._freqstr

        freq = to_offset(freq)

        if freq.n <= 0:
            raise ValueError("Frequency must be positive, because it "
                             f"represents span: {freq.freqstr}")

        return freq

    @classmethod
    def _from_ordinal(cls, ordinal: int, freq) -> "Period":
        """
        Fast creation from an ordinal and freq that are already validated!
        """
        if ordinal == NPY_NAT:
            return NaT
        else:
            freq = cls._maybe_convert_freq(freq)
            self = _Period.__new__(cls, ordinal, freq)
            return self

    def __richcmp__(self, other, op):
        if is_period_object(other):
            if other.freq != self.freq:
                if op == Py_EQ:
                    return False
                elif op == Py_NE:
                    return True
                self._require_matching_freq(other)
            return PyObject_RichCompareBool(self.ordinal, other.ordinal, op)
        elif other is NaT:
            return op == Py_NE
        elif util.is_array(other):
            # GH#44285
            if cnp.PyArray_IsZeroDim(other):
                return PyObject_RichCompare(self, other.item(), op)
            else:
                # in particular ndarray[object]; see test_pi_cmp_period
                return np.array([PyObject_RichCompare(self, x, op) for x in other])
        return NotImplemented

    def __hash__(self):
        return hash((self.ordinal, self.freqstr))

    def _add_timedeltalike_scalar(self, other) -> "Period":
        cdef:
            int64_t nanos, base_nanos

        if is_tick_object(self.freq):
            nanos = delta_to_nanoseconds(other)
            base_nanos = self.freq.base.nanos
            if nanos % base_nanos == 0:
                ordinal = self.ordinal + (nanos // base_nanos)
                return Period(ordinal=ordinal, freq=self.freq)
        raise IncompatibleFrequency("Input cannot be converted to "
                                    f"Period(freq={self.freqstr})")

    def _add_offset(self, other) -> "Period":
        # Non-Tick DateOffset other
        cdef:
            int64_t ordinal

        self._require_matching_freq(other, base=True)

        ordinal = self.ordinal + other.n
        return Period(ordinal=ordinal, freq=self.freq)

    def __add__(self, other):
        if not is_period_object(self):
            # cython semantics; this is analogous to a call to __radd__
            if self is NaT:
                return NaT
            return other.__add__(self)

        if is_any_td_scalar(other):
            return self._add_timedeltalike_scalar(other)
        elif is_offset_object(other):
            return self._add_offset(other)
        elif other is NaT:
            return NaT
        elif util.is_integer_object(other):
            ordinal = self.ordinal + other * self.freq.n
            return Period(ordinal=ordinal, freq=self.freq)
        elif (PyDateTime_Check(other) or
              is_period_object(other) or util.is_datetime64_object(other)):
            # can't add datetime-like
            # GH#17983
            sname = type(self).__name__
            oname = type(other).__name__
            raise TypeError(f"unsupported operand type(s) for +: '{sname}' "
                            f"and '{oname}'")

        return NotImplemented

    def __sub__(self, other):
        if not is_period_object(self):
            # cython semantics; this is like a call to __rsub__
            if self is NaT:
                return NaT
            return NotImplemented

        elif is_any_td_scalar(other):
            neg_other = -other
            return self + neg_other
        elif is_offset_object(other):
            # Non-Tick DateOffset
            neg_other = -other
            return self + neg_other
        elif util.is_integer_object(other):
            ordinal = self.ordinal - other * self.freq.n
            return Period(ordinal=ordinal, freq=self.freq)
        elif is_period_object(other):
            self._require_matching_freq(other)
            # GH 23915 - mul by base freq since __add__ is agnostic of n
            return (self.ordinal - other.ordinal) * self.freq.base
        elif other is NaT:
            return NaT

        return NotImplemented

    def asfreq(self, freq, how='E') -> "Period":
        """
        Convert Period to desired frequency, at the start or end of the interval.

        Parameters
        ----------
        freq : str, BaseOffset
            The desired frequency.
        how : {'E', 'S', 'end', 'start'}, default 'end'
            Start or end of the timespan.

        Returns
        -------
        resampled : Period
        """
        freq = self._maybe_convert_freq(freq)
        how = validate_end_alias(how)
        base1 = self._dtype._dtype_code
        base2 = freq_to_dtype_code(freq)

        # self.n can't be negative or 0
        end = how == 'E'
        if end:
            ordinal = self.ordinal + self.freq.n - 1
        else:
            ordinal = self.ordinal
        ordinal = period_asfreq(ordinal, base1, base2, end)

        return Period(ordinal=ordinal, freq=freq)

    def to_timestamp(self, freq=None, how='start', tz=None) -> Timestamp:
        """
        Return the Timestamp representation of the Period.

        Uses the target frequency specified at the part of the period specified
        by `how`, which is either `Start` or `Finish`.

        Parameters
        ----------
        freq : str or DateOffset
            Target frequency. Default is 'D' if self.freq is week or
            longer and 'S' otherwise.
        how : str, default 'S' (start)
            One of 'S', 'E'. Can be aliased as case insensitive
            'Start', 'Finish', 'Begin', 'End'.

        Returns
        -------
        Timestamp
        """
        if tz is not None:
            # GH#34522
            warnings.warn(
                "Period.to_timestamp `tz` argument is deprecated and will "
                "be removed in a future version.  Use "
                "`per.to_timestamp(...).tz_localize(tz)` instead.",
                FutureWarning,
                stacklevel=1,
            )

        how = validate_end_alias(how)

        end = how == 'E'
        if end:
            if freq == "B" or self.freq == "B":
                # roll forward to ensure we land on B date
                adjust = np.timedelta64(1, "D") - np.timedelta64(1, "ns")
                return self.to_timestamp(how="start") + adjust
            endpoint = (self + self.freq).to_timestamp(how='start')
            return endpoint - np.timedelta64(1, "ns")

        if freq is None:
            freq = self._dtype._get_to_timestamp_base()
            base = freq
        else:
            freq = self._maybe_convert_freq(freq)
            base = freq._period_dtype_code

        val = self.asfreq(freq, how)

        dt64 = period_ordinal_to_dt64(val.ordinal, base)
        return Timestamp(dt64, tz=tz)

    @property
    def year(self) -> int:
        """
        Return the year this Period falls on.
        """
        base = self._dtype._dtype_code
        return pyear(self.ordinal, base)

    @property
    def month(self) -> int:
        """
        Return the month this Period falls on.
        """
        base = self._dtype._dtype_code
        return pmonth(self.ordinal, base)

    @property
    def day(self) -> int:
        """
        Get day of the month that a Period falls on.

        Returns
        -------
        int

        See Also
        --------
        Period.dayofweek : Get the day of the week.
        Period.dayofyear : Get the day of the year.

        Examples
        --------
        >>> p = pd.Period("2018-03-11", freq='H')
        >>> p.day
        11
        """
        base = self._dtype._dtype_code
        return pday(self.ordinal, base)

    @property
    def hour(self) -> int:
        """
        Get the hour of the day component of the Period.

        Returns
        -------
        int
            The hour as an integer, between 0 and 23.

        See Also
        --------
        Period.second : Get the second component of the Period.
        Period.minute : Get the minute component of the Period.

        Examples
        --------
        >>> p = pd.Period("2018-03-11 13:03:12.050000")
        >>> p.hour
        13

        Period longer than a day

        >>> p = pd.Period("2018-03-11", freq="M")
        >>> p.hour
        0
        """
        base = self._dtype._dtype_code
        return phour(self.ordinal, base)

    @property
    def minute(self) -> int:
        """
        Get minute of the hour component of the Period.

        Returns
        -------
        int
            The minute as an integer, between 0 and 59.

        See Also
        --------
        Period.hour : Get the hour component of the Period.
        Period.second : Get the second component of the Period.

        Examples
        --------
        >>> p = pd.Period("2018-03-11 13:03:12.050000")
        >>> p.minute
        3
        """
        base = self._dtype._dtype_code
        return pminute(self.ordinal, base)

    @property
    def second(self) -> int:
        """
        Get the second component of the Period.

        Returns
        -------
        int
            The second of the Period (ranges from 0 to 59).

        See Also
        --------
        Period.hour : Get the hour component of the Period.
        Period.minute : Get the minute component of the Period.

        Examples
        --------
        >>> p = pd.Period("2018-03-11 13:03:12.050000")
        >>> p.second
        12
        """
        base = self._dtype._dtype_code
        return psecond(self.ordinal, base)

    @property
    def weekofyear(self) -> int:
        """
        Get the week of the year on the given Period.

        Returns
        -------
        int

        See Also
        --------
        Period.dayofweek : Get the day component of the Period.
        Period.weekday : Get the day component of the Period.

        Examples
        --------
        >>> p = pd.Period("2018-03-11", "H")
        >>> p.weekofyear
        10

        >>> p = pd.Period("2018-02-01", "D")
        >>> p.weekofyear
        5

        >>> p = pd.Period("2018-01-06", "D")
        >>> p.weekofyear
        1
        """
        base = self._dtype._dtype_code
        return pweek(self.ordinal, base)

    @property
    def week(self) -> int:
        """
        Get the week of the year on the given Period.

        Returns
        -------
        int

        See Also
        --------
        Period.dayofweek : Get the day component of the Period.
        Period.weekday : Get the day component of the Period.

        Examples
        --------
        >>> p = pd.Period("2018-03-11", "H")
        >>> p.week
        10

        >>> p = pd.Period("2018-02-01", "D")
        >>> p.week
        5

        >>> p = pd.Period("2018-01-06", "D")
        >>> p.week
        1
        """
        return self.weekofyear

    @property
    def day_of_week(self) -> int:
        """
        Day of the week the period lies in, with Monday=0 and Sunday=6.

        If the period frequency is lower than daily (e.g. hourly), and the
        period spans over multiple days, the day at the start of the period is
        used.

        If the frequency is higher than daily (e.g. monthly), the last day
        of the period is used.

        Returns
        -------
        int
            Day of the week.

        See Also
        --------
        Period.day_of_week : Day of the week the period lies in.
        Period.weekday : Alias of Period.day_of_week.
        Period.day : Day of the month.
        Period.dayofyear : Day of the year.

        Examples
        --------
        >>> per = pd.Period('2017-12-31 22:00', 'H')
        >>> per.day_of_week
        6

        For periods that span over multiple days, the day at the beginning of
        the period is returned.

        >>> per = pd.Period('2017-12-31 22:00', '4H')
        >>> per.day_of_week
        6
        >>> per.start_time.day_of_week
        6

        For periods with a frequency higher than days, the last day of the
        period is returned.

        >>> per = pd.Period('2018-01', 'M')
        >>> per.day_of_week
        2
        >>> per.end_time.day_of_week
        2
        """
        base = self._dtype._dtype_code
        return pweekday(self.ordinal, base)

    @property
    def weekday(self) -> int:
        """
        Day of the week the period lies in, with Monday=0 and Sunday=6.

        If the period frequency is lower than daily (e.g. hourly), and the
        period spans over multiple days, the day at the start of the period is
        used.

        If the frequency is higher than daily (e.g. monthly), the last day
        of the period is used.

        Returns
        -------
        int
            Day of the week.

        See Also
        --------
        Period.dayofweek : Day of the week the period lies in.
        Period.weekday : Alias of Period.dayofweek.
        Period.day : Day of the month.
        Period.dayofyear : Day of the year.

        Examples
        --------
        >>> per = pd.Period('2017-12-31 22:00', 'H')
        >>> per.dayofweek
        6

        For periods that span over multiple days, the day at the beginning of
        the period is returned.

        >>> per = pd.Period('2017-12-31 22:00', '4H')
        >>> per.dayofweek
        6
        >>> per.start_time.dayofweek
        6

        For periods with a frequency higher than days, the last day of the
        period is returned.

        >>> per = pd.Period('2018-01', 'M')
        >>> per.dayofweek
        2
        >>> per.end_time.dayofweek
        2
        """
        # Docstring is a duplicate from dayofweek. Reusing docstrings with
        # Appender doesn't work for properties in Cython files, and setting
        # the __doc__ attribute is also not possible.
        return self.dayofweek

    @property
    def day_of_year(self) -> int:
        """
        Return the day of the year.

        This attribute returns the day of the year on which the particular
        date occurs. The return value ranges between 1 to 365 for regular
        years and 1 to 366 for leap years.

        Returns
        -------
        int
            The day of year.

        See Also
        --------
        Period.day : Return the day of the month.
        Period.day_of_week : Return the day of week.
        PeriodIndex.day_of_year : Return the day of year of all indexes.

        Examples
        --------
        >>> period = pd.Period("2015-10-23", freq='H')
        >>> period.day_of_year
        296
        >>> period = pd.Period("2012-12-31", freq='D')
        >>> period.day_of_year
        366
        >>> period = pd.Period("2013-01-01", freq='D')
        >>> period.day_of_year
        1
        """
        base = self._dtype._dtype_code
        return pday_of_year(self.ordinal, base)

    @property
    def quarter(self) -> int:
        """
        Return the quarter this Period falls on.
        """
        base = self._dtype._dtype_code
        return pquarter(self.ordinal, base)

    @property
    def qyear(self) -> int:
        """
        Fiscal year the Period lies in according to its starting-quarter.

        The `year` and the `qyear` of the period will be the same if the fiscal
        and calendar years are the same. When they are not, the fiscal year
        can be different from the calendar year of the period.

        Returns
        -------
        int
            The fiscal year of the period.

        See Also
        --------
        Period.year : Return the calendar year of the period.

        Examples
        --------
        If the natural and fiscal year are the same, `qyear` and `year` will
        be the same.

        >>> per = pd.Period('2018Q1', freq='Q')
        >>> per.qyear
        2018
        >>> per.year
        2018

        If the fiscal year starts in April (`Q-MAR`), the first quarter of
        2018 will start in April 2017. `year` will then be 2018, but `qyear`
        will be the fiscal year, 2018.

        >>> per = pd.Period('2018Q1', freq='Q-MAR')
        >>> per.start_time
        Timestamp('2017-04-01 00:00:00')
        >>> per.qyear
        2018
        >>> per.year
        2017
        """
        base = self._dtype._dtype_code
        return pqyear(self.ordinal, base)

    @property
    def days_in_month(self) -> int:
        """
        Get the total number of days in the month that this period falls on.

        Returns
        -------
        int

        See Also
        --------
        Period.daysinmonth : Gets the number of days in the month.
        DatetimeIndex.daysinmonth : Gets the number of days in the month.
        calendar.monthrange : Returns a tuple containing weekday
            (0-6 ~ Mon-Sun) and number of days (28-31).

        Examples
        --------
        >>> p = pd.Period('2018-2-17')
        >>> p.days_in_month
        28

        >>> pd.Period('2018-03-01').days_in_month
        31

        Handles the leap year case as well:

        >>> p = pd.Period('2016-2-17')
        >>> p.days_in_month
        29
        """
        base = self._dtype._dtype_code
        return pdays_in_month(self.ordinal, base)

    @property
    def daysinmonth(self) -> int:
        """
        Get the total number of days of the month that the Period falls in.

        Returns
        -------
        int

        See Also
        --------
        Period.days_in_month : Return the days of the month.
        Period.dayofyear : Return the day of the year.

        Examples
        --------
        >>> p = pd.Period("2018-03-11", freq='H')
        >>> p.daysinmonth
        31
        """
        return self.days_in_month

    @property
    def is_leap_year(self) -> bool:
        """
        Return True if the period's year is in a leap year.
        """
        return bool(is_leapyear(self.year))

    @classmethod
    def now(cls, freq=None):
        """
        Return the period of now's date.
        """
        return Period(datetime.now(), freq=freq)

    @property
    def freqstr(self) -> str:
        """
        Return a string representation of the frequency.
        """
        return self.freq.freqstr

    def __repr__(self) -> str:
        base = self._dtype._dtype_code
        formatted = period_format(self.ordinal, base)
        return f"Period('{formatted}', '{self.freqstr}')"

    def __str__(self) -> str:
        """
        Return a string representation for a particular DataFrame
        """
        base = self._dtype._dtype_code
        formatted = period_format(self.ordinal, base)
        value = str(formatted)
        return value

    def __setstate__(self, state):
        self.freq = state[1]
        self.ordinal = state[2]

    def __reduce__(self):
        object_state = None, self.freq, self.ordinal
        return (Period, object_state)

    def fast_strftime(self, fmt_str: str, loc_s: object) -> str:
        """A faster alternative to `strftime` using string formatting.

        `fmt_str` and `loc_s` should be created using `convert_strftime_format(fmt)`.

        See also `self.strftime`, that relies on `period_format`.

        Examples
        --------

        >>> from pandas._libs.tslibs import convert_strftime_format
        >>> a = Period(freq='Q-JUL', year=2006, quarter=1)
        >>> a.strftime('%F-Q%q')
        '2006-Q1'
        >>> fast_fmt, loc_s = convert_strftime_format('%F-Q%q', target="period")
        >>> a.fast_strftime(fast_fmt, loc_s)
        '2006-Q1'
        """
        freq = self._dtype._dtype_code
        value = self.ordinal

        if value == NPY_NAT:
            return "NaT"

        cdef:
            npy_datetimestruct dts, dts2
            int quarter, y, h

        # Fill dts with all fields
        get_date_info(value, freq, &dts)

        # Get the quarter and fiscal year
        quarter = get_yq(value, freq, &dts2)

        # Finally use the string template
        y = dts.year
        h = dts.hour
        return fmt_str % {
            "year": y,
            "shortyear": y % 100,
            "month": dts.month,
            "day": dts.day,
            "hour": h,
            "hour12": 12 if h in (0, 12) else (h % 12),
            "ampm": loc_s.pm if (h // 12) else loc_s.am,
            "min": dts.min,
            "sec": dts.sec,
            "ms": dts.us // 1000,
            "us": dts.us,
            "ns": (dts.us * 1000) + (dts.ps // 1000),
            "q": quarter,
            "Fyear": dts2.year,
            "fyear": dts2.year % 100,
        }

    def strftime(self, fmt: str) -> str:
        r"""
        Returns the string representation of the :class:`Period`, depending
        on the selected ``fmt``. ``fmt`` must be a string
        containing one or several directives.  The method recognizes the same
        directives as the :func:`time.strftime` function of the standard Python
        distribution, as well as the specific additional directives ``%f``,
        ``%F``, ``%q``, ``%l``, ``%u``, ``%n``.
        (formatting & docs originally from scikits.timeries).

        +-----------+--------------------------------+-------+
        | Directive | Meaning                        | Notes |
        +===========+================================+=======+
        | ``%a``    | Locale's abbreviated weekday   |       |
        |           | name.                          |       |
        +-----------+--------------------------------+-------+
        | ``%A``    | Locale's full weekday name.    |       |
        +-----------+--------------------------------+-------+
        | ``%b``    | Locale's abbreviated month     |       |
        |           | name.                          |       |
        +-----------+--------------------------------+-------+
        | ``%B``    | Locale's full month name.      |       |
        +-----------+--------------------------------+-------+
        | ``%c``    | Locale's appropriate date and  |       |
        |           | time representation.           |       |
        +-----------+--------------------------------+-------+
        | ``%d``    | Day of the month as a decimal  |       |
        |           | number [01,31].                |       |
        +-----------+--------------------------------+-------+
        | ``%f``    | 'Fiscal' year without a        | \(1)  |
        |           | century  as a decimal number   |       |
        |           | [00,99]                        |       |
        +-----------+--------------------------------+-------+
        | ``%F``    | 'Fiscal' year with a century   | \(2)  |
        |           | as a decimal number            |       |
        +-----------+--------------------------------+-------+
        | ``%H``    | Hour (24-hour clock) as a      |       |
        |           | decimal number [00,23].        |       |
        +-----------+--------------------------------+-------+
        | ``%I``    | Hour (12-hour clock) as a      |       |
        |           | decimal number [01,12].        |       |
        +-----------+--------------------------------+-------+
        | ``%j``    | Day of the year as a decimal   |       |
        |           | number [001,366].              |       |
        +-----------+--------------------------------+-------+
        | ``%m``    | Month as a decimal number      |       |
        |           | [01,12].                       |       |
        +-----------+--------------------------------+-------+
        | ``%M``    | Minute as a decimal number     |       |
        |           | [00,59].                       |       |
        +-----------+--------------------------------+-------+
        | ``%p``    | Locale's equivalent of either  | \(3)  |
        |           | AM or PM.                      |       |
        +-----------+--------------------------------+-------+
        | ``%q``    | Quarter as a decimal number    |       |
        |           | [1,4]                          |       |
        +-----------+--------------------------------+-------+
        | ``%S``    | Second as a decimal number     | \(4)  |
        |           | [00,61].                       |       |
        +-----------+--------------------------------+-------+
        | ``%l``    | Millisecond as a decimal number|       |
        |           | [000,999].                     |       |
        +-----------+--------------------------------+-------+
        | ``%u``    | Microsecond as a decimal number|       |
        |           | [000000,999999].               |       |
        +-----------+--------------------------------+-------+
        | ``%n``    | Nanosecond as a decimal number |       |
        |           | [000000000,999999999].         |       |
        +-----------+--------------------------------+-------+
        | ``%U``    | Week number of the year        | \(5)  |
        |           | (Sunday as the first day of    |       |
        |           | the week) as a decimal number  |       |
        |           | [00,53].  All days in a new    |       |
        |           | year preceding the first       |       |
        |           | Sunday are considered to be in |       |
        |           | week 0.                        |       |
        +-----------+--------------------------------+-------+
        | ``%w``    | Weekday as a decimal number    |       |
        |           | [0(Sunday),6].                 |       |
        +-----------+--------------------------------+-------+
        | ``%W``    | Week number of the year        | \(5)  |
        |           | (Monday as the first day of    |       |
        |           | the week) as a decimal number  |       |
        |           | [00,53].  All days in a new    |       |
        |           | year preceding the first       |       |
        |           | Monday are considered to be in |       |
        |           | week 0.                        |       |
        +-----------+--------------------------------+-------+
        | ``%x``    | Locale's appropriate date      |       |
        |           | representation.                |       |
        +-----------+--------------------------------+-------+
        | ``%X``    | Locale's appropriate time      |       |
        |           | representation.                |       |
        +-----------+--------------------------------+-------+
        | ``%y``    | Year without century as a      |       |
        |           | decimal number [00,99].        |       |
        +-----------+--------------------------------+-------+
        | ``%Y``    | Year with century as a decimal |       |
        |           | number.                        |       |
        +-----------+--------------------------------+-------+
        | ``%Z``    | Time zone name (no characters  |       |
        |           | if no time zone exists).       |       |
        +-----------+--------------------------------+-------+
        | ``%%``    | A literal ``'%'`` character.   |       |
        +-----------+--------------------------------+-------+

        Notes
        -----

        (1)
            The ``%f`` directive is the same as ``%y`` if the frequency is
            not quarterly.
            Otherwise, it corresponds to the 'fiscal' year, as defined by
            the :attr:`qyear` attribute.

        (2)
            The ``%F`` directive is the same as ``%Y`` if the frequency is
            not quarterly.
            Otherwise, it corresponds to the 'fiscal' year, as defined by
            the :attr:`qyear` attribute.

        (3)
            The ``%p`` directive only affects the output hour field
            if the ``%I`` directive is used to parse the hour.

        (4)
            The range really is ``0`` to ``61``; this accounts for leap
            seconds and the (very rare) double leap seconds.

        (5)
            The ``%U`` and ``%W`` directives are only used in calculations
            when the day of the week and the year are specified.

        Examples
        --------

        >>> a = Period(freq='Q-JUL', year=2006, quarter=1)
        >>> a.strftime('%F-Q%q')
        '2006-Q1'
        >>> # Output the last month in the quarter of this date
        >>> a.strftime('%b-%Y')
        'Oct-2005'
        >>>
        >>> a = Period(freq='D', year=2001, month=1, day=1)
        >>> a.strftime('%d-%b-%Y')
        '01-Jan-2001'
        >>> a.strftime('%b. %d, %Y was a %A')
        'Jan. 01, 2001 was a Monday'
        """
        base = self._dtype._dtype_code
        return period_format(self.ordinal, base, fmt)


class Period(_Period):
    """
    Represents a period of time.

    Parameters
    ----------
    value : Period or str, default None
        The time period represented (e.g., '4Q2005').
    freq : str, default None
        One of pandas period strings or corresponding objects.
    ordinal : int, default None
        The period offset from the proleptic Gregorian epoch.
    year : int, default None
        Year value of the period.
    month : int, default 1
        Month value of the period.
    quarter : int, default None
        Quarter value of the period.
    day : int, default 1
        Day value of the period.
    hour : int, default 0
        Hour value of the period.
    minute : int, default 0
        Minute value of the period.
    second : int, default 0
        Second value of the period.
    """

    def __new__(cls, value=None, freq=None, ordinal=None,
                year=None, month=None, quarter=None, day=None,
                hour=None, minute=None, second=None):
        # freq points to a tuple (base, mult);  base is one of the defined
        # periods such as A, Q, etc. Every five minutes would be, e.g.,
        # ('T', 5) but may be passed in as a string like '5T'

        # ordinal is the period offset from the gregorian proleptic epoch
        cdef _Period self

        if freq is not None:
            freq = cls._maybe_convert_freq(freq)
        nanosecond = 0

        if ordinal is not None and value is not None:
            raise ValueError("Only value or ordinal but not both should be "
                             "given but not both")
        elif ordinal is not None:
            if not util.is_integer_object(ordinal):
                raise ValueError("Ordinal must be an integer")
            if freq is None:
                raise ValueError('Must supply freq for ordinal value')

        elif value is None:
            if (year is None and month is None and
                    quarter is None and day is None and
                    hour is None and minute is None and second is None):
                ordinal = NPY_NAT
            else:
                if freq is None:
                    raise ValueError("If value is None, freq cannot be None")

                # set defaults
                month = 1 if month is None else month
                day = 1 if day is None else day
                hour = 0 if hour is None else hour
                minute = 0 if minute is None else minute
                second = 0 if second is None else second

                ordinal = _ordinal_from_fields(year, month, quarter, day,
                                               hour, minute, second, freq)

        elif is_period_object(value):
            other = value
            if freq is None or freq._period_dtype_code == other.freq._period_dtype_code:
                ordinal = other.ordinal
                freq = other.freq
            else:
                converted = other.asfreq(freq)
                ordinal = converted.ordinal

        elif checknull_with_nat(value) or (isinstance(value, str) and
                                           value in nat_strings):
            # explicit str check is necessary to avoid raising incorrectly
            #  if we have a non-hashable value.
            ordinal = NPY_NAT

        elif isinstance(value, str) or util.is_integer_object(value):
            if util.is_integer_object(value):
                if value == NPY_NAT:
                    value = "NaT"

                value = str(value)
            value = value.upper()
            dt, reso = parse_time_string(value, freq)
            try:
                ts = Timestamp(value)
            except ValueError:
                nanosecond = 0
            else:
                nanosecond = ts.nanosecond
                if nanosecond != 0:
                    reso = 'nanosecond'
            if dt is NaT:
                ordinal = NPY_NAT

            if freq is None:
                try:
                    freq = attrname_to_abbrevs[reso]
                except KeyError:
                    raise ValueError(f"Invalid frequency or could not "
                                     f"infer: {reso}")
                freq = to_offset(freq)

        elif PyDateTime_Check(value):
            dt = value
            if freq is None:
                raise ValueError('Must supply freq for datetime value')
        elif util.is_datetime64_object(value):
            dt = Timestamp(value)
            if freq is None:
                raise ValueError('Must supply freq for datetime value')
        elif PyDate_Check(value):
            dt = datetime(year=value.year, month=value.month, day=value.day)
            if freq is None:
                raise ValueError('Must supply freq for datetime value')
        else:
            msg = "Value must be Period, string, integer, or datetime"
            raise ValueError(msg)

        if ordinal is None:
            base = freq_to_dtype_code(freq)
            ordinal = period_ordinal(dt.year, dt.month, dt.day,
                                     dt.hour, dt.minute, dt.second,
                                     dt.microsecond, 1000*nanosecond, base)

        return cls._from_ordinal(ordinal, freq)


cdef bint is_period_object(object obj):
    return isinstance(obj, _Period)


cpdef int freq_to_dtype_code(BaseOffset freq) except? -1:
    try:
        return freq._period_dtype_code
    except AttributeError as err:
        raise ValueError(INVALID_FREQ_ERR_MSG.format(freq)) from err


cdef int64_t _ordinal_from_fields(int year, int month, quarter, int day,
                                  int hour, int minute, int second,
                                  BaseOffset freq):
    base = freq_to_dtype_code(freq)
    if quarter is not None:
        year, month = quarter_to_myear(year, quarter, freq.freqstr)

    return period_ordinal(year, month, day, hour,
                          minute, second, 0, 0, base)


def validate_end_alias(how: str) -> str:  # Literal["E", "S"]
    how_dict = {'S': 'S', 'E': 'E',
                'START': 'S', 'FINISH': 'E',
                'BEGIN': 'S', 'END': 'E'}
    how = how_dict.get(str(how).upper())
    if how not in {'S', 'E'}:
        raise ValueError('How must be one of S or E')
    return how<|MERGE_RESOLUTION|>--- conflicted
+++ resolved
@@ -1260,10 +1260,7 @@
         bytes pat, brepl
         list found_pat = [False] * len(extra_fmts)
         int quarter
-<<<<<<< HEAD
-=======
         int32_t us, ps
->>>>>>> dbc3afa7
         str result, repl
 
     get_date_info(value, freq, &dts)
@@ -1283,19 +1280,6 @@
     result = util.char_to_string_locale(formatted)
     free(formatted)
 
-<<<<<<< HEAD
-    # Now fill the placeholders corresponding to our additional directives
-    if found_pat[0] or found_pat[1] or found_pat[2]:
-        # get the quarter and modify the year in-place (fiscal?)
-        quarter = get_yq(value, freq, &dts)
-    else:
-        # initialize it still, otherwise generated c code has an error
-        quarter = 0
-
-    for i in range(len(extra_fmts)):
-        if found_pat[i]:
-            if i == 0:  # %q, quarter.
-=======
     # Now we will fill the placeholders corresponding to our additional directives
 
     # First prepare the contents
@@ -1314,26 +1298,17 @@
         if found_pat[i]:
 
             if i == 0:  # %q, 1-digit quarter.
->>>>>>> dbc3afa7
                 repl = f"{quarter}"
             elif i == 1:  # %f, 2-digit 'Fiscal' year
                 repl = f"{(dts.year % 100):02d}"
             elif i == 2:  # %F, 'Fiscal' year with a century
                 repl = str(dts.year)
             elif i == 3:  # %l, milliseconds
-<<<<<<< HEAD
-                repl = f"{(dts.us // 1_000):03d}"
-            elif i == 4:  # %u, microseconds
-                repl = f"{(dts.us):06d}"
-            elif i == 5:  # %n, nanoseconds
-                repl = f"{((dts.us * 1000) + (dts.ps // 1000)):09d}"
-=======
                 repl = f"{(us // 1_000):03d}"
             elif i == 4:  # %u, microseconds
                 repl = f"{(us):06d}"
             elif i == 5:  # %n, nanoseconds
                 repl = f"{((us * 1000) + (ps // 1000)):09d}"
->>>>>>> dbc3afa7
 
             result = result.replace(str_extra_fmts[i], repl)
 
