--- conflicted
+++ resolved
@@ -1172,17 +1172,9 @@
     if freq == 11000:
         # Microsecond, avoid get_date_info to prevent floating point errors
         pandas_datetime_to_datetimestruct(ordinal, NPY_FR_us, &dts)
-<<<<<<< HEAD
-        check_dts_bounds(&dts)
-        # Equivalent: return ordinal * 1000
-        return dtstruct_to_dt64(&dts)
-
-    get_date_info(ordinal, freq, &dts)
-=======
     else:
         get_date_info(ordinal, freq, &dts)
 
->>>>>>> 4fa44b77
     check_dts_bounds(&dts)
     return dtstruct_to_dt64(&dts)
 
