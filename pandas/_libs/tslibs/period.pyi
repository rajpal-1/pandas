--- conflicted
+++ resolved
@@ -90,14 +90,9 @@
     @classmethod
     def _from_ordinal(cls, ordinal: int, freq) -> Period: ...
     @classmethod
-<<<<<<< HEAD
-    def now(cls, freq: BaseOffset = ...) -> Period: ...
+    def now(cls, freq: Frequency = ...) -> Period: ...
     def fast_strftime(self, fmt_str: str, loc_s: object) -> str: ...
-    def strftime(self, fmt: str) -> str: ...
-=======
-    def now(cls, freq: Frequency = ...) -> Period: ...
     def strftime(self, fmt: str | None) -> str: ...
->>>>>>> 6296e03e
     def to_timestamp(
         self,
         freq: str | BaseOffset | None = ...,
