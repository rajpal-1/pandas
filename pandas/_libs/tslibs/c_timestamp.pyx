--- conflicted
+++ resolved
@@ -237,13 +237,8 @@
                 # to be compat with Period
                 return NaT
             elif self.freq is None:
-<<<<<<< HEAD
-                raise NullFrequencyError("Cannot add integral value to Timestamp "
-                                         "without freq.")
-=======
                 raise NullFrequencyError(
                     "Cannot add integral value to Timestamp without freq.")
->>>>>>> e0c63b4c
             return self.__class__((self.freq * other).apply(self),
                                   freq=self.freq)
 
