--- conflicted
+++ resolved
@@ -224,13 +224,6 @@
                     size = _counts[j + 1]
                     out[j, i] = median_linear(ptr, size)
                     ptr += size
-
-
-ctypedef fused int64float_t:
-    int64_t
-    uint64_t
-    float32_t
-    float64_t
 
 
 @cython.boundscheck(False)
@@ -308,7 +301,6 @@
                         if uses_mask:
                             result_mask[i, j] = True
 
-<<<<<<< HEAD
                     else:
                         accum[lab, j] *= val
                         out[i, j] = accum[lab, j]
@@ -325,8 +317,6 @@
                         accum_mask[lab, j] = True
 
 
-=======
->>>>>>> 5bcf4d53
 @cython.boundscheck(False)
 @cython.wraparound(False)
 def group_cumsum(
