# Copyright (c) 2012, Lambda Foundry, Inc.
# See LICENSE for the license
from collections import defaultdict
from csv import (
    QUOTE_MINIMAL,
    QUOTE_NONE,
    QUOTE_NONNUMERIC,
)
import time
import warnings

from pandas.util._exceptions import find_stack_level

from pandas import StringDtype
from pandas.core.arrays import (
    ArrowExtensionArray,
    BooleanArray,
    FloatingArray,
    IntegerArray,
)

cimport cython
from cpython.bytes cimport PyBytes_AsString
from cpython.exc cimport (
    PyErr_Fetch,
    PyErr_Occurred,
)
from cpython.object cimport PyObject
from cpython.ref cimport (
    Py_INCREF,
    Py_XDECREF,
)
from cpython.unicode cimport (
    PyUnicode_AsUTF8String,
    PyUnicode_Decode,
    PyUnicode_DecodeUTF8,
    PyUnicode_FromString,
)
from cython cimport Py_ssize_t
from libc.stdlib cimport free
from libc.string cimport (
    strcasecmp,
    strlen,
    strncpy,
)


import numpy as np

cimport numpy as cnp
from numpy cimport (
    float64_t,
    int64_t,
    ndarray,
    uint8_t,
    uint64_t,
)

cnp.import_array()

from pandas._libs cimport util
from pandas._libs.util cimport (
    INT64_MAX,
    INT64_MIN,
    UINT64_MAX,
)

from pandas._libs import lib

from pandas._libs.khash cimport (
    kh_destroy_float64,
    kh_destroy_str,
    kh_destroy_str_starts,
    kh_destroy_strbox,
    kh_exist_str,
    kh_float64_t,
    kh_get_float64,
    kh_get_str,
    kh_get_str_starts_item,
    kh_get_strbox,
    kh_init_float64,
    kh_init_str,
    kh_init_str_starts,
    kh_init_strbox,
    kh_put_float64,
    kh_put_str,
    kh_put_str_starts_item,
    kh_put_strbox,
    kh_resize_float64,
    kh_resize_str_starts,
    kh_str_starts_t,
    kh_str_t,
    kh_strbox_t,
    khiter_t,
)

from pandas.errors import (
    EmptyDataError,
    ParserError,
    ParserWarning,
)

from pandas.core.dtypes.dtypes import (
    CategoricalDtype,
    ExtensionDtype,
)
from pandas.core.dtypes.inference import is_dict_like

from pandas.core.arrays.boolean import BooleanDtype

cdef:
    float64_t INF = <float64_t>np.inf
    float64_t NEGINF = -INF
    int64_t DEFAULT_CHUNKSIZE = 256 * 1024

DEFAULT_BUFFER_HEURISTIC = 2 ** 20


cdef extern from "pandas/portable.h":
    # I *think* this is here so that strcasecmp is defined on Windows
    # so we don't get
    # `parsers.obj : error LNK2001: unresolved external symbol strcasecmp`
    # in Appveyor.
    # In a sane world, the `from libc.string cimport` above would fail
    # loudly.
    pass


cdef extern from "pandas/parser/tokenizer.h":

    ctypedef enum ParserState:
        START_RECORD
        START_FIELD
        ESCAPED_CHAR
        IN_FIELD
        IN_QUOTED_FIELD
        ESCAPE_IN_QUOTED_FIELD
        QUOTE_IN_QUOTED_FIELD
        EAT_CRNL
        EAT_CRNL_NOP
        EAT_WHITESPACE
        EAT_COMMENT
        EAT_LINE_COMMENT
        WHITESPACE_LINE
        SKIP_LINE
        FINISHED

    enum: ERROR_OVERFLOW

    ctypedef enum BadLineHandleMethod:
        ERROR,
        WARN,
        SKIP

    ctypedef char* (*io_callback)(void *src, size_t nbytes, size_t *bytes_read,
                                  int *status, const char *encoding_errors)
    ctypedef void (*io_cleanup)(void *src)

    ctypedef struct parser_t:
        void *source
        io_callback cb_io
        io_cleanup cb_cleanup

        int64_t chunksize  # Number of bytes to prepare for each chunk
        char *data         # pointer to data to be processed
        int64_t datalen    # amount of data available
        int64_t datapos

        # where to write out tokenized data
        char *stream
        uint64_t stream_len
        uint64_t stream_cap

        # Store words in (potentially ragged) matrix for now, hmm
        char **words
        int64_t *word_starts  # where we are in the stream
        uint64_t words_len
        uint64_t words_cap
        uint64_t max_words_cap   # maximum word cap encountered

        char *pword_start        # pointer to stream start of current field
        int64_t word_start       # position start of current field

        int64_t *line_start      # position in words for start of line
        int64_t *line_fields     # Number of fields in each line
        uint64_t lines           # Number of lines observed
        uint64_t file_lines      # Number of lines observed (with bad/skipped)
        uint64_t lines_cap       # Vector capacity

        # Tokenizing stuff
        ParserState state
        int doublequote            # is " represented by ""? */
        char delimiter             # field separator */
        int delim_whitespace       # consume tabs / spaces instead
        char quotechar             # quote character */
        char escapechar            # escape character */
        char lineterminator
        int skipinitialspace       # ignore spaces following delimiter? */
        int quoting                # style of quoting to write */

        char commentchar
        int allow_embedded_newline

        int usecols

        Py_ssize_t expected_fields
        BadLineHandleMethod on_bad_lines

        # floating point options
        char decimal
        char sci

        # thousands separator (comma, period)
        char thousands

        int header                  # Boolean: 1: has header, 0: no header
        int64_t header_start        # header row start
        uint64_t header_end         # header row end

        void *skipset
        PyObject *skipfunc
        int64_t skip_first_N_rows
        int64_t skipfooter
        # pick one, depending on whether the converter requires GIL
        double (*double_converter)(const char *, char **,
                                   char, char, char,
                                   int, int *, int *) noexcept nogil

        #  error handling
        char *warn_msg
        char *error_msg

        int64_t skip_empty_lines

    ctypedef struct coliter_t:
        char **words
        int64_t *line_start
        int64_t col

    ctypedef struct uint_state:
        int seen_sint
        int seen_uint
        int seen_null

    void COLITER_NEXT(coliter_t, const char *) nogil

cdef extern from "pandas/parser/pd_parser.h":
    void *new_rd_source(object obj) except NULL

    void del_rd_source(void *src)

<<<<<<< HEAD
    void* buffer_rd_bytes(void *source, size_t nbytes, size_t *bytes_read,
                          int *status, const char *encoding_errors) nogil
=======
    char* buffer_rd_bytes(void *source, size_t nbytes,
                          size_t *bytes_read, int *status, const char *encoding_errors)
>>>>>>> fce77605

    void uint_state_init(uint_state *self)
    int uint64_conflict(uint_state *self)

    void coliter_setup(coliter_t *it, parser_t *parser,
                       int64_t i, int64_t start) nogil
    void COLITER_NEXT(coliter_t, const char *) nogil

    parser_t* parser_new()

    int parser_init(parser_t *self) nogil
    void parser_free(parser_t *self) nogil
    void parser_del(parser_t *self) nogil
    int parser_add_skiprow(parser_t *self, int64_t row)

    void parser_set_skipfirstnrows(parser_t *self, int64_t nrows)

    void parser_set_default_options(parser_t *self)

    int parser_consume_rows(parser_t *self, size_t nrows)

    int parser_trim_buffers(parser_t *self)

    int tokenize_all_rows(parser_t *self, const char *encoding_errors) nogil
    int tokenize_nrows(parser_t *self, size_t nrows, const char *encoding_errors) nogil

    int64_t str_to_int64(char *p_item, int64_t int_min,
                         int64_t int_max, int *error, char tsep) nogil
    uint64_t str_to_uint64(uint_state *state, char *p_item, int64_t int_max,
                           uint64_t uint_max, int *error, char tsep) nogil

    double xstrtod(const char *p, char **q, char decimal,
                   char sci, char tsep, int skip_trailing,
                   int *error, int *maybe_int) nogil
    double precise_xstrtod(const char *p, char **q, char decimal,
                           char sci, char tsep, int skip_trailing,
                           int *error, int *maybe_int) nogil
    double round_trip(const char *p, char **q, char decimal,
                      char sci, char tsep, int skip_trailing,
                      int *error, int *maybe_int) nogil

    int to_boolean(const char *item, uint8_t *val) nogil

    void PandasParser_IMPORT()

PandasParser_IMPORT

# When not invoked directly but rather assigned as a function,
# cdef extern'ed declarations seem to leave behind an undefined symbol
cdef double xstrtod_wrapper(const char *p, char **q, char decimal,
                            char sci, char tsep, int skip_trailing,
                            int *error, int *maybe_int) noexcept nogil:
    return xstrtod(p, q, decimal, sci, tsep, skip_trailing, error, maybe_int)


cdef double precise_xstrtod_wrapper(const char *p, char **q, char decimal,
                                    char sci, char tsep, int skip_trailing,
                                    int *error, int *maybe_int) noexcept nogil:
    return precise_xstrtod(p, q, decimal, sci, tsep, skip_trailing, error, maybe_int)


cdef double round_trip_wrapper(const char *p, char **q, char decimal,
                               char sci, char tsep, int skip_trailing,
                               int *error, int *maybe_int) noexcept nogil:
    return round_trip(p, q, decimal, sci, tsep, skip_trailing, error, maybe_int)


cdef char* buffer_rd_bytes_wrapper(void *source, size_t nbytes,
                                   size_t *bytes_read, int *status,
                                   const char *encoding_errors) noexcept nogil:
    return buffer_rd_bytes(source, nbytes, bytes_read, status, encoding_errors)

cdef void del_rd_source_wrapper(void *src) noexcept:
    del_rd_source(src)


cdef class TextReader:
    """

    # source: StringIO or file object

    ..versionchange:: 1.2.0
        removed 'compression', 'memory_map', and 'encoding' argument.
        These arguments are outsourced to CParserWrapper.
        'source' has to be a file handle.
    """

    cdef:
        parser_t *parser
        object na_fvalues
        object true_values, false_values
        object handle
        object orig_header
        bint na_filter, keep_default_na, verbose, has_usecols, has_mi_columns
        bint allow_leading_cols
        uint64_t parser_start  # this is modified after __init__
        list clocks
        const char *encoding_errors
        kh_str_starts_t *false_set
        kh_str_starts_t *true_set
        int64_t buffer_lines, skipfooter
        list dtype_cast_order  # list[np.dtype]
        list names   # can be None
        set noconvert  # set[int]

    cdef public:
        int64_t leading_cols, table_width
        object delimiter  # bytes or str
        object converters
        object na_values
        list header  # list[list[non-negative integers]]
        object index_col
        object skiprows
        object dtype
        object usecols
        set unnamed_cols  # set[str]
        str dtype_backend

    def __cinit__(self, source,
                  delimiter=b",",  # bytes | str
                  header=0,
                  int64_t header_start=0,
                  uint64_t header_end=0,
                  index_col=None,
                  names=None,
                  tokenize_chunksize=DEFAULT_CHUNKSIZE,
                  bint delim_whitespace=False,
                  converters=None,
                  bint skipinitialspace=False,
                  escapechar=None,      # bytes | str
                  bint doublequote=True,
                  quotechar=b'"',
                  quoting=0,            # int
                  lineterminator=None,  # bytes | str
                  comment=None,
                  decimal=b".",         # bytes | str
                  thousands=None,       # bytes | str
                  dtype=None,
                  usecols=None,
                  on_bad_lines=ERROR,
                  bint na_filter=True,
                  na_values=None,
                  na_fvalues=None,
                  bint keep_default_na=True,
                  true_values=None,
                  false_values=None,
                  bint allow_leading_cols=True,
                  skiprows=None,
                  skipfooter=0,         # int64_t
                  bint verbose=False,
                  float_precision=None,
                  bint skip_blank_lines=True,
                  encoding_errors=b"strict",
                  dtype_backend="numpy"):

        # set encoding for native Python and C library
        if isinstance(encoding_errors, str):
            encoding_errors = encoding_errors.encode("utf-8")
        elif encoding_errors is None:
            encoding_errors = b"strict"
        Py_INCREF(encoding_errors)
        self.encoding_errors = PyBytes_AsString(encoding_errors)

        self.parser = parser_new()
        self.parser.chunksize = tokenize_chunksize

        # For timekeeping
        self.clocks = []

        self.parser.usecols = (usecols is not None)

        self._setup_parser_source(source)
        parser_set_default_options(self.parser)

        parser_init(self.parser)

        if delim_whitespace:
            self.parser.delim_whitespace = delim_whitespace
        else:
            if len(delimiter) > 1:
                raise ValueError("only length-1 separators excluded right now")
            self.parser.delimiter = <char>ord(delimiter)

        # ----------------------------------------
        # parser options

        self.parser.doublequote = doublequote
        self.parser.skipinitialspace = skipinitialspace
        self.parser.skip_empty_lines = skip_blank_lines

        if lineterminator is not None:
            if len(lineterminator) != 1:
                raise ValueError("Only length-1 line terminators supported")
            self.parser.lineterminator = <char>ord(lineterminator)

        if len(decimal) != 1:
            raise ValueError("Only length-1 decimal markers supported")
        self.parser.decimal = <char>ord(decimal)

        if thousands is not None:
            if len(thousands) != 1:
                raise ValueError("Only length-1 thousands markers supported")
            self.parser.thousands = <char>ord(thousands)

        if escapechar is not None:
            if len(escapechar) != 1:
                raise ValueError("Only length-1 escapes supported")
            self.parser.escapechar = <char>ord(escapechar)

        self._set_quoting(quotechar, quoting)

        dtype_order = ["int64", "float64", "bool", "object"]
        if quoting == QUOTE_NONNUMERIC:
            # consistent with csv module semantics, cast all to float
            dtype_order = dtype_order[1:]
        self.dtype_cast_order = [np.dtype(x) for x in dtype_order]

        if comment is not None:
            if len(comment) > 1:
                raise ValueError("Only length-1 comment characters supported")
            self.parser.commentchar = <char>ord(comment)

        self.parser.on_bad_lines = on_bad_lines

        self.skiprows = skiprows
        if skiprows is not None:
            self._make_skiprow_set()

        self.skipfooter = skipfooter

        if usecols is not None:
            self.has_usecols = 1
            # GH-20558, validate usecols at higher level and only pass clean
            # usecols into TextReader.
            self.usecols = usecols

        if skipfooter > 0:
            self.parser.on_bad_lines = SKIP

        self.delimiter = delimiter

        self.na_values = na_values
        if na_fvalues is None:
            na_fvalues = set()
        self.na_fvalues = na_fvalues

        self.true_values = _maybe_encode(true_values) + _true_values
        self.false_values = _maybe_encode(false_values) + _false_values

        self.true_set = kset_from_list(self.true_values)
        self.false_set = kset_from_list(self.false_values)

        self.keep_default_na = keep_default_na
        self.converters = converters
        self.na_filter = na_filter

        self.verbose = verbose

        if float_precision == "round_trip":
            # see gh-15140
            self.parser.double_converter = round_trip_wrapper
        elif float_precision == "legacy":
            self.parser.double_converter = xstrtod_wrapper
        elif float_precision == "high" or float_precision is None:
            self.parser.double_converter = precise_xstrtod_wrapper
        else:
            raise ValueError(f"Unrecognized float_precision option: "
                             f"{float_precision}")

        # Caller is responsible for ensuring we have one of
        # - None
        # - DtypeObj
        # - dict[Any, DtypeObj]
        self.dtype = dtype
        self.dtype_backend = dtype_backend

        self.noconvert = set()

        self.index_col = index_col

        # ----------------------------------------
        # header stuff

        self.allow_leading_cols = allow_leading_cols
        self.leading_cols = 0  # updated in _get_header

        # TODO: no header vs. header is not the first row
        self.has_mi_columns = 0
        self.orig_header = header
        if header is None:
            # sentinel value
            self.parser.header_start = -1
            self.parser.header_end = -1
            self.parser.header = -1
            self.parser_start = 0
            prelim_header = []
        else:
            if isinstance(header, list):
                if len(header) > 1:
                    # need to artificially skip the final line
                    # which is still a header line
                    header = list(header)
                    header.append(header[-1] + 1)
                    self.parser.header_end = header[-1]
                    self.has_mi_columns = 1
                else:
                    self.parser.header_end = header[0]

                self.parser_start = header[-1] + 1
                self.parser.header_start = header[0]
                self.parser.header = header[0]
                prelim_header = header
            else:
                self.parser.header_start = header
                self.parser.header_end = header
                self.parser_start = header + 1
                self.parser.header = header
                prelim_header = [header]

        self.names = names
        header, table_width, unnamed_cols = self._get_header(prelim_header)
        # header, table_width, and unnamed_cols are set here, never changed
        self.header = header
        self.table_width = table_width
        self.unnamed_cols = unnamed_cols

        if not self.table_width:
            raise EmptyDataError("No columns to parse from file")

        # Compute buffer_lines as function of table width.
        heuristic = DEFAULT_BUFFER_HEURISTIC // self.table_width
        self.buffer_lines = 1
        while self.buffer_lines * 2 < heuristic:
            self.buffer_lines *= 2

    def __init__(self, *args, **kwargs):
        pass

    def __dealloc__(self):
        _close(self)
        parser_del(self.parser)

    def close(self):
        _close(self)

    def _set_quoting(self, quote_char: str | bytes | None, quoting: int):
        if not isinstance(quoting, int):
            raise TypeError('"quoting" must be an integer')

        if not QUOTE_MINIMAL <= quoting <= QUOTE_NONE:
            raise TypeError('bad "quoting" value')

        if not isinstance(quote_char, (str, bytes)) and quote_char is not None:
            dtype = type(quote_char).__name__
            raise TypeError(f'"quotechar" must be string, not {dtype}')

        if quote_char is None or quote_char == "":
            if quoting != QUOTE_NONE:
                raise TypeError("quotechar must be set if quoting enabled")
            self.parser.quoting = quoting
            self.parser.quotechar = -1
        elif len(quote_char) > 1:  # 0-len case handled earlier
            raise TypeError('"quotechar" must be a 1-character string')
        else:
            self.parser.quoting = quoting
            self.parser.quotechar = <char>ord(quote_char)

    cdef _make_skiprow_set(self):
        if util.is_integer_object(self.skiprows):
            parser_set_skipfirstnrows(self.parser, self.skiprows)
        elif not callable(self.skiprows):
            for i in self.skiprows:
                parser_add_skiprow(self.parser, i)
        else:
            self.parser.skipfunc = <PyObject *>self.skiprows

    cdef _setup_parser_source(self, source):
        cdef:
            void *ptr

        ptr = new_rd_source(source)
        self.parser.source = ptr
        self.parser.cb_io = buffer_rd_bytes_wrapper
        self.parser.cb_cleanup = del_rd_source_wrapper

    cdef _get_header(self, list prelim_header):
        # header is now a list of lists, so field_count should use header[0]
        #
        # modifies:
        #   self.parser attributes
        #   self.parser_start
        #   self.leading_cols

        cdef:
            Py_ssize_t i, start, field_count, passed_count, unnamed_count, level
            char *word
            str name
            uint64_t hr, data_line = 0
            list header = []
            set unnamed_cols = set()

        if self.parser.header_start >= 0:

            # Header is in the file
            for level, hr in enumerate(prelim_header):

                this_header = []

                if self.parser.lines < hr + 1:
                    self._tokenize_rows(hr + 2)

                if self.parser.lines == 0:
                    field_count = 0
                    start = self.parser.line_start[0]

                # e.g., if header=3 and file only has 2 lines
                elif (self.parser.lines < hr + 1
                      and not isinstance(self.orig_header, list)) or (
                          self.parser.lines < hr):
                    msg = self.orig_header
                    if isinstance(msg, list):
                        joined = ",".join(str(m) for m in msg)
                        msg = f"[{joined}], len of {len(msg)},"
                    raise ParserError(
                        f"Passed header={msg} but only "
                        f"{self.parser.lines} lines in file")

                else:
                    field_count = self.parser.line_fields[hr]
                    start = self.parser.line_start[hr]

                unnamed_count = 0
                unnamed_col_indices = []

                for i in range(field_count):
                    word = self.parser.words[start + i]

                    name = PyUnicode_DecodeUTF8(word, strlen(word),
                                                self.encoding_errors)

                    if name == "":
                        if self.has_mi_columns:
                            name = f"Unnamed: {i}_level_{level}"
                        else:
                            name = f"Unnamed: {i}"

                        unnamed_count += 1
                        unnamed_col_indices.append(i)

                    this_header.append(name)

                if not self.has_mi_columns:
                    # Ensure that regular columns are used before unnamed ones
                    # to keep given names and mangle unnamed columns
                    col_loop_order = [i for i in range(len(this_header))
                                      if i not in unnamed_col_indices
                                      ] + unnamed_col_indices
                    counts = {}

                    for i in col_loop_order:
                        col = this_header[i]
                        old_col = col
                        cur_count = counts.get(col, 0)

                        if cur_count > 0:
                            while cur_count > 0:
                                counts[old_col] = cur_count + 1
                                col = f"{old_col}.{cur_count}"
                                if col in this_header:
                                    cur_count += 1
                                else:
                                    cur_count = counts.get(col, 0)

                            if (
                                self.dtype is not None
                                and is_dict_like(self.dtype)
                                and self.dtype.get(old_col) is not None
                                and self.dtype.get(col) is None
                            ):
                                self.dtype.update({col: self.dtype.get(old_col)})

                        this_header[i] = col
                        counts[col] = cur_count + 1

                if self.has_mi_columns:

                    # If we have grabbed an extra line, but it's not in our
                    # format, save in the buffer, and create an blank extra
                    # line for the rest of the parsing code.
                    if hr == prelim_header[-1]:
                        lc = len(this_header)
                        ic = (len(self.index_col) if self.index_col
                              is not None else 0)

                        # if wrong number of blanks or no index, not our format
                        if (lc != unnamed_count and lc - ic > unnamed_count) or ic == 0:
                            hr -= 1
                            self.parser_start -= 1
                            this_header = [None] * lc

                data_line = hr + 1
                header.append(this_header)
                unnamed_cols.update({this_header[i] for i in unnamed_col_indices})

            if self.names is not None:
                header = [self.names]

        elif self.names is not None:
            # Names passed
            if self.parser.lines < 1:
                if not self.has_usecols:
                    self.parser.expected_fields = len(self.names)
                self._tokenize_rows(1)

            header = [self.names]

            if self.parser.lines < 1:
                field_count = len(header[0])
            else:
                field_count = self.parser.line_fields[data_line]

            # Enforce this unless usecols
            if not self.has_usecols:
                self.parser.expected_fields = max(field_count, len(self.names))

        else:
            # No header passed nor to be found in the file
            if self.parser.lines < 1:
                self._tokenize_rows(1)

            return None, self.parser.line_fields[0], unnamed_cols

        # Corner case, not enough lines in the file
        if self.parser.lines < data_line + 1:
            field_count = len(header[0])
        else:

            field_count = self.parser.line_fields[data_line]

            # #2981
            if self.names is not None:
                field_count = max(field_count, len(self.names))

            passed_count = len(header[0])

            if (self.has_usecols and self.allow_leading_cols and
                    not callable(self.usecols)):
                nuse = len(self.usecols)
                if nuse == passed_count:
                    self.leading_cols = 0
                elif self.names is None and nuse < passed_count:
                    self.leading_cols = field_count - passed_count
                elif passed_count != field_count:
                    raise ValueError("Number of passed names did not match number of "
                                     "header fields in the file")
            # oh boy, #2442, #2981
            elif self.allow_leading_cols and passed_count < field_count:
                self.leading_cols = field_count - passed_count

        return header, field_count, unnamed_cols

    def read(self, rows: int | None = None) -> dict[int, "ArrayLike"]:
        """
        rows=None --> read all rows
        """
        # Don't care about memory usage
        columns = self._read_rows(rows, 1)

        return columns

    def read_low_memory(self, rows: int | None)-> list[dict[int, "ArrayLike"]]:
        """
        rows=None --> read all rows
        """
        # Conserve intermediate space
        # Caller is responsible for concatenating chunks,
        #  see c_parser_wrapper._concatenate_chunks
        cdef:
            size_t rows_read = 0
            list chunks = []

        if rows is None:
            while True:
                try:
                    chunk = self._read_rows(self.buffer_lines, 0)
                    if len(chunk) == 0:
                        break
                except StopIteration:
                    break
                else:
                    chunks.append(chunk)
        else:
            while rows_read < rows:
                try:
                    crows = min(self.buffer_lines, rows - rows_read)

                    chunk = self._read_rows(crows, 0)
                    if len(chunk) == 0:
                        break

                    rows_read += len(list(chunk.values())[0])
                except StopIteration:
                    break
                else:
                    chunks.append(chunk)

        parser_trim_buffers(self.parser)

        if len(chunks) == 0:
            raise StopIteration

        return chunks

    cdef _tokenize_rows(self, size_t nrows):
        cdef:
            int status

        with nogil:
            status = tokenize_nrows(self.parser, nrows, self.encoding_errors)

        self._check_tokenize_status(status)

    cdef _check_tokenize_status(self, int status):
        if self.parser.warn_msg != NULL:
            warnings.warn(
                PyUnicode_DecodeUTF8(
                    self.parser.warn_msg,
                    strlen(self.parser.warn_msg),
                    self.encoding_errors
                ),
                ParserWarning,
                stacklevel=find_stack_level()
            )
            free(self.parser.warn_msg)
            self.parser.warn_msg = NULL

        if status < 0:
            raise_parser_error("Error tokenizing data", self.parser)

    #  -> dict[int, "ArrayLike"]
    cdef _read_rows(self, rows, bint trim):
        cdef:
            int64_t buffered_lines
            int64_t irows

        self._start_clock()

        if rows is not None:
            irows = rows
            buffered_lines = self.parser.lines - self.parser_start
            if buffered_lines < irows:
                self._tokenize_rows(irows - buffered_lines)

            if self.skipfooter > 0:
                raise ValueError("skipfooter can only be used to read "
                                 "the whole file")
        else:
            with nogil:
                status = tokenize_all_rows(self.parser, self.encoding_errors)

            self._check_tokenize_status(status)

        if self.parser_start >= self.parser.lines:
            raise StopIteration
        self._end_clock("Tokenization")

        self._start_clock()
        columns = self._convert_column_data(rows)
        self._end_clock("Type conversion")
        self._start_clock()
        if len(columns) > 0:
            rows_read = len(list(columns.values())[0])
            # trim
            parser_consume_rows(self.parser, rows_read)
            if trim:
                parser_trim_buffers(self.parser)
            self.parser_start -= rows_read

        self._end_clock("Parser memory cleanup")

        return columns

    cdef _start_clock(self):
        self.clocks.append(time.time())

    cdef _end_clock(self, str what):
        if self.verbose:
            elapsed = time.time() - self.clocks.pop(-1)
            print(f"{what} took: {elapsed * 1000:.2f} ms")

    def set_noconvert(self, i: int) -> None:
        self.noconvert.add(i)

    def remove_noconvert(self, i: int) -> None:
        self.noconvert.remove(i)

    def _convert_column_data(self, rows: int | None) -> dict[int, "ArrayLike"]:
        cdef:
            int64_t i
            int nused
            kh_str_starts_t *na_hashset = NULL
            int64_t start, end
            object name, na_flist, col_dtype = None
            bint na_filter = 0
            int64_t num_cols
            dict results

        start = self.parser_start

        if rows is None:
            end = self.parser.lines
        else:
            end = min(start + rows, self.parser.lines)

        num_cols = -1
        # Py_ssize_t cast prevents build warning
        for i in range(<Py_ssize_t>self.parser.lines):
            num_cols = (num_cols < self.parser.line_fields[i]) * \
                self.parser.line_fields[i] + \
                (num_cols >= self.parser.line_fields[i]) * num_cols

        usecols_not_callable_and_exists = not callable(self.usecols) and self.usecols
        names_larger_num_cols = (self.names and
                                 len(self.names) - self.leading_cols > num_cols)

        if self.table_width - self.leading_cols > num_cols:
            if (usecols_not_callable_and_exists
                    and self.table_width - self.leading_cols < len(self.usecols)
                    or names_larger_num_cols):
                raise ParserError(f"Too many columns specified: expected "
                                  f"{self.table_width - self.leading_cols} "
                                  f"and found {num_cols}")

        if (usecols_not_callable_and_exists and
                all(isinstance(u, int) for u in self.usecols)):
            missing_usecols = [col for col in self.usecols if col >= num_cols]
            if missing_usecols:
                raise ParserError(
                    "Defining usecols with out-of-bounds indices is not allowed. "
                    f"{missing_usecols} are out of bounds.",
                )

        results = {}
        nused = 0
        is_default_dict_dtype = isinstance(self.dtype, defaultdict)

        for i in range(self.table_width):
            if i < self.leading_cols:
                # Pass through leading columns always
                name = i
            elif (self.usecols and not callable(self.usecols) and
                    nused == len(self.usecols)):
                # Once we've gathered all requested columns, stop. GH5766
                break
            else:
                name = self._get_column_name(i, nused)
                usecols = set()
                if callable(self.usecols):
                    if self.usecols(name):
                        usecols = {i}
                else:
                    usecols = self.usecols
                if self.has_usecols and not (i in usecols or
                                             name in usecols):
                    continue
                nused += 1

            conv = self._get_converter(i, name)

            col_dtype = None
            if self.dtype is not None:
                if isinstance(self.dtype, dict):
                    if name in self.dtype:
                        col_dtype = self.dtype[name]
                    elif i in self.dtype:
                        col_dtype = self.dtype[i]
                    elif is_default_dict_dtype:
                        col_dtype = self.dtype[name]
                else:
                    if self.dtype.names:
                        # structured array
                        col_dtype = np.dtype(self.dtype.descr[i][1])
                    else:
                        col_dtype = self.dtype

            if conv:
                if col_dtype is not None:
                    warnings.warn((f"Both a converter and dtype were specified "
                                   f"for column {name} - only the converter will "
                                   f"be used."), ParserWarning,
                                  stacklevel=find_stack_level())
                results[i] = _apply_converter(conv, self.parser, i, start, end)
                continue

            # Collect the list of NaN values associated with the column.
            # If we aren't supposed to do that, or none are collected,
            # we set `na_filter` to `0` (`1` otherwise).
            na_flist = set()

            if self.na_filter:
                na_list, na_flist = self._get_na_list(i, name)
                if na_list is None:
                    na_filter = 0
                else:
                    na_filter = 1
                    na_hashset = kset_from_list(na_list)
            else:
                na_filter = 0

            # Attempt to parse tokens and infer dtype of the column.
            # Should return as the desired dtype (inferred or specified).
            try:
                col_res, na_count = self._convert_tokens(
                    i, start, end, name, na_filter, na_hashset,
                    na_flist, col_dtype)
            finally:
                # gh-21353
                #
                # Cleanup the NaN hash that we generated
                # to avoid memory leaks.
                if na_filter:
                    self._free_na_set(na_hashset)

            # don't try to upcast EAs
            if (
                na_count > 0 and not isinstance(col_dtype, ExtensionDtype)
                or self.dtype_backend != "numpy"
            ):
                use_dtype_backend = self.dtype_backend != "numpy" and col_dtype is None
                col_res = _maybe_upcast(
                    col_res,
                    use_dtype_backend=use_dtype_backend,
                    dtype_backend=self.dtype_backend,
                )

            if col_res is None:
                raise ParserError(f"Unable to parse column {i}")

            results[i] = col_res

        self.parser_start += end - start

        return results

    # -> tuple["ArrayLike", int]:
    cdef _convert_tokens(self, Py_ssize_t i, int64_t start,
                         int64_t end, object name, bint na_filter,
                         kh_str_starts_t *na_hashset,
                         object na_flist, object col_dtype):

        if col_dtype is not None:
            col_res, na_count = self._convert_with_dtype(
                col_dtype, i, start, end, na_filter,
                1, na_hashset, na_flist)

            # Fallback on the parse (e.g. we requested int dtype,
            # but its actually a float).
            if col_res is not None:
                return col_res, na_count

        if i in self.noconvert:
            return self._string_convert(i, start, end, na_filter, na_hashset)
        else:
            col_res = None
            for dt in self.dtype_cast_order:
                try:
                    col_res, na_count = self._convert_with_dtype(
                        dt, i, start, end, na_filter, 0, na_hashset, na_flist)
                except ValueError:
                    # This error is raised from trying to convert to uint64,
                    # and we discover that we cannot convert to any numerical
                    # dtype successfully. As a result, we leave the data
                    # column AS IS with object dtype.
                    col_res, na_count = self._convert_with_dtype(
                        np.dtype("object"), i, start, end, 0,
                        0, na_hashset, na_flist)
                except OverflowError:
                    col_res, na_count = self._convert_with_dtype(
                        np.dtype("object"), i, start, end, na_filter,
                        0, na_hashset, na_flist)

                if col_res is not None:
                    break

        # we had a fallback parse on the dtype, so now try to cast
        if col_res is not None and col_dtype is not None:
            # If col_res is bool, it might actually be a bool array mixed with NaNs
            # (see _try_bool_flex()). Usually this would be taken care of using
            # _maybe_upcast(), but if col_dtype is a floating type we should just
            # take care of that cast here.
            if col_res.dtype == np.bool_ and col_dtype.kind == "f":
                mask = col_res.view(np.uint8) == na_values[np.uint8]
                col_res = col_res.astype(col_dtype)
                np.putmask(col_res, mask, np.nan)
                return col_res, na_count

            # NaNs are already cast to True here, so can not use astype
            if col_res.dtype == np.bool_ and col_dtype.kind in "iu":
                if na_count > 0:
                    raise ValueError(
                        f"cannot safely convert passed user dtype of "
                        f"{col_dtype} for {np.bool_} dtyped data in "
                        f"column {i} due to NA values"
                    )

            # only allow safe casts, eg. with a nan you cannot safely cast to int
            try:
                col_res = col_res.astype(col_dtype, casting="safe")
            except TypeError:

                # float -> int conversions can fail the above
                # even with no nans
                col_res_orig = col_res
                col_res = col_res.astype(col_dtype)
                if (col_res != col_res_orig).any():
                    raise ValueError(
                        f"cannot safely convert passed user dtype of "
                        f"{col_dtype} for {col_res_orig.dtype.name} dtyped data in "
                        f"column {i}")

        return col_res, na_count

    cdef _convert_with_dtype(self, object dtype, Py_ssize_t i,
                             int64_t start, int64_t end,
                             bint na_filter,
                             bint user_dtype,
                             kh_str_starts_t *na_hashset,
                             object na_flist):
        if isinstance(dtype, CategoricalDtype):
            # TODO: I suspect that _categorical_convert could be
            # optimized when dtype is an instance of CategoricalDtype
            codes, cats, na_count = _categorical_convert(
                self.parser, i, start, end, na_filter, na_hashset)

            # Method accepts list of strings, not encoded ones.
            true_values = [x.decode() for x in self.true_values]
            array_type = dtype.construct_array_type()
            cat = array_type._from_inferred_categories(
                cats, codes, dtype, true_values=true_values)
            return cat, na_count

        elif isinstance(dtype, ExtensionDtype):
            result, na_count = self._string_convert(i, start, end, na_filter,
                                                    na_hashset)

            array_type = dtype.construct_array_type()
            try:
                # use _from_sequence_of_strings if the class defines it
                if isinstance(dtype, BooleanDtype):
                    # xref GH 47534: BooleanArray._from_sequence_of_strings has extra
                    # kwargs
                    true_values = [x.decode() for x in self.true_values]
                    false_values = [x.decode() for x in self.false_values]
                    result = array_type._from_sequence_of_strings(
                        result, dtype=dtype, true_values=true_values,
                        false_values=false_values)
                else:
                    result = array_type._from_sequence_of_strings(result, dtype=dtype)
            except NotImplementedError:
                raise NotImplementedError(
                    f"Extension Array: {array_type} must implement "
                    f"_from_sequence_of_strings in order "
                    f"to be used in parser methods")

            return result, na_count

        elif dtype.kind in "iu":
            try:
                result, na_count = _try_int64(self.parser, i, start,
                                              end, na_filter, na_hashset)
                if user_dtype and na_count is not None:
                    if na_count > 0:
                        raise ValueError(f"Integer column has NA values in column {i}")
            except OverflowError:
                result = _try_uint64(self.parser, i, start, end,
                                     na_filter, na_hashset)
                na_count = 0

            if result is not None and dtype != "int64":
                result = result.astype(dtype)

            return result, na_count

        elif dtype.kind == "f":
            result, na_count = _try_double(self.parser, i, start, end,
                                           na_filter, na_hashset, na_flist)

            if result is not None and dtype != "float64":
                result = result.astype(dtype)
            return result, na_count
        elif dtype.kind == "b":
            result, na_count = _try_bool_flex(self.parser, i, start, end,
                                              na_filter, na_hashset,
                                              self.true_set, self.false_set)
            if user_dtype and na_count is not None:
                if na_count > 0:
                    raise ValueError(f"Bool column has NA values in column {i}")
            return result, na_count

        elif dtype.kind == "S":
            # TODO: na handling
            width = dtype.itemsize
            if width > 0:
                result = _to_fw_string(self.parser, i, start, end, width)
                return result, 0

            # treat as a regular string parsing
            return self._string_convert(i, start, end, na_filter,
                                        na_hashset)
        elif dtype.kind == "U":
            width = dtype.itemsize
            if width > 0:
                raise TypeError(f"the dtype {dtype} is not supported for parsing")

            # unicode variable width
            return self._string_convert(i, start, end, na_filter,
                                        na_hashset)
        elif dtype == object:
            return self._string_convert(i, start, end, na_filter,
                                        na_hashset)
        elif dtype.kind == "M":
            raise TypeError(f"the dtype {dtype} is not supported "
                            f"for parsing, pass this column "
                            f"using parse_dates instead")
        else:
            raise TypeError(f"the dtype {dtype} is not supported for parsing")

    # -> tuple[ndarray[object], int]
    cdef _string_convert(self, Py_ssize_t i, int64_t start, int64_t end,
                         bint na_filter, kh_str_starts_t *na_hashset):

        return _string_box_utf8(self.parser, i, start, end, na_filter,
                                na_hashset, self.encoding_errors)

    def _get_converter(self, i: int, name):
        if self.converters is None:
            return None

        if name is not None and name in self.converters:
            return self.converters[name]

        # Converter for position, if any
        return self.converters.get(i)

    cdef _get_na_list(self, Py_ssize_t i, name):
        # Note: updates self.na_values, self.na_fvalues
        if self.na_values is None:
            return None, set()

        if isinstance(self.na_values, dict):
            key = None
            values = None

            if name is not None and name in self.na_values:
                key = name
            elif i in self.na_values:
                key = i
            else:  # No na_values provided for this column.
                if self.keep_default_na:
                    return _NA_VALUES, set()

                return list(), set()

            values = self.na_values[key]
            if values is not None and not isinstance(values, list):
                values = list(values)

            fvalues = self.na_fvalues[key]
            if fvalues is not None and not isinstance(fvalues, set):
                fvalues = set(fvalues)

            return _ensure_encoded(values), fvalues
        else:
            if not isinstance(self.na_values, list):
                self.na_values = list(self.na_values)
            if not isinstance(self.na_fvalues, set):
                self.na_fvalues = set(self.na_fvalues)

            return _ensure_encoded(self.na_values), self.na_fvalues

    cdef _free_na_set(self, kh_str_starts_t *table):
        kh_destroy_str_starts(table)

    cdef _get_column_name(self, Py_ssize_t i, Py_ssize_t nused):
        cdef int64_t j
        if self.has_usecols and self.names is not None:
            if (not callable(self.usecols) and
                    len(self.names) == len(self.usecols)):
                return self.names[nused]
            else:
                return self.names[i - self.leading_cols]
        else:
            if self.header is not None:
                j = i - self.leading_cols
                # generate extra (bogus) headers if there are more columns than headers
                # These should be strings, not integers, because otherwise we might get
                # issues with callables as usecols GH#46997
                if j >= len(self.header[0]):
                    return str(j)
                elif self.has_mi_columns:
                    return tuple(header_row[j] for header_row in self.header)
                else:
                    return self.header[0][j]
            else:
                return None


# Factor out code common to TextReader.__dealloc__ and TextReader.close
# It cannot be a class method, since calling self.close() in __dealloc__
# which causes a class attribute lookup and violates best practices
# https://cython.readthedocs.io/en/latest/src/userguide/special_methods.html#finalization-method-dealloc
cdef _close(TextReader reader):
    # also preemptively free all allocated memory
    parser_free(reader.parser)
    if reader.true_set:
        kh_destroy_str_starts(reader.true_set)
        reader.true_set = NULL
    if reader.false_set:
        kh_destroy_str_starts(reader.false_set)
        reader.false_set = NULL


cdef:
    object _true_values = [b"True", b"TRUE", b"true"]
    object _false_values = [b"False", b"FALSE", b"false"]


def _ensure_encoded(list lst):
    cdef:
        list result = []
    for x in lst:
        if isinstance(x, str):
            x = PyUnicode_AsUTF8String(x)
        elif not isinstance(x, bytes):
            x = str(x).encode("utf-8")

        result.append(x)
    return result


# common NA values
# no longer excluding inf representations
# '1.#INF','-1.#INF', '1.#INF000000',
STR_NA_VALUES = {
    "-1.#IND",
    "1.#QNAN",
    "1.#IND",
    "-1.#QNAN",
    "#N/A N/A",
    "#N/A",
    "N/A",
    "n/a",
    "NA",
    "<NA>",
    "#NA",
    "NULL",
    "null",
    "NaN",
    "-NaN",
    "nan",
    "-nan",
    "",
    "None",
}
_NA_VALUES = _ensure_encoded(list(STR_NA_VALUES))


def _maybe_upcast(
    arr, use_dtype_backend: bool = False, dtype_backend: str = "numpy"
):
    """Sets nullable dtypes or upcasts if nans are present.

    Upcast, if use_dtype_backend is false and nans are present so that the
    current dtype can not hold the na value. We use nullable dtypes if the
    flag is true for every array.

    Parameters
    ----------
    arr: ndarray
        Numpy array that is potentially being upcast.

    use_dtype_backend: bool, default False
        If true, we cast to the associated nullable dtypes.

    Returns
    -------
    The casted array.
    """
    if isinstance(arr.dtype, ExtensionDtype):
        # TODO: the docstring says arr is an ndarray, in which case this cannot
        #  be reached. Is that incorrect?
        return arr

    na_value = na_values[arr.dtype]

    if issubclass(arr.dtype.type, np.integer):
        mask = arr == na_value

        if use_dtype_backend:
            arr = IntegerArray(arr, mask)
        else:
            arr = arr.astype(float)
            np.putmask(arr, mask, np.nan)

    elif arr.dtype == np.bool_:
        mask = arr.view(np.uint8) == na_value

        if use_dtype_backend:
            arr = BooleanArray(arr, mask)
        else:
            arr = arr.astype(object)
            np.putmask(arr, mask, np.nan)

    elif issubclass(arr.dtype.type, float) or arr.dtype.type == np.float32:
        if use_dtype_backend:
            mask = np.isnan(arr)
            arr = FloatingArray(arr, mask)

    elif arr.dtype == np.object_:
        if use_dtype_backend:
            arr = StringDtype().construct_array_type()._from_sequence(arr)

    if use_dtype_backend and dtype_backend == "pyarrow":
        import pyarrow as pa
        if isinstance(arr, IntegerArray) and arr.isna().all():
            # use null instead of int64 in pyarrow
            arr = arr.to_numpy(na_value=None)
        arr = ArrowExtensionArray(pa.array(arr, from_pandas=True))

    return arr


# ----------------------------------------------------------------------
# Type conversions / inference support code


# -> tuple[ndarray[object], int]
cdef _string_box_utf8(parser_t *parser, int64_t col,
                      int64_t line_start, int64_t line_end,
                      bint na_filter, kh_str_starts_t *na_hashset,
                      const char *encoding_errors):
    cdef:
        int na_count = 0
        Py_ssize_t i, lines
        coliter_t it
        const char *word = NULL
        ndarray[object] result

        int ret = 0
        kh_strbox_t *table

        object pyval

        object NA = na_values[np.object_]
        khiter_t k

    table = kh_init_strbox()
    lines = line_end - line_start
    result = np.empty(lines, dtype=np.object_)
    coliter_setup(&it, parser, col, line_start)

    for i in range(lines):
        COLITER_NEXT(it, word)

        if na_filter:
            if kh_get_str_starts_item(na_hashset, word):
                # in the hash table
                na_count += 1
                result[i] = NA
                continue

        k = kh_get_strbox(table, word)

        # in the hash table
        if k != table.n_buckets:
            # this increments the refcount, but need to test
            pyval = <object>table.vals[k]
        else:
            # box it. new ref?
            pyval = PyUnicode_Decode(word, strlen(word), "utf-8", encoding_errors)

            k = kh_put_strbox(table, word, &ret)
            table.vals[k] = <PyObject *>pyval

        result[i] = pyval

    kh_destroy_strbox(table)

    return result, na_count


@cython.boundscheck(False)
cdef _categorical_convert(parser_t *parser, int64_t col,
                          int64_t line_start, int64_t line_end,
                          bint na_filter, kh_str_starts_t *na_hashset):
    "Convert column data into codes, categories"
    cdef:
        int na_count = 0
        Py_ssize_t i, lines
        coliter_t it
        const char *word = NULL

        int64_t NA = -1
        int64_t[::1] codes
        int64_t current_category = 0

        int ret = 0
        kh_str_t *table
        khiter_t k

    lines = line_end - line_start
    codes = np.empty(lines, dtype=np.int64)

    # factorize parsed values, creating a hash table
    # bytes -> category code
    with nogil:
        table = kh_init_str()
        coliter_setup(&it, parser, col, line_start)

        for i in range(lines):
            COLITER_NEXT(it, word)

            if na_filter:
                if kh_get_str_starts_item(na_hashset, word):
                    # is in NA values
                    na_count += 1
                    codes[i] = NA
                    continue

            k = kh_get_str(table, word)
            # not in the hash table
            if k == table.n_buckets:
                k = kh_put_str(table, word, &ret)
                table.vals[k] = current_category
                current_category += 1

            codes[i] = table.vals[k]

    # parse and box categories to python strings
    result = np.empty(table.n_occupied, dtype=np.object_)
    for k in range(table.n_buckets):
        if kh_exist_str(table, k):
            result[table.vals[k]] = PyUnicode_FromString(table.keys[k])

    kh_destroy_str(table)
    return np.asarray(codes), result, na_count


# -> ndarray[f'|S{width}']
cdef _to_fw_string(parser_t *parser, int64_t col, int64_t line_start,
                   int64_t line_end, int64_t width) noexcept:
    cdef:
        char *data
        ndarray result

    result = np.empty(line_end - line_start, dtype=f"|S{width}")
    data = <char*>result.data

    with nogil:
        _to_fw_string_nogil(parser, col, line_start, line_end, width, data)

    return result


cdef void _to_fw_string_nogil(parser_t *parser, int64_t col,
                              int64_t line_start, int64_t line_end,
                              size_t width, char *data) noexcept nogil:
    cdef:
        int64_t i
        coliter_t it
        const char *word = NULL

    coliter_setup(&it, parser, col, line_start)

    for i in range(line_end - line_start):
        COLITER_NEXT(it, word)
        strncpy(data, word, width)
        data += width


cdef:
    char* cinf = b"inf"
    char* cposinf = b"+inf"
    char* cneginf = b"-inf"

    char* cinfty = b"Infinity"
    char* cposinfty = b"+Infinity"
    char* cneginfty = b"-Infinity"


# -> tuple[ndarray[float64_t], int]  | tuple[None, None]
cdef _try_double(parser_t *parser, int64_t col,
                 int64_t line_start, int64_t line_end,
                 bint na_filter, kh_str_starts_t *na_hashset, object na_flist):
    cdef:
        int error, na_count = 0
        Py_ssize_t lines
        float64_t *data
        float64_t NA = na_values[np.float64]
        kh_float64_t *na_fset
        ndarray[float64_t] result
        bint use_na_flist = len(na_flist) > 0

    lines = line_end - line_start
    result = np.empty(lines, dtype=np.float64)
    data = <float64_t *>result.data
    na_fset = kset_float64_from_list(na_flist)
    with nogil:
        error = _try_double_nogil(parser, parser.double_converter,
                                  col, line_start, line_end,
                                  na_filter, na_hashset, use_na_flist,
                                  na_fset, NA, data, &na_count)

    kh_destroy_float64(na_fset)
    if error != 0:
        return None, None
    return result, na_count


cdef int _try_double_nogil(parser_t *parser,
                           float64_t (*double_converter)(
                               const char *, char **, char,
                               char, char, int, int *, int *) noexcept nogil,
                           int64_t col, int64_t line_start, int64_t line_end,
                           bint na_filter, kh_str_starts_t *na_hashset,
                           bint use_na_flist,
                           const kh_float64_t *na_flist,
                           float64_t NA, float64_t *data,
                           int *na_count) nogil:
    cdef:
        int error = 0,
        Py_ssize_t i, lines = line_end - line_start
        coliter_t it
        const char *word = NULL
        char *p_end
        khiter_t k64

    na_count[0] = 0
    coliter_setup(&it, parser, col, line_start)

    if na_filter:
        for i in range(lines):
            COLITER_NEXT(it, word)

            if kh_get_str_starts_item(na_hashset, word):
                # in the hash table
                na_count[0] += 1
                data[0] = NA
            else:
                data[0] = double_converter(word, &p_end, parser.decimal,
                                           parser.sci, parser.thousands,
                                           1, &error, NULL)
                if error != 0 or p_end == word or p_end[0]:
                    error = 0
                    if (strcasecmp(word, cinf) == 0 or
                            strcasecmp(word, cposinf) == 0 or
                            strcasecmp(word, cinfty) == 0 or
                            strcasecmp(word, cposinfty) == 0):
                        data[0] = INF
                    elif (strcasecmp(word, cneginf) == 0 or
                            strcasecmp(word, cneginfty) == 0):
                        data[0] = NEGINF
                    else:
                        return 1
                if use_na_flist:
                    k64 = kh_get_float64(na_flist, data[0])
                    if k64 != na_flist.n_buckets:
                        na_count[0] += 1
                        data[0] = NA
            data += 1
    else:
        for i in range(lines):
            COLITER_NEXT(it, word)
            data[0] = double_converter(word, &p_end, parser.decimal,
                                       parser.sci, parser.thousands,
                                       1, &error, NULL)
            if error != 0 or p_end == word or p_end[0]:
                error = 0
                if (strcasecmp(word, cinf) == 0 or
                        strcasecmp(word, cposinf) == 0 or
                        strcasecmp(word, cinfty) == 0 or
                        strcasecmp(word, cposinfty) == 0):
                    data[0] = INF
                elif (strcasecmp(word, cneginf) == 0 or
                        strcasecmp(word, cneginfty) == 0):
                    data[0] = NEGINF
                else:
                    return 1
            data += 1

    return 0


cdef _try_uint64(parser_t *parser, int64_t col,
                 int64_t line_start, int64_t line_end,
                 bint na_filter, kh_str_starts_t *na_hashset):
    cdef:
        int error
        Py_ssize_t lines
        coliter_t it
        uint64_t *data
        ndarray result
        uint_state state

    lines = line_end - line_start
    result = np.empty(lines, dtype=np.uint64)
    data = <uint64_t *>result.data

    uint_state_init(&state)
    coliter_setup(&it, parser, col, line_start)
    with nogil:
        error = _try_uint64_nogil(parser, col, line_start, line_end,
                                  na_filter, na_hashset, data, &state)
    if error != 0:
        if error == ERROR_OVERFLOW:
            # Can't get the word variable
            raise OverflowError("Overflow")
        return None

    if uint64_conflict(&state):
        raise ValueError("Cannot convert to numerical dtype")

    if state.seen_sint:
        raise OverflowError("Overflow")

    return result


cdef int _try_uint64_nogil(parser_t *parser, int64_t col,
                           int64_t line_start,
                           int64_t line_end, bint na_filter,
                           const kh_str_starts_t *na_hashset,
                           uint64_t *data, uint_state *state) nogil:
    cdef:
        int error
        Py_ssize_t i, lines = line_end - line_start
        coliter_t it
        const char *word = NULL

    coliter_setup(&it, parser, col, line_start)

    if na_filter:
        for i in range(lines):
            COLITER_NEXT(it, word)
            if kh_get_str_starts_item(na_hashset, word):
                # in the hash table
                state.seen_null = 1
                data[i] = 0
                continue

            data[i] = str_to_uint64(state, word, INT64_MAX, UINT64_MAX,
                                    &error, parser.thousands)
            if error != 0:
                return error
    else:
        for i in range(lines):
            COLITER_NEXT(it, word)
            data[i] = str_to_uint64(state, word, INT64_MAX, UINT64_MAX,
                                    &error, parser.thousands)
            if error != 0:
                return error

    return 0


cdef _try_int64(parser_t *parser, int64_t col,
                int64_t line_start, int64_t line_end,
                bint na_filter, kh_str_starts_t *na_hashset):
    cdef:
        int error, na_count = 0
        Py_ssize_t lines
        coliter_t it
        int64_t *data
        ndarray result
        int64_t NA = na_values[np.int64]

    lines = line_end - line_start
    result = np.empty(lines, dtype=np.int64)
    data = <int64_t *>result.data
    coliter_setup(&it, parser, col, line_start)
    with nogil:
        error = _try_int64_nogil(parser, col, line_start, line_end,
                                 na_filter, na_hashset, NA, data, &na_count)
    if error != 0:
        if error == ERROR_OVERFLOW:
            # Can't get the word variable
            raise OverflowError("Overflow")
        return None, None

    return result, na_count


cdef int _try_int64_nogil(parser_t *parser, int64_t col,
                          int64_t line_start,
                          int64_t line_end, bint na_filter,
                          const kh_str_starts_t *na_hashset, int64_t NA,
                          int64_t *data, int *na_count) nogil:
    cdef:
        int error
        Py_ssize_t i, lines = line_end - line_start
        coliter_t it
        const char *word = NULL

    na_count[0] = 0
    coliter_setup(&it, parser, col, line_start)

    if na_filter:
        for i in range(lines):
            COLITER_NEXT(it, word)
            if kh_get_str_starts_item(na_hashset, word):
                # in the hash table
                na_count[0] += 1
                data[i] = NA
                continue

            data[i] = str_to_int64(word, INT64_MIN, INT64_MAX,
                                   &error, parser.thousands)
            if error != 0:
                return error
    else:
        for i in range(lines):
            COLITER_NEXT(it, word)
            data[i] = str_to_int64(word, INT64_MIN, INT64_MAX,
                                   &error, parser.thousands)
            if error != 0:
                return error

    return 0


# -> tuple[ndarray[bool], int]
cdef _try_bool_flex(parser_t *parser, int64_t col,
                    int64_t line_start, int64_t line_end,
                    bint na_filter, const kh_str_starts_t *na_hashset,
                    const kh_str_starts_t *true_hashset,
                    const kh_str_starts_t *false_hashset):
    cdef:
        int error, na_count = 0
        Py_ssize_t lines
        uint8_t *data
        ndarray result
        uint8_t NA = na_values[np.bool_]

    lines = line_end - line_start
    result = np.empty(lines, dtype=np.uint8)
    data = <uint8_t *>result.data
    with nogil:
        error = _try_bool_flex_nogil(parser, col, line_start, line_end,
                                     na_filter, na_hashset, true_hashset,
                                     false_hashset, NA, data, &na_count)
    if error != 0:
        return None, None
    return result.view(np.bool_), na_count


cdef int _try_bool_flex_nogil(parser_t *parser, int64_t col,
                              int64_t line_start,
                              int64_t line_end, bint na_filter,
                              const kh_str_starts_t *na_hashset,
                              const kh_str_starts_t *true_hashset,
                              const kh_str_starts_t *false_hashset,
                              uint8_t NA, uint8_t *data,
                              int *na_count) nogil:
    cdef:
        int error = 0
        Py_ssize_t i, lines = line_end - line_start
        coliter_t it
        const char *word = NULL

    na_count[0] = 0
    coliter_setup(&it, parser, col, line_start)

    if na_filter:
        for i in range(lines):
            COLITER_NEXT(it, word)

            if kh_get_str_starts_item(na_hashset, word):
                # in the hash table
                na_count[0] += 1
                data[0] = NA
                data += 1
                continue

            if kh_get_str_starts_item(true_hashset, word):
                data[0] = 1
                data += 1
                continue
            if kh_get_str_starts_item(false_hashset, word):
                data[0] = 0
                data += 1
                continue

            error = to_boolean(word, data)
            if error != 0:
                return error
            data += 1
    else:
        for i in range(lines):
            COLITER_NEXT(it, word)

            if kh_get_str_starts_item(true_hashset, word):
                data[0] = 1
                data += 1
                continue

            if kh_get_str_starts_item(false_hashset, word):
                data[0] = 0
                data += 1
                continue

            error = to_boolean(word, data)
            if error != 0:
                return error
            data += 1

    return 0


cdef kh_str_starts_t* kset_from_list(list values) except NULL:
    # caller takes responsibility for freeing the hash table
    cdef:
        Py_ssize_t i
        kh_str_starts_t *table
        int ret = 0
        object val

    table = kh_init_str_starts()

    for i in range(len(values)):
        val = values[i]

        # None creeps in sometimes, which isn't possible here
        if not isinstance(val, bytes):
            kh_destroy_str_starts(table)
            raise ValueError("Must be all encoded bytes")

        kh_put_str_starts_item(table, PyBytes_AsString(val), &ret)

    if table.table.n_buckets <= 128:
        # Resize the hash table to make it almost empty, this
        # reduces amount of hash collisions on lookup thus
        # "key not in table" case is faster.
        # Note that this trades table memory footprint for lookup speed.
        kh_resize_str_starts(table, table.table.n_buckets * 8)

    return table


cdef kh_float64_t* kset_float64_from_list(values) except NULL:
    # caller takes responsibility for freeing the hash table
    cdef:
        kh_float64_t *table
        int ret = 0
        float64_t val
        object value

    table = kh_init_float64()

    for value in values:
        val = float(value)

        kh_put_float64(table, val, &ret)

    if table.n_buckets <= 128:
        # See reasoning in kset_from_list
        kh_resize_float64(table, table.n_buckets * 8)
    return table


cdef raise_parser_error(object base, parser_t *parser):
    cdef:
        object old_exc
        object exc_type
        PyObject *type
        PyObject *value
        PyObject *traceback

    if PyErr_Occurred():
        PyErr_Fetch(&type, &value, &traceback)
        Py_XDECREF(traceback)

        if value != NULL:
            old_exc = <object>value
            Py_XDECREF(value)

            # PyErr_Fetch only returned the error message in *value,
            # so the Exception class must be extracted from *type.
            if isinstance(old_exc, str):
                if type != NULL:
                    exc_type = <object>type
                else:
                    exc_type = ParserError

                Py_XDECREF(type)
                raise exc_type(old_exc)
            else:
                Py_XDECREF(type)
                raise old_exc

    message = f"{base}. C error: "
    if parser.error_msg != NULL:
        message += parser.error_msg.decode("utf-8")
    else:
        message += "no error message set"

    raise ParserError(message)


# ----------------------------------------------------------------------
# NA values
def _compute_na_values():
    int64info = np.iinfo(np.int64)
    int32info = np.iinfo(np.int32)
    int16info = np.iinfo(np.int16)
    int8info = np.iinfo(np.int8)
    uint64info = np.iinfo(np.uint64)
    uint32info = np.iinfo(np.uint32)
    uint16info = np.iinfo(np.uint16)
    uint8info = np.iinfo(np.uint8)
    na_values = {
        np.float32: np.nan,
        np.float64: np.nan,
        np.int64: int64info.min,
        np.int32: int32info.min,
        np.int16: int16info.min,
        np.int8: int8info.min,
        np.uint64: uint64info.max,
        np.uint32: uint32info.max,
        np.uint16: uint16info.max,
        np.uint8: uint8info.max,
        np.bool_: uint8info.max,
        np.object_: np.nan,
    }
    return na_values


na_values = _compute_na_values()

for k in list(na_values):
    na_values[np.dtype(k)] = na_values[k]


# -> ArrayLike
cdef _apply_converter(object f, parser_t *parser, int64_t col,
                      int64_t line_start, int64_t line_end):
    cdef:
        Py_ssize_t i, lines
        coliter_t it
        const char *word = NULL
        ndarray[object] result
        object val

    lines = line_end - line_start
    result = np.empty(lines, dtype=np.object_)

    coliter_setup(&it, parser, col, line_start)

    for i in range(lines):
        COLITER_NEXT(it, word)
        val = PyUnicode_FromString(word)
        result[i] = f(val)

    return lib.maybe_convert_objects(result)


cdef list _maybe_encode(list values):
    if values is None:
        return []
    return [x.encode("utf-8") if isinstance(x, str) else x for x in values]


def sanitize_objects(ndarray[object] values, set na_values) -> int:
    """
    Convert specified values, including the given set na_values to np.nan.

    Parameters
    ----------
    values : ndarray[object]
    na_values : set

    Returns
    -------
    na_count : int
    """
    cdef:
        Py_ssize_t i, n
        object val, onan
        Py_ssize_t na_count = 0
        dict memo = {}

    n = len(values)
    onan = np.nan

    for i in range(n):
        val = values[i]
        if val in na_values:
            values[i] = onan
            na_count += 1
        elif val in memo:
            values[i] = memo[val]
        else:
            memo[val] = val

    return na_count<|MERGE_RESOLUTION|>--- conflicted
+++ resolved
@@ -249,13 +249,8 @@
 
     void del_rd_source(void *src)
 
-<<<<<<< HEAD
-    void* buffer_rd_bytes(void *source, size_t nbytes, size_t *bytes_read,
-                          int *status, const char *encoding_errors) nogil
-=======
     char* buffer_rd_bytes(void *source, size_t nbytes,
                           size_t *bytes_read, int *status, const char *encoding_errors)
->>>>>>> fce77605
 
     void uint_state_init(uint_state *self)
     int uint64_conflict(uint_state *self)
