# Copyright (c) 2012, Lambda Foundry, Inc.
# See LICENSE for the license
from csv import (
    QUOTE_MINIMAL,
    QUOTE_NONE,
    QUOTE_NONNUMERIC,
)
from errno import ENOENT
import sys
import time
import warnings

from libc.stdlib cimport free
from libc.string cimport (
    strcasecmp,
    strlen,
    strncpy,
)

import cython
from cython import Py_ssize_t

from cpython.bytes cimport (
    PyBytes_AsString,
    PyBytes_FromString,
)
from cpython.exc cimport (
    PyErr_Fetch,
    PyErr_Occurred,
)
from cpython.object cimport PyObject
from cpython.ref cimport (
    Py_INCREF,
    Py_XDECREF,
)
from cpython.unicode cimport (
    PyUnicode_AsUTF8String,
    PyUnicode_Decode,
    PyUnicode_DecodeUTF8,
)


cdef extern from "Python.h":
    object PyUnicode_FromString(char *v)


import numpy as np

cimport numpy as cnp
from numpy cimport (
    float64_t,
    int64_t,
    ndarray,
    uint8_t,
    uint64_t,
)

cnp.import_array()

from pandas._libs cimport util
from pandas._libs.util cimport (
    INT64_MAX,
    INT64_MIN,
    UINT64_MAX,
)

import pandas._libs.lib as lib

from pandas._libs.khash cimport (
    kh_destroy_float64,
    kh_destroy_str,
    kh_destroy_str_starts,
    kh_destroy_strbox,
    kh_exist_str,
    kh_float64_t,
    kh_get_float64,
    kh_get_str,
    kh_get_str_starts_item,
    kh_get_strbox,
    kh_init_float64,
    kh_init_str,
    kh_init_str_starts,
    kh_init_strbox,
    kh_put_float64,
    kh_put_str,
    kh_put_str_starts_item,
    kh_put_strbox,
    kh_resize_float64,
    kh_resize_str_starts,
    kh_str_starts_t,
    kh_str_t,
    kh_strbox_t,
    khiter_t,
)
from pandas._libs.missing cimport C_NA

from pandas.errors import (
    EmptyDataError,
    ParserError,
    ParserWarning,
)

from pandas.core.dtypes.common import (
    is_bool_dtype,
    is_datetime64_dtype,
    is_extension_array_dtype,
    is_float_dtype,
    is_integer_dtype,
    is_object_dtype,
)
from pandas.core.dtypes.dtypes import CategoricalDtype

from pandas.core.arrays import (
    BooleanArray,
    FloatingArray,
    IntegerArray,
    StringArray,
)

cdef:
    float64_t INF = <float64_t>np.inf
    float64_t NEGINF = -INF
    int64_t DEFAULT_CHUNKSIZE = 256 * 1024


cdef extern from "headers/portable.h":
    # I *think* this is here so that strcasecmp is defined on Windows
    # so we don't get
    # `parsers.obj : error LNK2001: unresolved external symbol strcasecmp`
    # in Appveyor.
    # In a sane world, the `from libc.string cimport` above would fail
    # loudly.
    pass


cdef extern from "parser/tokenizer.h":

    ctypedef enum ParserState:
        START_RECORD
        START_FIELD
        ESCAPED_CHAR
        IN_FIELD
        IN_QUOTED_FIELD
        ESCAPE_IN_QUOTED_FIELD
        QUOTE_IN_QUOTED_FIELD
        EAT_CRNL
        EAT_CRNL_NOP
        EAT_WHITESPACE
        EAT_COMMENT
        EAT_LINE_COMMENT
        WHITESPACE_LINE
        SKIP_LINE
        FINISHED

    enum: ERROR_OVERFLOW

    ctypedef void* (*io_callback)(void *src, size_t nbytes, size_t *bytes_read,
                                  int *status, const char *encoding_errors)
    ctypedef int (*io_cleanup)(void *src)

    ctypedef struct parser_t:
        void *source
        io_callback cb_io
        io_cleanup cb_cleanup

        int64_t chunksize  # Number of bytes to prepare for each chunk
        char *data         # pointer to data to be processed
        int64_t datalen    # amount of data available
        int64_t datapos

        # where to write out tokenized data
        char *stream
        uint64_t stream_len
        uint64_t stream_cap

        # Store words in (potentially ragged) matrix for now, hmm
        char **words
        int64_t *word_starts  # where we are in the stream
        uint64_t words_len
        uint64_t words_cap
        uint64_t max_words_cap   # maximum word cap encountered

        char *pword_start        # pointer to stream start of current field
        int64_t word_start       # position start of current field

        int64_t *line_start      # position in words for start of line
        int64_t *line_fields     # Number of fields in each line
        uint64_t lines           # Number of lines observed
        uint64_t file_lines      # Number of lines observed (with bad/skipped)
        uint64_t lines_cap       # Vector capacity

        # Tokenizing stuff
        ParserState state
        int doublequote            # is " represented by ""? */
        char delimiter             # field separator */
        int delim_whitespace       # consume tabs / spaces instead
        char quotechar             # quote character */
        char escapechar            # escape character */
        char lineterminator
        int skipinitialspace       # ignore spaces following delimiter? */
        int quoting                # style of quoting to write */

        char commentchar
        int allow_embedded_newline

        int usecols

        int expected_fields
        int error_bad_lines
        int warn_bad_lines

        # floating point options
        char decimal
        char sci

        # thousands separator (comma, period)
        char thousands

        int header                  # Boolean: 1: has header, 0: no header
        int64_t header_start        # header row start
        uint64_t header_end         # header row end

        void *skipset
        PyObject *skipfunc
        int64_t skip_first_N_rows
        int64_t skipfooter
        # pick one, depending on whether the converter requires GIL
        float64_t (*double_converter)(const char *, char **,
                                      char, char, char,
                                      int, int *, int *) nogil

        #  error handling
        char *warn_msg
        char *error_msg

        int64_t skip_empty_lines

    ctypedef struct coliter_t:
        char **words
        int64_t *line_start
        int64_t col

    ctypedef struct uint_state:
        int seen_sint
        int seen_uint
        int seen_null

    void uint_state_init(uint_state *self)
    int uint64_conflict(uint_state *self)

    void coliter_setup(coliter_t *it, parser_t *parser,
                       int64_t i, int64_t start) nogil
    void COLITER_NEXT(coliter_t, const char *) nogil

    parser_t* parser_new()

    int parser_init(parser_t *self) nogil
    void parser_free(parser_t *self) nogil
    void parser_del(parser_t *self) nogil
    int parser_add_skiprow(parser_t *self, int64_t row)

    int parser_set_skipfirstnrows(parser_t *self, int64_t nrows)

    void parser_set_default_options(parser_t *self)

    int parser_consume_rows(parser_t *self, size_t nrows)

    int parser_trim_buffers(parser_t *self)

    int tokenize_all_rows(parser_t *self, const char *encoding_errors) nogil
    int tokenize_nrows(parser_t *self, size_t nrows, const char *encoding_errors) nogil

    int64_t str_to_int64(char *p_item, int64_t int_min,
                         int64_t int_max, int *error, char tsep) nogil
    uint64_t str_to_uint64(uint_state *state, char *p_item, int64_t int_max,
                           uint64_t uint_max, int *error, char tsep) nogil

    float64_t xstrtod(const char *p, char **q, char decimal,
                      char sci, char tsep, int skip_trailing,
                      int *error, int *maybe_int) nogil
    float64_t precise_xstrtod(const char *p, char **q, char decimal,
                              char sci, char tsep, int skip_trailing,
                              int *error, int *maybe_int) nogil
    float64_t round_trip(const char *p, char **q, char decimal,
                         char sci, char tsep, int skip_trailing,
                         int *error, int *maybe_int) nogil

    int to_boolean(const char *item, uint8_t *val) nogil


cdef extern from "parser/io.h":
    void *new_rd_source(object obj) except NULL

    int del_rd_source(void *src)

    void* buffer_rd_bytes(void *source, size_t nbytes,
                          size_t *bytes_read, int *status, const char *encoding_errors)


cdef class TextReader:
    """

    # source: StringIO or file object

    ..versionchange:: 1.2.0
        removed 'compression', 'memory_map', and 'encoding' argument.
        These arguments are outsourced to CParserWrapper.
        'source' has to be a file handle.
    """

    cdef:
        parser_t *parser
        object na_fvalues
        object true_values, false_values
        object handle
        object orig_header
        bint na_filter, keep_default_na, verbose, has_usecols, has_mi_columns
        bint mangle_dupe_cols, allow_leading_cols
        uint64_t parser_start  # this is modified after __init__
        list clocks
        const char *encoding_errors
        kh_str_starts_t *false_set
        kh_str_starts_t *true_set
        int64_t buffer_lines, skipfooter
        list dtype_cast_order  # list[np.dtype]
        list names   # can be None
        set noconvert  # set[int]

    cdef public:
<<<<<<< HEAD
        int64_t leading_cols, table_width, skipfooter, buffer_lines
        bint allow_leading_cols, mangle_dupe_cols, low_memory
        bint delim_whitespace
        bint use_nullable_dtypes
=======
        int64_t leading_cols, table_width
>>>>>>> f40e58cc
        object delimiter  # bytes or str
        object converters
        object na_values
        list header  # list[list[non-negative integers]]
        object index_col
        object skiprows
        object dtype
        object usecols
        set unnamed_cols  # set[str]

    def __cinit__(self, source,
                  delimiter=b',',  # bytes | str
                  header=0,
                  int64_t header_start=0,
                  uint64_t header_end=0,
                  index_col=None,
                  names=None,
                  tokenize_chunksize=DEFAULT_CHUNKSIZE,
                  bint delim_whitespace=False,
                  converters=None,
                  bint skipinitialspace=False,
                  escapechar=None,      # bytes | str
                  bint doublequote=True,
                  quotechar=b'"',
                  quoting=0,            # int
                  lineterminator=None,  # bytes | str
                  comment=None,
                  decimal=b'.',         # bytes | str
                  thousands=None,       # bytes | str
                  dtype=None,
                  usecols=None,
                  bint error_bad_lines=True,
                  bint warn_bad_lines=True,
                  bint na_filter=True,
                  na_values=None,
                  na_fvalues=None,
                  bint keep_default_na=True,
                  true_values=None,
                  false_values=None,
                  bint allow_leading_cols=True,
                  skiprows=None,
                  skipfooter=0,         # int64_t
                  bint verbose=False,
                  bint mangle_dupe_cols=True,
                  float_precision=None,
                  bint skip_blank_lines=True,
                  bint use_nullable_dtypes=False,
                  encoding_errors=b"strict"):

        # set encoding for native Python and C library
        if isinstance(encoding_errors, str):
            encoding_errors = encoding_errors.encode("utf-8")
        Py_INCREF(encoding_errors)
        self.encoding_errors = PyBytes_AsString(encoding_errors)

        self.parser = parser_new()
        self.parser.chunksize = tokenize_chunksize

        self.mangle_dupe_cols = mangle_dupe_cols

        # For timekeeping
        self.clocks = []

        self.parser.usecols = (usecols is not None)

        self._setup_parser_source(source)
        parser_set_default_options(self.parser)

        parser_init(self.parser)

        if delim_whitespace:
            self.parser.delim_whitespace = delim_whitespace
        else:
            if len(delimiter) > 1:
                raise ValueError('only length-1 separators excluded right now')
            self.parser.delimiter = ord(delimiter)

        # ----------------------------------------
        # parser options

        self.parser.doublequote = doublequote
        self.parser.skipinitialspace = skipinitialspace
        self.parser.skip_empty_lines = skip_blank_lines

        if lineterminator is not None:
            if len(lineterminator) != 1:
                raise ValueError('Only length-1 line terminators supported')
            self.parser.lineterminator = ord(lineterminator)

        if len(decimal) != 1:
            raise ValueError('Only length-1 decimal markers supported')
        self.parser.decimal = ord(decimal)

        if thousands is not None:
            if len(thousands) != 1:
                raise ValueError('Only length-1 thousands markers supported')
            self.parser.thousands = ord(thousands)

        if escapechar is not None:
            if len(escapechar) != 1:
                raise ValueError('Only length-1 escapes supported')
            self.parser.escapechar = ord(escapechar)

        self._set_quoting(quotechar, quoting)

        dtype_order = ['int64', 'float64', 'bool', 'object']
        if quoting == QUOTE_NONNUMERIC:
            # consistent with csv module semantics, cast all to float
            dtype_order = dtype_order[1:]
        self.dtype_cast_order = [np.dtype(x) for x in dtype_order]
        self.use_nullable_dtypes = use_nullable_dtypes

        if comment is not None:
            if len(comment) > 1:
                raise ValueError('Only length-1 comment characters supported')
            self.parser.commentchar = ord(comment)

        # error handling of bad lines
        self.parser.error_bad_lines = int(error_bad_lines)
        self.parser.warn_bad_lines = int(warn_bad_lines)

        self.skiprows = skiprows
        if skiprows is not None:
            self._make_skiprow_set()

        self.skipfooter = skipfooter

        # suboptimal
        if usecols is not None:
            self.has_usecols = 1
            # GH-20558, validate usecols at higher level and only pass clean
            # usecols into TextReader.
            self.usecols = usecols

        # XXX
        if skipfooter > 0:
            self.parser.error_bad_lines = 0
            self.parser.warn_bad_lines = 0

        self.delimiter = delimiter

        self.na_values = na_values
        if na_fvalues is None:
            na_fvalues = set()
        self.na_fvalues = na_fvalues

        self.true_values = _maybe_encode(true_values) + _true_values
        self.false_values = _maybe_encode(false_values) + _false_values

        self.true_set = kset_from_list(self.true_values)
        self.false_set = kset_from_list(self.false_values)

        self.keep_default_na = keep_default_na
        self.converters = converters
        self.na_filter = na_filter

        self.verbose = verbose

        if float_precision == "round_trip":
            # see gh-15140
            self.parser.double_converter = round_trip
        elif float_precision == "legacy":
            self.parser.double_converter = xstrtod
        elif float_precision == "high" or float_precision is None:
            self.parser.double_converter = precise_xstrtod
        else:
            raise ValueError(f'Unrecognized float_precision option: '
                             f'{float_precision}')

        # Caller is responsible for ensuring we have one of
        # - None
        # - DtypeObj
        # - dict[Any, DtypeObj]
        self.dtype = dtype

        # XXX
        self.noconvert = set()

        self.index_col = index_col

        # ----------------------------------------
        # header stuff

        self.allow_leading_cols = allow_leading_cols
        self.leading_cols = 0  # updated in _get_header

        # TODO: no header vs. header is not the first row
        self.has_mi_columns = 0
        self.orig_header = header
        if header is None:
            # sentinel value
            self.parser.header_start = -1
            self.parser.header_end = -1
            self.parser.header = -1
            self.parser_start = 0
            prelim_header = []
        else:
            if isinstance(header, list):
                if len(header) > 1:
                    # need to artificially skip the final line
                    # which is still a header line
                    header = list(header)
                    header.append(header[-1] + 1)
                    self.parser.header_end = header[-1]
                    self.has_mi_columns = 1
                else:
                    self.parser.header_end = header[0]

                self.parser_start = header[-1] + 1
                self.parser.header_start = header[0]
                self.parser.header = header[0]
                prelim_header = header
            else:
                self.parser.header_start = header
                self.parser.header_end = header
                self.parser_start = header + 1
                self.parser.header = header
                prelim_header = [header]

        self.names = names
        header, table_width, unnamed_cols = self._get_header(prelim_header)
        # header, table_width, and unnamed_cols are set here, never changed
        self.header = header
        self.table_width = table_width
        self.unnamed_cols = unnamed_cols

        if not self.table_width:
            raise EmptyDataError("No columns to parse from file")

        # Compute buffer_lines as function of table width.
        heuristic = 2**20 // self.table_width
        self.buffer_lines = 1
        while self.buffer_lines * 2 < heuristic:
            self.buffer_lines *= 2

    def __init__(self, *args, **kwargs):
        pass

    def __dealloc__(self):
        self.close()
        parser_del(self.parser)

    def close(self) -> None:
        # also preemptively free all allocated memory
        parser_free(self.parser)
        if self.true_set:
            kh_destroy_str_starts(self.true_set)
            self.true_set = NULL
        if self.false_set:
            kh_destroy_str_starts(self.false_set)
            self.false_set = NULL

    def set_error_bad_lines(self, int status) -> None:
        self.parser.error_bad_lines = status

    def _set_quoting(self, quote_char: str | bytes | None, quoting: int):
        if not isinstance(quoting, int):
            raise TypeError('"quoting" must be an integer')

        if not QUOTE_MINIMAL <= quoting <= QUOTE_NONE:
            raise TypeError('bad "quoting" value')

        if not isinstance(quote_char, (str, bytes)) and quote_char is not None:
            dtype = type(quote_char).__name__
            raise TypeError(f'"quotechar" must be string, not {dtype}')

        if quote_char is None or quote_char == '':
            if quoting != QUOTE_NONE:
                raise TypeError("quotechar must be set if quoting enabled")
            self.parser.quoting = quoting
            self.parser.quotechar = -1
        elif len(quote_char) > 1:  # 0-len case handled earlier
            raise TypeError('"quotechar" must be a 1-character string')
        else:
            self.parser.quoting = quoting
            self.parser.quotechar = ord(quote_char)

    cdef _make_skiprow_set(self):
        if util.is_integer_object(self.skiprows):
            parser_set_skipfirstnrows(self.parser, self.skiprows)
        elif not callable(self.skiprows):
            for i in self.skiprows:
                parser_add_skiprow(self.parser, i)
        else:
            self.parser.skipfunc = <PyObject *>self.skiprows

    cdef _setup_parser_source(self, source):
        cdef:
            void *ptr

        if not hasattr(source, "read"):
            raise IOError(f'Expected file path name or file-like object, '
                          f'got {type(source)} type')

        ptr = new_rd_source(source)
        self.parser.source = ptr
        self.parser.cb_io = &buffer_rd_bytes
        self.parser.cb_cleanup = &del_rd_source

    cdef _get_header(self, list prelim_header):
        # header is now a list of lists, so field_count should use header[0]
        #
        # modifies:
        #   self.parser attributes
        #   self.parser_start
        #   self.leading_cols

        cdef:
            Py_ssize_t i, start, field_count, passed_count, unnamed_count, level
            char *word
            str name, old_name
            uint64_t hr, data_line = 0
            list header = []
            set unnamed_cols = set()

        if self.parser.header_start >= 0:

            # Header is in the file
            for level, hr in enumerate(prelim_header):

                this_header = []

                if self.parser.lines < hr + 1:
                    self._tokenize_rows(hr + 2)

                if self.parser.lines == 0:
                    field_count = 0
                    start = self.parser.line_start[0]

                # e.g., if header=3 and file only has 2 lines
                elif (self.parser.lines < hr + 1
                      and not isinstance(self.orig_header, list)) or (
                          self.parser.lines < hr):
                    msg = self.orig_header
                    if isinstance(msg, list):
                        joined = ','.join(str(m) for m in msg)
                        msg = f"[{joined}], len of {len(msg)},"
                    raise ParserError(
                        f'Passed header={msg} but only '
                        f'{self.parser.lines} lines in file')

                else:
                    field_count = self.parser.line_fields[hr]
                    start = self.parser.line_start[hr]

                counts = {}
                unnamed_count = 0

                for i in range(field_count):
                    word = self.parser.words[start + i]

                    name = PyUnicode_DecodeUTF8(word, strlen(word),
                                                self.encoding_errors)

                    # We use this later when collecting placeholder names.
                    old_name = name

                    if name == '':
                        if self.has_mi_columns:
                            name = f'Unnamed: {i}_level_{level}'
                        else:
                            name = f'Unnamed: {i}'
                        unnamed_count += 1

                    count = counts.get(name, 0)

                    if not self.has_mi_columns and self.mangle_dupe_cols:
                        while count > 0:
                            counts[name] = count + 1
                            name = f'{name}.{count}'
                            count = counts.get(name, 0)

                    if old_name == '':
                        unnamed_cols.add(name)

                    this_header.append(name)
                    counts[name] = count + 1

                if self.has_mi_columns:

                    # If we have grabbed an extra line, but it's not in our
                    # format, save in the buffer, and create an blank extra
                    # line for the rest of the parsing code.
                    if hr == prelim_header[-1]:
                        lc = len(this_header)
                        ic = (len(self.index_col) if self.index_col
                              is not None else 0)

                        # if wrong number of blanks or no index, not our format
                        if (lc != unnamed_count and lc - ic > unnamed_count) or ic == 0:
                            hr -= 1
                            self.parser_start -= 1
                            this_header = [None] * lc

                data_line = hr + 1
                header.append(this_header)

            if self.names is not None:
                header = [self.names]

        elif self.names is not None:
            # Enforce this unless usecols
            if not self.has_usecols:
                self.parser.expected_fields = len(self.names)

            # Names passed
            if self.parser.lines < 1:
                self._tokenize_rows(1)

            header = [self.names]

            if self.parser.lines < 1:
                field_count = len(header[0])
            else:
                field_count = self.parser.line_fields[data_line]
        else:
            # No header passed nor to be found in the file
            if self.parser.lines < 1:
                self._tokenize_rows(1)

            return None, self.parser.line_fields[0], unnamed_cols

        # Corner case, not enough lines in the file
        if self.parser.lines < data_line + 1:
            field_count = len(header[0])
        else:  # not self.has_usecols:

            field_count = self.parser.line_fields[data_line]

            # #2981
            if self.names is not None:
                field_count = max(field_count, len(self.names))

            passed_count = len(header[0])

            if (self.has_usecols and self.allow_leading_cols and
                    not callable(self.usecols)):
                nuse = len(self.usecols)
                if nuse == passed_count:
                    self.leading_cols = 0
                elif self.names is None and nuse < passed_count:
                    self.leading_cols = field_count - passed_count
                elif passed_count != field_count:
                    raise ValueError('Number of passed names did not match number of '
                                     'header fields in the file')
            # oh boy, #2442, #2981
            elif self.allow_leading_cols and passed_count < field_count:
                self.leading_cols = field_count - passed_count

        return header, field_count, unnamed_cols

    def read(self, rows: int | None = None) -> dict[int, "ArrayLike"]:
        """
        rows=None --> read all rows
        """
        # Don't care about memory usage
        columns = self._read_rows(rows, 1)

        return columns

    def read_low_memory(self, rows: int | None)-> list[dict[int, "ArrayLike"]]:
        """
        rows=None --> read all rows
        """
        # Conserve intermediate space
        # Caller is responsible for concatenating chunks,
        #  see c_parser_wrapper._concatenate_chunks
        cdef:
            size_t rows_read = 0
            list chunks = []

        if rows is None:
            while True:
                try:
                    chunk = self._read_rows(self.buffer_lines, 0)
                    if len(chunk) == 0:
                        break
                except StopIteration:
                    break
                else:
                    chunks.append(chunk)
        else:
            while rows_read < rows:
                try:
                    crows = min(self.buffer_lines, rows - rows_read)

                    chunk = self._read_rows(crows, 0)
                    if len(chunk) == 0:
                        break

                    rows_read += len(list(chunk.values())[0])
                except StopIteration:
                    break
                else:
                    chunks.append(chunk)

        parser_trim_buffers(self.parser)

        if len(chunks) == 0:
            raise StopIteration

        return chunks

    cdef _tokenize_rows(self, size_t nrows):
        cdef:
            int status

        with nogil:
            status = tokenize_nrows(self.parser, nrows, self.encoding_errors)

        if self.parser.warn_msg != NULL:
            print(self.parser.warn_msg, file=sys.stderr)
            free(self.parser.warn_msg)
            self.parser.warn_msg = NULL

        if status < 0:
            raise_parser_error('Error tokenizing data', self.parser)

    #  -> dict[int, "ArrayLike"]
    cdef _read_rows(self, rows, bint trim):
        cdef:
            int64_t buffered_lines
            int64_t irows, footer = 0

        self._start_clock()

        if rows is not None:
            irows = rows
            buffered_lines = self.parser.lines - self.parser_start
            if buffered_lines < irows:
                self._tokenize_rows(irows - buffered_lines)

            if self.skipfooter > 0:
                raise ValueError('skipfooter can only be used to read '
                                 'the whole file')
        else:
            with nogil:
                status = tokenize_all_rows(self.parser, self.encoding_errors)

            if self.parser.warn_msg != NULL:
                print(self.parser.warn_msg, file=sys.stderr)
                free(self.parser.warn_msg)
                self.parser.warn_msg = NULL

            if status < 0:
                raise_parser_error('Error tokenizing data', self.parser)
            footer = self.skipfooter

        if self.parser_start >= self.parser.lines:
            raise StopIteration
        self._end_clock('Tokenization')

        self._start_clock()
        columns = self._convert_column_data(rows=rows,
                                            footer=footer,
                                            upcast_na=True)
        self._end_clock('Type conversion')
        self._start_clock()
        if len(columns) > 0:
            rows_read = len(list(columns.values())[0])
            # trim
            parser_consume_rows(self.parser, rows_read)
            if trim:
                parser_trim_buffers(self.parser)
            self.parser_start -= rows_read

        self._end_clock('Parser memory cleanup')

        return columns

    cdef _start_clock(self):
        self.clocks.append(time.time())

    cdef _end_clock(self, str what):
        if self.verbose:
            elapsed = time.time() - self.clocks.pop(-1)
            print(f'{what} took: {elapsed * 1000:.2f} ms')

    def set_noconvert(self, i: int) -> None:
        self.noconvert.add(i)

    def remove_noconvert(self, i: int) -> None:
        self.noconvert.remove(i)

    # TODO: upcast_na only ever False, footer never passed
    def _convert_column_data(
        self, rows: int | None = None, upcast_na: bool = False, footer: int = 0
    ) -> dict[int, "ArrayLike"]:
        cdef:
            int64_t i
            int nused
            kh_str_starts_t *na_hashset = NULL
            int64_t start, end
            object name, na_flist, col_dtype = None
            bint na_filter = 0
            int64_t num_cols
            dict result

        start = self.parser_start

        if rows is None:
            end = self.parser.lines
        else:
            end = min(start + rows, self.parser.lines)

        # FIXME: dont leave commented-out
        # # skip footer
        # if footer > 0:
        #     end -= footer

        num_cols = -1
        # Py_ssize_t cast prevents build warning
        for i in range(<Py_ssize_t>self.parser.lines):
            num_cols = (num_cols < self.parser.line_fields[i]) * \
                self.parser.line_fields[i] + \
                (num_cols >= self.parser.line_fields[i]) * num_cols

        if self.table_width - self.leading_cols > num_cols:
            raise ParserError(f"Too many columns specified: expected "
                              f"{self.table_width - self.leading_cols} "
                              f"and found {num_cols}")

        results = {}
        nused = 0
        for i in range(self.table_width):
            if i < self.leading_cols:
                # Pass through leading columns always
                name = i
            elif (self.usecols and not callable(self.usecols) and
                    nused == len(self.usecols)):
                # Once we've gathered all requested columns, stop. GH5766
                break
            else:
                name = self._get_column_name(i, nused)
                usecols = set()
                if callable(self.usecols):
                    if self.usecols(name):
                        usecols = {i}
                else:
                    usecols = self.usecols
                if self.has_usecols and not (i in usecols or
                                             name in usecols):
                    continue
                nused += 1

            conv = self._get_converter(i, name)

            col_dtype = None
            if self.dtype is not None:
                if isinstance(self.dtype, dict):
                    if name in self.dtype:
                        col_dtype = self.dtype[name]
                    elif i in self.dtype:
                        col_dtype = self.dtype[i]
                else:
                    if self.dtype.names:
                        # structured array
                        col_dtype = np.dtype(self.dtype.descr[i][1])
                    else:
                        col_dtype = self.dtype

            if conv:
                if col_dtype is not None:
                    warnings.warn((f"Both a converter and dtype were specified "
                                   f"for column {name} - only the converter will "
                                   f"be used"), ParserWarning,
                                  stacklevel=5)
                results[i] = _apply_converter(conv, self.parser, i, start, end)
                continue

            # Collect the list of NaN values associated with the column.
            # If we aren't supposed to do that, or none are collected,
            # we set `na_filter` to `0` (`1` otherwise).
            na_flist = set()

            if self.na_filter:
                na_list, na_flist = self._get_na_list(i, name)
                if na_list is None:
                    na_filter = 0
                else:
                    na_filter = 1
                    na_hashset = kset_from_list(na_list)
            else:
                na_filter = 0

            # Attempt to parse tokens and infer dtype of the column.
            # Should return as the desired dtype (inferred or specified).
            try:
                col_res, na_count = self._convert_tokens(
                    i, start, end, name, na_filter, na_hashset,
                    na_flist, col_dtype)
            finally:
                # gh-21353
                #
                # Cleanup the NaN hash that we generated
                # to avoid memory leaks.
                if na_filter:
                    self._free_na_set(na_hashset)

            # don't try to upcast EAs
            try_upcast = upcast_na and na_count > 0
            if try_upcast and not is_extension_array_dtype(col_dtype):
                col_res = _maybe_upcast(col_res, self.use_nullable_dtypes)

            if col_res is None:
                raise ParserError(f'Unable to parse column {i}')

            results[i] = col_res

        self.parser_start += end - start

        return results

    # -> tuple["ArrayLike", int]:
    cdef inline _convert_tokens(self, Py_ssize_t i, int start, int end,
                                object name, bint na_filter,
                                kh_str_starts_t *na_hashset,
                                object na_flist, object col_dtype):

        if col_dtype is not None:
            col_res, na_count = self._convert_with_dtype(
                col_dtype, i, start, end, na_filter,
                1, na_hashset, na_flist)

            # Fallback on the parse (e.g. we requested int dtype,
            # but its actually a float).
            if col_res is not None:
                return col_res, na_count

        if i in self.noconvert:
            return self._string_convert(i, start, end, na_filter, na_hashset)
        else:
            col_res = None
            for dt in self.dtype_cast_order:
                try:
                    col_res, na_count = self._convert_with_dtype(
                        dt, i, start, end, na_filter, 0, na_hashset, na_flist)
                except ValueError:
                    # This error is raised from trying to convert to uint64,
                    # and we discover that we cannot convert to any numerical
                    # dtype successfully. As a result, we leave the data
                    # column AS IS with object dtype.
                    col_res, na_count = self._convert_with_dtype(
                        np.dtype('object'), i, start, end, 0,
                        0, na_hashset, na_flist)
                except OverflowError:
                    col_res, na_count = self._convert_with_dtype(
                        np.dtype('object'), i, start, end, na_filter,
                        0, na_hashset, na_flist)

                if col_res is not None:
                    break

        # we had a fallback parse on the dtype, so now try to cast
        # only allow safe casts, eg. with a nan you cannot safely cast to int
        if col_res is not None and col_dtype is not None:
            try:
                col_res = col_res.astype(col_dtype, casting='safe')
            except TypeError:

                # float -> int conversions can fail the above
                # even with no nans
                col_res_orig = col_res
                col_res = col_res.astype(col_dtype)
                if (col_res != col_res_orig).any():
                    raise ValueError(
                        f"cannot safely convert passed user dtype of "
                        f"{col_dtype} for {col_res_orig.dtype.name} dtyped data in "
                        f"column {i}")

        return col_res, na_count

    cdef _convert_with_dtype(self, object dtype, Py_ssize_t i,
                             int64_t start, int64_t end,
                             bint na_filter,
                             bint user_dtype,
                             kh_str_starts_t *na_hashset,
                             object na_flist):
        if isinstance(dtype, CategoricalDtype):
            # TODO: I suspect that _categorical_convert could be
            # optimized when dtype is an instance of CategoricalDtype
            codes, cats, na_count = _categorical_convert(
                self.parser, i, start, end, na_filter, na_hashset)

            # Method accepts list of strings, not encoded ones.
            true_values = [x.decode() for x in self.true_values]
            array_type = dtype.construct_array_type()
            cat = array_type._from_inferred_categories(
                cats, codes, dtype, true_values=true_values)
            return cat, na_count

        elif is_extension_array_dtype(dtype):
            result, na_count = self._string_convert(i, start, end, na_filter,
                                                    na_hashset)

            array_type = dtype.construct_array_type()
            try:
                # use _from_sequence_of_strings if the class defines it
                if is_bool_dtype(dtype):
                    true_values = [x.decode() for x in self.true_values]
                    false_values = [x.decode() for x in self.false_values]
                    result = array_type._from_sequence_of_strings(
                        result, dtype=dtype, true_values=true_values,
                        false_values=false_values)
                else:
                    result = array_type._from_sequence_of_strings(result, dtype=dtype)
            except NotImplementedError:
                raise NotImplementedError(
                    f"Extension Array: {array_type} must implement "
                    f"_from_sequence_of_strings in order "
                    f"to be used in parser methods")

            return result, na_count

        elif is_integer_dtype(dtype):
            try:
                result, na_count = _try_int64(self.parser, i, start,
                                              end, na_filter, na_hashset)
                if user_dtype and na_count is not None:
                    if na_count > 0:
                        raise ValueError(f"Integer column has NA values in column {i}")
            except OverflowError:
                result = _try_uint64(self.parser, i, start, end,
                                     na_filter, na_hashset)
                na_count = 0

            if result is not None and dtype != 'int64':
                result = result.astype(dtype)

            return result, na_count

        elif is_float_dtype(dtype):
            result, na_count = _try_double(self.parser, i, start, end,
                                           na_filter, na_hashset, na_flist)

            if result is not None and dtype != 'float64':
                result = result.astype(dtype)
            return result, na_count
        elif is_bool_dtype(dtype):
            result, na_count = _try_bool_flex(self.parser, i, start, end,
                                              na_filter, na_hashset,
                                              self.true_set, self.false_set)
            if user_dtype and na_count is not None:
                if na_count > 0:
                    raise ValueError(f"Bool column has NA values in column {i}")
            return result, na_count

        elif dtype.kind == 'S':
            # TODO: na handling
            width = dtype.itemsize
            if width > 0:
                result = _to_fw_string(self.parser, i, start, end, width)
                return result, 0

            # treat as a regular string parsing
            return self._string_convert(i, start, end, na_filter,
                                        na_hashset)
        elif dtype.kind == 'U':
            width = dtype.itemsize
            if width > 0:
                raise TypeError(f"the dtype {dtype} is not supported for parsing")

            # unicode variable width
            return self._string_convert(i, start, end, na_filter,
                                        na_hashset)
        elif is_object_dtype(dtype):
            return self._string_convert(i, start, end, na_filter,
                                        na_hashset)
        elif is_datetime64_dtype(dtype):
            raise TypeError(f"the dtype {dtype} is not supported "
                            f"for parsing, pass this column "
                            f"using parse_dates instead")
        else:
            raise TypeError(f"the dtype {dtype} is not supported for parsing")

    # -> tuple[ndarray[object], int]
    cdef _string_convert(self, Py_ssize_t i, int64_t start, int64_t end,
                         bint na_filter, kh_str_starts_t *na_hashset):

        return _string_box_utf8(self.parser, i, start, end, na_filter,
                                na_hashset, self.encoding_errors)

    def _get_converter(self, i: int, name):
        if self.converters is None:
            return None

        if name is not None and name in self.converters:
            return self.converters[name]

        # Converter for position, if any
        return self.converters.get(i)

    cdef _get_na_list(self, Py_ssize_t i, name):
        # Note: updates self.na_values, self.na_fvalues
        if self.na_values is None:
            return None, set()

        if isinstance(self.na_values, dict):
            key = None
            values = None

            if name is not None and name in self.na_values:
                key = name
            elif i in self.na_values:
                key = i
            else:  # No na_values provided for this column.
                if self.keep_default_na:
                    return _NA_VALUES, set()

                return list(), set()

            values = self.na_values[key]
            if values is not None and not isinstance(values, list):
                values = list(values)

            fvalues = self.na_fvalues[key]
            if fvalues is not None and not isinstance(fvalues, set):
                fvalues = set(fvalues)

            return _ensure_encoded(values), fvalues
        else:
            if not isinstance(self.na_values, list):
                self.na_values = list(self.na_values)
            if not isinstance(self.na_fvalues, set):
                self.na_fvalues = set(self.na_fvalues)

            return _ensure_encoded(self.na_values), self.na_fvalues

    cdef _free_na_set(self, kh_str_starts_t *table):
        kh_destroy_str_starts(table)

    cdef _get_column_name(self, Py_ssize_t i, Py_ssize_t nused):
        cdef int64_t j
        if self.has_usecols and self.names is not None:
            if (not callable(self.usecols) and
                    len(self.names) == len(self.usecols)):
                return self.names[nused]
            else:
                return self.names[i - self.leading_cols]
        else:
            if self.header is not None:
                j = i - self.leading_cols
                # generate extra (bogus) headers if there are more columns than headers
                if j >= len(self.header[0]):
                    return j
                else:
                    return self.header[0][j]
            else:
                return None


cdef:
    object _true_values = [b'True', b'TRUE', b'true']
    object _false_values = [b'False', b'FALSE', b'false']


def _ensure_encoded(list lst):
    cdef:
        list result = []
    for x in lst:
        if isinstance(x, str):
            x = PyUnicode_AsUTF8String(x)
        elif not isinstance(x, bytes):
            x = str(x).encode('utf-8')

        result.append(x)
    return result


# common NA values
# no longer excluding inf representations
# '1.#INF','-1.#INF', '1.#INF000000',
STR_NA_VALUES = {
    "-1.#IND",
    "1.#QNAN",
    "1.#IND",
    "-1.#QNAN",
    "#N/A N/A",
    "#N/A",
    "N/A",
    "n/a",
    "NA",
    "<NA>",
    "#NA",
    "NULL",
    "null",
    "NaN",
    "-NaN",
    "nan",
    "-nan",
    "",
}
_NA_VALUES = _ensure_encoded(list(STR_NA_VALUES))


def _maybe_upcast(arr, use_nullable_dtypes=False):
    """
    Tries to upcast null values or use nullable dtypes if set to True.


    Parameters
    ----------
    arr : ndarray
        Array to upcast.
    use_nullable_dtypes: bool, default False
        Whether to use nullable datatypes instead of upcasting.
        If true, then:
            - int w/ NaN -> IntegerArray
            - bool w/ NaN -> BooleanArray
            - float w/NaN -> FloatingArray
            - object(strings) w/NaN -> StringArray

    """
    na_value = na_values[arr.dtype]
    if issubclass(arr.dtype.type, np.integer):
        mask = arr == na_value
        if use_nullable_dtypes:
            # only convert to integer array if not all NAN
            if not mask.all():
                arr = IntegerArray(arr, mask)
            else:
                arr = arr.astype(float)
                arr = FloatingArray(arr, mask)
        else:
            arr = arr.astype(float)
            np.putmask(arr, mask, np.nan)
    elif arr.dtype == np.bool_:
        mask = arr.view(np.uint8) == na_value
        if use_nullable_dtypes:
            arr = BooleanArray(arr, mask)
        else:
            arr = arr.astype(object)
            np.putmask(arr, mask, np.nan)
    elif use_nullable_dtypes and arr.dtype == np.float64:
        mask = np.isnan(arr)
        arr = FloatingArray(arr, mask)
    elif use_nullable_dtypes and arr.dtype == np.object_:
        # Maybe convert StringArray & catch error for non-strings
        try:
            arr = StringArray(arr)
        except ValueError as e:
            pass

    return arr


# ----------------------------------------------------------------------
# Type conversions / inference support code


# -> tuple[ndarray[object], int]
cdef _string_box_utf8(parser_t *parser, int64_t col,
                      int64_t line_start, int64_t line_end,
                      bint na_filter, kh_str_starts_t *na_hashset,
                      const char *encoding_errors):
    cdef:
        int error, na_count = 0
        Py_ssize_t i, lines
        coliter_t it
        const char *word = NULL
        ndarray[object] result

        int ret = 0
        kh_strbox_t *table

        object pyval

        object NA = na_values[np.object_]
        khiter_t k

    table = kh_init_strbox()
    lines = line_end - line_start
    result = np.empty(lines, dtype=np.object_)
    coliter_setup(&it, parser, col, line_start)

    for i in range(lines):
        COLITER_NEXT(it, word)

        if na_filter:
            if kh_get_str_starts_item(na_hashset, word):
                # in the hash table
                na_count += 1
                result[i] = NA
                continue

        k = kh_get_strbox(table, word)

        # in the hash table
        if k != table.n_buckets:
            # this increments the refcount, but need to test
            pyval = <object>table.vals[k]
        else:
            # box it. new ref?
            pyval = PyUnicode_Decode(word, strlen(word), "utf-8", encoding_errors)

            k = kh_put_strbox(table, word, &ret)
            table.vals[k] = <PyObject *>pyval

        result[i] = pyval

    kh_destroy_strbox(table)

    return result, na_count


@cython.boundscheck(False)
cdef _categorical_convert(parser_t *parser, int64_t col,
                          int64_t line_start, int64_t line_end,
                          bint na_filter, kh_str_starts_t *na_hashset):
    "Convert column data into codes, categories"
    cdef:
        int na_count = 0
        Py_ssize_t i, size, lines
        coliter_t it
        const char *word = NULL

        int64_t NA = -1
        int64_t[:] codes
        int64_t current_category = 0

        char *errors = "strict"

        int ret = 0
        kh_str_t *table
        khiter_t k

    lines = line_end - line_start
    codes = np.empty(lines, dtype=np.int64)

    # factorize parsed values, creating a hash table
    # bytes -> category code
    with nogil:
        table = kh_init_str()
        coliter_setup(&it, parser, col, line_start)

        for i in range(lines):
            COLITER_NEXT(it, word)

            if na_filter:
                if kh_get_str_starts_item(na_hashset, word):
                # is in NA values
                    na_count += 1
                    codes[i] = NA
                    continue

            k = kh_get_str(table, word)
            # not in the hash table
            if k == table.n_buckets:
                k = kh_put_str(table, word, &ret)
                table.vals[k] = current_category
                current_category += 1

            codes[i] = table.vals[k]

    # parse and box categories to python strings
    result = np.empty(table.n_occupied, dtype=np.object_)
    for k in range(table.n_buckets):
        if kh_exist_str(table, k):
            result[table.vals[k]] = PyUnicode_FromString(table.keys[k])

    kh_destroy_str(table)
    return np.asarray(codes), result, na_count


# -> ndarray[f'|S{width}']
cdef _to_fw_string(parser_t *parser, int64_t col, int64_t line_start,
                   int64_t line_end, int64_t width):
    cdef:
        char *data
        ndarray result

    result = np.empty(line_end - line_start, dtype=f'|S{width}')
    data = <char*>result.data

    with nogil:
        _to_fw_string_nogil(parser, col, line_start, line_end, width, data)

    return result


cdef inline void _to_fw_string_nogil(parser_t *parser, int64_t col,
                                     int64_t line_start, int64_t line_end,
                                     size_t width, char *data) nogil:
    cdef:
        int64_t i
        coliter_t it
        const char *word = NULL

    coliter_setup(&it, parser, col, line_start)

    for i in range(line_end - line_start):
        COLITER_NEXT(it, word)
        strncpy(data, word, width)
        data += width


cdef:
    char* cinf = b'inf'
    char* cposinf = b'+inf'
    char* cneginf = b'-inf'

    char* cinfty = b'Infinity'
    char* cposinfty = b'+Infinity'
    char* cneginfty = b'-Infinity'


# -> tuple[ndarray[float64_t], int]  | tuple[None, None]
cdef _try_double(parser_t *parser, int64_t col,
                 int64_t line_start, int64_t line_end,
                 bint na_filter, kh_str_starts_t *na_hashset, object na_flist):
    cdef:
        int error, na_count = 0
        Py_ssize_t lines
        float64_t *data
        float64_t NA = na_values[np.float64]
        kh_float64_t *na_fset
        ndarray[float64_t] result
        bint use_na_flist = len(na_flist) > 0

    lines = line_end - line_start
    result = np.empty(lines, dtype=np.float64)
    data = <float64_t *>result.data
    na_fset = kset_float64_from_list(na_flist)
    with nogil:
        error = _try_double_nogil(parser, parser.double_converter,
                                  col, line_start, line_end,
                                  na_filter, na_hashset, use_na_flist,
                                  na_fset, NA, data, &na_count)

    kh_destroy_float64(na_fset)
    if error != 0:
        return None, None
    return result, na_count


cdef inline int _try_double_nogil(parser_t *parser,
                                  float64_t (*double_converter)(
                                      const char *, char **, char,
                                      char, char, int, int *, int *) nogil,
                                  int col, int line_start, int line_end,
                                  bint na_filter, kh_str_starts_t *na_hashset,
                                  bint use_na_flist,
                                  const kh_float64_t *na_flist,
                                  float64_t NA, float64_t *data,
                                  int *na_count) nogil:
    cdef:
        int error = 0,
        Py_ssize_t i, lines = line_end - line_start
        coliter_t it
        const char *word = NULL
        char *p_end
        khiter_t k64

    na_count[0] = 0
    coliter_setup(&it, parser, col, line_start)

    if na_filter:
        for i in range(lines):
            COLITER_NEXT(it, word)

            if kh_get_str_starts_item(na_hashset, word):
                # in the hash table
                na_count[0] += 1
                data[0] = NA
            else:
                data[0] = double_converter(word, &p_end, parser.decimal,
                                           parser.sci, parser.thousands,
                                           1, &error, NULL)
                if error != 0 or p_end == word or p_end[0]:
                    error = 0
                    if (strcasecmp(word, cinf) == 0 or
                            strcasecmp(word, cposinf) == 0 or
                            strcasecmp(word, cinfty) == 0 or
                            strcasecmp(word, cposinfty) == 0):
                        data[0] = INF
                    elif (strcasecmp(word, cneginf) == 0 or
                            strcasecmp(word, cneginfty) == 0 ):
                        data[0] = NEGINF
                    else:
                        return 1
                if use_na_flist:
                    k64 = kh_get_float64(na_flist, data[0])
                    if k64 != na_flist.n_buckets:
                        na_count[0] += 1
                        data[0] = NA
            data += 1
    else:
        for i in range(lines):
            COLITER_NEXT(it, word)
            data[0] = double_converter(word, &p_end, parser.decimal,
                                       parser.sci, parser.thousands,
                                       1, &error, NULL)
            if error != 0 or p_end == word or p_end[0]:
                error = 0
                if (strcasecmp(word, cinf) == 0 or
                        strcasecmp(word, cposinf) == 0 or
                        strcasecmp(word, cinfty) == 0 or
                        strcasecmp(word, cposinfty) == 0):
                    data[0] = INF
                elif (strcasecmp(word, cneginf) == 0 or
                        strcasecmp(word, cneginfty) == 0):
                    data[0] = NEGINF
                else:
                    return 1
            data += 1

    return 0


cdef _try_uint64(parser_t *parser, int64_t col,
                 int64_t line_start, int64_t line_end,
                 bint na_filter, kh_str_starts_t *na_hashset):
    cdef:
        int error
        Py_ssize_t lines
        coliter_t it
        uint64_t *data
        ndarray result
        uint_state state

    lines = line_end - line_start
    result = np.empty(lines, dtype=np.uint64)
    data = <uint64_t *>result.data

    uint_state_init(&state)
    coliter_setup(&it, parser, col, line_start)
    with nogil:
        error = _try_uint64_nogil(parser, col, line_start, line_end,
                                  na_filter, na_hashset, data, &state)
    if error != 0:
        if error == ERROR_OVERFLOW:
            # Can't get the word variable
            raise OverflowError('Overflow')
        return None

    if uint64_conflict(&state):
        raise ValueError('Cannot convert to numerical dtype')

    if state.seen_sint:
        raise OverflowError('Overflow')

    return result


cdef inline int _try_uint64_nogil(parser_t *parser, int64_t col,
                                  int64_t line_start,
                                  int64_t line_end, bint na_filter,
                                  const kh_str_starts_t *na_hashset,
                                  uint64_t *data, uint_state *state) nogil:
    cdef:
        int error
        Py_ssize_t i, lines = line_end - line_start
        coliter_t it
        const char *word = NULL

    coliter_setup(&it, parser, col, line_start)

    if na_filter:
        for i in range(lines):
            COLITER_NEXT(it, word)
            if kh_get_str_starts_item(na_hashset, word):
                # in the hash table
                state.seen_null = 1
                data[i] = 0
                continue

            data[i] = str_to_uint64(state, word, INT64_MAX, UINT64_MAX,
                                    &error, parser.thousands)
            if error != 0:
                return error
    else:
        for i in range(lines):
            COLITER_NEXT(it, word)
            data[i] = str_to_uint64(state, word, INT64_MAX, UINT64_MAX,
                                    &error, parser.thousands)
            if error != 0:
                return error

    return 0


cdef _try_int64(parser_t *parser, int64_t col,
                int64_t line_start, int64_t line_end,
                bint na_filter, kh_str_starts_t *na_hashset):
    cdef:
        int error, na_count = 0
        Py_ssize_t lines
        coliter_t it
        int64_t *data
        ndarray result
        int64_t NA = na_values[np.int64]

    lines = line_end - line_start
    result = np.empty(lines, dtype=np.int64)
    data = <int64_t *>result.data
    coliter_setup(&it, parser, col, line_start)
    with nogil:
        error = _try_int64_nogil(parser, col, line_start, line_end,
                                 na_filter, na_hashset, NA, data, &na_count)
    if error != 0:
        if error == ERROR_OVERFLOW:
            # Can't get the word variable
            raise OverflowError('Overflow')
        return None, None

    return result, na_count


cdef inline int _try_int64_nogil(parser_t *parser, int64_t col,
                                 int64_t line_start,
                                 int64_t line_end, bint na_filter,
                                 const kh_str_starts_t *na_hashset, int64_t NA,
                                 int64_t *data, int *na_count) nogil:
    cdef:
        int error
        Py_ssize_t i, lines = line_end - line_start
        coliter_t it
        const char *word = NULL

    na_count[0] = 0
    coliter_setup(&it, parser, col, line_start)

    if na_filter:
        for i in range(lines):
            COLITER_NEXT(it, word)
            if kh_get_str_starts_item(na_hashset, word):
                # in the hash table
                na_count[0] += 1
                data[i] = NA
                continue

            data[i] = str_to_int64(word, INT64_MIN, INT64_MAX,
                                   &error, parser.thousands)
            if error != 0:
                return error
    else:
        for i in range(lines):
            COLITER_NEXT(it, word)
            data[i] = str_to_int64(word, INT64_MIN, INT64_MAX,
                                   &error, parser.thousands)
            if error != 0:
                return error

    return 0


# -> tuple[ndarray[bool], int]
cdef _try_bool_flex(parser_t *parser, int64_t col,
                    int64_t line_start, int64_t line_end,
                    bint na_filter, const kh_str_starts_t *na_hashset,
                    const kh_str_starts_t *true_hashset,
                    const kh_str_starts_t *false_hashset):
    cdef:
        int error, na_count = 0
        Py_ssize_t lines
        uint8_t *data
        ndarray result
        uint8_t NA = na_values[np.bool_]

    lines = line_end - line_start
    result = np.empty(lines, dtype=np.uint8)
    data = <uint8_t *>result.data
    with nogil:
        error = _try_bool_flex_nogil(parser, col, line_start, line_end,
                                     na_filter, na_hashset, true_hashset,
                                     false_hashset, NA, data, &na_count)
    if error != 0:
        return None, None
    return result.view(np.bool_), na_count


cdef inline int _try_bool_flex_nogil(parser_t *parser, int64_t col,
                                     int64_t line_start,
                                     int64_t line_end, bint na_filter,
                                     const kh_str_starts_t *na_hashset,
                                     const kh_str_starts_t *true_hashset,
                                     const kh_str_starts_t *false_hashset,
                                     uint8_t NA, uint8_t *data,
                                     int *na_count) nogil:
    cdef:
        int error = 0
        Py_ssize_t i, lines = line_end - line_start
        coliter_t it
        const char *word = NULL

    na_count[0] = 0
    coliter_setup(&it, parser, col, line_start)

    if na_filter:
        for i in range(lines):
            COLITER_NEXT(it, word)

            if kh_get_str_starts_item(na_hashset, word):
                # in the hash table
                na_count[0] += 1
                data[0] = NA
                data += 1
                continue

            if kh_get_str_starts_item(true_hashset, word):
                data[0] = 1
                data += 1
                continue
            if kh_get_str_starts_item(false_hashset, word):
                data[0] = 0
                data += 1
                continue

            error = to_boolean(word, data)
            if error != 0:
                return error
            data += 1
    else:
        for i in range(lines):
            COLITER_NEXT(it, word)

            if kh_get_str_starts_item(true_hashset, word):
                data[0] = 1
                data += 1
                continue

            if kh_get_str_starts_item(false_hashset, word):
                data[0] = 0
                data += 1
                continue

            error = to_boolean(word, data)
            if error != 0:
                return error
            data += 1

    return 0


cdef kh_str_starts_t* kset_from_list(list values) except NULL:
    # caller takes responsibility for freeing the hash table
    cdef:
        Py_ssize_t i
        kh_str_starts_t *table
        int ret = 0
        object val

    table = kh_init_str_starts()

    for i in range(len(values)):
        val = values[i]

        # None creeps in sometimes, which isn't possible here
        if not isinstance(val, bytes):
            kh_destroy_str_starts(table)
            raise ValueError('Must be all encoded bytes')

        kh_put_str_starts_item(table, PyBytes_AsString(val), &ret)

    if table.table.n_buckets <= 128:
        # Resize the hash table to make it almost empty, this
        # reduces amount of hash collisions on lookup thus
        # "key not in table" case is faster.
        # Note that this trades table memory footprint for lookup speed.
        kh_resize_str_starts(table, table.table.n_buckets * 8)

    return table


cdef kh_float64_t* kset_float64_from_list(values) except NULL:
    # caller takes responsibility for freeing the hash table
    cdef:
        khiter_t k
        kh_float64_t *table
        int ret = 0
        float64_t val
        object value

    table = kh_init_float64()

    for value in values:
        val = float(value)

        k = kh_put_float64(table, val, &ret)

    if table.n_buckets <= 128:
        # See reasoning in kset_from_list
        kh_resize_float64(table, table.n_buckets * 8)
    return table


cdef raise_parser_error(object base, parser_t *parser):
    cdef:
        object old_exc
        object exc_type
        PyObject *type
        PyObject *value
        PyObject *traceback

    if PyErr_Occurred():
        PyErr_Fetch(&type, &value, &traceback)
        Py_XDECREF(traceback)

        if value != NULL:
            old_exc = <object>value
            Py_XDECREF(value)

            # PyErr_Fetch only returned the error message in *value,
            # so the Exception class must be extracted from *type.
            if isinstance(old_exc, str):
                if type != NULL:
                    exc_type = <object>type
                else:
                    exc_type = ParserError

                Py_XDECREF(type)
                raise exc_type(old_exc)
            else:
                Py_XDECREF(type)
                raise old_exc

    message = f'{base}. C error: '
    if parser.error_msg != NULL:
        message += parser.error_msg.decode('utf-8')
    else:
        message += 'no error message set'

    raise ParserError(message)


# ----------------------------------------------------------------------
# NA values
def _compute_na_values():
    int64info = np.iinfo(np.int64)
    int32info = np.iinfo(np.int32)
    int16info = np.iinfo(np.int16)
    int8info = np.iinfo(np.int8)
    uint64info = np.iinfo(np.uint64)
    uint32info = np.iinfo(np.uint32)
    uint16info = np.iinfo(np.uint16)
    uint8info = np.iinfo(np.uint8)
    na_values = {
        np.float64: np.nan,
        np.int64: int64info.min,
        np.int32: int32info.min,
        np.int16: int16info.min,
        np.int8: int8info.min,
        np.uint64: uint64info.max,
        np.uint32: uint32info.max,
        np.uint16: uint16info.max,
        np.uint8: uint8info.max,
        np.bool_: uint8info.max,
        np.object_: np.nan   # oof
    }
    return na_values


na_values = _compute_na_values()

for k in list(na_values):
    na_values[np.dtype(k)] = na_values[k]


# -> ArrayLike
cdef _apply_converter(object f, parser_t *parser, int64_t col,
                      int64_t line_start, int64_t line_end):
    cdef:
        Py_ssize_t i, lines
        coliter_t it
        const char *word = NULL
        ndarray[object] result
        object val

    lines = line_end - line_start
    result = np.empty(lines, dtype=np.object_)

    coliter_setup(&it, parser, col, line_start)

    for i in range(lines):
        COLITER_NEXT(it, word)
        val = PyUnicode_FromString(word)
        result[i] = f(val)

    return lib.maybe_convert_objects(result)


cdef list _maybe_encode(list values):
    if values is None:
        return []
    return [x.encode('utf-8') if isinstance(x, str) else x for x in values]


# TODO: only ever called with convert_empty=False
def sanitize_objects(ndarray[object] values, set na_values,
                     bint convert_empty=True) -> int:
    """
    Convert specified values, including the given set na_values and empty
    strings if convert_empty is True, to np.nan.

    Parameters
    ----------
    values : ndarray[object]
    na_values : set
    convert_empty : bool, default True

    Returns
    -------
    na_count : int
    """
    cdef:
        Py_ssize_t i, n
        object val, onan
        Py_ssize_t na_count = 0
        dict memo = {}

    n = len(values)
    onan = np.nan

    for i in range(n):
        val = values[i]
        if (convert_empty and val == '') or (val in na_values):
            values[i] = onan
            na_count += 1
        elif val in memo:
            values[i] = memo[val]
        else:
            memo[val] = val

    return na_count<|MERGE_RESOLUTION|>--- conflicted
+++ resolved
@@ -315,7 +315,7 @@
         object handle
         object orig_header
         bint na_filter, keep_default_na, verbose, has_usecols, has_mi_columns
-        bint mangle_dupe_cols, allow_leading_cols
+        bint mangle_dupe_cols, allow_leading_cols, use_nullable_dtypes
         uint64_t parser_start  # this is modified after __init__
         list clocks
         const char *encoding_errors
@@ -327,14 +327,7 @@
         set noconvert  # set[int]
 
     cdef public:
-<<<<<<< HEAD
-        int64_t leading_cols, table_width, skipfooter, buffer_lines
-        bint allow_leading_cols, mangle_dupe_cols, low_memory
-        bint delim_whitespace
-        bint use_nullable_dtypes
-=======
         int64_t leading_cols, table_width
->>>>>>> f40e58cc
         object delimiter  # bytes or str
         object converters
         object na_values
