from collections import abc
from decimal import Decimal
from enum import Enum
import warnings

import cython
from cython import Py_ssize_t

from cpython.datetime cimport (
    PyDate_Check,
    PyDateTime_Check,
    PyDateTime_IMPORT,
    PyDelta_Check,
    PyTime_Check,
)
from cpython.iterator cimport PyIter_Check
from cpython.number cimport PyNumber_Check
from cpython.object cimport (
    Py_EQ,
    PyObject_RichCompareBool,
)
from cpython.ref cimport Py_INCREF
from cpython.sequence cimport PySequence_Check
from cpython.tuple cimport (
    PyTuple_New,
    PyTuple_SET_ITEM,
)
from cython cimport floating

PyDateTime_IMPORT

import numpy as np

cimport numpy as cnp
from numpy cimport (
    NPY_OBJECT,
    PyArray_Check,
    PyArray_GETITEM,
    PyArray_ITER_DATA,
    PyArray_ITER_NEXT,
    PyArray_IterNew,
    complex128_t,
    flatiter,
    float32_t,
    float64_t,
    int64_t,
    intp_t,
    ndarray,
    uint8_t,
    uint64_t,
)

cnp.import_array()

cdef extern from "numpy/arrayobject.h":
    # cython's numpy.dtype specification is incorrect, which leads to
    # errors in issubclass(self.dtype.type, np.bool_), so we directly
    # include the correct version
    # https://github.com/cython/cython/issues/2022

    ctypedef class numpy.dtype [object PyArray_Descr]:
        # Use PyDataType_* macros when possible, however there are no macros
        # for accessing some of the fields, so some are defined. Please
        # ask on cython-dev if you need more.
        cdef:
            int type_num
            int itemsize "elsize"
            char byteorder
            object fields
            tuple names

cdef extern from "numpy/ndarrayobject.h":
    bint PyArray_CheckScalar(obj) nogil


cdef extern from "src/parse_helper.h":
    int floatify(object, float64_t *result, int *maybe_int) except -1

from pandas._libs cimport util
from pandas._libs.util cimport (
    INT64_MAX,
    INT64_MIN,
    UINT64_MAX,
    is_nan,
)

from pandas._libs.tslib import array_to_datetime
from pandas._libs.tslibs import (
    OutOfBoundsDatetime,
    OutOfBoundsTimedelta,
)
from pandas._libs.tslibs.period import Period

from pandas._libs.missing cimport (
    C_NA,
    checknull,
    is_matching_na,
    is_null_datetime64,
    is_null_timedelta64,
)
from pandas._libs.tslibs.conversion cimport convert_to_tsobject
from pandas._libs.tslibs.nattype cimport (
    NPY_NAT,
    c_NaT as NaT,
    checknull_with_nat,
)
from pandas._libs.tslibs.offsets cimport is_offset_object
from pandas._libs.tslibs.period cimport is_period_object
from pandas._libs.tslibs.timedeltas cimport convert_to_timedelta64
from pandas._libs.tslibs.timezones cimport tz_compare

# constants that will be compared to potentially arbitrarily large
# python int
cdef:
    object oINT64_MAX = <int64_t>INT64_MAX
    object oINT64_MIN = <int64_t>INT64_MIN
    object oUINT64_MAX = <uint64_t>UINT64_MAX

    float64_t NaN = <float64_t>np.NaN

# python-visible
i8max = <int64_t>INT64_MAX
u8max = <uint64_t>UINT64_MAX


@cython.wraparound(False)
@cython.boundscheck(False)
def memory_usage_of_objects(arr: object[:]) -> int64_t:
    """
    Return the memory usage of an object array in bytes.

    Does not include the actual bytes of the pointers
    """
    i: Py_ssize_t
    n: Py_ssize_t
    size: int64_t

    size = 0
    n = len(arr)
    for i in range(n):
        size += arr[i].__sizeof__()
    return size


# ----------------------------------------------------------------------


def is_scalar(val: object) -> bool:
    """
    Return True if given object is scalar.

    Parameters
    ----------
    val : object
        This includes:

        - numpy array scalar (e.g. np.int64)
        - Python builtin numerics
        - Python builtin byte arrays and strings
        - None
        - datetime.datetime
        - datetime.timedelta
        - Period
        - decimal.Decimal
        - Interval
        - DateOffset
        - Fraction
        - Number.

    Returns
    -------
    bool
        Return True if given object is scalar.

    Examples
    --------
    >>> import datetime
    >>> dt = datetime.datetime(2018, 10, 3)
    >>> pd.api.types.is_scalar(dt)
    True

    >>> pd.api.types.is_scalar([2, 3])
    False

    >>> pd.api.types.is_scalar({0: 1, 2: 3})
    False

    >>> pd.api.types.is_scalar((0, 2))
    False

    pandas supports PEP 3141 numbers:

    >>> from fractions import Fraction
    >>> pd.api.types.is_scalar(Fraction(3, 5))
    True
    """

    # Start with C-optimized checks
    if (cnp.PyArray_IsAnyScalar(val)
            # PyArray_IsAnyScalar is always False for bytearrays on Py3
            or PyDate_Check(val)
            or PyDelta_Check(val)
            or PyTime_Check(val)
            # We differ from numpy, which claims that None is not scalar;
            # see np.isscalar
            or val is C_NA
            or val is None):
        return True

    # Next use C-optimized checks to exclude common non-scalars before falling
    #  back to non-optimized checks.
    if PySequence_Check(val):
        # e.g. list, tuple
        # includes np.ndarray, Series which PyNumber_Check can return True for
        return False

    # Note: PyNumber_Check check includes Decimal, Fraction, numbers.Number
    return (PyNumber_Check(val)
            or is_period_object(val)
            or is_interval(val)
            or is_offset_object(val))


cdef inline int64_t get_itemsize(object val):
    """
    Get the itemsize of a NumPy scalar, -1 if not a NumPy scalar.

    Parameters
    ----------
    val : object

    Returns
    -------
    is_ndarray : bool
    """
    if PyArray_CheckScalar(val):
        return cnp.PyArray_DescrFromScalar(val).itemsize
    else:
        return -1


def is_iterator(obj: object) -> bool:
    """
    Check if the object is an iterator.

    This is intended for generators, not list-like objects.

    Parameters
    ----------
    obj : The object to check

    Returns
    -------
    is_iter : bool
        Whether `obj` is an iterator.

    Examples
    --------
    >>> import datetime
    >>> is_iterator((x for x in []))
    True
    >>> is_iterator([1, 2, 3])
    False
    >>> is_iterator(datetime.datetime(2017, 1, 1))
    False
    >>> is_iterator("foo")
    False
    >>> is_iterator(1)
    False
    """
    return PyIter_Check(obj)


def item_from_zerodim(val: object) -> object:
    """
    If the value is a zerodim array, return the item it contains.

    Parameters
    ----------
    val : object

    Returns
    -------
    object

    Examples
    --------
    >>> item_from_zerodim(1)
    1
    >>> item_from_zerodim('foobar')
    'foobar'
    >>> item_from_zerodim(np.array(1))
    1
    >>> item_from_zerodim(np.array([1]))
    array([1])
    """
    if cnp.PyArray_IsZeroDim(val):
        return cnp.PyArray_ToScalar(cnp.PyArray_DATA(val), val)
    return val


@cython.wraparound(False)
@cython.boundscheck(False)
def fast_unique_multiple(list arrays, sort: bool = True):
    """
    Generate a list of unique values from a list of arrays.

    Parameters
    ----------
    list : array-like
        List of array-like objects.
    sort : bool
        Whether or not to sort the resulting unique list.

    Returns
    -------
    list of unique values
    """
    cdef:
        ndarray[object] buf
        Py_ssize_t k = len(arrays)
        Py_ssize_t i, j, n
        list uniques = []
        dict table = {}
        object val, stub = 0

    for i in range(k):
        buf = arrays[i]
        n = len(buf)
        for j in range(n):
            val = buf[j]
            if val not in table:
                table[val] = stub
                uniques.append(val)

    if sort is None:
        try:
            uniques.sort()
        except TypeError:
            warnings.warn(
                "The values in the array are unorderable. "
                "Pass `sort=False` to suppress this warning.",
                RuntimeWarning,
            )
            pass

    return uniques


@cython.wraparound(False)
@cython.boundscheck(False)
def fast_unique_multiple_list(lists: list, sort: bool | None = True) -> list:
    cdef:
        list buf
        Py_ssize_t k = len(lists)
        Py_ssize_t i, j, n
        list uniques = []
        dict table = {}
        object val, stub = 0

    for i in range(k):
        buf = lists[i]
        n = len(buf)
        for j in range(n):
            val = buf[j]
            if val not in table:
                table[val] = stub
                uniques.append(val)
    if sort:
        try:
            uniques.sort()
        except TypeError:
            pass

    return uniques


@cython.wraparound(False)
@cython.boundscheck(False)
def fast_unique_multiple_list_gen(object gen, bint sort=True) -> list:
    """
    Generate a list of unique values from a generator of lists.

    Parameters
    ----------
    gen : generator object
        Generator of lists from which the unique list is created.
    sort : bool
        Whether or not to sort the resulting unique list.

    Returns
    -------
    list of unique values
    """
    cdef:
        list buf
        Py_ssize_t j, n
        list uniques = []
        dict table = {}
        object val, stub = 0

    for buf in gen:
        n = len(buf)
        for j in range(n):
            val = buf[j]
            if val not in table:
                table[val] = stub
                uniques.append(val)
    if sort:
        try:
            uniques.sort()
        except TypeError:
            pass

    return uniques


@cython.wraparound(False)
@cython.boundscheck(False)
def dicts_to_array(dicts: list, columns: list):
    cdef:
        Py_ssize_t i, j, k, n
        ndarray[object, ndim=2] result
        dict row
        object col, onan = np.nan

    k = len(columns)
    n = len(dicts)

    result = np.empty((n, k), dtype='O')

    for i in range(n):
        row = dicts[i]
        for j in range(k):
            col = columns[j]
            if col in row:
                result[i, j] = row[col]
            else:
                result[i, j] = onan

    return result


def fast_zip(list ndarrays) -> ndarray[object]:
    """
    For zipping multiple ndarrays into an ndarray of tuples.
    """
    cdef:
        Py_ssize_t i, j, k, n
        ndarray[object, ndim=1] result
        flatiter it
        object val, tup

    k = len(ndarrays)
    n = len(ndarrays[0])

    result = np.empty(n, dtype=object)

    # initialize tuples on first pass
    arr = ndarrays[0]
    it = <flatiter>PyArray_IterNew(arr)
    for i in range(n):
        val = PyArray_GETITEM(arr, PyArray_ITER_DATA(it))
        tup = PyTuple_New(k)

        PyTuple_SET_ITEM(tup, 0, val)
        Py_INCREF(val)
        result[i] = tup
        PyArray_ITER_NEXT(it)

    for j in range(1, k):
        arr = ndarrays[j]
        it = <flatiter>PyArray_IterNew(arr)
        if len(arr) != n:
            raise ValueError("all arrays must be same length")

        for i in range(n):
            val = PyArray_GETITEM(arr, PyArray_ITER_DATA(it))
            PyTuple_SET_ITEM(result[i], j, val)
            Py_INCREF(val)
            PyArray_ITER_NEXT(it)

    return result


def get_reverse_indexer(const intp_t[:] indexer, Py_ssize_t length) -> ndarray:
    """
    Reverse indexing operation.

    Given `indexer`, make `indexer_inv` of it, such that::

        indexer_inv[indexer[x]] = x

    Parameters
    ----------
    indexer : np.ndarray[np.intp]
    length : int

    Returns
    -------
    np.ndarray[np.intp]

    Notes
    -----
    If indexer is not unique, only first occurrence is accounted.
    """
    cdef:
        Py_ssize_t i, n = len(indexer)
        ndarray[intp_t, ndim=1] rev_indexer
        intp_t idx

    rev_indexer = np.empty(length, dtype=np.intp)
    rev_indexer[:] = -1
    for i in range(n):
        idx = indexer[i]
        if idx != -1:
            rev_indexer[idx] = i

    return rev_indexer


@cython.wraparound(False)
@cython.boundscheck(False)
# Can add const once https://github.com/cython/cython/issues/1772 resolved
def has_infs(floating[:] arr) -> bool:
    cdef:
        Py_ssize_t i, n = len(arr)
        floating inf, neginf, val
        bint ret = False

    inf = np.inf
    neginf = -inf
    with nogil:
        for i in range(n):
            val = arr[i]
            if val == inf or val == neginf:
                ret = True
                break
    return ret


def maybe_indices_to_slice(ndarray[intp_t, ndim=1] indices, int max_len):
    cdef:
        Py_ssize_t i, n = len(indices)
        intp_t k, vstart, vlast, v

    if n == 0:
        return slice(0, 0)

    vstart = indices[0]
    if vstart < 0 or max_len <= vstart:
        return indices

    if n == 1:
        return slice(vstart, <intp_t>(vstart + 1))

    vlast = indices[n - 1]
    if vlast < 0 or max_len <= vlast:
        return indices

    k = indices[1] - indices[0]
    if k == 0:
        return indices
    else:
        for i in range(2, n):
            v = indices[i]
            if v - indices[i - 1] != k:
                return indices

        if k > 0:
            return slice(vstart, <intp_t>(vlast + 1), k)
        else:
            if vlast == 0:
                return slice(vstart, None, k)
            else:
                return slice(vstart, <intp_t>(vlast - 1), k)


@cython.wraparound(False)
@cython.boundscheck(False)
def maybe_booleans_to_slice(ndarray[uint8_t, ndim=1] mask):
    cdef:
        Py_ssize_t i, n = len(mask)
        Py_ssize_t start = 0, end = 0
        bint started = False, finished = False

    for i in range(n):
        if mask[i]:
            if finished:
                return mask.view(np.bool_)
            if not started:
                started = True
                start = i
        else:
            if finished:
                continue

            if started:
                end = i
                finished = True

    if not started:
        return slice(0, 0)
    if not finished:
        return slice(start, None)
    else:
        return slice(start, end)


@cython.wraparound(False)
@cython.boundscheck(False)
def array_equivalent_object(left: object[:], right: object[:]) -> bool:
    """
    Perform an element by element comparison on 1-d object arrays
    taking into account nan positions.
    """
    cdef:
        Py_ssize_t i, n = left.shape[0]
        object x, y

    for i in range(n):
        x = left[i]
        y = right[i]

        # we are either not equal or both nan
        # I think None == None will be true here
        try:
            if PyArray_Check(x) and PyArray_Check(y):
                if not array_equivalent_object(x, y):
                    return False
            elif (x is C_NA) ^ (y is C_NA):
                return False
            elif not (
                PyObject_RichCompareBool(x, y, Py_EQ)
                or is_matching_na(x, y, nan_matches_none=True)
            ):
                return False
        except ValueError:
            # Avoid raising ValueError when comparing Numpy arrays to other types
            if cnp.PyArray_IsAnyScalar(x) != cnp.PyArray_IsAnyScalar(y):
                # Only compare scalars to scalars and non-scalars to non-scalars
                return False
            elif (not (cnp.PyArray_IsPythonScalar(x) or cnp.PyArray_IsPythonScalar(y))
                  and not (isinstance(x, type(y)) or isinstance(y, type(x)))):
                # Check if non-scalars have the same type
                return False
            raise
    return True


@cython.wraparound(False)
@cython.boundscheck(False)
def astype_intsafe(ndarray[object] arr, cnp.dtype new_dtype) -> ndarray:
    cdef:
        Py_ssize_t i, n = len(arr)
        object val
        bint is_datelike
        ndarray result

    is_datelike = new_dtype == 'm8[ns]'
    result = np.empty(n, dtype=new_dtype)
    for i in range(n):
        val = arr[i]
        if is_datelike and checknull(val):
            result[i] = NPY_NAT
        else:
            result[i] = val

    return result

ctypedef fused ndarr_object:
    ndarray[object, ndim=1]
    ndarray[object, ndim=2]

# TODO: get rid of this in StringArray and modify
#  and go through ensure_string_array instead
@cython.wraparound(False)
@cython.boundscheck(False)
def convert_nans_to_NA(ndarr_object arr) -> ndarray:
    """
    Helper for StringArray that converts null values that
    are not pd.NA(e.g. np.nan, None) to pd.NA. Assumes elements
    have already been validated as null.
    """
    cdef:
        Py_ssize_t i, m, n
        object val
        ndarr_object result
    result = np.asarray(arr, dtype="object")
    if arr.ndim == 2:
        m, n = arr.shape[0], arr.shape[1]
        for i in range(m):
            for j in range(n):
                val = arr[i, j]
                if not isinstance(val, str):
                    result[i, j] = <object>C_NA
    else:
        n = len(arr)
        for i in range(n):
            val = arr[i]
            if not isinstance(val, str):
                result[i] = <object>C_NA
    return result


@cython.wraparound(False)
@cython.boundscheck(False)
cpdef ndarray[object] ensure_string_array(
        arr,
        object na_value=np.nan,
        bint convert_na_value=True,
        bint copy=True,
        bint skipna=True,
):
    """
    Returns a new numpy array with object dtype and only strings and na values.

    Parameters
    ----------
    arr : array-like
        The values to be converted to str, if needed.
    na_value : Any, default np.nan
        The value to use for na. For example, np.nan or pd.NA.
    convert_na_value : bool, default True
        If False, existing na values will be used unchanged in the new array.
    copy : bool, default True
        Whether to ensure that a new array is returned.
    skipna : bool, default True
        Whether or not to coerce nulls to their stringified form
        (e.g. if False, NaN becomes 'nan').

    Returns
    -------
    np.ndarray[object]
        An array with the input array's elements casted to str or nan-like.
    """
    cdef:
        Py_ssize_t i = 0, n = len(arr)

    if hasattr(arr, "to_numpy"):

        if hasattr(arr, "dtype") and arr.dtype.kind in ["m", "M"]:
            # dtype check to exclude DataFrame
            # GH#41409 TODO: not a great place for this
            out = arr.astype(str).astype(object)
            out[arr.isna()] = na_value
            return out

        arr = arr.to_numpy()
    elif not util.is_array(arr):
        arr = np.array(arr, dtype="object")

    result = np.asarray(arr, dtype="object")

    if copy and result is arr:
        result = result.copy()

    for i in range(n):
        val = arr[i]

        if isinstance(val, str):
            continue

        if not checknull(val):
            if not util.is_float_object(val):
                # f"{val}" is faster than str(val)
                result[i] = f"{val}"
            else:
                # f"{val}" is not always equivalent to str(val) for floats
                result[i] = str(val)
        else:
            if convert_na_value:
                val = na_value
            if skipna:
                result[i] = val
            else:
                result[i] = f"{val}"

    return result


def is_all_arraylike(obj: list) -> bool:
    """
    Should we treat these as levels of a MultiIndex, as opposed to Index items?
    """
    cdef:
        Py_ssize_t i, n = len(obj)
        object val
        bint all_arrays = True

    for i in range(n):
        val = obj[i]
        if not (isinstance(val, list) or
                util.is_array(val) or hasattr(val, '_data')):
            # TODO: EA?
            # exclude tuples, frozensets as they may be contained in an Index
            all_arrays = False
            break

    return all_arrays


# ------------------------------------------------------------------------------
# Groupby-related functions

# TODO: could do even better if we know something about the data. eg, index has
# 1-min data, binner has 5-min data, then bins are just strides in index. This
# is a general, O(max(len(values), len(binner))) method.
@cython.boundscheck(False)
@cython.wraparound(False)
def generate_bins_dt64(ndarray[int64_t, ndim=1] values, const int64_t[:] binner,
                       object closed='left', bint hasnans=False):
    """
    Int64 (datetime64) version of generic python version in ``groupby.py``.
    """
    cdef:
        Py_ssize_t lenidx, lenbin, i, j, bc, vc
        ndarray[int64_t, ndim=1] bins
        int64_t l_bin, r_bin, nat_count
        bint right_closed = closed == 'right'

    nat_count = 0
    if hasnans:
        mask = values == NPY_NAT
        nat_count = np.sum(mask)
        values = values[~mask]

    lenidx = len(values)
    lenbin = len(binner)

    if lenidx <= 0 or lenbin <= 0:
        raise ValueError("Invalid length for values or for binner")

    # check binner fits data
    if values[0] < binner[0]:
        raise ValueError("Values falls before first bin")

    if values[lenidx - 1] > binner[lenbin - 1]:
        raise ValueError("Values falls after last bin")

    bins = np.empty(lenbin - 1, dtype=np.int64)

    j = 0  # index into values
    bc = 0  # bin count

    # linear scan
    if right_closed:
        for i in range(0, lenbin - 1):
            r_bin = binner[i + 1]
            # count values in current bin, advance to next bin
            while j < lenidx and values[j] <= r_bin:
                j += 1
            bins[bc] = j
            bc += 1
    else:
        for i in range(0, lenbin - 1):
            r_bin = binner[i + 1]
            # count values in current bin, advance to next bin
            while j < lenidx and values[j] < r_bin:
                j += 1
            bins[bc] = j
            bc += 1

    if nat_count > 0:
        # shift bins by the number of NaT
        bins = bins + nat_count
        bins = np.insert(bins, 0, nat_count)

    return bins


@cython.boundscheck(False)
@cython.wraparound(False)
def get_level_sorter(
    ndarray[int64_t, ndim=1] codes, const intp_t[:] starts
) -> ndarray:
    """
    Argsort for a single level of a multi-index, keeping the order of higher
    levels unchanged. `starts` points to starts of same-key indices w.r.t
    to leading levels; equivalent to:
        np.hstack([codes[starts[i]:starts[i+1]].argsort(kind='mergesort')
            + starts[i] for i in range(len(starts) - 1)])

    Parameters
    ----------
    codes : np.ndarray[int64_t, ndim=1]
    starts : np.ndarray[intp, ndim=1]

    Returns
    -------
    np.ndarray[np.int, ndim=1]
    """
    cdef:
        Py_ssize_t i, l, r
        ndarray[intp_t, ndim=1] out = np.empty(len(codes), dtype=np.intp)

    for i in range(len(starts) - 1):
        l, r = starts[i], starts[i + 1]
        out[l:r] = l + codes[l:r].argsort(kind='mergesort')

    return out


@cython.boundscheck(False)
@cython.wraparound(False)
def count_level_2d(ndarray[uint8_t, ndim=2, cast=True] mask,
                   const intp_t[:] labels,
                   Py_ssize_t max_bin,
                   int axis):
    cdef:
        Py_ssize_t i, j, k, n
        ndarray[int64_t, ndim=2] counts

    assert (axis == 0 or axis == 1)
    n, k = (<object>mask).shape

    if axis == 0:
        counts = np.zeros((max_bin, k), dtype='i8')
        with nogil:
            for i in range(n):
                for j in range(k):
                    if mask[i, j]:
                        counts[labels[i], j] += 1

    else:  # axis == 1
        counts = np.zeros((n, max_bin), dtype='i8')
        with nogil:
            for i in range(n):
                for j in range(k):
                    if mask[i, j]:
                        counts[i, labels[j]] += 1

    return counts


@cython.wraparound(False)
@cython.boundscheck(False)
def generate_slices(const intp_t[:] labels, Py_ssize_t ngroups):
    cdef:
        Py_ssize_t i, group_size, n, start
        intp_t lab
        int64_t[::1] starts, ends

    n = len(labels)

    starts = np.zeros(ngroups, dtype=np.int64)
    ends = np.zeros(ngroups, dtype=np.int64)

    start = 0
    group_size = 0
    with nogil:
        for i in range(n):
            lab = labels[i]
            if lab < 0:
                start += 1
            else:
                group_size += 1
                if i == n - 1 or lab != labels[i + 1]:
                    starts[lab] = start
                    ends[lab] = start + group_size
                    start += group_size
                    group_size = 0

    return np.asarray(starts), np.asarray(ends)


def indices_fast(ndarray[intp_t, ndim=1] index, const int64_t[:] labels, list keys,
                 list sorted_labels) -> dict:
    """
    Parameters
    ----------
    index : ndarray[intp]
    labels : ndarray[int64]
    keys : list
    sorted_labels : list[ndarray[int64]]
    """
    cdef:
        Py_ssize_t i, j, k, lab, cur, start, n = len(labels)
        dict result = {}
        object tup

    k = len(keys)

    # Start at the first non-null entry
    j = 0
    for j in range(0, n):
        if labels[j] != -1:
            break
    else:
        return result
    cur = labels[j]
    start = j

    for i in range(j+1, n):
        lab = labels[i]

        if lab != cur:
            if lab != -1:
                if k == 1:
                    # When k = 1 we do not want to return a tuple as key
                    tup = keys[0][sorted_labels[0][i - 1]]
                else:
                    tup = PyTuple_New(k)
                    for j in range(k):
                        val = keys[j][sorted_labels[j][i - 1]]
                        PyTuple_SET_ITEM(tup, j, val)
                        Py_INCREF(val)
                result[tup] = index[start:i]
            start = i
        cur = lab

    if k == 1:
        # When k = 1 we do not want to return a tuple as key
        tup = keys[0][sorted_labels[0][n - 1]]
    else:
        tup = PyTuple_New(k)
        for j in range(k):
            val = keys[j][sorted_labels[j][n - 1]]
            PyTuple_SET_ITEM(tup, j, val)
            Py_INCREF(val)
    result[tup] = index[start:]

    return result


# core.common import for fast inference checks

def is_float(obj: object) -> bool:
    """
    Return True if given object is float.

    Returns
    -------
    bool
    """
    return util.is_float_object(obj)


def is_integer(obj: object) -> bool:
    """
    Return True if given object is integer.

    Returns
    -------
    bool
    """
    return util.is_integer_object(obj)


def is_bool(obj: object) -> bool:
    """
    Return True if given object is boolean.

    Returns
    -------
    bool
    """
    return util.is_bool_object(obj)


def is_complex(obj: object) -> bool:
    """
    Return True if given object is complex.

    Returns
    -------
    bool
    """
    return util.is_complex_object(obj)


cpdef bint is_decimal(object obj):
    return isinstance(obj, Decimal)


cpdef bint is_interval(object obj):
    return getattr(obj, '_typ', '_typ') == 'interval'


def is_period(val: object) -> bool:
    """
    Return True if given object is Period.

    Returns
    -------
    bool
    """
    return is_period_object(val)


def is_list_like(obj: object, allow_sets: bool = True) -> bool:
    """
    Check if the object is list-like.

    Objects that are considered list-like are for example Python
    lists, tuples, sets, NumPy arrays, and Pandas Series.

    Strings and datetime objects, however, are not considered list-like.

    Parameters
    ----------
    obj : object
        Object to check.
    allow_sets : bool, default True
        If this parameter is False, sets will not be considered list-like.

    Returns
    -------
    bool
        Whether `obj` has list-like properties.

    Examples
    --------
    >>> import datetime
    >>> is_list_like([1, 2, 3])
    True
    >>> is_list_like({1, 2, 3})
    True
    >>> is_list_like(datetime.datetime(2017, 1, 1))
    False
    >>> is_list_like("foo")
    False
    >>> is_list_like(1)
    False
    >>> is_list_like(np.array([2]))
    True
    >>> is_list_like(np.array(2))
    False
    """
    return c_is_list_like(obj, allow_sets)


cdef inline bint c_is_list_like(object obj, bint allow_sets) except -1:
    # first, performance short-cuts for the most common cases
    if util.is_array(obj):
        # exclude zero-dimensional numpy arrays, effectively scalars
        return not cnp.PyArray_IsZeroDim(obj)
    elif isinstance(obj, list):
        return True
    # then the generic implementation
    return (
        # equiv: `isinstance(obj, abc.Iterable)`
        getattr(obj, "__iter__", None) is not None and not isinstance(obj, type)
        # we do not count strings/unicode/bytes as list-like
        and not isinstance(obj, (str, bytes))
        # exclude zero-dimensional duck-arrays, effectively scalars
        and not (hasattr(obj, "ndim") and obj.ndim == 0)
        # exclude sets if allow_sets is False
        and not (allow_sets is False and isinstance(obj, abc.Set))
    )


_TYPE_MAP = {
    "categorical": "categorical",
    "category": "categorical",
    "int8": "integer",
    "int16": "integer",
    "int32": "integer",
    "int64": "integer",
    "i": "integer",
    "uint8": "integer",
    "uint16": "integer",
    "uint32": "integer",
    "uint64": "integer",
    "u": "integer",
    "float32": "floating",
    "float64": "floating",
    "f": "floating",
    "complex64": "complex",
    "complex128": "complex",
    "c": "complex",
    "string": "string",
    str: "string",
    "S": "bytes",
    "U": "string",
    "bool": "boolean",
    "b": "boolean",
    "datetime64[ns]": "datetime64",
    "M": "datetime64",
    "timedelta64[ns]": "timedelta64",
    "m": "timedelta64",
    "interval": "interval",
    Period: "period",
}

# types only exist on certain platform
try:
    np.float128
    _TYPE_MAP['float128'] = 'floating'
except AttributeError:
    pass
try:
    np.complex256
    _TYPE_MAP['complex256'] = 'complex'
except AttributeError:
    pass
try:
    np.float16
    _TYPE_MAP['float16'] = 'floating'
except AttributeError:
    pass


@cython.internal
cdef class Seen:
    """
    Class for keeping track of the types of elements
    encountered when trying to perform type conversions.
    """

    cdef:
        bint int_             # seen_int
        bint nat_             # seen nat
        bint bool_            # seen_bool
        bint null_            # seen_null
        bint nan_             # seen_np.nan
        bint uint_            # seen_uint (unsigned integer)
        bint sint_            # seen_sint (signed integer)
        bint float_           # seen_float
        bint object_          # seen_object
        bint complex_         # seen_complex
        bint datetime_        # seen_datetime
        bint coerce_numeric   # coerce data to numeric
        bint timedelta_       # seen_timedelta
        bint datetimetz_      # seen_datetimetz
        bint period_          # seen_period
        bint interval_        # seen_interval

    def __cinit__(self, bint coerce_numeric=False):
        """
        Initialize a Seen instance.

        Parameters
        ----------
        coerce_numeric : bool, default False
            Whether or not to force conversion to a numeric data type if
            initial methods to convert to numeric fail.
        """
        self.int_ = False
        self.nat_ = False
        self.bool_ = False
        self.null_ = False
        self.nan_ = False
        self.uint_ = False
        self.sint_ = False
        self.float_ = False
        self.object_ = False
        self.complex_ = False
        self.datetime_ = False
        self.timedelta_ = False
        self.datetimetz_ = False
        self.period_ = False
        self.interval_ = False
        self.coerce_numeric = coerce_numeric

    cdef inline bint check_uint64_conflict(self) except -1:
        """
        Check whether we can safely convert a uint64 array to a numeric dtype.

        There are two cases when conversion to numeric dtype with a uint64
        array is not safe (and will therefore not be performed)

        1) A NaN element is encountered.

           uint64 cannot be safely cast to float64 due to truncation issues
           at the extreme ends of the range.

        2) A negative number is encountered.

           There is no numerical dtype that can hold both negative numbers
           and numbers greater than INT64_MAX. Hence, at least one number
           will be improperly cast if we convert to a numeric dtype.

        Returns
        -------
        bool
            Whether or not we should return the original input array to avoid
            data truncation.

        Raises
        ------
        ValueError
            uint64 elements were detected, and at least one of the
            two conflict cases was also detected. However, we are
            trying to force conversion to a numeric dtype.
        """
        return (self.uint_ and (self.null_ or self.sint_)
                and not self.coerce_numeric)

    cdef inline saw_null(self):
        """
        Set flags indicating that a null value was encountered.
        """
        self.null_ = True
        self.float_ = True

    cdef saw_int(self, object val):
        """
        Set flags indicating that an integer value was encountered.

        In addition to setting a flag that an integer was seen, we
        also set two flags depending on the type of integer seen:

        1) sint_ : a negative (signed) number in the
                   range of [-2**63, 0) was encountered
        2) uint_ : a positive number in the range of
                   [2**63, 2**64) was encountered

        Parameters
        ----------
        val : Python int
            Value with which to set the flags.
        """
        self.int_ = True
        self.sint_ = self.sint_ or (oINT64_MIN <= val < 0)
        self.uint_ = self.uint_ or (oINT64_MAX < val <= oUINT64_MAX)

    @property
    def numeric_(self):
        return self.complex_ or self.float_ or self.int_

    @property
    def is_bool(self):
        return not (self.datetime_ or self.numeric_ or self.timedelta_
                    or self.nat_)

    @property
    def is_float_or_complex(self):
        return not (self.bool_ or self.datetime_ or self.timedelta_
                    or self.nat_)


cdef object _try_infer_map(object dtype):
    """
    If its in our map, just return the dtype.
    """
    cdef:
        object val
        str attr
    for attr in ["name", "kind", "base", "type"]:
        val = getattr(dtype, attr, None)
        if val in _TYPE_MAP:
            return _TYPE_MAP[val]
    return None


def infer_dtype(value: object, skipna: bool = True) -> str:
    """
    Efficiently infer the type of a passed val, or list-like
    array of values. Return a string describing the type.

    Parameters
    ----------
    value : scalar, list, ndarray, or pandas type
    skipna : bool, default True
        Ignore NaN values when inferring the type.

    Returns
    -------
    str
        Describing the common type of the input data.
    Results can include:

    - string
    - bytes
    - floating
    - integer
    - mixed-integer
    - mixed-integer-float
    - decimal
    - complex
    - categorical
    - boolean
    - datetime64
    - datetime
    - date
    - timedelta64
    - timedelta
    - time
    - period
    - mixed
    - unknown-array

    Raises
    ------
    TypeError
        If ndarray-like but cannot infer the dtype

    Notes
    -----
    - 'mixed' is the catchall for anything that is not otherwise
      specialized
    - 'mixed-integer-float' are floats and integers
    - 'mixed-integer' are integers mixed with non-integers
    - 'unknown-array' is the catchall for something that *is* an array (has
      a dtype attribute), but has a dtype unknown to pandas (e.g. external
      extension array)

    Examples
    --------
    >>> import datetime
    >>> infer_dtype(['foo', 'bar'])
    'string'

    >>> infer_dtype(['a', np.nan, 'b'], skipna=True)
    'string'

    >>> infer_dtype(['a', np.nan, 'b'], skipna=False)
    'mixed'

    >>> infer_dtype([b'foo', b'bar'])
    'bytes'

    >>> infer_dtype([1, 2, 3])
    'integer'

    >>> infer_dtype([1, 2, 3.5])
    'mixed-integer-float'

    >>> infer_dtype([1.0, 2.0, 3.5])
    'floating'

    >>> infer_dtype(['a', 1])
    'mixed-integer'

    >>> infer_dtype([Decimal(1), Decimal(2.0)])
    'decimal'

    >>> infer_dtype([True, False])
    'boolean'

    >>> infer_dtype([True, False, np.nan])
    'boolean'

    >>> infer_dtype([pd.Timestamp('20130101')])
    'datetime'

    >>> infer_dtype([datetime.date(2013, 1, 1)])
    'date'

    >>> infer_dtype([np.datetime64('2013-01-01')])
    'datetime64'

    >>> infer_dtype([datetime.timedelta(0, 1, 1)])
    'timedelta'

    >>> infer_dtype(pd.Series(list('aabc')).astype('category'))
    'categorical'
    """
    cdef:
        Py_ssize_t i, n
        object val
        ndarray values
        bint seen_pdnat = False
        bint seen_val = False
        flatiter it

    if util.is_array(value):
        values = value
    elif hasattr(value, "inferred_type") and skipna is False:
        # Index, use the cached attribute if possible, populate the cache otherwise
        return value.inferred_type
    elif hasattr(value, "dtype"):
        # this will handle ndarray-like
        # e.g. categoricals
        dtype = value.dtype
        if not cnp.PyArray_DescrCheck(dtype):
            # i.e. not isinstance(dtype, np.dtype)
            inferred = _try_infer_map(value.dtype)
            if inferred is not None:
                return inferred
            return "unknown-array"

        # Unwrap Series/Index
        values = np.asarray(value)

    else:
        if not isinstance(value, list):
            value = list(value)

        from pandas.core.dtypes.cast import construct_1d_object_array_from_listlike
        values = construct_1d_object_array_from_listlike(value)

    val = _try_infer_map(values.dtype)
    if val is not None:
        # Anything other than object-dtype should return here.
        return val

    if values.descr.type_num != NPY_OBJECT:
        # i.e. values.dtype != np.object
        # This should not be reached
        values = values.astype(object)

    n = cnp.PyArray_SIZE(values)
    if n == 0:
        return "empty"

    # Iterate until we find our first valid value. We will use this
    #  value to decide which of the is_foo_array functions to call.
    it = PyArray_IterNew(values)
    for i in range(n):
        # The PyArray_GETITEM and PyArray_ITER_NEXT are faster
        #  equivalents to `val = values[i]`
        val = PyArray_GETITEM(values, PyArray_ITER_DATA(it))
        PyArray_ITER_NEXT(it)

        # do not use checknull to keep
        # np.datetime64('nat') and np.timedelta64('nat')
        if val is None or util.is_nan(val) or val is C_NA:
            pass
        elif val is NaT:
            seen_pdnat = True
        else:
            seen_val = True
            break

    # if all values are nan/NaT
    if seen_val is False and seen_pdnat is True:
        return "datetime"
        # float/object nan is handled in latter logic
    if seen_val is False and skipna:
        return "empty"

    if util.is_datetime64_object(val):
        if is_datetime64_array(values, skipna=skipna):
            return "datetime64"

    elif is_timedelta(val):
        if is_timedelta_or_timedelta64_array(values, skipna=skipna):
            return "timedelta"

    elif util.is_integer_object(val):
        # ordering matters here; this check must come after the is_timedelta
        #  check otherwise numpy timedelta64 objects would come through here

        if is_integer_array(values, skipna=skipna):
            return "integer"
        elif is_integer_float_array(values, skipna=skipna):
            if is_integer_na_array(values, skipna=skipna):
                return "integer-na"
            else:
                return "mixed-integer-float"
        return "mixed-integer"

    elif PyDateTime_Check(val):
        if is_datetime_array(values, skipna=skipna):
            return "datetime"
        elif is_date_array(values, skipna=skipna):
            return "date"

    elif PyDate_Check(val):
        if is_date_array(values, skipna=skipna):
            return "date"

    elif PyTime_Check(val):
        if is_time_array(values, skipna=skipna):
            return "time"

    elif is_decimal(val):
        if is_decimal_array(values, skipna=skipna):
            return "decimal"

    elif util.is_complex_object(val):
        if is_complex_array(values):
            return "complex"

    elif util.is_float_object(val):
        if is_float_array(values):
            return "floating"
        elif is_integer_float_array(values, skipna=skipna):
            if is_integer_na_array(values, skipna=skipna):
                return "integer-na"
            else:
                return "mixed-integer-float"

    elif util.is_bool_object(val):
        if is_bool_array(values, skipna=skipna):
            return "boolean"

    elif isinstance(val, str):
        if is_string_array(values, skipna=skipna):
            return "string"

    elif isinstance(val, bytes):
        if is_bytes_array(values, skipna=skipna):
            return "bytes"

    elif is_period_object(val):
        if is_period_array(values, skipna=skipna):
            return "period"

    elif is_interval(val):
        if is_interval_array(values):
            return "interval"

    cnp.PyArray_ITER_RESET(it)
    for i in range(n):
        val = PyArray_GETITEM(values, PyArray_ITER_DATA(it))
        PyArray_ITER_NEXT(it)

        if util.is_integer_object(val):
            return "mixed-integer"

    return "mixed"


def infer_datetimelike_array(arr: ndarray[object]) -> tuple[str, bool]:
    """
    Infer if we have a datetime or timedelta array.
    - date: we have *only* date and maybe strings, nulls
    - datetime: we have *only* datetimes and maybe strings, nulls
    - timedelta: we have *only* timedeltas and maybe strings, nulls
    - nat: we do not have *any* date, datetimes or timedeltas, but do have
      at least a NaT
    - mixed: other objects (strings, a mix of tz-aware and tz-naive, or
                            actual objects)

    Parameters
    ----------
    arr : ndarray[object]

    Returns
    -------
    str: {datetime, timedelta, date, nat, mixed}
    bool
    """
    cdef:
        Py_ssize_t i, n = len(arr)
        bint seen_timedelta = False, seen_date = False, seen_datetime = False
        bint seen_tz_aware = False, seen_tz_naive = False
        bint seen_nat = False, seen_str = False
        bint seen_period = False, seen_interval = False
        list objs = []
        object v

    for i in range(n):
        v = arr[i]
        if isinstance(v, str):
            objs.append(v)
            seen_str = True

            if len(objs) == 3:
                break

        elif v is None or util.is_nan(v):
            # nan or None
            pass
        elif v is NaT:
            seen_nat = True
        elif PyDateTime_Check(v):
            # datetime
            seen_datetime = True

            # disambiguate between tz-naive and tz-aware
            if v.tzinfo is None:
                seen_tz_naive = True
            else:
                seen_tz_aware = True

            if seen_tz_naive and seen_tz_aware:
                return "mixed", seen_str
        elif util.is_datetime64_object(v):
            # np.datetime64
            seen_datetime = True
        elif PyDate_Check(v):
            seen_date = True
        elif is_timedelta(v):
            # timedelta, or timedelta64
            seen_timedelta = True
        elif is_period_object(v):
            seen_period = True
            break
        elif is_interval(v):
            seen_interval = True
            break
        else:
            return "mixed", seen_str

    if seen_period:
        if is_period_array(arr):
            return "period", seen_str
        return "mixed", seen_str

    if seen_interval:
        if is_interval_array(arr):
            return "interval", seen_str
        return "mixed", seen_str

    if seen_date and not (seen_datetime or seen_timedelta):
        return "date", seen_str
    elif seen_datetime and not seen_timedelta:
        return "datetime", seen_str
    elif seen_timedelta and not seen_datetime:
        return "timedelta", seen_str
    elif seen_nat:
        return "nat", seen_str

    # short-circuit by trying to
    # actually convert these strings
    # this is for performance as we don't need to try
    # convert *every* string array
    if len(objs):
        try:
            # require_iso8601 as in maybe_infer_to_datetimelike
            array_to_datetime(objs, errors="raise", require_iso8601=True)
            return "datetime", seen_str
        except (ValueError, TypeError):
            pass

        # we are *not* going to infer from strings
        # for timedelta as too much ambiguity

    return "mixed", seen_str


cdef inline bint is_timedelta(object o):
    return PyDelta_Check(o) or util.is_timedelta64_object(o)


@cython.internal
cdef class Validator:

    cdef:
        Py_ssize_t n
        dtype dtype
        bint skipna

    def __cinit__(self, Py_ssize_t n, dtype dtype=np.dtype(np.object_),
                  bint skipna=False):
        self.n = n
        self.dtype = dtype
        self.skipna = skipna

    cdef bint validate(self, ndarray values) except -1:
        if not self.n:
            return False

        if self.is_array_typed():
            # i.e. this ndarray is already of the desired dtype
            return True
        elif self.dtype.type_num == NPY_OBJECT:
            if self.skipna:
                return self._validate_skipna(values)
            else:
                return self._validate(values)
        else:
            return False

    @cython.wraparound(False)
    @cython.boundscheck(False)
    cdef bint _validate(self, ndarray values) except -1:
        cdef:
            Py_ssize_t i
            Py_ssize_t n = values.size
            flatiter it = PyArray_IterNew(values)

        for i in range(n):
            # The PyArray_GETITEM and PyArray_ITER_NEXT are faster
            #  equivalents to `val = values[i]`
            val = PyArray_GETITEM(values, PyArray_ITER_DATA(it))
            PyArray_ITER_NEXT(it)
            if not self.is_valid(val):
                return False

        return True

    @cython.wraparound(False)
    @cython.boundscheck(False)
    cdef bint _validate_skipna(self, ndarray values) except -1:
        cdef:
            Py_ssize_t i
            Py_ssize_t n = values.size
            flatiter it = PyArray_IterNew(values)

        for i in range(n):
            # The PyArray_GETITEM and PyArray_ITER_NEXT are faster
            #  equivalents to `val = values[i]`
            val = PyArray_GETITEM(values, PyArray_ITER_DATA(it))
            PyArray_ITER_NEXT(it)
            if not self.is_valid_skipna(val):
                return False

        return True

    cdef bint is_valid(self, object value) except -1:
        return self.is_value_typed(value)

    cdef bint is_valid_skipna(self, object value) except -1:
        return self.is_valid(value) or self.is_valid_null(value)

    cdef bint is_value_typed(self, object value) except -1:
        raise NotImplementedError(f"{type(self).__name__} child class "
                                  "must define is_value_typed")

    cdef bint is_valid_null(self, object value) except -1:
        return value is None or value is C_NA or util.is_nan(value)

    cdef bint is_array_typed(self) except -1:
        return False


@cython.internal
cdef class BoolValidator(Validator):
    cdef inline bint is_value_typed(self, object value) except -1:
        return util.is_bool_object(value)

    cdef inline bint is_array_typed(self) except -1:
        return issubclass(self.dtype.type, np.bool_)


cpdef bint is_bool_array(ndarray values, bint skipna=False):
    cdef:
        BoolValidator validator = BoolValidator(len(values),
                                                values.dtype,
                                                skipna=skipna)
    return validator.validate(values)


@cython.internal
cdef class IntegerValidator(Validator):
    cdef inline bint is_value_typed(self, object value) except -1:
        return util.is_integer_object(value)

    cdef inline bint is_array_typed(self) except -1:
        return issubclass(self.dtype.type, np.integer)


# Note: only python-exposed for tests
cpdef bint is_integer_array(ndarray values, bint skipna=True):
    cdef:
        IntegerValidator validator = IntegerValidator(len(values),
                                                      values.dtype,
                                                      skipna=skipna)
    return validator.validate(values)


@cython.internal
cdef class IntegerNaValidator(Validator):
    cdef inline bint is_value_typed(self, object value) except -1:
        return (util.is_integer_object(value)
                or (util.is_nan(value) and util.is_float_object(value)))


cdef bint is_integer_na_array(ndarray values, bint skipna=True):
    cdef:
        IntegerNaValidator validator = IntegerNaValidator(len(values),
                                                          values.dtype, skipna=skipna)
    return validator.validate(values)


@cython.internal
cdef class IntegerFloatValidator(Validator):
    cdef inline bint is_value_typed(self, object value) except -1:
        return util.is_integer_object(value) or util.is_float_object(value)

    cdef inline bint is_array_typed(self) except -1:
        return issubclass(self.dtype.type, np.integer)


cdef bint is_integer_float_array(ndarray values, bint skipna=True):
    cdef:
        IntegerFloatValidator validator = IntegerFloatValidator(len(values),
                                                                values.dtype,
                                                                skipna=skipna)
    return validator.validate(values)


@cython.internal
cdef class FloatValidator(Validator):
    cdef inline bint is_value_typed(self, object value) except -1:
        return util.is_float_object(value)

    cdef inline bint is_array_typed(self) except -1:
        return issubclass(self.dtype.type, np.floating)


# Note: only python-exposed for tests
cpdef bint is_float_array(ndarray values):
    cdef:
        FloatValidator validator = FloatValidator(len(values), values.dtype)
    return validator.validate(values)


@cython.internal
cdef class ComplexValidator(Validator):
    cdef inline bint is_value_typed(self, object value) except -1:
        return (
            util.is_complex_object(value)
            or (util.is_float_object(value) and is_nan(value))
        )

    cdef inline bint is_array_typed(self) except -1:
        return issubclass(self.dtype.type, np.complexfloating)


cdef bint is_complex_array(ndarray values):
    cdef:
        ComplexValidator validator = ComplexValidator(len(values), values.dtype)
    return validator.validate(values)


@cython.internal
cdef class DecimalValidator(Validator):
    cdef inline bint is_value_typed(self, object value) except -1:
        return is_decimal(value)


cdef bint is_decimal_array(ndarray values, bint skipna=False):
    cdef:
        DecimalValidator validator = DecimalValidator(
            len(values), values.dtype, skipna=skipna
        )
    return validator.validate(values)


@cython.internal
cdef class StringValidator(Validator):
    cdef inline bint is_value_typed(self, object value) except -1:
        return isinstance(value, str)

    cdef inline bint is_array_typed(self) except -1:
        return issubclass(self.dtype.type, np.str_)

<<<<<<< HEAD
    cdef bint is_valid_null(self, object value) except -1:
        # We deliberately exclude None / NaN here since StringArray uses NA
        return value is C_NA or value is None or util.is_nan(value)

=======
>>>>>>> 4e034ec0

cpdef bint is_string_array(ndarray values, bint skipna=False):
    cdef:
        StringValidator validator = StringValidator(len(values),
                                                    values.dtype,
                                                    skipna=skipna)
    return validator.validate(values)


@cython.internal
cdef class BytesValidator(Validator):
    cdef inline bint is_value_typed(self, object value) except -1:
        return isinstance(value, bytes)

    cdef inline bint is_array_typed(self) except -1:
        return issubclass(self.dtype.type, np.bytes_)


cdef bint is_bytes_array(ndarray values, bint skipna=False):
    cdef:
        BytesValidator validator = BytesValidator(len(values), values.dtype,
                                                  skipna=skipna)
    return validator.validate(values)


@cython.internal
cdef class TemporalValidator(Validator):
    cdef:
        bint all_generic_na

    def __cinit__(self, Py_ssize_t n, dtype dtype=np.dtype(np.object_),
                  bint skipna=False):
        self.n = n
        self.dtype = dtype
        self.skipna = skipna
        self.all_generic_na = True

    cdef inline bint is_valid(self, object value) except -1:
        return self.is_value_typed(value) or self.is_valid_null(value)

    cdef bint is_valid_null(self, object value) except -1:
        raise NotImplementedError(f"{type(self).__name__} child class "
                                  "must define is_valid_null")

    cdef inline bint is_valid_skipna(self, object value) except -1:
        cdef:
            bint is_typed_null = self.is_valid_null(value)
            bint is_generic_null = value is None or util.is_nan(value)
        if not is_generic_null:
            self.all_generic_na = False
        return self.is_value_typed(value) or is_typed_null or is_generic_null

    cdef bint _validate_skipna(self, ndarray values) except -1:
        """
        If we _only_ saw non-dtype-specific NA values, even if they are valid
        for this dtype, we do not infer this dtype.
        """
        return Validator._validate_skipna(self, values) and not self.all_generic_na


@cython.internal
cdef class DatetimeValidator(TemporalValidator):
    cdef bint is_value_typed(self, object value) except -1:
        return PyDateTime_Check(value)

    cdef inline bint is_valid_null(self, object value) except -1:
        return is_null_datetime64(value)


cpdef bint is_datetime_array(ndarray values, bint skipna=True):
    cdef:
        DatetimeValidator validator = DatetimeValidator(len(values),
                                                        skipna=skipna)
    return validator.validate(values)


@cython.internal
cdef class Datetime64Validator(DatetimeValidator):
    cdef inline bint is_value_typed(self, object value) except -1:
        return util.is_datetime64_object(value)


# Note: only python-exposed for tests
cpdef bint is_datetime64_array(ndarray values, bint skipna=True):
    cdef:
        Datetime64Validator validator = Datetime64Validator(len(values),
                                                            skipna=skipna)
    return validator.validate(values)


@cython.internal
cdef class AnyDatetimeValidator(DatetimeValidator):
    cdef inline bint is_value_typed(self, object value) except -1:
        return util.is_datetime64_object(value) or (
            PyDateTime_Check(value) and value.tzinfo is None
        )


cdef bint is_datetime_or_datetime64_array(ndarray values, bint skipna=True):
    cdef:
        AnyDatetimeValidator validator = AnyDatetimeValidator(len(values),
                                                              skipna=skipna)
    return validator.validate(values)


# Note: only python-exposed for tests
def is_datetime_with_singletz_array(values: ndarray) -> bool:
    """
    Check values have the same tzinfo attribute.
    Doesn't check values are datetime-like types.
    """
    cdef:
        Py_ssize_t i = 0, j, n = len(values)
        object base_val, base_tz, val, tz

    if n == 0:
        return False

    # Get a reference timezone to compare with the rest of the tzs in the array
    for i in range(n):
        base_val = values[i]
        if base_val is not NaT and base_val is not None and not util.is_nan(base_val):
            base_tz = getattr(base_val, 'tzinfo', None)
            break

    for j in range(i, n):
        # Compare val's timezone with the reference timezone
        # NaT can coexist with tz-aware datetimes, so skip if encountered
        val = values[j]
        if val is not NaT and val is not None and not util.is_nan(val):
            tz = getattr(val, 'tzinfo', None)
            if not tz_compare(base_tz, tz):
                return False

    # Note: we should only be called if a tzaware datetime has been seen,
    #  so base_tz should always be set at this point.
    return True


@cython.internal
cdef class TimedeltaValidator(TemporalValidator):
    cdef bint is_value_typed(self, object value) except -1:
        return PyDelta_Check(value)

    cdef inline bint is_valid_null(self, object value) except -1:
        return is_null_timedelta64(value)


@cython.internal
cdef class AnyTimedeltaValidator(TimedeltaValidator):
    cdef inline bint is_value_typed(self, object value) except -1:
        return is_timedelta(value)


# Note: only python-exposed for tests
cpdef bint is_timedelta_or_timedelta64_array(ndarray values, bint skipna=True):
    """
    Infer with timedeltas and/or nat/none.
    """
    cdef:
        AnyTimedeltaValidator validator = AnyTimedeltaValidator(len(values),
                                                                skipna=skipna)
    return validator.validate(values)


@cython.internal
cdef class DateValidator(Validator):
    cdef inline bint is_value_typed(self, object value) except -1:
        return PyDate_Check(value)


# Note: only python-exposed for tests
cpdef bint is_date_array(ndarray values, bint skipna=False):
    cdef:
        DateValidator validator = DateValidator(len(values), skipna=skipna)
    return validator.validate(values)


@cython.internal
cdef class TimeValidator(Validator):
    cdef inline bint is_value_typed(self, object value) except -1:
        return PyTime_Check(value)


# Note: only python-exposed for tests
cpdef bint is_time_array(ndarray values, bint skipna=False):
    cdef:
        TimeValidator validator = TimeValidator(len(values), skipna=skipna)
    return validator.validate(values)


# FIXME: actually use skipna
cdef bint is_period_array(ndarray values, bint skipna=True):
    """
    Is this an ndarray of Period objects (or NaT) with a single `freq`?
    """
    # values should be object-dtype, but ndarray[object] assumes 1D, while
    #  this _may_ be 2D.
    cdef:
        Py_ssize_t i, N = values.size
        int dtype_code = -10000  # i.e. c_FreqGroup.FR_UND
        object val
        flatiter it

    if N == 0:
        return False

    it = PyArray_IterNew(values)
    for i in range(N):
        # The PyArray_GETITEM and PyArray_ITER_NEXT are faster
        #  equivalents to `val = values[i]`
        val = PyArray_GETITEM(values, PyArray_ITER_DATA(it))
        PyArray_ITER_NEXT(it)

        if is_period_object(val):
            if dtype_code == -10000:
                dtype_code = val._dtype._dtype_code
            elif dtype_code != val._dtype._dtype_code:
                # mismatched freqs
                return False
        elif checknull_with_nat(val):
            pass
        else:
            # Not a Period or NaT-like
            return False

    if dtype_code == -10000:
        # we saw all-NaTs, no actual Periods
        return False
    return True


# Note: only python-exposed for tests
cpdef bint is_interval_array(ndarray values):
    """
    Is this an ndarray of Interval (or np.nan) with a single dtype?
    """
    cdef:
        Py_ssize_t i, n = len(values)
        str closed = None
        bint numeric = False
        bint dt64 = False
        bint td64 = False
        object val

    if len(values) == 0:
        return False

    for i in range(n):
        val = values[i]

        if is_interval(val):
            if closed is None:
                closed = val.closed
                numeric = (
                    util.is_float_object(val.left)
                    or util.is_integer_object(val.left)
                )
                td64 = is_timedelta(val.left)
                dt64 = PyDateTime_Check(val.left)
            elif val.closed != closed:
                # mismatched closedness
                return False
            elif numeric:
                if not (
                    util.is_float_object(val.left)
                    or util.is_integer_object(val.left)
                ):
                    # i.e. datetime64 or timedelta64
                    return False
            elif td64:
                if not is_timedelta(val.left):
                    return False
            elif dt64:
                if not PyDateTime_Check(val.left):
                    return False
            else:
                raise ValueError(val)
        elif util.is_nan(val) or val is None:
            pass
        else:
            return False

    if closed is None:
        # we saw all-NAs, no actual Intervals
        return False
    return True


@cython.boundscheck(False)
@cython.wraparound(False)
def maybe_convert_numeric(
    ndarray[object, ndim=1] values,
    set na_values,
    bint convert_empty=True,
    bint coerce_numeric=False,
    bint convert_to_masked_nullable=False,
) -> tuple[np.ndarray, np.ndarray | None]:
    """
    Convert object array to a numeric array if possible.

    Parameters
    ----------
    values : ndarray[object]
        Array of object elements to convert.
    na_values : set
        Set of values that should be interpreted as NaN.
    convert_empty : bool, default True
        If an empty array-like object is encountered, whether to interpret
        that element as NaN or not. If set to False, a ValueError will be
        raised if such an element is encountered and 'coerce_numeric' is False.
    coerce_numeric : bool, default False
        If initial attempts to convert to numeric have failed, whether to
        force conversion to numeric via alternative methods or by setting the
        element to NaN. Otherwise, an Exception will be raised when such an
        element is encountered.

        This boolean also has an impact on how conversion behaves when a
        numeric array has no suitable numerical dtype to return (i.e. uint64,
        int32, uint8). If set to False, the original object array will be
        returned. Otherwise, a ValueError will be raised.
    convert_to_masked_nullable : bool, default False
        Whether to return a mask for the converted values. This also disables
        upcasting for ints with nulls to float64.
    Returns
    -------
    np.ndarray
        Array of converted object values to numerical ones.

    Optional[np.ndarray]
        If convert_to_masked_nullable is True,
        returns a boolean mask for the converted values, otherwise returns None.
    """
    if len(values) == 0:
        return (np.array([], dtype='i8'), None)

    # fastpath for ints - try to convert all based on first value
    cdef:
        object val = values[0]

    if util.is_integer_object(val):
        try:
            maybe_ints = values.astype('i8')
            if (maybe_ints == values).all():
                return (maybe_ints, None)
        except (ValueError, OverflowError, TypeError):
            pass

    # Otherwise, iterate and do full inference.
    cdef:
        int status, maybe_int
        Py_ssize_t i, n = values.size
        Seen seen = Seen(coerce_numeric)
        ndarray[float64_t, ndim=1] floats = np.empty(n, dtype='f8')
        ndarray[complex128_t, ndim=1] complexes = np.empty(n, dtype='c16')
        ndarray[int64_t, ndim=1] ints = np.empty(n, dtype='i8')
        ndarray[uint64_t, ndim=1] uints = np.empty(n, dtype='u8')
        ndarray[uint8_t, ndim=1] bools = np.empty(n, dtype='u1')
        ndarray[uint8_t, ndim=1] mask = np.zeros(n, dtype="u1")
        float64_t fval
        bint allow_null_in_int = convert_to_masked_nullable

    for i in range(n):
        val = values[i]
        # We only want to disable NaNs showing as float if
        # a) convert_to_masked_nullable = True
        # b) no floats have been seen ( assuming an int shows up later )
        # However, if no ints present (all null array), we need to return floats
        allow_null_in_int = convert_to_masked_nullable and not seen.float_

        if val.__hash__ is not None and val in na_values:
            if allow_null_in_int:
                seen.null_ = True
                mask[i] = 1
            else:
                if convert_to_masked_nullable:
                    mask[i] = 1
                seen.saw_null()
            floats[i] = complexes[i] = NaN
        elif util.is_float_object(val):
            fval = val
            if fval != fval:
                seen.null_ = True
                if allow_null_in_int:
                    mask[i] = 1
                else:
                    if convert_to_masked_nullable:
                        mask[i] = 1
                    seen.float_ = True
            else:
                seen.float_ = True
            floats[i] = complexes[i] = fval
        elif util.is_integer_object(val):
            floats[i] = complexes[i] = val

            val = int(val)
            seen.saw_int(val)

            if val >= 0:
                if val <= oUINT64_MAX:
                    uints[i] = val
                else:
                    seen.float_ = True

            if oINT64_MIN <= val <= oINT64_MAX:
                ints[i] = val

            if val < oINT64_MIN or (seen.sint_ and seen.uint_):
                seen.float_ = True

        elif util.is_bool_object(val):
            floats[i] = uints[i] = ints[i] = bools[i] = val
            seen.bool_ = True
        elif val is None or val is C_NA:
            if allow_null_in_int:
                seen.null_ = True
                mask[i] = 1
            else:
                if convert_to_masked_nullable:
                    mask[i] = 1
                seen.saw_null()
            floats[i] = complexes[i] = NaN
        elif hasattr(val, '__len__') and len(val) == 0:
            if convert_empty or seen.coerce_numeric:
                seen.saw_null()
                floats[i] = complexes[i] = NaN
            else:
                raise ValueError("Empty string encountered")
        elif util.is_complex_object(val):
            complexes[i] = val
            seen.complex_ = True
        elif is_decimal(val):
            floats[i] = complexes[i] = val
            seen.float_ = True
        else:
            try:
                status = floatify(val, &fval, &maybe_int)

                if fval in na_values:
                    seen.saw_null()
                    floats[i] = complexes[i] = NaN
                    mask[i] = 1
                else:
                    if fval != fval:
                        seen.null_ = True
                        mask[i] = 1

                    floats[i] = fval

                if maybe_int:
                    as_int = int(val)

                    if as_int in na_values:
                        mask[i] = 1
                        seen.null_ = True
                        if not allow_null_in_int:
                            seen.float_ = True
                    else:
                        seen.saw_int(as_int)

                    if as_int not in na_values:
                        if as_int < oINT64_MIN or as_int > oUINT64_MAX:
                            if seen.coerce_numeric:
                                seen.float_ = True
                            else:
                                raise ValueError("Integer out of range.")
                        else:
                            if as_int >= 0:
                                uints[i] = as_int

                            if as_int <= oINT64_MAX:
                                ints[i] = as_int

                    seen.float_ = seen.float_ or (seen.uint_ and seen.sint_)
                else:
                    seen.float_ = True
            except (TypeError, ValueError) as err:
                if not seen.coerce_numeric:
                    raise type(err)(f"{err} at position {i}")

                seen.saw_null()
                floats[i] = NaN

    if seen.check_uint64_conflict():
        return (values, None)

    # This occurs since we disabled float nulls showing as null in anticipation
    # of seeing ints that were never seen. So then, we return float
    if allow_null_in_int and seen.null_ and not seen.int_:
        seen.float_ = True

    if seen.complex_:
        return (complexes, None)
    elif seen.float_:
        if seen.null_ and convert_to_masked_nullable:
            return (floats, mask.view(np.bool_))
        return (floats, None)
    elif seen.int_:
        if seen.null_ and convert_to_masked_nullable:
            if seen.uint_:
                return (uints, mask.view(np.bool_))
            else:
                return (ints, mask.view(np.bool_))
        if seen.uint_:
            return (uints, None)
        else:
            return (ints, None)
    elif seen.bool_:
        return (bools.view(np.bool_), None)
    elif seen.uint_:
        return (uints, None)
    return (ints, None)


@cython.boundscheck(False)
@cython.wraparound(False)
def maybe_convert_objects(ndarray[object] objects,
                          *,
                          bint try_float=False,
                          bint safe=False,
                          bint convert_datetime=False,
                          bint convert_timedelta=False,
                          bint convert_period=False,
                          bint convert_interval=False,
                          bint convert_to_nullable_integer=False,
                          object dtype_if_all_nat=None) -> "ArrayLike":
    """
    Type inference function-- convert object array to proper dtype

    Parameters
    ----------
    objects : ndarray[object]
        Array of object elements to convert.
    try_float : bool, default False
        If an array-like object contains only float or NaN values is
        encountered, whether to convert and return an array of float dtype.
    safe : bool, default False
        Whether to upcast numeric type (e.g. int cast to float). If set to
        True, no upcasting will be performed.
    convert_datetime : bool, default False
        If an array-like object contains only datetime values or NaT is
        encountered, whether to convert and return an array of M8[ns] dtype.
    convert_timedelta : bool, default False
        If an array-like object contains only timedelta values or NaT is
        encountered, whether to convert and return an array of m8[ns] dtype.
    convert_period : bool, default False
        If an array-like object contains only (homogeneous-freq) Period values
        or NaT, whether to convert and return a PeriodArray.
    convert_interval : bool, default False
        If an array-like object contains only Interval objects (with matching
        dtypes and closedness) or NaN, whether to convert to IntervalArray.
    convert_to_nullable_integer : bool, default False
        If an array-like object contains only integer values (and NaN) is
        encountered, whether to convert and return an IntegerArray.
    dtype_if_all_nat : np.dtype, ExtensionDtype, or None, default None
        Dtype to cast to if we have all-NaT.

    Returns
    -------
    np.ndarray or ExtensionArray
        Array of converted object values to more specific dtypes if applicable.
    """
    cdef:
        Py_ssize_t i, n, itemsize_max = 0
        ndarray[float64_t] floats
        ndarray[complex128_t] complexes
        ndarray[int64_t] ints
        ndarray[uint64_t] uints
        ndarray[uint8_t] bools
        int64_t[:]  idatetimes
        int64_t[:] itimedeltas
        Seen seen = Seen()
        object val
        float64_t fval, fnan = np.nan

    n = len(objects)

    floats = np.empty(n, dtype='f8')
    complexes = np.empty(n, dtype='c16')
    ints = np.empty(n, dtype='i8')
    uints = np.empty(n, dtype='u8')
    bools = np.empty(n, dtype=np.uint8)
    mask = np.full(n, False)

    if convert_datetime:
        datetimes = np.empty(n, dtype='M8[ns]')
        idatetimes = datetimes.view(np.int64)

    if convert_timedelta:
        timedeltas = np.empty(n, dtype='m8[ns]')
        itimedeltas = timedeltas.view(np.int64)

    for i in range(n):
        val = objects[i]
        if itemsize_max != -1:
            itemsize = get_itemsize(val)
            if itemsize > itemsize_max or itemsize == -1:
                itemsize_max = itemsize

        if val is None:
            seen.null_ = True
            floats[i] = complexes[i] = fnan
            mask[i] = True
        elif val is NaT:
            seen.nat_ = True
            if convert_datetime:
                idatetimes[i] = NPY_NAT
            if convert_timedelta:
                itimedeltas[i] = NPY_NAT
            if not (convert_datetime or convert_timedelta or convert_period):
                seen.object_ = True
                break
        elif val is np.nan:
            seen.nan_ = True
            mask[i] = True
            floats[i] = complexes[i] = val
        elif util.is_bool_object(val):
            seen.bool_ = True
            bools[i] = val
        elif util.is_float_object(val):
            floats[i] = complexes[i] = val
            seen.float_ = True
        elif is_timedelta(val):
            if convert_timedelta:
                seen.timedelta_ = True
                try:
                    itimedeltas[i] = convert_to_timedelta64(val, "ns").view("i8")
                except OutOfBoundsTimedelta:
                    seen.object_ = True
                    break
                break
            else:
                seen.object_ = True
                break
        elif util.is_integer_object(val):
            seen.int_ = True
            floats[i] = <float64_t>val
            complexes[i] = <double complex>val
            if not seen.null_:
                val = int(val)
                seen.saw_int(val)

                if ((seen.uint_ and seen.sint_) or
                        val > oUINT64_MAX or val < oINT64_MIN):
                    seen.object_ = True
                    break

                if seen.uint_:
                    uints[i] = val
                elif seen.sint_:
                    ints[i] = val
                else:
                    uints[i] = val
                    ints[i] = val

        elif util.is_complex_object(val):
            complexes[i] = val
            seen.complex_ = True
        elif PyDateTime_Check(val) or util.is_datetime64_object(val):

            # if we have an tz's attached then return the objects
            if convert_datetime:
                if getattr(val, 'tzinfo', None) is not None:
                    seen.datetimetz_ = True
                    break
                else:
                    seen.datetime_ = True
                    try:
                        idatetimes[i] = convert_to_tsobject(
                            val, None, None, 0, 0).value
                    except OutOfBoundsDatetime:
                        seen.object_ = True
                        break
            else:
                seen.object_ = True
                break
        elif is_period_object(val):
            if convert_period:
                seen.period_ = True
                break
            else:
                seen.object_ = True
                break
        elif try_float and not isinstance(val, str):
            # this will convert Decimal objects
            try:
                floats[i] = float(val)
                complexes[i] = complex(val)
                seen.float_ = True
            except (ValueError, TypeError):
                seen.object_ = True
                break
        elif is_interval(val):
            if convert_interval:
                seen.interval_ = True
                break
            else:
                seen.object_ = True
                break
        else:
            seen.object_ = True
            break

    # we try to coerce datetime w/tz but must all have the same tz
    if seen.datetimetz_:
        if is_datetime_with_singletz_array(objects):
            from pandas import DatetimeIndex
            dti = DatetimeIndex(objects)

            # unbox to DatetimeArray
            return dti._data
        seen.object_ = True

    elif seen.datetime_:
        if is_datetime_or_datetime64_array(objects):
            from pandas import DatetimeIndex

            try:
                dti = DatetimeIndex(objects)
            except OutOfBoundsDatetime:
                pass
            else:
                # unbox to ndarray[datetime64[ns]]
                return dti._data._ndarray
        seen.object_ = True

    elif seen.timedelta_:
        if is_timedelta_or_timedelta64_array(objects):
            from pandas import TimedeltaIndex

            try:
                tdi = TimedeltaIndex(objects)
            except OutOfBoundsTimedelta:
                pass
            else:
                # unbox to ndarray[timedelta64[ns]]
                return tdi._data._ndarray
        seen.object_ = True

    if seen.period_:
        if is_period_array(objects):
            from pandas import PeriodIndex
            pi = PeriodIndex(objects)

            # unbox to PeriodArray
            return pi._data
        seen.object_ = True

    if seen.interval_:
        if is_interval_array(objects):
            from pandas import IntervalIndex
            ii = IntervalIndex(objects)

            # unbox to IntervalArray
            return ii._data

        seen.object_ = True

    if not seen.object_:
        result = None
        if not safe:
            if seen.null_ or seen.nan_:
                if seen.is_float_or_complex:
                    if seen.complex_:
                        result = complexes
                    elif seen.float_:
                        result = floats
                    elif seen.int_:
                        if convert_to_nullable_integer:
                            from pandas.core.arrays import IntegerArray
                            result = IntegerArray(ints, mask)
                        else:
                            result = floats
                    elif seen.nan_:
                        result = floats
            else:
                if not seen.bool_:
                    if seen.datetime_:
                        if not seen.numeric_ and not seen.timedelta_:
                            result = datetimes
                    elif seen.timedelta_:
                        if not seen.numeric_:
                            result = timedeltas
                    elif seen.nat_:
                        if not seen.numeric_:
                            if convert_datetime and convert_timedelta:
                                dtype = dtype_if_all_nat
                                if dtype is not None:
                                    # otherwise we keep object dtype
                                    result = _infer_all_nats(
                                        dtype, datetimes, timedeltas
                                    )

                            elif convert_datetime:
                                result = datetimes
                            elif convert_timedelta:
                                result = timedeltas
                    else:
                        if seen.complex_:
                            result = complexes
                        elif seen.float_:
                            result = floats
                        elif seen.int_:
                            if seen.uint_:
                                result = uints
                            else:
                                result = ints
                elif seen.is_bool:
                    result = bools.view(np.bool_)

        else:
            # don't cast int to float, etc.
            if seen.null_:
                if seen.is_float_or_complex:
                    if seen.complex_:
                        if not seen.int_:
                            result = complexes
                    elif seen.float_ or seen.nan_:
                        if not seen.int_:
                            result = floats
            else:
                if not seen.bool_:
                    if seen.datetime_:
                        if not seen.numeric_ and not seen.timedelta_:
                            result = datetimes
                    elif seen.timedelta_:
                        if not seen.numeric_:
                            result = timedeltas
                    elif seen.nat_:
                        if not seen.numeric_:
                            if convert_datetime and convert_timedelta:
                                dtype = dtype_if_all_nat
                                if dtype is not None:
                                    # otherwise we keep object dtype
                                    result = _infer_all_nats(
                                        dtype, datetimes, timedeltas
                                    )

                            elif convert_datetime:
                                result = datetimes
                            elif convert_timedelta:
                                result = timedeltas
                    else:
                        if seen.complex_:
                            if not seen.int_:
                                result = complexes
                        elif seen.float_ or seen.nan_:
                            if not seen.int_:
                                result = floats
                        elif seen.int_:
                            if seen.uint_:
                                result = uints
                            else:
                                result = ints
                elif seen.is_bool and not seen.nan_:
                    result = bools.view(np.bool_)

        if result is uints or result is ints or result is floats or result is complexes:
            # cast to the largest itemsize when all values are NumPy scalars
            if itemsize_max > 0 and itemsize_max != result.dtype.itemsize:
                result = result.astype(result.dtype.kind + str(itemsize_max))
            return result
        elif result is not None:
            return result

    return objects


cdef _infer_all_nats(dtype, ndarray datetimes, ndarray timedeltas):
    """
    If we have all-NaT values, cast these to the given dtype.
    """
    if cnp.PyArray_DescrCheck(dtype):
        # i.e. isinstance(dtype, np.dtype):
        if dtype == "M8[ns]":
            result = datetimes
        elif dtype == "m8[ns]":
            result = timedeltas
        else:
            raise ValueError(dtype)
    else:
        # ExtensionDtype
        cls = dtype.construct_array_type()
        i8vals = np.empty(len(datetimes), dtype="i8")
        i8vals.fill(NPY_NAT)
        result = cls(i8vals, dtype=dtype)
    return result


class NoDefault(Enum):
    # We make this an Enum
    # 1) because it round-trips through pickle correctly (see GH#40397)
    # 2) because mypy does not understand singletons
    no_default = "NO_DEFAULT"

    def __repr__(self) -> str:
        return "<no_default>"


# Note: no_default is exported to the public API in pandas.api.extensions
no_default = NoDefault.no_default  # Sentinel indicating the default value.


@cython.boundscheck(False)
@cython.wraparound(False)
def map_infer_mask(ndarray arr, object f, const uint8_t[:] mask, bint convert=True,
                   object na_value=no_default, cnp.dtype dtype=np.dtype(object)
                   ) -> np.ndarray:
    """
    Substitute for np.vectorize with pandas-friendly dtype inference.

    Parameters
    ----------
    arr : ndarray
    f : function
    mask : ndarray
        uint8 dtype ndarray indicating values not to apply `f` to.
    convert : bool, default True
        Whether to call `maybe_convert_objects` on the resulting ndarray
    na_value : Any, optional
        The result value to use for masked values. By default, the
        input value is used
    dtype : numpy.dtype
        The numpy dtype to use for the result ndarray.

    Returns
    -------
    np.ndarray
    """
    cdef:
        Py_ssize_t i, n
        ndarray result
        object val

    n = len(arr)
    result = np.empty(n, dtype=dtype)
    for i in range(n):
        if mask[i]:
            if na_value is no_default:
                val = arr[i]
            else:
                val = na_value
        else:
            val = f(arr[i])

            if cnp.PyArray_IsZeroDim(val):
                # unbox 0-dim arrays, GH#690
                val = val.item()

        result[i] = val

    if convert:
        return maybe_convert_objects(result,
                                     try_float=False,
                                     convert_datetime=False,
                                     convert_timedelta=False)

    return result


@cython.boundscheck(False)
@cython.wraparound(False)
def map_infer(
    ndarray arr, object f, bint convert=True, bint ignore_na=False
) -> np.ndarray:
    """
    Substitute for np.vectorize with pandas-friendly dtype inference.

    Parameters
    ----------
    arr : ndarray
    f : function
    convert : bint
    ignore_na : bint
        If True, NA values will not have f applied

    Returns
    -------
    np.ndarray
    """
    cdef:
        Py_ssize_t i, n
        ndarray[object] result
        object val

    n = len(arr)
    result = np.empty(n, dtype=object)
    for i in range(n):
        if ignore_na and checknull(arr[i]):
            result[i] = arr[i]
            continue
        val = f(arr[i])

        if cnp.PyArray_IsZeroDim(val):
            # unbox 0-dim arrays, GH#690
            val = val.item()

        result[i] = val

    if convert:
        return maybe_convert_objects(result,
                                     try_float=False,
                                     convert_datetime=False,
                                     convert_timedelta=False)

    return result


def to_object_array(rows: object, min_width: int = 0) -> ndarray:
    """
    Convert a list of lists into an object array.

    Parameters
    ----------
    rows : 2-d array (N, K)
        List of lists to be converted into an array.
    min_width : int
        Minimum width of the object array. If a list
        in `rows` contains fewer than `width` elements,
        the remaining elements in the corresponding row
        will all be `NaN`.

    Returns
    -------
    np.ndarray[object, ndim=2]
    """
    cdef:
        Py_ssize_t i, j, n, k, tmp
        ndarray[object, ndim=2] result
        list row

    rows = list(rows)
    n = len(rows)

    k = min_width
    for i in range(n):
        tmp = len(rows[i])
        if tmp > k:
            k = tmp

    result = np.empty((n, k), dtype=object)

    for i in range(n):
        row = list(rows[i])

        for j in range(len(row)):
            result[i, j] = row[j]

    return result


def tuples_to_object_array(ndarray[object] tuples):
    cdef:
        Py_ssize_t i, j, n, k, tmp
        ndarray[object, ndim=2] result
        tuple tup

    n = len(tuples)
    k = len(tuples[0])
    result = np.empty((n, k), dtype=object)
    for i in range(n):
        tup = tuples[i]
        for j in range(k):
            result[i, j] = tup[j]

    return result


def to_object_array_tuples(rows: object) -> np.ndarray:
    """
    Convert a list of tuples into an object array. Any subclass of
    tuple in `rows` will be casted to tuple.

    Parameters
    ----------
    rows : 2-d array (N, K)
        List of tuples to be converted into an array.

    Returns
    -------
    np.ndarray[object, ndim=2]
    """
    cdef:
        Py_ssize_t i, j, n, k, tmp
        ndarray[object, ndim=2] result
        tuple row

    rows = list(rows)
    n = len(rows)

    k = 0
    for i in range(n):
        tmp = 1 if checknull(rows[i]) else len(rows[i])
        if tmp > k:
            k = tmp

    result = np.empty((n, k), dtype=object)

    try:
        for i in range(n):
            row = rows[i]
            for j in range(len(row)):
                result[i, j] = row[j]
    except TypeError:
        # e.g. "Expected tuple, got list"
        # upcast any subclasses to tuple
        for i in range(n):
            row = (rows[i],) if checknull(rows[i]) else tuple(rows[i])
            for j in range(len(row)):
                result[i, j] = row[j]

    return result


@cython.wraparound(False)
@cython.boundscheck(False)
def fast_multiget(dict mapping, ndarray keys, default=np.nan) -> np.ndarray:
    cdef:
        Py_ssize_t i, n = len(keys)
        object val
        ndarray[object] output = np.empty(n, dtype='O')

    if n == 0:
        # kludge, for Series
        return np.empty(0, dtype='f8')

    for i in range(n):
        val = keys[i]
        if val in mapping:
            output[i] = mapping[val]
        else:
            output[i] = default

    return maybe_convert_objects(output)


def is_bool_list(obj: list) -> bool:
    """
    Check if this list contains only bool or np.bool_ objects.

    This is appreciably faster than checking `np.array(obj).dtype == bool`

    obj1 = [True, False] * 100
    obj2 = obj1 * 100
    obj3 = obj2 * 100
    obj4 = [True, None] + obj1

    for obj in [obj1, obj2, obj3, obj4]:
        %timeit is_bool_list(obj)
        %timeit np.array(obj).dtype.kind == "b"

    340 ns ± 8.22 ns
    8.78 µs ± 253 ns

    28.8 µs ± 704 ns
    813 µs ± 17.8 µs

    3.4 ms ± 168 µs
    78.4 ms ± 1.05 ms

    48.1 ns ± 1.26 ns
    8.1 µs ± 198 ns
    """
    cdef:
        object item

    for item in obj:
        if not util.is_bool_object(item):
            return False

    # Note: we return True for empty list
    return True


cpdef ndarray eq_NA_compat(ndarray[object] arr, object key):
    """
    Check for `arr == key`, treating all values as not-equal to pd.NA.

    key is assumed to have `not isna(key)`
    """
    cdef:
        ndarray[uint8_t, cast=True] result = np.empty(len(arr), dtype=bool)
        Py_ssize_t i
        object item

    for i in range(len(arr)):
        item = arr[i]
        if item is C_NA:
            result[i] = False
        else:
            result[i] = item == key

    return result


def dtypes_all_equal(list types not None) -> bool:
    """
    Faster version for:

    first = types[0]
    all(is_dtype_equal(first, t) for t in types[1:])

    And assuming all elements in the list are np.dtype/ExtensionDtype objects

    See timings at https://github.com/pandas-dev/pandas/pull/44594
    """
    first = types[0]
    for t in types[1:]:
        try:
            if not t == first:
                return False
        except (TypeError, AttributeError):
            return False
    else:
        return True<|MERGE_RESOLUTION|>--- conflicted
+++ resolved
@@ -1921,13 +1921,6 @@
     cdef inline bint is_array_typed(self) except -1:
         return issubclass(self.dtype.type, np.str_)
 
-<<<<<<< HEAD
-    cdef bint is_valid_null(self, object value) except -1:
-        # We deliberately exclude None / NaN here since StringArray uses NA
-        return value is C_NA or value is None or util.is_nan(value)
-
-=======
->>>>>>> 4e034ec0
 
 cpdef bint is_string_array(ndarray values, bint skipna=False):
     cdef:
