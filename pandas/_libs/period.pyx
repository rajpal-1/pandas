--- conflicted
+++ resolved
@@ -27,19 +27,16 @@
 
 from lib cimport is_null_datetimelike
 from pandas._libs import tslib
-from pandas._libs.tslib import Timestamp, iNaT, NaT
+from pandas._libs.tslib import Timestamp, iNaT
 from tslibs.timezones cimport (
     is_utc, is_tzlocal, get_utcoffset, get_dst_info, maybe_get_tz)
 
 from tslibs.parsing import (parse_time_string, NAT_SENTINEL,
-                            _get_rule_month, _MONTH_NUMBERS, _nat_strings)
+                            _get_rule_month, _MONTH_NUMBERS)
 from tslibs.frequencies cimport get_freq_code
-<<<<<<< HEAD
 from tslibs.resolution import resolution, Resolution
-=======
-from tslibs.nattype import nat_strings
+from tslibs.nattype import nat_strings, NaT
 from tslibs.nattype cimport _nat_scalar_rules
->>>>>>> 881ee30b
 
 from pandas.tseries import offsets
 from pandas.tseries import frequencies
@@ -1085,11 +1082,7 @@
                 converted = other.asfreq(freq)
                 ordinal = converted.ordinal
 
-<<<<<<< HEAD
-        elif is_null_datetimelike(value) or value in _nat_strings:
-=======
         elif is_null_datetimelike(value) or value in nat_strings:
->>>>>>> 881ee30b
             ordinal = iNaT
 
         elif is_string_object(value) or util.is_integer_object(value):
