import cython
from cython import Py_ssize_t

from libc.math cimport (
    fabs,
    sqrt,
)
from libc.stdlib cimport (
    free,
    malloc,
)
from libc.string cimport memmove

import numpy as np

cimport numpy as cnp
from numpy cimport (
    NPY_FLOAT32,
    NPY_FLOAT64,
    NPY_INT8,
    NPY_INT16,
    NPY_INT32,
    NPY_INT64,
    NPY_OBJECT,
    NPY_UINT8,
    NPY_UINT16,
    NPY_UINT32,
    NPY_UINT64,
    float32_t,
    float64_t,
    int8_t,
    int16_t,
    int32_t,
    int64_t,
    intp_t,
    ndarray,
    uint8_t,
    uint16_t,
    uint32_t,
    uint64_t,
)

cnp.import_array()

cimport pandas._libs.util as util
from pandas._libs.khash cimport (
    kh_destroy_int64,
    kh_get_int64,
    kh_init_int64,
    kh_int64_t,
    kh_put_int64,
    kh_resize_int64,
    khiter_t,
)
from pandas._libs.util cimport (
    get_nat,
    numeric,
)

import pandas._libs.missing as missing

cdef:
    float64_t FP_ERR = 1e-13
    float64_t NaN = <float64_t>np.NaN
    int64_t NPY_NAT = get_nat()

cdef enum TiebreakEnumType:
    TIEBREAK_AVERAGE
    TIEBREAK_MIN,
    TIEBREAK_MAX
    TIEBREAK_FIRST
    TIEBREAK_FIRST_DESCENDING
    TIEBREAK_DENSE

tiebreakers = {
    "average": TIEBREAK_AVERAGE,
    "min": TIEBREAK_MIN,
    "max": TIEBREAK_MAX,
    "first": TIEBREAK_FIRST,
    "dense": TIEBREAK_DENSE,
}


cdef inline bint are_diff(object left, object right):
    try:
        return fabs(left - right) > FP_ERR
    except TypeError:
        return left != right


class Infinity:
    """
    Provide a positive Infinity comparison method for ranking.
    """
    __lt__ = lambda self, other: False
    __le__ = lambda self, other: isinstance(other, Infinity)
    __eq__ = lambda self, other: isinstance(other, Infinity)
    __ne__ = lambda self, other: not isinstance(other, Infinity)
    __gt__ = lambda self, other: (not isinstance(other, Infinity) and
                                  not missing.checknull(other))
    __ge__ = lambda self, other: not missing.checknull(other)


class NegInfinity:
    """
    Provide a negative Infinity comparison method for ranking.
    """
    __lt__ = lambda self, other: (not isinstance(other, NegInfinity) and
                                  not missing.checknull(other))
    __le__ = lambda self, other: not missing.checknull(other)
    __eq__ = lambda self, other: isinstance(other, NegInfinity)
    __ne__ = lambda self, other: not isinstance(other, NegInfinity)
    __gt__ = lambda self, other: False
    __ge__ = lambda self, other: isinstance(other, NegInfinity)


@cython.wraparound(False)
@cython.boundscheck(False)
cpdef ndarray[int64_t, ndim=1] unique_deltas(const int64_t[:] arr):
    """
    Efficiently find the unique first-differences of the given array.

    Parameters
    ----------
    arr : ndarray[in64_t]

    Returns
    -------
    ndarray[int64_t]
        An ordered ndarray[int64_t]
    """
    cdef:
        Py_ssize_t i, n = len(arr)
        int64_t val
        khiter_t k
        kh_int64_t *table
        int ret = 0
        list uniques = []
        ndarray[int64_t, ndim=1] result

    table = kh_init_int64()
    kh_resize_int64(table, 10)
    for i in range(n - 1):
        val = arr[i + 1] - arr[i]
        k = kh_get_int64(table, val)
        if k == table.n_buckets:
            kh_put_int64(table, val, &ret)
            uniques.append(val)
    kh_destroy_int64(table)

    result = np.array(uniques, dtype=np.int64)
    result.sort()
    return result


@cython.wraparound(False)
@cython.boundscheck(False)
def is_lexsorted(list_of_arrays: list) -> bint:
    cdef:
        Py_ssize_t i
        Py_ssize_t n, nlevels
        int64_t k, cur, pre
        ndarray arr
        bint result = True

    nlevels = len(list_of_arrays)
    n = len(list_of_arrays[0])

    cdef int64_t **vecs = <int64_t**>malloc(nlevels * sizeof(int64_t*))
    for i in range(nlevels):
        arr = list_of_arrays[i]
        assert arr.dtype.name == 'int64'
        vecs[i] = <int64_t*>cnp.PyArray_DATA(arr)

    # Assume uniqueness??
    with nogil:
        for i in range(1, n):
            for k in range(nlevels):
                cur = vecs[k][i]
                pre = vecs[k][i -1]
                if cur == pre:
                    continue
                elif cur > pre:
                    break
                else:
                    result = False
                    break
    free(vecs)
    return result


@cython.boundscheck(False)
@cython.wraparound(False)
def groupsort_indexer(const intp_t[:] index, Py_ssize_t ngroups):
    """
    Compute a 1-d indexer.

    The indexer is an ordering of the passed index,
    ordered by the groups.

    Parameters
    ----------
    index: np.ndarray[np.intp]
        Mappings from group -> position.
    ngroups: int64
        Number of groups.

    Returns
    -------
    ndarray[intp_t, ndim=1]
        Indexer
    ndarray[intp_t, ndim=1]
        Group Counts

    Notes
    -----
    This is a reverse of the label factorization process.
    """
    cdef:
        Py_ssize_t i, loc, label, n
        ndarray[intp_t] indexer, where, counts

    counts = np.zeros(ngroups + 1, dtype=np.intp)
    n = len(index)
    indexer = np.zeros(n, dtype=np.intp)
    where = np.zeros(ngroups + 1, dtype=np.intp)

    with nogil:

        # count group sizes, location 0 for NA
        for i in range(n):
            counts[index[i] + 1] += 1

        # mark the start of each contiguous group of like-indexed data
        for i in range(1, ngroups + 1):
            where[i] = where[i - 1] + counts[i - 1]

        # this is our indexer
        for i in range(n):
            label = index[i] + 1
            indexer[where[label]] = i
            where[label] += 1

    return indexer, counts


cdef inline Py_ssize_t swap(numeric *a, numeric *b) nogil:
    cdef:
        numeric t

    # cython doesn't allow pointer dereference so use array syntax
    t = a[0]
    a[0] = b[0]
    b[0] = t
    return 0


cdef inline numeric kth_smallest_c(numeric* arr, Py_ssize_t k, Py_ssize_t n) nogil:
    """
    See kth_smallest.__doc__. The additional parameter n specifies the maximum
    number of elements considered in arr, needed for compatibility with usage
    in groupby.pyx
    """
    cdef:
        Py_ssize_t i, j, l, m
        numeric x

    l = 0
    m = n - 1

    while l < m:
        x = arr[k]
        i = l
        j = m

        while 1:
            while arr[i] < x: i += 1
            while x < arr[j]: j -= 1
            if i <= j:
                swap(&arr[i], &arr[j])
                i += 1; j -= 1

            if i > j: break

        if j < k: l = i
        if k < i: m = j
    return arr[k]


@cython.boundscheck(False)
@cython.wraparound(False)
def kth_smallest(numeric[::1] arr, Py_ssize_t k) -> numeric:
    """
    Compute the kth smallest value in arr. Note that the input
    array will be modified.

    Parameters
    ----------
    arr : numeric[::1]
        Array to compute the kth smallest value for, must be
        contiguous
    k : Py_ssize_t

    Returns
    -------
    numeric
        The kth smallest value in arr
    """
    cdef:
        numeric result

    with nogil:
        result = kth_smallest_c(&arr[0], k, arr.shape[0])

    return result


# ----------------------------------------------------------------------
# Pairwise correlation/covariance


@cython.boundscheck(False)
@cython.wraparound(False)
def nancorr(const float64_t[:, :] mat, bint cov=False, minp=None):
    cdef:
        Py_ssize_t i, j, xi, yi, N, K
        bint minpv
        ndarray[float64_t, ndim=2] result
        ndarray[uint8_t, ndim=2] mask
        int64_t nobs = 0
        float64_t vx, vy, meanx, meany, divisor, prev_meany, prev_meanx, ssqdmx
        float64_t ssqdmy, covxy

    N, K = (<object>mat).shape

    if minp is None:
        minpv = 1
    else:
        minpv = <int>minp

    result = np.empty((K, K), dtype=np.float64)
    mask = np.isfinite(mat).view(np.uint8)

    with nogil:
        for xi in range(K):
            for yi in range(xi + 1):
                # Welford's method for the variance-calculation
                # https://en.wikipedia.org/wiki/Algorithms_for_calculating_variance
                nobs = ssqdmx = ssqdmy = covxy = meanx = meany = 0
                for i in range(N):
                    if mask[i, xi] and mask[i, yi]:
                        vx = mat[i, xi]
                        vy = mat[i, yi]
                        nobs += 1
                        prev_meanx = meanx
                        prev_meany = meany
                        meanx = meanx + 1 / nobs * (vx - meanx)
                        meany = meany + 1 / nobs * (vy - meany)
                        ssqdmx = ssqdmx + (vx - meanx) * (vx - prev_meanx)
                        ssqdmy = ssqdmy + (vy - meany) * (vy - prev_meany)
                        covxy = covxy + (vx - meanx) * (vy - prev_meany)

                if nobs < minpv:
                    result[xi, yi] = result[yi, xi] = NaN
                else:
                    divisor = (nobs - 1.0) if cov else sqrt(ssqdmx * ssqdmy)

                    if divisor != 0:
                        result[xi, yi] = result[yi, xi] = covxy / divisor
                    else:
                        result[xi, yi] = result[yi, xi] = NaN

    return result

# ----------------------------------------------------------------------
# Pairwise Spearman correlation


@cython.boundscheck(False)
@cython.wraparound(False)
def nancorr_spearman(ndarray[float64_t, ndim=2] mat, Py_ssize_t minp=1) -> ndarray:
    cdef:
        Py_ssize_t i, j, xi, yi, N, K
        ndarray[float64_t, ndim=2] result
        ndarray[float64_t, ndim=2] ranked_mat
        ndarray[float64_t, ndim=1] rankedx, rankedy
        float64_t[::1] maskedx, maskedy
        ndarray[uint8_t, ndim=2] mask
        int64_t nobs = 0
        bint no_nans
        float64_t vx, vy, sumx, sumxx, sumyy, mean, divisor
        const int64_t[:] labels_n, labels_nobs

    N, K = (<object>mat).shape
    # For compatibility when calling rank_1d
    labels_n = np.zeros(N, dtype=np.int64)

    # Handle the edge case where we know all results will be nan
    # to keep conditional logic inside loop simpler
    if N < minp:
        result = np.full((K, K), np.nan, dtype=np.float64)
        return result

    result = np.empty((K, K), dtype=np.float64)
    mask = np.isfinite(mat).view(np.uint8)
    no_nans = mask.all()

    ranked_mat = np.empty((N, K), dtype=np.float64)

    # Note: we index into maskedx, maskedy in loops up to nobs, but using N is safe
    # here since N >= nobs and values are stored contiguously
    maskedx = np.empty(N, dtype=np.float64)
    maskedy = np.empty(N, dtype=np.float64)
    for i in range(K):
        ranked_mat[:, i] = rank_1d(mat[:, i], labels=labels_n)

    with nogil:
        for xi in range(K):
            for yi in range(xi + 1):
                sumx = sumxx = sumyy = 0

                # Fastpath for data with no nans/infs, allows avoiding mask checks
                # and array reassignments
                if no_nans:
                    mean = (N + 1) / 2.

                    # now the cov numerator
                    for i in range(N):
                        vx = ranked_mat[i, xi] - mean
                        vy = ranked_mat[i, yi] - mean

                        sumx += vx * vy
                        sumxx += vx * vx
                        sumyy += vy * vy
                else:
                    nobs = 0
                    # Keep track of whether we need to recompute ranks
                    all_ranks = True
                    for i in range(N):
                        all_ranks &= not (mask[i, xi] ^ mask[i, yi])
                        if mask[i, xi] and mask[i, yi]:
                            maskedx[nobs] = ranked_mat[i, xi]
                            maskedy[nobs] = ranked_mat[i, yi]
                            nobs += 1

                    if nobs < minp:
                        result[xi, yi] = result[yi, xi] = NaN
                        continue
                    else:
                        if not all_ranks:
                            with gil:
                                # We need to slice back to nobs because rank_1d will
                                # require arrays of nobs length
                                labels_nobs = np.zeros(nobs, dtype=np.int64)
                                rankedx = rank_1d(np.array(maskedx)[:nobs],
                                                  labels=labels_nobs)
                                rankedy = rank_1d(np.array(maskedy)[:nobs],
                                                  labels=labels_nobs)
                            for i in range(nobs):
                                maskedx[i] = rankedx[i]
                                maskedy[i] = rankedy[i]

                        mean = (nobs + 1) / 2.

                        # now the cov numerator
                        for i in range(nobs):
                            vx = maskedx[i] - mean
                            vy = maskedy[i] - mean

                            sumx += vx * vy
                            sumxx += vx * vx
                            sumyy += vy * vy

                divisor = sqrt(sumxx * sumyy)

                if divisor != 0:
                    result[xi, yi] = result[yi, xi] = sumx / divisor
                else:
                    result[xi, yi] = result[yi, xi] = NaN

    return result


# ----------------------------------------------------------------------
# Kendall correlation
# Wikipedia article: https://en.wikipedia.org/wiki/Kendall_rank_correlation_coefficient

@cython.boundscheck(False)
@cython.wraparound(False)
def nancorr_kendall(ndarray[float64_t, ndim=2] mat, Py_ssize_t minp=1) -> ndarray:
    """
    Perform kendall correlation on a 2d array

    Parameters
    ----------
    mat : np.ndarray[float64_t, ndim=2]
        Array to compute kendall correlation on
    minp : int, default 1
        Minimum number of observations required per pair of columns
        to have a valid result.

    Returns
    -------
    numpy.ndarray[float64_t, ndim=2]
        Correlation matrix
    """
    cdef:
        Py_ssize_t i, j, k, xi, yi, N, K
        ndarray[float64_t, ndim=2] result
        ndarray[float64_t, ndim=2] ranked_mat
        ndarray[uint8_t, ndim=2] mask
        float64_t currj
        ndarray[uint8_t, ndim=1] valid
        ndarray[int64_t] sorted_idxs
        ndarray[float64_t, ndim=1] col
        int64_t n_concordant
        int64_t total_concordant = 0
        int64_t total_discordant = 0
        float64_t kendall_tau
        int64_t n_obs
        const intp_t[:] labels_n

    N, K = (<object>mat).shape

    result = np.empty((K, K), dtype=np.float64)
    mask = np.isfinite(mat)

    ranked_mat = np.empty((N, K), dtype=np.float64)
    # For compatibility when calling rank_1d
    labels_n = np.zeros(N, dtype=np.intp)

    for i in range(K):
        ranked_mat[:, i] = rank_1d(mat[:, i], labels_n)

    for xi in range(K):
        sorted_idxs = ranked_mat[:, xi].argsort()
        ranked_mat = ranked_mat[sorted_idxs]
        mask = mask[sorted_idxs]
        for yi in range(xi + 1, K):
            valid = mask[:, xi] & mask[:, yi]
            if valid.sum() < minp:
                result[xi, yi] = NaN
                result[yi, xi] = NaN
            else:
                # Get columns and order second column using 1st column ranks
                if not valid.all():
                    col = ranked_mat[valid.nonzero()][:, yi]
                else:
                    col = ranked_mat[:, yi]
                n_obs = col.shape[0]
                total_concordant = 0
                total_discordant = 0
                for j in range(n_obs - 1):
                    currj = col[j]
                    # Count num concordant and discordant pairs
                    n_concordant = 0
                    for k in range(j, n_obs):
                        if col[k] > currj:
                            n_concordant += 1
                    total_concordant += n_concordant
                    total_discordant += (n_obs - 1 - j - n_concordant)
                # Note: we do total_concordant+total_discordant here which is
                # equivalent to the C(n, 2), the total # of pairs,
                # listed on wikipedia
                kendall_tau = (total_concordant - total_discordant) / \
                              (total_concordant + total_discordant)
                result[xi, yi] = kendall_tau
                result[yi, xi] = kendall_tau

        if mask[:, xi].sum() > minp:
            result[xi, xi] = 1
        else:
            result[xi, xi] = NaN

    return result


# ----------------------------------------------------------------------

ctypedef fused algos_t:
    float64_t
    float32_t
    object
    int64_t
    int32_t
    int16_t
    int8_t
    uint64_t
    uint32_t
    uint16_t
    uint8_t


def validate_limit(nobs: int | None, limit=None) -> int:
    """
    Check that the `limit` argument is a positive integer.

    Parameters
    ----------
    nobs : int
    limit : object

    Returns
    -------
    int
        The limit.
    """
    if limit is None:
        lim = nobs
    else:
        if not util.is_integer_object(limit):
            raise ValueError('Limit must be an integer')
        if limit < 1:
            raise ValueError('Limit must be greater than 0')
        lim = limit

    return lim


@cython.boundscheck(False)
@cython.wraparound(False)
def pad(ndarray[algos_t] old, ndarray[algos_t] new, limit=None) -> ndarray:
    # -> ndarray[intp_t, ndim=1]
    cdef:
        Py_ssize_t i, j, nleft, nright
        ndarray[intp_t, ndim=1] indexer
        algos_t cur, next_val
        int lim, fill_count = 0

    nleft = len(old)
    nright = len(new)
    indexer = np.empty(nright, dtype=np.intp)
    indexer[:] = -1

    lim = validate_limit(nright, limit)

    if nleft == 0 or nright == 0 or new[nright - 1] < old[0]:
        return indexer

    i = j = 0

    cur = old[0]

    while j <= nright - 1 and new[j] < cur:
        j += 1

    while True:
        if j == nright:
            break

        if i == nleft - 1:
            while j < nright:
                if new[j] == cur:
                    indexer[j] = i
                elif new[j] > cur and fill_count < lim:
                    indexer[j] = i
                    fill_count += 1
                j += 1
            break

        next_val = old[i + 1]

        while j < nright and cur <= new[j] < next_val:
            if new[j] == cur:
                indexer[j] = i
            elif fill_count < lim:
                indexer[j] = i
                fill_count += 1
            j += 1

        fill_count = 0
        i += 1
        cur = next_val

    return indexer


@cython.boundscheck(False)
@cython.wraparound(False)
def pad_inplace(algos_t[:] values, uint8_t[:] mask, limit=None):
    cdef:
        Py_ssize_t i, N
        algos_t val
        uint8_t prev_mask
        int lim, fill_count = 0

    N = len(values)

    # GH#2778
    if N == 0:
        return

    lim = validate_limit(N, limit)

    val = values[0]
    prev_mask = mask[0]
    for i in range(N):
        if mask[i]:
            if fill_count >= lim:
                continue
            fill_count += 1
            values[i] = val
            mask[i] = prev_mask
        else:
            fill_count = 0
            val = values[i]
            prev_mask = mask[i]


@cython.boundscheck(False)
@cython.wraparound(False)
def pad_2d_inplace(algos_t[:, :] values, const uint8_t[:, :] mask, limit=None):
    cdef:
        Py_ssize_t i, j, N, K
        algos_t val
        int lim, fill_count = 0

    K, N = (<object>values).shape

    # GH#2778
    if N == 0:
        return

    lim = validate_limit(N, limit)

    for j in range(K):
        fill_count = 0
        val = values[j, 0]
        for i in range(N):
            if mask[j, i]:
                if fill_count >= lim:
                    continue
                fill_count += 1
                values[j, i] = val
            else:
                fill_count = 0
                val = values[j, i]


"""
Backfilling logic for generating fill vector

Diagram of what's going on

Old      New    Fill vector    Mask
         .        0               1
         .        0               1
         .        0               1
A        A        0               1
         .        1               1
         .        1               1
         .        1               1
         .        1               1
         .        1               1
B        B        1               1
         .        2               1
         .        2               1
         .        2               1
C        C        2               1
         .                        0
         .                        0
D
"""


@cython.boundscheck(False)
@cython.wraparound(False)
def backfill(ndarray[algos_t] old, ndarray[algos_t] new, limit=None) -> ndarray:
    # -> ndarray[intp_t, ndim=1]
    cdef:
        Py_ssize_t i, j, nleft, nright
        ndarray[intp_t, ndim=1] indexer
        algos_t cur, prev
        int lim, fill_count = 0

    nleft = len(old)
    nright = len(new)
    indexer = np.empty(nright, dtype=np.intp)
    indexer[:] = -1

    lim = validate_limit(nright, limit)

    if nleft == 0 or nright == 0 or new[0] > old[nleft - 1]:
        return indexer

    i = nleft - 1
    j = nright - 1

    cur = old[nleft - 1]

    while j >= 0 and new[j] > cur:
        j -= 1

    while True:
        if j < 0:
            break

        if i == 0:
            while j >= 0:
                if new[j] == cur:
                    indexer[j] = i
                elif new[j] < cur and fill_count < lim:
                    indexer[j] = i
                    fill_count += 1
                j -= 1
            break

        prev = old[i - 1]

        while j >= 0 and prev < new[j] <= cur:
            if new[j] == cur:
                indexer[j] = i
            elif new[j] < cur and fill_count < lim:
                indexer[j] = i
                fill_count += 1
            j -= 1

        fill_count = 0
        i -= 1
        cur = prev

    return indexer


def backfill_inplace(algos_t[:] values, uint8_t[:] mask, limit=None):
    pad_inplace(values[::-1], mask[::-1], limit=limit)


def backfill_2d_inplace(algos_t[:, :] values,
                        const uint8_t[:, :] mask,
                        limit=None):
    pad_2d_inplace(values[:, ::-1], mask[:, ::-1], limit)


@cython.boundscheck(False)
@cython.wraparound(False)
def is_monotonic(ndarray[algos_t, ndim=1] arr, bint timelike):
    """
    Returns
    -------
    tuple
        is_monotonic_inc : bool
        is_monotonic_dec : bool
        is_unique : bool
    """
    cdef:
        Py_ssize_t i, n
        algos_t prev, cur
        bint is_monotonic_inc = 1
        bint is_monotonic_dec = 1
        bint is_unique = 1
        bint is_strict_monotonic = 1

    n = len(arr)

    if n == 1:
        if arr[0] != arr[0] or (timelike and <int64_t>arr[0] == NPY_NAT):
            # single value is NaN
            return False, False, True
        else:
            return True, True, True
    elif n < 2:
        return True, True, True

    if timelike and <int64_t>arr[0] == NPY_NAT:
        return False, False, True

    if algos_t is not object:
        with nogil:
            prev = arr[0]
            for i in range(1, n):
                cur = arr[i]
                if timelike and <int64_t>cur == NPY_NAT:
                    is_monotonic_inc = 0
                    is_monotonic_dec = 0
                    break
                if cur < prev:
                    is_monotonic_inc = 0
                elif cur > prev:
                    is_monotonic_dec = 0
                elif cur == prev:
                    is_unique = 0
                else:
                    # cur or prev is NaN
                    is_monotonic_inc = 0
                    is_monotonic_dec = 0
                    break
                if not is_monotonic_inc and not is_monotonic_dec:
                    is_monotonic_inc = 0
                    is_monotonic_dec = 0
                    break
                prev = cur
    else:
        # object-dtype, identical to above except we cannot use `with nogil`
        prev = arr[0]
        for i in range(1, n):
            cur = arr[i]
            if timelike and <int64_t>cur == NPY_NAT:
                is_monotonic_inc = 0
                is_monotonic_dec = 0
                break
            if cur < prev:
                is_monotonic_inc = 0
            elif cur > prev:
                is_monotonic_dec = 0
            elif cur == prev:
                is_unique = 0
            else:
                # cur or prev is NaN
                is_monotonic_inc = 0
                is_monotonic_dec = 0
                break
            if not is_monotonic_inc and not is_monotonic_dec:
                is_monotonic_inc = 0
                is_monotonic_dec = 0
                break
            prev = cur

    is_strict_monotonic = is_unique and (is_monotonic_inc or is_monotonic_dec)
    return is_monotonic_inc, is_monotonic_dec, is_strict_monotonic


# ----------------------------------------------------------------------
# rank_1d, rank_2d
# ----------------------------------------------------------------------

ctypedef fused rank_t:
    object
    float64_t
    uint64_t
    int64_t


cdef rank_t get_rank_nan_fill_val(bint rank_nans_highest, ndarray[rank_t, ndim=1] _):
    """
    Return the value we'll use to represent missing values when sorting depending
    on if we'd like missing values to end up at the top/bottom. (The second parameter
    is unused, but needed for fused type specialization)
    """
    if rank_nans_highest:
        if rank_t is object:
            return Infinity()
        elif rank_t is int64_t:
            return np.iinfo(np.int64).max
        elif rank_t is uint64_t:
            return np.iinfo(np.uint64).max
        else:
            return np.inf
    else:
        if rank_t is object:
            return NegInfinity()
        elif rank_t is int64_t:
            return NPY_NAT
        elif rank_t is uint64_t:
            return 0
        else:
            return -np.inf


@cython.wraparound(False)
@cython.boundscheck(False)
def rank_1d(
    ndarray[rank_t, ndim=1] values,
    const intp_t[:] labels,
    bint is_datetimelike=False,
    ties_method="average",
    bint ascending=True,
    bint pct=False,
    na_option="keep",
):
    """
    Fast NaN-friendly version of ``scipy.stats.rankdata``.

    Parameters
    ----------
    values : array of rank_t values to be ranked
    labels : np.ndarray[np.intp]
        Array containing unique label for each group, with its ordering
        matching up to the corresponding record in `values`. If not called
        from a groupby operation, will be an array of 0's
    is_datetimelike : bool, default False
        True if `values` contains datetime-like entries.
    ties_method : {'average', 'min', 'max', 'first', 'dense'}, default
        'average'
        * average: average rank of group
        * min: lowest rank in group
        * max: highest rank in group
        * first: ranks assigned in order they appear in the array
        * dense: like 'min', but rank always increases by 1 between groups
    ascending : bool, default True
        False for ranks by high (1) to low (N)
        na_option : {'keep', 'top', 'bottom'}, default 'keep'
    pct : bool, default False
        Compute percentage rank of data within each group
    na_option : {'keep', 'top', 'bottom'}, default 'keep'
        * keep: leave NA values where they are
        * top: smallest rank if ascending
        * bottom: smallest rank if descending
    """
    cdef:
        TiebreakEnumType tiebreak
        Py_ssize_t N
        int64_t[::1] grp_sizes
        intp_t[:] lexsort_indexer
        float64_t[::1] out
        ndarray[rank_t, ndim=1] masked_vals
        rank_t[:] masked_vals_memview
        uint8_t[:] mask
        bint keep_na, nans_rank_highest, check_labels, check_mask
        rank_t nan_fill_val

    tiebreak = tiebreakers[ties_method]
    if tiebreak == TIEBREAK_FIRST:
        if not ascending:
            tiebreak = TIEBREAK_FIRST_DESCENDING

    keep_na = na_option == 'keep'

    N = len(values)
    # TODO Cython 3.0: cast won't be necessary (#2992)
    assert <Py_ssize_t>len(labels) == N
    out = np.empty(N)
    grp_sizes = np.ones(N, dtype=np.int64)

    # If all 0 labels, can short-circuit later label
    # comparisons
    check_labels = np.any(labels)

    # For cases where a mask is not possible, we can avoid mask checks
    check_mask = not (rank_t is uint64_t or (rank_t is int64_t and not is_datetimelike))

    # Copy values into new array in order to fill missing data
    # with mask, without obfuscating location of missing data
    # in values array
    if rank_t is object and values.dtype != np.object_:
        masked_vals = values.astype('O')
    else:
        masked_vals = values.copy()

    if rank_t is object:
        mask = missing.isnaobj(masked_vals)
    elif rank_t is int64_t and is_datetimelike:
        mask = (masked_vals == NPY_NAT).astype(np.uint8)
    elif rank_t is float64_t:
        mask = np.isnan(masked_vals).astype(np.uint8)
    else:
        mask = np.zeros(shape=len(masked_vals), dtype=np.uint8)

    # If `na_option == 'top'`, we want to assign the lowest rank
    # to NaN regardless of ascending/descending. So if ascending,
    # fill with lowest value of type to end up with lowest rank.
    # If descending, fill with highest value since descending
    # will flip the ordering to still end up with lowest rank.
    # Symmetric logic applies to `na_option == 'bottom'`
    nans_rank_highest = ascending ^ (na_option == 'top')
    nan_fill_val = get_rank_nan_fill_val(nans_rank_highest, masked_vals)
    if nans_rank_highest:
        order = (masked_vals, mask, labels)
    else:
        order = (masked_vals, ~(np.array(mask, copy=False)), labels)

    np.putmask(masked_vals, mask, nan_fill_val)
    # putmask doesn't accept a memoryview, so we assign as a separate step
    masked_vals_memview = masked_vals

    # lexsort using labels, then mask, then actual values
    # each label corresponds to a different group value,
    # the mask helps you differentiate missing values before
    # performing sort on the actual values
    lexsort_indexer = np.lexsort(order).astype(np.intp, copy=False)

    if not ascending:
        lexsort_indexer = lexsort_indexer[::-1]

    with nogil:
        rank_sorted_1d(
            out,
            grp_sizes,
            labels,
            lexsort_indexer,
            masked_vals_memview,
            mask,
            tiebreak,
            check_mask,
            check_labels,
            keep_na,
            pct,
            N,
        )

    return np.array(out)


@cython.wraparound(False)
@cython.boundscheck(False)
cdef void rank_sorted_1d(
    float64_t[::1] out,
    int64_t[::1] grp_sizes,
    const intp_t[:] labels,
    const intp_t[:] sort_indexer,
    # Can make const with cython3 (https://github.com/cython/cython/issues/3222)
    rank_t[:] masked_vals,
    const uint8_t[:] mask,
    TiebreakEnumType tiebreak,
    bint check_mask,
    bint check_labels,
    bint keep_na,
    bint pct,
    Py_ssize_t N,
) nogil:
    """
    See rank_1d.__doc__. Handles only actual ranking, so sorting and masking should
    be handled in the caller. Note that `out` and `grp_sizes` are modified inplace.

    Parameters
    ----------
    out : float64_t[::1]
        Array to store computed ranks
    grp_sizes : int64_t[::1]
        Array to store group counts, only used if pct=True
    labels : See rank_1d.__doc__
    sort_indexer : intp_t[:]
        Array of indices which sorts masked_vals
    masked_vals : rank_t[:]
        The values input to rank_1d, with missing values replaced by fill values
    mask : uint8_t[:]
        Array where entries are True if the value is missing, False otherwise
    tiebreak : TiebreakEnumType
        See rank_1d.__doc__ for the different modes
    check_mask : bool
        If False, assumes the mask is all False to skip mask indexing
    check_labels : bool
        If False, assumes all labels are the same to skip group handling logic
    keep_na : bool
        Whether or not to keep nulls
    pct : bool
        Compute percentage rank of data within each group
    N : Py_ssize_t
        The number of elements to rank. Note: it is not always true that
        N == len(out) or N == len(masked_vals) (see `nancorr_spearman` usage for why)
    """

    cdef:
        Py_ssize_t i, j, dups=0, sum_ranks=0,
        Py_ssize_t grp_start=0, grp_vals_seen=1, grp_na_count=0
        bint at_end, next_val_diff, group_changed
        int64_t grp_size

    # Loop over the length of the value array
    # each incremental i value can be looked up in the lexsort_indexer
    # array that we sorted previously, which gives us the location of
    # that sorted value for retrieval back from the original
    # values / masked_vals arrays
    # TODO: de-duplicate once cython supports conditional nogil
    if rank_t is object:
        with gil:
            for i in range(N):
                at_end = i == N - 1

                # dups and sum_ranks will be incremented each loop where
                # the value / group remains the same, and should be reset
                # when either of those change. Used to calculate tiebreakers
                dups += 1
                sum_ranks += i - grp_start + 1

                next_val_diff = at_end or are_diff(masked_vals[sort_indexer[i]],
                                                   masked_vals[sort_indexer[i+1]])

                # We'll need this check later anyway to determine group size, so just
                # compute it here since shortcircuiting won't help
                group_changed = at_end or (check_labels and
                                           (labels[sort_indexer[i]]
                                            != labels[sort_indexer[i+1]]))

                # Update out only when there is a transition of values or labels.
                # When a new value or group is encountered, go back #dups steps(
                # the number of occurrence of current value) and assign the ranks
                # based on the starting index of the current group (grp_start)
                # and the current index
                if (next_val_diff or group_changed or (check_mask and
                                                       (mask[sort_indexer[i]]
                                                        ^ mask[sort_indexer[i+1]]))):

                    # If keep_na, check for missing values and assign back
                    # to the result where appropriate
                    if keep_na and check_mask and mask[sort_indexer[i]]:
                        grp_na_count = dups
                        for j in range(i - dups + 1, i + 1):
                            out[sort_indexer[j]] = NaN
                    elif tiebreak == TIEBREAK_AVERAGE:
                        for j in range(i - dups + 1, i + 1):
                            out[sort_indexer[j]] = sum_ranks / <float64_t>dups
                    elif tiebreak == TIEBREAK_MIN:
                        for j in range(i - dups + 1, i + 1):
                            out[sort_indexer[j]] = i - grp_start - dups + 2
                    elif tiebreak == TIEBREAK_MAX:
                        for j in range(i - dups + 1, i + 1):
                            out[sort_indexer[j]] = i - grp_start + 1

                    # With n as the previous rank in the group and m as the number
                    # of duplicates in this stretch, if TIEBREAK_FIRST and ascending,
                    # then rankings should be n + 1, n + 2 ... n + m
                    elif tiebreak == TIEBREAK_FIRST:
                        for j in range(i - dups + 1, i + 1):
                            out[sort_indexer[j]] = j + 1 - grp_start

                    # If TIEBREAK_FIRST and descending, the ranking should be
                    # n + m, n + (m - 1) ... n + 1. This is equivalent to
                    # (i - dups + 1) + (i - j + 1) - grp_start
                    elif tiebreak == TIEBREAK_FIRST_DESCENDING:
                        for j in range(i - dups + 1, i + 1):
                            out[sort_indexer[j]] = 2 * i - j - dups + 2 - grp_start
                    elif tiebreak == TIEBREAK_DENSE:
                        for j in range(i - dups + 1, i + 1):
                            out[sort_indexer[j]] = grp_vals_seen

                    # Look forward to the next value (using the sorting in
                    # lexsort_indexer). If the value does not equal the current
                    # value then we need to reset the dups and sum_ranks, knowing
                    # that a new value is coming up. The conditional also needs
                    # to handle nan equality and the end of iteration. If group
                    # changes we do not record seeing a new value in the group
                    if not group_changed and (next_val_diff or (check_mask and
                                              (mask[sort_indexer[i]]
                                               ^ mask[sort_indexer[i+1]]))):
                        dups = sum_ranks = 0
                        grp_vals_seen += 1

                    # Similar to the previous conditional, check now if we are
                    # moving to a new group. If so, keep track of the index where
                    # the new group occurs, so the tiebreaker calculations can
                    # decrement that from their position. Fill in the size of each
                    # group encountered (used by pct calculations later). Also be
                    # sure to reset any of the items helping to calculate dups
                    if group_changed:

                        # If not dense tiebreak, group size used to compute
                        # percentile will be # of non-null elements in group
                        if tiebreak != TIEBREAK_DENSE:
                            grp_size = i - grp_start + 1 - grp_na_count

                        # Otherwise, it will be the number of distinct values
                        # in the group, subtracting 1 if NaNs are present
                        # since that is a distinct value we shouldn't count
                        else:
                            grp_size = grp_vals_seen - (grp_na_count > 0)

                        for j in range(grp_start, i + 1):
                            grp_sizes[sort_indexer[j]] = grp_size

                        dups = sum_ranks = 0
                        grp_na_count = 0
                        grp_start = i + 1
                        grp_vals_seen = 1
    else:
        for i in range(N):
            at_end = i == N - 1

            # dups and sum_ranks will be incremented each loop where
            # the value / group remains the same, and should be reset
            # when either of those change. Used to calculate tiebreakers
            dups += 1
            sum_ranks += i - grp_start + 1
            next_val_diff = at_end or (masked_vals[sort_indexer[i]]
                                       != masked_vals[sort_indexer[i+1]])

            # We'll need this check later anyway to determine group size, so just
            # compute it here since shortcircuiting won't help
            group_changed = at_end or (check_labels and
                                       (labels[sort_indexer[i]]
                                        != labels[sort_indexer[i+1]]))

            # Update out only when there is a transition of values or labels.
            # When a new value or group is encountered, go back #dups steps(
            # the number of occurrence of current value) and assign the ranks
            # based on the starting index of the current group (grp_start)
            # and the current index
            if (next_val_diff or group_changed
                or (check_mask and
                    (mask[sort_indexer[i]] ^ mask[sort_indexer[i+1]]))):

                # If keep_na, check for missing values and assign back
                # to the result where appropriate
                if keep_na and check_mask and mask[sort_indexer[i]]:
                    grp_na_count = dups
                    for j in range(i - dups + 1, i + 1):
                        out[sort_indexer[j]] = NaN
                elif tiebreak == TIEBREAK_AVERAGE:
                    for j in range(i - dups + 1, i + 1):
                        out[sort_indexer[j]] = sum_ranks / <float64_t>dups
                elif tiebreak == TIEBREAK_MIN:
                    for j in range(i - dups + 1, i + 1):
                        out[sort_indexer[j]] = i - grp_start - dups + 2
                elif tiebreak == TIEBREAK_MAX:
                    for j in range(i - dups + 1, i + 1):
                        out[sort_indexer[j]] = i - grp_start + 1

                # With n as the previous rank in the group and m as the number
                # of duplicates in this stretch, if TIEBREAK_FIRST and ascending,
                # then rankings should be n + 1, n + 2 ... n + m
                elif tiebreak == TIEBREAK_FIRST:
                    for j in range(i - dups + 1, i + 1):
                        out[sort_indexer[j]] = j + 1 - grp_start

                # If TIEBREAK_FIRST and descending, the ranking should be
                # n + m, n + (m - 1) ... n + 1. This is equivalent to
                # (i - dups + 1) + (i - j + 1) - grp_start
                elif tiebreak == TIEBREAK_FIRST_DESCENDING:
                    for j in range(i - dups + 1, i + 1):
                        out[sort_indexer[j]] = 2 * i - j - dups + 2 - grp_start
                elif tiebreak == TIEBREAK_DENSE:
                    for j in range(i - dups + 1, i + 1):
                        out[sort_indexer[j]] = grp_vals_seen

                # Look forward to the next value (using the sorting in
                # lexsort_indexer). If the value does not equal the current
                # value then we need to reset the dups and sum_ranks, knowing
                # that a new value is coming up. The conditional also needs
                # to handle nan equality and the end of iteration. If group
                # changes we do not record seeing a new value in the group
                if not group_changed and (next_val_diff
                                          or (check_mask and
                                              (mask[sort_indexer[i]]
                                               ^ mask[sort_indexer[i+1]]))):
                    dups = sum_ranks = 0
                    grp_vals_seen += 1

                # Similar to the previous conditional, check now if we are
                # moving to a new group. If so, keep track of the index where
                # the new group occurs, so the tiebreaker calculations can
                # decrement that from their position. Fill in the size of each
                # group encountered (used by pct calculations later). Also be
                # sure to reset any of the items helping to calculate dups
                if group_changed:

                    # If not dense tiebreak, group size used to compute
                    # percentile will be # of non-null elements in group
                    if tiebreak != TIEBREAK_DENSE:
                        grp_size = i - grp_start + 1 - grp_na_count

                    # Otherwise, it will be the number of distinct values
                    # in the group, subtracting 1 if NaNs are present
                    # since that is a distinct value we shouldn't count
                    else:
                        grp_size = grp_vals_seen - (grp_na_count > 0)

                    for j in range(grp_start, i + 1):
                        grp_sizes[sort_indexer[j]] = grp_size

                    dups = sum_ranks = 0
                    grp_na_count = 0
                    grp_start = i + 1
                    grp_vals_seen = 1

    if pct:
        for i in range(N):
            if grp_sizes[i] != 0:
                out[i] = out[i] / grp_sizes[i]


def rank_2d(
    ndarray[rank_t, ndim=2] in_arr,
    int axis=0,
    bint is_datetimelike=False,
    ties_method="average",
    bint ascending=True,
    na_option="keep",
    bint pct=False,
):
    """
    Fast NaN-friendly version of ``scipy.stats.rankdata``.
    """
    cdef:
        Py_ssize_t k, n, col
        float64_t[::1, :] out  # Column-major so columns are contiguous
        int64_t[::1, :] grp_sizes
        const intp_t[:] labels
        ndarray[rank_t, ndim=2] values
<<<<<<< HEAD
        rank_t[:, :] masked_vals_memview
        intp_t[:, :] argsort_indexer
        uint8_t[:, :] mask
        TiebreakEnumType tiebreak
        bint check_mask, keep_na
=======
        ndarray[rank_t, ndim=1] unused
        ndarray[intp_t, ndim=2] argsort_indexer
        ndarray[uint8_t, ndim=2] mask
        rank_t val, nan_fill_val
        float64_t count, sum_ranks = 0.0
        int tiebreak = 0
        int64_t idx
        bint check_mask, condition, keep_na, nans_rank_highest
>>>>>>> 29dc5909

    tiebreak = tiebreakers[ties_method]

    keep_na = na_option == 'keep'

    # For cases where a mask is not possible, we can avoid mask checks
    check_mask = not (rank_t is uint64_t or (rank_t is int64_t and not is_datetimelike))

    if axis == 1:
        values = np.asarray(in_arr).T.copy()
    else:
        values = np.asarray(in_arr).copy()

    if rank_t is object:
        if values.dtype != np.object_:
            values = values.astype('O')

<<<<<<< HEAD
    if rank_t is object:
        mask = missing.isnaobj2d(values)
    elif rank_t is int64_t and is_datetimelike:
        mask = (values == NPY_NAT).astype(np.uint8)
    elif rank_t is float64_t:
        mask = np.isnan(values).astype(np.uint8)
    else:
        mask = np.zeros_like(values, dtype=np.uint8)

    if ascending ^ (na_option == 'top'):
        if rank_t is object:
            nan_fill_val = Infinity()
        elif rank_t is int64_t:
            nan_fill_val = np.iinfo(np.int64).max
        elif rank_t is uint64_t:
            nan_fill_val = np.iinfo(np.uint64).max
        else:
            nan_fill_val = np.inf
        order = (values, mask)
=======
    nans_rank_highest = ascending ^ (na_option == 'top')
    if check_mask:
        # For fused type specialization
        unused = values[:, 0]
        nan_fill_val = get_rank_nan_fill_val(nans_rank_highest, unused)
>>>>>>> 29dc5909

    else:
        if rank_t is object:
            nan_fill_val = NegInfinity()
        elif rank_t is int64_t:
            nan_fill_val = NPY_NAT
        elif rank_t is uint64_t:
            nan_fill_val = 0
        else:
            nan_fill_val = -np.inf

<<<<<<< HEAD
        order = (values, ~np.array(mask))
=======
        np.putmask(values, mask, nan_fill_val)
    else:
        mask = np.zeros_like(values, dtype=bool)
>>>>>>> 29dc5909

    np.putmask(values, mask, nan_fill_val)

    n, k = (<object>values).shape
    out = np.empty((n, k), dtype='f8', order='F')
    grp_sizes = np.ones((n, k), dtype='i8', order='F')
    labels = np.zeros(n, dtype=np.intp)

    argsort_indexer = np.lexsort(order, axis=0).astype(np.intp, copy=False)
    if not ascending:
        argsort_indexer = argsort_indexer[::-1, :]

    masked_vals_memview = values
    for col in range(k):
        rank_sorted_1d(
            out[:, col],
            grp_sizes[:, col],
            labels,
            argsort_indexer[:, col],
            masked_vals_memview[:, col],
            mask[:, col],
            tiebreak,
            check_mask,
            False,
            keep_na,
            pct,
            n,
        )

    if axis == 1:
        return np.array(out.T)
    else:
        return np.array(out)


ctypedef fused diff_t:
    float64_t
    float32_t
    int8_t
    int16_t
    int32_t
    int64_t

ctypedef fused out_t:
    float32_t
    float64_t
    int64_t


@cython.boundscheck(False)
@cython.wraparound(False)
def diff_2d(
    ndarray[diff_t, ndim=2] arr,  # TODO(cython 3) update to "const diff_t[:, :] arr"
    ndarray[out_t, ndim=2] out,
    Py_ssize_t periods,
    int axis,
    bint datetimelike=False,
):
    cdef:
        Py_ssize_t i, j, sx, sy, start, stop
        bint f_contig = arr.flags.f_contiguous
        # bint f_contig = arr.is_f_contig()  # TODO(cython 3)
        diff_t left, right

    # Disable for unsupported dtype combinations,
    #  see https://github.com/cython/cython/issues/2646
    if (out_t is float32_t
            and not (diff_t is float32_t or diff_t is int8_t or diff_t is int16_t)):
        raise NotImplementedError
    elif (out_t is float64_t
          and (diff_t is float32_t or diff_t is int8_t or diff_t is int16_t)):
        raise NotImplementedError
    elif out_t is int64_t and diff_t is not int64_t:
        # We only have out_t of int64_t if we have datetimelike
        raise NotImplementedError
    else:
        # We put this inside an indented else block to avoid cython build
        #  warnings about unreachable code
        sx, sy = (<object>arr).shape
        with nogil:
            if f_contig:
                if axis == 0:
                    if periods >= 0:
                        start, stop = periods, sx
                    else:
                        start, stop = 0, sx + periods
                    for j in range(sy):
                        for i in range(start, stop):
                            left = arr[i, j]
                            right = arr[i - periods, j]
                            if out_t is int64_t and datetimelike:
                                if left == NPY_NAT or right == NPY_NAT:
                                    out[i, j] = NPY_NAT
                                else:
                                    out[i, j] = left - right
                            else:
                                out[i, j] = left - right
                else:
                    if periods >= 0:
                        start, stop = periods, sy
                    else:
                        start, stop = 0, sy + periods
                    for j in range(start, stop):
                        for i in range(sx):
                            left = arr[i, j]
                            right = arr[i, j - periods]
                            if out_t is int64_t and datetimelike:
                                if left == NPY_NAT or right == NPY_NAT:
                                    out[i, j] = NPY_NAT
                                else:
                                    out[i, j] = left - right
                            else:
                                out[i, j] = left - right
            else:
                if axis == 0:
                    if periods >= 0:
                        start, stop = periods, sx
                    else:
                        start, stop = 0, sx + periods
                    for i in range(start, stop):
                        for j in range(sy):
                            left = arr[i, j]
                            right = arr[i - periods, j]
                            if out_t is int64_t and datetimelike:
                                if left == NPY_NAT or right == NPY_NAT:
                                    out[i, j] = NPY_NAT
                                else:
                                    out[i, j] = left - right
                            else:
                                out[i, j] = left - right
                else:
                    if periods >= 0:
                        start, stop = periods, sy
                    else:
                        start, stop = 0, sy + periods
                    for i in range(sx):
                        for j in range(start, stop):
                            left = arr[i, j]
                            right = arr[i, j - periods]
                            if out_t is int64_t and datetimelike:
                                if left == NPY_NAT or right == NPY_NAT:
                                    out[i, j] = NPY_NAT
                                else:
                                    out[i, j] = left - right
                            else:
                                out[i, j] = left - right


# generated from template
include "algos_common_helper.pxi"
include "algos_take_helper.pxi"<|MERGE_RESOLUTION|>--- conflicted
+++ resolved
@@ -1376,22 +1376,12 @@
         int64_t[::1, :] grp_sizes
         const intp_t[:] labels
         ndarray[rank_t, ndim=2] values
-<<<<<<< HEAD
+        ndarray[rank_t, ndim=1] unused
         rank_t[:, :] masked_vals_memview
         intp_t[:, :] argsort_indexer
         uint8_t[:, :] mask
         TiebreakEnumType tiebreak
-        bint check_mask, keep_na
-=======
-        ndarray[rank_t, ndim=1] unused
-        ndarray[intp_t, ndim=2] argsort_indexer
-        ndarray[uint8_t, ndim=2] mask
-        rank_t val, nan_fill_val
-        float64_t count, sum_ranks = 0.0
-        int tiebreak = 0
-        int64_t idx
-        bint check_mask, condition, keep_na, nans_rank_highest
->>>>>>> 29dc5909
+        bint check_mask, keep_na, nans_rank_highest
 
     tiebreak = tiebreakers[ties_method]
 
@@ -1409,53 +1399,19 @@
         if values.dtype != np.object_:
             values = values.astype('O')
 
-<<<<<<< HEAD
-    if rank_t is object:
-        mask = missing.isnaobj2d(values)
-    elif rank_t is int64_t and is_datetimelike:
-        mask = (values == NPY_NAT).astype(np.uint8)
-    elif rank_t is float64_t:
-        mask = np.isnan(values).astype(np.uint8)
-    else:
-        mask = np.zeros_like(values, dtype=np.uint8)
-
-    if ascending ^ (na_option == 'top'):
-        if rank_t is object:
-            nan_fill_val = Infinity()
-        elif rank_t is int64_t:
-            nan_fill_val = np.iinfo(np.int64).max
-        elif rank_t is uint64_t:
-            nan_fill_val = np.iinfo(np.uint64).max
-        else:
-            nan_fill_val = np.inf
-        order = (values, mask)
-=======
     nans_rank_highest = ascending ^ (na_option == 'top')
     if check_mask:
         # For fused type specialization
         unused = values[:, 0]
         nan_fill_val = get_rank_nan_fill_val(nans_rank_highest, unused)
->>>>>>> 29dc5909
-
-    else:
-        if rank_t is object:
-            nan_fill_val = NegInfinity()
-        elif rank_t is int64_t:
-            nan_fill_val = NPY_NAT
-        elif rank_t is uint64_t:
-            nan_fill_val = 0
-        else:
-            nan_fill_val = -np.inf
-
-<<<<<<< HEAD
-        order = (values, ~np.array(mask))
-=======
         np.putmask(values, mask, nan_fill_val)
     else:
-        mask = np.zeros_like(values, dtype=bool)
->>>>>>> 29dc5909
-
-    np.putmask(values, mask, nan_fill_val)
+        mask = np.zeros_like(values, dtype=np.uint8)
+
+    if nans_rank_highest:
+        order = (values, mask)
+    else:
+        order = (values, ~np.array(mask))
 
     n, k = (<object>values).shape
     out = np.empty((n, k), dtype='f8', order='F')
@@ -1466,6 +1422,7 @@
     if not ascending:
         argsort_indexer = argsort_indexer[::-1, :]
 
+    # putmask doesn't accept a memoryview, so we assign as a separate step
     masked_vals_memview = values
     for col in range(k):
         rank_sorted_1d(
