--- conflicted
+++ resolved
@@ -201,39 +201,8 @@
         cdef:
             ndarray[uint8_t, ndim=1, cast=True] indexer
 
-<<<<<<< HEAD
-        indexer = self._get_bool_indexer(val)
+        indexer = _get_bool_indexer(self.values, val)
         return _unpack_bool_indexer(indexer, val)
-
-    cdef ndarray _get_bool_indexer(self, object val):
-        """
-        Return a ndarray[bool] of locations where val matches self.values.
-
-        If val is not NA, this is equivalent to `self.values == val`
-        """
-        raise NotImplementedError("Implemented by subclasses")
-=======
-        indexer = _get_bool_indexer(self.values, val)
-        return self._unpack_bool_indexer(indexer, val)
-
-    cdef _unpack_bool_indexer(self,
-                              ndarray[uint8_t, ndim=1, cast=True] indexer,
-                              object val):
-        # Returns ndarray[bool] or int
-        cdef:
-            ndarray[intp_t, ndim=1] found
-            int count
-
-        found = np.where(indexer)[0]
-        count = len(found)
-
-        if count > 1:
-            return indexer
-        if count == 1:
-            return int(found[0])
-
-        raise KeyError(val)
->>>>>>> 2d278154
 
     def sizeof(self, deep: bool = False) -> int:
         """ return the sizeof our mapping """
