--- conflicted
+++ resolved
@@ -429,26 +429,6 @@
     cdef _make_hash_table(self, Py_ssize_t n):
         return _hash.PyObjectHashTable(n)
 
-<<<<<<< HEAD
-    cdef ndarray _get_bool_indexer(self, object val):
-        # We need to check for equality and for matching NAs
-        cdef:
-            ndarray values = self.values
-
-        if not checknull(val):
-            return values == val
-
-        cdef:
-            ndarray[uint8_t] result = np.empty(len(values), dtype=np.uint8)
-            Py_ssize_t i
-            object item
-
-        for i in range(len(values)):
-            item = values[i]
-            result[i] = is_matching_na(item, val)
-
-        return result.view(bool)
-=======
     cdef Py_ssize_t _searchsorted_left(self, val) except? -1:
         # using values.searchsorted here would treat a tuple `val` as a sequence
         #  instead of a single key, so we use a different implementation
@@ -457,7 +437,25 @@
         except TypeError as err:
             raise KeyError(val) from err
         return loc
->>>>>>> ffbeda72
+
+    cdef ndarray _get_bool_indexer(self, object val):
+        # We need to check for equality and for matching NAs
+        cdef:
+            ndarray values = self.values
+
+        if not checknull(val):
+            return values == val
+
+        cdef:
+            ndarray[uint8_t] result = np.empty(len(values), dtype=np.uint8)
+            Py_ssize_t i
+            object item
+
+        for i in range(len(values)):
+            item = values[i]
+            result[i] = is_matching_na(item, val)
+
+        return result.view(bool)
 
 
 cdef class DatetimeEngine(Int64Engine):
