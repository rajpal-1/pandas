from __future__ import annotations

from typing import (
    Any,
    Generic,
    TypeVar,
    overload,
)

import numpy as np
import numpy.typing as npt

from pandas._libs import lib
from pandas._typing import (
    IntervalInclusiveType,
    Timedelta,
    Timestamp,
)

VALID_INCLUSIVE: frozenset[str]

_OrderableScalarT = TypeVar("_OrderableScalarT", int, float)
_OrderableTimesT = TypeVar("_OrderableTimesT", Timestamp, Timedelta)
_OrderableT = TypeVar("_OrderableT", int, float, Timestamp, Timedelta)

class _LengthDescriptor:
    @overload
    def __get__(
        self, instance: Interval[_OrderableScalarT], owner: Any
    ) -> _OrderableScalarT: ...
    @overload
    def __get__(
        self, instance: Interval[_OrderableTimesT], owner: Any
    ) -> Timedelta: ...

class _MidDescriptor:
    @overload
    def __get__(self, instance: Interval[_OrderableScalarT], owner: Any) -> float: ...
    @overload
    def __get__(
        self, instance: Interval[_OrderableTimesT], owner: Any
    ) -> _OrderableTimesT: ...

class IntervalMixin:
    @property
    def closed_left(self) -> bool: ...
    @property
    def closed_right(self) -> bool: ...
    @property
    def open_left(self) -> bool: ...
    @property
    def open_right(self) -> bool: ...
    @property
    def is_empty(self) -> bool: ...
    def _check_inclusive_matches(
        self, other: IntervalMixin, name: str = ...
    ) -> None: ...

def _warning_interval(
    inclusive, closed
) -> tuple[IntervalInclusiveType, lib.NoDefault]: ...

class Interval(IntervalMixin, Generic[_OrderableT]):
    @property
    def left(self: Interval[_OrderableT]) -> _OrderableT: ...
    @property
    def right(self: Interval[_OrderableT]) -> _OrderableT: ...
    @property
    def inclusive(self) -> IntervalInclusiveType: ...
    @property
    def closed(self) -> IntervalInclusiveType: ...
    mid: _MidDescriptor
    length: _LengthDescriptor
    def __init__(
        self,
        left: _OrderableT,
        right: _OrderableT,
        inclusive: IntervalInclusiveType = ...,
        closed: IntervalInclusiveType = ...,
    ) -> None: ...
    def __hash__(self) -> int: ...
    @overload
    def __contains__(
        self: Interval[_OrderableTimesT], key: _OrderableTimesT
    ) -> bool: ...
    @overload
    def __contains__(self: Interval[_OrderableScalarT], key: int | float) -> bool: ...
    @overload
    def __add__(
        self: Interval[_OrderableTimesT], y: Timedelta
    ) -> Interval[_OrderableTimesT]: ...
    @overload
    def __add__(
        self: Interval[int], y: _OrderableScalarT
    ) -> Interval[_OrderableScalarT]: ...
    @overload
    def __add__(self: Interval[float], y: int | float) -> Interval[float]: ...
    @overload
    def __radd__(
        self: Interval[_OrderableTimesT], y: Timedelta
    ) -> Interval[_OrderableTimesT]: ...
    @overload
    def __radd__(
        self: Interval[int], y: _OrderableScalarT
    ) -> Interval[_OrderableScalarT]: ...
    @overload
    def __radd__(self: Interval[float], y: int | float) -> Interval[float]: ...
    @overload
    def __sub__(
        self: Interval[_OrderableTimesT], y: Timedelta
    ) -> Interval[_OrderableTimesT]: ...
    @overload
    def __sub__(
        self: Interval[int], y: _OrderableScalarT
    ) -> Interval[_OrderableScalarT]: ...
    @overload
    def __sub__(self: Interval[float], y: int | float) -> Interval[float]: ...
    @overload
    def __rsub__(
        self: Interval[_OrderableTimesT], y: Timedelta
    ) -> Interval[_OrderableTimesT]: ...
    @overload
    def __rsub__(
        self: Interval[int], y: _OrderableScalarT
    ) -> Interval[_OrderableScalarT]: ...
    @overload
    def __rsub__(self: Interval[float], y: int | float) -> Interval[float]: ...
    @overload
    def __mul__(
        self: Interval[int], y: _OrderableScalarT
    ) -> Interval[_OrderableScalarT]: ...
    @overload
    def __mul__(self: Interval[float], y: int | float) -> Interval[float]: ...
    @overload
    def __rmul__(
        self: Interval[int], y: _OrderableScalarT
    ) -> Interval[_OrderableScalarT]: ...
    @overload
    def __rmul__(self: Interval[float], y: int | float) -> Interval[float]: ...
    @overload
    def __truediv__(
        self: Interval[int], y: _OrderableScalarT
    ) -> Interval[_OrderableScalarT]: ...
    @overload
    def __truediv__(self: Interval[float], y: int | float) -> Interval[float]: ...
    @overload
    def __floordiv__(
        self: Interval[int], y: _OrderableScalarT
    ) -> Interval[_OrderableScalarT]: ...
    @overload
    def __floordiv__(self: Interval[float], y: int | float) -> Interval[float]: ...
    def overlaps(self: Interval[_OrderableT], other: Interval[_OrderableT]) -> bool: ...

def intervals_to_interval_bounds(
<<<<<<< HEAD
    intervals: np.ndarray, validate_inclusive: bool = ...
) -> tuple[np.ndarray, np.ndarray, str]: ...
=======
    intervals: np.ndarray, validate_closed: bool = ...
) -> tuple[np.ndarray, np.ndarray, IntervalInclusiveType]: ...
>>>>>>> f74a1866

class IntervalTree(IntervalMixin):
    def __init__(
        self,
        left: np.ndarray,
        right: np.ndarray,
        inclusive: IntervalInclusiveType = ...,
        leaf_size: int = ...,
    ) -> None: ...
    @property
    def mid(self) -> np.ndarray: ...
    @property
    def length(self) -> np.ndarray: ...
    def get_indexer(self, target) -> npt.NDArray[np.intp]: ...
    def get_indexer_non_unique(
        self, target
    ) -> tuple[npt.NDArray[np.intp], npt.NDArray[np.intp]]: ...
    _na_count: int
    @property
    def is_overlapping(self) -> bool: ...
    @property
    def is_monotonic_increasing(self) -> bool: ...
    def clear_mapping(self) -> None: ...<|MERGE_RESOLUTION|>--- conflicted
+++ resolved
@@ -152,13 +152,8 @@
     def overlaps(self: Interval[_OrderableT], other: Interval[_OrderableT]) -> bool: ...
 
 def intervals_to_interval_bounds(
-<<<<<<< HEAD
     intervals: np.ndarray, validate_inclusive: bool = ...
-) -> tuple[np.ndarray, np.ndarray, str]: ...
-=======
-    intervals: np.ndarray, validate_closed: bool = ...
 ) -> tuple[np.ndarray, np.ndarray, IntervalInclusiveType]: ...
->>>>>>> f74a1866
 
 class IntervalTree(IntervalMixin):
     def __init__(
