--- conflicted
+++ resolved
@@ -1450,12 +1450,8 @@
                                  1000000000LL; // nanoseconds per second
                 } else {
                     // datetime.* objects don't follow above rules
-<<<<<<< HEAD
-                  nanosecVal = PyDateTimeToEpoch((PyDateTime_Date *)item, NPY_FR_ns);
-=======
                     nanosecVal =
                         PyDateTimeToEpoch((PyDateTime_Date *)item, NPY_FR_ns);
->>>>>>> 80078ac0
                 }
             }
         }
