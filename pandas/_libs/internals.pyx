--- conflicted
+++ resolved
@@ -505,7 +505,36 @@
             self.ndim = ndim
 
 
-<<<<<<< HEAD
+cdef class NumpyBlock(SharedBlock):
+    cdef:
+        public ndarray values
+
+    def __cinit__(self, ndarray values, BlockPlacement placement, int ndim):
+        # set values here the (implicit) call to SharedBlock.__cinit__ will
+        #  set placement and ndim
+        self.values = values
+
+    # @final  # not useful in cython, but we _would_ annotate with @final
+    def getitem_block_index(self, slicer: slice) -> NumpyBlock:
+        """
+        Perform __getitem__-like specialized to slicing along index.
+
+        Assumes self.ndim == 2
+        """
+        new_values = self.values[..., slicer]
+        return type(self)(new_values, self._mgr_locs, ndim=self.ndim)
+
+
+cdef class Block(SharedBlock):
+    cdef:
+        public object values
+
+    def __cinit__(self, object values, BlockPlacement placement, int ndim):
+        # set values here the (implicit) call to SharedBlock.__cinit__ will
+        #  set placement and ndim
+        self.values = values
+
+
 @cython.freelist(64)
 cdef class BlockManager:
     cdef:
@@ -545,26 +574,30 @@
 
     cpdef __setstate__(self, state):
         from pandas.core.construction import extract_array
-        from pandas.core.internals.blocks import new_block
+        from pandas.core.internals.blocks import (
+            ensure_block_shape,
+            new_block,
+        )
         from pandas.core.internals.managers import ensure_index
 
         if isinstance(state, tuple) and len(state) >= 4 and "0.14.1" in state[3]:
             state = state[3]["0.14.1"]
             axes = [ensure_index(ax) for ax in state["axes"]]
             ndim = len(axes)
-            # extract_array bc older pickles may store e.g. DatetimeIndex
-            #  instead of DatetimeArray
+
+            for blk in state["blocks"]:
+                vals = blk["values"]
+                # older versions may hold e.g. DatetimeIndex instead of DTA
+                vals = extract_array(vals, extract_numpy=True)
+                blk["values"] = ensure_block_shape(vals, ndim=ndim)
+
             nbs = [
-                new_block(
-                    extract_array(blk["values"], extract_numpy=True),
-                    blk["mgr_locs"],
-                    ndim=ndim
-                )
+                new_block(blk["values"], blk["mgr_locs"], ndim=ndim)
                 for blk in state["blocks"]
             ]
             blocks = tuple(nbs)
+            self.blocks = blocks
             self.axes = axes
-            self.blocks = blocks
 
         else:
             raise NotImplementedError("pre-0.14.1 pickles are no longer supported")
@@ -576,34 +609,4 @@
         self._known_consolidated = False
         self._rebuild_blknos_and_blklocs()
 
-    # -------------------------------------------------------------------
-=======
-cdef class NumpyBlock(SharedBlock):
-    cdef:
-        public ndarray values
-
-    def __cinit__(self, ndarray values, BlockPlacement placement, int ndim):
-        # set values here the (implicit) call to SharedBlock.__cinit__ will
-        #  set placement and ndim
-        self.values = values
-
-    # @final  # not useful in cython, but we _would_ annotate with @final
-    def getitem_block_index(self, slicer: slice) -> NumpyBlock:
-        """
-        Perform __getitem__-like specialized to slicing along index.
-
-        Assumes self.ndim == 2
-        """
-        new_values = self.values[..., slicer]
-        return type(self)(new_values, self._mgr_locs, ndim=self.ndim)
-
-
-cdef class Block(SharedBlock):
-    cdef:
-        public object values
-
-    def __cinit__(self, object values, BlockPlacement placement, int ndim):
-        # set values here the (implicit) call to SharedBlock.__cinit__ will
-        #  set placement and ndim
-        self.values = values
->>>>>>> 2196004e
+    # -------------------------------------------------------------------