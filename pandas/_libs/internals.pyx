--- conflicted
+++ resolved
@@ -377,12 +377,7 @@
         Py_ssize_t i, start, stop, n, diff
 
         object blkno
-<<<<<<< HEAD
-        list group_order = []
-        dict group_dict = {}
-=======
         object group_dict = defaultdict(list)
->>>>>>> 80078ac0
         int64_t[:] res_view
 
     n = blknos.shape[0]
