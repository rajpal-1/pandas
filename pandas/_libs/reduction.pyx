import numpy as np

cimport numpy as cnp

cnp.import_array()

from pandas._libs.util cimport is_array


cdef cnp.dtype _dtype_obj = np.dtype("object")


cpdef check_result_array(object obj, object dtype):
    # Our operation is supposed to be an aggregation/reduction. If
    #  it returns an ndarray, this likely means an invalid operation has
    #  been passed. See test_apply_without_aggregation, test_agg_must_agg
    if is_array(obj):
        if dtype != _dtype_obj:
            # If it is object dtype, the function can be a reduction/aggregation
            #  and still return an ndarray e.g. test_agg_over_numpy_arrays
            raise ValueError("Must produce aggregated value")


cpdef inline extract_result(object res):
    """ extract the result object, it might be a 0-dim ndarray
        or a len-1 0-dim, or a scalar """
    if hasattr(res, "_values"):
        # Preserve EA
        res = res._values
        if res.ndim == 1 and len(res) == 1:
            # see test_agg_lambda_with_timezone, test_resampler_grouper.py::test_apply
            res = res[0]
<<<<<<< HEAD
    if hasattr(res, 'values') and is_array(res.values):
        res = res.values
    if is_array(res):
        if res.ndim == 0:
            res = res.item()
        elif squeeze and res.ndim == 1 and len(res) == 1:
            res = res[0]
    return res


cdef class Slider:
    """
    Only handles contiguous data for now
    """
    cdef:
        ndarray values, buf
        Py_ssize_t stride
        char *orig_data

    def __init__(self, ndarray values, ndarray buf):
        assert values.ndim == 1
        assert values.dtype == buf.dtype

        if not values.flags.contiguous:
            values = values.copy()

        self.values = values
        self.buf = buf

        self.stride = values.strides[0]
        self.orig_data = self.buf.data

        self.buf.data = self.values.data
        self.buf.strides[0] = self.stride

    cdef move(self, int start, int end):
        """
        For slicing
        """
        self.buf.data = self.values.data + self.stride * start
        self.buf.shape[0] = end - start

    cdef reset(self):
        self.buf.data = self.orig_data
        self.buf.shape[0] = 0


def apply_frame_axis0(object frame, object f, object names,
                      const int64_t[:] starts, const int64_t[:] ends):
    cdef:
        BlockSlider slider
        Py_ssize_t i, n = len(starts)
        list results
        object piece
        dict item_cache

    # We have already checked that we don't have a MultiIndex before calling
    assert frame.index.nlevels == 1

    results = []

    slider = BlockSlider(frame)

    mutated = False
    item_cache = slider.dummy._item_cache
    try:
        for i in range(n):
            slider.move(starts[i], ends[i])

            item_cache.clear()  # ugh
            chunk = slider.dummy
            object.__setattr__(chunk, 'name', names[i])

            piece = f(chunk)

            # Need to infer if low level index slider will cause segfaults
            require_slow_apply = i == 0 and piece is chunk
            try:
                if not piece.index is chunk.index:
                    mutated = True
            except AttributeError:
                # `piece` might not have an index, could be e.g. an int
                # By definition, we are not a transform, so set mutated
                # to True
                mutated = True
            if not mutated:
                # Also check if the columns are mutated
                try:
                    if not piece.columns.equals(chunk.columns):
                        mutated = True
                except AttributeError:
                    mutated = True

            if not is_scalar(piece):
                # Need to copy data to avoid appending references
                try:
                    piece = piece.copy(deep="all")
                except (TypeError, AttributeError):
                    piece = copy(piece)

            results.append(piece)

            # If the data was modified inplace we need to
            # take the slow path to not risk segfaults
            # we have already computed the first piece
            if require_slow_apply:
                break
    finally:
        slider.reset()

    return results, mutated


cdef class BlockSlider:
    """
    Only capable of sliding on axis=0
    """
    cdef:
        object frame, dummy, index, block
        list blocks, blk_values
        ndarray orig_blklocs, orig_blknos
        ndarray values
        Slider idx_slider
        char **base_ptrs
        int nblocks
        Py_ssize_t i

    def __init__(self, object frame):
        self.frame = frame
        self.dummy = frame[:0]
        self.index = self.dummy.index

        # GH#35417 attributes we need to restore at each step in case
        #  the function modified them.
        mgr = self.dummy._mgr
        self.orig_blklocs = mgr.blklocs
        self.orig_blknos = mgr.blknos
        self.blocks = [x for x in self.dummy._mgr.blocks]

        self.blk_values = [block.values for block in self.dummy._mgr.blocks]

        for values in self.blk_values:
            set_array_not_contiguous(values)

        self.nblocks = len(self.blk_values)
        # See the comment in indexes/base.py about _index_data.
        # We need this for EA-backed indexes that have a reference to a 1-d
        # ndarray like datetime / timedelta / period.
        self.idx_slider = Slider(
            self.frame.index._index_data, self.dummy.index._index_data)

        self.base_ptrs = <char**>malloc(sizeof(char*) * self.nblocks)
        for i, block in enumerate(self.blk_values):
            self.base_ptrs[i] = (<ndarray>block).data

    def __dealloc__(self):
        free(self.base_ptrs)

    cdef move(self, int start, int end):
        cdef:
            ndarray arr
            Py_ssize_t i

        self._restore_blocks()

        # move blocks
        for i in range(self.nblocks):
            arr = self.blk_values[i]

            # axis=1 is the frame's axis=0
            arr.data = self.base_ptrs[i] + arr.strides[1] * start
            arr.shape[1] = end - start

        # move and set the index
        self.idx_slider.move(start, end)

        object.__setattr__(self.index, '_index_data', self.idx_slider.buf)
        self.index._engine.clear_mapping()
        self.index._cache.clear()  # e.g. inferred_freq must go

    cdef reset(self):
        cdef:
            ndarray arr
            Py_ssize_t i

        self._restore_blocks()

        for i in range(self.nblocks):
            arr = self.blk_values[i]

            # axis=1 is the frame's axis=0
            arr.data = self.base_ptrs[i]
            arr.shape[1] = 0

    cdef _restore_blocks(self):
        """
        Ensure that we have the original blocks, blknos, and blklocs.
        """
        mgr = self.dummy._mgr
        mgr.blocks = self.blocks
        mgr._blklocs = self.orig_blklocs
        mgr._blknos = self.orig_blknos
=======
    return res
>>>>>>> 7e51bd73
<|MERGE_RESOLUTION|>--- conflicted
+++ resolved
@@ -30,209 +30,4 @@
         if res.ndim == 1 and len(res) == 1:
             # see test_agg_lambda_with_timezone, test_resampler_grouper.py::test_apply
             res = res[0]
-<<<<<<< HEAD
-    if hasattr(res, 'values') and is_array(res.values):
-        res = res.values
-    if is_array(res):
-        if res.ndim == 0:
-            res = res.item()
-        elif squeeze and res.ndim == 1 and len(res) == 1:
-            res = res[0]
-    return res
-
-
-cdef class Slider:
-    """
-    Only handles contiguous data for now
-    """
-    cdef:
-        ndarray values, buf
-        Py_ssize_t stride
-        char *orig_data
-
-    def __init__(self, ndarray values, ndarray buf):
-        assert values.ndim == 1
-        assert values.dtype == buf.dtype
-
-        if not values.flags.contiguous:
-            values = values.copy()
-
-        self.values = values
-        self.buf = buf
-
-        self.stride = values.strides[0]
-        self.orig_data = self.buf.data
-
-        self.buf.data = self.values.data
-        self.buf.strides[0] = self.stride
-
-    cdef move(self, int start, int end):
-        """
-        For slicing
-        """
-        self.buf.data = self.values.data + self.stride * start
-        self.buf.shape[0] = end - start
-
-    cdef reset(self):
-        self.buf.data = self.orig_data
-        self.buf.shape[0] = 0
-
-
-def apply_frame_axis0(object frame, object f, object names,
-                      const int64_t[:] starts, const int64_t[:] ends):
-    cdef:
-        BlockSlider slider
-        Py_ssize_t i, n = len(starts)
-        list results
-        object piece
-        dict item_cache
-
-    # We have already checked that we don't have a MultiIndex before calling
-    assert frame.index.nlevels == 1
-
-    results = []
-
-    slider = BlockSlider(frame)
-
-    mutated = False
-    item_cache = slider.dummy._item_cache
-    try:
-        for i in range(n):
-            slider.move(starts[i], ends[i])
-
-            item_cache.clear()  # ugh
-            chunk = slider.dummy
-            object.__setattr__(chunk, 'name', names[i])
-
-            piece = f(chunk)
-
-            # Need to infer if low level index slider will cause segfaults
-            require_slow_apply = i == 0 and piece is chunk
-            try:
-                if not piece.index is chunk.index:
-                    mutated = True
-            except AttributeError:
-                # `piece` might not have an index, could be e.g. an int
-                # By definition, we are not a transform, so set mutated
-                # to True
-                mutated = True
-            if not mutated:
-                # Also check if the columns are mutated
-                try:
-                    if not piece.columns.equals(chunk.columns):
-                        mutated = True
-                except AttributeError:
-                    mutated = True
-
-            if not is_scalar(piece):
-                # Need to copy data to avoid appending references
-                try:
-                    piece = piece.copy(deep="all")
-                except (TypeError, AttributeError):
-                    piece = copy(piece)
-
-            results.append(piece)
-
-            # If the data was modified inplace we need to
-            # take the slow path to not risk segfaults
-            # we have already computed the first piece
-            if require_slow_apply:
-                break
-    finally:
-        slider.reset()
-
-    return results, mutated
-
-
-cdef class BlockSlider:
-    """
-    Only capable of sliding on axis=0
-    """
-    cdef:
-        object frame, dummy, index, block
-        list blocks, blk_values
-        ndarray orig_blklocs, orig_blknos
-        ndarray values
-        Slider idx_slider
-        char **base_ptrs
-        int nblocks
-        Py_ssize_t i
-
-    def __init__(self, object frame):
-        self.frame = frame
-        self.dummy = frame[:0]
-        self.index = self.dummy.index
-
-        # GH#35417 attributes we need to restore at each step in case
-        #  the function modified them.
-        mgr = self.dummy._mgr
-        self.orig_blklocs = mgr.blklocs
-        self.orig_blknos = mgr.blknos
-        self.blocks = [x for x in self.dummy._mgr.blocks]
-
-        self.blk_values = [block.values for block in self.dummy._mgr.blocks]
-
-        for values in self.blk_values:
-            set_array_not_contiguous(values)
-
-        self.nblocks = len(self.blk_values)
-        # See the comment in indexes/base.py about _index_data.
-        # We need this for EA-backed indexes that have a reference to a 1-d
-        # ndarray like datetime / timedelta / period.
-        self.idx_slider = Slider(
-            self.frame.index._index_data, self.dummy.index._index_data)
-
-        self.base_ptrs = <char**>malloc(sizeof(char*) * self.nblocks)
-        for i, block in enumerate(self.blk_values):
-            self.base_ptrs[i] = (<ndarray>block).data
-
-    def __dealloc__(self):
-        free(self.base_ptrs)
-
-    cdef move(self, int start, int end):
-        cdef:
-            ndarray arr
-            Py_ssize_t i
-
-        self._restore_blocks()
-
-        # move blocks
-        for i in range(self.nblocks):
-            arr = self.blk_values[i]
-
-            # axis=1 is the frame's axis=0
-            arr.data = self.base_ptrs[i] + arr.strides[1] * start
-            arr.shape[1] = end - start
-
-        # move and set the index
-        self.idx_slider.move(start, end)
-
-        object.__setattr__(self.index, '_index_data', self.idx_slider.buf)
-        self.index._engine.clear_mapping()
-        self.index._cache.clear()  # e.g. inferred_freq must go
-
-    cdef reset(self):
-        cdef:
-            ndarray arr
-            Py_ssize_t i
-
-        self._restore_blocks()
-
-        for i in range(self.nblocks):
-            arr = self.blk_values[i]
-
-            # axis=1 is the frame's axis=0
-            arr.data = self.base_ptrs[i]
-            arr.shape[1] = 0
-
-    cdef _restore_blocks(self):
-        """
-        Ensure that we have the original blocks, blknos, and blklocs.
-        """
-        mgr = self.dummy._mgr
-        mgr.blocks = self.blocks
-        mgr._blklocs = self.orig_blklocs
-        mgr._blknos = self.orig_blknos
-=======
-    return res
->>>>>>> 7e51bd73
+    return res