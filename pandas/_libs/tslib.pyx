# -*- coding: utf-8 -*-
import cython
from cython import Py_ssize_t

from cpython.datetime cimport (PyDateTime_Check, PyDate_Check,
                               PyDateTime_CheckExact,
                               PyDateTime_IMPORT,
                               timedelta, datetime, date, time)
# import datetime C API
PyDateTime_IMPORT


cimport numpy as cnp
from numpy cimport int64_t, ndarray, float64_t
import numpy as np
cnp.import_array()

import pytz

from util cimport (is_integer_object, is_float_object, is_string_object,
                   is_datetime64_object)


from tslibs.np_datetime cimport (check_dts_bounds,
                                 npy_datetimestruct,
                                 _string_to_dts,
                                 dt64_to_dtstruct, dtstruct_to_dt64,
                                 pydatetime_to_dt64, pydate_to_dt64,
                                 get_datetime64_value)
from tslibs.np_datetime import OutOfBoundsDatetime

from tslibs.parsing import parse_datetime_string

from tslibs.timedeltas cimport cast_from_unit
from tslibs.timezones cimport is_utc, is_tzlocal, get_dst_info
from tslibs.timezones import UTC
from tslibs.conversion cimport (tz_convert_single, _TSObject,
                                convert_datetime_to_tsobject,
                                get_datetime64_nanos,
                                tz_convert_utc_to_tzlocal)

# many modules still look for NaT and iNaT here despite them not being needed
from tslibs.nattype import nat_strings, NaT, iNaT  # noqa:F821
from tslibs.nattype cimport checknull_with_nat, NPY_NAT

from tslibs.offsets cimport to_offset

from tslibs.timestamps cimport create_timestamp_from_ts
from tslibs.timestamps import Timestamp


cdef bint PY2 = str == bytes


cdef inline object create_datetime_from_ts(
        int64_t value, npy_datetimestruct dts,
        object tz, object freq):
    """ convenience routine to construct a datetime.datetime from its parts """
    return datetime(dts.year, dts.month, dts.day, dts.hour,
                    dts.min, dts.sec, dts.us, tz)


cdef inline object create_date_from_ts(
        int64_t value, npy_datetimestruct dts,
        object tz, object freq):
    """ convenience routine to construct a datetime.date from its parts """
    return date(dts.year, dts.month, dts.day)


cdef inline object create_time_from_ts(
        int64_t value, npy_datetimestruct dts,
        object tz, object freq):
    """ convenience routine to construct a datetime.time from its parts """
    return time(dts.hour, dts.min, dts.sec, dts.us, tz)


@cython.wraparound(False)
@cython.boundscheck(False)
def ints_to_pydatetime(int64_t[:] arr, object tz=None, object freq=None,
                       str box="datetime"):
    """
    Convert an i8 repr to an ndarray of datetimes, date, time or Timestamp

    Parameters
    ----------
    arr  : array of i8
    tz   : str, default None
         convert to this timezone
    freq : str/Offset, default None
         freq to convert
    box  : {'datetime', 'timestamp', 'date', 'time'}, default 'datetime'
         If datetime, convert to datetime.datetime
         If date, convert to datetime.date
         If time, convert to datetime.time
         If Timestamp, convert to pandas.Timestamp

    Returns
    -------
    result : array of dtype specified by box
    """

    cdef:
        Py_ssize_t i, n = len(arr)
        ndarray[int64_t] trans
        int64_t[:] deltas
        Py_ssize_t pos
        npy_datetimestruct dts
        object dt, new_tz
        str typ
        int64_t value, delta, local_value
        ndarray[object] result = np.empty(n, dtype=object)
        object (*func_create)(int64_t, npy_datetimestruct, object, object)

    if box == "date":
        assert (tz is None), "tz should be None when converting to date"

        func_create = create_date_from_ts
    elif box == "timestamp":
        func_create = create_timestamp_from_ts

        if is_string_object(freq):
            freq = to_offset(freq)
    elif box == "time":
        func_create = create_time_from_ts
    elif box == "datetime":
        func_create = create_datetime_from_ts
    else:
        raise ValueError("box must be one of 'datetime', 'date', 'time' or"
                         " 'timestamp'")

    if is_utc(tz) or tz is None:
        for i in range(n):
            value = arr[i]
            if value == NPY_NAT:
                result[i] = NaT
            else:
                dt64_to_dtstruct(value, &dts)
                result[i] = func_create(value, dts, tz, freq)
    elif is_tzlocal(tz):
        for i in range(n):
            value = arr[i]
            if value == NPY_NAT:
                result[i] = NaT
            else:
                # Python datetime objects do not support nanosecond
                # resolution (yet, PEP 564). Need to compute new value
                # using the i8 representation.
                local_value = tz_convert_utc_to_tzlocal(value, tz)
                dt64_to_dtstruct(local_value, &dts)
                result[i] = func_create(value, dts, tz, freq)
    else:
        trans, deltas, typ = get_dst_info(tz)

        if typ not in ['pytz', 'dateutil']:
            # static/fixed; in this case we know that len(delta) == 1
            delta = deltas[0]
            for i in range(n):
                value = arr[i]
                if value == NPY_NAT:
                    result[i] = NaT
                else:
                    # Adjust datetime64 timestamp, recompute datetimestruct
                    dt64_to_dtstruct(value + delta, &dts)
                    result[i] = func_create(value, dts, tz, freq)

        elif typ == 'dateutil':
            # no zone-name change for dateutil tzs - dst etc
            # represented in single object.
            for i in range(n):
                value = arr[i]
                if value == NPY_NAT:
                    result[i] = NaT
                else:
                    # Adjust datetime64 timestamp, recompute datetimestruct
                    pos = trans.searchsorted(value, side='right') - 1
                    dt64_to_dtstruct(value + deltas[pos], &dts)
                    result[i] = func_create(value, dts, tz, freq)
        else:
            # pytz
            for i in range(n):
                value = arr[i]
                if value == NPY_NAT:
                    result[i] = NaT
                else:
                    # Adjust datetime64 timestamp, recompute datetimestruct
                    pos = trans.searchsorted(value, side='right') - 1
                    # find right representation of dst etc in pytz timezone
                    new_tz = tz._tzinfos[tz._transition_info[pos]]

                    dt64_to_dtstruct(value + deltas[pos], &dts)
                    result[i] = func_create(value, dts, new_tz, freq)

    return result


def _test_parse_iso8601(object ts):
    """
    TESTING ONLY: Parse string into Timestamp using iso8601 parser. Used
    only for testing, actual construction uses `convert_str_to_tsobject`
    """
    cdef:
        _TSObject obj
        int out_local = 0, out_tzoffset = 0

    obj = _TSObject()

    if ts == 'now':
        return Timestamp.utcnow()
    elif ts == 'today':
        return Timestamp.now().normalize()

    _string_to_dts(ts, &obj.dts, &out_local, &out_tzoffset)
    obj.value = dtstruct_to_dt64(&obj.dts)
    check_dts_bounds(&obj.dts)
    if out_local == 1:
        obj.tzinfo = pytz.FixedOffset(out_tzoffset)
        obj.value = tz_convert_single(obj.value, obj.tzinfo, UTC)
        return Timestamp(obj.value, tz=obj.tzinfo)
    else:
        return Timestamp(obj.value)


@cython.wraparound(False)
@cython.boundscheck(False)
def format_array_from_datetime(ndarray[int64_t] values, object tz=None,
                               object format=None, object na_rep=None):
    """
    return a np object array of the string formatted values

    Parameters
    ----------
    values : a 1-d i8 array
    tz : the timezone (or None)
    format : optional, default is None
          a strftime capable string
    na_rep : optional, default is None
          a nat format

    """
    cdef:
        int64_t val, ns, N = len(values)
        ndarray[int64_t] consider_values
        bint show_ms = 0, show_us = 0, show_ns = 0, basic_format = 0
        ndarray[object] result = np.empty(N, dtype=object)
        object ts, res
        npy_datetimestruct dts

    if na_rep is None:
        na_rep = 'NaT'

    # if we don't have a format nor tz, then choose
    # a format based on precision
    basic_format = format is None and tz is None
    if basic_format:
        consider_values = values[values != NPY_NAT]
        show_ns = (consider_values % 1000).any()

        if not show_ns:
            consider_values //= 1000
            show_us = (consider_values % 1000).any()

            if not show_ms:
                consider_values //= 1000
                show_ms = (consider_values % 1000).any()

    for i in range(N):
        val = values[i]

        if val == NPY_NAT:
            result[i] = na_rep
        elif basic_format:

            dt64_to_dtstruct(val, &dts)
            res = '%d-%.2d-%.2d %.2d:%.2d:%.2d' % (dts.year,
                                                   dts.month,
                                                   dts.day,
                                                   dts.hour,
                                                   dts.min,
                                                   dts.sec)

            if show_ns:
                ns = dts.ps / 1000
                res += '.%.9d' % (ns + 1000 * dts.us)
            elif show_us:
                res += '.%.6d' % dts.us
            elif show_ms:
                res += '.%.3d' % (dts.us /1000)

            result[i] = res

        else:

            ts = Timestamp(val, tz=tz)
            if format is None:
                result[i] = str(ts)
            else:

                # invalid format string
                # requires dates > 1900
                try:
                    result[i] = ts.strftime(format)
                except ValueError:
                    result[i] = str(ts)

    return result


def array_with_unit_to_datetime(ndarray values, object unit,
                                str errors='coerce'):
    """
    convert the ndarray according to the unit
    if errors:
      - raise: return converted values or raise OutOfBoundsDatetime
          if out of range on the conversion or
          ValueError for other conversions (e.g. a string)
      - ignore: return non-convertible values as the same unit
      - coerce: NaT for non-convertibles

    """
    cdef:
        Py_ssize_t i, j, n=len(values)
        int64_t m
        ndarray[float64_t] fvalues
        ndarray mask
        bint is_ignore = errors=='ignore'
        bint is_coerce = errors=='coerce'
        bint is_raise = errors=='raise'
        bint need_to_iterate = True
        ndarray[int64_t] iresult
        ndarray[object] oresult

    assert is_ignore or is_coerce or is_raise

    if unit == 'ns':
        if issubclass(values.dtype.type, np.integer):
            return values.astype('M8[ns]')
        return array_to_datetime(values.astype(object), errors=errors)[0]

    m = cast_from_unit(None, unit)

    if is_raise:

        # try a quick conversion to i8
        # if we have nulls that are not type-compat
        # then need to iterate
        try:
            iresult = values.astype('i8', casting='same_kind', copy=False)
            mask = iresult == NPY_NAT
            iresult[mask] = 0
            fvalues = iresult.astype('f8') * m
            need_to_iterate = False
        except:
            pass

        # check the bounds
        if not need_to_iterate:

            if ((fvalues < Timestamp.min.value).any()
                    or (fvalues > Timestamp.max.value).any()):
                raise OutOfBoundsDatetime("cannot convert input with unit "
                                          "'{unit}'".format(unit=unit))
            result = (iresult * m).astype('M8[ns]')
            iresult = result.view('i8')
            iresult[mask] = NPY_NAT
            return result

    result = np.empty(n, dtype='M8[ns]')
    iresult = result.view('i8')

    try:
        for i in range(n):
            val = values[i]

            if checknull_with_nat(val):
                iresult[i] = NPY_NAT

            elif is_integer_object(val) or is_float_object(val):

                if val != val or val == NPY_NAT:
                    iresult[i] = NPY_NAT
                else:
                    try:
                        iresult[i] = cast_from_unit(val, unit)
                    except OverflowError:
                        if is_raise:
                            raise OutOfBoundsDatetime(
                                "cannot convert input {val} with the unit "
                                "'{unit}'".format(val=val, unit=unit))
                        elif is_ignore:
                            raise AssertionError
                        iresult[i] = NPY_NAT

            elif is_string_object(val):
                if len(val) == 0 or val in nat_strings:
                    iresult[i] = NPY_NAT

                else:
                    try:
                        iresult[i] = cast_from_unit(float(val), unit)
                    except ValueError:
                        if is_raise:
                            raise ValueError(
                                "non convertible value {val} with the unit "
                                "'{unit}'".format(val=val, unit=unit))
                        elif is_ignore:
                            raise AssertionError
                        iresult[i] = NPY_NAT
                    except:
                        if is_raise:
                            raise OutOfBoundsDatetime(
                                "cannot convert input {val} with the unit "
                                "'{unit}'".format(val=val, unit=unit))
                        elif is_ignore:
                            raise AssertionError
                        iresult[i] = NPY_NAT

            else:

                if is_raise:
                    raise ValueError("unit='{0}' not valid with non-numerical "
                                     "val='{1}'".format(unit, val))
                if is_ignore:
                    raise AssertionError

                iresult[i] = NPY_NAT

        return result

    except AssertionError:
        pass

    # we have hit an exception
    # and are in ignore mode
    # redo as object

    oresult = np.empty(n, dtype=object)
    for i in range(n):
        val = values[i]

        if checknull_with_nat(val):
            oresult[i] = NaT
        elif is_integer_object(val) or is_float_object(val):

            if val != val or val == NPY_NAT:
                oresult[i] = NaT
            else:
                try:
                    oresult[i] = Timestamp(cast_from_unit(val, unit))
                except:
                    oresult[i] = val

        elif is_string_object(val):
            if len(val) == 0 or val in nat_strings:
                oresult[i] = NaT

            else:
                oresult[i] = val

    return oresult


@cython.wraparound(False)
@cython.boundscheck(False)
cpdef array_to_datetime(ndarray[object] values, str errors='raise',
                        bint dayfirst=False, bint yearfirst=False,
                        object utc=None, bint require_iso8601=False):
    """
    Converts a 1D array of date-like values to a numpy array of either:
        1) datetime64[ns] data
        2) datetime.datetime objects, if OutOfBoundsDatetime or TypeError
           is encountered

    Also returns a pytz.FixedOffset if an array of strings with the same
    timezone offset is passed and utc=True is not passed. Otherwise, None
    is returned

    Handles datetime.date, datetime.datetime, np.datetime64 objects, numeric,
    strings

    Parameters
    ----------
    values : ndarray of object
         date-like objects to convert
    errors : str, default 'raise'
         error behavior when parsing
    dayfirst : bool, default False
         dayfirst parsing behavior when encountering datetime strings
    yearfirst : bool, default False
         yearfirst parsing behavior when encountering datetime strings
    utc : bool, default None
         indicator whether the dates should be UTC
    require_iso8601 : bool, default False
         indicator whether the datetime string should be iso8601

    Returns
    -------
    tuple (ndarray, tzoffset)
    """
    cdef:
        Py_ssize_t i, n = len(values)
        object val, py_dt, tz, tz_out = None
        ndarray[int64_t] iresult
        ndarray[object] oresult
        npy_datetimestruct dts
        bint utc_convert = bool(utc)
        bint seen_integer = 0
        bint seen_string = 0
        bint seen_datetime = 0
        bint seen_datetime_offset = 0
        bint is_raise = errors=='raise'
        bint is_ignore = errors=='ignore'
        bint is_coerce = errors=='coerce'
        bint is_same_offsets
        _TSObject _ts
        int64_t value
        int out_local=0, out_tzoffset=0
        float offset_seconds, tz_offset
        set out_tzoffset_vals = set()

    # specify error conditions
    assert is_raise or is_ignore or is_coerce

    result = np.empty(n, dtype='M8[ns]')
    iresult = result.view('i8')

    try:
        for i in range(n):
            val = values[i]

            try:
                if checknull_with_nat(val):
                    iresult[i] = NPY_NAT

                elif PyDateTime_Check(val):
                    seen_datetime = 1
                    if val.tzinfo is not None:
                        if utc_convert:
                            _ts = convert_datetime_to_tsobject(val, None)
                            iresult[i] = _ts.value
                        else:
                            raise ValueError('Tz-aware datetime.datetime '
                                             'cannot be converted to '
                                             'datetime64 unless utc=True')
                    else:
                        iresult[i] = pydatetime_to_dt64(val, &dts)
                        if not PyDateTime_CheckExact(val):
                            # i.e. a Timestamp object
                            iresult[i] += val.nanosecond
                        check_dts_bounds(&dts)

                elif PyDate_Check(val):
                    seen_datetime = 1
                    iresult[i] = pydate_to_dt64(val, &dts)
                    check_dts_bounds(&dts)

<<<<<<< HEAD
            elif is_datetime64_object(val):
                seen_datetime = 1
                try:
                    iresult[i] = get_datetime64_nanos(val)
                except OutOfBoundsDatetime:
                    if is_coerce:
                        iresult[i] = NPY_NAT
                        continue
                    raise
=======
                elif is_datetime64_object(val):
                    seen_datetime = 1
                    iresult[i] = get_datetime64_nanos(val)
>>>>>>> 45f880b6

                elif is_integer_object(val) or is_float_object(val):
                    # these must be ns unit by-definition
                    seen_integer = 1

                    if val != val or val == NPY_NAT:
                        iresult[i] = NPY_NAT
                    elif is_raise or is_ignore:
                        iresult[i] = val
                    else:
                        # coerce
                        # we now need to parse this as if unit='ns'
                        # we can ONLY accept integers at this point
                        # if we have previously (or in future accept
                        # datetimes/strings, then we must coerce)
                        try:
                            iresult[i] = cast_from_unit(val, 'ns')
                        except:
                            iresult[i] = NPY_NAT

                elif is_string_object(val):
                    # string
                    seen_string = 1

                    if len(val) == 0 or val in nat_strings:
                        iresult[i] = NPY_NAT
                        continue
                    if isinstance(val, unicode) and PY2:
                        val = val.encode('utf-8')

                    try:
                        _string_to_dts(val, &dts, &out_local, &out_tzoffset)
                    except ValueError:
                        # A ValueError at this point is a _parsing_ error
                        # specifically _not_ OutOfBoundsDatetime
                        if _parse_today_now(val, &iresult[i]):
                            continue
                        elif require_iso8601:
                            # if requiring iso8601 strings, skip trying
                            # other formats
                            if is_coerce:
                                iresult[i] = NPY_NAT
                                continue
                            elif is_raise:
                                raise ValueError("time data {val} doesn't "
                                                 "match format specified"
                                                 .format(val=val))
                            return values, tz_out

                        try:
                            py_dt = parse_datetime_string(val,
                                                          dayfirst=dayfirst,
                                                          yearfirst=yearfirst)
                        except Exception:
                            if is_coerce:
                                iresult[i] = NPY_NAT
                                continue
                            raise TypeError("invalid string coercion to "
                                            "datetime")

                        # If the dateutil parser returned tzinfo, capture it
                        # to check if all arguments have the same tzinfo
                        tz = py_dt.utcoffset()
                        if tz is not None:
                            seen_datetime_offset = 1
                            # dateutil timezone objects cannot be hashed, so
                            # store the UTC offsets in seconds instead
                            out_tzoffset_vals.add(tz.total_seconds())
                        else:
                            # Add a marker for naive string, to track if we are
                            # parsing mixed naive and aware strings
                            out_tzoffset_vals.add('naive')

                        _ts = convert_datetime_to_tsobject(py_dt, None)
                        iresult[i] = _ts.value
                    except:
                        # TODO: What exception are we concerned with here?
                        if is_coerce:
                            iresult[i] = NPY_NAT
                            continue
                        raise
                    else:
                        # No error raised by string_to_dts, pick back up
                        # where we left off
                        value = dtstruct_to_dt64(&dts)
                        if out_local == 1:
                            seen_datetime_offset = 1
                            # Store the out_tzoffset in seconds
                            # since we store the total_seconds of
                            # dateutil.tz.tzoffset objects
                            out_tzoffset_vals.add(out_tzoffset * 60.)
                            tz = pytz.FixedOffset(out_tzoffset)
                            value = tz_convert_single(value, tz, UTC)
                        else:
                            # Add a marker for naive string, to track if we are
                            # parsing mixed naive and aware strings
                            out_tzoffset_vals.add('naive')
                        iresult[i] = value
                        check_dts_bounds(&dts)

                else:
                    if is_coerce:
                        iresult[i] = NPY_NAT
                    else:
                        raise TypeError("{typ} is not convertible to datetime"
                                        .format(typ=type(val)))

            except OutOfBoundsDatetime:
                if is_coerce:
                    iresult[i] = NPY_NAT
<<<<<<< HEAD
                else:
                    raise TypeError("{typ} is not convertible to datetime"
                                    .format(typ=type(val)))
=======
                    continue
                elif require_iso8601 and is_string_object(val):
                    # GH#19382 for just-barely-OutOfBounds falling back to
                    # dateutil parser will return incorrect result because
                    # it will ignore nanoseconds
                    if is_raise:
                        raise ValueError("time data {val} doesn't "
                                         "match format specified"
                                         .format(val=val))
                    assert is_ignore
                    return values, tz_out
                raise
>>>>>>> 45f880b6

    except OutOfBoundsDatetime:
        if is_raise:
            raise

        return ignore_errors_out_of_bounds_fallback(values), tz_out

    except TypeError:
        return array_to_datetime_object(values, is_raise, dayfirst, yearfirst)

    if seen_datetime and seen_integer:
        # we have mixed datetimes & integers

        if is_coerce:
            # coerce all of the integers/floats to NaT, preserve
            # the datetimes and other convertibles
            for i in range(n):
                val = values[i]
                if is_integer_object(val) or is_float_object(val):
                    result[i] = NPY_NAT
        elif is_raise:
            raise ValueError("mixed datetimes and integers in passed array")
        else:
            return array_to_datetime_object(values, is_raise,
                                            dayfirst, yearfirst)

    if seen_datetime_offset and not utc_convert:
        # GH#17697
        # 1) If all the offsets are equal, return one offset for
        #    the parsed dates to (maybe) pass to DatetimeIndex
        # 2) If the offsets are different, then force the parsing down the
        #    object path where an array of datetimes
        #    (with individual dateutil.tzoffsets) are returned
        is_same_offsets = len(out_tzoffset_vals) == 1
        if not is_same_offsets:
            return array_to_datetime_object(values, is_raise,
                                            dayfirst, yearfirst)
        else:
            tz_offset = out_tzoffset_vals.pop()
            tz_out = pytz.FixedOffset(tz_offset / 60.)
    return result, tz_out


cdef inline ignore_errors_out_of_bounds_fallback(ndarray[object] values):
    """
    Fallback for array_to_datetime if an OutOfBoundsDatetime is raised
    and errors == "ignore"

    Parameters
    ----------
    values : ndarray[object]

    Returns
    -------
    ndarray[object]
    """
    cdef:
        Py_ssize_t i, n = len(values)
        object val

    oresult = np.empty(n, dtype=object)

    for i in range(n):
        val = values[i]

        # set as nan except if its a NaT
        if checknull_with_nat(val):
            if isinstance(val, float):
                oresult[i] = np.nan
            else:
                oresult[i] = NaT
        elif is_datetime64_object(val):
            if get_datetime64_value(val) == NPY_NAT:
                oresult[i] = NaT
            else:
                oresult[i] = val.item()
        else:
            oresult[i] = val
    return oresult


@cython.wraparound(False)
@cython.boundscheck(False)
cdef array_to_datetime_object(ndarray[object] values, bint is_raise,
                              bint dayfirst=False, bint yearfirst=False):
    """
    Fall back function for array_to_datetime

    Attempts to parse datetime strings with dateutil to return an array
    of datetime objects

    Parameters
    ----------
    values : ndarray of object
         date-like objects to convert
    is_raise : bool
         error behavior when parsing
    dayfirst : bool, default False
         dayfirst parsing behavior when encountering datetime strings
    yearfirst : bool, default False
         yearfirst parsing behavior when encountering datetime strings

    Returns
    -------
    tuple (ndarray, None)
    """
    cdef:
        Py_ssize_t i, n = len(values)
        object val,
        ndarray[object] oresult
        npy_datetimestruct dts

    oresult = np.empty(n, dtype=object)

    # We return an object array and only attempt to parse:
    # 1) NaT or NaT-like values
    # 2) datetime strings, which we return as datetime.datetime
    for i in range(n):
        val = values[i]
        if checknull_with_nat(val):
            oresult[i] = val
        elif is_string_object(val):
            if len(val) == 0 or val in nat_strings:
                oresult[i] = 'NaT'
                continue
            try:
                oresult[i] = parse_datetime_string(val, dayfirst=dayfirst,
                                                   yearfirst=yearfirst)
                pydatetime_to_dt64(oresult[i], &dts)
                check_dts_bounds(&dts)
            except (ValueError, OverflowError):
                if is_raise:
                    raise
                return values, None
        else:
            if is_raise:
                raise
            return values, None
    return oresult, None


cdef inline bint _parse_today_now(str val, int64_t* iresult):
    # We delay this check for as long as possible
    # because it catches relatively rare cases
    if val == 'now':
        # Note: this is *not* the same as Timestamp('now')
        iresult[0] = Timestamp.utcnow().value
        return True
    elif val == 'today':
        iresult[0] = Timestamp.today().value
        return True
    return False<|MERGE_RESOLUTION|>--- conflicted
+++ resolved
@@ -553,21 +553,9 @@
                     iresult[i] = pydate_to_dt64(val, &dts)
                     check_dts_bounds(&dts)
 
-<<<<<<< HEAD
-            elif is_datetime64_object(val):
-                seen_datetime = 1
-                try:
-                    iresult[i] = get_datetime64_nanos(val)
-                except OutOfBoundsDatetime:
-                    if is_coerce:
-                        iresult[i] = NPY_NAT
-                        continue
-                    raise
-=======
                 elif is_datetime64_object(val):
                     seen_datetime = 1
                     iresult[i] = get_datetime64_nanos(val)
->>>>>>> 45f880b6
 
                 elif is_integer_object(val) or is_float_object(val):
                     # these must be ns unit by-definition
@@ -678,11 +666,6 @@
             except OutOfBoundsDatetime:
                 if is_coerce:
                     iresult[i] = NPY_NAT
-<<<<<<< HEAD
-                else:
-                    raise TypeError("{typ} is not convertible to datetime"
-                                    .format(typ=type(val)))
-=======
                     continue
                 elif require_iso8601 and is_string_object(val):
                     # GH#19382 for just-barely-OutOfBounds falling back to
@@ -695,7 +678,6 @@
                     assert is_ignore
                     return values, tz_out
                 raise
->>>>>>> 45f880b6
 
     except OutOfBoundsDatetime:
         if is_raise:
