--- conflicted
+++ resolved
@@ -554,12 +554,7 @@
                 iresult[i] = pydate_to_dt64(val, &dts)
                 try:
                     check_dts_bounds(&dts)
-<<<<<<< HEAD
-                    seen_datetime = 1
                 except OutOfBoundsDatetime:
-=======
-                except ValueError:
->>>>>>> d7797b44
                     if is_coerce:
                         iresult[i] = NPY_NAT
                         continue
@@ -572,12 +567,7 @@
                 else:
                     try:
                         iresult[i] = get_datetime64_nanos(val)
-<<<<<<< HEAD
-                        seen_datetime = 1
                     except OutOfBoundsDatetime:
-=======
-                    except ValueError:
->>>>>>> d7797b44
                         if is_coerce:
                             iresult[i] = NPY_NAT
                             continue
