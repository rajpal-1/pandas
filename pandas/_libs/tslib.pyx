--- conflicted
+++ resolved
@@ -3194,392 +3194,6 @@
     """
     return Timestamp(i8)
 
-<<<<<<< HEAD
-=======
-#----------------------------------------------------------------------
-# time zone conversion helpers
-
-import pytz
-UTC = pytz.utc
-
-
-@cython.boundscheck(False)
-@cython.wraparound(False)
-def tz_convert(ndarray[int64_t] vals, object tz1, object tz2):
-    """
-    Convert the values (in i8) from timezone1 to timezone2
-
-    Parameters
-    ----------
-    vals : int64 ndarray
-    tz1 : string / timezone object
-    tz2 : string / timezone object
-
-    Returns
-    -------
-    int64 ndarray of converted
-    """
-
-    cdef:
-        ndarray[int64_t] utc_dates, tt, result, trans, deltas
-        Py_ssize_t i, j, pos, n = len(vals)
-        ndarray[Py_ssize_t] posn
-        int64_t v, offset, delta
-        pandas_datetimestruct dts
-        datetime dt
-
-    if len(vals) == 0:
-        return np.array([], dtype=np.int64)
-
-    # Convert to UTC
-    if get_timezone(tz1) != 'UTC':
-        utc_dates = np.empty(n, dtype=np.int64)
-        if is_tzlocal(tz1):
-            for i in range(n):
-                v = vals[i]
-                if v == NPY_NAT:
-                    utc_dates[i] = NPY_NAT
-                else:
-                    pandas_datetime_to_datetimestruct(v, PANDAS_FR_ns, &dts)
-                    dt = datetime(dts.year, dts.month, dts.day, dts.hour,
-                                  dts.min, dts.sec, dts.us, tz1)
-                    delta = (int(get_utcoffset(tz1, dt).total_seconds())
-                             * 1000000000)
-                    utc_dates[i] = v - delta
-        else:
-            trans, deltas, typ = get_dst_info(tz1)
-
-            # all-NaT
-            tt = vals[vals!=NPY_NAT]
-            if not len(tt):
-                return vals
-
-            posn = trans.searchsorted(tt, side='right')
-            j = 0
-            for i in range(n):
-                v = vals[i]
-                if v == NPY_NAT:
-                    utc_dates[i] = NPY_NAT
-                else:
-                    pos = posn[j] - 1
-                    j = j + 1
-                    if pos < 0:
-                        raise ValueError('First time before start of DST info')
-                    offset = deltas[pos]
-                    utc_dates[i] = v - offset
-    else:
-        utc_dates = vals
-
-    if get_timezone(tz2) == 'UTC':
-        return utc_dates
-
-    result = np.zeros(n, dtype=np.int64)
-    if is_tzlocal(tz2):
-        for i in range(n):
-            v = utc_dates[i]
-            if v == NPY_NAT:
-                result[i] = NPY_NAT
-            else:
-                pandas_datetime_to_datetimestruct(v, PANDAS_FR_ns, &dts)
-                dt = datetime(dts.year, dts.month, dts.day, dts.hour,
-                              dts.min, dts.sec, dts.us, tz2)
-                delta = (int(get_utcoffset(tz2, dt).total_seconds())
-                             * 1000000000)
-                result[i] = v + delta
-        return result
-
-    # Convert UTC to other timezone
-    trans, deltas, typ = get_dst_info(tz2)
-
-    # use first non-NaT element
-    # if all-NaT, return all-NaT
-    if (result==NPY_NAT).all():
-        return result
-
-    # if all NaT, return all NaT
-    tt = utc_dates[utc_dates!=NPY_NAT]
-    if not len(tt):
-        return utc_dates
-
-    posn = trans.searchsorted(tt, side='right')
-
-    j = 0
-    for i in range(n):
-        v = utc_dates[i]
-        if vals[i] == NPY_NAT:
-            result[i] = vals[i]
-        else:
-            pos = posn[j] - 1
-            j = j + 1
-            if pos < 0:
-                raise ValueError('First time before start of DST info')
-            offset = deltas[pos]
-            result[i] = v + offset
-    return result
-
-
-cpdef int64_t tz_convert_single(int64_t val, object tz1, object tz2):
-    """
-    Convert the val (in i8) from timezone1 to timezone2
-
-    This is a single timezone version of tz_convert
-
-    Parameters
-    ----------
-    val : int64
-    tz1 : string / timezone object
-    tz2 : string / timezone object
-
-    Returns
-    -------
-    int64 converted
-
-    """
-
-    cdef:
-        ndarray[int64_t] trans, deltas
-        Py_ssize_t pos
-        int64_t v, offset, utc_date
-        pandas_datetimestruct dts
-        datetime dt
-
-    if val == NPY_NAT:
-        return val
-
-    # Convert to UTC
-    if is_tzlocal(tz1):
-        pandas_datetime_to_datetimestruct(val, PANDAS_FR_ns, &dts)
-        dt = datetime(dts.year, dts.month, dts.day, dts.hour,
-                      dts.min, dts.sec, dts.us, tz1)
-        delta = int(get_utcoffset(tz1, dt).total_seconds()) * 1000000000
-        utc_date = val - delta
-    elif get_timezone(tz1) != 'UTC':
-        trans, deltas, typ = get_dst_info(tz1)
-        pos = trans.searchsorted(val, side='right') - 1
-        if pos < 0:
-            raise ValueError('First time before start of DST info')
-        offset = deltas[pos]
-        utc_date = val - offset
-    else:
-        utc_date = val
-
-    if get_timezone(tz2) == 'UTC':
-        return utc_date
-    if is_tzlocal(tz2):
-        pandas_datetime_to_datetimestruct(val, PANDAS_FR_ns, &dts)
-        dt = datetime(dts.year, dts.month, dts.day, dts.hour,
-                      dts.min, dts.sec, dts.us, tz2)
-        delta = int(get_utcoffset(tz2, dt).total_seconds()) * 1000000000
-        return utc_date + delta
-
-    # Convert UTC to other timezone
-    trans, deltas, typ = get_dst_info(tz2)
-
-    pos = trans.searchsorted(utc_date, side='right') - 1
-    if pos < 0:
-        raise ValueError('First time before start of DST info')
-
-    offset = deltas[pos]
-    return utc_date + offset
-
-
-@cython.boundscheck(False)
-@cython.wraparound(False)
-def tz_localize_to_utc(ndarray[int64_t] vals, object tz, object ambiguous=None,
-                       object errors='raise'):
-    """
-    Localize tzinfo-naive i8 to given time zone (using pytz). If
-    there are ambiguities in the values, raise AmbiguousTimeError.
-
-    Returns
-    -------
-    localized : DatetimeIndex
-    """
-    cdef:
-        ndarray[int64_t] trans, deltas, idx_shifted
-        ndarray ambiguous_array
-        Py_ssize_t i, idx, pos, ntrans, n = len(vals)
-        int64_t *tdata
-        int64_t v, left, right
-        ndarray[int64_t] result, result_a, result_b, dst_hours
-        pandas_datetimestruct dts
-        bint infer_dst = False, is_dst = False, fill = False
-        bint is_coerce = errors == 'coerce', is_raise = errors == 'raise'
-        datetime dt
-
-    # Vectorized version of DstTzInfo.localize
-
-    assert is_coerce or is_raise
-
-    if tz == UTC or tz is None:
-        return vals
-
-    result = np.empty(n, dtype=np.int64)
-
-    if is_tzlocal(tz):
-        for i in range(n):
-            v = vals[i]
-            pandas_datetime_to_datetimestruct(v, PANDAS_FR_ns, &dts)
-            dt = datetime(dts.year, dts.month, dts.day, dts.hour,
-                          dts.min, dts.sec, dts.us, tz)
-            delta = int(get_utcoffset(tz, dt).total_seconds()) * 1000000000
-            result[i] = v - delta
-        return result
-
-    if util.is_string_object(ambiguous):
-        if ambiguous == 'infer':
-            infer_dst = True
-        elif ambiguous == 'NaT':
-            fill = True
-    elif isinstance(ambiguous, bool):
-        is_dst = True
-        if ambiguous:
-            ambiguous_array = np.ones(len(vals), dtype=bool)
-        else:
-            ambiguous_array = np.zeros(len(vals), dtype=bool)
-    elif hasattr(ambiguous, '__iter__'):
-        is_dst = True
-        if len(ambiguous) != len(vals):
-            raise ValueError(
-                "Length of ambiguous bool-array must be the same size as vals")
-        ambiguous_array = np.asarray(ambiguous)
-
-    trans, deltas, typ = get_dst_info(tz)
-
-    tdata = <int64_t*> trans.data
-    ntrans = len(trans)
-
-    result_a = np.empty(n, dtype=np.int64)
-    result_b = np.empty(n, dtype=np.int64)
-    result_a.fill(NPY_NAT)
-    result_b.fill(NPY_NAT)
-
-    # left side
-    idx_shifted = (np.maximum(0, trans.searchsorted(
-        vals - DAY_NS, side='right') - 1)).astype(np.int64)
-
-    for i in range(n):
-        v = vals[i] - deltas[idx_shifted[i]]
-        pos = bisect_right_i8(tdata, v, ntrans) - 1
-
-        # timestamp falls to the left side of the DST transition
-        if v + deltas[pos] == vals[i]:
-            result_a[i] = v
-
-    # right side
-    idx_shifted = (np.maximum(0, trans.searchsorted(
-        vals + DAY_NS, side='right') - 1)).astype(np.int64)
-
-    for i in range(n):
-        v = vals[i] - deltas[idx_shifted[i]]
-        pos = bisect_right_i8(tdata, v, ntrans) - 1
-
-        # timestamp falls to the right side of the DST transition
-        if v + deltas[pos] == vals[i]:
-            result_b[i] = v
-
-    if infer_dst:
-        dst_hours = np.empty(n, dtype=np.int64)
-        dst_hours.fill(NPY_NAT)
-
-        # Get the ambiguous hours (given the above, these are the hours
-        # where result_a != result_b and neither of them are NAT)
-        both_nat = np.logical_and(result_a != NPY_NAT, result_b != NPY_NAT)
-        both_eq = result_a == result_b
-        trans_idx = np.squeeze(np.nonzero(np.logical_and(both_nat, ~both_eq)))
-        if trans_idx.size == 1:
-            stamp = Timestamp(vals[trans_idx])
-            raise pytz.AmbiguousTimeError(
-                "Cannot infer dst time from %s as there "
-                "are no repeated times" % stamp)
-        # Split the array into contiguous chunks (where the difference between
-        # indices is 1).  These are effectively dst transitions in different
-        # years which is useful for checking that there is not an ambiguous
-        # transition in an individual year.
-        if trans_idx.size > 0:
-            one_diff = np.where(np.diff(trans_idx) != 1)[0] +1
-            trans_grp = np.array_split(trans_idx, one_diff)
-
-            # Iterate through each day, if there are no hours where the
-            # delta is negative (indicates a repeat of hour) the switch
-            # cannot be inferred
-            for grp in trans_grp:
-
-                delta = np.diff(result_a[grp])
-                if grp.size == 1 or np.all(delta > 0):
-                    stamp = Timestamp(vals[grp[0]])
-                    raise pytz.AmbiguousTimeError(stamp)
-
-                # Find the index for the switch and pull from a for dst and b
-                # for standard
-                switch_idx = (delta <= 0).nonzero()[0]
-                if switch_idx.size > 1:
-                    raise pytz.AmbiguousTimeError(
-                        "There are %i dst switches when "
-                        "there should only be 1." % switch_idx.size)
-                switch_idx = switch_idx[0] + 1 # Pull the only index and adjust
-                a_idx = grp[:switch_idx]
-                b_idx = grp[switch_idx:]
-                dst_hours[grp] = np.hstack((result_a[a_idx], result_b[b_idx]))
-
-    for i in range(n):
-        left = result_a[i]
-        right = result_b[i]
-        if vals[i] == NPY_NAT:
-            result[i] = vals[i]
-        elif left != NPY_NAT and right != NPY_NAT:
-            if left == right:
-                result[i] = left
-            else:
-                if infer_dst and dst_hours[i] != NPY_NAT:
-                    result[i] = dst_hours[i]
-                elif is_dst:
-                    if ambiguous_array[i]:
-                        result[i] = left
-                    else:
-                        result[i] = right
-                elif fill:
-                    result[i] = NPY_NAT
-                else:
-                    stamp = Timestamp(vals[i])
-                    raise pytz.AmbiguousTimeError(
-                        "Cannot infer dst time from %r, try using the "
-                        "'ambiguous' argument" % stamp)
-        elif left != NPY_NAT:
-            result[i] = left
-        elif right != NPY_NAT:
-            result[i] = right
-        else:
-            if is_coerce:
-                result[i] = NPY_NAT
-            else:
-                stamp = Timestamp(vals[i])
-                raise pytz.NonExistentTimeError(stamp)
-
-    return result
-
-
-cdef inline bisect_right_i8(int64_t *data, int64_t val, Py_ssize_t n):
-    cdef Py_ssize_t pivot, left = 0, right = n
-
-    # edge cases
-    if val > data[n - 1]:
-        return n
-
-    if val < data[0]:
-        return 0
-
-    while left < right:
-        pivot = left + (right - left) // 2
-
-        if data[pivot] <= val:
-            left = pivot + 1
-        else:
-            right = pivot
-
-    return left
-
->>>>>>> 5dd2ea0b
 
 # Accessors
 #----------------------------------------------------------------------
