# -*- coding: utf-8 -*-
# cython: profile=False
# cython: linetrace=False
# distutils: define_macros=CYTHON_TRACE=0
# distutils: define_macros=CYTHON_TRACE_NOGIL=0

cimport numpy as np
from numpy cimport (int8_t, int32_t, int64_t, import_array, ndarray,
                    float64_t, NPY_DATETIME, NPY_TIMEDELTA)
import numpy as np

import sys
cdef bint PY3 = (sys.version_info[0] >= 3)

from cpython cimport (
    PyTypeObject,
    PyFloat_Check,
    PyComplex_Check,
    PyObject_RichCompareBool,
    PyObject_RichCompare,
    Py_GT, Py_GE, Py_EQ, Py_NE, Py_LT, Py_LE,
    PyUnicode_Check)

cdef extern from "Python.h":
    cdef PyTypeObject *Py_TYPE(object)

from libc.stdlib cimport free

from util cimport (is_integer_object, is_float_object, is_string_object,
                   is_datetime64_object, is_timedelta64_object,
                   INT64_MAX)
cimport util

from cpython.datetime cimport (PyDelta_Check, PyTZInfo_Check,
                               PyDateTime_Check, PyDate_Check,
                               PyDateTime_IMPORT,
                               timedelta, datetime)
# import datetime C API
PyDateTime_IMPORT
# this is our datetime.pxd
from datetime cimport (
    pandas_datetime_to_datetimestruct,
    days_per_month_table,
    get_datetime64_value,
    get_timedelta64_value,
    get_datetime64_unit,
    PANDAS_DATETIMEUNIT,
    _string_to_dts,
    npy_datetime,
    is_leapyear,
    dayofweek,
    PANDAS_FR_ns)

# stdlib datetime imports
from datetime import time as datetime_time


from tslibs.np_datetime cimport (check_dts_bounds,
                                 reverse_ops,
                                 cmp_scalar,
                                 pandas_datetimestruct,
                                 dt64_to_dtstruct, dtstruct_to_dt64,
                                 pydatetime_to_dt64, pydate_to_dt64)
from tslibs.np_datetime import OutOfBoundsDatetime

from .tslibs.parsing import parse_datetime_string

cimport cython

from pandas.compat import iteritems

import collections
import warnings

import pytz
UTC = pytz.utc

# initialize numpy
import_array()


cdef int64_t NPY_NAT = util.get_nat()
iNaT = NPY_NAT

from tslibs.timedeltas cimport parse_timedelta_string, cast_from_unit
from tslibs.timezones cimport (
    is_utc, is_tzlocal, is_fixed_offset,
    treat_tz_as_dateutil, treat_tz_as_pytz,
    get_timezone, get_utcoffset, maybe_get_tz,
    get_dst_info)
from tslibs.fields import (
    get_date_name_field, get_start_end_field, get_date_field,
    build_field_sarray)
from tslibs.conversion cimport (tz_convert_single, _TSObject,
                                convert_to_tsobject,
                                convert_datetime_to_tsobject,
                                get_datetime64_nanos)
from tslibs.conversion import (
    tz_localize_to_utc, tz_convert,
    tz_convert_single)

from tslibs.nattype import NaT, nat_strings
from tslibs.nattype cimport _checknull_with_nat


cdef inline object create_timestamp_from_ts(
        int64_t value, pandas_datetimestruct dts,
        object tz, object freq):
    """ convenience routine to construct a Timestamp from its parts """
    cdef _Timestamp ts_base
    ts_base = _Timestamp.__new__(Timestamp, dts.year, dts.month,
                                 dts.day, dts.hour, dts.min,
                                 dts.sec, dts.us, tz)
    ts_base.value = value
    ts_base.freq = freq
    ts_base.nanosecond = dts.ps / 1000

    return ts_base


cdef inline object create_datetime_from_ts(
        int64_t value, pandas_datetimestruct dts,
        object tz, object freq):
    """ convenience routine to construct a datetime.datetime from its parts """
    return datetime(dts.year, dts.month, dts.day, dts.hour,
                    dts.min, dts.sec, dts.us, tz)


def ints_to_pydatetime(ndarray[int64_t] arr, tz=None, freq=None, box=False):
    # convert an i8 repr to an ndarray of datetimes or Timestamp (if box ==
    # True)

    cdef:
        Py_ssize_t i, n = len(arr)
        ndarray[int64_t] trans, deltas
        pandas_datetimestruct dts
        object dt
        int64_t value
        ndarray[object] result = np.empty(n, dtype=object)
        object (*func_create)(int64_t, pandas_datetimestruct, object, object)

    if box and is_string_object(freq):
        from pandas.tseries.frequencies import to_offset
        freq = to_offset(freq)

    if box:
        func_create = create_timestamp_from_ts
    else:
        func_create = create_datetime_from_ts

    if tz is not None:
        if is_utc(tz):
            for i in range(n):
                value = arr[i]
                if value == NPY_NAT:
                    result[i] = NaT
                else:
                    dt64_to_dtstruct(value, &dts)
                    result[i] = func_create(value, dts, tz, freq)
        elif is_tzlocal(tz) or is_fixed_offset(tz):
            for i in range(n):
                value = arr[i]
                if value == NPY_NAT:
                    result[i] = NaT
                else:
                    dt64_to_dtstruct(value, &dts)
                    dt = create_datetime_from_ts(value, dts, tz, freq)
                    dt = dt + tz.utcoffset(dt)
                    if box:
                        dt = Timestamp(dt)
                    result[i] = dt
        else:
            trans, deltas, typ = get_dst_info(tz)

            for i in range(n):

                value = arr[i]
                if value == NPY_NAT:
                    result[i] = NaT
                else:

                    # Adjust datetime64 timestamp, recompute datetimestruct
                    pos = trans.searchsorted(value, side='right') - 1
                    if treat_tz_as_pytz(tz):
                        # find right representation of dst etc in pytz timezone
                        new_tz = tz._tzinfos[tz._transition_info[pos]]
                    else:
                        # no zone-name change for dateutil tzs - dst etc
                        # represented in single object.
                        new_tz = tz

                    dt64_to_dtstruct(value + deltas[pos], &dts)
                    result[i] = func_create(value, dts, new_tz, freq)
    else:
        for i in range(n):

            value = arr[i]
            if value == NPY_NAT:
                result[i] = NaT
            else:
                dt64_to_dtstruct(value, &dts)
                result[i] = func_create(value, dts, None, freq)

    return result


def ints_to_pytimedelta(ndarray[int64_t] arr, box=False):
    # convert an i8 repr to an ndarray of timedelta or Timedelta (if box ==
    # True)

    cdef:
        Py_ssize_t i, n = len(arr)
        int64_t value
        ndarray[object] result = np.empty(n, dtype=object)

    for i in range(n):

        value = arr[i]
        if value == NPY_NAT:
            result[i] = NaT
        else:
            if box:
                result[i] = Timedelta(value)
            else:
                result[i] = timedelta(microseconds=int(value) / 1000)

    return result


_zero_time = datetime_time(0, 0)
_no_input = object()

# Python front end to C extension type _Timestamp
# This serves as the box for datetime64


class Timestamp(_Timestamp):
    """TimeStamp is the pandas equivalent of python's Datetime
    and is interchangable with it in most cases. It's the type used
    for the entries that make up a DatetimeIndex, and other timeseries
    oriented data structures in pandas.

    There are essentially three calling conventions for the constructor. The
    primary form accepts four parameters. They can be passed by position or
    keyword.

    Parameters
    ----------
    ts_input : datetime-like, str, int, float
        Value to be converted to Timestamp
    freq : str, DateOffset
        Offset which Timestamp will have
    tz : string, pytz.timezone, dateutil.tz.tzfile or None
        Time zone for time which Timestamp will have.
    unit : string
        numpy unit used for conversion, if ts_input is int or float
    offset : str, DateOffset
        Deprecated, use freq

    The other two forms mimic the parameters from ``datetime.datetime``. They
    can be passed by either position or keyword, but not both mixed together.

    :func:`datetime.datetime` Parameters
    ------------------------------------

    .. versionadded:: 0.19.0

    year : int
    month : int
    day : int
    hour : int, optional, default is 0
    minute : int, optional, default is 0
    second : int, optional, default is 0
    microsecond : int, optional, default is 0
    tzinfo : datetime.tzinfo, optional, default is None
    """

    @classmethod
    def fromordinal(cls, ordinal, freq=None, tz=None, offset=None):
        """
        passed an ordinal, translate and convert to a ts
        note: by definition there cannot be any tz info on the ordinal itself

        Parameters
        ----------
        ordinal : int
            date corresponding to a proleptic Gregorian ordinal
        freq : str, DateOffset
            Offset which Timestamp will have
        tz : string, pytz.timezone, dateutil.tz.tzfile or None
            Time zone for time which Timestamp will have.
        offset : str, DateOffset
            Deprecated, use freq
        """
        return cls(datetime.fromordinal(ordinal),
                   freq=freq, tz=tz, offset=offset)

    @classmethod
    def now(cls, tz=None):
        """
        Return the current time in the local timezone.  Equivalent
        to datetime.now([tz])

        Parameters
        ----------
        tz : string / timezone object, default None
            Timezone to localize to
        """
        if is_string_object(tz):
            tz = maybe_get_tz(tz)
        return cls(datetime.now(tz))

    @classmethod
    def today(cls, tz=None):
        """
        Return the current time in the local timezone.  This differs
        from datetime.today() in that it can be localized to a
        passed timezone.

        Parameters
        ----------
        tz : string / timezone object, default None
            Timezone to localize to
        """
        return cls.now(tz)

    @classmethod
    def utcnow(cls):
        return cls.now('UTC')

    @classmethod
    def utcfromtimestamp(cls, ts):
        return cls(datetime.utcfromtimestamp(ts))

    @classmethod
    def fromtimestamp(cls, ts):
        return cls(datetime.fromtimestamp(ts))

    @classmethod
    def combine(cls, date, time):
        return cls(datetime.combine(date, time))

    def __new__(cls, object ts_input=_no_input,
                object freq=None, tz=None, unit=None,
                year=None, month=None, day=None,
                hour=None, minute=None, second=None, microsecond=None,
                tzinfo=None,
                object offset=None):
        # The parameter list folds together legacy parameter names (the first
        # four) and positional and keyword parameter names from pydatetime.
        #
        # There are three calling forms:
        #
        # - In the legacy form, the first parameter, ts_input, is required
        #   and may be datetime-like, str, int, or float. The second
        #   parameter, offset, is optional and may be str or DateOffset.
        #
        # - ints in the first, second, and third arguments indicate
        #   pydatetime positional arguments. Only the first 8 arguments
        #   (standing in for year, month, day, hour, minute, second,
        #   microsecond, tzinfo) may be non-None. As a shortcut, we just
        #   check that the second argument is an int.
        #
        # - Nones for the first four (legacy) arguments indicate pydatetime
        #   keyword arguments. year, month, and day are required. As a
        #   shortcut, we just check that the first argument was not passed.
        #
        # Mixing pydatetime positional and keyword arguments is forbidden!

        cdef _TSObject ts

        if offset is not None:
            # deprecate offset kwd in 0.19.0, GH13593
            if freq is not None:
                msg = "Can only specify freq or offset, not both"
                raise TypeError(msg)
            warnings.warn("offset is deprecated. Use freq instead",
                          FutureWarning)
            freq = offset

        if tzinfo is not None:
            if not PyTZInfo_Check(tzinfo):
                # tzinfo must be a datetime.tzinfo object, GH#17690
                raise TypeError('tzinfo must be a datetime.tzinfo object, '
                                'not %s' % type(tzinfo))
            elif tz is not None:
                raise ValueError('Can provide at most one of tz, tzinfo')

        if ts_input is _no_input:
            # User passed keyword arguments.
            if tz is None:
                # Handle the case where the user passes `tz` and not `tzinfo`
                tz = tzinfo
            return Timestamp(datetime(year, month, day, hour or 0,
                                      minute or 0, second or 0,
                                      microsecond or 0, tzinfo),
                             tz=tz)
        elif is_integer_object(freq):
            # User passed positional arguments:
            # Timestamp(year, month, day[, hour[, minute[, second[,
            # microsecond[, tzinfo]]]]])
            return Timestamp(datetime(ts_input, freq, tz, unit or 0,
                                      year or 0, month or 0, day or 0,
                                      hour), tz=hour)

        if tzinfo is not None:
            # User passed tzinfo instead of tz; avoid silently ignoring
            tz, tzinfo = tzinfo, None

        ts = convert_to_tsobject(ts_input, tz, unit, 0, 0)

        if ts.value == NPY_NAT:
            return NaT

        if is_string_object(freq):
            from pandas.tseries.frequencies import to_offset
            freq = to_offset(freq)

        return create_timestamp_from_ts(ts.value, ts.dts, ts.tzinfo, freq)

    def _round(self, freq, rounder):

        cdef:
            int64_t unit, r, value, buff = 1000000
            object result

        from pandas.tseries.frequencies import to_offset
        unit = to_offset(freq).nanos
        if self.tz is not None:
            value = self.tz_localize(None).value
        else:
            value = self.value
        if unit < 1000 and unit % 1000 != 0:
            # for nano rounding, work with the last 6 digits separately
            # due to float precision
            r = (buff * (value // buff) + unit *
                 (rounder((value % buff) / float(unit))).astype('i8'))
        elif unit >= 1000 and unit % 1000 != 0:
            msg = 'Precision will be lost using frequency: {}'
            warnings.warn(msg.format(freq))
            r = (unit * rounder(value / float(unit)).astype('i8'))
        else:
            r = (unit * rounder(value / float(unit)).astype('i8'))
        result = Timestamp(r, unit='ns')
        if self.tz is not None:
            result = result.tz_localize(self.tz)
        return result

    def round(self, freq):
        """
        Round the Timestamp to the specified resolution

        Returns
        -------
        a new Timestamp rounded to the given resolution of `freq`

        Parameters
        ----------
        freq : a freq string indicating the rounding resolution

        Raises
        ------
        ValueError if the freq cannot be converted
        """
        return self._round(freq, np.round)

    def floor(self, freq):
        """
        return a new Timestamp floored to this resolution

        Parameters
        ----------
        freq : a freq string indicating the flooring resolution
        """
        return self._round(freq, np.floor)

    def ceil(self, freq):
        """
        return a new Timestamp ceiled to this resolution

        Parameters
        ----------
        freq : a freq string indicating the ceiling resolution
        """
        return self._round(freq, np.ceil)

    @property
    def tz(self):
        """
        Alias for tzinfo
        """
        return self.tzinfo

    @property
    def offset(self):
        warnings.warn(".offset is deprecated. Use .freq instead",
                      FutureWarning)
        return self.freq

    def __setstate__(self, state):
        self.value = state[0]
        self.freq = state[1]
        self.tzinfo = state[2]

    def __reduce__(self):
        object_state = self.value, self.freq, self.tzinfo
        return (Timestamp, object_state)

    def to_period(self, freq=None):
        """
        Return an period of which this timestamp is an observation.
        """
        from pandas import Period

        if freq is None:
            freq = self.freq

        return Period(self, freq=freq)

    @property
    def dayofweek(self):
        return self.weekday()

    @property
    def weekday_name(self):
        cdef dict wdays = {0: 'Monday', 1: 'Tuesday', 2: 'Wednesday',
                           3: 'Thursday', 4: 'Friday', 5: 'Saturday',
                           6: 'Sunday'}
        return wdays[self.weekday()]

    @property
    def dayofyear(self):
        return self._get_field('doy')

    @property
    def week(self):
        return self._get_field('woy')

    weekofyear = week

    @property
    def quarter(self):
        return self._get_field('q')

    @property
    def days_in_month(self):
        return self._get_field('dim')

    daysinmonth = days_in_month

    @property
    def freqstr(self):
        return getattr(self.freq, 'freqstr', self.freq)

    @property
    def is_month_start(self):
        return self._get_start_end_field('is_month_start')

    @property
    def is_month_end(self):
        return self._get_start_end_field('is_month_end')

    @property
    def is_quarter_start(self):
        return self._get_start_end_field('is_quarter_start')

    @property
    def is_quarter_end(self):
        return self._get_start_end_field('is_quarter_end')

    @property
    def is_year_start(self):
        return self._get_start_end_field('is_year_start')

    @property
    def is_year_end(self):
        return self._get_start_end_field('is_year_end')

    @property
    def is_leap_year(self):
        return bool(is_leapyear(self.year))

    def tz_localize(self, tz, ambiguous='raise', errors='raise'):
        """
        Convert naive Timestamp to local time zone, or remove
        timezone from tz-aware Timestamp.

        Parameters
        ----------
        tz : string, pytz.timezone, dateutil.tz.tzfile or None
            Time zone for time which Timestamp will be converted to.
            None will remove timezone holding local time.
        ambiguous : bool, 'NaT', default 'raise'
            - bool contains flags to determine if time is dst or not (note
            that this flag is only applicable for ambiguous fall dst dates)
            - 'NaT' will return NaT for an ambiguous time
            - 'raise' will raise an AmbiguousTimeError for an ambiguous time
        errors : 'raise', 'coerce', default 'raise'
            - 'raise' will raise a NonExistentTimeError if a timestamp is not
               valid in the specified timezone (e.g. due to a transition from
               or to DST time)
            - 'coerce' will return NaT if the timestamp can not be converted
              into the specified timezone

              .. versionadded:: 0.19.0

        Returns
        -------
        localized : Timestamp

        Raises
        ------
        TypeError
            If the Timestamp is tz-aware and tz is not None.
        """
        if ambiguous == 'infer':
            raise ValueError('Cannot infer offset with only one time.')

        if self.tzinfo is None:
            # tz naive, localize
            tz = maybe_get_tz(tz)
            if not is_string_object(ambiguous):
                ambiguous = [ambiguous]
            value = tz_localize_to_utc(np.array([self.value], dtype='i8'), tz,
                                       ambiguous=ambiguous, errors=errors)[0]
            return Timestamp(value, tz=tz)
        else:
            if tz is None:
                # reset tz
                value = tz_convert_single(self.value, 'UTC', self.tz)
                return Timestamp(value, tz=None)
            else:
                raise TypeError('Cannot localize tz-aware Timestamp, use '
                                'tz_convert for conversions')

    def tz_convert(self, tz):
        """
        Convert tz-aware Timestamp to another time zone.

        Parameters
        ----------
        tz : string, pytz.timezone, dateutil.tz.tzfile or None
            Time zone for time which Timestamp will be converted to.
            None will remove timezone holding UTC time.

        Returns
        -------
        converted : Timestamp

        Raises
        ------
        TypeError
            If Timestamp is tz-naive.
        """
        if self.tzinfo is None:
            # tz naive, use tz_localize
            raise TypeError('Cannot convert tz-naive Timestamp, use '
                            'tz_localize to localize')
        else:
            # Same UTC timestamp, different time zone
            return Timestamp(self.value, tz=tz)

    astimezone = tz_convert

    def replace(self, year=None, month=None, day=None,
                hour=None, minute=None, second=None, microsecond=None,
                nanosecond=None, tzinfo=object, fold=0):
        """
        implements datetime.replace, handles nanoseconds

        Parameters
        ----------
        year : int, optional
        month : int, optional
        day : int, optional
        hour : int, optional
        minute : int, optional
        second : int, optional
        microsecond : int, optional
        nanosecond: int, optional
        tzinfo : tz-convertible, optional
        fold : int, optional, default is 0
            added in 3.6, NotImplemented

        Returns
        -------
        Timestamp with fields replaced
        """

        cdef:
            pandas_datetimestruct dts
            int64_t value, value_tz, offset
            object _tzinfo, result, k, v
            datetime ts_input

        # set to naive if needed
        _tzinfo = self.tzinfo
        value = self.value
        if _tzinfo is not None:
            value_tz = tz_convert_single(value, _tzinfo, 'UTC')
            value += value - value_tz

        # setup components
        dt64_to_dtstruct(value, &dts)
        dts.ps = self.nanosecond * 1000

        # replace
        def validate(k, v):
            """ validate integers """
            if not is_integer_object(v):
                raise ValueError("value must be an integer, received "
                                 "{v} for {k}".format(v=type(v), k=k))
            return v

        if year is not None:
            dts.year = validate('year', year)
        if month is not None:
            dts.month = validate('month', month)
        if day is not None:
            dts.day = validate('day', day)
        if hour is not None:
            dts.hour = validate('hour', hour)
        if minute is not None:
            dts.min = validate('minute', minute)
        if second is not None:
            dts.sec = validate('second', second)
        if microsecond is not None:
            dts.us = validate('microsecond', microsecond)
        if nanosecond is not None:
            dts.ps = validate('nanosecond', nanosecond) * 1000
        if tzinfo is not object:
            _tzinfo = tzinfo

        # reconstruct & check bounds
        ts_input = datetime(dts.year, dts.month, dts.day, dts.hour, dts.min,
                            dts.sec, dts.us, tzinfo=_tzinfo)
        ts = convert_datetime_to_tsobject(ts_input, _tzinfo)
        value = ts.value + (dts.ps // 1000)
        if value != NPY_NAT:
            check_dts_bounds(&dts)

        return create_timestamp_from_ts(value, dts, _tzinfo, self.freq)

    def isoformat(self, sep='T'):
        base = super(_Timestamp, self).isoformat(sep=sep)
        if self.nanosecond == 0:
            return base

        if self.tzinfo is not None:
            base1, base2 = base[:-6], base[-6:]
        else:
            base1, base2 = base, ""

        if self.microsecond != 0:
            base1 += "%.3d" % self.nanosecond
        else:
            base1 += ".%.9d" % self.nanosecond

        return base1 + base2

    def _has_time_component(self):
        """
        Returns if the Timestamp has a time component
        in addition to the date part
        """
        return (self.time() != _zero_time
                or self.tzinfo is not None
                or self.nanosecond != 0)

    def to_julian_date(self):
        """
        Convert TimeStamp to a Julian Date.
        0 Julian date is noon January 1, 4713 BC.
        """
        year = self.year
        month = self.month
        day = self.day
        if month <= 2:
            year -= 1
            month += 12
        return (day +
                np.fix((153 * month - 457) / 5) +
                365 * year +
                np.floor(year / 4) -
                np.floor(year / 100) +
                np.floor(year / 400) +
                1721118.5 +
                (self.hour +
                 self.minute / 60.0 +
                 self.second / 3600.0 +
                 self.microsecond / 3600.0 / 1e+6 +
                 self.nanosecond / 3600.0 / 1e+9
                ) / 24.0)

    def normalize(self):
        """
        Normalize Timestamp to midnight, preserving
        tz information.
        """
        normalized_value = date_normalize(
            np.array([self.value], dtype='i8'), tz=self.tz)[0]
        return Timestamp(normalized_value).tz_localize(self.tz)

    def __radd__(self, other):
        # __radd__ on cython extension types like _Timestamp is not used, so
        # define it here instead
        return self + other


# ----------------------------------------------------------------------


cdef inline bint _check_all_nulls(object val):
    """ utility to check if a value is any type of null """
    cdef bint res
    if PyFloat_Check(val) or PyComplex_Check(val):
        res = val != val
    elif val is NaT:
        res = 1
    elif val is None:
        res = 1
    elif is_datetime64_object(val):
        res = get_datetime64_value(val) == NPY_NAT
    elif is_timedelta64_object(val):
        res = get_timedelta64_value(val) == NPY_NAT
    else:
        res = 0
    return res


cpdef object get_value_box(ndarray arr, object loc):
    cdef:
        Py_ssize_t i, sz

    if is_float_object(loc):
        casted = int(loc)
        if casted == loc:
            loc = casted
    i = <Py_ssize_t> loc
    sz = np.PyArray_SIZE(arr)

    if i < 0 and sz > 0:
        i += sz

    if i >= sz or sz == 0 or i < 0:
        raise IndexError('index out of bounds')

    if arr.descr.type_num == NPY_DATETIME:
        return Timestamp(util.get_value_1d(arr, i))
    elif arr.descr.type_num == NPY_TIMEDELTA:
        return Timedelta(util.get_value_1d(arr, i))
    else:
        return util.get_value_1d(arr, i)


# Add the min and max fields at the class level
cdef int64_t _NS_UPPER_BOUND = INT64_MAX
# the smallest value we could actually represent is
#   INT64_MIN + 1 == -9223372036854775807
# but to allow overflow free conversion with a microsecond resolution
# use the smallest value with a 0 nanosecond unit (0s in last 3 digits)
cdef int64_t _NS_LOWER_BOUND = -9223372036854775000

# Resolution is in nanoseconds
Timestamp.min = Timestamp(_NS_LOWER_BOUND)
Timestamp.max = Timestamp(_NS_UPPER_BOUND)


<<<<<<< HEAD
cdef inline bint _cmp_scalar(int64_t lhs, int64_t rhs, int op) except -1:
    if op == Py_EQ:
        return lhs == rhs
    elif op == Py_NE:
        return lhs != rhs
    elif op == Py_LT:
        return lhs < rhs
    elif op == Py_LE:
        return lhs <= rhs
    elif op == Py_GT:
        return lhs > rhs
    elif op == Py_GE:
        return lhs >= rhs


cdef int _reverse_ops[6]

_reverse_ops[Py_LT] = Py_GT
_reverse_ops[Py_LE] = Py_GE
_reverse_ops[Py_EQ] = Py_EQ
_reverse_ops[Py_NE] = Py_NE
_reverse_ops[Py_GT] = Py_LT
_reverse_ops[Py_GE] = Py_LE
=======
# ----------------------------------------------------------------------
# Frequency inference

def unique_deltas(ndarray[int64_t] arr):
    cdef:
        Py_ssize_t i, n = len(arr)
        int64_t val
        khiter_t k
        kh_int64_t *table
        int ret = 0
        list uniques = []

    table = kh_init_int64()
    kh_resize_int64(table, 10)
    for i in range(n - 1):
        val = arr[i + 1] - arr[i]
        k = kh_get_int64(table, val)
        if k == table.n_buckets:
            kh_put_int64(table, val, &ret)
            uniques.append(val)
    kh_destroy_int64(table)

    result = np.array(uniques, dtype=np.int64)
    result.sort()
    return result
>>>>>>> 427d2839


cdef str _NDIM_STRING = "ndim"

# This is PITA. Because we inherit from datetime, which has very specific
# construction requirements, we need to do object instantiation in python
# (see Timestamp class above). This will serve as a C extension type that
# shadows the python class, where we do any heavy lifting.
cdef class _Timestamp(datetime):

    cdef readonly:
        int64_t value, nanosecond
        object freq       # frequency reference

    def __hash__(_Timestamp self):
        if self.nanosecond:
            return hash(self.value)
        return datetime.__hash__(self)

    def __richcmp__(_Timestamp self, object other, int op):
        cdef:
            _Timestamp ots
            int ndim

        if isinstance(other, _Timestamp):
            ots = other
        elif other is NaT:
            return op == Py_NE
        elif PyDateTime_Check(other):
            if self.nanosecond == 0:
                val = self.to_pydatetime()
                return PyObject_RichCompareBool(val, other, op)

            try:
                ots = Timestamp(other)
            except ValueError:
                return self._compare_outside_nanorange(other, op)
        else:
            ndim = getattr(other, _NDIM_STRING, -1)

            if ndim != -1:
                if ndim == 0:
                    if is_datetime64_object(other):
                        other = Timestamp(other)
                    else:
                        if op == Py_EQ:
                            return False
                        elif op == Py_NE:
                            return True

                        # only allow ==, != ops
                        raise TypeError('Cannot compare type %r with type %r' %
                                        (type(self).__name__,
                                         type(other).__name__))
                return PyObject_RichCompare(other, self, reverse_ops[op])
            else:
                if op == Py_EQ:
                    return False
                elif op == Py_NE:
                    return True
                raise TypeError('Cannot compare type %r with type %r' %
                                (type(self).__name__, type(other).__name__))

        self._assert_tzawareness_compat(other)
        return cmp_scalar(self.value, ots.value, op)

    def __reduce_ex__(self, protocol):
        # python 3.6 compat
        # http://bugs.python.org/issue28730
        # now __reduce_ex__ is defined and higher priority than __reduce__
        return self.__reduce__()

    def __repr__(self):
        stamp = self._repr_base
        zone = None

        try:
            stamp += self.strftime('%z')
            if self.tzinfo:
                zone = get_timezone(self.tzinfo)
        except ValueError:
            year2000 = self.replace(year=2000)
            stamp += year2000.strftime('%z')
            if self.tzinfo:
                zone = get_timezone(self.tzinfo)

        try:
            stamp += zone.strftime(' %%Z')
        except:
            pass

        tz = ", tz='{0}'".format(zone) if zone is not None else ""
        freq = ", freq='{0}'".format(
            self.freq.freqstr) if self.freq is not None else ""

        return "Timestamp('{stamp}'{tz}{freq})".format(
            stamp=stamp, tz=tz, freq=freq)

    cdef bint _compare_outside_nanorange(_Timestamp self, datetime other,
                                         int op) except -1:
        cdef datetime dtval = self.to_pydatetime()

        self._assert_tzawareness_compat(other)

        if self.nanosecond == 0:
            return PyObject_RichCompareBool(dtval, other, op)
        else:
            if op == Py_EQ:
                return False
            elif op == Py_NE:
                return True
            elif op == Py_LT:
                return dtval < other
            elif op == Py_LE:
                return dtval < other
            elif op == Py_GT:
                return dtval >= other
            elif op == Py_GE:
                return dtval >= other

    cdef int _assert_tzawareness_compat(_Timestamp self,
                                        object other) except -1:
        if self.tzinfo is None:
            if other.tzinfo is not None:
                raise TypeError('Cannot compare tz-naive and tz-aware '
                                'timestamps')
        elif other.tzinfo is None:
            raise TypeError('Cannot compare tz-naive and tz-aware timestamps')

    cpdef datetime to_datetime(_Timestamp self):
        """
        DEPRECATED: use :meth:`to_pydatetime` instead.

        Convert a Timestamp object to a native Python datetime object.
        """
        warnings.warn("to_datetime is deprecated. Use self.to_pydatetime()",
                      FutureWarning, stacklevel=2)
        return self.to_pydatetime(warn=False)

    cpdef datetime to_pydatetime(_Timestamp self, warn=True):
        """
        Convert a Timestamp object to a native Python datetime object.

        If warn=True, issue a warning if nanoseconds is nonzero.
        """
        if self.nanosecond != 0 and warn:
            warnings.warn("Discarding nonzero nanoseconds in conversion",
                          UserWarning, stacklevel=2)

        return datetime(self.year, self.month, self.day,
                        self.hour, self.minute, self.second,
                        self.microsecond, self.tzinfo)

    cpdef to_datetime64(self):
        """ Returns a numpy.datetime64 object with 'ns' precision """
        return np.datetime64(self.value, 'ns')

    def __add__(self, other):
        cdef int64_t other_int, nanos

        if is_timedelta64_object(other):
            other_int = other.astype('timedelta64[ns]').view('i8')
            return Timestamp(self.value + other_int,
                             tz=self.tzinfo, freq=self.freq)

        elif is_integer_object(other):
            if self is NaT:
                # to be compat with Period
                return NaT
            elif self.freq is None:
                raise ValueError("Cannot add integral value to Timestamp "
                                 "without freq.")
            return Timestamp((self.freq * other).apply(self), freq=self.freq)

        elif PyDelta_Check(other) or hasattr(other, 'delta'):
            nanos = _delta_to_nanoseconds(other)
            result = Timestamp(self.value + nanos,
                               tz=self.tzinfo, freq=self.freq)
            if getattr(other, 'normalize', False):
                result = Timestamp(normalize_date(result))
            return result

        # index/series like
        elif hasattr(other, '_typ'):
            return NotImplemented

        result = datetime.__add__(self, other)
        if PyDateTime_Check(result):
            result = Timestamp(result)
            result.nanosecond = self.nanosecond
        return result

    def __sub__(self, other):
        if (is_timedelta64_object(other) or is_integer_object(other) or
                PyDelta_Check(other) or hasattr(other, 'delta')):
            # `delta` attribute is for offsets.Tick or offsets.Week obj
            neg_other = -other
            return self + neg_other

        # a Timestamp-DatetimeIndex -> yields a negative TimedeltaIndex
        elif getattr(other, '_typ', None) == 'datetimeindex':
            # timezone comparison is performed in DatetimeIndex._sub_datelike
            return -other.__sub__(self)

        # a Timestamp-TimedeltaIndex -> yields a negative TimedeltaIndex
        elif getattr(other, '_typ', None) == 'timedeltaindex':
            return (-other).__add__(self)

        elif other is NaT:
            return NaT

        # coerce if necessary if we are a Timestamp-like
        if (PyDateTime_Check(self)
                and (PyDateTime_Check(other) or is_datetime64_object(other))):
            self = Timestamp(self)
            other = Timestamp(other)

            # validate tz's
            if get_timezone(self.tzinfo) != get_timezone(other.tzinfo):
                raise TypeError("Timestamp subtraction must have the "
                                "same timezones or no timezones")

            # scalar Timestamp/datetime - Timestamp/datetime -> yields a
            # Timedelta
            try:
                return Timedelta(self.value - other.value)
            except (OverflowError, OutOfBoundsDatetime):
                pass

        # scalar Timestamp/datetime - Timedelta -> yields a Timestamp (with
        # same timezone if specified)
        return datetime.__sub__(self, other)

    cdef int64_t _maybe_convert_value_to_local(self):
        """Convert UTC i8 value to local i8 value if tz exists"""
        cdef:
            int64_t val
        val = self.value
        if self.tz is not None and not is_utc(self.tz):
            val = tz_convert_single(self.value, 'UTC', self.tz)
        return val

    cpdef int _get_field(self, field):
        cdef:
            int64_t val
            ndarray[int32_t] out
        val = self._maybe_convert_value_to_local()
        out = get_date_field(np.array([val], dtype=np.int64), field)
        return int(out[0])

    cpdef _get_start_end_field(self, field):
        cdef:
            int64_t val
            dict kwds

        freq = self.freq
        if freq:
            kwds = freq.kwds
            month_kw = kwds.get('startingMonth', kwds.get('month', 12))
            freqstr = self.freqstr
        else:
            month_kw = 12
            freqstr = None

        val = self._maybe_convert_value_to_local()
        out = get_start_end_field(np.array([val], dtype=np.int64),
                                  field, freqstr, month_kw)
        return out[0]

    property _repr_base:
        def __get__(self):
            return '%s %s' % (self._date_repr, self._time_repr)

    property _date_repr:
        def __get__(self):
            # Ideal here would be self.strftime("%Y-%m-%d"), but
            # the datetime strftime() methods require year >= 1900
            return '%d-%.2d-%.2d' % (self.year, self.month, self.day)

    property _time_repr:
        def __get__(self):
            result = '%.2d:%.2d:%.2d' % (self.hour, self.minute, self.second)

            if self.nanosecond != 0:
                result += '.%.9d' % (self.nanosecond + 1000 * self.microsecond)
            elif self.microsecond != 0:
                result += '.%.6d' % self.microsecond

            return result

    property _short_repr:
        def __get__(self):
            # format a Timestamp with only _date_repr if possible
            # otherwise _repr_base
            if (self.hour == 0 and
                    self.minute == 0 and
                    self.second == 0 and
                    self.microsecond == 0 and
                    self.nanosecond == 0):
                return self._date_repr
            return self._repr_base

    property asm8:
        def __get__(self):
            return np.datetime64(self.value, 'ns')

    def timestamp(self):
        """Return POSIX timestamp as float."""
        # py27 compat, see GH#17329
        return round(self.value / 1e9, 6)


cdef PyTypeObject* ts_type = <PyTypeObject*> Timestamp


cdef inline bint is_timestamp(object o):
    return Py_TYPE(o) == ts_type  # isinstance(o, Timestamp)


def _test_parse_iso8601(object ts):
    """
    TESTING ONLY: Parse string into Timestamp using iso8601 parser. Used
    only for testing, actual construction uses `convert_str_to_tsobject`
    """
    cdef:
        _TSObject obj
        int out_local = 0, out_tzoffset = 0

    obj = _TSObject()

    _string_to_dts(ts, &obj.dts, &out_local, &out_tzoffset)
    obj.value = dtstruct_to_dt64(&obj.dts)
    check_dts_bounds(&obj.dts)
    if out_local == 1:
        obj.tzinfo = pytz.FixedOffset(out_tzoffset)
        obj.value = tz_convert_single(obj.value, obj.tzinfo, 'UTC')
        return Timestamp(obj.value, tz=obj.tzinfo)
    else:
        return Timestamp(obj.value)


cpdef inline object _localize_pydatetime(object dt, object tz):
    """
    Take a datetime/Timestamp in UTC and localizes to timezone tz.
    """
    if tz is None:
        return dt
    elif isinstance(dt, Timestamp):
        return dt.tz_localize(tz)
    elif tz == 'UTC' or tz is UTC:
        return UTC.localize(dt)
    try:
        # datetime.replace with pytz may be incorrect result
        return tz.localize(dt)
    except AttributeError:
        return dt.replace(tzinfo=tz)


def datetime_to_datetime64(ndarray[object] values):
    cdef:
        Py_ssize_t i, n = len(values)
        object val, inferred_tz = None
        ndarray[int64_t] iresult
        pandas_datetimestruct dts
        _TSObject _ts

    result = np.empty(n, dtype='M8[ns]')
    iresult = result.view('i8')
    for i in range(n):
        val = values[i]
        if _checknull_with_nat(val):
            iresult[i] = NPY_NAT
        elif PyDateTime_Check(val):
            if val.tzinfo is not None:
                if inferred_tz is not None:
                    if get_timezone(val.tzinfo) != inferred_tz:
                        raise ValueError('Array must be all same time zone')
                else:
                    inferred_tz = get_timezone(val.tzinfo)

                _ts = convert_datetime_to_tsobject(val, None)
                iresult[i] = _ts.value
                check_dts_bounds(&_ts.dts)
            else:
                if inferred_tz is not None:
                    raise ValueError('Cannot mix tz-aware with '
                                     'tz-naive values')
                iresult[i] = pydatetime_to_dt64(val, &dts)
                check_dts_bounds(&dts)
        else:
            raise TypeError('Unrecognized value type: %s' % type(val))

    return result, inferred_tz


def format_array_from_datetime(ndarray[int64_t] values, object tz=None,
                               object format=None, object na_rep=None):
    """
    return a np object array of the string formatted values

    Parameters
    ----------
    values : a 1-d i8 array
    tz : the timezone (or None)
    format : optional, default is None
          a strftime capable string
    na_rep : optional, default is None
          a nat format

    """
    cdef:
        int64_t val, ns, N = len(values)
        ndarray[int64_t] consider_values
        bint show_ms = 0, show_us = 0, show_ns = 0, basic_format = 0
        ndarray[object] result = np.empty(N, dtype=object)
        object ts, res
        pandas_datetimestruct dts

    if na_rep is None:
        na_rep = 'NaT'

    # if we don't have a format nor tz, then choose
    # a format based on precision
    basic_format = format is None and tz is None
    if basic_format:
        consider_values = values[values != NPY_NAT]
        show_ns = (consider_values % 1000).any()

        if not show_ns:
            consider_values //= 1000
            show_us = (consider_values % 1000).any()

            if not show_ms:
                consider_values //= 1000
                show_ms = (consider_values % 1000).any()

    for i in range(N):
        val = values[i]

        if val == NPY_NAT:
            result[i] = na_rep
        elif basic_format:

            dt64_to_dtstruct(val, &dts)
            res = '%d-%.2d-%.2d %.2d:%.2d:%.2d' % (dts.year,
                                                   dts.month,
                                                   dts.day,
                                                   dts.hour,
                                                   dts.min,
                                                   dts.sec)

            if show_ns:
                ns = dts.ps / 1000
                res += '.%.9d' % (ns + 1000 * dts.us)
            elif show_us:
                res += '.%.6d' % dts.us
            elif show_ms:
                res += '.%.3d' % (dts.us /1000)

            result[i] = res

        else:

            ts = Timestamp(val, tz=tz)
            if format is None:
                result[i] = str(ts)
            else:

                # invalid format string
                # requires dates > 1900
                try:
                    result[i] = ts.strftime(format)
                except ValueError:
                    result[i] = str(ts)

    return result


# const for parsers

_MONTHS = ['JAN', 'FEB', 'MAR', 'APR', 'MAY', 'JUN', 'JUL',
           'AUG', 'SEP', 'OCT', 'NOV', 'DEC']
_MONTH_NUMBERS = {k: i for i, k in enumerate(_MONTHS)}
_MONTH_ALIASES = {(k + 1): v for k, v in enumerate(_MONTHS)}


cpdef array_with_unit_to_datetime(ndarray values, unit, errors='coerce'):
    """
    convert the ndarray according to the unit
    if errors:
      - raise: return converted values or raise OutOfBoundsDatetime
          if out of range on the conversion or
          ValueError for other conversions (e.g. a string)
      - ignore: return non-convertible values as the same unit
      - coerce: NaT for non-convertibles

    """
    cdef:
        Py_ssize_t i, j, n=len(values)
        int64_t m
        ndarray[float64_t] fvalues
        ndarray mask
        bint is_ignore = errors=='ignore'
        bint is_coerce = errors=='coerce'
        bint is_raise = errors=='raise'
        bint need_to_iterate=True
        ndarray[int64_t] iresult
        ndarray[object] oresult

    assert is_ignore or is_coerce or is_raise

    if unit == 'ns':
        if issubclass(values.dtype.type, np.integer):
            return values.astype('M8[ns]')
        return array_to_datetime(values.astype(object), errors=errors)

    m = cast_from_unit(None, unit)

    if is_raise:

        # try a quick conversion to i8
        # if we have nulls that are not type-compat
        # then need to iterate
        try:
            iresult = values.astype('i8', casting='same_kind', copy=False)
            mask = iresult == iNaT
            iresult[mask] = 0
            fvalues = iresult.astype('f8') * m
            need_to_iterate=False
        except:
            pass

        # check the bounds
        if not need_to_iterate:

            if ((fvalues < _NS_LOWER_BOUND).any()
                    or (fvalues > _NS_UPPER_BOUND).any()):
                raise OutOfBoundsDatetime(
                    "cannot convert input with unit '{0}'".format(unit))
            result = (iresult *m).astype('M8[ns]')
            iresult = result.view('i8')
            iresult[mask] = iNaT
            return result

    result = np.empty(n, dtype='M8[ns]')
    iresult = result.view('i8')

    try:
        for i in range(n):
            val = values[i]

            if _checknull_with_nat(val):
                iresult[i] = NPY_NAT

            elif is_integer_object(val) or is_float_object(val):

                if val != val or val == NPY_NAT:
                    iresult[i] = NPY_NAT
                else:
                    try:
                        iresult[i] = cast_from_unit(val, unit)
                    except OverflowError:
                        if is_raise:
                            raise OutOfBoundsDatetime(
                                "cannot convert input {0} with the unit "
                                "'{1}'".format(val, unit))
                        elif is_ignore:
                            raise AssertionError
                        iresult[i] = NPY_NAT

            elif is_string_object(val):
                if len(val) == 0 or val in nat_strings:
                    iresult[i] = NPY_NAT

                else:
                    try:
                        iresult[i] = cast_from_unit(float(val), unit)
                    except ValueError:
                        if is_raise:
                            raise ValueError(
                                "non convertible value {0} with the unit "
                                "'{1}'".format(val, unit))
                        elif is_ignore:
                            raise AssertionError
                        iresult[i] = NPY_NAT
                    except:
                        if is_raise:
                            raise OutOfBoundsDatetime(
                                "cannot convert input {0} with the unit "
                                "'{1}'".format(val, unit))
                        elif is_ignore:
                            raise AssertionError
                        iresult[i] = NPY_NAT

            else:

                if is_raise:
                    raise ValueError("non convertible value {0}"
                                     "with the unit '{1}'".format(
                                         val,
                                         unit))
                if is_ignore:
                    raise AssertionError

                iresult[i] = NPY_NAT

        return result

    except AssertionError:
        pass

    # we have hit an exception
    # and are in ignore mode
    # redo as object

    oresult = np.empty(n, dtype=object)
    for i in range(n):
        val = values[i]

        if _checknull_with_nat(val):
            oresult[i] = NaT
        elif is_integer_object(val) or is_float_object(val):

            if val != val or val == NPY_NAT:
                oresult[i] = NaT
            else:
                try:
                    oresult[i] = Timestamp(cast_from_unit(val, unit))
                except:
                    oresult[i] = val

        elif is_string_object(val):
            if len(val) == 0 or val in nat_strings:
                oresult[i] = NaT

            else:
                oresult[i] = val

    return oresult


cpdef array_to_datetime(ndarray[object] values, errors='raise',
                        dayfirst=False, yearfirst=False,
                        format=None, utc=None,
                        require_iso8601=False):
    cdef:
        Py_ssize_t i, n = len(values)
        object val, py_dt
        ndarray[int64_t] iresult
        ndarray[object] oresult
        pandas_datetimestruct dts
        bint utc_convert = bool(utc)
        bint seen_integer = 0
        bint seen_string = 0
        bint seen_datetime = 0
        bint is_raise = errors=='raise'
        bint is_ignore = errors=='ignore'
        bint is_coerce = errors=='coerce'
        _TSObject _ts
        int out_local=0, out_tzoffset=0

    # specify error conditions
    assert is_raise or is_ignore or is_coerce

    try:
        result = np.empty(n, dtype='M8[ns]')
        iresult = result.view('i8')
        for i in range(n):
            val = values[i]

            if _checknull_with_nat(val):
                iresult[i] = NPY_NAT

            elif PyDateTime_Check(val):
                seen_datetime = 1
                if val.tzinfo is not None:
                    if utc_convert:
                        _ts = convert_datetime_to_tsobject(val, None)
                        iresult[i] = _ts.value
                        try:
                            check_dts_bounds(&_ts.dts)
                        except ValueError:
                            if is_coerce:
                                iresult[i] = NPY_NAT
                                continue
                            raise
                    else:
                        raise ValueError('Tz-aware datetime.datetime cannot '
                                         'be converted to datetime64 unless '
                                         'utc=True')
                else:
                    iresult[i] = pydatetime_to_dt64(val, &dts)
                    if is_timestamp(val):
                        iresult[i] += val.nanosecond
                    try:
                        check_dts_bounds(&dts)
                    except ValueError:
                        if is_coerce:
                            iresult[i] = NPY_NAT
                            continue
                        raise

            elif PyDate_Check(val):
                iresult[i] = pydate_to_dt64(val, &dts)
                try:
                    check_dts_bounds(&dts)
                    seen_datetime = 1
                except ValueError:
                    if is_coerce:
                        iresult[i] = NPY_NAT
                        continue
                    raise

            elif is_datetime64_object(val):
                if get_datetime64_value(val) == NPY_NAT:
                    iresult[i] = NPY_NAT
                else:
                    try:
                        iresult[i] = get_datetime64_nanos(val)
                        seen_datetime = 1
                    except ValueError:
                        if is_coerce:
                            iresult[i] = NPY_NAT
                            continue
                        raise

            elif is_integer_object(val) or is_float_object(val):
                # these must be ns unit by-definition

                if val != val or val == NPY_NAT:
                    iresult[i] = NPY_NAT
                elif is_raise or is_ignore:
                    iresult[i] = val
                    seen_integer = 1
                else:
                    # coerce
                    # we now need to parse this as if unit='ns'
                    # we can ONLY accept integers at this point
                    # if we have previously (or in future accept
                    # datetimes/strings, then we must coerce)
                    seen_integer = 1
                    try:
                        iresult[i] = cast_from_unit(val, 'ns')
                    except:
                        iresult[i] = NPY_NAT

            elif is_string_object(val):
                # string

                try:
                    if len(val) == 0 or val in nat_strings:
                        iresult[i] = NPY_NAT
                        continue

                    seen_string = 1
                    _string_to_dts(val, &dts, &out_local, &out_tzoffset)
                    value = dtstruct_to_dt64(&dts)
                    if out_local == 1:
                        tz = pytz.FixedOffset(out_tzoffset)
                        value = tz_convert_single(value, tz, 'UTC')
                    iresult[i] = value
                    check_dts_bounds(&dts)
                except ValueError:
                    # if requiring iso8601 strings, skip trying other formats
                    if require_iso8601:
                        if is_coerce:
                            iresult[i] = NPY_NAT
                            continue
                        elif is_raise:
                            raise ValueError(
                                "time data %r doesn't match format "
                                "specified" % (val,))
                        else:
                            return values

                    try:
                        py_dt = parse_datetime_string(val, dayfirst=dayfirst,
                                                      yearfirst=yearfirst)
                    except Exception:
                        if is_coerce:
                            iresult[i] = NPY_NAT
                            continue
                        raise TypeError("invalid string coercion to datetime")

                    try:
                        _ts = convert_datetime_to_tsobject(py_dt, None)
                        iresult[i] = _ts.value
                    except ValueError:
                        if is_coerce:
                            iresult[i] = NPY_NAT
                            continue
                        raise
                except:
                    if is_coerce:
                        iresult[i] = NPY_NAT
                        continue
                    raise
            else:
                if is_coerce:
                    iresult[i] = NPY_NAT
                else:
                    raise TypeError("{0} is not convertible to datetime"
                                    .format(type(val)))

        if seen_datetime and seen_integer:
            # we have mixed datetimes & integers

            if is_coerce:
                # coerce all of the integers/floats to NaT, preserve
                # the datetimes and other convertibles
                for i in range(n):
                    val = values[i]
                    if is_integer_object(val) or is_float_object(val):
                        result[i] = NPY_NAT
            elif is_raise:
                raise ValueError(
                    "mixed datetimes and integers in passed array")
            else:
                raise TypeError

        return result
    except OutOfBoundsDatetime:
        if is_raise:
            raise

        oresult = np.empty(n, dtype=object)
        for i in range(n):
            val = values[i]

            # set as nan except if its a NaT
            if _checknull_with_nat(val):
                if PyFloat_Check(val):
                    oresult[i] = np.nan
                else:
                    oresult[i] = NaT
            elif is_datetime64_object(val):
                if get_datetime64_value(val) == NPY_NAT:
                    oresult[i] = NaT
                else:
                    oresult[i] = val.item()
            else:
                oresult[i] = val
        return oresult
    except TypeError:
        oresult = np.empty(n, dtype=object)

        for i in range(n):
            val = values[i]
            if _checknull_with_nat(val):
                oresult[i] = val
            elif is_string_object(val):

                if len(val) == 0 or val in nat_strings:
                    oresult[i] = 'NaT'
                    continue

                try:
                    oresult[i] = parse_datetime_string(val, dayfirst=dayfirst,
                                                       yearfirst=yearfirst)
                    pydatetime_to_dt64(oresult[i], &dts)
                    check_dts_bounds(&dts)
                except Exception:
                    if is_raise:
                        raise
                    return values
                    # oresult[i] = val
            else:
                if is_raise:
                    raise
                return values

        return oresult


# Similar to Timestamp/datetime, this is a construction requirement for
# timedeltas that we need to do object instantiation in python. This will
# serve as a C extension type that shadows the Python class, where we do any
# heavy lifting.
cdef class _Timedelta(timedelta):

    cdef readonly:
        int64_t value      # nanoseconds
        object freq        # frequency reference
        bint is_populated  # are my components populated
        int64_t _sign, _d, _h, _m, _s, _ms, _us, _ns

    def __hash__(_Timedelta self):
        if self._has_ns():
            return hash(self.value)
        else:
            return timedelta.__hash__(self)

    def __richcmp__(_Timedelta self, object other, int op):
        cdef:
            _Timedelta ots
            int ndim

        if isinstance(other, _Timedelta):
            ots = other
        elif PyDelta_Check(other):
            ots = Timedelta(other)
        else:
            ndim = getattr(other, _NDIM_STRING, -1)

            if ndim != -1:
                if ndim == 0:
                    if is_timedelta64_object(other):
                        other = Timedelta(other)
                    else:
                        if op == Py_EQ:
                            return False
                        elif op == Py_NE:
                            return True

                        # only allow ==, != ops
                        raise TypeError('Cannot compare type %r with type %r' %
                                        (type(self).__name__,
                                         type(other).__name__))
                if util.is_array(other):
                    return PyObject_RichCompare(np.array([self]), other, op)
                return PyObject_RichCompare(other, self, reverse_ops[op])
            else:
                if op == Py_EQ:
                    return False
                elif op == Py_NE:
                    return True
                raise TypeError('Cannot compare type %r with type %r' %
                                (type(self).__name__, type(other).__name__))

        return cmp_scalar(self.value, ots.value, op)

    def _ensure_components(_Timedelta self):
        """
        compute the components
        """
        cdef int64_t sfrac, ifrac, frac, ivalue = self.value

        if self.is_populated:
            return

        # put frac in seconds
        frac = ivalue /(1000 *1000 *1000)
        if frac < 0:
            self._sign = -1

            # even fraction
            if (-frac % 86400) != 0:
                self._d = -frac /86400 + 1
                frac += 86400 *self._d
            else:
                frac = -frac
        else:
            self._sign = 1
            self._d = 0

        if frac >= 86400:
            self._d += frac / 86400
            frac -= self._d * 86400

        if frac >= 3600:
            self._h = frac / 3600
            frac -= self._h * 3600
        else:
            self._h = 0

        if frac >= 60:
            self._m = frac / 60
            frac -= self._m * 60
        else:
            self._m = 0

        if frac >= 0:
            self._s = frac
            frac -= self._s
        else:
            self._s = 0

        sfrac = (self._h * 3600 + self._m * 60
                 + self._s) * (1000 * 1000 * 1000)
        if self._sign < 0:
            ifrac = ivalue + self._d *DAY_NS - sfrac
        else:
            ifrac = ivalue - (self._d *DAY_NS + sfrac)

        if ifrac != 0:
            self._ms = ifrac /(1000 *1000)
            ifrac -= self._ms *1000 *1000
            self._us = ifrac /1000
            ifrac -= self._us *1000
            self._ns = ifrac
        else:
            self._ms = 0
            self._us = 0
            self._ns = 0

        self.is_populated = 1

    cpdef timedelta to_pytimedelta(_Timedelta self):
        """
        return an actual datetime.timedelta object
        note: we lose nanosecond resolution if any
        """
        return timedelta(microseconds=int(self.value) /1000)

    cpdef bint _has_ns(self):
        return self.value % 1000 != 0

# components named tuple
Components = collections.namedtuple('Components', [
    'days', 'hours', 'minutes', 'seconds',
    'milliseconds', 'microseconds', 'nanoseconds'])

# Python front end to C extension type _Timedelta
# This serves as the box for timedelta64


class Timedelta(_Timedelta):
    """
    Represents a duration, the difference between two dates or times.

    Timedelta is the pandas equivalent of python's ``datetime.timedelta``
    and is interchangable with it in most cases.

    Parameters
    ----------
    value : Timedelta, timedelta, np.timedelta64, string, or integer
    unit : string, [D,h,m,s,ms,us,ns]
        Denote the unit of the input, if input is an integer. Default 'ns'.
    days, seconds, microseconds,
    milliseconds, minutes, hours, weeks : numeric, optional
        Values for construction in compat with datetime.timedelta.
        np ints and floats will be coereced to python ints and floats.

    Notes
    -----
    The ``.value`` attribute is always in ns.

    """

    def __new__(cls, object value=_no_input, unit=None, **kwargs):
        cdef _Timedelta td_base

        if value is _no_input:
            if not len(kwargs):
                raise ValueError("cannot construct a Timedelta without a "
                                 "value/unit or descriptive keywords "
                                 "(days,seconds....)")

            def _to_py_int_float(v):
                if is_integer_object(v):
                    return int(v)
                elif is_float_object(v):
                    return float(v)
                raise TypeError("Invalid type {0}. Must be int or "
                                "float.".format(type(v)))

            kwargs = dict([(k, _to_py_int_float(v))
                           for k, v in iteritems(kwargs)])

            try:
                nano = kwargs.pop('nanoseconds', 0)
                value = convert_to_timedelta64(
                    timedelta(**kwargs), 'ns') + nano
            except TypeError as e:
                raise ValueError("cannot construct a Timedelta from the "
                                 "passed arguments, allowed keywords are "
                                 "[weeks, days, hours, minutes, seconds, "
                                 "milliseconds, microseconds, nanoseconds]")

        if isinstance(value, Timedelta):
            value = value.value
        elif is_string_object(value):
            value = np.timedelta64(parse_timedelta_string(value))
        elif PyDelta_Check(value):
            value = convert_to_timedelta64(value, 'ns')
        elif is_timedelta64_object(value):
            if unit is not None:
                value = value.astype('timedelta64[{0}]'.format(unit))
            value = value.astype('timedelta64[ns]')
        elif hasattr(value, 'delta'):
            value = np.timedelta64(_delta_to_nanoseconds(value.delta), 'ns')
        elif is_integer_object(value) or is_float_object(value):
            # unit=None is de-facto 'ns'
            value = convert_to_timedelta64(value, unit)
        elif _checknull_with_nat(value):
            return NaT
        else:
            raise ValueError("Value must be Timedelta, string, integer, "
                             "float, timedelta or convertible")

        if is_timedelta64_object(value):
            value = value.view('i8')

        # nat
        if value == NPY_NAT:
            return NaT

        # make timedelta happy
        td_base = _Timedelta.__new__(cls, microseconds=int(value) /1000)
        td_base.value = value
        td_base.is_populated = 0
        return td_base

    @property
    def delta(self):
        """ return out delta in ns (for internal compat) """
        return self.value

    @property
    def asm8(self):
        """ return a numpy timedelta64 array view of myself """
        return np.int64(self.value).view('m8[ns]')

    @property
    def resolution(self):
        """ return a string representing the lowest resolution that we have """

        self._ensure_components()
        if self._ns:
            return "N"
        elif self._us:
            return "U"
        elif self._ms:
            return "L"
        elif self._s:
            return "S"
        elif self._m:
            return "T"
        elif self._h:
            return "H"
        else:
            return "D"

    def _round(self, freq, rounder):

        cdef int64_t result, unit

        from pandas.tseries.frequencies import to_offset
        unit = to_offset(freq).nanos
        result = unit *rounder(self.value /float(unit))
        return Timedelta(result, unit='ns')

    def round(self, freq):
        """
        Round the Timedelta to the specified resolution

        Returns
        -------
        a new Timedelta rounded to the given resolution of `freq`

        Parameters
        ----------
        freq : a freq string indicating the rounding resolution

        Raises
        ------
        ValueError if the freq cannot be converted
        """
        return self._round(freq, np.round)

    def floor(self, freq):
        """
        return a new Timedelta floored to this resolution

        Parameters
        ----------
        freq : a freq string indicating the flooring resolution
        """
        return self._round(freq, np.floor)

    def ceil(self, freq):
        """
        return a new Timedelta ceiled to this resolution

        Parameters
        ----------
        freq : a freq string indicating the ceiling resolution
        """
        return self._round(freq, np.ceil)

    def _repr_base(self, format=None):
        """

        Parameters
        ----------
        format : None|all|even_day|sub_day|long

        Returns
        -------
        converted : string of a Timedelta

        """
        cdef object sign_pretty, sign2_pretty, seconds_pretty, subs

        self._ensure_components()

        if self._sign < 0:
            sign_pretty = "-"
            sign2_pretty = " +"
        else:
            sign_pretty = ""
            sign2_pretty = " "

        # show everything
        if format == 'all':
            seconds_pretty = "%02d.%03d%03d%03d" % (
                self._s, self._ms, self._us, self._ns)
            return "%s%d days%s%02d:%02d:%s" % (sign_pretty, self._d,
                                                sign2_pretty, self._h,
                                                self._m, seconds_pretty)

        # by default not showing nano
        if self._ms or self._us or self._ns:
            seconds_pretty = "%02d.%03d%03d" % (self._s, self._ms, self._us)
        else:
            seconds_pretty = "%02d" % self._s

        # if we have a partial day
        subs = (self._h or self._m or self._s or
                self._ms or self._us or self._ns)

        if format == 'even_day':
            if not subs:
                return "%s%d days" % (sign_pretty, self._d)

        elif format == 'sub_day':
            if not self._d:

                # degenerate, don't need the extra space
                if self._sign > 0:
                    sign2_pretty = ""
                return "%s%s%02d:%02d:%s" % (sign_pretty, sign2_pretty,
                                             self._h, self._m, seconds_pretty)

        if subs or format=='long':
            return "%s%d days%s%02d:%02d:%s" % (sign_pretty, self._d,
                                                sign2_pretty, self._h,
                                                self._m, seconds_pretty)
        return "%s%d days" % (sign_pretty, self._d)

    def __repr__(self):
        return "Timedelta('{0}')".format(self._repr_base(format='long'))

    def __str__(self):
        return self._repr_base(format='long')

    @property
    def components(self):
        """ Return a Components NamedTuple-like """
        self._ensure_components()
        if self._sign < 0:
            return Components(-self._d, self._h, self._m, self._s,
                              self._ms, self._us, self._ns)

        # return the named tuple
        return Components(self._d, self._h, self._m, self._s,
                          self._ms, self._us, self._ns)

    @property
    def days(self):
        """
        Number of Days

        .components will return the shown components
        """
        self._ensure_components()
        if self._sign < 0:
            return -1 *self._d
        return self._d

    @property
    def seconds(self):
        """
        Number of seconds (>= 0 and less than 1 day).

        .components will return the shown components
        """
        self._ensure_components()
        return self._h *3600 + self._m *60 + self._s

    @property
    def microseconds(self):
        """
        Number of microseconds (>= 0 and less than 1 second).

        .components will return the shown components
        """
        self._ensure_components()
        return self._ms *1000 + self._us

    @property
    def nanoseconds(self):
        """
        Number of nanoseconds (>= 0 and less than 1 microsecond).

        .components will return the shown components
        """
        self._ensure_components()
        return self._ns

    def total_seconds(self):
        """
        Total duration of timedelta in seconds (to ns precision)
        """
        return 1e-9 *self.value

    def isoformat(self):
        """
        Format Timedelta as ISO 8601 Duration like
        `P[n]Y[n]M[n]DT[n]H[n]M[n]S`, where the `[n]`s are replaced by the
        values. See https://en.wikipedia.org/wiki/ISO_8601#Durations

        .. versionadded:: 0.20.0

        Returns
        -------
        formatted : str

        Notes
        -----
        The longest component is days, whose value may be larger than
        365.
        Every component is always included, even if its value is 0.
        Pandas uses nanosecond precision, so up to 9 decimal places may
        be included in the seconds component.
        Trailing 0's are removed from the seconds component after the decimal.
        We do not 0 pad components, so it's `...T5H...`, not `...T05H...`

        Examples
        --------
        >>> td = pd.Timedelta(days=6, minutes=50, seconds=3,
        ...                   milliseconds=10, microseconds=10, nanoseconds=12)
        >>> td.isoformat()
        'P6DT0H50M3.010010012S'
        >>> pd.Timedelta(hours=1, seconds=10).isoformat()
        'P0DT0H0M10S'
        >>> pd.Timedelta(hours=1, seconds=10).isoformat()
        'P0DT0H0M10S'
        >>> pd.Timedelta(days=500.5).isoformat()
        'P500DT12H0MS'

        See Also
        --------
        Timestamp.isoformat
        """
        components = self.components
        seconds = '{}.{:0>3}{:0>3}{:0>3}'.format(components.seconds,
                                                 components.milliseconds,
                                                 components.microseconds,
                                                 components.nanoseconds)
        # Trim unnecessary 0s, 1.000000000 -> 1
        seconds = seconds.rstrip('0').rstrip('.')
        tpl = 'P{td.days}DT{td.hours}H{td.minutes}M{seconds}S'.format(
            td=components, seconds=seconds)
        return tpl

    def __setstate__(self, state):
        (value) = state
        self.value = value

    def __reduce__(self):
        object_state = self.value,
        return (Timedelta, object_state)

    def view(self, dtype):
        """ array view compat """
        return np.timedelta64(self.value).view(dtype)

    def to_timedelta64(self):
        """ Returns a numpy.timedelta64 object with 'ns' precision """
        return np.timedelta64(self.value, 'ns')

    def _validate_ops_compat(self, other):

        # return True if we are compat with operating
        if _checknull_with_nat(other):
            return True
        elif PyDelta_Check(other) or is_timedelta64_object(other):
            return True
        elif is_string_object(other):
            return True
        elif hasattr(other, 'delta'):
            return True
        return False

    # higher than np.ndarray and np.matrix
    __array_priority__ = 100

    def _binary_op_method_timedeltalike(op, name):
        # define a binary operation that only works if the other argument is
        # timedelta like or an array of timedeltalike
        def f(self, other):
            # an offset
            if hasattr(other, 'delta') and not isinstance(other, Timedelta):
                return op(self, other.delta)

            # a datetimelike
            if (isinstance(other, (datetime, np.datetime64))
                    and not (isinstance(other, Timestamp) or other is NaT)):
                return op(self, Timestamp(other))

            # nd-array like
            if hasattr(other, 'dtype'):
                if other.dtype.kind not in ['m', 'M']:
                    # raise rathering than letting numpy return wrong answer
                    return NotImplemented
                return op(self.to_timedelta64(), other)

            if not self._validate_ops_compat(other):
                return NotImplemented

            if other is NaT:
                return NaT

            try:
                other = Timedelta(other)
            except ValueError:
                # failed to parse as timedelta
                return NotImplemented

            return Timedelta(op(self.value, other.value), unit='ns')

        f.__name__ = name
        return f

    __add__ = _binary_op_method_timedeltalike(lambda x, y: x + y, '__add__')
    __radd__ = _binary_op_method_timedeltalike(lambda x, y: x + y, '__radd__')
    __sub__ = _binary_op_method_timedeltalike(lambda x, y: x - y, '__sub__')
    __rsub__ = _binary_op_method_timedeltalike(lambda x, y: y - x, '__rsub__')

    def __mul__(self, other):

        # nd-array like
        if hasattr(other, 'dtype'):
            return other * self.to_timedelta64()

        if other is NaT:
            return NaT

        # only integers and floats allowed
        if not (is_integer_object(other) or is_float_object(other)):
            return NotImplemented

        return Timedelta(other * self.value, unit='ns')

    __rmul__ = __mul__

    def __truediv__(self, other):

        if hasattr(other, 'dtype'):
            return self.to_timedelta64() / other

        # integers or floats
        if is_integer_object(other) or is_float_object(other):
            return Timedelta(self.value /other, unit='ns')

        if not self._validate_ops_compat(other):
            return NotImplemented

        other = Timedelta(other)
        if other is NaT:
            return np.nan
        return self.value /float(other.value)

    def __rtruediv__(self, other):
        if hasattr(other, 'dtype'):
            return other / self.to_timedelta64()

        if not self._validate_ops_compat(other):
            return NotImplemented

        other = Timedelta(other)
        if other is NaT:
            return NaT
        return float(other.value) / self.value

    if not PY3:
        __div__ = __truediv__
        __rdiv__ = __rtruediv__

    def __floordiv__(self, other):

        if hasattr(other, 'dtype'):

            # work with i8
            other = other.astype('m8[ns]').astype('i8')

            return self.value // other

        # integers only
        if is_integer_object(other):
            return Timedelta(self.value // other, unit='ns')

        if not self._validate_ops_compat(other):
            return NotImplemented

        other = Timedelta(other)
        if other is NaT:
            return np.nan
        return self.value // other.value

    def __rfloordiv__(self, other):
        if hasattr(other, 'dtype'):

            # work with i8
            other = other.astype('m8[ns]').astype('i8')
            return other // self.value

        if not self._validate_ops_compat(other):
            return NotImplemented

        other = Timedelta(other)
        if other is NaT:
            return NaT
        return other.value // self.value

    def _op_unary_method(func, name):

        def f(self):
            return Timedelta(func(self.value), unit='ns')
        f.__name__ = name
        return f

    __inv__ = _op_unary_method(lambda x: -x, '__inv__')
    __neg__ = _op_unary_method(lambda x: -x, '__neg__')
    __pos__ = _op_unary_method(lambda x: x, '__pos__')
    __abs__ = _op_unary_method(lambda x: abs(x), '__abs__')


# resolution in ns
Timedelta.min = Timedelta(np.iinfo(np.int64).min +1)
Timedelta.max = Timedelta(np.iinfo(np.int64).max)

cdef PyTypeObject* td_type = <PyTypeObject*> Timedelta


cdef inline bint is_timedelta(object o):
    return Py_TYPE(o) == td_type  # isinstance(o, Timedelta)


cpdef array_to_timedelta64(ndarray[object] values, unit='ns', errors='raise'):
    """
    Convert an ndarray to an array of timedeltas. If errors == 'coerce',
    coerce non-convertible objects to NaT. Otherwise, raise.
    """

    cdef:
        Py_ssize_t i, n
        ndarray[int64_t] iresult

    if errors not in ('ignore', 'raise', 'coerce'):
        raise ValueError("errors must be one of 'ignore', "
                         "'raise', or 'coerce'}")

    n = values.shape[0]
    result = np.empty(n, dtype='m8[ns]')
    iresult = result.view('i8')

    # Usually, we have all strings. If so, we hit the fast path.
    # If this path fails, we try conversion a different way, and
    # this is where all of the error handling will take place.
    try:
        for i in range(n):
            result[i] = parse_timedelta_string(values[i])
    except:
        for i in range(n):
            try:
                result[i] = convert_to_timedelta64(values[i], unit)
            except ValueError:
                if errors == 'coerce':
                    result[i] = NPY_NAT
                else:
                    raise

    return iresult


cpdef convert_to_timedelta64(object ts, object unit):
    """
    Convert an incoming object to a timedelta64 if possible

    Handle these types of objects:
        - timedelta/Timedelta
        - timedelta64
        - an offset
        - np.int64 (with unit providing a possible modifier)
        - None/NaT

    Return an ns based int64

    # kludgy here until we have a timedelta scalar
    # handle the numpy < 1.7 case
    """
    if _checknull_with_nat(ts):
        return np.timedelta64(NPY_NAT)
    elif isinstance(ts, Timedelta):
        # already in the proper format
        ts = np.timedelta64(ts.value)
    elif is_datetime64_object(ts):
        # only accept a NaT here
        if ts.astype('int64') == NPY_NAT:
            return np.timedelta64(NPY_NAT)
    elif is_timedelta64_object(ts):
        ts = ts.astype("m8[{0}]".format(unit.lower()))
    elif is_integer_object(ts):
        if ts == NPY_NAT:
            return np.timedelta64(NPY_NAT)
        else:
            if util.is_array(ts):
                ts = ts.astype('int64').item()
            if unit in ['Y', 'M', 'W']:
                ts = np.timedelta64(ts, unit)
            else:
                ts = cast_from_unit(ts, unit)
                ts = np.timedelta64(ts)
    elif is_float_object(ts):
        if util.is_array(ts):
            ts = ts.astype('int64').item()
        if unit in ['Y', 'M', 'W']:
            ts = np.timedelta64(int(ts), unit)
        else:
            ts = cast_from_unit(ts, unit)
            ts = np.timedelta64(ts)
    elif is_string_object(ts):
        ts = np.timedelta64(parse_timedelta_string(ts))
    elif hasattr(ts, 'delta'):
        ts = np.timedelta64(_delta_to_nanoseconds(ts), 'ns')

    if PyDelta_Check(ts):
        ts = np.timedelta64(_delta_to_nanoseconds(ts), 'ns')
    elif not is_timedelta64_object(ts):
        raise ValueError("Invalid type for timedelta "
                         "scalar: %s" % type(ts))
    return ts.astype('timedelta64[ns]')


# ----------------------------------------------------------------------
# Conversion routines

cpdef int64_t _delta_to_nanoseconds(delta) except? -1:
    if util.is_array(delta):
        return delta.astype('m8[ns]').astype('int64')
    if hasattr(delta, 'nanos'):
        return delta.nanos
    if hasattr(delta, 'delta'):
        delta = delta.delta
    if is_timedelta64_object(delta):
        return delta.astype("timedelta64[ns]").item()
    if is_integer_object(delta):
        return delta

    return (delta.days * 24 * 60 * 60 * 1000000 +
            delta.seconds * 1000000 +
            delta.microseconds) * 1000


def cast_to_nanoseconds(ndarray arr):
    cdef:
        Py_ssize_t i, n = arr.size
        ndarray[int64_t] ivalues, iresult
        PANDAS_DATETIMEUNIT unit
        pandas_datetimestruct dts

    shape = (<object> arr).shape

    ivalues = arr.view(np.int64).ravel()

    result = np.empty(shape, dtype='M8[ns]')
    iresult = result.ravel().view(np.int64)

    if len(iresult) == 0:
        return result

    unit = get_datetime64_unit(arr.flat[0])
    for i in range(n):
        if ivalues[i] != NPY_NAT:
            pandas_datetime_to_datetimestruct(ivalues[i], unit, &dts)
            iresult[i] = dtstruct_to_dt64(&dts)
            check_dts_bounds(&dts)
        else:
            iresult[i] = NPY_NAT

    return result


cdef inline _to_i8(object val):
    cdef pandas_datetimestruct dts
    try:
        return val.value
    except AttributeError:
        if is_datetime64_object(val):
            return get_datetime64_value(val)
        elif PyDateTime_Check(val):
            return Timestamp(val).value
        return val


cpdef pydt_to_i8(object pydt):
    """
    Convert to int64 representation compatible with numpy datetime64; converts
    to UTC
    """
    cdef:
        _TSObject ts

    ts = convert_to_tsobject(pydt, None, None, 0, 0)

    return ts.value


def i8_to_pydt(int64_t i8, object tzinfo=None):
    """
    Inverse of pydt_to_i8
    """
    return Timestamp(i8)


# ----------------------------------------------------------------------
# Accessors


def get_time_micros(ndarray[int64_t] dtindex):
    """
    Datetime as int64 representation to a structured array of fields
    """
    cdef:
        Py_ssize_t i, n = len(dtindex)
        pandas_datetimestruct dts
        ndarray[int64_t] micros

    micros = np.empty(n, dtype=np.int64)

    for i in range(n):
        dt64_to_dtstruct(dtindex[i], &dts)
        micros[i] = 1000000LL * (dts.hour * 60 * 60 +
                                 60 * dts.min + dts.sec) + dts.us

    return micros


cdef int64_t DAY_NS = 86400000000000LL


@cython.wraparound(False)
@cython.boundscheck(False)
def date_normalize(ndarray[int64_t] stamps, tz=None):
    cdef:
        Py_ssize_t i, n = len(stamps)
        pandas_datetimestruct dts
        ndarray[int64_t] result = np.empty(n, dtype=np.int64)

    if tz is not None:
        tz = maybe_get_tz(tz)
        result = _normalize_local(stamps, tz)
    else:
        with nogil:
            for i in range(n):
                if stamps[i] == NPY_NAT:
                    result[i] = NPY_NAT
                    continue
                dt64_to_dtstruct(stamps[i], &dts)
                result[i] = _normalized_stamp(&dts)

    return result


@cython.wraparound(False)
@cython.boundscheck(False)
cdef _normalize_local(ndarray[int64_t] stamps, object tz):
    cdef:
        Py_ssize_t n = len(stamps)
        ndarray[int64_t] result = np.empty(n, dtype=np.int64)
        ndarray[int64_t] trans, deltas, pos
        pandas_datetimestruct dts

    if is_utc(tz):
        with nogil:
            for i in range(n):
                if stamps[i] == NPY_NAT:
                    result[i] = NPY_NAT
                    continue
                dt64_to_dtstruct(stamps[i], &dts)
                result[i] = _normalized_stamp(&dts)
    elif is_tzlocal(tz):
        for i in range(n):
            if stamps[i] == NPY_NAT:
                result[i] = NPY_NAT
                continue
            dt64_to_dtstruct(stamps[i], &dts)
            dt = datetime(dts.year, dts.month, dts.day, dts.hour,
                          dts.min, dts.sec, dts.us, tz)
            delta = int(get_utcoffset(tz, dt).total_seconds()) * 1000000000
            dt64_to_dtstruct(stamps[i] + delta, &dts)
            result[i] = _normalized_stamp(&dts)
    else:
        # Adjust datetime64 timestamp, recompute datetimestruct
        trans, deltas, typ = get_dst_info(tz)

        _pos = trans.searchsorted(stamps, side='right') - 1
        if _pos.dtype != np.int64:
            _pos = _pos.astype(np.int64)
        pos = _pos

        # statictzinfo
        if typ not in ['pytz', 'dateutil']:
            for i in range(n):
                if stamps[i] == NPY_NAT:
                    result[i] = NPY_NAT
                    continue
                dt64_to_dtstruct(stamps[i] + deltas[0], &dts)
                result[i] = _normalized_stamp(&dts)
        else:
            for i in range(n):
                if stamps[i] == NPY_NAT:
                    result[i] = NPY_NAT
                    continue
                dt64_to_dtstruct(stamps[i] + deltas[pos[i]], &dts)
                result[i] = _normalized_stamp(&dts)

    return result

cdef inline int64_t _normalized_stamp(pandas_datetimestruct *dts) nogil:
    dts.hour = 0
    dts.min = 0
    dts.sec = 0
    dts.us = 0
    dts.ps = 0
    return dtstruct_to_dt64(dts)


def dates_normalized(ndarray[int64_t] stamps, tz=None):
    cdef:
        Py_ssize_t i, n = len(stamps)
        ndarray[int64_t] trans, deltas
        pandas_datetimestruct dts

    if tz is None or is_utc(tz):
        for i in range(n):
            dt64_to_dtstruct(stamps[i], &dts)
            if (dts.hour + dts.min + dts.sec + dts.us) > 0:
                return False
    elif is_tzlocal(tz):
        for i in range(n):
            dt64_to_dtstruct(stamps[i], &dts)
            dt = datetime(dts.year, dts.month, dts.day, dts.hour, dts.min,
                          dts.sec, dts.us, tz)
            dt = dt + tz.utcoffset(dt)
            if (dt.hour + dt.minute + dt.second + dt.microsecond) > 0:
                return False
    else:
        trans, deltas, typ = get_dst_info(tz)

        for i in range(n):
            # Adjust datetime64 timestamp, recompute datetimestruct
            pos = trans.searchsorted(stamps[i]) - 1
            inf = tz._transition_info[pos]

            dt64_to_dtstruct(stamps[i] + deltas[pos], &dts)
            if (dts.hour + dts.min + dts.sec + dts.us) > 0:
                return False

    return True


# ----------------------------------------------------------------------
# Some general helper functions


def monthrange(int64_t year, int64_t month):
    cdef:
        int64_t days

    if month < 1 or month > 12:
        raise ValueError("bad month number 0; must be 1-12")

    days = days_per_month_table[is_leapyear(year)][month - 1]

    return (dayofweek(year, month, 1), days)


cdef inline int days_in_month(pandas_datetimestruct dts) nogil:
    return days_per_month_table[is_leapyear(dts.year)][dts.month - 1]


cpdef normalize_date(object dt):
    """
    Normalize datetime.datetime value to midnight. Returns datetime.date as a
    datetime.datetime at midnight

    Returns
    -------
    normalized : datetime.datetime or Timestamp
    """
    if is_timestamp(dt):
        return dt.replace(hour=0, minute=0, second=0, microsecond=0,
                          nanosecond=0)
    elif PyDateTime_Check(dt):
        return dt.replace(hour=0, minute=0, second=0, microsecond=0)
    elif PyDate_Check(dt):
        return datetime(dt.year, dt.month, dt.day)
    else:
        raise TypeError('Unrecognized type: %s' % type(dt))


cdef inline int _year_add_months(pandas_datetimestruct dts, int months) nogil:
    """new year number after shifting pandas_datetimestruct number of months"""
    return dts.year + (dts.month + months - 1) / 12


cdef inline int _month_add_months(pandas_datetimestruct dts, int months) nogil:
    """
    New month number after shifting pandas_datetimestruct
    number of months.
    """
    cdef int new_month = (dts.month + months) % 12
    return 12 if new_month == 0 else new_month


@cython.wraparound(False)
@cython.boundscheck(False)
def shift_months(int64_t[:] dtindex, int months, object day=None):
    """
    Given an int64-based datetime index, shift all elements
    specified number of months using DateOffset semantics

    day: {None, 'start', 'end'}
       * None: day of month
       * 'start' 1st day of month
       * 'end' last day of month
    """
    cdef:
        Py_ssize_t i
        pandas_datetimestruct dts
        int count = len(dtindex)
        int months_to_roll
        bint roll_check
        int64_t[:] out = np.empty(count, dtype='int64')

    if day is None:
        with nogil:
            for i in range(count):
                if dtindex[i] == NPY_NAT:
                    out[i] = NPY_NAT
                    continue

                dt64_to_dtstruct(dtindex[i], &dts)
                dts.year = _year_add_months(dts, months)
                dts.month = _month_add_months(dts, months)

                dts.day = min(dts.day, days_in_month(dts))
                out[i] = dtstruct_to_dt64(&dts)
    elif day == 'start':
        roll_check = False
        if months <= 0:
            months += 1
            roll_check = True
        with nogil:
            for i in range(count):
                if dtindex[i] == NPY_NAT:
                    out[i] = NPY_NAT
                    continue

                dt64_to_dtstruct(dtindex[i], &dts)
                months_to_roll = months

                # offset semantics - if on the anchor point and going backwards
                # shift to next
                if roll_check and dts.day == 1:
                    months_to_roll -= 1

                dts.year = _year_add_months(dts, months_to_roll)
                dts.month = _month_add_months(dts, months_to_roll)
                dts.day = 1

                out[i] = dtstruct_to_dt64(&dts)
    elif day == 'end':
        roll_check = False
        if months > 0:
            months -= 1
            roll_check = True
        with nogil:
            for i in range(count):
                if dtindex[i] == NPY_NAT:
                    out[i] = NPY_NAT
                    continue

                dt64_to_dtstruct(dtindex[i], &dts)
                months_to_roll = months

                # similar semantics - when adding shift forward by one
                # month if already at an end of month
                if roll_check and dts.day == days_in_month(dts):
                    months_to_roll += 1

                dts.year = _year_add_months(dts, months_to_roll)
                dts.month = _month_add_months(dts, months_to_roll)

                dts.day = days_in_month(dts)
                out[i] = dtstruct_to_dt64(&dts)
    else:
        raise ValueError("day must be None, 'start' or 'end'")

    return np.asarray(out)<|MERGE_RESOLUTION|>--- conflicted
+++ resolved
@@ -864,59 +864,6 @@
 # Resolution is in nanoseconds
 Timestamp.min = Timestamp(_NS_LOWER_BOUND)
 Timestamp.max = Timestamp(_NS_UPPER_BOUND)
-
-
-<<<<<<< HEAD
-cdef inline bint _cmp_scalar(int64_t lhs, int64_t rhs, int op) except -1:
-    if op == Py_EQ:
-        return lhs == rhs
-    elif op == Py_NE:
-        return lhs != rhs
-    elif op == Py_LT:
-        return lhs < rhs
-    elif op == Py_LE:
-        return lhs <= rhs
-    elif op == Py_GT:
-        return lhs > rhs
-    elif op == Py_GE:
-        return lhs >= rhs
-
-
-cdef int _reverse_ops[6]
-
-_reverse_ops[Py_LT] = Py_GT
-_reverse_ops[Py_LE] = Py_GE
-_reverse_ops[Py_EQ] = Py_EQ
-_reverse_ops[Py_NE] = Py_NE
-_reverse_ops[Py_GT] = Py_LT
-_reverse_ops[Py_GE] = Py_LE
-=======
-# ----------------------------------------------------------------------
-# Frequency inference
-
-def unique_deltas(ndarray[int64_t] arr):
-    cdef:
-        Py_ssize_t i, n = len(arr)
-        int64_t val
-        khiter_t k
-        kh_int64_t *table
-        int ret = 0
-        list uniques = []
-
-    table = kh_init_int64()
-    kh_resize_int64(table, 10)
-    for i in range(n - 1):
-        val = arr[i + 1] - arr[i]
-        k = kh_get_int64(table, val)
-        if k == table.n_buckets:
-            kh_put_int64(table, val, &ret)
-            uniques.append(val)
-    kh_destroy_int64(table)
-
-    result = np.array(uniques, dtype=np.int64)
-    result.sort()
-    return result
->>>>>>> 427d2839
 
 
 cdef str _NDIM_STRING = "ndim"
