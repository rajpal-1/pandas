# -*- coding: utf-8 -*-
import cython
from cython import Py_ssize_t

from cpython.datetime cimport (PyDateTime_Check, PyDate_Check,
                               PyDateTime_CheckExact,
                               PyDateTime_IMPORT,
                               timedelta, datetime, date, time)
# import datetime C API
PyDateTime_IMPORT


cimport numpy as cnp
from numpy cimport int64_t, ndarray, float64_t
import numpy as np
cnp.import_array()

import pytz

from util cimport (is_integer_object, is_float_object, is_string_object,
                   is_datetime64_object)


from tslibs.np_datetime cimport (check_dts_bounds,
                                 npy_datetimestruct,
                                 _string_to_dts,
                                 dt64_to_dtstruct, dtstruct_to_dt64,
                                 pydatetime_to_dt64, pydate_to_dt64,
                                 get_datetime64_value)
from tslibs.np_datetime import OutOfBoundsDatetime

from tslibs.parsing import parse_datetime_string

from tslibs.timedeltas cimport cast_from_unit
from tslibs.timezones cimport (
    is_utc, is_tzlocal, get_dst_info, tz_cache_key, get_utcoffset,
    is_fixed_offset, tz_compare, get_timezone)
from tslibs.timezones import UTC
from tslibs.conversion cimport (tz_convert_single, _TSObject,
                                convert_datetime_to_tsobject,
                                get_datetime64_nanos,
                                tz_convert_utc_to_tzlocal)

# many modules still look for NaT and iNaT here despite them not being needed
from tslibs.nattype import nat_strings, NaT, iNaT  # noqa:F821
from tslibs.nattype cimport checknull_with_nat, NPY_NAT

from tslibs.offsets cimport to_offset

from tslibs.timestamps cimport create_timestamp_from_ts
from tslibs.timestamps import Timestamp


cdef bint PY2 = str == bytes


cdef inline object create_datetime_from_ts(
        int64_t value, npy_datetimestruct dts,
        object tz, object freq):
    """ convenience routine to construct a datetime.datetime from its parts """
    return datetime(dts.year, dts.month, dts.day, dts.hour,
                    dts.min, dts.sec, dts.us, tz)


cdef inline object create_date_from_ts(
        int64_t value, npy_datetimestruct dts,
        object tz, object freq):
    """ convenience routine to construct a datetime.date from its parts """
    return date(dts.year, dts.month, dts.day)


cdef inline object create_time_from_ts(
        int64_t value, npy_datetimestruct dts,
        object tz, object freq):
    """ convenience routine to construct a datetime.time from its parts """
    return time(dts.hour, dts.min, dts.sec, dts.us, tz)


@cython.wraparound(False)
@cython.boundscheck(False)
def ints_to_pydatetime(int64_t[:] arr, object tz=None, object freq=None,
                       str box="datetime"):
    """
    Convert an i8 repr to an ndarray of datetimes, date, time or Timestamp

    Parameters
    ----------
    arr  : array of i8
    tz   : str, default None
         convert to this timezone
    freq : str/Offset, default None
         freq to convert
    box  : {'datetime', 'timestamp', 'date', 'time'}, default 'datetime'
         If datetime, convert to datetime.datetime
         If date, convert to datetime.date
         If time, convert to datetime.time
         If Timestamp, convert to pandas.Timestamp

    Returns
    -------
    result : array of dtype specified by box
    """

    cdef:
        Py_ssize_t i, n = len(arr)
        ndarray[int64_t] trans
        int64_t[:] deltas
        Py_ssize_t pos
        npy_datetimestruct dts
        object dt, new_tz
        str typ
        int64_t value, delta, local_value
        ndarray[object] result = np.empty(n, dtype=object)
        object (*func_create)(int64_t, npy_datetimestruct, object, object)

    if box == "date":
        assert (tz is None), "tz should be None when converting to date"

        func_create = create_date_from_ts
    elif box == "timestamp":
        func_create = create_timestamp_from_ts

        if is_string_object(freq):
            freq = to_offset(freq)
    elif box == "time":
        func_create = create_time_from_ts
    elif box == "datetime":
        func_create = create_datetime_from_ts
    else:
        raise ValueError("box must be one of 'datetime', 'date', 'time' or"
                         " 'timestamp'")

    if is_utc(tz) or tz is None:
        for i in range(n):
            value = arr[i]
            if value == NPY_NAT:
                result[i] = NaT
            else:
                dt64_to_dtstruct(value, &dts)
                result[i] = func_create(value, dts, tz, freq)
    elif is_tzlocal(tz):
        for i in range(n):
            value = arr[i]
            if value == NPY_NAT:
                result[i] = NaT
            else:
                # Python datetime objects do not support nanosecond
                # resolution (yet, PEP 564). Need to compute new value
                # using the i8 representation.
                local_value = tz_convert_utc_to_tzlocal(value, tz)
                dt64_to_dtstruct(local_value, &dts)
                result[i] = func_create(value, dts, tz, freq)
    else:
        trans, deltas, typ = get_dst_info(tz)

        if typ not in ['pytz', 'dateutil']:
            # static/fixed; in this case we know that len(delta) == 1
            delta = deltas[0]
            for i in range(n):
                value = arr[i]
                if value == NPY_NAT:
                    result[i] = NaT
                else:
                    # Adjust datetime64 timestamp, recompute datetimestruct
                    dt64_to_dtstruct(value + delta, &dts)
                    result[i] = func_create(value, dts, tz, freq)

        elif typ == 'dateutil':
            # no zone-name change for dateutil tzs - dst etc
            # represented in single object.
            for i in range(n):
                value = arr[i]
                if value == NPY_NAT:
                    result[i] = NaT
                else:
                    # Adjust datetime64 timestamp, recompute datetimestruct
                    pos = trans.searchsorted(value, side='right') - 1
                    dt64_to_dtstruct(value + deltas[pos], &dts)
                    result[i] = func_create(value, dts, tz, freq)
        else:
            # pytz
            for i in range(n):
                value = arr[i]
                if value == NPY_NAT:
                    result[i] = NaT
                else:
                    # Adjust datetime64 timestamp, recompute datetimestruct
                    pos = trans.searchsorted(value, side='right') - 1
                    # find right representation of dst etc in pytz timezone
                    new_tz = tz._tzinfos[tz._transition_info[pos]]

                    dt64_to_dtstruct(value + deltas[pos], &dts)
                    result[i] = func_create(value, dts, new_tz, freq)

    return result


def _test_parse_iso8601(object ts):
    """
    TESTING ONLY: Parse string into Timestamp using iso8601 parser. Used
    only for testing, actual construction uses `convert_str_to_tsobject`
    """
    cdef:
        _TSObject obj
        int out_local = 0, out_tzoffset = 0

    obj = _TSObject()

    if ts == 'now':
        return Timestamp.utcnow()
    elif ts == 'today':
        return Timestamp.now().normalize()

    _string_to_dts(ts, &obj.dts, &out_local, &out_tzoffset)
    obj.value = dtstruct_to_dt64(&obj.dts)
    check_dts_bounds(&obj.dts)
    if out_local == 1:
        obj.tzinfo = pytz.FixedOffset(out_tzoffset)
        obj.value = tz_convert_single(obj.value, obj.tzinfo, UTC)
        return Timestamp(obj.value, tz=obj.tzinfo)
    else:
        return Timestamp(obj.value)


@cython.wraparound(False)
@cython.boundscheck(False)
def format_array_from_datetime(ndarray[int64_t] values, object tz=None,
                               object format=None, object na_rep=None):
    """
    return a np object array of the string formatted values

    Parameters
    ----------
    values : a 1-d i8 array
    tz : the timezone (or None)
    format : optional, default is None
          a strftime capable string
    na_rep : optional, default is None
          a nat format

    """
    cdef:
        int64_t val, ns, N = len(values)
        ndarray[int64_t] consider_values
        bint show_ms = 0, show_us = 0, show_ns = 0, basic_format = 0
        ndarray[object] result = np.empty(N, dtype=object)
        object ts, res
        npy_datetimestruct dts

    if na_rep is None:
        na_rep = 'NaT'

    # if we don't have a format nor tz, then choose
    # a format based on precision
    basic_format = format is None and tz is None
    if basic_format:
        consider_values = values[values != NPY_NAT]
        show_ns = (consider_values % 1000).any()

        if not show_ns:
            consider_values //= 1000
            show_us = (consider_values % 1000).any()

            if not show_ms:
                consider_values //= 1000
                show_ms = (consider_values % 1000).any()

    for i in range(N):
        val = values[i]

        if val == NPY_NAT:
            result[i] = na_rep
        elif basic_format:

            dt64_to_dtstruct(val, &dts)
            res = '%d-%.2d-%.2d %.2d:%.2d:%.2d' % (dts.year,
                                                   dts.month,
                                                   dts.day,
                                                   dts.hour,
                                                   dts.min,
                                                   dts.sec)

            if show_ns:
                ns = dts.ps / 1000
                res += '.%.9d' % (ns + 1000 * dts.us)
            elif show_us:
                res += '.%.6d' % dts.us
            elif show_ms:
                res += '.%.3d' % (dts.us /1000)

            result[i] = res

        else:

            ts = Timestamp(val, tz=tz)
            if format is None:
                result[i] = str(ts)
            else:

                # invalid format string
                # requires dates > 1900
                try:
                    result[i] = ts.strftime(format)
                except ValueError:
                    result[i] = str(ts)

    return result


def array_with_unit_to_datetime(ndarray values, object unit,
                                str errors='coerce'):
    """
    convert the ndarray according to the unit
    if errors:
      - raise: return converted values or raise OutOfBoundsDatetime
          if out of range on the conversion or
          ValueError for other conversions (e.g. a string)
      - ignore: return non-convertible values as the same unit
      - coerce: NaT for non-convertibles

    """
    cdef:
        Py_ssize_t i, j, n=len(values)
        int64_t m
        ndarray[float64_t] fvalues
        ndarray mask
        bint is_ignore = errors=='ignore'
        bint is_coerce = errors=='coerce'
        bint is_raise = errors=='raise'
        bint need_to_iterate = True
        ndarray[int64_t] iresult
        ndarray[object] oresult

    assert is_ignore or is_coerce or is_raise

    if unit == 'ns':
        if issubclass(values.dtype.type, np.integer):
            return values.astype('M8[ns]')
        return array_to_datetime(values.astype(object), errors=errors)[0]

    m = cast_from_unit(None, unit)

    if is_raise:

        # try a quick conversion to i8
        # if we have nulls that are not type-compat
        # then need to iterate
        try:
            iresult = values.astype('i8', casting='same_kind', copy=False)
            mask = iresult == NPY_NAT
            iresult[mask] = 0
            fvalues = iresult.astype('f8') * m
            need_to_iterate = False
        except:
            pass

        # check the bounds
        if not need_to_iterate:

            if ((fvalues < Timestamp.min.value).any()
                    or (fvalues > Timestamp.max.value).any()):
                raise OutOfBoundsDatetime("cannot convert input with unit "
                                          "'{unit}'".format(unit=unit))
            result = (iresult * m).astype('M8[ns]')
            iresult = result.view('i8')
            iresult[mask] = NPY_NAT
            return result

    result = np.empty(n, dtype='M8[ns]')
    iresult = result.view('i8')

    try:
        for i in range(n):
            val = values[i]

            if checknull_with_nat(val):
                iresult[i] = NPY_NAT

            elif is_integer_object(val) or is_float_object(val):

                if val != val or val == NPY_NAT:
                    iresult[i] = NPY_NAT
                else:
                    try:
                        iresult[i] = cast_from_unit(val, unit)
                    except OverflowError:
                        if is_raise:
                            raise OutOfBoundsDatetime(
                                "cannot convert input {val} with the unit "
                                "'{unit}'".format(val=val, unit=unit))
                        elif is_ignore:
                            raise AssertionError
                        iresult[i] = NPY_NAT

            elif is_string_object(val):
                if len(val) == 0 or val in nat_strings:
                    iresult[i] = NPY_NAT

                else:
                    try:
                        iresult[i] = cast_from_unit(float(val), unit)
                    except ValueError:
                        if is_raise:
                            raise ValueError(
                                "non convertible value {val} with the unit "
                                "'{unit}'".format(val=val, unit=unit))
                        elif is_ignore:
                            raise AssertionError
                        iresult[i] = NPY_NAT
                    except:
                        if is_raise:
                            raise OutOfBoundsDatetime(
                                "cannot convert input {val} with the unit "
                                "'{unit}'".format(val=val, unit=unit))
                        elif is_ignore:
                            raise AssertionError
                        iresult[i] = NPY_NAT

            else:

                if is_raise:
                    raise ValueError("unit='{0}' not valid with non-numerical "
                                     "val='{1}'".format(unit, val))
                if is_ignore:
                    raise AssertionError

                iresult[i] = NPY_NAT

        return result

    except AssertionError:
        pass

    # we have hit an exception
    # and are in ignore mode
    # redo as object

    oresult = np.empty(n, dtype=object)
    for i in range(n):
        val = values[i]

        if checknull_with_nat(val):
            oresult[i] = NaT
        elif is_integer_object(val) or is_float_object(val):

            if val != val or val == NPY_NAT:
                oresult[i] = NaT
            else:
                try:
                    oresult[i] = Timestamp(cast_from_unit(val, unit))
                except:
                    oresult[i] = val

        elif is_string_object(val):
            if len(val) == 0 or val in nat_strings:
                oresult[i] = NaT

            else:
                oresult[i] = val

    return oresult


cdef get_key(tz):
    if tz is None:
        return None
    if is_fixed_offset(tz):
        # TODO: these should all be mapped together
        try:
            # pytz
            return str(tz._minutes)  # pytz specific?
        except AttributeError:
            try:
                # dateutil.tz.tzoffset
                return str(tz._offset.total_seconds())
            except AttributeError:
                return str(tz)
    if is_utc(tz):
        return 'UTC'
    return tz_cache_key(tz)



@cython.wraparound(False)
@cython.boundscheck(False)
cpdef array_to_datetime(ndarray[object] values, str errors='raise',
                        bint dayfirst=False, bint yearfirst=False,
                        object utc=None, bint require_iso8601=False):
    """
    Converts a 1D array of date-like values to a numpy array of either:
        1) datetime64[ns] data
        2) datetime.datetime objects, if OutOfBoundsDatetime or TypeError
           is encountered

    Also returns a pytz.FixedOffset if an array of strings with the same
    timezone offset is passed and utc=True is not passed. Otherwise, None
    is returned

    Handles datetime.date, datetime.datetime, np.datetime64 objects, numeric,
    strings

    Parameters
    ----------
    values : ndarray of object
         date-like objects to convert
    errors : str, default 'raise'
         error behavior when parsing
    dayfirst : bool, default False
         dayfirst parsing behavior when encountering datetime strings
    yearfirst : bool, default False
         yearfirst parsing behavior when encountering datetime strings
    utc : bool, default None
         indicator whether the dates should be UTC
    require_iso8601 : bool, default False
         indicator whether the datetime string should be iso8601

    Returns
    -------
    tuple (ndarray, tzoffset)
    """
    cdef:
        Py_ssize_t i, n = len(values)
        object val, py_dt, tz, tz_out = None
        ndarray[int64_t] iresult
        ndarray[object] oresult
        npy_datetimestruct dts
        bint utc_convert = bool(utc)
        bint seen_integer = 0
        bint seen_string = 0
        bint seen_datetime = 0
        bint seen_datetime_offset = 0
        bint is_raise = errors=='raise'
        bint is_ignore = errors=='ignore'
        bint is_coerce = errors=='coerce'
        bint is_same_offsets
        _TSObject _ts
        int64_t value
        int out_local=0, out_tzoffset=0
        dict out_tzinfos = {}

    # specify error conditions
    assert is_raise or is_ignore or is_coerce

    result = np.empty(n, dtype='M8[ns]')
    iresult = result.view('i8')

    try:
        for i in range(n):
            val = values[i]

            try:
                if checknull_with_nat(val):
                    iresult[i] = NPY_NAT

                elif PyDateTime_Check(val):
                    seen_datetime = 1
<<<<<<< HEAD
                    out_tzinfos[get_key(val.tzinfo)] = val.tzinfo
                    _ts = convert_datetime_to_tsobject(val, None)
                    iresult[i] = _ts.value

                elif PyDate_Check(val):
                    # Treating as either naive or UTC
=======
                    if val.tzinfo is not None:
                        if utc_convert:
                            _ts = convert_datetime_to_tsobject(val, None)
                            iresult[i] = _ts.value
                        else:
                            raise ValueError('Tz-aware datetime.datetime '
                                             'cannot be converted to '
                                             'datetime64 unless utc=True')
                    else:
                        iresult[i] = pydatetime_to_dt64(val, &dts)
                        if not PyDateTime_CheckExact(val):
                            # i.e. a Timestamp object
                            iresult[i] += val.nanosecond
                        check_dts_bounds(&dts)

                elif PyDate_Check(val):
>>>>>>> e4d494b8
                    seen_datetime = 1
                    iresult[i] = pydate_to_dt64(val, &dts)
                    check_dts_bounds(&dts)

                elif is_datetime64_object(val):
<<<<<<< HEAD
                    # Treating as either naive or UTC
=======
>>>>>>> e4d494b8
                    seen_datetime = 1
                    iresult[i] = get_datetime64_nanos(val)

                elif is_integer_object(val) or is_float_object(val):
                    # these must be ns unit by-definition
                    seen_integer = 1

                    if val != val or val == NPY_NAT:
                        iresult[i] = NPY_NAT
                    elif is_raise or is_ignore:
                        iresult[i] = val
                    else:
                        # coerce
                        # we now need to parse this as if unit='ns'
                        # we can ONLY accept integers at this point
                        # if we have previously (or in future accept
                        # datetimes/strings, then we must coerce)
                        try:
                            iresult[i] = cast_from_unit(val, 'ns')
                        except:
                            iresult[i] = NPY_NAT

                elif is_string_object(val):
                    # string
                    seen_string = 1

                    if len(val) == 0 or val in nat_strings:
                        iresult[i] = NPY_NAT
                        continue
                    if isinstance(val, unicode) and PY2:
                        val = val.encode('utf-8')

                    try:
                        _string_to_dts(val, &dts, &out_local, &out_tzoffset)
                    except ValueError:
                        # A ValueError at this point is a _parsing_ error
                        # specifically _not_ OutOfBoundsDatetime
                        if _parse_today_now(val, &iresult[i]):
<<<<<<< HEAD
                            # TODO: Do we treat this as local?
                            #  "now" is UTC, "today" is local
=======
>>>>>>> e4d494b8
                            continue
                        elif require_iso8601:
                            # if requiring iso8601 strings, skip trying
                            # other formats
                            if is_coerce:
                                iresult[i] = NPY_NAT
                                continue
                            elif is_raise:
                                raise ValueError("time data {val} doesn't "
                                                 "match format specified"
                                                 .format(val=val))
                            return values, tz_out

                        try:
                            py_dt = parse_datetime_string(val,
                                                          dayfirst=dayfirst,
                                                          yearfirst=yearfirst)
                        except Exception:
                            if is_coerce:
                                iresult[i] = NPY_NAT
                                continue
                            raise TypeError("invalid string coercion to "
                                            "datetime")

                        # If the dateutil parser returned tzinfo, capture it
                        # to check if all arguments have the same tzinfo
                        tz = py_dt.utcoffset()
<<<<<<< HEAD
                        out_tzinfos[get_key(py_dt.tzinfo)] = py_dt.tzinfo
=======
                        if tz is not None:
                            seen_datetime_offset = 1
                            # dateutil timezone objects cannot be hashed, so
                            # store the UTC offsets in seconds instead
                            out_tzoffset_vals.add(tz.total_seconds())
                        else:
                            # Add a marker for naive string, to track if we are
                            # parsing mixed naive and aware strings
                            out_tzoffset_vals.add('naive')
>>>>>>> e4d494b8

                        _ts = convert_datetime_to_tsobject(py_dt, None)
                        iresult[i] = _ts.value
                    except:
                        # TODO: What exception are we concerned with here?
                        if is_coerce:
                            iresult[i] = NPY_NAT
                            continue
                        raise
                    else:
                        # No error raised by string_to_dts, pick back up
                        # where we left off
                        value = dtstruct_to_dt64(&dts)
                        if out_local == 1:
                            seen_datetime_offset = 1
                            # Store the out_tzoffset in seconds
                            # since we store the total_seconds of
                            # dateutil.tz.tzoffset objects
<<<<<<< HEAD
                            tz = pytz.FixedOffset(out_tzoffset)
                            out_tzinfos[get_key(tz)] = tz
=======
                            out_tzoffset_vals.add(out_tzoffset * 60.)
                            tz = pytz.FixedOffset(out_tzoffset)
>>>>>>> e4d494b8
                            value = tz_convert_single(value, tz, UTC)
                        else:
                            # Add a marker for naive string, to track if we are
                            # parsing mixed naive and aware strings
<<<<<<< HEAD
                            out_tzinfos[None] = None
=======
                            out_tzoffset_vals.add('naive')
>>>>>>> e4d494b8
                        iresult[i] = value
                        check_dts_bounds(&dts)

                else:
                    if is_coerce:
                        iresult[i] = NPY_NAT
                    else:
                        raise TypeError("{typ} is not convertible to datetime"
                                        .format(typ=type(val)))

            except OutOfBoundsDatetime:
                if is_coerce:
                    iresult[i] = NPY_NAT
                    continue
                elif require_iso8601 and is_string_object(val):
                    # GH#19382 for just-barely-OutOfBounds falling back to
                    # dateutil parser will return incorrect result because
                    # it will ignore nanoseconds
                    if is_raise:
                        raise ValueError("time data {val} doesn't "
                                         "match format specified"
                                         .format(val=val))
                    assert is_ignore
                    return values, tz_out
                raise

    except OutOfBoundsDatetime:
        if is_raise:
            raise

        return ignore_errors_out_of_bounds_fallback(values), tz_out

    except TypeError:
        return array_to_datetime_object(values, is_raise, dayfirst, yearfirst)

    if seen_datetime and seen_integer:
        # we have mixed datetimes & integers

        if is_coerce:
            # coerce all of the integers/floats to NaT, preserve
            # the datetimes and other convertibles
            for i in range(n):
                val = values[i]
                if is_integer_object(val) or is_float_object(val):
                    result[i] = NPY_NAT
        elif is_raise:
            raise ValueError("mixed datetimes and integers in passed array")
        else:
            return array_to_datetime_object(values, is_raise,
                                            dayfirst, yearfirst)

<<<<<<< HEAD
    # TODO: File bug report with cython.  it raises
    #  Closures Not Supported
    #  error when I tried to use
    #  `if any(key is not None for key in out_tzinfos)`
    keys = out_tzinfos.keys()
    nnkeys = [x for x in keys if x is not None]
    if len(nnkeys) and not utc_convert:
=======
    if seen_datetime_offset and not utc_convert:
>>>>>>> e4d494b8
        # GH#17697
        # 1) If all the offsets are equal, return one offset for
        #    the parsed dates to (maybe) pass to DatetimeIndex
        # 2) If the offsets are different, then force the parsing down the
        #    object path where an array of datetimes
        #    (with individual dateutil.tzoffsets) are returned
<<<<<<< HEAD
        is_same_offsets = len(out_tzinfos) == 1
=======
        is_same_offsets = len(out_tzoffset_vals) == 1
>>>>>>> e4d494b8
        if not is_same_offsets:
            return array_to_datetime_object(values, is_raise,
                                            dayfirst, yearfirst)
        else:
<<<<<<< HEAD
            tz_out = list(out_tzinfos.values())[0]
=======
            tz_offset = out_tzoffset_vals.pop()
            tz_out = pytz.FixedOffset(tz_offset / 60.)
>>>>>>> e4d494b8
    return result, tz_out


cdef inline ignore_errors_out_of_bounds_fallback(ndarray[object] values):
    """
    Fallback for array_to_datetime if an OutOfBoundsDatetime is raised
    and errors == "ignore"

    Parameters
    ----------
    values : ndarray[object]

    Returns
    -------
    ndarray[object]
    """
    cdef:
        Py_ssize_t i, n = len(values)
        object val

    oresult = np.empty(n, dtype=object)

    for i in range(n):
        val = values[i]

        # set as nan except if its a NaT
        if checknull_with_nat(val):
            if isinstance(val, float):
                oresult[i] = np.nan
            else:
                oresult[i] = NaT
        elif is_datetime64_object(val):
            if get_datetime64_value(val) == NPY_NAT:
                oresult[i] = NaT
            else:
                oresult[i] = val.item()
        else:
            oresult[i] = val
    return oresult


@cython.wraparound(False)
@cython.boundscheck(False)
cdef array_to_datetime_object(ndarray[object] values, bint is_raise,
                              bint dayfirst=False, bint yearfirst=False):
    """
    Fall back function for array_to_datetime

    Attempts to parse datetime strings with dateutil to return an array
    of datetime objects

    Parameters
    ----------
    values : ndarray of object
         date-like objects to convert
    is_raise : bool
         error behavior when parsing
    dayfirst : bool, default False
         dayfirst parsing behavior when encountering datetime strings
    yearfirst : bool, default False
         yearfirst parsing behavior when encountering datetime strings

    Returns
    -------
    tuple (ndarray, None)
    """
    cdef:
        Py_ssize_t i, n = len(values)
        object val,
        ndarray[object] oresult
        npy_datetimestruct dts

    oresult = np.empty(n, dtype=object)

    # We return an object array and only attempt to parse:
    # 1) NaT or NaT-like values
    # 2) datetime strings, which we return as datetime.datetime
    for i in range(n):
        val = values[i]
        if checknull_with_nat(val):
            oresult[i] = val
        elif is_string_object(val):
            if len(val) == 0 or val in nat_strings:
                oresult[i] = 'NaT'
                continue
            try:
                oresult[i] = parse_datetime_string(val, dayfirst=dayfirst,
                                                   yearfirst=yearfirst)
                pydatetime_to_dt64(oresult[i], &dts)
                check_dts_bounds(&dts)
            except (ValueError, OverflowError):
                if is_raise:
                    raise
                return values, None
        else:
            if is_raise:
                raise
            return values, None
    return oresult, None


cdef inline bint _parse_today_now(str val, int64_t* iresult):
    # We delay this check for as long as possible
    # because it catches relatively rare cases
    if val == 'now':
        # Note: this is *not* the same as Timestamp('now')
        iresult[0] = Timestamp.utcnow().value
        return True
    elif val == 'today':
        iresult[0] = Timestamp.today().value
        return True
    return False<|MERGE_RESOLUTION|>--- conflicted
+++ resolved
@@ -528,7 +528,6 @@
         bint seen_integer = 0
         bint seen_string = 0
         bint seen_datetime = 0
-        bint seen_datetime_offset = 0
         bint is_raise = errors=='raise'
         bint is_ignore = errors=='ignore'
         bint is_coerce = errors=='coerce'
@@ -554,40 +553,18 @@
 
                 elif PyDateTime_Check(val):
                     seen_datetime = 1
-<<<<<<< HEAD
                     out_tzinfos[get_key(val.tzinfo)] = val.tzinfo
                     _ts = convert_datetime_to_tsobject(val, None)
                     iresult[i] = _ts.value
 
                 elif PyDate_Check(val):
                     # Treating as either naive or UTC
-=======
-                    if val.tzinfo is not None:
-                        if utc_convert:
-                            _ts = convert_datetime_to_tsobject(val, None)
-                            iresult[i] = _ts.value
-                        else:
-                            raise ValueError('Tz-aware datetime.datetime '
-                                             'cannot be converted to '
-                                             'datetime64 unless utc=True')
-                    else:
-                        iresult[i] = pydatetime_to_dt64(val, &dts)
-                        if not PyDateTime_CheckExact(val):
-                            # i.e. a Timestamp object
-                            iresult[i] += val.nanosecond
-                        check_dts_bounds(&dts)
-
-                elif PyDate_Check(val):
->>>>>>> e4d494b8
                     seen_datetime = 1
                     iresult[i] = pydate_to_dt64(val, &dts)
                     check_dts_bounds(&dts)
 
                 elif is_datetime64_object(val):
-<<<<<<< HEAD
                     # Treating as either naive or UTC
-=======
->>>>>>> e4d494b8
                     seen_datetime = 1
                     iresult[i] = get_datetime64_nanos(val)
 
@@ -626,11 +603,8 @@
                         # A ValueError at this point is a _parsing_ error
                         # specifically _not_ OutOfBoundsDatetime
                         if _parse_today_now(val, &iresult[i]):
-<<<<<<< HEAD
                             # TODO: Do we treat this as local?
                             #  "now" is UTC, "today" is local
-=======
->>>>>>> e4d494b8
                             continue
                         elif require_iso8601:
                             # if requiring iso8601 strings, skip trying
@@ -658,20 +632,7 @@
                         # If the dateutil parser returned tzinfo, capture it
                         # to check if all arguments have the same tzinfo
                         tz = py_dt.utcoffset()
-<<<<<<< HEAD
                         out_tzinfos[get_key(py_dt.tzinfo)] = py_dt.tzinfo
-=======
-                        if tz is not None:
-                            seen_datetime_offset = 1
-                            # dateutil timezone objects cannot be hashed, so
-                            # store the UTC offsets in seconds instead
-                            out_tzoffset_vals.add(tz.total_seconds())
-                        else:
-                            # Add a marker for naive string, to track if we are
-                            # parsing mixed naive and aware strings
-                            out_tzoffset_vals.add('naive')
->>>>>>> e4d494b8
-
                         _ts = convert_datetime_to_tsobject(py_dt, None)
                         iresult[i] = _ts.value
                     except:
@@ -685,26 +646,17 @@
                         # where we left off
                         value = dtstruct_to_dt64(&dts)
                         if out_local == 1:
-                            seen_datetime_offset = 1
                             # Store the out_tzoffset in seconds
                             # since we store the total_seconds of
                             # dateutil.tz.tzoffset objects
-<<<<<<< HEAD
                             tz = pytz.FixedOffset(out_tzoffset)
                             out_tzinfos[get_key(tz)] = tz
-=======
-                            out_tzoffset_vals.add(out_tzoffset * 60.)
-                            tz = pytz.FixedOffset(out_tzoffset)
->>>>>>> e4d494b8
                             value = tz_convert_single(value, tz, UTC)
                         else:
                             # Add a marker for naive string, to track if we are
                             # parsing mixed naive and aware strings
-<<<<<<< HEAD
                             out_tzinfos[None] = None
-=======
-                            out_tzoffset_vals.add('naive')
->>>>>>> e4d494b8
+
                         iresult[i] = value
                         check_dts_bounds(&dts)
 
@@ -756,7 +708,6 @@
             return array_to_datetime_object(values, is_raise,
                                             dayfirst, yearfirst)
 
-<<<<<<< HEAD
     # TODO: File bug report with cython.  it raises
     #  Closures Not Supported
     #  error when I tried to use
@@ -764,30 +715,18 @@
     keys = out_tzinfos.keys()
     nnkeys = [x for x in keys if x is not None]
     if len(nnkeys) and not utc_convert:
-=======
-    if seen_datetime_offset and not utc_convert:
->>>>>>> e4d494b8
         # GH#17697
         # 1) If all the offsets are equal, return one offset for
         #    the parsed dates to (maybe) pass to DatetimeIndex
         # 2) If the offsets are different, then force the parsing down the
         #    object path where an array of datetimes
         #    (with individual dateutil.tzoffsets) are returned
-<<<<<<< HEAD
         is_same_offsets = len(out_tzinfos) == 1
-=======
-        is_same_offsets = len(out_tzoffset_vals) == 1
->>>>>>> e4d494b8
         if not is_same_offsets:
             return array_to_datetime_object(values, is_raise,
                                             dayfirst, yearfirst)
         else:
-<<<<<<< HEAD
             tz_out = list(out_tzinfos.values())[0]
-=======
-            tz_offset = out_tzoffset_vals.pop()
-            tz_out = pytz.FixedOffset(tz_offset / 60.)
->>>>>>> e4d494b8
     return result, tz_out
 
 
