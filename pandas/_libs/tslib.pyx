--- conflicted
+++ resolved
@@ -703,14 +703,8 @@
 
         cdef:
             pandas_datetimestruct dts
-<<<<<<< HEAD
             int64_t value, value_tz, offset
             object _tzinfo, result, k, v, ts_input
-            _TSObject ts
-=======
-            int64_t value
-            object _tzinfo, result, k, v
->>>>>>> 870b6a6d
 
         # set to naive if needed
         _tzinfo = self.tzinfo
