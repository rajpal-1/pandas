import cython

from cpython.datetime cimport (PyDateTime_Check, PyDate_Check,
                               PyDateTime_IMPORT,
                               timedelta, datetime, date, time)
# import datetime C API
PyDateTime_IMPORT


cimport numpy as cnp
from numpy cimport int64_t, ndarray, float64_t
import numpy as np
cnp.import_array()

import pytz

from pandas._libs.util cimport (
    is_integer_object, is_float_object, is_datetime64_object)

from pandas._libs.tslibs.c_timestamp cimport _Timestamp

from pandas._libs.tslibs.np_datetime cimport (
    check_dts_bounds, npy_datetimestruct, _string_to_dts, dt64_to_dtstruct,
    dtstruct_to_dt64, pydatetime_to_dt64, pydate_to_dt64, get_datetime64_value)
from pandas._libs.tslibs.np_datetime import OutOfBoundsDatetime

from pandas._libs.tslibs.parsing import parse_datetime_string

from pandas._libs.tslibs.timedeltas cimport cast_from_unit
from pandas._libs.tslibs.timezones cimport is_utc, is_tzlocal, get_dst_info
from pandas._libs.tslibs.timezones import UTC
from pandas._libs.tslibs.conversion cimport (
    _TSObject, convert_datetime_to_tsobject,
    get_datetime64_nanos)

# many modules still look for NaT and iNaT here despite them not being needed
from pandas._libs.tslibs.nattype import nat_strings, iNaT  # noqa:F821
from pandas._libs.tslibs.nattype cimport (
    checknull_with_nat, NPY_NAT, c_NaT as NaT)

from pandas._libs.tslibs.offsets cimport to_offset

from pandas._libs.tslibs.timestamps cimport create_timestamp_from_ts
from pandas._libs.tslibs.timestamps import Timestamp

from pandas._libs.tslibs.tzconversion cimport (
    tz_convert_single, tz_convert_utc_to_tzlocal)


cdef inline object create_datetime_from_ts(
        int64_t value, npy_datetimestruct dts,
        object tz, object freq):
    """ convenience routine to construct a datetime.datetime from its parts """
    return datetime(dts.year, dts.month, dts.day, dts.hour,
                    dts.min, dts.sec, dts.us, tz)


cdef inline object create_date_from_ts(
        int64_t value, npy_datetimestruct dts,
        object tz, object freq):
    """ convenience routine to construct a datetime.date from its parts """
    return date(dts.year, dts.month, dts.day)


cdef inline object create_time_from_ts(
        int64_t value, npy_datetimestruct dts,
        object tz, object freq):
    """ convenience routine to construct a datetime.time from its parts """
    return time(dts.hour, dts.min, dts.sec, dts.us, tz)


@cython.wraparound(False)
@cython.boundscheck(False)
def ints_to_pydatetime(const int64_t[:] arr, object tz=None, object freq=None,
                       str box="datetime"):
    """
    Convert an i8 repr to an ndarray of datetimes, date, time or Timestamp

    Parameters
    ----------
    arr  : array of i8
    tz   : str, default None
         convert to this timezone
    freq : str/Offset, default None
         freq to convert
    box  : {'datetime', 'timestamp', 'date', 'time'}, default 'datetime'
         If datetime, convert to datetime.datetime
         If date, convert to datetime.date
         If time, convert to datetime.time
         If Timestamp, convert to pandas.Timestamp

    Returns
    -------
    result : array of dtype specified by box
    """

    cdef:
        Py_ssize_t i, n = len(arr)
        ndarray[int64_t] trans
        int64_t[:] deltas
        Py_ssize_t pos
        npy_datetimestruct dts
        object dt, new_tz
        str typ
        int64_t value, delta, local_value
        ndarray[object] result = np.empty(n, dtype=object)
        object (*func_create)(int64_t, npy_datetimestruct, object, object)

    if box == "date":
        assert (tz is None), "tz should be None when converting to date"

        func_create = create_date_from_ts
    elif box == "timestamp":
        func_create = create_timestamp_from_ts

        if isinstance(freq, str):
            freq = to_offset(freq)
    elif box == "time":
        func_create = create_time_from_ts
    elif box == "datetime":
        func_create = create_datetime_from_ts
    else:
        raise ValueError("box must be one of 'datetime', 'date', 'time' or"
                         " 'timestamp'")

    if is_utc(tz) or tz is None:
        for i in range(n):
            value = arr[i]
            if value == NPY_NAT:
                result[i] = <object>NaT
            else:
                dt64_to_dtstruct(value, &dts)
                result[i] = func_create(value, dts, tz, freq)
    elif is_tzlocal(tz):
        for i in range(n):
            value = arr[i]
            if value == NPY_NAT:
                result[i] = <object>NaT
            else:
                # Python datetime objects do not support nanosecond
                # resolution (yet, PEP 564). Need to compute new value
                # using the i8 representation.
                local_value = tz_convert_utc_to_tzlocal(value, tz)
                dt64_to_dtstruct(local_value, &dts)
                result[i] = func_create(value, dts, tz, freq)
    else:
        trans, deltas, typ = get_dst_info(tz)

        if typ not in ['pytz', 'dateutil']:
            # static/fixed; in this case we know that len(delta) == 1
            delta = deltas[0]
            for i in range(n):
                value = arr[i]
                if value == NPY_NAT:
                    result[i] = <object>NaT
                else:
                    # Adjust datetime64 timestamp, recompute datetimestruct
                    dt64_to_dtstruct(value + delta, &dts)
                    result[i] = func_create(value, dts, tz, freq)

        elif typ == 'dateutil':
            # no zone-name change for dateutil tzs - dst etc
            # represented in single object.
            for i in range(n):
                value = arr[i]
                if value == NPY_NAT:
                    result[i] = <object>NaT
                else:
                    # Adjust datetime64 timestamp, recompute datetimestruct
                    pos = trans.searchsorted(value, side='right') - 1
                    dt64_to_dtstruct(value + deltas[pos], &dts)
                    result[i] = func_create(value, dts, tz, freq)
        else:
            # pytz
            for i in range(n):
                value = arr[i]
                if value == NPY_NAT:
                    result[i] = <object>NaT
                else:
                    # Adjust datetime64 timestamp, recompute datetimestruct
                    pos = trans.searchsorted(value, side='right') - 1
                    # find right representation of dst etc in pytz timezone
                    new_tz = tz._tzinfos[tz._transition_info[pos]]

                    dt64_to_dtstruct(value + deltas[pos], &dts)
                    result[i] = func_create(value, dts, new_tz, freq)

    return result


def _test_parse_iso8601(object ts):
    """
    TESTING ONLY: Parse string into Timestamp using iso8601 parser. Used
    only for testing, actual construction uses `convert_str_to_tsobject`
    """
    cdef:
        _TSObject obj
        int out_local = 0, out_tzoffset = 0

    obj = _TSObject()

    if ts == 'now':
        return Timestamp.utcnow()
    elif ts == 'today':
        return Timestamp.now().normalize()

    _string_to_dts(ts, &obj.dts, &out_local, &out_tzoffset, True)
    obj.value = dtstruct_to_dt64(&obj.dts)
    check_dts_bounds(&obj.dts)
    if out_local == 1:
        obj.tzinfo = pytz.FixedOffset(out_tzoffset)
        obj.value = tz_convert_single(obj.value, obj.tzinfo, UTC)
        return Timestamp(obj.value, tz=obj.tzinfo)
    else:
        return Timestamp(obj.value)


@cython.wraparound(False)
@cython.boundscheck(False)
def format_array_from_datetime(ndarray[int64_t] values, object tz=None,
                               object format=None, object na_rep=None):
    """
    return a np object array of the string formatted values

    Parameters
    ----------
    values : a 1-d i8 array
    tz : the timezone (or None)
    format : optional, default is None
          a strftime capable string
    na_rep : optional, default is None
          a nat format

    """
    cdef:
        int64_t val, ns, N = len(values)
        ndarray[int64_t] consider_values
        bint show_ms = 0, show_us = 0, show_ns = 0, basic_format = 0
        ndarray[object] result = np.empty(N, dtype=object)
        object ts, res
        npy_datetimestruct dts

    if na_rep is None:
        na_rep = 'NaT'

    # if we don't have a format nor tz, then choose
    # a format based on precision
    basic_format = format is None and tz is None
    if basic_format:
        consider_values = values[values != NPY_NAT]
        show_ns = (consider_values % 1000).any()

        if not show_ns:
            consider_values //= 1000
            show_us = (consider_values % 1000).any()

            if not show_ms:
                consider_values //= 1000
                show_ms = (consider_values % 1000).any()

    for i in range(N):
        val = values[i]

        if val == NPY_NAT:
            result[i] = na_rep
        elif basic_format:

            dt64_to_dtstruct(val, &dts)
<<<<<<< HEAD
            res = '%d-%.2d-%.2d %.2d:%.2d:%.2d' % (dts.year,
                                                   dts.month,
                                                   dts.day,
                                                   dts.hour,
                                                   dts.min,
                                                   dts.sec)
=======
            res = (f'{dts.year}-{dts.month}-{dts.day} '
                   f'{dts.hour}-{dts.min}-{dts.sec}')
<<<<<<< HEAD
>>>>>>> 682006367cc018dec046cf607635a144bf1d24eb
=======
>>>>>>> 68200636

            if show_ns:
                ns = dts.ps // 1000
                res += '.%.9d' % (ns + 1000 * dts.us)
            elif show_us:
                res += '.%.6d' % dts.us
            elif show_ms:
                res += '.%.3d' % (dts.us / 1000)

            result[i] = res

        else:

            ts = Timestamp(val, tz=tz)
            if format is None:
                result[i] = str(ts)
            else:

                # invalid format string
                # requires dates > 1900
                try:
                    result[i] = ts.strftime(format)
                except ValueError:
                    result[i] = str(ts)

    return result


def array_with_unit_to_datetime(ndarray values, object unit,
                                str errors='coerce'):
    """
    convert the ndarray according to the unit
    if errors:
      - raise: return converted values or raise OutOfBoundsDatetime
          if out of range on the conversion or
          ValueError for other conversions (e.g. a string)
      - ignore: return non-convertible values as the same unit
      - coerce: NaT for non-convertibles

    Returns
    -------
    result : ndarray of m8 values
    tz : parsed timezone offset or None
    """
    cdef:
        Py_ssize_t i, j, n=len(values)
        int64_t m
        ndarray[float64_t] fvalues
        ndarray mask
        bint is_ignore = errors=='ignore'
        bint is_coerce = errors=='coerce'
        bint is_raise = errors=='raise'
        bint need_to_iterate = True
        ndarray[int64_t] iresult
        ndarray[object] oresult
        object tz = None

    assert is_ignore or is_coerce or is_raise

    if unit == 'ns':
        if issubclass(values.dtype.type, np.integer):
            return values.astype('M8[ns]'), tz
        # This will return a tz
        return array_to_datetime(values.astype(object), errors=errors)

    m = cast_from_unit(None, unit)

    if is_raise:

        # try a quick conversion to i8
        # if we have nulls that are not type-compat
        # then need to iterate
        if values.dtype.kind == "i":
            # Note: this condition makes the casting="same_kind" redundant
            iresult = values.astype('i8', casting='same_kind', copy=False)
            mask = iresult == NPY_NAT
            iresult[mask] = 0
            fvalues = iresult.astype('f8') * m
            need_to_iterate = False

        # check the bounds
        if not need_to_iterate:

            if ((fvalues < Timestamp.min.value).any()
                    or (fvalues > Timestamp.max.value).any()):
                raise OutOfBoundsDatetime(f"cannot convert input with unit "
                                          f"'{unit}'")
            result = (iresult * m).astype('M8[ns]')
            iresult = result.view('i8')
            iresult[mask] = NPY_NAT
            return result, tz

    result = np.empty(n, dtype='M8[ns]')
    iresult = result.view('i8')

    try:
        for i in range(n):
            val = values[i]

            if checknull_with_nat(val):
                iresult[i] = NPY_NAT

            elif is_integer_object(val) or is_float_object(val):

                if val != val or val == NPY_NAT:
                    iresult[i] = NPY_NAT
                else:
                    try:
                        iresult[i] = cast_from_unit(val, unit)
                    except OverflowError:
                        if is_raise:
                            raise OutOfBoundsDatetime(
                                f"cannot convert input {val} with the unit "
                                f"'{unit}'")
                        elif is_ignore:
                            raise AssertionError
                        iresult[i] = NPY_NAT

            elif isinstance(val, str):
                if len(val) == 0 or val in nat_strings:
                    iresult[i] = NPY_NAT

                else:
                    try:
                        iresult[i] = cast_from_unit(float(val), unit)
                    except ValueError:
                        if is_raise:
                            raise ValueError(
                                f"non convertible value {val} with the unit "
                                f"'{unit}'")
                        elif is_ignore:
                            raise AssertionError
                        iresult[i] = NPY_NAT
                    except OverflowError:
                        if is_raise:
                            raise OutOfBoundsDatetime(
                                f"cannot convert input {val} with the unit "
                                f"'{unit}'")
                        elif is_ignore:
                            raise AssertionError
                        iresult[i] = NPY_NAT

            else:

                if is_raise:
                    raise ValueError(f"unit='{unit}' not valid with non-numerical "
                                     f"val='{val}'")
                if is_ignore:
                    raise AssertionError

                iresult[i] = NPY_NAT

        return result, tz

    except AssertionError:
        pass

    # we have hit an exception
    # and are in ignore mode
    # redo as object

    oresult = np.empty(n, dtype=object)
    for i in range(n):
        val = values[i]

        if checknull_with_nat(val):
            oresult[i] = <object>NaT
        elif is_integer_object(val) or is_float_object(val):

            if val != val or val == NPY_NAT:
                oresult[i] = <object>NaT
            else:
                try:
                    oresult[i] = Timestamp(cast_from_unit(val, unit))
                except OverflowError:
                    oresult[i] = val

        elif isinstance(val, str):
            if len(val) == 0 or val in nat_strings:
                oresult[i] = <object>NaT

            else:
                oresult[i] = val

    return oresult, tz


@cython.wraparound(False)
@cython.boundscheck(False)
cpdef array_to_datetime(ndarray[object] values, str errors='raise',
                        bint dayfirst=False, bint yearfirst=False,
                        object utc=None, bint require_iso8601=False):
    """
    Converts a 1D array of date-like values to a numpy array of either:
        1) datetime64[ns] data
        2) datetime.datetime objects, if OutOfBoundsDatetime or TypeError
           is encountered

    Also returns a pytz.FixedOffset if an array of strings with the same
    timezone offset is passed and utc=True is not passed. Otherwise, None
    is returned

    Handles datetime.date, datetime.datetime, np.datetime64 objects, numeric,
    strings

    Parameters
    ----------
    values : ndarray of object
         date-like objects to convert
    errors : str, default 'raise'
         error behavior when parsing
    dayfirst : bool, default False
         dayfirst parsing behavior when encountering datetime strings
    yearfirst : bool, default False
         yearfirst parsing behavior when encountering datetime strings
    utc : bool, default None
         indicator whether the dates should be UTC
    require_iso8601 : bool, default False
         indicator whether the datetime string should be iso8601

    Returns
    -------
    tuple (ndarray, tzoffset)
    """
    cdef:
        Py_ssize_t i, n = len(values)
        object val, py_dt, tz, tz_out = None
        ndarray[int64_t] iresult
        ndarray[object] oresult
        npy_datetimestruct dts
        bint utc_convert = bool(utc)
        bint seen_integer = 0
        bint seen_string = 0
        bint seen_datetime = 0
        bint seen_datetime_offset = 0
        bint is_raise = errors=='raise'
        bint is_ignore = errors=='ignore'
        bint is_coerce = errors=='coerce'
        bint is_same_offsets
        _TSObject _ts
        int64_t value
        int out_local=0, out_tzoffset=0
        float offset_seconds, tz_offset
        set out_tzoffset_vals = set()
        bint string_to_dts_failed

    # specify error conditions
    assert is_raise or is_ignore or is_coerce

    result = np.empty(n, dtype='M8[ns]')
    iresult = result.view('i8')

    try:
        for i in range(n):
            val = values[i]

            try:
                if checknull_with_nat(val):
                    iresult[i] = NPY_NAT

                elif PyDateTime_Check(val):
                    seen_datetime = 1
                    if val.tzinfo is not None:
                        if utc_convert:
                            _ts = convert_datetime_to_tsobject(val, None)
                            iresult[i] = _ts.value
                        else:
                            raise ValueError('Tz-aware datetime.datetime '
                                             'cannot be converted to '
                                             'datetime64 unless utc=True')
                    else:
                        iresult[i] = pydatetime_to_dt64(val, &dts)
                        if isinstance(val, _Timestamp):
                            iresult[i] += val.nanosecond
                        check_dts_bounds(&dts)

                elif PyDate_Check(val):
                    seen_datetime = 1
                    iresult[i] = pydate_to_dt64(val, &dts)
                    check_dts_bounds(&dts)

                elif is_datetime64_object(val):
                    seen_datetime = 1
                    iresult[i] = get_datetime64_nanos(val)

                elif is_integer_object(val) or is_float_object(val):
                    # these must be ns unit by-definition
                    seen_integer = 1

                    if val != val or val == NPY_NAT:
                        iresult[i] = NPY_NAT
                    elif is_raise or is_ignore:
                        iresult[i] = val
                    else:
                        # coerce
                        # we now need to parse this as if unit='ns'
                        # we can ONLY accept integers at this point
                        # if we have previously (or in future accept
                        # datetimes/strings, then we must coerce)
                        try:
                            iresult[i] = cast_from_unit(val, 'ns')
                        except OverflowError:
                            iresult[i] = NPY_NAT

                elif isinstance(val, str):
                    # string
                    seen_string = 1

                    if len(val) == 0 or val in nat_strings:
                        iresult[i] = NPY_NAT
                        continue

                    string_to_dts_failed = _string_to_dts(
                        val, &dts, &out_local,
                        &out_tzoffset, False
                    )
                    if string_to_dts_failed:
                        # An error at this point is a _parsing_ error
                        # specifically _not_ OutOfBoundsDatetime
                        if _parse_today_now(val, &iresult[i]):
                            continue
                        elif require_iso8601:
                            # if requiring iso8601 strings, skip trying
                            # other formats
                            if is_coerce:
                                iresult[i] = NPY_NAT
                                continue
                            elif is_raise:
                                raise ValueError(f"time data {val} doesn't "
                                                 f"match format specified")
                            return values, tz_out

                        try:
                            py_dt = parse_datetime_string(val,
                                                          dayfirst=dayfirst,
                                                          yearfirst=yearfirst)
                            # If the dateutil parser returned tzinfo, capture it
                            # to check if all arguments have the same tzinfo
                            tz = py_dt.utcoffset()

                        except (ValueError, OverflowError):
                            if is_coerce:
                                iresult[i] = NPY_NAT
                                continue
                            raise TypeError("invalid string coercion to "
                                            "datetime")

                        if tz is not None:
                            seen_datetime_offset = 1
                            # dateutil timezone objects cannot be hashed, so
                            # store the UTC offsets in seconds instead
                            out_tzoffset_vals.add(tz.total_seconds())
                        else:
                            # Add a marker for naive string, to track if we are
                            # parsing mixed naive and aware strings
                            out_tzoffset_vals.add('naive')

                        _ts = convert_datetime_to_tsobject(py_dt, None)
                        iresult[i] = _ts.value
                    if not string_to_dts_failed:
                        # No error reported by string_to_dts, pick back up
                        # where we left off
                        value = dtstruct_to_dt64(&dts)
                        if out_local == 1:
                            seen_datetime_offset = 1
                            # Store the out_tzoffset in seconds
                            # since we store the total_seconds of
                            # dateutil.tz.tzoffset objects
                            out_tzoffset_vals.add(out_tzoffset * 60.)
                            tz = pytz.FixedOffset(out_tzoffset)
                            value = tz_convert_single(value, tz, UTC)
                            out_local = 0
                            out_tzoffset = 0
                        else:
                            # Add a marker for naive string, to track if we are
                            # parsing mixed naive and aware strings
                            out_tzoffset_vals.add('naive')
                        iresult[i] = value
                        check_dts_bounds(&dts)

                else:
                    if is_coerce:
                        iresult[i] = NPY_NAT
                    else:
                        raise TypeError(f"{type(val)} is not convertible to datetime")

            except OutOfBoundsDatetime:
                if is_coerce:
                    iresult[i] = NPY_NAT
                    continue
                elif require_iso8601 and isinstance(val, str):
                    # GH#19382 for just-barely-OutOfBounds falling back to
                    # dateutil parser will return incorrect result because
                    # it will ignore nanoseconds
                    if is_raise:

                        # Still raise OutOfBoundsDatetime,
                        # as error message is informative.
                        raise

                    assert is_ignore
                    return values, tz_out
                raise

    except OutOfBoundsDatetime:
        if is_raise:
            raise

        return ignore_errors_out_of_bounds_fallback(values), tz_out

    except TypeError:
        return array_to_datetime_object(values, errors,
                                        dayfirst, yearfirst)

    if seen_datetime and seen_integer:
        # we have mixed datetimes & integers

        if is_coerce:
            # coerce all of the integers/floats to NaT, preserve
            # the datetimes and other convertibles
            for i in range(n):
                val = values[i]
                if is_integer_object(val) or is_float_object(val):
                    result[i] = NPY_NAT
        elif is_raise:
            raise ValueError("mixed datetimes and integers in passed array")
        else:
            return array_to_datetime_object(values, errors,
                                            dayfirst, yearfirst)

    if seen_datetime_offset and not utc_convert:
        # GH#17697
        # 1) If all the offsets are equal, return one offset for
        #    the parsed dates to (maybe) pass to DatetimeIndex
        # 2) If the offsets are different, then force the parsing down the
        #    object path where an array of datetimes
        #    (with individual dateutil.tzoffsets) are returned
        is_same_offsets = len(out_tzoffset_vals) == 1
        if not is_same_offsets:
            return array_to_datetime_object(values, errors,
                                            dayfirst, yearfirst)
        else:
            tz_offset = out_tzoffset_vals.pop()
            tz_out = pytz.FixedOffset(tz_offset / 60.)
    return result, tz_out


cdef ignore_errors_out_of_bounds_fallback(ndarray[object] values):
    """
    Fallback for array_to_datetime if an OutOfBoundsDatetime is raised
    and errors == "ignore"

    Parameters
    ----------
    values : ndarray[object]

    Returns
    -------
    ndarray[object]
    """
    cdef:
        Py_ssize_t i, n = len(values)
        object val

    oresult = np.empty(n, dtype=object)

    for i in range(n):
        val = values[i]

        # set as nan except if its a NaT
        if checknull_with_nat(val):
            if isinstance(val, float):
                oresult[i] = np.nan
            else:
                oresult[i] = NaT
        elif is_datetime64_object(val):
            if get_datetime64_value(val) == NPY_NAT:
                oresult[i] = NaT
            else:
                oresult[i] = val.item()
        else:
            oresult[i] = val
    return oresult


@cython.wraparound(False)
@cython.boundscheck(False)
cdef array_to_datetime_object(ndarray[object] values, str errors,
                              bint dayfirst=False, bint yearfirst=False):
    """
    Fall back function for array_to_datetime

    Attempts to parse datetime strings with dateutil to return an array
    of datetime objects

    Parameters
    ----------
    values : ndarray of object
         date-like objects to convert
    errors : str, default 'raise'
         error behavior when parsing
    dayfirst : bool, default False
         dayfirst parsing behavior when encountering datetime strings
    yearfirst : bool, default False
         yearfirst parsing behavior when encountering datetime strings

    Returns
    -------
    tuple (ndarray, None)
    """
    cdef:
        Py_ssize_t i, n = len(values)
        object val,
        bint is_ignore = errors == 'ignore'
        bint is_coerce = errors == 'coerce'
        bint is_raise = errors == 'raise'
        ndarray[object] oresult
        npy_datetimestruct dts

    assert is_raise or is_ignore or is_coerce

    oresult = np.empty(n, dtype=object)

    # We return an object array and only attempt to parse:
    # 1) NaT or NaT-like values
    # 2) datetime strings, which we return as datetime.datetime
    for i in range(n):
        val = values[i]
        if checknull_with_nat(val) or PyDateTime_Check(val):
            # GH 25978. No need to parse NaT-like or datetime-like vals
            oresult[i] = val
        elif isinstance(val, str):
            if len(val) == 0 or val in nat_strings:
                oresult[i] = 'NaT'
                continue
            try:
                oresult[i] = parse_datetime_string(val, dayfirst=dayfirst,
                                                   yearfirst=yearfirst)
                pydatetime_to_dt64(oresult[i], &dts)
                check_dts_bounds(&dts)
            except (ValueError, OverflowError):
                if is_coerce:
                    oresult[i] = <object>NaT
                    continue
                if is_raise:
                    raise
                return values, None
        else:
            if is_raise:
                raise
            return values, None
    return oresult, None


cdef inline bint _parse_today_now(str val, int64_t* iresult):
    # We delay this check for as long as possible
    # because it catches relatively rare cases
    if val == 'now':
        # Note: this is *not* the same as Timestamp('now')
        iresult[0] = Timestamp.utcnow().value
        return True
    elif val == 'today':
        iresult[0] = Timestamp.today().value
        return True
    return False<|MERGE_RESOLUTION|>--- conflicted
+++ resolved
@@ -266,20 +266,12 @@
         elif basic_format:
 
             dt64_to_dtstruct(val, &dts)
-<<<<<<< HEAD
             res = '%d-%.2d-%.2d %.2d:%.2d:%.2d' % (dts.year,
                                                    dts.month,
                                                    dts.day,
                                                    dts.hour,
                                                    dts.min,
                                                    dts.sec)
-=======
-            res = (f'{dts.year}-{dts.month}-{dts.day} '
-                   f'{dts.hour}-{dts.min}-{dts.sec}')
-<<<<<<< HEAD
->>>>>>> 682006367cc018dec046cf607635a144bf1d24eb
-=======
->>>>>>> 68200636
 
             if show_ns:
                 ns = dts.ps // 1000
